{
  "packages": [
    "packages/*"
  ],
  "npmClient": "yarn",
  "useWorkspaces": true,
<<<<<<< HEAD
  "version": "1.75.0-next.14"
=======
  "version": "1.75.0-next.16"
>>>>>>> f96f9004
}<|MERGE_RESOLUTION|>--- conflicted
+++ resolved
@@ -4,9 +4,5 @@
   ],
   "npmClient": "yarn",
   "useWorkspaces": true,
-<<<<<<< HEAD
-  "version": "1.75.0-next.14"
-=======
   "version": "1.75.0-next.16"
->>>>>>> f96f9004
 }