{
  "packages": [
    "packages/*"
  ],
  "npmClient": "yarn",
  "useWorkspaces": true,
<<<<<<< HEAD
  "version": "1.69.2"
=======
  "version": "1.69.0-next.27"
>>>>>>> 415ea94f
}<|MERGE_RESOLUTION|>--- conflicted
+++ resolved
@@ -4,9 +4,5 @@
   ],
   "npmClient": "yarn",
   "useWorkspaces": true,
-<<<<<<< HEAD
-  "version": "1.69.2"
-=======
   "version": "1.69.0-next.27"
->>>>>>> 415ea94f
 }