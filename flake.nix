--- conflicted
+++ resolved
@@ -9,11 +9,7 @@
     # using a fork with an added source filter
     crane.url = github:hoprnet/crane/tb/20240117-find-filter;
     # pin it to a version which we are compatible with
-<<<<<<< HEAD
-    foundry.url = github:shazow/foundry.nix/e57b0622927b6d366311555d7991e77a1e1dc710;
-=======
     foundry.url = github:shazow/foundry.nix/e4c79767b4d2e51179d1975a9f0553ef30d82711;
->>>>>>> c4a13d3b
     # use change to add solc 0.8.24
     solc.url = github:hoprnet/solc.nix/tb/20240129-solc-0.8.24;
     pre-commit.url = github:cachix/pre-commit-hooks.nix;
