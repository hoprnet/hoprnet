--- conflicted
+++ resolved
@@ -367,10 +367,6 @@
               jq
               lsof
               plutoSrc
-<<<<<<< HEAD
-              python313
-=======
->>>>>>> cdfa19bf
               runtimeShellPackage
               solcDefault
               time
