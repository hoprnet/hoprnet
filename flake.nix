--- conflicted
+++ resolved
@@ -368,10 +368,6 @@
               jq
               lsof
               plutoSrc
-<<<<<<< HEAD
-              python312
-=======
->>>>>>> cdfa19bf
               runtimeShellPackage
               solcDefault
               time
