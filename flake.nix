--- conflicted
+++ resolved
@@ -476,14 +476,9 @@
               uv
               foundry-bin
               solcDefault
-<<<<<<< HEAD
-              hopli-debug
-              hoprd # must be a release build to circumvent a panic within libp2p-request-response
               python312
-=======
               hopli-dev
               hoprd-dev
->>>>>>> da8ad935
             ];
             buildPhase = ''
               uv sync --frozen
