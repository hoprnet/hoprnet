--- conflicted
+++ resolved
@@ -473,13 +473,8 @@
               uv
               foundry-bin
               solcDefault
-<<<<<<< HEAD
-              hopli-debug
-              hoprd # must be a release build to circumvent a panic within libp2p-request-response
-=======
               hopli-dev
               hoprd-dev
->>>>>>> 82381cf1
             ];
             buildPhase = ''
               uv sync --frozen
