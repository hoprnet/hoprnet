--- conflicted
+++ resolved
@@ -8,10 +8,7 @@
     { "path": "packages/core-ethereum" },
     { "path": "packages/cover-traffic-daemon" },
     { "path": "packages/ethereum" },
-<<<<<<< HEAD
     { "path": "packages/real" },
-=======
->>>>>>> cd5fd907
     { "path": "packages/hoprd" },
     { "path": "packages/utils" },
     { "path": "./tsconfig.scripts.json" },
