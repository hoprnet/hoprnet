# Changelog

<a name="1.90"></a>

## 1.90

### Changes

- Reduce eth_getBlockByNumber calls when indexing and sending transactions ([#3814](https://github.com/hoprnet/hoprnet/pull/3814))
- Marge hopr-stake contracs into monorepo and relevant deploy scripts
- Add additional CLI parameters `--heartbeatThreshold`, `--networkQualityThreshold` and `--onChainConfirmations`
- Allow configuration via environment variables instead of CLI parameters for all supported options
- Reenable e2e tests and enhance REST API ([#3836](https://github.com/hoprnet/hoprnet/pull/3836))
- Fix decoding error when API token contains certain characters
<<<<<<< HEAD
- Add Docker image running hardhat using the Hopr environment and smart contracts (useful for testing and development)
- Make environment variables for `hoprd` accessible in Avado package configuration ([#3885](https://github.com/hoprnet/hoprnet/pull/3885))
=======
- Add Docker image (hopr-hardhat) running hardhat using the Hopr environment and smart contracts (useful for testing and development)
- Add Docker image (hopr-pluto) running a full hoprd test cluster for local dApp testing
>>>>>>> 79292b1d

<a name="1.89"></a>

## [1.89](https://github.com/hoprnet/hoprnet/compare/release/ouagadougou...hoprnet:master)

- Use npm-shrinkwrap to publish correct lockfiles
- Add `--provider` flag for setting a custom blockchain RPC provider
- Improvements in our API v2 unit tests ([#3643](https://github.com/hoprnet/hoprnet/pull/3643))
- Improvements in our integration E2E tests ([#3643](https://github.com/hoprnet/hoprnet/pull/3643))
- API v2 `/api/v2/node/peers` now returns `multiaddr` for connected peers ([#3643](https://github.com/hoprnet/hoprnet/pull/3643))
- Add connectivity health indicator updates to the logs ([#3816](https://github.com/hoprnet/hoprnet/pull/3816))
- Introduce Rust WASM support into the build toolchain ([#3829](https://github.com/hoprnet/hoprnet/pull/3829))
- Optimize build pipeline and migrate to Makefile ([#3851](https://github.com/hoprnet/hoprnet/pull/3851))
- When sending an Ethereum transaction, also release nonce lock if transaction is considered a duplicate ([#3856](https://github.com/hoprnet/hoprnet/pull/3856))
- Within E2E tests, disable hardhat autmining after deployment is done ([#3851](https://github.com/hoprnet/hoprnet/pull/3857))

### Breaking changes

- Migration to ECMAscript module standard (ESM), drop support for CommonJS ([#3825](https://github.com/hoprnet/hoprnet/pull/3825))

---

<a name="1.88"></a>

## [1.88](https://github.com/hoprnet/hoprnet/compare/release/lisbon...hoprnet:release/ouagadougou) (2022-03-18)

### Changes

- New API v2 endpoint `/api/v2/node/stream/websockets` ([#3514](https://github.com/hoprnet/hoprnet/issues/3514))
- Do not attempt to reconnect to relays we already have a connection to ([#3411](https://github.com/hoprnet/hoprnet/issues/3411))
- New API v2 endpoint `/api/v2/node/peers` ([#3617](https://github.com/hoprnet/hoprnet/pull/3617))
- Bug fix endpoint `/api/v2/channels/{peerId}` ([#3627](https://github.com/hoprnet/hoprnet/issues/3627))
- Various bug fixes in `core`
- Performance improvements in `core`
- Enhanced database queries through range queries and batched operations ([#3648](https://github.com/hoprnet/hoprnet/pull/3648))
- Automatically cleanup stale connections to correctly handle reconnects ([#3688](https://github.com/hoprnet/hoprnet/pull/3688))
- Add `--provider` flag for setting a custom blockchain RPC provider
- Use a default address sorter for all address classes ([#3731](https://github.com/hoprnet/hoprnet/pull/3731))
- Enhance TCP socket listening logic and cleanup keepAlice interval ([#3750](https://github.com/hoprnet/hoprnet/pull/3750))
- Try to reconnect to entry nodes after connection has been dropped ([#3751](https://github.com/hoprnet/hoprnet/pull/3751))
- Unhandled rejection in relay requests ([#3779](https://github.com/hoprnet/hoprnet/pull/3779))
- Ping & DHT query timeout increased ([#3780](https://github.com/hoprnet/hoprnet/pull/3780))
- Dial refactoring and optimization ([#3780](https://github.com/hoprnet/hoprnet/pull/3780))
- onAbort unhandled promise rejection workaround fix ([#3780](https://github.com/hoprnet/hoprnet/pull/3780))
- Fix event listener leak and increase maximum number of event listeners to 20 ([#3790](https://github.com/hoprnet/hoprnet/pull/3790))

---

<a name="1.87"></a>

## [1.87](https://github.com/hoprnet/hoprnet/compare/release/athens...hoprnet:release/lisbon) (2022-02-10)

### Changes

- Expanded API v2, covering most of the legacy hopr-admin commands ([#3367](https://github.com/hoprnet/hoprnet/pull/3367))
- New API v2 endpoints allow fetching and redeeming tickets from specific channels ([#3367](https://github.com/hoprnet/hoprnet/pull/3367))
- Flags `--rest`, `--restHost`, and `--restPort` are being deprecated in favor of `--api`, `--apiHost`, and `--apiPort`
- Fixed automatic and manual ticket redemption ([#3395](https://github.com/hoprnet/hoprnet/pull/3395))
- In-order processing of blocks and in-order processing of on-chain events ([#3392](https://github.com/hoprnet/hoprnet/pull/3392))

---

<a name="1.86"></a>

## [1.86](https://github.com/hoprnet/hoprnet/compare/release/budapest...hoprnet:release/athens) (2022-01-26)

### Changes

- Fixed behavior when no network was found or invalid password is entered ([#3147](https://github.com/hoprnet/hoprnet/pull/3147))
- Added new API v2 endpoint `/messages/sign` to support message authentication ([#3243](https://github.com/hoprnet/hoprnet/pull/3243))
- Fixed NAT-to-NAT connection using entry nodes ([#3237](https://github.com/hoprnet/hoprnet/pull/3237))
- Removed recursive reset of periodic checks and replaced recursive util function by iterative counterparts ([#3237](https://github.com/hoprnet/hoprnet/pull/3237))
- Use UPNP to determine external IP address ([#3237](https://github.com/hoprnet/hoprnet/pull/3237))
- Use a relay tag to announce in the DHT that a node acts as a relayer for a specific node ([#3237](https://github.com/hoprnet/hoprnet/pull/3237))
- Added simulated NAT to E2E tests ([#3237](https://github.com/hoprnet/hoprnet/pull/3237))
- Automatic deployment of NAT nodes to GCloud ([#3165](https://github.com/hoprnet/hoprnet/issues/3165))
- Automatically extend TTL of relay tokens in the DHT ([#3304](https://github.com/hoprnet/hoprnet/issues/3304))
- Do not dial localhost unless the port is different from the ones we're listening on ([#3321](https://github.com/hoprnet/hoprnet/pull/3321))
- Add CLI parameter `--allowLocalNodeConnections` to explicitly allow connections to localhost ([#3349](https://github.com/hoprnet/hoprnet/pull/3349))
- Add CLI parameter `--allowPrivateNodeConnections` to explicitly allow connections to private nodes ([#3390](https://github.com/hoprnet/hoprnet/pull/3390))
- Normalize protocol version before checking the relay usability ([#3442](https://github.com/hoprnet/hoprnet/pull/3442))
- Fix connection parameters to prevent stalling of the Node.js process and update maximal number of relays ([#3471](https://github.com/hoprnet/hoprnet/pull/3471))
- Fix locking issues in various parts of the code ([#3515](https://github.com/hoprnet/hoprnet/pull/3515))
- Fix unhandled promise rejection in strategy code and infinite loop in ticket redemption logic ([#3515](https://github.com/hoprnet/hoprnet/pull/3515))
- Fixed locking issues in transaction processing ([#3568](https://github.com/hoprnet/hoprnet/pull/3568))
- Publish `hoprd` and `cover-traffic-daemon` NPM packages with lockfiles for `npm` and `yarn` ([#3646](https://github.com/hoprnet/hoprnet/pull/3646))
- Upgraded libp2p to v0.36.2 which includes multiple memory-usage improvements ([#3620](https://github.com/hoprnet/hoprnet/pull/3620))
- Added new CLI parameters `--heartbeatInterval` and `--heartbeatVariance` to configure heartbeat behaviour ([#3515](https://github.com/hoprnet/hoprnet/pull/3515))

---

<a name="1.85"></a>

## [1.85](https://github.com/hoprnet/hoprnet/compare/release/prague...hoprnet:release/budapest) (2021-12-17)

### Changes

- Rest API v2 ([#3093](https://github.com/hoprnet/hoprnet/pull/3093)), see [API specification](./packages/hoprd/rest-api-v2-spec.yaml)
- Update ping to use Blake2s instead of SHA256 for response computation (([#3080](https://github.com/hoprnet/hoprnet/pull/3080)))
- Fix broken AVADO build ([#3150](https://github.com/hoprnet/hoprnet/pull/3150))

### Bugfixes

- Fix nodes talking to nodes deployed in other environments ([#3127](https://github.com/hoprnet/hoprnet/pull/3127))
- Fix issues with STUN code ([#3124](https://github.com/hoprnet/hoprnet/pull/3124))
- Fixes various issues with indexer ([#3132](https://github.com/hoprnet/hoprnet/pull/3132), [#3129](https://github.com/hoprnet/hoprnet/pull/3129), [#3111](https://github.com/hoprnet/hoprnet/pull/3111), [#3043](https://github.com/hoprnet/hoprnet/pull/3043))
- Improve handling of provider errors ([#3116](https://github.com/hoprnet/hoprnet/pull/3116))
- Improved unit tests and e2e tests and mocks ([#3115](https://github.com/hoprnet/hoprnet/pull/3115), [#3118](https://github.com/hoprnet/hoprnet/pull/3118), [#3097](https://github.com/hoprnet/hoprnet/pull/3097), [#3020](https://github.com/hoprnet/hoprnet/pull/3020))

---

<a name="1.84"></a>

## [1.84](https://github.com/hoprnet/hoprnet/compare/release/tuttlingen...hoprnet:release/prague) (2021-12-03)

### Changes

- Add better handler for unhandled Promise rejections ([#3037](https://github.com/hoprnet/hoprnet/pull/3037))
- Multiple bug fixes preventing crashes.
- `randomInteger` function is now cryptographically safe
- ECDSA signatures now use a more compact representation (64 instead 65 bytes)
- Initial commitment seed is derived using node key and channel information

---

<a name="1.83"></a>

## [1.83](https://github.com/hoprnet/hoprnet/compare/release/freiburg...hoprnet:release/tuttlingen) (2021-11-15)

# Breaking changes

Due to the configuration changes (refer to #2778), transport packets are now properly encapsulated between environments/releases.
Thus, existing nodes won't be able to communicate to new nodes.

### Changes

- Added git hash in `hopr-admin` page ([#2869](https://github.com/hoprnet/hoprnet/pull/2869))
- Remove legacy bi-directional channels code ([#2765](https://github.com/hoprnet/hoprnet/pull/2765))
- Use environments as central configuration for hoprd releases ([#2778](https://github.com/hoprnet/hoprnet/pull/2778))

<a name="1.82"></a>

## [1.82](https://github.com/hoprnet/hoprnet/compare/release/limassol...hoprnet:release/freiburg) (2021-10-15)

# Breaking changes

None

### Changes

- improve ticket redemption ([#2711](https://github.com/hoprnet/hoprnet/pull/2711))
- bump HoprChannels solidity compiler to `0.8.9` ([#2697](https://github.com/hoprnet/hoprnet/pull/2697))
- more tech team processes ([#2686](https://github.com/hoprnet/hoprnet/pull/2686))
- transaction confirmation improvements ([#2715](https://github.com/hoprnet/hoprnet/pull/2715))
- various CI/CD fixes ([#2494](https://github.com/hoprnet/hoprnet/pull/2494))
- various CT fixes ([#2634](https://github.com/hoprnet/hoprnet/pull/2634), [#2680](https://github.com/hoprnet/hoprnet/pull/2680))
- refactor commitments ([#2671](https://github.com/hoprnet/hoprnet/pull/2671))

## [1.81](https://github.com/hoprnet/hoprnet/compare/release/constantine...hoprnet:release/limassol) (2021-10-04)

# Breaking changes

Nodes are required to `Announce` before being able to have an open channel.

### Changes

- improve CI (#2466, #2475, #2540)
- switch to renovate
- require `Announce` (#2473)
- CT improvements (#2474)
- various bug fixes (#2529, #2556, #2558, #2562)
- various yellow paper updates
- dependancy version updates

---

<a name="1.75"></a>

## [1.75](https://github.com/hoprnet/hoprnet/compare/release/moscow...hoprnet:release/constantine) (2021-07-30)

# Breaking changes

Deprecate Node 14 and require Node 16

### Changes

- Automatically populate and use list of potential low-level relay nodes (#2133)
- Bind release to specific networks and contract addresses (#2104)
- Align yellow paper with smart contract
- UX improvement, including reachability of frontend and showing incoming channels (#2124)
- Allow transaction aggregation (Multicall) (#2113)
- Stack updates:
  - Node.js@16
  - libp2p@0.32
  - hopr-connect@0.2.40<|MERGE_RESOLUTION|>--- conflicted
+++ resolved
@@ -12,13 +12,9 @@
 - Allow configuration via environment variables instead of CLI parameters for all supported options
 - Reenable e2e tests and enhance REST API ([#3836](https://github.com/hoprnet/hoprnet/pull/3836))
 - Fix decoding error when API token contains certain characters
-<<<<<<< HEAD
-- Add Docker image running hardhat using the Hopr environment and smart contracts (useful for testing and development)
 - Make environment variables for `hoprd` accessible in Avado package configuration ([#3885](https://github.com/hoprnet/hoprnet/pull/3885))
-=======
 - Add Docker image (hopr-hardhat) running hardhat using the Hopr environment and smart contracts (useful for testing and development)
 - Add Docker image (hopr-pluto) running a full hoprd test cluster for local dApp testing
->>>>>>> 79292b1d
 
 <a name="1.89"></a>
 
