--- conflicted
+++ resolved
@@ -3,13 +3,10 @@
 ## [1.89](https://github.com/hoprnet/hoprnet/compare/release/ouagadougou...hoprnet:master)
 
 - Use npm-shrinkwrap to publish correct lockfiles
-<<<<<<< HEAD
+- Add `--provider` flag for setting a custom blockchain RPC provider
 - Improvements in our API v2 unit tests ([#3643](https://github.com/hoprnet/hoprnet/pull/3643))
 - Improvements in our integration E2E tests ([#3643](https://github.com/hoprnet/hoprnet/pull/3643))
 - API v2 `/api/v2/node/peers` now returns `multiaddr` for connected peers ([#3643](https://github.com/hoprnet/hoprnet/pull/3643))
-=======
-- Add `--provider` flag for setting a custom blockchain RPC provider
->>>>>>> 3b368907
 
 ---
 
