--- conflicted
+++ resolved
@@ -27,11 +27,8 @@
 - Close existing connections once there is new one ([#4281](https://github.com/hoprnet/hoprnet/pull/4281))
 - Properly remove closed connections from libp2p's `ConnectionManager`([#4281](https://github.com/hoprnet/hoprnet/pull/4281))
 - Reimplement stream handling `class`es with `function`s in `connect` package for better performance ([#4285](https://github.com/hoprnet/hoprnet/pull/4285))
-<<<<<<< HEAD
-- Fix ticket redemption mechanism & acknowledged ticket fix in the DB
-=======
+- Fix ticket redemption mechanism & acknowledged ticket fix in the DB ([#4437](https://github.com/hoprnet/hoprnet/pull/4437))
 - Pluto: Fix initialization of channels once the cluster has started up ([#4436](https://github.com/hoprnet/hoprnet/pull/4436))
->>>>>>> e0bf15e2
 
 ---
 
