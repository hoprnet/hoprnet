<a name="1.86"></a>

## [1.86]

### Changes

- Fixed behavior when no network was found or invalid password is entered ([#3147](https://github.com/hoprnet/hoprnet/pull/3147))
- Added new API v2 endpoint `/messages/sign` to support message authentication ([#3243](https://github.com/hoprnet/hoprnet/pull/3243))
<<<<<<< HEAD
- Automatic deployment of NAT nodes to GCloud ([#3165](https://github.com/hoprnet/hoprnet/issues/3165))
=======
- Fixed NAT-to-NAT connection using entry nodes ([#3237](https://github.com/hoprnet/hoprnet/pull/3237))
- Removed recursive reset of periodic checks and replaced recursive util function by iterative counterparts ([#3237](https://github.com/hoprnet/hoprnet/pull/3237))
- Use UPNP to determine external IP address ([#3237](https://github.com/hoprnet/hoprnet/pull/3237))
- Use a relay tag to announce in the DHT that a node acts as a relayer for a specific node ([#3237](https://github.com/hoprnet/hoprnet/pull/3237))
- Added simulated NAT to E2E tests ([#3237](https://github.com/hoprnet/hoprnet/pull/3237))
>>>>>>> 161ef109

---

<a name="1.85"></a>

## [1.85](https://github.com/hoprnet/hoprnet/compare/release/prague...hoprnet:release/budapest) (2021-12-17)

### Changes

- Rest API v2 ([#3093](https://github.com/hoprnet/hoprnet/pull/3093)), see [API specification](./packages/hoprd/rest-api-v2-spec.yaml)
- Update ping to use Blake2s instead of SHA256 for response computation (([#3080](https://github.com/hoprnet/hoprnet/pull/3080)))
- Fix broken AVADO build ([#3150](https://github.com/hoprnet/hoprnet/pull/3150))

### Bugfixes

- Fix nodes talking to nodes deployed in other environments ([#3127](https://github.com/hoprnet/hoprnet/pull/3127))
- Fix issues with STUN code ([#3124](https://github.com/hoprnet/hoprnet/pull/3124))
- Fixes various issues with indexer ([#3132](https://github.com/hoprnet/hoprnet/pull/3132), [#3129](https://github.com/hoprnet/hoprnet/pull/3129), [#3111](https://github.com/hoprnet/hoprnet/pull/3111), [#3043](https://github.com/hoprnet/hoprnet/pull/3043))
- Improve handling of provider errors ([#3116](https://github.com/hoprnet/hoprnet/pull/3116))
- Improved unit tests and e2e tests and mocks ([#3115](https://github.com/hoprnet/hoprnet/pull/3115), [#3118](https://github.com/hoprnet/hoprnet/pull/3118), [#3097](https://github.com/hoprnet/hoprnet/pull/3097), [#3020](https://github.com/hoprnet/hoprnet/pull/3020))

---

<a name="1.84"></a>

## [1.84](https://github.com/hoprnet/hoprnet/compare/release/tuttlingen...hoprnet:release/prague) (2021-12-03)

### Changes

- Add better handler for unhandled Promise rejections ([#3037](https://github.com/hoprnet/hoprnet/pull/3037))
- Multiple bug fixes preventing crashes.
- `randomInteger` function is now cryptographically safe
- ECDSA signatures now use a more compact representation (64 instead 65 bytes)
- Initial commitment seed is derived using node key and channel information

---

<a name="1.83"></a>

## [1.83](https://github.com/hoprnet/hoprnet/compare/release/freiburg...hoprnet:release/tuttlingen) (2021-11-15)

# Breaking changes

Due to the configuration changes (refer to #2778), transport packets are now properly encapsulated between environments/releases.
Thus, existing nodes won't be able to communicate to new nodes.

### Changes

- Added git hash in `hopr-admin` page ([#2869](https://github.com/hoprnet/hoprnet/pull/2869))
- Remove legacy bi-directional channels code ([#2765](https://github.com/hoprnet/hoprnet/pull/2765))
- Use environments as central configuration for hoprd releases ([#2778](https://github.com/hoprnet/hoprnet/pull/2778))

<a name="1.82"></a>

## [1.82](https://github.com/hoprnet/hoprnet/compare/release/limassol...hoprnet:release/freiburg) (2021-10-15)

# Breaking changes

None

### Changes

- improve ticket redemption ([#2711](https://github.com/hoprnet/hoprnet/pull/2711))
- bump HoprChannels solidity compiler to `0.8.9` ([#2697](https://github.com/hoprnet/hoprnet/pull/2697))
- more tech team processes ([#2686](https://github.com/hoprnet/hoprnet/pull/2686))
- transaction confirmation improvements ([#2715](https://github.com/hoprnet/hoprnet/pull/2715))
- various CI/CD fixes ([#2494](https://github.com/hoprnet/hoprnet/pull/2494))
- various CT fixes ([#2634](https://github.com/hoprnet/hoprnet/pull/2634), [#2680](https://github.com/hoprnet/hoprnet/pull/2680))
- refactor commitments ([#2671](https://github.com/hoprnet/hoprnet/pull/2671))

## [1.81](https://github.com/hoprnet/hoprnet/compare/release/constantine...hoprnet:release/limassol) (2021-10-04)

# Breaking changes

Nodes are required to `Announce` before being able to have an open channel.

### Changes

- improve CI (#2466, #2475, #2540)
- switch to renovate
- require `Announce` (#2473)
- CT improvements (#2474)
- various bug fixes (#2529, #2556, #2558, #2562)
- various yellow paper updates
- dependancy version updates

---

<a name="1.75"></a>

## [1.75](https://github.com/hoprnet/hoprnet/compare/release/moscow...hoprnet:release/constantine) (2021-07-30)

# Breaking changes

Deprecate Node 14 and require Node 16

### Changes

- Automatically populate and use list of potential low-level relay nodes (#2133)
- Bind release to specific networks and contract addresses (#2104)
- Align yellow paper with smart contract
- UX improvement, including reachability of frontend and showing incoming channels (#2124)
- Allow transaction aggregation (Multicall) (#2113)
- Stack updates:
  - Node.js@16
  - libp2p@0.32
  - hopr-connect@0.2.40<|MERGE_RESOLUTION|>--- conflicted
+++ resolved
@@ -6,15 +6,12 @@
 
 - Fixed behavior when no network was found or invalid password is entered ([#3147](https://github.com/hoprnet/hoprnet/pull/3147))
 - Added new API v2 endpoint `/messages/sign` to support message authentication ([#3243](https://github.com/hoprnet/hoprnet/pull/3243))
-<<<<<<< HEAD
-- Automatic deployment of NAT nodes to GCloud ([#3165](https://github.com/hoprnet/hoprnet/issues/3165))
-=======
 - Fixed NAT-to-NAT connection using entry nodes ([#3237](https://github.com/hoprnet/hoprnet/pull/3237))
 - Removed recursive reset of periodic checks and replaced recursive util function by iterative counterparts ([#3237](https://github.com/hoprnet/hoprnet/pull/3237))
 - Use UPNP to determine external IP address ([#3237](https://github.com/hoprnet/hoprnet/pull/3237))
 - Use a relay tag to announce in the DHT that a node acts as a relayer for a specific node ([#3237](https://github.com/hoprnet/hoprnet/pull/3237))
 - Added simulated NAT to E2E tests ([#3237](https://github.com/hoprnet/hoprnet/pull/3237))
->>>>>>> 161ef109
+- Automatic deployment of NAT nodes to GCloud ([#3165](https://github.com/hoprnet/hoprnet/issues/3165))
 
 ---
 
