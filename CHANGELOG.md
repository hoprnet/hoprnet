--- conflicted
+++ resolved
@@ -12,14 +12,10 @@
 - Use simple moving average for smoothing network peer numbers presented to the Promiscuous strategy, add more logging ([#4763](https://github.com/hoprnet/hoprnet/pull/4763))
 - Migrate server-side relay code to Rust ([#4726](https://github.com/hoprnet/hoprnet/pull/4726))
 - Added Rust implementations of all the cryptographic functionality used in the HOPR protocol ([#3842](https://github.com/hoprnet/hoprnet/pull/3842))
-<<<<<<< HEAD
-- Extend the Grafana dashboards with the new mixer metrics (current mixer queue size & average mixer delay) ([4768(https://github.com/hoprnet/hoprnet/pull/4768))
 - Add reported HOPR protocol version information to `ping` and `peers` endpoints ([#4777](https://github.com/hoprnet/hoprnet/pull/4777))
-=======
 - Extend the Grafana dashboards with the new mixer metrics (current mixer queue size & average mixer delay) ([#4768](https://github.com/hoprnet/hoprnet/pull/4768))
 - Expose full payment channel graph in `/channels` API ([#4756](https://github.com/hoprnet/hoprnet/pull/4756))
 - Fixed issue with too many channels being opened by the Promiscuous strategy, added option to enforce the maximum number of opened channels ([#4827](https://github.com/hoprnet/hoprnet/pull/4827))
->>>>>>> 0950e3e2
 
 <a name="1.92"></a>
 
