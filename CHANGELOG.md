--- conflicted
+++ resolved
@@ -20,12 +20,9 @@
 - Reuse existing connections to connections to entry nodes ([#4250](https://github.com/hoprnet/hoprnet/pull/4250))
 - Remove recurring DHT ping queue cleanup and turn all public relay nodes into DHT servers ([#4247](https://github.com/hoprnet/hoprnet/pull/4247))
 - Various enhancements regarding memory consumption and overall efficiency, spread over multiple PRs
-<<<<<<< HEAD
 - Remove obsolete stream compatibility layer ([#4276](https://github.com/hoprnet/hoprnet/pull/4276))
-=======
 - Allow `info` command before node startup has finished ([#4273](https://github.com/hoprnet/hoprnet/pull/4273))
 - Turn libp2p dual DHT into single DHT by forking DHT package in order to avoid a memory leak https://github.com/hoprnet/hoprnet/pull/4288
->>>>>>> 71f16c13
 
 ---
 
