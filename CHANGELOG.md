# Changelog

<a name="1.91"></a>

## [1.91](https://github.com/hoprnet/hoprnet/compare/release/valencia...hoprnet:release/bogota)

- Include HOPR Staking Season 5 smart contracts ([#4221](https://github.com/hoprnet/hoprnet/pull/4221))
- Various optimizations of Rust crates ([#4221](https://github.com/hoprnet/hoprnet/pull/4260))
- Add Metrics API for Prometheus, `metrics` API endpoint and collection of various metrics ([#4233](https://github.com/hoprnet/hoprnet/pull/4233))
- Improve pre-merge check to prevent PR from merging when the upstream deployment is in the failed state ([#4294](https://github.com/hoprnet/hoprnet/pull/4294))
- Add Health Status Indicator in the Admin UI ([#4197](https://github.com/hoprnet/hoprnet/pull/4197))
- Allow connectivity indicator to be GREEN on public nodes too ([#4314](https://github.com/hoprnet/hoprnet/pull/4314))
- Show correct counterparty in the `channels` command output ([#4370](https://github.com/hoprnet/hoprnet/pull/4370))
- Improve error messages passed to the User ([#4375](https://github.com/hoprnet/hoprnet/pull/4375))
- Fix channel metrics, add channel balances metrics ([#4374](https://github.com/hoprnet/hoprnet/pull/4374))
- Fix ticket redemption ([#4382](https://github.com/hoprnet/hoprnet/pull/4382))
- Increase wait timeout for on-chain transactions to 60 seconds ([#4425](https://github.com/hoprnet/hoprnet/pull/4425))
- Fix bug in waiting logic for on-chain transactions ([#4425](https://github.com/hoprnet/hoprnet/pull/4425))
- Fixed incorrect acknowledged tickets handling in the DB
<<<<<<< HEAD
- Fix non-registered nodes can connect despite they are not allowed to so ([#4454](https://github.com/hoprnet/hoprnet/pull/4454))
=======
- Fix STUN functionality, enhance it to check if host is exposed and a keep-alive mechanism to keep NAT port mapping ([#4401](https://github.com/hoprnet/hoprnet/pull/4401))
>>>>>>> 39e9997d

---

<a name="1.90"></a>

## [1.90](https://github.com/hoprnet/hoprnet/compare/release/paleochora...hoprnet:release/valencia)

- Improve Network Registry smart contract to allow 1-to-many node registration, add enable/disable make targets ([#4008](https://github.com/hoprnet/hoprnet/pull/4091))
- Replace `yarn` with `npx` in `pluto` Docker image to run `hoprd` to fix binary discoverability issue
- Add support for communication between different releases within the same environment
- Avado: limit Docker container memory to maximum 1GB
- Reduce memory copy operations by reusing underlying memory pages ([#4168](https://github.com/hoprnet/hoprnet/pull/4168))
- Fix public node resolution for connectivity indicator ([#4205](https://github.com/hoprnet/hoprnet/pull/4205))
- Remove charset complexity validation on API token ([#4210](https://github.com/hoprnet/hoprnet/pull/4210))
- Properly encode API token passed from the Admin UI ([#4210](https://github.com/hoprnet/hoprnet/pull/4210))
- Refactor timeouts for more throughput and increase usage of iterables ([#4238](https://github.com/hoprnet/hoprnet/pull/4238))
- Fix incoming channels being listed as outgoing and vice versa in API ([#4236](https://github.com/hoprnet/hoprnet/pull/4236))
- Refactor packet forward interaction for less locking ([#4232](https://github.com/hoprnet/hoprnet/pull/4243))
- Refactor mixer to migitate backpressure ([#4232](https://github.com/hoprnet/hoprnet/pull/4243))
- Filter addresses before adding them to libp2p's PeerStore ([#4246](https://github.com/hoprnet/hoprnet/pull/4246))
- Reuse existing connections to establish relayed connections over public relay ([#4245](https://github.com/hoprnet/hoprnet/pull/4245))
- Reuse existing connections to connections to entry nodes ([#4250](https://github.com/hoprnet/hoprnet/pull/4250))
- Remove recurring DHT ping queue cleanup and turn all public relay nodes into DHT servers ([#4247](https://github.com/hoprnet/hoprnet/pull/4247))
- Various enhancements regarding memory consumption and overall efficiency, spread over multiple PRs
- Remove obsolete stream compatibility layer ([#4276](https://github.com/hoprnet/hoprnet/pull/4276))
- Allow `info` command before node startup has finished ([#4273](https://github.com/hoprnet/hoprnet/pull/4273))
- Turn libp2p dual DHT into single DHT by forking DHT package in order to avoid a memory leak https://github.com/hoprnet/hoprnet/pull/4288
- Turn db operations into `zero-copy` operations ([#4293](https://github.com/hoprnet/hoprnet/pull/4293))
- Close existing connections once there is new one ([#4281](https://github.com/hoprnet/hoprnet/pull/4281))
- Properly remove closed connections from libp2p's `ConnectionManager`([#4281](https://github.com/hoprnet/hoprnet/pull/4281))
- Reimplement stream handling `class`es with `function`s in `connect` package for better performance ([#4285](https://github.com/hoprnet/hoprnet/pull/4285))

---

<a name="1.89"></a>

## [1.89](https://github.com/hoprnet/hoprnet/compare/release/ouagadougou...hoprnet:release/paleochora)

### Changes

- Reduce eth_getBlockByNumber calls when indexing and sending transactions ([#3814](https://github.com/hoprnet/hoprnet/pull/3814))
- Marge hopr-stake contracs into monorepo and relevant deploy scripts
- Add additional CLI parameters `--heartbeatThreshold`, `--networkQualityThreshold` and `--onChainConfirmations`
- Allow configuration via environment variables instead of CLI parameters for all supported options
- Reenable e2e tests and enhance REST API ([#3836](https://github.com/hoprnet/hoprnet/pull/3836))
- Fix decoding error when API token contains certain characters
- Bump `libp2p@0.37` ([#3879](https://github.com/hoprnet/hoprnet/pull/3879))
- Reimplement simulated NAT using libp2p's connection gater API ([#3879](https://github.com/hoprnet/hoprnet/pull/3879))
- Refactor module injection system of `connect` module to align with `libp2p@0.37` ([#3879](https://github.com/hoprnet/hoprnet/pull/3879))
- Automatically resend queuing transactions when provider is reset or a node receives sufficient native tokens
- Make environment variables for `hoprd` accessible in Avado package configuration ([#3885](https://github.com/hoprnet/hoprnet/pull/3885))
- Add Docker image (hopr-hardhat) running hardhat using the Hopr environment and smart contracts (useful for testing and development)
- Add Docker image (hopr-pluto) running a full hoprd test cluster for local dApp testing
- Add script that allow self register and self deregister on the Network Registry contract
- Add documentations around network registry
- Refactor and simplify stream handover functionality to be more robust ([#3898](https://github.com/hoprnet/hoprnet/pull/3898))
- Added possibility to specify custom RPC provider in Avado
- Add connectivity health indicator & NR eligibility status of the node to the `info` command ([#3921](https://github.com/hoprnet/hoprnet/pull/3921))
- Fix message encoding/decoding in HOPRd ([#3943](https://github.com/hoprnet/hoprnet/pull/3943))
- Properly display the reason of `ping` failure ([#3964](https://github.com/hoprnet/hoprnet/pull/3964))
- Removed deprecated `API V1`
- Removed deprecated `--rest`, `--restHost`, and `--restPort` HOPRd flags
- Removed deprecated `fund` command within `hopr-admin`
- Upgrades to `hopr-admin` ([#3647](https://github.com/hoprnet/hoprnet/pull/3647))
  - it now adheres to the [HOPR dApp standard](https://github.com/hoprnet/hopr-community/blob/main/DAPP_STANDARD.md)
  - uses `typescript`
  - command parsing has been overhauled to support more complex commands
  - improved user experience with more consistent messages
- Warn when manual path selection contains duplicate adjacent entries
- Correctly recognize Avado/Dappnode private subnet ([#4032](https://github.com/hoprnet/hoprnet/pull/4032))
- Redesign entry node code to recycle knowledge and automatically reconnect ([#3990]](https://github.com/hoprnet/hoprnet/pull/3990))
- Add `entryNodes` command to API and `hopr-admin` ([#4049](https://github.com/hoprnet/hoprnet/pull/4049))
- Refactor Docker build process to respect lockfiles generated by Yarn and Cargo ([#4060](https://github.com/hoprnet/hoprnet/pull/4060))
- Changed `release/paleochora` default environment to `monte_rosa` in preparation of next release
- Fix broken package link in Avado ([#4082](https://github.com/hoprnet/hoprnet/pull/4082))
- Automate contract verification on Gnosis chain and Goerli testnet.
- Add support for communication between different releases within the same environment

# Breaking changes

Bump `libp2p@0.37` which came with many bugfixes, plenty of internal API changes and different module injection system and made lots of workarounds obsolete.

- Use npm-shrinkwrap to publish correct lockfiles
- Add `--provider` flag for setting a custom blockchain RPC provider
- Improvements in our API v2 unit tests ([#3643](https://github.com/hoprnet/hoprnet/pull/3643))
- Improvements in our integration E2E tests ([#3643](https://github.com/hoprnet/hoprnet/pull/3643))
- API v2 `/api/v2/node/peers` now returns `multiaddr` for connected peers ([#3643](https://github.com/hoprnet/hoprnet/pull/3643))
- Add connectivity health indicator updates to the logs ([#3816](https://github.com/hoprnet/hoprnet/pull/3816))
- Introduce Rust WASM support into the build toolchain ([#3829](https://github.com/hoprnet/hoprnet/pull/3829))
- Optimize build pipeline and migrate to Makefile ([#3851](https://github.com/hoprnet/hoprnet/pull/3851))
- When sending an Ethereum transaction, also release nonce lock if transaction is considered a duplicate ([#3856](https://github.com/hoprnet/hoprnet/pull/3856))
- Within E2E tests, disable hardhat autmining after deployment is done ([#3851](https://github.com/hoprnet/hoprnet/pull/3857))

- Migration to ECMAscript module standard (ESM), drop support for CommonJS ([#3825](https://github.com/hoprnet/hoprnet/pull/3825))

---

<a name="1.88"></a>

## [1.88](https://github.com/hoprnet/hoprnet/compare/release/lisbon...hoprnet:release/ouagadougou) (2022-03-18)

### Changes

- New API v2 endpoint `/api/v2/node/stream/websockets` ([#3514](https://github.com/hoprnet/hoprnet/issues/3514))
- Do not attempt to reconnect to relays we already have a connection to ([#3411](https://github.com/hoprnet/hoprnet/issues/3411))
- New API v2 endpoint `/api/v2/node/peers` ([#3617](https://github.com/hoprnet/hoprnet/pull/3617))
- Bug fix endpoint `/api/v2/channels/{peerId}` ([#3627](https://github.com/hoprnet/hoprnet/issues/3627))
- Various bug fixes in `core`
- Performance improvements in `core`
- Enhanced database queries through range queries and batched operations ([#3648](https://github.com/hoprnet/hoprnet/pull/3648))
- Automatically cleanup stale connections to correctly handle reconnects ([#3688](https://github.com/hoprnet/hoprnet/pull/3688))
- Add `--provider` flag for setting a custom blockchain RPC provider
- Use a default address sorter for all address classes ([#3731](https://github.com/hoprnet/hoprnet/pull/3731))
- Enhance TCP socket listening logic and cleanup keepAlive interval ([#3750](https://github.com/hoprnet/hoprnet/pull/3750))
- Try to reconnect to entry nodes after connection has been dropped ([#3751](https://github.com/hoprnet/hoprnet/pull/3751))
- Unhandled rejection in relay requests ([#3779](https://github.com/hoprnet/hoprnet/pull/3779))
- Ping & DHT query timeout increased ([#3780](https://github.com/hoprnet/hoprnet/pull/3780))
- Dial refactoring and optimization ([#3780](https://github.com/hoprnet/hoprnet/pull/3780))
- onAbort unhandled promise rejection workaround fix ([#3780](https://github.com/hoprnet/hoprnet/pull/3780))
- Fix event listener leak and increase maximum number of event listeners to 20 ([#3790](https://github.com/hoprnet/hoprnet/pull/3790))

---

<a name="1.87"></a>

## [1.87](https://github.com/hoprnet/hoprnet/compare/release/athens...hoprnet:release/lisbon) (2022-02-10)

### Changes

- Expanded API v2, covering most of the legacy hopr-admin commands ([#3367](https://github.com/hoprnet/hoprnet/pull/3367))
- New API v2 endpoints allow fetching and redeeming tickets from specific channels ([#3367](https://github.com/hoprnet/hoprnet/pull/3367))
- Flags `--rest`, `--restHost`, and `--restPort` are being deprecated in favor of `--api`, `--apiHost`, and `--apiPort`
- Fixed automatic and manual ticket redemption ([#3395](https://github.com/hoprnet/hoprnet/pull/3395))
- In-order processing of blocks and in-order processing of on-chain events ([#3392](https://github.com/hoprnet/hoprnet/pull/3392))

---

<a name="1.86"></a>

## [1.86](https://github.com/hoprnet/hoprnet/compare/release/budapest...hoprnet:release/athens) (2022-01-26)

### Changes

- Fixed behavior when no network was found or invalid password is entered ([#3147](https://github.com/hoprnet/hoprnet/pull/3147))
- Added new API v2 endpoint `/messages/sign` to support message authentication ([#3243](https://github.com/hoprnet/hoprnet/pull/3243))
- Fixed NAT-to-NAT connection using entry nodes ([#3237](https://github.com/hoprnet/hoprnet/pull/3237))
- Removed recursive reset of periodic checks and replaced recursive util function by iterative counterparts ([#3237](https://github.com/hoprnet/hoprnet/pull/3237))
- Use UPNP to determine external IP address ([#3237](https://github.com/hoprnet/hoprnet/pull/3237))
- Use a relay tag to announce in the DHT that a node acts as a relayer for a specific node ([#3237](https://github.com/hoprnet/hoprnet/pull/3237))
- Added simulated NAT to E2E tests ([#3237](https://github.com/hoprnet/hoprnet/pull/3237))
- Automatic deployment of NAT nodes to GCloud ([#3165](https://github.com/hoprnet/hoprnet/issues/3165))
- Automatically extend TTL of relay tokens in the DHT ([#3304](https://github.com/hoprnet/hoprnet/issues/3304))
- Do not dial localhost unless the port is different from the ones we're listening on ([#3321](https://github.com/hoprnet/hoprnet/pull/3321))
- Add CLI parameter `--allowLocalNodeConnections` to explicitly allow connections to localhost ([#3349](https://github.com/hoprnet/hoprnet/pull/3349))
- Add CLI parameter `--allowPrivateNodeConnections` to explicitly allow connections to private nodes ([#3390](https://github.com/hoprnet/hoprnet/pull/3390))
- Normalize protocol version before checking the relay usability ([#3442](https://github.com/hoprnet/hoprnet/pull/3442))
- Fix connection parameters to prevent stalling of the Node.js process and update maximal number of relays ([#3471](https://github.com/hoprnet/hoprnet/pull/3471))
- Fix locking issues in various parts of the code ([#3515](https://github.com/hoprnet/hoprnet/pull/3515))
- Fix unhandled promise rejection in strategy code and infinite loop in ticket redemption logic ([#3515](https://github.com/hoprnet/hoprnet/pull/3515))
- Fixed locking issues in transaction processing ([#3568](https://github.com/hoprnet/hoprnet/pull/3568))
- Publish `hoprd` and `cover-traffic-daemon` NPM packages with lockfiles for `npm` and `yarn` ([#3646](https://github.com/hoprnet/hoprnet/pull/3646))
- Upgraded libp2p to v0.36.2 which includes multiple memory-usage improvements ([#3620](https://github.com/hoprnet/hoprnet/pull/3620))
- Added new CLI parameters `--heartbeatInterval` and `--heartbeatVariance` to configure heartbeat behaviour ([#3515](https://github.com/hoprnet/hoprnet/pull/3515))

---

<a name="1.85"></a>

## [1.85](https://github.com/hoprnet/hoprnet/compare/release/prague...hoprnet:release/budapest) (2021-12-17)

### Changes

- Rest API v2 ([#3093](https://github.com/hoprnet/hoprnet/pull/3093)), see [API specification](./packages/hoprd/rest-api-v2-spec.yaml)
- Update ping to use Blake2s instead of SHA256 for response computation (([#3080](https://github.com/hoprnet/hoprnet/pull/3080)))
- Fix broken AVADO build ([#3150](https://github.com/hoprnet/hoprnet/pull/3150))

### Bugfixes

- Fix nodes talking to nodes deployed in other environments ([#3127](https://github.com/hoprnet/hoprnet/pull/3127))
- Fix issues with STUN code ([#3124](https://github.com/hoprnet/hoprnet/pull/3124))
- Fixes various issues with indexer ([#3132](https://github.com/hoprnet/hoprnet/pull/3132), [#3129](https://github.com/hoprnet/hoprnet/pull/3129), [#3111](https://github.com/hoprnet/hoprnet/pull/3111), [#3043](https://github.com/hoprnet/hoprnet/pull/3043))
- Improve handling of provider errors ([#3116](https://github.com/hoprnet/hoprnet/pull/3116))
- Improved unit tests and e2e tests and mocks ([#3115](https://github.com/hoprnet/hoprnet/pull/3115), [#3118](https://github.com/hoprnet/hoprnet/pull/3118), [#3097](https://github.com/hoprnet/hoprnet/pull/3097), [#3020](https://github.com/hoprnet/hoprnet/pull/3020))

---

<a name="1.84"></a>

## [1.84](https://github.com/hoprnet/hoprnet/compare/release/tuttlingen...hoprnet:release/prague) (2021-12-03)

### Changes

- Add better handler for unhandled Promise rejections ([#3037](https://github.com/hoprnet/hoprnet/pull/3037))
- Multiple bug fixes preventing crashes.
- `randomInteger` function is now cryptographically safe
- ECDSA signatures now use a more compact representation (64 instead 65 bytes)
- Initial commitment seed is derived using node key and channel information

---

<a name="1.83"></a>

## [1.83](https://github.com/hoprnet/hoprnet/compare/release/freiburg...hoprnet:release/tuttlingen) (2021-11-15)

# Breaking changes

Due to the configuration changes (refer to #2778), transport packets are now properly encapsulated between environments/releases.
Thus, existing nodes won't be able to communicate to new nodes.

### Changes

- Added git hash in `hopr-admin` page ([#2869](https://github.com/hoprnet/hoprnet/pull/2869))
- Remove legacy bi-directional channels code ([#2765](https://github.com/hoprnet/hoprnet/pull/2765))
- Use environments as central configuration for hoprd releases ([#2778](https://github.com/hoprnet/hoprnet/pull/2778))

<a name="1.82"></a>

## [1.82](https://github.com/hoprnet/hoprnet/compare/release/limassol...hoprnet:release/freiburg) (2021-10-15)

# Breaking changes

None

### Changes

- improve ticket redemption ([#2711](https://github.com/hoprnet/hoprnet/pull/2711))
- bump HoprChannels solidity compiler to `0.8.9` ([#2697](https://github.com/hoprnet/hoprnet/pull/2697))
- more tech team processes ([#2686](https://github.com/hoprnet/hoprnet/pull/2686))
- transaction confirmation improvements ([#2715](https://github.com/hoprnet/hoprnet/pull/2715))
- various CI/CD fixes ([#2494](https://github.com/hoprnet/hoprnet/pull/2494))
- various CT fixes ([#2634](https://github.com/hoprnet/hoprnet/pull/2634), [#2680](https://github.com/hoprnet/hoprnet/pull/2680))
- refactor commitments ([#2671](https://github.com/hoprnet/hoprnet/pull/2671))

## [1.81](https://github.com/hoprnet/hoprnet/compare/release/constantine...hoprnet:release/limassol) (2021-10-04)

# Breaking changes

Nodes are required to `Announce` before being able to have an open channel.

### Changes

- improve CI (#2466, #2475, #2540)
- switch to renovate
- require `Announce` (#2473)
- CT improvements (#2474)
- various bug fixes (#2529, #2556, #2558, #2562)
- various yellow paper updates
- dependancy version updates

---

<a name="1.75"></a>

## [1.75](https://github.com/hoprnet/hoprnet/compare/release/moscow...hoprnet:release/constantine) (2021-07-30)

# Breaking changes

Deprecate Node 14 and require Node 16

### Changes

- Automatically populate and use list of potential low-level relay nodes (#2133)
- Bind release to specific networks and contract addresses (#2104)
- Align yellow paper with smart contract
- UX improvement, including reachability of frontend and showing incoming channels (#2124)
- Allow transaction aggregation (Multicall) (#2113)
- Stack updates:
  - Node.js@16
  - libp2p@0.32
  - hopr-connect@0.2.40<|MERGE_RESOLUTION|>--- conflicted
+++ resolved
@@ -17,11 +17,8 @@
 - Increase wait timeout for on-chain transactions to 60 seconds ([#4425](https://github.com/hoprnet/hoprnet/pull/4425))
 - Fix bug in waiting logic for on-chain transactions ([#4425](https://github.com/hoprnet/hoprnet/pull/4425))
 - Fixed incorrect acknowledged tickets handling in the DB
-<<<<<<< HEAD
 - Fix non-registered nodes can connect despite they are not allowed to so ([#4454](https://github.com/hoprnet/hoprnet/pull/4454))
-=======
 - Fix STUN functionality, enhance it to check if host is exposed and a keep-alive mechanism to keep NAT port mapping ([#4401](https://github.com/hoprnet/hoprnet/pull/4401))
->>>>>>> 39e9997d
 
 ---
 
