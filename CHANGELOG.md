# Changelog

- Migrate the `Heartbeat`, `Ping` and `Network` functionality into Rust ([#4568](https://github.com/hoprnet/hoprnet/pull/4658))
- Rebrand `foundry-tool` to `hopli` and allow it to interact with identities and network-registry ([#4652](https://github.com/hoprnet/hoprnet/pull/4652))
- Migrate mixer code to Rust ([#4567](https://github.com/hoprnet/hoprnet/pull/4567))
- Fix initial network peer registration from the Peer Store ([#4741](https://github.com/hoprnet/hoprnet/pull/4741))
<<<<<<< HEAD
=======
- `hopli` accepts floating number for the amount of tokens to be transferred/minted. Lossen requirement on the identtiy file. ([#4723](https://github.com/hoprnet/hoprnet/pull/4723))
>>>>>>> 084de93a

<a name="1.92"></a>

## [1.92](https://github.com/hoprnet/hoprnet/compare/release/bogota...hoprnet:release/riga)

- Removal of HOPR admin from `hoprd` ([#4420](https://github.com/hoprnet/hoprnet/pull/4420))
- Includes removal of CLI option `--admin`, `--adminHost` and `--adminPort`
- HOPR admin may now be used as a stand-alone component, see https://github.com/hoprnet/hopr-admin
- Add `--disableApiAuthentication` CLI option to allow using the API without authentication, default for Avado & Dappnode ([#4466](https://github.com/hoprnet/hoprnet/pull/4466))
- Grafana dashboards integration for all supported platforms ([#4472](https://github.com/hoprnet/hoprnet/pull/4472))
- Migrate environment checker code to Rust ([#4492](https://github.com/hoprnet/hoprnet/pull/4492))
- Migrate hoprd CLI to Rust ([#4491](https://github.com/hoprnet/hoprnet/pull/4491))
- Smart contract toolchain upgrade ([#4382](https://github.com/hoprnet/hoprnet/pull/4230))
- Switch staging environment to using Gnosis Chain instead of Goerli ([#4497](https://github.com/hoprnet/hoprnet/pull/4497))
- Introduced Promiscuous Strategy v1, strategies migrated to Rust ([#4506](https://github.com/hoprnet/hoprnet/pull/4506))
- Fix of ticket validation to be order-independent, thus not rejecting older tickets ([#4527](<(https://github.com/hoprnet/hoprnet/pull/4527)>)
- Migrate `heartbeat` ping network interaction to Rust using Rust `futures::stream::Stream` ([#4539](https://github.com/hoprnet/hoprnet/pull/4539))
- Added strategy related metrics, refactoring of the strategy code ([#4537](https://github.com/hoprnet/hoprnet/pull/4537))
- API: Allow user to specify number of intermediate hops when sending a message ([#4563](https://github.com/hoprnet/hoprnet/pull/4563))
- API: Add capability-based authorization ([#4560](https://github.com/hoprnet/hoprnet/pull/4560))
- Automatic ticket redemption disabled by default, added `--autoTicketRedemption` CLI option to enable it explicitly ([#4565](https://github.com/hoprnet/hoprnet/pull/4565))
- Return explict message for unsupported closing incoming channel ([#4551](https://github.com/hoprnet/hoprnet/pull/4551)) with a fix in admin UI ([hopr-admin/#3](https://github.com/hoprnet/hopr-admin/pull/3))
- Bring back `fund` command, to open outgoing and incoming channels with counterpart ([#4566](https://github.com/hoprnet/hoprnet/pull/4566))
- Improve Grafana dashboards & compose setup ([#4479](https://github.com/hoprnet/hoprnet/pull/4479))
- API: Prevent API privilege escalation ([#4625](https://github.com/hoprnet/hoprnet/pull/4625))
- Assign commitent at ticket redemption, so that tickets can be redeemed with a gap in ticket index ([#4643](https://github.com/hoprnet/hoprnet/pull/4643))
- Make maximum parallel connections configurable (#[4675](https://github.com/hoprnet/hoprnet/pull/4675))
- Reduce overall connection timeout from 10s to 3s (#[4680](https://github.com/hoprnet/hoprnet/pull/4680))
- Migrate mixer code to Rust ([#4567](https://github.com/hoprnet/hoprnet/pull/4567))
- Primitive & basic types re-created in Rust ([#4645](https://github.com/hoprnet/hoprnet/pull/4645)))

<a name="1.91"></a>

## [1.91](https://github.com/hoprnet/hoprnet/compare/release/valencia...hoprnet:release/bogota)

- Include HOPR Staking Season 5 smart contracts ([#4221](https://github.com/hoprnet/hoprnet/pull/4221))
- Various optimizations of Rust crates ([#4221](https://github.com/hoprnet/hoprnet/pull/4260))
- Add Metrics API for Prometheus, `metrics` API endpoint and collection of various metrics ([#4233](https://github.com/hoprnet/hoprnet/pull/4233))
- Improve pre-merge check to prevent PR from merging when the upstream deployment is in the failed state ([#4294](https://github.com/hoprnet/hoprnet/pull/4294))
- Add Health Status Indicator in the Admin UI ([#4197](https://github.com/hoprnet/hoprnet/pull/4197))
- Allow connectivity indicator to be GREEN on public nodes too ([#4314](https://github.com/hoprnet/hoprnet/pull/4314))
- Show correct counterparty in the `channels` command output ([#4370](https://github.com/hoprnet/hoprnet/pull/4370))
- Docker build pipeline refactor: use Alpine Linux + toolchain base image ([#4362](https://github.com/hoprnet/hoprnet/pull/4362))
- Improve error messages passed to the User ([#4375](https://github.com/hoprnet/hoprnet/pull/4375))
- Fix channel metrics, add channel balances metrics ([#4374](https://github.com/hoprnet/hoprnet/pull/4374))
- Fix ticket redemption ([#4382](https://github.com/hoprnet/hoprnet/pull/4382))
- Increase wait timeout for on-chain transactions to 60 seconds ([#4425](https://github.com/hoprnet/hoprnet/pull/4425))
- Fix bug in waiting logic for on-chain transactions ([#4425](https://github.com/hoprnet/hoprnet/pull/4425))
- Fixed incorrect acknowledged tickets handling in the DB
- Fix non-registered nodes can connect despite they are not allowed to so ([#4454](https://github.com/hoprnet/hoprnet/pull/4454))
- Fix STUN functionality, enhance it to check if host is exposed and a keep-alive mechanism to keep NAT port mapping ([#4401](https://github.com/hoprnet/hoprnet/pull/4401))
- Fix DAppnode / AVADO announcing internal container addresses ([#4467](https://github.com/hoprnet/hoprnet/pull/4467))
- Add `--disableApiAuthentication` CLI option to allow using the API without authentication, default for Avado & Dappnode ([#4466](https://github.com/hoprnet/hoprnet/pull/4466))

---

<a name="1.90"></a>

## [1.90](https://github.com/hoprnet/hoprnet/compare/release/paleochora...hoprnet:release/valencia)

- Improve Network Registry smart contract to allow 1-to-many node registration, add enable/disable make targets ([#4008](https://github.com/hoprnet/hoprnet/pull/4091))
- Replace `yarn` with `npx` in `pluto` Docker image to run `hoprd` to fix binary discoverability issue
- Add support for communication between different releases within the same environment
- Avado: limit Docker container memory to maximum 1GB
- Reduce memory copy operations by reusing underlying memory pages ([#4168](https://github.com/hoprnet/hoprnet/pull/4168))
- Fix public node resolution for connectivity indicator ([#4205](https://github.com/hoprnet/hoprnet/pull/4205))
- Remove charset complexity validation on API token ([#4210](https://github.com/hoprnet/hoprnet/pull/4210))
- Properly encode API token passed from the Admin UI ([#4210](https://github.com/hoprnet/hoprnet/pull/4210))
- Refactor timeouts for more throughput and increase usage of iterables ([#4238](https://github.com/hoprnet/hoprnet/pull/4238))
- Fix incoming channels being listed as outgoing and vice versa in API ([#4236](https://github.com/hoprnet/hoprnet/pull/4236))
- Refactor packet forward interaction for less locking ([#4232](https://github.com/hoprnet/hoprnet/pull/4243))
- Refactor mixer to migitate backpressure ([#4232](https://github.com/hoprnet/hoprnet/pull/4243))
- Filter addresses before adding them to libp2p's PeerStore ([#4246](https://github.com/hoprnet/hoprnet/pull/4246))
- Reuse existing connections to establish relayed connections over public relay ([#4245](https://github.com/hoprnet/hoprnet/pull/4245))
- Reuse existing connections to connections to entry nodes ([#4250](https://github.com/hoprnet/hoprnet/pull/4250))
- Remove recurring DHT ping queue cleanup and turn all public relay nodes into DHT servers ([#4247](https://github.com/hoprnet/hoprnet/pull/4247))
- Various enhancements regarding memory consumption and overall efficiency, spread over multiple PRs
- Remove obsolete stream compatibility layer ([#4276](https://github.com/hoprnet/hoprnet/pull/4276))
- Allow `info` command before node startup has finished ([#4273](https://github.com/hoprnet/hoprnet/pull/4273))
- Turn libp2p dual DHT into single DHT by forking DHT package in order to avoid a memory leak https://github.com/hoprnet/hoprnet/pull/4288
- Turn db operations into `zero-copy` operations ([#4293](https://github.com/hoprnet/hoprnet/pull/4293))
- Close existing connections once there is new one ([#4281](https://github.com/hoprnet/hoprnet/pull/4281))
- Properly remove closed connections from libp2p's `ConnectionManager`([#4281](https://github.com/hoprnet/hoprnet/pull/4281))
- Reimplement stream handling `class`es with `function`s in `connect` package for better performance ([#4285](https://github.com/hoprnet/hoprnet/pull/4285))
- Fix ticket redemption mechanism & acknowledged ticket fix in the DB ([#4437](https://github.com/hoprnet/hoprnet/pull/4437))
- Pluto: Fix initialization of channels once the cluster has started up ([#4436](https://github.com/hoprnet/hoprnet/pull/4436))

---

<a name="1.89"></a>

## [1.89](https://github.com/hoprnet/hoprnet/compare/release/ouagadougou...hoprnet:release/paleochora)

### Changes

- Reduce eth_getBlockByNumber calls when indexing and sending transactions ([#3814](https://github.com/hoprnet/hoprnet/pull/3814))
- Marge hopr-stake contracs into monorepo and relevant deploy scripts
- Add additional CLI parameters `--heartbeatThreshold`, `--networkQualityThreshold` and `--onChainConfirmations`
- Allow configuration via environment variables instead of CLI parameters for all supported options
- Reenable e2e tests and enhance REST API ([#3836](https://github.com/hoprnet/hoprnet/pull/3836))
- Fix decoding error when API token contains certain characters
- Bump `libp2p@0.37` ([#3879](https://github.com/hoprnet/hoprnet/pull/3879))
- Reimplement simulated NAT using libp2p's connection gater API ([#3879](https://github.com/hoprnet/hoprnet/pull/3879))
- Refactor module injection system of `connect` module to align with `libp2p@0.37` ([#3879](https://github.com/hoprnet/hoprnet/pull/3879))
- Automatically resend queuing transactions when provider is reset or a node receives sufficient native tokens
- Make environment variables for `hoprd` accessible in Avado package configuration ([#3885](https://github.com/hoprnet/hoprnet/pull/3885))
- Add Docker image (hopr-hardhat) running hardhat using the Hopr environment and smart contracts (useful for testing and development)
- Add Docker image (hopr-pluto) running a full hoprd test cluster for local dApp testing
- Add script that allow self register and self deregister on the Network Registry contract
- Add documentations around network registry
- Refactor and simplify stream handover functionality to be more robust ([#3898](https://github.com/hoprnet/hoprnet/pull/3898))
- Added possibility to specify custom RPC provider in Avado
- Add connectivity health indicator & NR eligibility status of the node to the `info` command ([#3921](https://github.com/hoprnet/hoprnet/pull/3921))
- Fix message encoding/decoding in HOPRd ([#3943](https://github.com/hoprnet/hoprnet/pull/3943))
- Properly display the reason of `ping` failure ([#3964](https://github.com/hoprnet/hoprnet/pull/3964))
- Removed deprecated `API V1`
- Removed deprecated `--rest`, `--restHost`, and `--restPort` HOPRd flags
- Removed deprecated `fund` command within `hopr-admin`
- Upgrades to `hopr-admin` ([#3647](https://github.com/hoprnet/hoprnet/pull/3647))
  - it now adheres to the [HOPR dApp standard](https://github.com/hoprnet/hopr-community/blob/main/DAPP_STANDARD.md)
  - uses `typescript`
  - command parsing has been overhauled to support more complex commands
  - improved user experience with more consistent messages
- Warn when manual path selection contains duplicate adjacent entries
- Correctly recognize Avado/Dappnode private subnet ([#4032](https://github.com/hoprnet/hoprnet/pull/4032))
- Redesign entry node code to recycle knowledge and automatically reconnect ([#3990]](https://github.com/hoprnet/hoprnet/pull/3990))
- Add `entryNodes` command to API and `hopr-admin` ([#4049](https://github.com/hoprnet/hoprnet/pull/4049))
- Refactor Docker build process to respect lockfiles generated by Yarn and Cargo ([#4060](https://github.com/hoprnet/hoprnet/pull/4060))
- Changed `release/paleochora` default environment to `monte_rosa` in preparation of next release
- Fix broken package link in Avado ([#4082](https://github.com/hoprnet/hoprnet/pull/4082))
- Automate contract verification on Gnosis chain and Goerli testnet.
- Add support for communication between different releases within the same environment

# Breaking changes

Bump `libp2p@0.37` which came with many bugfixes, plenty of internal API changes and different module injection system and made lots of workarounds obsolete.

- Use npm-shrinkwrap to publish correct lockfiles
- Add `--provider` flag for setting a custom blockchain RPC provider
- Improvements in our API v2 unit tests ([#3643](https://github.com/hoprnet/hoprnet/pull/3643))
- Improvements in our integration E2E tests ([#3643](https://github.com/hoprnet/hoprnet/pull/3643))
- API v2 `/api/v2/node/peers` now returns `multiaddr` for connected peers ([#3643](https://github.com/hoprnet/hoprnet/pull/3643))
- Add connectivity health indicator updates to the logs ([#3816](https://github.com/hoprnet/hoprnet/pull/3816))
- Introduce Rust WASM support into the build toolchain ([#3829](https://github.com/hoprnet/hoprnet/pull/3829))
- Optimize build pipeline and migrate to Makefile ([#3851](https://github.com/hoprnet/hoprnet/pull/3851))
- When sending an Ethereum transaction, also release nonce lock if transaction is considered a duplicate ([#3856](https://github.com/hoprnet/hoprnet/pull/3856))
- Within E2E tests, disable hardhat autmining after deployment is done ([#3851](https://github.com/hoprnet/hoprnet/pull/3857))

- Migration to ECMAscript module standard (ESM), drop support for CommonJS ([#3825](https://github.com/hoprnet/hoprnet/pull/3825))

---

<a name="1.88"></a>

## [1.88](https://github.com/hoprnet/hoprnet/compare/release/lisbon...hoprnet:release/ouagadougou) (2022-03-18)

### Changes

- New API v2 endpoint `/api/v2/node/stream/websockets` ([#3514](https://github.com/hoprnet/hoprnet/issues/3514))
- Do not attempt to reconnect to relays we already have a connection to ([#3411](https://github.com/hoprnet/hoprnet/issues/3411))
- New API v2 endpoint `/api/v2/node/peers` ([#3617](https://github.com/hoprnet/hoprnet/pull/3617))
- Bug fix endpoint `/api/v2/channels/{peerId}` ([#3627](https://github.com/hoprnet/hoprnet/issues/3627))
- Various bug fixes in `core`
- Performance improvements in `core`
- Enhanced database queries through range queries and batched operations ([#3648](https://github.com/hoprnet/hoprnet/pull/3648))
- Automatically cleanup stale connections to correctly handle reconnects ([#3688](https://github.com/hoprnet/hoprnet/pull/3688))
- Add `--provider` flag for setting a custom blockchain RPC provider
- Use a default address sorter for all address classes ([#3731](https://github.com/hoprnet/hoprnet/pull/3731))
- Enhance TCP socket listening logic and cleanup keepAlive interval ([#3750](https://github.com/hoprnet/hoprnet/pull/3750))
- Try to reconnect to entry nodes after connection has been dropped ([#3751](https://github.com/hoprnet/hoprnet/pull/3751))
- Unhandled rejection in relay requests ([#3779](https://github.com/hoprnet/hoprnet/pull/3779))
- Ping & DHT query timeout increased ([#3780](https://github.com/hoprnet/hoprnet/pull/3780))
- Dial refactoring and optimization ([#3780](https://github.com/hoprnet/hoprnet/pull/3780))
- onAbort unhandled promise rejection workaround fix ([#3780](https://github.com/hoprnet/hoprnet/pull/3780))
- Fix event listener leak and increase maximum number of event listeners to 20 ([#3790](https://github.com/hoprnet/hoprnet/pull/3790))

---

<a name="1.87"></a>

## [1.87](https://github.com/hoprnet/hoprnet/compare/release/athens...hoprnet:release/lisbon) (2022-02-10)

### Changes

- Expanded API v2, covering most of the legacy hopr-admin commands ([#3367](https://github.com/hoprnet/hoprnet/pull/3367))
- New API v2 endpoints allow fetching and redeeming tickets from specific channels ([#3367](https://github.com/hoprnet/hoprnet/pull/3367))
- Flags `--rest`, `--restHost`, and `--restPort` are being deprecated in favor of `--api`, `--apiHost`, and `--apiPort`
- Fixed automatic and manual ticket redemption ([#3395](https://github.com/hoprnet/hoprnet/pull/3395))
- In-order processing of blocks and in-order processing of on-chain events ([#3392](https://github.com/hoprnet/hoprnet/pull/3392))

---

<a name="1.86"></a>

## [1.86](https://github.com/hoprnet/hoprnet/compare/release/budapest...hoprnet:release/athens) (2022-01-26)

### Changes

- Fixed behavior when no network was found or invalid password is entered ([#3147](https://github.com/hoprnet/hoprnet/pull/3147))
- Added new API v2 endpoint `/messages/sign` to support message authentication ([#3243](https://github.com/hoprnet/hoprnet/pull/3243))
- Fixed NAT-to-NAT connection using entry nodes ([#3237](https://github.com/hoprnet/hoprnet/pull/3237))
- Removed recursive reset of periodic checks and replaced recursive util function by iterative counterparts ([#3237](https://github.com/hoprnet/hoprnet/pull/3237))
- Use UPNP to determine external IP address ([#3237](https://github.com/hoprnet/hoprnet/pull/3237))
- Use a relay tag to announce in the DHT that a node acts as a relayer for a specific node ([#3237](https://github.com/hoprnet/hoprnet/pull/3237))
- Added simulated NAT to E2E tests ([#3237](https://github.com/hoprnet/hoprnet/pull/3237))
- Automatic deployment of NAT nodes to GCloud ([#3165](https://github.com/hoprnet/hoprnet/issues/3165))
- Automatically extend TTL of relay tokens in the DHT ([#3304](https://github.com/hoprnet/hoprnet/issues/3304))
- Do not dial localhost unless the port is different from the ones we're listening on ([#3321](https://github.com/hoprnet/hoprnet/pull/3321))
- Add CLI parameter `--allowLocalNodeConnections` to explicitly allow connections to localhost ([#3349](https://github.com/hoprnet/hoprnet/pull/3349))
- Add CLI parameter `--allowPrivateNodeConnections` to explicitly allow connections to private nodes ([#3390](https://github.com/hoprnet/hoprnet/pull/3390))
- Normalize protocol version before checking the relay usability ([#3442](https://github.com/hoprnet/hoprnet/pull/3442))
- Fix connection parameters to prevent stalling of the Node.js process and update maximal number of relays ([#3471](https://github.com/hoprnet/hoprnet/pull/3471))
- Fix locking issues in various parts of the code ([#3515](https://github.com/hoprnet/hoprnet/pull/3515))
- Fix unhandled promise rejection in strategy code and infinite loop in ticket redemption logic ([#3515](https://github.com/hoprnet/hoprnet/pull/3515))
- Fixed locking issues in transaction processing ([#3568](https://github.com/hoprnet/hoprnet/pull/3568))
- Publish `hoprd` and `cover-traffic-daemon` NPM packages with lockfiles for `npm` and `yarn` ([#3646](https://github.com/hoprnet/hoprnet/pull/3646))
- Upgraded libp2p to v0.36.2 which includes multiple memory-usage improvements ([#3620](https://github.com/hoprnet/hoprnet/pull/3620))
- Added new CLI parameters `--heartbeatInterval` and `--heartbeatVariance` to configure heartbeat behaviour ([#3515](https://github.com/hoprnet/hoprnet/pull/3515))

---

<a name="1.85"></a>

## [1.85](https://github.com/hoprnet/hoprnet/compare/release/prague...hoprnet:release/budapest) (2021-12-17)

### Changes

- Rest API v2 ([#3093](https://github.com/hoprnet/hoprnet/pull/3093)), see [API specification](./packages/hoprd/rest-api-v2-spec.yaml)
- Update ping to use Blake2s instead of SHA256 for response computation (([#3080](https://github.com/hoprnet/hoprnet/pull/3080)))
- Fix broken AVADO build ([#3150](https://github.com/hoprnet/hoprnet/pull/3150))

### Bugfixes

- Fix nodes talking to nodes deployed in other environments ([#3127](https://github.com/hoprnet/hoprnet/pull/3127))
- Fix issues with STUN code ([#3124](https://github.com/hoprnet/hoprnet/pull/3124))
- Fixes various issues with indexer ([#3132](https://github.com/hoprnet/hoprnet/pull/3132), [#3129](https://github.com/hoprnet/hoprnet/pull/3129), [#3111](https://github.com/hoprnet/hoprnet/pull/3111), [#3043](https://github.com/hoprnet/hoprnet/pull/3043))
- Improve handling of provider errors ([#3116](https://github.com/hoprnet/hoprnet/pull/3116))
- Improved unit tests and e2e tests and mocks ([#3115](https://github.com/hoprnet/hoprnet/pull/3115), [#3118](https://github.com/hoprnet/hoprnet/pull/3118), [#3097](https://github.com/hoprnet/hoprnet/pull/3097), [#3020](https://github.com/hoprnet/hoprnet/pull/3020))

---

<a name="1.84"></a>

## [1.84](https://github.com/hoprnet/hoprnet/compare/release/tuttlingen...hoprnet:release/prague) (2021-12-03)

### Changes

- Add better handler for unhandled Promise rejections ([#3037](https://github.com/hoprnet/hoprnet/pull/3037))
- Multiple bug fixes preventing crashes.
- `randomInteger` function is now cryptographically safe
- ECDSA signatures now use a more compact representation (64 instead 65 bytes)
- Initial commitment seed is derived using node key and channel information

---

<a name="1.83"></a>

## [1.83](https://github.com/hoprnet/hoprnet/compare/release/freiburg...hoprnet:release/tuttlingen) (2021-11-15)

# Breaking changes

Due to the configuration changes (refer to #2778), transport packets are now properly encapsulated between environments/releases.
Thus, existing nodes won't be able to communicate to new nodes.

### Changes

- Added git hash in `hopr-admin` page ([#2869](https://github.com/hoprnet/hoprnet/pull/2869))
- Remove legacy bi-directional channels code ([#2765](https://github.com/hoprnet/hoprnet/pull/2765))
- Use environments as central configuration for hoprd releases ([#2778](https://github.com/hoprnet/hoprnet/pull/2778))

<a name="1.82"></a>

## [1.82](https://github.com/hoprnet/hoprnet/compare/release/limassol...hoprnet:release/freiburg) (2021-10-15)

# Breaking changes

None

### Changes

- improve ticket redemption ([#2711](https://github.com/hoprnet/hoprnet/pull/2711))
- bump HoprChannels solidity compiler to `0.8.9` ([#2697](https://github.com/hoprnet/hoprnet/pull/2697))
- more tech team processes ([#2686](https://github.com/hoprnet/hoprnet/pull/2686))
- transaction confirmation improvements ([#2715](https://github.com/hoprnet/hoprnet/pull/2715))
- various CI/CD fixes ([#2494](https://github.com/hoprnet/hoprnet/pull/2494))
- various CT fixes ([#2634](https://github.com/hoprnet/hoprnet/pull/2634), [#2680](https://github.com/hoprnet/hoprnet/pull/2680))
- refactor commitments ([#2671](https://github.com/hoprnet/hoprnet/pull/2671))

## [1.81](https://github.com/hoprnet/hoprnet/compare/release/constantine...hoprnet:release/limassol) (2021-10-04)

# Breaking changes

Nodes are required to `Announce` before being able to have an open channel.

### Changes

- improve CI (#2466, #2475, #2540)
- switch to renovate
- require `Announce` (#2473)
- CT improvements (#2474)
- various bug fixes (#2529, #2556, #2558, #2562)
- various yellow paper updates
- dependancy version updates

---

<a name="1.75"></a>

## [1.75](https://github.com/hoprnet/hoprnet/compare/release/moscow...hoprnet:release/constantine) (2021-07-30)

# Breaking changes

Deprecate Node 14 and require Node 16

### Changes

- Automatically populate and use list of potential low-level relay nodes (#2133)
- Bind release to specific networks and contract addresses (#2104)
- Align yellow paper with smart contract
- UX improvement, including reachability of frontend and showing incoming channels (#2124)
- Allow transaction aggregation (Multicall) (#2113)
- Stack updates:
  - Node.js@16
  - libp2p@0.32
  - hopr-connect@0.2.40<|MERGE_RESOLUTION|>--- conflicted
+++ resolved
@@ -4,10 +4,7 @@
 - Rebrand `foundry-tool` to `hopli` and allow it to interact with identities and network-registry ([#4652](https://github.com/hoprnet/hoprnet/pull/4652))
 - Migrate mixer code to Rust ([#4567](https://github.com/hoprnet/hoprnet/pull/4567))
 - Fix initial network peer registration from the Peer Store ([#4741](https://github.com/hoprnet/hoprnet/pull/4741))
-<<<<<<< HEAD
-=======
 - `hopli` accepts floating number for the amount of tokens to be transferred/minted. Lossen requirement on the identtiy file. ([#4723](https://github.com/hoprnet/hoprnet/pull/4723))
->>>>>>> 084de93a
 
 <a name="1.92"></a>
 
