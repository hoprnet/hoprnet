# Changelog

<<<<<<< HEAD
- Extend hopli so it can derive peer ID from identity files. Add `initiate-node` to perform all the necessary on-chain operations before launching a HOPR node. Accept identity from path. ([#4894](https://github.com/hoprnet/hoprnet/pull/4894))

  <a name="1.93"></a>
=======
<a name="2.00"></a>

## [2.00](https://github.com/hoprnet/hoprnet/compare/release/bratislava...hoprnet:master)

- Introduce the possibility of using YAML configuration file and revamp the configuration infrastructure to make the YAML a default base for all configuration types (env vars, cmd line args) ([#4796](https://github.com/hoprnet/hoprnet/pull/4796))

<a name="1.93"></a>
>>>>>>> 1c2cba39

## [1.93](https://github.com/hoprnet/hoprnet/compare/release/riga...hoprnet:release/bratislava)

- Migrate the `Heartbeat`, `Ping` and `Network` functionality into Rust ([#4568](https://github.com/hoprnet/hoprnet/pull/4658))
- Rebrand `foundry-tool` to `hopli` and allow it to interact with identities and network-registry ([#4652](https://github.com/hoprnet/hoprnet/pull/4652))
- Migrate mixer code to Rust ([#4567](https://github.com/hoprnet/hoprnet/pull/4567))
- Fix initial network peer registration from the Peer Store ([#4741](https://github.com/hoprnet/hoprnet/pull/4741))
- `hopli` accepts floating number for the amount of tokens to be transferred/minted. Loosen requirement on the identity file. ([#4723](https://github.com/hoprnet/hoprnet/pull/4723))
- Use simple moving average for smoothing network peer numbers presented to the Promiscuous strategy, add more logging ([#4763](https://github.com/hoprnet/hoprnet/pull/4763))
- Migrate server-side relay code to Rust ([#4726](https://github.com/hoprnet/hoprnet/pull/4726))
- Added Rust implementations of all the cryptographic functionality used in the HOPR protocol ([#3842](https://github.com/hoprnet/hoprnet/pull/3842))
- Add reported HOPR protocol version information to `ping` and `peers` endpoints ([#4777](https://github.com/hoprnet/hoprnet/pull/4777))
- Extend the Grafana dashboards with the new mixer metrics (current mixer queue size & average mixer delay) ([#4768](https://github.com/hoprnet/hoprnet/pull/4768))
- Expose full payment channel graph in `/channels` API ([#4756](https://github.com/hoprnet/hoprnet/pull/4756))
- Fixed issue with too many channels being opened by the Promiscuous strategy, added option to enforce the maximum number of opened channels ([#4827](https://github.com/hoprnet/hoprnet/pull/4827))
- Added mitigation for connection leakage to prevent DHT and p2p connection failures ([#4870](https://github.com/hoprnet/hoprnet/pull/4870))
- Fixed incorrect recording of some Ping metrics ([#4867](https://github.com/hoprnet/hoprnet/pull/4867))

<a name="1.92"></a>

## [1.92](https://github.com/hoprnet/hoprnet/compare/release/bogota...hoprnet:release/riga)

- Removal of HOPR admin from `hoprd` ([#4420](https://github.com/hoprnet/hoprnet/pull/4420))
- Includes removal of CLI option `--admin`, `--adminHost` and `--adminPort`
- HOPR admin may now be used as a stand-alone component, see https://github.com/hoprnet/hopr-admin
- Add `--disableApiAuthentication` CLI option to allow using the API without authentication, default for Avado & Dappnode ([#4466](https://github.com/hoprnet/hoprnet/pull/4466))
- Grafana dashboards integration for all supported platforms ([#4472](https://github.com/hoprnet/hoprnet/pull/4472))
- Migrate environment checker code to Rust ([#4492](https://github.com/hoprnet/hoprnet/pull/4492))
- Migrate hoprd CLI to Rust ([#4491](https://github.com/hoprnet/hoprnet/pull/4491))
- Smart contract toolchain upgrade ([#4382](https://github.com/hoprnet/hoprnet/pull/4230))
- Switch staging environment to using Gnosis Chain instead of Goerli ([#4497](https://github.com/hoprnet/hoprnet/pull/4497))
- Introduced Promiscuous Strategy v1, strategies migrated to Rust ([#4506](https://github.com/hoprnet/hoprnet/pull/4506))
- Fix of ticket validation to be order-independent, thus not rejecting older tickets ([#4527](<(https://github.com/hoprnet/hoprnet/pull/4527)>)
- Migrate `heartbeat` ping network interaction to Rust using Rust `futures::stream::Stream` ([#4539](https://github.com/hoprnet/hoprnet/pull/4539))
- Added strategy related metrics, refactoring of the strategy code ([#4537](https://github.com/hoprnet/hoprnet/pull/4537))
- API: Allow user to specify number of intermediate hops when sending a message ([#4563](https://github.com/hoprnet/hoprnet/pull/4563))
- API: Add capability-based authorization ([#4560](https://github.com/hoprnet/hoprnet/pull/4560))
- Automatic ticket redemption disabled by default, added `--autoTicketRedemption` CLI option to enable it explicitly ([#4565](https://github.com/hoprnet/hoprnet/pull/4565))
- Return explict message for unsupported closing incoming channel ([#4551](https://github.com/hoprnet/hoprnet/pull/4551)) with a fix in admin UI ([hopr-admin/#3](https://github.com/hoprnet/hopr-admin/pull/3))
- Bring back `fund` command, to open outgoing and incoming channels with counterpart ([#4566](https://github.com/hoprnet/hoprnet/pull/4566))
- Improve Grafana dashboards & compose setup ([#4479](https://github.com/hoprnet/hoprnet/pull/4479))
- API: Prevent API privilege escalation ([#4625](https://github.com/hoprnet/hoprnet/pull/4625))
- Assign commitent at ticket redemption, so that tickets can be redeemed with a gap in ticket index ([#4643](https://github.com/hoprnet/hoprnet/pull/4643))
- Make maximum parallel connections configurable (#[4675](https://github.com/hoprnet/hoprnet/pull/4675))
- Reduce overall connection timeout from 10s to 3s (#[4680](https://github.com/hoprnet/hoprnet/pull/4680))
- Migrate mixer code to Rust ([#4567](https://github.com/hoprnet/hoprnet/pull/4567))
- Primitive & basic types re-created in Rust ([#4645](https://github.com/hoprnet/hoprnet/pull/4645)))

<a name="1.91"></a>

## [1.91](https://github.com/hoprnet/hoprnet/compare/release/valencia...hoprnet:release/bogota)

- Include HOPR Staking Season 5 smart contracts ([#4221](https://github.com/hoprnet/hoprnet/pull/4221))
- Various optimizations of Rust crates ([#4221](https://github.com/hoprnet/hoprnet/pull/4260))
- Add Metrics API for Prometheus, `metrics` API endpoint and collection of various metrics ([#4233](https://github.com/hoprnet/hoprnet/pull/4233))
- Improve pre-merge check to prevent PR from merging when the upstream deployment is in the failed state ([#4294](https://github.com/hoprnet/hoprnet/pull/4294))
- Add Health Status Indicator in the Admin UI ([#4197](https://github.com/hoprnet/hoprnet/pull/4197))
- Allow connectivity indicator to be GREEN on public nodes too ([#4314](https://github.com/hoprnet/hoprnet/pull/4314))
- Show correct counterparty in the `channels` command output ([#4370](https://github.com/hoprnet/hoprnet/pull/4370))
- Docker build pipeline refactor: use Alpine Linux + toolchain base image ([#4362](https://github.com/hoprnet/hoprnet/pull/4362))
- Improve error messages passed to the User ([#4375](https://github.com/hoprnet/hoprnet/pull/4375))
- Fix channel metrics, add channel balances metrics ([#4374](https://github.com/hoprnet/hoprnet/pull/4374))
- Fix ticket redemption ([#4382](https://github.com/hoprnet/hoprnet/pull/4382))
- Increase wait timeout for on-chain transactions to 60 seconds ([#4425](https://github.com/hoprnet/hoprnet/pull/4425))
- Fix bug in waiting logic for on-chain transactions ([#4425](https://github.com/hoprnet/hoprnet/pull/4425))
- Fixed incorrect acknowledged tickets handling in the DB
- Fix non-registered nodes can connect despite they are not allowed to so ([#4454](https://github.com/hoprnet/hoprnet/pull/4454))
- Fix STUN functionality, enhance it to check if host is exposed and a keep-alive mechanism to keep NAT port mapping ([#4401](https://github.com/hoprnet/hoprnet/pull/4401))
- Fix DAppnode / AVADO announcing internal container addresses ([#4467](https://github.com/hoprnet/hoprnet/pull/4467))
- Add `--disableApiAuthentication` CLI option to allow using the API without authentication, default for Avado & Dappnode ([#4466](https://github.com/hoprnet/hoprnet/pull/4466))

---

<a name="1.90"></a>

## [1.90](https://github.com/hoprnet/hoprnet/compare/release/paleochora...hoprnet:release/valencia)

- Improve Network Registry smart contract to allow 1-to-many node registration, add enable/disable make targets ([#4008](https://github.com/hoprnet/hoprnet/pull/4091))
- Replace `yarn` with `npx` in `pluto` Docker image to run `hoprd` to fix binary discoverability issue
- Add support for communication between different releases within the same environment
- Avado: limit Docker container memory to maximum 1GB
- Reduce memory copy operations by reusing underlying memory pages ([#4168](https://github.com/hoprnet/hoprnet/pull/4168))
- Fix public node resolution for connectivity indicator ([#4205](https://github.com/hoprnet/hoprnet/pull/4205))
- Remove charset complexity validation on API token ([#4210](https://github.com/hoprnet/hoprnet/pull/4210))
- Properly encode API token passed from the Admin UI ([#4210](https://github.com/hoprnet/hoprnet/pull/4210))
- Refactor timeouts for more throughput and increase usage of iterables ([#4238](https://github.com/hoprnet/hoprnet/pull/4238))
- Fix incoming channels being listed as outgoing and vice versa in API ([#4236](https://github.com/hoprnet/hoprnet/pull/4236))
- Refactor packet forward interaction for less locking ([#4232](https://github.com/hoprnet/hoprnet/pull/4243))
- Refactor mixer to migitate backpressure ([#4232](https://github.com/hoprnet/hoprnet/pull/4243))
- Filter addresses before adding them to libp2p's PeerStore ([#4246](https://github.com/hoprnet/hoprnet/pull/4246))
- Reuse existing connections to establish relayed connections over public relay ([#4245](https://github.com/hoprnet/hoprnet/pull/4245))
- Reuse existing connections to connections to entry nodes ([#4250](https://github.com/hoprnet/hoprnet/pull/4250))
- Remove recurring DHT ping queue cleanup and turn all public relay nodes into DHT servers ([#4247](https://github.com/hoprnet/hoprnet/pull/4247))
- Various enhancements regarding memory consumption and overall efficiency, spread over multiple PRs
- Remove obsolete stream compatibility layer ([#4276](https://github.com/hoprnet/hoprnet/pull/4276))
- Allow `info` command before node startup has finished ([#4273](https://github.com/hoprnet/hoprnet/pull/4273))
- Turn libp2p dual DHT into single DHT by forking DHT package in order to avoid a memory leak https://github.com/hoprnet/hoprnet/pull/4288
- Turn db operations into `zero-copy` operations ([#4293](https://github.com/hoprnet/hoprnet/pull/4293))
- Close existing connections once there is new one ([#4281](https://github.com/hoprnet/hoprnet/pull/4281))
- Properly remove closed connections from libp2p's `ConnectionManager`([#4281](https://github.com/hoprnet/hoprnet/pull/4281))
- Reimplement stream handling `class`es with `function`s in `connect` package for better performance ([#4285](https://github.com/hoprnet/hoprnet/pull/4285))
- Fix ticket redemption mechanism & acknowledged ticket fix in the DB ([#4437](https://github.com/hoprnet/hoprnet/pull/4437))
- Pluto: Fix initialization of channels once the cluster has started up ([#4436](https://github.com/hoprnet/hoprnet/pull/4436))

---

<a name="1.89"></a>

## [1.89](https://github.com/hoprnet/hoprnet/compare/release/ouagadougou...hoprnet:release/paleochora)

### Changes

- Reduce eth_getBlockByNumber calls when indexing and sending transactions ([#3814](https://github.com/hoprnet/hoprnet/pull/3814))
- Marge hopr-stake contracs into monorepo and relevant deploy scripts
- Add additional CLI parameters `--heartbeatThreshold`, `--networkQualityThreshold` and `--onChainConfirmations`
- Allow configuration via environment variables instead of CLI parameters for all supported options
- Reenable e2e tests and enhance REST API ([#3836](https://github.com/hoprnet/hoprnet/pull/3836))
- Fix decoding error when API token contains certain characters
- Bump `libp2p@0.37` ([#3879](https://github.com/hoprnet/hoprnet/pull/3879))
- Reimplement simulated NAT using libp2p's connection gater API ([#3879](https://github.com/hoprnet/hoprnet/pull/3879))
- Refactor module injection system of `connect` module to align with `libp2p@0.37` ([#3879](https://github.com/hoprnet/hoprnet/pull/3879))
- Automatically resend queuing transactions when provider is reset or a node receives sufficient native tokens
- Make environment variables for `hoprd` accessible in Avado package configuration ([#3885](https://github.com/hoprnet/hoprnet/pull/3885))
- Add Docker image (hopr-hardhat) running hardhat using the Hopr environment and smart contracts (useful for testing and development)
- Add Docker image (hopr-pluto) running a full hoprd test cluster for local dApp testing
- Add script that allow self register and self deregister on the Network Registry contract
- Add documentations around network registry
- Refactor and simplify stream handover functionality to be more robust ([#3898](https://github.com/hoprnet/hoprnet/pull/3898))
- Added possibility to specify custom RPC provider in Avado
- Add connectivity health indicator & NR eligibility status of the node to the `info` command ([#3921](https://github.com/hoprnet/hoprnet/pull/3921))
- Fix message encoding/decoding in HOPRd ([#3943](https://github.com/hoprnet/hoprnet/pull/3943))
- Properly display the reason of `ping` failure ([#3964](https://github.com/hoprnet/hoprnet/pull/3964))
- Removed deprecated `API V1`
- Removed deprecated `--rest`, `--restHost`, and `--restPort` HOPRd flags
- Removed deprecated `fund` command within `hopr-admin`
- Upgrades to `hopr-admin` ([#3647](https://github.com/hoprnet/hoprnet/pull/3647))
  - it now adheres to the [HOPR dApp standard](https://github.com/hoprnet/hopr-community/blob/main/DAPP_STANDARD.md)
  - uses `typescript`
  - command parsing has been overhauled to support more complex commands
  - improved user experience with more consistent messages
- Warn when manual path selection contains duplicate adjacent entries
- Correctly recognize Avado/Dappnode private subnet ([#4032](https://github.com/hoprnet/hoprnet/pull/4032))
- Redesign entry node code to recycle knowledge and automatically reconnect ([#3990]](https://github.com/hoprnet/hoprnet/pull/3990))
- Add `entryNodes` command to API and `hopr-admin` ([#4049](https://github.com/hoprnet/hoprnet/pull/4049))
- Refactor Docker build process to respect lockfiles generated by Yarn and Cargo ([#4060](https://github.com/hoprnet/hoprnet/pull/4060))
- Changed `release/paleochora` default environment to `monte_rosa` in preparation of next release
- Fix broken package link in Avado ([#4082](https://github.com/hoprnet/hoprnet/pull/4082))
- Automate contract verification on Gnosis chain and Goerli testnet.
- Add support for communication between different releases within the same environment

# Breaking changes

Bump `libp2p@0.37` which came with many bugfixes, plenty of internal API changes and different module injection system and made lots of workarounds obsolete.

- Use npm-shrinkwrap to publish correct lockfiles
- Add `--provider` flag for setting a custom blockchain RPC provider
- Improvements in our API v2 unit tests ([#3643](https://github.com/hoprnet/hoprnet/pull/3643))
- Improvements in our integration E2E tests ([#3643](https://github.com/hoprnet/hoprnet/pull/3643))
- API v2 `/api/v2/node/peers` now returns `multiaddr` for connected peers ([#3643](https://github.com/hoprnet/hoprnet/pull/3643))
- Add connectivity health indicator updates to the logs ([#3816](https://github.com/hoprnet/hoprnet/pull/3816))
- Introduce Rust WASM support into the build toolchain ([#3829](https://github.com/hoprnet/hoprnet/pull/3829))
- Optimize build pipeline and migrate to Makefile ([#3851](https://github.com/hoprnet/hoprnet/pull/3851))
- When sending an Ethereum transaction, also release nonce lock if transaction is considered a duplicate ([#3856](https://github.com/hoprnet/hoprnet/pull/3856))
- Within E2E tests, disable hardhat autmining after deployment is done ([#3851](https://github.com/hoprnet/hoprnet/pull/3857))

- Migration to ECMAscript module standard (ESM), drop support for CommonJS ([#3825](https://github.com/hoprnet/hoprnet/pull/3825))

---

<a name="1.88"></a>

## [1.88](https://github.com/hoprnet/hoprnet/compare/release/lisbon...hoprnet:release/ouagadougou) (2022-03-18)

### Changes

- New API v2 endpoint `/api/v2/node/stream/websockets` ([#3514](https://github.com/hoprnet/hoprnet/issues/3514))
- Do not attempt to reconnect to relays we already have a connection to ([#3411](https://github.com/hoprnet/hoprnet/issues/3411))
- New API v2 endpoint `/api/v2/node/peers` ([#3617](https://github.com/hoprnet/hoprnet/pull/3617))
- Bug fix endpoint `/api/v2/channels/{peerId}` ([#3627](https://github.com/hoprnet/hoprnet/issues/3627))
- Various bug fixes in `core`
- Performance improvements in `core`
- Enhanced database queries through range queries and batched operations ([#3648](https://github.com/hoprnet/hoprnet/pull/3648))
- Automatically cleanup stale connections to correctly handle reconnects ([#3688](https://github.com/hoprnet/hoprnet/pull/3688))
- Add `--provider` flag for setting a custom blockchain RPC provider
- Use a default address sorter for all address classes ([#3731](https://github.com/hoprnet/hoprnet/pull/3731))
- Enhance TCP socket listening logic and cleanup keepAlive interval ([#3750](https://github.com/hoprnet/hoprnet/pull/3750))
- Try to reconnect to entry nodes after connection has been dropped ([#3751](https://github.com/hoprnet/hoprnet/pull/3751))
- Unhandled rejection in relay requests ([#3779](https://github.com/hoprnet/hoprnet/pull/3779))
- Ping & DHT query timeout increased ([#3780](https://github.com/hoprnet/hoprnet/pull/3780))
- Dial refactoring and optimization ([#3780](https://github.com/hoprnet/hoprnet/pull/3780))
- onAbort unhandled promise rejection workaround fix ([#3780](https://github.com/hoprnet/hoprnet/pull/3780))
- Fix event listener leak and increase maximum number of event listeners to 20 ([#3790](https://github.com/hoprnet/hoprnet/pull/3790))

---

<a name="1.87"></a>

## [1.87](https://github.com/hoprnet/hoprnet/compare/release/athens...hoprnet:release/lisbon) (2022-02-10)

### Changes

- Expanded API v2, covering most of the legacy hopr-admin commands ([#3367](https://github.com/hoprnet/hoprnet/pull/3367))
- New API v2 endpoints allow fetching and redeeming tickets from specific channels ([#3367](https://github.com/hoprnet/hoprnet/pull/3367))
- Flags `--rest`, `--restHost`, and `--restPort` are being deprecated in favor of `--api`, `--apiHost`, and `--apiPort`
- Fixed automatic and manual ticket redemption ([#3395](https://github.com/hoprnet/hoprnet/pull/3395))
- In-order processing of blocks and in-order processing of on-chain events ([#3392](https://github.com/hoprnet/hoprnet/pull/3392))

---

<a name="1.86"></a>

## [1.86](https://github.com/hoprnet/hoprnet/compare/release/budapest...hoprnet:release/athens) (2022-01-26)

### Changes

- Fixed behavior when no network was found or invalid password is entered ([#3147](https://github.com/hoprnet/hoprnet/pull/3147))
- Added new API v2 endpoint `/messages/sign` to support message authentication ([#3243](https://github.com/hoprnet/hoprnet/pull/3243))
- Fixed NAT-to-NAT connection using entry nodes ([#3237](https://github.com/hoprnet/hoprnet/pull/3237))
- Removed recursive reset of periodic checks and replaced recursive util function by iterative counterparts ([#3237](https://github.com/hoprnet/hoprnet/pull/3237))
- Use UPNP to determine external IP address ([#3237](https://github.com/hoprnet/hoprnet/pull/3237))
- Use a relay tag to announce in the DHT that a node acts as a relayer for a specific node ([#3237](https://github.com/hoprnet/hoprnet/pull/3237))
- Added simulated NAT to E2E tests ([#3237](https://github.com/hoprnet/hoprnet/pull/3237))
- Automatic deployment of NAT nodes to GCloud ([#3165](https://github.com/hoprnet/hoprnet/issues/3165))
- Automatically extend TTL of relay tokens in the DHT ([#3304](https://github.com/hoprnet/hoprnet/issues/3304))
- Do not dial localhost unless the port is different from the ones we're listening on ([#3321](https://github.com/hoprnet/hoprnet/pull/3321))
- Add CLI parameter `--allowLocalNodeConnections` to explicitly allow connections to localhost ([#3349](https://github.com/hoprnet/hoprnet/pull/3349))
- Add CLI parameter `--allowPrivateNodeConnections` to explicitly allow connections to private nodes ([#3390](https://github.com/hoprnet/hoprnet/pull/3390))
- Normalize protocol version before checking the relay usability ([#3442](https://github.com/hoprnet/hoprnet/pull/3442))
- Fix connection parameters to prevent stalling of the Node.js process and update maximal number of relays ([#3471](https://github.com/hoprnet/hoprnet/pull/3471))
- Fix locking issues in various parts of the code ([#3515](https://github.com/hoprnet/hoprnet/pull/3515))
- Fix unhandled promise rejection in strategy code and infinite loop in ticket redemption logic ([#3515](https://github.com/hoprnet/hoprnet/pull/3515))
- Fixed locking issues in transaction processing ([#3568](https://github.com/hoprnet/hoprnet/pull/3568))
- Publish `hoprd` and `cover-traffic-daemon` NPM packages with lockfiles for `npm` and `yarn` ([#3646](https://github.com/hoprnet/hoprnet/pull/3646))
- Upgraded libp2p to v0.36.2 which includes multiple memory-usage improvements ([#3620](https://github.com/hoprnet/hoprnet/pull/3620))
- Added new CLI parameters `--heartbeatInterval` and `--heartbeatVariance` to configure heartbeat behaviour ([#3515](https://github.com/hoprnet/hoprnet/pull/3515))

---

<a name="1.85"></a>

## [1.85](https://github.com/hoprnet/hoprnet/compare/release/prague...hoprnet:release/budapest) (2021-12-17)

### Changes

- Rest API v2 ([#3093](https://github.com/hoprnet/hoprnet/pull/3093)), see [API specification](./packages/hoprd/rest-api-v2-spec.yaml)
- Update ping to use Blake2s instead of SHA256 for response computation (([#3080](https://github.com/hoprnet/hoprnet/pull/3080)))
- Fix broken AVADO build ([#3150](https://github.com/hoprnet/hoprnet/pull/3150))

### Bugfixes

- Fix nodes talking to nodes deployed in other environments ([#3127](https://github.com/hoprnet/hoprnet/pull/3127))
- Fix issues with STUN code ([#3124](https://github.com/hoprnet/hoprnet/pull/3124))
- Fixes various issues with indexer ([#3132](https://github.com/hoprnet/hoprnet/pull/3132), [#3129](https://github.com/hoprnet/hoprnet/pull/3129), [#3111](https://github.com/hoprnet/hoprnet/pull/3111), [#3043](https://github.com/hoprnet/hoprnet/pull/3043))
- Improve handling of provider errors ([#3116](https://github.com/hoprnet/hoprnet/pull/3116))
- Improved unit tests and e2e tests and mocks ([#3115](https://github.com/hoprnet/hoprnet/pull/3115), [#3118](https://github.com/hoprnet/hoprnet/pull/3118), [#3097](https://github.com/hoprnet/hoprnet/pull/3097), [#3020](https://github.com/hoprnet/hoprnet/pull/3020))

---

<a name="1.84"></a>

## [1.84](https://github.com/hoprnet/hoprnet/compare/release/tuttlingen...hoprnet:release/prague) (2021-12-03)

### Changes

- Add better handler for unhandled Promise rejections ([#3037](https://github.com/hoprnet/hoprnet/pull/3037))
- Multiple bug fixes preventing crashes.
- `randomInteger` function is now cryptographically safe
- ECDSA signatures now use a more compact representation (64 instead 65 bytes)
- Initial commitment seed is derived using node key and channel information

---

<a name="1.83"></a>

## [1.83](https://github.com/hoprnet/hoprnet/compare/release/freiburg...hoprnet:release/tuttlingen) (2021-11-15)

# Breaking changes

Due to the configuration changes (refer to #2778), transport packets are now properly encapsulated between environments/releases.
Thus, existing nodes won't be able to communicate to new nodes.

### Changes

- Added git hash in `hopr-admin` page ([#2869](https://github.com/hoprnet/hoprnet/pull/2869))
- Remove legacy bi-directional channels code ([#2765](https://github.com/hoprnet/hoprnet/pull/2765))
- Use environments as central configuration for hoprd releases ([#2778](https://github.com/hoprnet/hoprnet/pull/2778))

<a name="1.82"></a>

## [1.82](https://github.com/hoprnet/hoprnet/compare/release/limassol...hoprnet:release/freiburg) (2021-10-15)

# Breaking changes

None

### Changes

- improve ticket redemption ([#2711](https://github.com/hoprnet/hoprnet/pull/2711))
- bump HoprChannels solidity compiler to `0.8.9` ([#2697](https://github.com/hoprnet/hoprnet/pull/2697))
- more tech team processes ([#2686](https://github.com/hoprnet/hoprnet/pull/2686))
- transaction confirmation improvements ([#2715](https://github.com/hoprnet/hoprnet/pull/2715))
- various CI/CD fixes ([#2494](https://github.com/hoprnet/hoprnet/pull/2494))
- various CT fixes ([#2634](https://github.com/hoprnet/hoprnet/pull/2634), [#2680](https://github.com/hoprnet/hoprnet/pull/2680))
- refactor commitments ([#2671](https://github.com/hoprnet/hoprnet/pull/2671))

## [1.81](https://github.com/hoprnet/hoprnet/compare/release/constantine...hoprnet:release/limassol) (2021-10-04)

# Breaking changes

Nodes are required to `Announce` before being able to have an open channel.

### Changes

- improve CI (#2466, #2475, #2540)
- switch to renovate
- require `Announce` (#2473)
- CT improvements (#2474)
- various bug fixes (#2529, #2556, #2558, #2562)
- various yellow paper updates
- dependancy version updates

---

<a name="1.75"></a>

## [1.75](https://github.com/hoprnet/hoprnet/compare/release/moscow...hoprnet:release/constantine) (2021-07-30)

# Breaking changes

Deprecate Node 14 and require Node 16

### Changes

- Automatically populate and use list of potential low-level relay nodes (#2133)
- Bind release to specific networks and contract addresses (#2104)
- Align yellow paper with smart contract
- UX improvement, including reachability of frontend and showing incoming channels (#2124)
- Allow transaction aggregation (Multicall) (#2113)
- Stack updates:
  - Node.js@16
  - libp2p@0.32
  - hopr-connect@0.2.40<|MERGE_RESOLUTION|>--- conflicted
+++ resolved
@@ -1,18 +1,12 @@
 # Changelog
 
-<<<<<<< HEAD
+<a name="2.00"></a>
+
+## [2.00](https://github.com/hoprnet/hoprnet/compare/release/bratislava...hoprnet:master)
+
+- Introduce the possibility of using YAML configuration file and revamp the configuration infrastructure to make the YAML a default base for all configuration types (env vars, cmd line args) ([#4796](https://github.com/hoprnet/hoprnet/pull/4796))
 - Extend hopli so it can derive peer ID from identity files. Add `initiate-node` to perform all the necessary on-chain operations before launching a HOPR node. Accept identity from path. ([#4894](https://github.com/hoprnet/hoprnet/pull/4894))
-
-  <a name="1.93"></a>
-=======
-<a name="2.00"></a>
-
-## [2.00](https://github.com/hoprnet/hoprnet/compare/release/bratislava...hoprnet:master)
-
-- Introduce the possibility of using YAML configuration file and revamp the configuration infrastructure to make the YAML a default base for all configuration types (env vars, cmd line args) ([#4796](https://github.com/hoprnet/hoprnet/pull/4796))
-
 <a name="1.93"></a>
->>>>>>> 1c2cba39
 
 ## [1.93](https://github.com/hoprnet/hoprnet/compare/release/riga...hoprnet:release/bratislava)
 
