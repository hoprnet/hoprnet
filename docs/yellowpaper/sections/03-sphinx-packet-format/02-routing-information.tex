\subsubsection{Routing information}
<<<<<<< HEAD
Each node on the path needs to know which is the next downstream node. Therefore, the sender $A$ generates routing information $\beta_i$ for $B$, $C$, and $D$, as well as a message $END$ to tell $Z$ that it is the final recipient of the message. Whilst the keys for $B$, $C$, and $D$ are given as a compressed elliptic curve points, the $END$ message occurs as a distinguished prefix.
=======
\label{sec:sphinx:routinginformation}

Each node on the path needs to know which is the next downstream node. Therefore, the sender $A$ generates routing information $\beta_i$ for $B$, $C$, and $D$, as well as a message $END$ to tell $Z$ that it is the final recipient of the message. Whilst the keys for $B$, $C$, and $D$ are given as a compressed elliptic, the $END$ message occurs as a distinguished prefix.
>>>>>>> 5a9285e6

In general, compression of elliptic curve points given as $(x,y)$ happens by taking the $x$-coordinate and the sign of $y$. If $y$ is above the $x$-axis, \texttt{0x02} is appended, otherwise \texttt{0x03} is used. The $END$ message is given by \texttt{0x04} and is therefore easily distinguishable from public keys.

\begin{comment}
The $END$ message is a distinguished prefix byte which is appended to the final recipient's compressed public key. For ECDSA public key compression, only the $x$ coordinate is used and is prepended by $02$.

The $y$ coordinate is extracted from $x$ by resolving the secp256k1 elliptic curve equation $Y^2=X^3+7$ \cite{secp}. A square root extraction will yield $Y$ or $-Y$. The compressed point format includes the least significant bit of $Y$ in the first byte (the first byte is $0\times02$ or $0\times03$, depending on that bit).
\end{comment}

The routing information is computed as follows:

\begin{align}
    \beta_{v-1} & =(y_Z\|0_{(2(r-v)+2)\kappa-|y_Z|}\oplus \rho(h_{\rho}(s_{v-1}))_{[ \,0....(2(r-v)+3)\kappa-1\,]})\|\phi_{v-1}                \\
    \text{and}  & \nonumber                                                                                                                    \\
    \beta_i     & =y_{i+1}\|\gamma_{i+1}\|\beta_{{i+1}_{[ \,0....(2r-1)\kappa-1\,] }}\oplus \rho(h_{\rho}(s_{i}))_{[ \,0....(2r+1)\kappa-1\,]}
    \label{eq:2}
\end{align}
$0\le i < v-1$

<<<<<<< HEAD
such that $y_Z$ is the destination's public key in compressed form (since this is only the $x$-coordinate, it is 33 bytes instead of 64) and $|y_Z|$ is its length. $\rho$ is a pseudorandom generator (PRG) detailed in Appendix \ref{appendix:keyderivation} and $h_{\rho}$ is the hash function used to key $\rho$.
=======
\begin{figure}[H]
    \centering
    \begin{tikzpicture}
        \def\one{0.6}
        \def\scale{0.9}
        \def\nodeWidth{1.95}
        \def\endWidth{1.2}
        \def\width{3*2*\nodeWidth+\endWidth}
        \foreach \i\name in{0/B,1/C,2/D,3/Z} {
                \begin{scope}[shift={(\i*\nodeWidth*2,0)}]
                    \ifnum\i=0
                        \def\a{11.7}
                        \def\diff{11.1}
                    \fi

                    \ifnum\i=1
                        \def\a{7.8}
                        \def\diff{7.2}
                    \fi

                    \ifnum\i=2
                        \def\a{3.9}
                        \def\diff{3.3}

                    \fi

                    \ifnum\i=3
                        \def\a{\endWidth}
                        \def\diff{0.6}
                    \fi


                    \def\b{0.6}
                    \def\lw{0.2}

                    \foreach \x [count=\i] in{0,0.3,0.6,...,\b}{
                            \draw [line width=\lw mm](\x,0)--(0,\x) (\a-\b+\x,\b)--(\a,\x);
                        }
                    \foreach \x [count=\i] in{0,0.3,0.6,...,\diff}{
                            \draw [line width=\lw mm](\x+\b,0)--(\x,\b);
                        }

                    \ifnum\i>0
                        \foreach \x [count=\i] in{0,0.3,0.6,...,\b}{
                                \draw [line width=\lw mm](0,\x)--(\b-\x,\b) (\a-\b+\x,0)--(\a,\b-\x);
                            }
                        \foreach \x [count=\i] in{0,0.3,0.6,...,\diff}{
                                \draw [line width=\lw mm](\x,0)--(\b+\x,\b);
                            }
                    \fi

                    \ifnum\i>1
                        \foreach \x [count=\i] in{0.15,0.45,...,\a}{
                                \draw [line width=\lw mm](\x,0)--(\x,\b);
                            }
                    \fi

                    \ifnum\i>2
                        \foreach \x [count=\i] in{0.15,0.45,...,\b}{
                                \draw [line width=\lw mm](0,\x)--(\a,\x);
                            }
                    \fi
                \end{scope}
                \ifnum\i<3
                    \draw [color=white] (\i*2*\nodeWidth,0) rectangle (\i*2*\nodeWidth+\nodeWidth,\one) node [midway,color=black,fill=white,inner sep=2pt] {$y_{\name}$};
                    \draw (\i*2*\nodeWidth,0) -- (\i*2*\nodeWidth,\one);
                    \draw [color=white] (\i*2*\nodeWidth+\nodeWidth,0) rectangle (\i*2*\nodeWidth+2*\nodeWidth,\one) node [midway,color=black,fill=white,inner sep=2pt] {$\gamma_{\name}$};
                    \draw (\i*2*\nodeWidth+\nodeWidth,0) -- (\i*2*\nodeWidth+\nodeWidth,\one);
                \else
                    \draw [color=white] (\i*2*\nodeWidth,0) rectangle (\i*2*\nodeWidth+\endWidth,\one) node [midway,color=black,fill=white,inner sep=1.5pt] {$end$};
                    \draw (\i*2*\nodeWidth,0) -- (\i*2*\nodeWidth,\one);
                \fi
            }

        \draw (0,0) rectangle (\width,\one);
    \end{tikzpicture}
    \caption{Blinded routing information sent to first relayer $B$.}
\end{figure}

such that $y_Z$ is the destination's public key in compressed form (since this is only the $x$-coordinate, it is 33 bytes instead of 64) and $|y_Z|$ is its length. $\rho$ is a pseudorandom generator (PRG) and $h_{\rho}$ is the hash function used to key $\rho$.
>>>>>>> 5a9285e6
$v\leq r$ is the length of the path traversed by the packet, where $|y_Z| \leq (2(r - v) + 2)$. $\phi$ is a filler string such that
\begin{align}
    \phi_i & =\{ \phi_{i-1}\|0_{2\kappa}\}\oplus \rho(h_{\rho}(s_{i-1}))_{[ \,(2(r-i)+3)\kappa..(2r+3)\kappa-1\,]}
\end{align}
where $\phi_0=\epsilon$ is an empty string. $\phi_i$ is generated using the shared secret $s_{i-1}$ and used to ensure the header packets remain constant in size as layers of encryption are added or removed. Upon receiving a packet, the processing node extracts the information destined for it from the route information and the per-hop payload. The extraction is performed by deobfuscating and left-shifting the field. Ordinarily, this would make the field shorter at each hop, allowing an attacker to deduce the route length. For this reason, the field is pre-padded before forwarding. Since the padding is part of the HMAC, the origin node will have to pre-generate an identical padding (to that generated at each hop) in order to compute the HMACs correctly for each hop.

\begin{figure}[H]
    \centering
    \begin{tikzpicture}
        \def\one{0.6}
        \def\scale{0.9}
        \def\nodeWidth{1.95}
        \def\endWidth{1.2}
        \def\width{3*2*\nodeWidth+\endWidth}
        \foreach \i\name in{0/B,1/C,2/D,3/Z} {
                \ifnum\i=3
                    \def\a{11.7}
                    \def\diff{11.1}
                \fi

                \ifnum\i=2
                    \def\a{7.8}
                    \def\diff{7.2}
                \fi

                \ifnum\i=1
                    \def\a{3.9}
                    \def\diff{3.3}

                \fi

                \ifnum\i=0
                    \def\a{\endWidth}
                    \def\diff{0.6}
                \fi


                \def\b{0.6}
                \def\lw{0.2}

                \begin{scope}[shift={(\endWidth,0)}]
                    \ifnum\i=1
                        \foreach \x [count=\i] in{0,0.3,0.6,...,\b}{
                                \draw [line width=\lw mm](\x,0)--(0,\x) (\a-\b+\x,\b)--(\a,\x);
                            }
                        \foreach \x [count=\i] in{0,0.3,0.6,...,\diff}{
                                \draw [line width=\lw mm](\x+\b,0)--(\x,\b);
                            }
                    \fi

                    \ifnum\i=2
                        \foreach \x [count=\i] in{0,0.3,0.6,...,\b}{
                                \draw [line width=\lw mm](0,\x)--(\b-\x,\b) (\a-\b+\x,0)--(\a,\b-\x);
                            }
                        \foreach \x [count=\i] in{0,0.3,0.6,...,\diff}{
                                \draw [line width=\lw mm](\x,0)--(\b+\x,\b);
                            }
                    \fi

                    \ifnum\i=3
                        \foreach \x [count=\i] in{0.15,0.45,...,\a}{
                                \draw [line width=\lw mm](\x,0)--(\x,\b);
                            }
                    \fi
                \end{scope}

                \ifnum\i=0
                    \foreach \x [count=\i] in{0.15,0.45,...,\b}{
                            \draw [line width=\lw mm](0,\x)--(\a,\x);
                        }
                \fi
                \ifnum\i>0
                    % \draw [color=white] (\i*2*\nodeWidth,0) rectangle (\i*2*\nodeWidth+\nodeWidth,\one) node [midway,color=black,fill=white,inner sep=2pt] {$y_{\name}$};
                    \draw (\i*2*\nodeWidth+\endWidth,0) -- (\i*2*\nodeWidth+\endWidth,\one);
                    % \draw [color=white] (\i*2*\nodeWidth+\nodeWidth,0) rectangle (\i*2*\nodeWidth+2*\nodeWidth,\one) node [midway,color=black,fill=white,inner sep=2pt] {$\gamma_{\name}$};
                    % \draw (\i*2*\nodeWidth+\nodeWidth,0) -- (\i*2*\nodeWidth+\nodeWidth,\one);
                \else
                    \draw [color=white] (\i*2*\nodeWidth,0) rectangle (\i*2*\nodeWidth+\endWidth,\one) node [midway,color=black,fill=white,inner sep=1.5pt] {$end$};
                    \draw (\endWidth,0) -- (\endWidth,\one);
                \fi
            }

        \draw (0,0) rectangle (\width,\one);
        \draw[decoration={brace,raise=5pt},decorate] (\endWidth,\one) -- node[above=5pt] {filler string $\phi_3$} (\width,\one);
        \draw[decoration={brace,mirror,raise=5pt},decorate] (0,0) -- node[below=7pt] {Used for integrity check by $Z$, see section \ref{sec:sphinx:integrity}} (\width,0);


    \end{tikzpicture}
    \caption{Transformed header as seen by $Z$}
\end{figure}

$\beta_i$ is computed as the concatenation of $y_Z$ and a sequence of padding which is then encrypted by XORing with the output of a PRG seeded with shared key $s_{v-1}$ of node $v-1$. The result is finally concatenated with $\phi$ to ensure the header packets remain constant in size.

In the original Sphinx paper, $y_Z$ is concatenated with an identifier $I$ and $0$ padding sequence, where $I$ is used for SURBs (single-use reply blocks) such that $I \in \{0, 1\}^\kappa$. We do not use $I$ since HOPR does not currently employ SURBs. We do, however, include $hint$ and $challenge$ values in $\beta$, defined in the \lcnameref{sec:proofofrelay} section. These values are not included in the original Sphinx paper but are needed for the HOPR protocol. Since $A$ has a shared secret with each of the nodes along the path, it is able to derive blindings for each of them. Each node along the path receives an authentication tag $\gamma_i$ in the form of a message authentication code (MAC), which is encoded in the header.

Padding is added at each mix stage in order to keep the length of the message invariant at each hop.

The mix header is constructed as follows:
\begin{align}
    M_i & =(\alpha_i,\beta_i,\gamma_i)
\end{align}

$A$ sends the mix header $M_0$ to $B$. Once $B$ receives the packet, it derives the shared key $s_0$ by computing

$$s_0=(\alpha_0)^b=(g^x)^b=(g^b)^x=y^x_B$$

and removes its blindings. Here $b$ is the private key of node B. This allows $B$ to unblind the routing info that tells $B$ the public key of the next downstream node, $C$. The process happens in the same fashion for all further downstream nodes after $B$.
<|MERGE_RESOLUTION|>--- conflicted
+++ resolved
@@ -1,11 +1,7 @@
 \subsubsection{Routing information}
-<<<<<<< HEAD
-Each node on the path needs to know which is the next downstream node. Therefore, the sender $A$ generates routing information $\beta_i$ for $B$, $C$, and $D$, as well as a message $END$ to tell $Z$ that it is the final recipient of the message. Whilst the keys for $B$, $C$, and $D$ are given as a compressed elliptic curve points, the $END$ message occurs as a distinguished prefix.
-=======
 \label{sec:sphinx:routinginformation}
 
 Each node on the path needs to know which is the next downstream node. Therefore, the sender $A$ generates routing information $\beta_i$ for $B$, $C$, and $D$, as well as a message $END$ to tell $Z$ that it is the final recipient of the message. Whilst the keys for $B$, $C$, and $D$ are given as a compressed elliptic, the $END$ message occurs as a distinguished prefix.
->>>>>>> 5a9285e6
 
 In general, compression of elliptic curve points given as $(x,y)$ happens by taking the $x$-coordinate and the sign of $y$. If $y$ is above the $x$-axis, \texttt{0x02} is appended, otherwise \texttt{0x03} is used. The $END$ message is given by \texttt{0x04} and is therefore easily distinguishable from public keys.
 
@@ -25,9 +21,6 @@
 \end{align}
 $0\le i < v-1$
 
-<<<<<<< HEAD
-such that $y_Z$ is the destination's public key in compressed form (since this is only the $x$-coordinate, it is 33 bytes instead of 64) and $|y_Z|$ is its length. $\rho$ is a pseudorandom generator (PRG) detailed in Appendix \ref{appendix:keyderivation} and $h_{\rho}$ is the hash function used to key $\rho$.
-=======
 \begin{figure}[H]
     \centering
     \begin{tikzpicture}
@@ -108,7 +101,6 @@
 \end{figure}
 
 such that $y_Z$ is the destination's public key in compressed form (since this is only the $x$-coordinate, it is 33 bytes instead of 64) and $|y_Z|$ is its length. $\rho$ is a pseudorandom generator (PRG) and $h_{\rho}$ is the hash function used to key $\rho$.
->>>>>>> 5a9285e6
 $v\leq r$ is the length of the path traversed by the packet, where $|y_Z| \leq (2(r - v) + 2)$. $\phi$ is a filler string such that
 \begin{align}
     \phi_i & =\{ \phi_{i-1}\|0_{2\kappa}\}\oplus \rho(h_{\rho}(s_{i-1}))_{[ \,(2(r-i)+3)\kappa..(2r+3)\kappa-1\,]}
