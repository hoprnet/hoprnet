\section{Sphinx Packet Format}
\label{sec:sphinx}

HOPR uses the Sphinx packet format \cite{sphinxpaper} to encapsulate and route data packets in order to ensure sender and receiver unlinkability. The Sphinx packet format determines how mixnet packets are created and transformed before relaying them to the next downstream node. Each Sphinx packet consists of two parts, a header and an onion-encrypted payload:

\begin{figure}[H]
    \centering
    \begin{tabular}{| c |}
        \hline
        \\[-0.8em]
        Header                                       \\[0.2em]
        \begin{tabular}{| m{0.27\textwidth} | m{0.27\textwidth} | m{0.27\textwidth} |}
            \hline
            key derivation $\alpha$ & encrypted routing information $\beta$ & integrity tag $\gamma$ \\
            \hline
        \end{tabular}                    \\[0.9em]
        \hline
        \hline
        \\[-0.7em]
        padded and onion-encrypted payload  $\delta$ \\[0.7em]
        \hline
    \end{tabular}
    \label{fig:Sphinx packet format}
    \caption{Sphinx packet format}
\end{figure}

\subsection{Construction}

The following explains the steps a Sphinx packet goes through before arriving at its final destination. We start with key derivation to extract shared keys for the relay nodes chosen by the sender. These shared keys will be used to unblind the routing information and find the public key of the next relay node.

The integrity of this routing information is checked before sending. At each hop along the route, the relaying node replaces the routing information with their own blinding and decrypts one layer of the payload. Similar to onion routing, the payload has several layers of encryption, chosen such that the final layer is removed as the packet reaches its destination. However, as layers of encryption are removed, the packet is padded to keep the message length constant. This ensures that an adversary cannot draw any conclusions from message length about a transmission's position along the route.

\paragraph{Notation:}Let $\kappa=128$ be the security parameter. With non-negligible probability, an adversary must perform around $2^\kappa$ operations to break the security of Sphinx.

Let $r$ be the maximum number of nodes that a Sphinx mix message will traverse before being delivered to its destination.

$G$ is a prime order cyclic group satisfying the decisional Diffie-Hellman assumption \cite{Boneh_1998}. We use the secp256k1 elliptic curve \cite{sec2}. The element $g$ is a generator of $G$ and $q$ is the (prime) order of $G$, with $q\approx2^{2*\kappa}$.

$G^*$ is the set of non-identity elements of G. $h_b$ is a pre-image resistant hash function used to compute blinding factors and modelled as a random oracle such that
$h_b:G^*\times G^*\rightarrow\mathbb{Z}^*_q$, where $\mathbb{Z}^*_q$ is the field of non-identity elements of $\mathbb{Z}_q$ (field of integers). We use the BLAKE2s hash function \cite{blake2}.

Each node $i$ has a private key $x_{i}\in \mathbb{Z}^*_q$ and a public key $y_{i}=g^{x_{i}}\in G^*$.
$\alpha_i$ is the group elements which, when combined with the nodes’ public keys, allow a shared key to be computed for each via Diffie-Hellman (DH) key exchange. This ensures that each node in the user-chosen route can forward the packet to the next, and only the receiving mix node can decrypt it.
$\varphi_i$ are the DH shared secrets, $b_i$ are the blinding factors.

\subsubsection{Key derivation}
The sender $A$ picks a random $x\in \mathbb{Z}^*_q$ that is used to derive new keys for every packet.

$A$ randomly picks a path consisting of intermediate nodes $B$, $C$, $D$, and the packet's final destination, $Z$.

$A$ performs an offline DH key exchange with each of these nodes and derives shared keys with each of them.

$A$ computes a sequence of $r$ tuples (in our case $r$=4)  $$(\alpha_0,\varphi_0,b_0),.................,(\alpha_{r-1},\varphi_{r-1},b_{r-1})$$ as follows:
$$\alpha_0=g^x,\varphi_0=y^x_B,b_0=h_b(a_0,\varphi_0)$$
and
\begin{equation}
    \begin{cases}
        \alpha_i = g^{x\Pi_{j=0}^{i=r-2}b_j} \\
        \varphi_i=y^{x\Pi_{j=0}^{j=r-2}b_j}  \\
        b_i=h_b(a_i,\varphi_i)
    \end{cases}\,.
    \label{eq:1}
\end{equation}
for $1\le i < r-1$, where $y_0,y_1, y_2, y_3$, and $y_4$ are the public keys of the nodes $B$, $C$, $D$, and $Z$, which we assume to be available to $A$ .

\subsubsection{Routing information}
Each node on the path needs to know which is the next downstream node. Therefore, the sender $A$ generates routing information $\beta_i$ for $B$, $C$, and $D$, as well as a message $END$ to tell $Z$ that it is the final receiver of the message.
The $END$ message is a distinguished prefix byte which is added to the final receiver's compressed public key.
For ECDSA public key compression, only the $x$ coordinate is used and is prepended by $02$.

The $y$ coordinate is extracted from $x$ by resolving the elliptic curve equation $Y^2=X^3+aX+b$, using the given parameters $a$ and $b$. A square root extraction will yield $Y$ or $-Y$. The compressed point format includes the least significant bit of $Y$ in the first byte (the first byte is $0\times02$ or $0\times03$, depending on that bit).

The routing information is computed as follows:

\begin{align}
    \beta_{v-1} & =(y_Z\|0_{(2(r-v)+2)\kappa-|Z|}\oplus \rho(h_{\rho}(\varphi_{v-1}))_{[ \,0....(2(r-v)+3)\kappa-1\,]})\|\phi_{v-1}                  \\
    and         & \nonumber                                                                                                                          \\
    \beta_i     & =y_{i+1}\|\gamma_{i+1}\|\beta_{{i+1}_{[ \,0....(2r-1)\kappa-1\,] }}\oplus \rho(h_{\rho}(\varphi_{i}))_{[ \,0....(2r+1)\kappa-1\,]}
    \label{eq:2}
\end{align}
$0\le i < v-1$

such that $y_Z$ is the destination's public key in compressed form (since this is only the $x$-coordinate, it is 32 bytes instead of 64) and $|y_Z|$ is its length. $\rho$ is a pseudorandom generator (PRG) and $h_{\rho}$ is the hash function used to key $\rho$.
$v\leq r$ is the length of the path traversed by the packet, where $|Z| \leq (2(r - v) + 2)$. $\phi$ is a filler string such that
\begin{align}
    \phi_i & =\{ \phi_{i-1}\|0_{2\kappa}\}\oplus \rho(h_{\rho}(\varphi_{i-1}))_{[ \,(2(r-i)+3)\kappa..(2r+3)\kappa-1\,]}
\end{align}
where $\phi_0=\epsilon$ is an empty string. $\phi_i$ is generated using the shared secret $\varphi_{i-1}$ and used to ensure the header packets remain constant in size as layers of encryption are added or removed. Upon receiving a packet, the processing node extracts the information destined for it from the route information and the per-hop payload. The extraction is performed by deobfuscating and left-shifting the field. Ordinarily, this would make the field shorter at each hop, allowing an attacker to deduce the route length. For this reason, the field is pre-padded before forwarding. Since the padding is part of the HMAC, the origin node will have to pre-generate an identical padding (to that generated at each hop) in order to compute the HMACs correctly for each hop.

$\beta_i$ is computed as the concatenation of $Z$ and a sequence of padding which is then encrypted by XORing with the output of a PRG seeded with shared key $\varphi_{v-1}$ of node $v-1$. The result is finally concatenated with $\phi$ to ensure the header packets remain constant in size.

In the original Sphinx paper, $Z$ is concatenated with an identifier $I$
<<<<<<< HEAD
    and $0$ padding sequence, where $I$ is used for SURBs (single-use reply
    blocks) such that $I \in \{0, 1\}^\kappa$. We do not use $I$ since HOPR does not
    currently employ SURBs. We do, however, include $hint$ and $challenge$ values in
    $\beta$, defined in Section \ref{sec:proofofrelay}. These values are not included in the original Sphinx paper but are needed for the HOPR protocol.
    Since $A$ has a shared secret with each of the nodes along the path, it is able to derive blindings for each of them.
    Each node along the path receives an authentication tag $\gamma_i$ in the form of a message authentication code (MAC),
=======
and $0$ padding sequence, where $I$ is used for SURBs (single-use reply
blocks) such that $I \in \{0, 1\}^\kappa$. We do not use $I$ since HOPR does not
currently employ SURBs. We do, however, include $hint$ and $challenge$ values in
$\beta$, defined in the \nameref{sec:proofofrelay} section. These values are not included in the original Sphinx paper but are needed for the HOPR protocol.
Since $A$ has a shared secret with each of the nodes along the path, it is able to derive blindings for each of them.
Each node along the path receives an authentication tag $\gamma_i$ in the form of a message authentication code (MAC),
>>>>>>> 792803f7
which is encoded in the header.

Padding is added at each mix stage in order to keep the length of the message invariant at each hop.

The mix header is constructed as follows:
\begin{align}
    M_i & =(\alpha_i,\beta_i,\gamma_i)
\end{align}

$A$ sends the mix header $M_0$ to $B$. Once $B$ receives the packet, it derives the shared key $\varphi_0$ by computing $$\varphi_0=(\alpha_0)^b=(g^x)^b=(g^b)^x=y^x_B$$
and removes its blindings. This allows $B$ to unblind the routing info that tells $B$ the public key of the next downstream node, $C$.

\subsubsection{Integrity check}
The integrity check allows the node to verify whether or not the header has been modified. By using the derived shared secret $\varphi_i$, each node is able to recompute the authentication tag and check the integrity of the received packet as follows:
\begin{align}
    \gamma_i & =HMAC(s_i,\beta_i)
    \label{eq:6}
\end{align}
$B$ computes the keyed hash of the encrypted routing information $\beta_0$ as

$$\gamma_0=HMAC(s_0,\beta_0)$$
and compares with the integrity tag $\gamma_0$ attached in the packet header. If the integrity check fails, it is assumed the header has been tampered with and the packet is dropped. Otherwise, the mix node proceeds to the unblinding step.

\subsubsection{Unblinding}
The unblinding works as follows: $B$ decrypts the attached $\beta_0$ in order to extract the routing instructions. First, $B$ appends a zero-byte padding at the end of $\beta_0$ and decrypts the padded block of routing information $\beta$ by XORing it with $PRG(s_{0})$ as follows:
\begin{align}
    (\beta_0\|0_{2\kappa}) & \oplus \rho(h_{\rho}(s_{0}))
\end{align}
$B$ parses the routing instructions from $A$ in order to obtain the address of the next mix node, $C$, as well the new integrity tags $\gamma_1$ and $\beta_1$, which should be forwarded to the next hop.

\subsubsection{Delete and shift}
After $B$ extracts the public key of $C$, it deletes the routing information from the packet. $B$ then fills the empty space with its own blinding (which is different from the one received from $A$) by setting the key share $\alpha_0$ to $\alpha_1=g^{xb_0}$. $B$ also computes $\beta_1$ as follows:
\begin{comment}


\begin{figure}[H]
    \centering
    \includegraphics[width=6cm,height=6cm,keepaspectratio]{../yellowpaper/images/FigureB.png}
    \caption{The processing of the routing information $\beta$}
    \label{fig:The processing of the routing information beta}
\end{figure}
\end{comment}

The first $\kappa$ bits of $\beta_0$ will be $n_{1}$ itself, the next $\kappa$ bits will be $\gamma_{1}$, and the remaining $(2r-1)\kappa$ bits of $\beta_0$ are shifted left to form the leftmost $(2r-1)\kappa$ bits of $\beta_{1}$; the rightmost $2\kappa$ bits of $\beta_{1}$ are simply a substring of an output of the PRG function.

The new mix header is now ready to be sent to $C$, defined as the node with public key $y_1$:
$$M_1=(\alpha_1,\beta_1,\gamma_1)$$
where $\alpha$, $\beta$ and $\gamma$ are defined in equations $\ref{eq:1}$, $\ref{eq:2}$ and $\ref{eq:6}$

\subsubsection{Encrypt and decrypt}
The encrypted payload $\delta$ is where the actual message is hidden. This is computed in different layers using a wide block cipher encryption algorithm and is decrypted at each stage of mixing which is basically a pseudo-random permutation process (PRP).
$\delta$ is repeatedly encrypted via keys derived from the DH key exchange between the packet’s group element $\alpha_i$ and the public key of each node in the path $y_i$.

\paragraph{Notation}
Let $j$ be the block size in bits, which will typically be large. Let $H_u$ be a keyed hash function with the key $u$ for the payload. $u$ consists of four independent keys, $u_1$, $u_2$, $u_3$, and $u_4$, which $A$ derives from the master keys $\varphi_0$, $\varphi_1$, $\varphi_2$, and $\varphi_3$ using the HKDF key derivation function explained in Proof of Relay section. The derivation is as follow:

$$HKDF.expand(h_b, |h_b|,\varphi_0, |\varphi_i + PRP_IV_LENGTH|, hash\_Key\_PRP)$$


\textbf{Expand} This step takes $\varphi_i$, as a seed and creates output key material $u_i$ for all $1\le i < 4 $ which is expanded from hashes of $\varphi_i$ and an optional info message (salt). The process occurs as follows:

Of the four keys, $u_1$ and $u_3$ will be used to key the stream cipher, while $u_2$ and $u_4$ are used to key the hash function. Sphinx uses the LIONESS wide block cipher scheme for encryption and decryption purposes.
Let $S_u$ be a pseudorandom function (stream cipher) which given the input $m$ will generate an output of arbitrary length. We add a padding tag $\tau$ to $m$ before encryption and a 0-padding string as follows:
\begin{align}
    m & \leftarrow 0_{l} \|\tau\|m
\end{align}
where $\tau$ is generated arbitrarily and $|\tau|=4$ is its length ($\tau=``HOPR "$ in ASCII). $l$ is the $0$ padding length where
$0 <= l <= |m| - 4$. The payloads that do not include the correct padding are considered invalid.

$m$ is divided into two blocks, left ($m_l$) and right ($m_r$), whose sizes are $|m_l|=w$ and $|m_r|=j-w$. We thus get $m=m_r\|m_l$.
\subparagraph{Encryption}
The blocks $m_l$ and $m_r$ are transformed using a four-round Feistel structure:
$$m_r\leftarrow m_r \oplus S_{u1}(m_l), m_l\leftarrow m_l \oplus H_{u2}(m_r), m_r\leftarrow m_r\oplus S_{u3}(m_l), m_l\leftarrow m_l\oplus H_{u4}(m_r)$$
The updated $m_l\|m_r$ constitutes the ciphertext $\delta$.
\subparagraph{Decryption} Decryption happens as follows:
$$m_l\leftarrow m_l\oplus H_{u4}(m_r), m_r\leftarrow S_{u3}(m_l), m_l\leftarrow m_l\oplus H_{u2}(m_r), m_r\leftarrow m_r\oplus S_{u1}(m_l)$$

\subsubsection{Integrity}
The payload is encrypted using a bidirectional error propagating block cipher
and protected with an integrity check for the receiver, but not
for processing relays. Packet integrity is authenticated by prepending a tag set so that any alteration to the encrypted payload as it traverses the network will result in an irrecoverably corrupted plaintext when the payload is decrypted by the recipient.

\begin{figure}[H]
    \centering
    \includegraphics[width=11cm,height=11cm,keepaspectratio]{../yellowpaper/images/sphinx1.png}
    \caption{Processing a Sphinx message \cite{sphinxpaper}}
    \label{fig:The processing of a Sphinx message }
\end{figure}
The same process of key derivation, unblinding, deleting, shifting, integrity check, decryption, and blinding occurs at $C$ and $D$.

\subsection{Implementation choices}

HOPR employs the following cryptographic primitives:

\begin{itemize}
    \item \textbf{Cyclic group} HOPR's Sphinx implementation uses an elliptic curve group on the secp256k1 curve. Operations are therefore performed on the elliptic curve.

    \item \textbf{Hash function} HOPR uses the BLAKE2s hash function, a cryptographic
          hash function faster than SHA-2 and SHA-3, yet at least as secure as
          SHA-3. It produces digests of 32 bytes.

    \item \textbf{MAC} HOPR uses HMAC based on the BLAKE2s hash function.

    \item \textbf{Encryption scheme} HOPR uses the LIONESS \cite{lionesspaper}
          implementation, using BLAKE2s as a hash function and ChaCha20 as a
          stream cipher.

    \item \textbf{Padding} The original Sphinx paper uses a sequence of 0s
          for padding. However, this allows the last mix node in the path to infer
          information about the length of the path and the last destination, hence
          breaking one of the security properties promised by Sphinx. In order to
          prevent this attack, HOPR replaces the 0-padding with randomized padding
          for the last exit-mix node when $v<r$. This ensures the exit node cannot
          identify where the padding starts and thus will not be able to determine the
          path length. In the case where $v=r$ there is
          no need to add padding as the length of the path is the maximum length,
          and thus no additional information is being revealed.

\end{itemize}<|MERGE_RESOLUTION|>--- conflicted
+++ resolved
@@ -89,23 +89,11 @@
 
 $\beta_i$ is computed as the concatenation of $Z$ and a sequence of padding which is then encrypted by XORing with the output of a PRG seeded with shared key $\varphi_{v-1}$ of node $v-1$. The result is finally concatenated with $\phi$ to ensure the header packets remain constant in size.
 
-In the original Sphinx paper, $Z$ is concatenated with an identifier $I$
-<<<<<<< HEAD
-    and $0$ padding sequence, where $I$ is used for SURBs (single-use reply
-    blocks) such that $I \in \{0, 1\}^\kappa$. We do not use $I$ since HOPR does not
-    currently employ SURBs. We do, however, include $hint$ and $challenge$ values in
-    $\beta$, defined in Section \ref{sec:proofofrelay}. These values are not included in the original Sphinx paper but are needed for the HOPR protocol.
-    Since $A$ has a shared secret with each of the nodes along the path, it is able to derive blindings for each of them.
-    Each node along the path receives an authentication tag $\gamma_i$ in the form of a message authentication code (MAC),
-=======
-and $0$ padding sequence, where $I$ is used for SURBs (single-use reply
-blocks) such that $I \in \{0, 1\}^\kappa$. We do not use $I$ since HOPR does not
-currently employ SURBs. We do, however, include $hint$ and $challenge$ values in
-$\beta$, defined in the \nameref{sec:proofofrelay} section. These values are not included in the original Sphinx paper but are needed for the HOPR protocol.
+In the original Sphinx paper, $Z$ is concatenated with an identifier $I$ and $0$ padding sequence, where $I$ is used for SURBs (single-use reply
+blocks) such that $I \in \{0, 1\}^\kappa$. We do not use $I$ since HOPR does not currently employ SURBs. We do, however, include $hint$ and $challenge$ values in
+$\beta$, defined in Section \ref{sec:proofofrelay}. These values are not included in the original Sphinx paper but are needed for the HOPR protocol.
 Since $A$ has a shared secret with each of the nodes along the path, it is able to derive blindings for each of them.
-Each node along the path receives an authentication tag $\gamma_i$ in the form of a message authentication code (MAC),
->>>>>>> 792803f7
-which is encoded in the header.
+Each node along the path receives an authentication tag $\gamma_i$ in the form of a message authentication code (MAC), which is encoded in the header.
 
 Padding is added at each mix stage in order to keep the length of the message invariant at each hop.
 
