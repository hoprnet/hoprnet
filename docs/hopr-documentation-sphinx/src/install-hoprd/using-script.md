# Using A Script (Recommended)

The simplest way to get started with HOPR is to run our pre-prepared [script](https://github.com/hoprnet/hopr-sh) to install **hoprd**.

## Setup and install HOPRd

### Ubuntu or Debian

Type following commands into your terminal, if you are using a VPS, log in into your VPS.

```bash
$ sudo apt install -y curl
$ curl https://raw.githubusercontent.com/hoprnet/hopr-sh/master/setup-hoprd.sh --output setup-hoprd.sh
$ chmod +x setup-hoprd.sh
$ ./setup-hoprd.sh
```

### macOS

Type following commands into your terminal, if you are using a VPS, log in into your VPS.

```bash
$ brew install curl
$ curl https://raw.githubusercontent.com/hoprnet/hopr-sh/master/setup-hoprd-macos.sh --output setup-hoprd.sh
$ chmod +x setup-hoprd.sh
$ ./setup-hoprd.sh
```

## Running HOPRd

With this command, we will run hoprd and store logs,
when running this command the first time, it will create folder `db` in which
it will store your private data.

```bash
DEBUG=hopr*,libp2p:mplex:stream hoprd --init --rest --admin 2>&1 | tee ~/hoprd-logs.txt
```

### Accessing HOPRd on a local machine

Visit http://localhost:3000.

### Accessing HOPRd on a VPS

```bash
$ ssh -L 3000:0.0.0.0:3000 root@`<VPS ip address>`
# you'll then be prompted to enter your password
```

Then visit http://localhost:3000 on your browser.

### Save logs from a VPS

<<<<<<< HEAD
in the _local_ computer:

```bash
$ scp `<VPS username>`@`<VPS ip address>`:~/hoprd-logs.txt ~/
```
=======
Please take a look over at [hopr-sh's README file](https://github.com/hoprnet/hopr-sh/blob/main/README.md) for instructions.
>>>>>>> 0c08da77
<|MERGE_RESOLUTION|>--- conflicted
+++ resolved
@@ -51,12 +51,4 @@
 
 ### Save logs from a VPS
 
-<<<<<<< HEAD
-in the _local_ computer:
-
-```bash
-$ scp `<VPS username>`@`<VPS ip address>`:~/hoprd-logs.txt ~/
-```
-=======
-Please take a look over at [hopr-sh's README file](https://github.com/hoprnet/hopr-sh/blob/main/README.md) for instructions.
->>>>>>> 0c08da77
+Please take a look over at [hopr-sh's README file](https://github.com/hoprnet/hopr-sh/blob/main/README.md) for instructions.