--- conflicted
+++ resolved
@@ -75,17 +75,7 @@
 :::
 
 ```bash
-<<<<<<< HEAD
-docker run --pull always -ti -v $HOME/.hoprd-db:/app/hoprd-db \
-	-p 9091:9091 -p 3000:3000 -p 3001:3001 \
-	gcr.io/hoprassociation/hoprd:ouagadougou --admin \
-	--password 'open-sesame-iTwnsPNg0hpagP+o6T0KOwiH9RQ0' --init --rest \
-	--restHost "0.0.0.0" --restPort 3001 \
-	--identity /app/hoprd-db/.hopr-id-ouagadougou --apiToken 'YOUR_SECURITY_TOKEN' \
-	--adminHost "0.0.0.0" --adminPort 3000 --host "0.0.0.0:9091"
-=======
 docker run --pull always -ti -v $HOME/.hoprd-db:/app/db -p 9091:9091 -p 3000:3000 -p 3001:3001 gcr.io/hoprassociation/hoprd:ouagadougou --admin --password 'open-sesame-iTwnsPNg0hpagP+o6T0KOwiH9RQ0' --init --rest --restHost "0.0.0.0" --restPort 3001 --identity /app/db/.hopr-id-ouagadougou --apiToken 'YOUR_SECURITY_TOKEN' --adminHost "0.0.0.0" --adminPort 3000 --host "0.0.0.0:9091"
->>>>>>> c54b01ef
 ```
 
 Also all ports are mapped to your local host, assuming you stick to the default port numbers.
