--- conflicted
+++ resolved
@@ -23,19 +23,9 @@
 
 ## Gitpod Setup
 
-<<<<<<< HEAD
 The simplest and fastest way to set up a HOPR cluster is using [Gitpod](https://gitpod.io). Gitpod is a cloud tool used to create
 automated developer environments in seconds. We have configured our [HOPR monorepo](https://gitpod.io/#https://github.com/hoprnet/hoprnet)
 to quickly set up everything for you to get started.
-
-**How to set up a development cluster with GitPod** 
-=======
-The simplest and fastest way to setup a HOPR cluster is using [Gitpod](https://gitpod.io). Gitpod is a cloud tool used to create
-automated dev environments in seconds. We have configured our [HOPR monorepo](https://gitpod.io/#https://github.com/hoprnet/hoprnet/tree/release/lisbon)
-to quickly setup everything for you to get started.
-
-**How to setup development cluster with GitPod**
->>>>>>> 691edb43
 
 <iframe src="https://player.vimeo.com/video/678070260?h=9ef64ca41b" width="100%" height="415" frameborder="0" allow="autoplay; fullscreen; picture-in-picture" allowfullscreen></iframe>
 
@@ -88,13 +78,8 @@
 cd hoprnet-release-lisbon
 ```
 
-<<<<<<< HEAD
 2. **Install the dependencies of the project and build it**: Make sure you have `nodejs@16` (we suggest installing it via [nvm](https://github.com/nvm-sh/nvm), i.e., `nvm install lts/gallium`), and `yarn` (included in `nodejs@16` by running `corepack enable`)
-   to install and build the required packages and project modules. Ideally you will also have basic development toolsets[^3] set up on your computer. Please bear in mind that this process will take at least 5-10 minutes depending on your computer.
-=======
-2. **Install the dependencies of the project and build it**: Make sure you have `nodejs@16` (we suggest installing it via [nvm](https://github.com/nvm-sh/nvm), ie `nvm install lts/gallium`), and `yarn` (included in `nodejs@16` by running `corepack enable`)
-   to install and build the required packages and project modules. Ideally, you also have setup your computer with basic development toolset[^2]. Please bear in mind that this process will take at least 5-10 minutes depending on your computer.
->>>>>>> 691edb43
+   to install and build the required packages and project modules. Ideally you will also have basic development toolsets[^2] set up on your computer. Please bear in mind that this process will take at least 5-10 minutes depending on your computer.
 
 ```bash
 yarn && yarn build
@@ -132,14 +117,4 @@
     The demo application [MyneChat](https://github.com/hoprnet/myne-chat) uses a
     [mock server](https://github.com/hoprnet/myne-chat/blob/cf6501b2ffa24502834f567ab575630e302e3d34/mocks/index.js#L47-L79)
     to simplify its development workflow. However, to fully experience the extent of its features, you will need either a local or public HOPR cluster.
-
-<<<<<<< HEAD
-[^2]:
-    By using the `master` tag, you are downloading the latest version of `hoprnet` to spin up your nodes, which might be ideal
-    to your particular use case. However, due to the rapid development done on the project, you might be better off using a stable
-    release. The latest stable release at time of writing is [`lisbon`](https://github.com/hoprnet/hoprnet/archive/refs/heads/release/lisbon.zip).
-
-[^3]: If you have installed and built another `node.js` application from your computer in the past, you likely will not need to do anything else. However, in the case your are only starting to develop in `node.js`, there's a high chance you might need to install a few extra tools. For instance, in `Linux`-based OS, you will likely also need to install `build-essentials` (e.g. in Ubuntu do `apt-get install build-essentials`), whereas in `macOS` you need Xcode developer tools, installable via `xcode-select --install`.
-=======
 [^2]: If you have installed and built another `node.js` application from your computer in the past, you likely will not need to do anything else. However, in the case your are only starting to develop in `node.js`, there's a high chance you might need to install a few extra tools. For instance, in `Linux`-based OS, you will likely also need to install `build-essentials` (e.g. in Ubuntu do `apt-get install build-essentials`), whereas in `macOS` you need Xcode developer tools, installable via `xcode-select --install`.
->>>>>>> 691edb43
