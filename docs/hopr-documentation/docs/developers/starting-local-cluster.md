---
id: starting-local-cluster
title: HOPR Cluster Development Setup
---

The best way to learn and develop the HOPR protocol is by interacting with a HOPR node connected inside the HOPR network.
A series of HOPR nodes fully interconnected with each other is called a HOPR cluster.

You can run a HOPR cluster locally for development. This will let you replicate core functionality such as ticket redemption and packet relaying.

## Requirements

:::info INFO

MacOS M1 users will need to follow an extra set of instructions from [NVM](https://github.com/nvm-sh/nvm#macos-troubleshooting) to allow them to use Node.js 16.

Node.js should be compiled under x64 architecute.

:::

You can run a HOPR cluster locally or use [Playground](https://playground.hoprnet.org/) without any installations. A local setup has only been tested for Linux and macOS, if you are using Windows it is recommended to either use Playground or a VM.

## Use the latest release

Due to the rapid development done on the project, you might be better off using a stable
release. The latest stable release known at the time of writing is [`Valencia`](https://github.com/hoprnet/hoprnet/archive/refs/heads/release/valencia.zip).

## Local Setup

Running a local setup will give you a similar setup to the one the HOPR team works with on a daily basis. After all dependencies are installed,
this configuration will allow you to develop HOPR apps offline.

1. **Download the latest version of the repository**: Download a local version of our [GitHub repository monorepo](https://github.com/hoprnet/hoprnet/tree/release/valencia)
   with the latest release (`valencia` at the time of writing) and unzip it in your local folder (roughly `~30 Mb` at the time of writing). For the next tasks, we will assume you are within that folder.

```bash
wget https://github.com/hoprnet/hoprnet/archive/refs/heads/release/valencia.zip
unzip valencia.zip
cd hoprnet-release-valencia
```

2. **Install the dependencies of the project and build it**:

In order to install and build the required packages and project modules, make sure you have installed:

- `nodejs@16` (we suggest installing it via [nvm](https://github.com/nvm-sh/nvm), i.e., `nvm install lts/gallium`), and `yarn` (included in `nodejs@16` by running `corepack enable`)
- [Rust toolchain](https://www.rust-lang.org/tools/install) (at least 1.60)

Ideally you will also have basic development toolsets[^1] set up on your computer. If you have installed the above, run the following command. Please bear in mind that this process will take at least 5-10 minutes depending on your computer.

```bash
make deps build
```

3. **Run the one-line setup script**:

Before running the script make sure you have:

- Both `curl` and `jq` installed
- A version of `bash` running that is `5.x` or higher, which for most macOS devices will require an upgrade. The easiest way to do this is via `brew bash`

Run the following script:

```bash
./scripts/setup-local-cluster.sh -i topologies/full_interconnected_cluster.sh
```

Please wait while this script creates
the local blockchain network and deploys the project contracts. On average, the process can take between 2-6 minutes, depending on your computer.

If you are planning to run [MyneChat](http://app.myne.chat/)
alongside your cluster, then make sure to pass the `-m` flag with your MyneChat instance URL, i.e.:

```bash
./scripts/setup-local-cluster.sh -m "http://app.myne.chat" -i topologies/full_interconnected_cluster.sh
```

As the script runs, a set of accounts with their respective HTTP REST API, HOPR Admin, and WebSocket interfaces will be displayed
on your screen. As soon as the script finishes starting up the local cluster, it will suggest that you `source` the `local-cluster.env` file.
This should be done in each terminal you'll be communicating with the local cluster nodes as it will set up all the environment variables
necessary for the following pages.

Alternatively, you can copy and paste these URLs and `export` them to your terminal:

```bash
export apiToken=^^LOCAL-testing-123^^ HOPR_NODE_1_HTTP_URL=http://127.0.0.1:13301 HOPR_NODE_1_WS_URL=ws://127.0.0.1:19501 HOPR_NODE_2_HTTP_URL=http://127.0.0.1:13302 HOPR_NODE_2_WS_URL=ws://127.0.0.1:19502 HOPR_NODE_3_HTTP_URL=http://127.0.0.1:13303 HOPR_NODE_3_WS_URL=ws://127.0.0.1:19503 HOPR_NODE_4_HTTP_URL=http://127.0.0.1:13304 HOPR_NODE_4_WS_URL=ws://127.0.0.1:19504 HOPR_NODE_5_HTTP_URL=http://127.0.0.1:13305 HOPR_NODE_5_WS_URL=ws://127.0.0.1:19505
```

<<<<<<< HEAD
## Playground

Instead of setting up a cluster locally, you can launch a cluster without any installations at [playground.hoprnet.org](https://playground.hoprnet.org/)

Clusters launched through Playground are fully interconnected and prefunded similar to the described local setup.
But will only run for 20 minutes at a time before closing. This is a good alternative for testing and devloping dApps. Simply use the nodes API URL and key when connecting to a node.

    
[^1]: If you have installed and built another `node.js` application from your computer in the past, you likely will not need to do anything else. However, in the case your are only starting to develop in `node.js`, there's a high chance you might need to install a few extra tools. For instance, in `Linux`-based OS, you will likely also need to install `build-essentials` (e.g. in Ubuntu do `apt-get install build-essentials`), whereas in `macOS` you need Xcode developer tools, installable via `xcode-select --install`.
=======
[^1]:
    The demo application [MyneChat](https://github.com/hoprnet/myne-chat) uses a
    [mock server](https://github.com/hoprnet/myne-chat/blob/cf6501b2ffa24502834f567ab575630e302e3d34/mocks/index.js#L47-L79)
    to simplify its development workflow. However, to fully experience the extent of its features, you will need either a local or public HOPR cluster.

[^2]: If you have installed and built another `node.js` application from your computer in the past, you likely will not need to do anything else. However, in the case your are only starting to develop in `node.js`, there's a high chance you might need to install a few extra tools. For instance, in `Linux`-based OS, you will likely also need to install `build-essentials` (e.g. in Ubuntu do `apt-get install build-essentials`), whereas in `macOS` you need Xcode developer tools, installable via `xcode-select --install`.
>>>>>>> 10322f35
<|MERGE_RESOLUTION|>--- conflicted
+++ resolved
@@ -86,7 +86,6 @@
 export apiToken=^^LOCAL-testing-123^^ HOPR_NODE_1_HTTP_URL=http://127.0.0.1:13301 HOPR_NODE_1_WS_URL=ws://127.0.0.1:19501 HOPR_NODE_2_HTTP_URL=http://127.0.0.1:13302 HOPR_NODE_2_WS_URL=ws://127.0.0.1:19502 HOPR_NODE_3_HTTP_URL=http://127.0.0.1:13303 HOPR_NODE_3_WS_URL=ws://127.0.0.1:19503 HOPR_NODE_4_HTTP_URL=http://127.0.0.1:13304 HOPR_NODE_4_WS_URL=ws://127.0.0.1:19504 HOPR_NODE_5_HTTP_URL=http://127.0.0.1:13305 HOPR_NODE_5_WS_URL=ws://127.0.0.1:19505
 ```
 
-<<<<<<< HEAD
 ## Playground
 
 Instead of setting up a cluster locally, you can launch a cluster without any installations at [playground.hoprnet.org](https://playground.hoprnet.org/)
@@ -94,13 +93,5 @@
 Clusters launched through Playground are fully interconnected and prefunded similar to the described local setup.
 But will only run for 20 minutes at a time before closing. This is a good alternative for testing and devloping dApps. Simply use the nodes API URL and key when connecting to a node.
 
-    
+
 [^1]: If you have installed and built another `node.js` application from your computer in the past, you likely will not need to do anything else. However, in the case your are only starting to develop in `node.js`, there's a high chance you might need to install a few extra tools. For instance, in `Linux`-based OS, you will likely also need to install `build-essentials` (e.g. in Ubuntu do `apt-get install build-essentials`), whereas in `macOS` you need Xcode developer tools, installable via `xcode-select --install`.
-=======
-[^1]:
-    The demo application [MyneChat](https://github.com/hoprnet/myne-chat) uses a
-    [mock server](https://github.com/hoprnet/myne-chat/blob/cf6501b2ffa24502834f567ab575630e302e3d34/mocks/index.js#L47-L79)
-    to simplify its development workflow. However, to fully experience the extent of its features, you will need either a local or public HOPR cluster.
-
-[^2]: If you have installed and built another `node.js` application from your computer in the past, you likely will not need to do anything else. However, in the case your are only starting to develop in `node.js`, there's a high chance you might need to install a few extra tools. For instance, in `Linux`-based OS, you will likely also need to install `build-essentials` (e.g. in Ubuntu do `apt-get install build-essentials`), whereas in `macOS` you need Xcode developer tools, installable via `xcode-select --install`.
->>>>>>> 10322f35
