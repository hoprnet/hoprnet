{
  "name": "hopr-docs",
  "version": "1.0.0",
  "private": true,
  "scripts": {
    "docusaurus": "docusaurus",
    "start": "docusaurus start",
    "build": "docusaurus build",
    "swizzle": "docusaurus swizzle",
    "deploy": "docusaurus deploy",
    "clear": "docusaurus clear",
    "serve": "docusaurus serve",
    "write-translations": "docusaurus write-translations",
    "write-heading-ids": "docusaurus write-heading-ids"
  },
  "dependencies": {
    "@docusaurus/core": "2.0.0-beta.17",
    "@docusaurus/preset-classic": "2.0.0-beta.17",
    "@mdx-js/react": "1.6.22",
    "@svgr/webpack": "6.2.1",
<<<<<<< HEAD
    "clsx": "^1.1.1",
    "debounce": "^1.2.1",
=======
    "clsx": "1.1.1",
    "debounce": "1.2.1",
>>>>>>> c54b01ef
    "file-loader": "6.2.0",
    "hast-util-is-element": "1.1.0",
    "prism-react-renderer": "1.2.1",
    "react": "17.0.2",
    "react-dom": "17.0.2",
<<<<<<< HEAD
    "redocusaurus": "1.0.1",
    "rehype-katex": "5",
    "remark-math": "3",
    "url-loader": "4.1.1",
    "use-immer": "^0.6.0"
  },
  "devDependencies": {
    "@types/debounce": "^1"
=======
    "redocusaurus": "1.0.0",
    "rehype-katex": "5",
    "remark-math": "3",
    "url-loader": "4.1.1",
    "use-immer": "0.6.0"
>>>>>>> c54b01ef
  },
  "browserslist": {
    "production": [
      ">0.5%",
      "not dead",
      "not op_mini all"
    ],
    "development": [
      "last 1 chrome version",
      "last 1 firefox version",
      "last 1 safari version"
    ]
  }
}<|MERGE_RESOLUTION|>--- conflicted
+++ resolved
@@ -18,34 +18,18 @@
     "@docusaurus/preset-classic": "2.0.0-beta.17",
     "@mdx-js/react": "1.6.22",
     "@svgr/webpack": "6.2.1",
-<<<<<<< HEAD
-    "clsx": "^1.1.1",
-    "debounce": "^1.2.1",
-=======
     "clsx": "1.1.1",
     "debounce": "1.2.1",
->>>>>>> c54b01ef
     "file-loader": "6.2.0",
     "hast-util-is-element": "1.1.0",
     "prism-react-renderer": "1.2.1",
     "react": "17.0.2",
     "react-dom": "17.0.2",
-<<<<<<< HEAD
-    "redocusaurus": "1.0.1",
-    "rehype-katex": "5",
-    "remark-math": "3",
-    "url-loader": "4.1.1",
-    "use-immer": "^0.6.0"
-  },
-  "devDependencies": {
-    "@types/debounce": "^1"
-=======
     "redocusaurus": "1.0.0",
     "rehype-katex": "5",
     "remark-math": "3",
     "url-loader": "4.1.1",
     "use-immer": "0.6.0"
->>>>>>> c54b01ef
   },
   "browserslist": {
     "production": [
