---
description: >-
  An introduction to the motivations behind the HOPR Protocol, Network and
  Token, alongside the ideology behind incentivised communication protocols
  using decentralised technologies.
---

# Protocol, Network and Token

## Background

Messaging should be done in a _secure_ way. It might seem intuitive what _secure_ means, but digging deeper quickly reveals how _secure_ communication is a complex issue:

1. _Secure_ communications should prevent unauthorised parties from learning the content of the message. This security goal is known as **confidentiality**, \*\*\*\*and can be achieved by reasonable encryption schemes like [AES](https://en.wikipedia.org/wiki/Advanced_Encryption_Standard).
2. _Secure_ communications allow sending a message in a way that such message arrives unchanged, or at least that any manipulations to the message are observable by the designated receiver. This property is known as **integrity** and can be achieved by using a suitable scheme that generates message authentication codes like [HMAC](https://en.wikipedia.org/wiki/HMAC).

The combination of both schemes \(i.e. **confidentiality** and **integrity**\) yields a _construction_ that allows a sender to **hide the content of the message** and **make the integrity of the message verifiable**.

However, this _construction_ does not hide the fact that a particular sender \(e.g.`Alice`\) and receiver \(e.g`Bob`\) pair have exchanged messages. Unfortunately, this _construction_ leaks an _upper bound_ that shows how much communication took place. A possible adversary, therefore, might also distinguish short conversations from longer ones. If the adversary were also able to observe actions that follow the reception of messages, they might be able reason about the content of the observed encrypted data -- all without breaking the encryption scheme. This shows that **in some cases confidentiality and integrity are not sufficient, and thus, it is also necessary to protect metadata**.

### Anonymity services

To hide who is communicating with whom \(i.e. communication metadata\), a sender and a receiver **need other parties to help them hide this metadata**. Without these additional parties, any communication done between the sender and receiver can be inspected, and as described before, susceptible to [timing attacks](https://en.wikipedia.org/wiki/Timing_attack), independently of the encryption or authentication scheme used in the channel.

To protect themselves, the sender and the receiver need to rely on **anonymity service providers**. In most \(if not all\) cases, these anonymity service providers incur into **economical costs**. These costs include not only buying the necessary hardware, but also recurring costs like electricity or bandwidth. Additionally, there may also be legal costs of dealing with abuse complaints. Perhaps due to their ideological beliefs, these parties may choose to deliver this service for free \(which in this context mean that these parties pay any incurred costs\), but this would rely entirely on the good faith of these anonymity services providers.

### Economical incentives

If there is no incentive to run a service that provides anonymity, people that use these services need to rely on the altruistic nature of the providers who offer such a service for the greater good. Such providers certainly exist, but it would be naive to count on them existing in large enough numbers to support a widespread and reliable network. Furthermore, this becomes especially problematic for anyone who relies on such a network or who wants to run an application on top of such a network at scale.

As a result, it is necessary to encourage participation **by compensating the providers who provide anonymity as a service**. Thus, to protect the network user’s metadata, and to support a secure communication channel, a **compensation scheme** needs to be created to **incentivise** anonymity service providers to run their systems. Only by having an economic-rewarding incentive, we can have self-sustainable communication networks that can be relied on.

### Introducing HOPR

**HOPR** \(pronounced 'hopper'\) is

- a privacy-preserving messaging protocol \(**HOPR Protocol**\),
- a decentralised network \(**HOPR Network**\),
- with an economical incentive \(**HOPR Token**\) on top of a blockchain.

Software and hardware implementations of the **HOPR Protocol** can function as **HOPR Nodes**, which in turn create the _decentralised network_ known as the **HOPR Network.** Users of the **HOPR Network** can relay messages through multiple “hops” using different **HOPR** **Nodes**. In exchange of running stable **HOPR Nodes**, these _intermediate nodes_ get paid via a blockchain using _payment channels_, in the form of a probability of earning a digital token \(**HOPR Token**\) as an economical incentive for their services.

Messages relayed in the **HOPR Network** use a secure packet format to avoid leaking any data about their contents, so neither the sender nor the recipient have to trust **HOPR** **Nodes** in the network. As a result, **HOPR Nodes** are unable to inspect the data relayed, but upon successfully relaying a message, are rewarded in the form of a _probability_ of earning digital currency \(**HOPR Token**\).

## Architecture

The **HOPR Protocol** consists of two main layers: a **message** delivery layer and a **payment** delivery layer.

### Message Delivery

Messages transferred using the **HOPR Protocol** are embedded within SPHINX packet format that provably hides the relation between sender and receiver. These messages are transferred via a network layer created via a peer-to-peer connection between HOPR Nodes. Under the hood, the HOPR Protocol implementation uses `libp2p` in combination with WebRTC to bypass NATs. This allows HOPR Nodes to become intermediate nodes that relay messages and earn HOPR Tokens.

### Payment Layer

The payment layer uses off-chain payments via payment channels to settle balances for HOPR Node operators. In order to process transactions, HOPR Node operators need to stake assets, and upon successful data relay, are given a _ticket_ which has a _probability_ of earning HOPR Tokens. These tokens can then be settled upon closing the payment channel, and used within the network as means of payment for requesting services from other HOPR Nodes.

{% hint style="danger" %}
<<<<<<< HEAD
Basòdino v2 participants: The password for today's task is the same as the name of the packet format HOPR uses. Send ONLY the password, in all caps, between two colons to:

**16Uiu2HAkvc8JAxoKb1BzZo7SYMt8iMQi8FrPCEZLDHRm13mu8JEn**
=======
Basòdino v2 participants: The password for today's task is the same as the name of the packet format HOPR uses. Send ONLY the password, in all caps, between two colons to: 

**16Uiu2HAkvc8JAxoKb1BzZo7SYMt8iMQi8FrPCEZLDHRm13mu8JEn**  
  
For example, if the password was HOPR, send :HOPR:  
  
\(But the password isn't HOPR!\)   
  
Make sure you have **includeRecipient** set to true or we can't log your address. If you can't send the message, please try crawling the network until you can see 500 nodes. If it still doesn't work, try again after 30 minutes.  
  
This is NOT a bot, so you won't get a response. If you didn't get an error message, it worked.  
  
One entry per person, please! Multiple guesses will be deleted.
{% endhint %}
>>>>>>> 1b5cd788

For example: :PASSWORD:

Make sure you have **includeRecipient** set to true or we can't log your address. If you can't send the message, please try crawling the network until you can see 500 nodes. If it still doesn't work, try again after 30 minutes.

One entry per person, please! Multiple guesses will be deleted.
{% endhint %}<|MERGE_RESOLUTION|>--- conflicted
+++ resolved
@@ -55,26 +55,20 @@
 The payment layer uses off-chain payments via payment channels to settle balances for HOPR Node operators. In order to process transactions, HOPR Node operators need to stake assets, and upon successful data relay, are given a _ticket_ which has a _probability_ of earning HOPR Tokens. These tokens can then be settled upon closing the payment channel, and used within the network as means of payment for requesting services from other HOPR Nodes.
 
 {% hint style="danger" %}
-<<<<<<< HEAD
 Basòdino v2 participants: The password for today's task is the same as the name of the packet format HOPR uses. Send ONLY the password, in all caps, between two colons to:
 
 **16Uiu2HAkvc8JAxoKb1BzZo7SYMt8iMQi8FrPCEZLDHRm13mu8JEn**
-=======
-Basòdino v2 participants: The password for today's task is the same as the name of the packet format HOPR uses. Send ONLY the password, in all caps, between two colons to: 
 
-**16Uiu2HAkvc8JAxoKb1BzZo7SYMt8iMQi8FrPCEZLDHRm13mu8JEn**  
-  
-For example, if the password was HOPR, send :HOPR:  
-  
-\(But the password isn't HOPR!\)   
-  
-Make sure you have **includeRecipient** set to true or we can't log your address. If you can't send the message, please try crawling the network until you can see 500 nodes. If it still doesn't work, try again after 30 minutes.  
-  
-This is NOT a bot, so you won't get a response. If you didn't get an error message, it worked.  
-  
+For example, if the password was HOPR, send :HOPR:
+
+\(But the password isn't HOPR!\)
+
+Make sure you have **includeRecipient** set to true or we can't log your address. If you can't send the message, please try crawling the network until you can see 500 nodes. If it still doesn't work, try again after 30 minutes.
+
+This is NOT a bot, so you won't get a response. If you didn't get an error message, it worked.
+
 One entry per person, please! Multiple guesses will be deleted.
 {% endhint %}
->>>>>>> 1b5cd788
 
 For example: :PASSWORD:
 
