## Response to Preliminary Report

All relevant test files have been appropriately updated in alignment with the findings outlined below.

### Findings

#### 5.1 HoprChannels ERC777 Reentrancy

**Status:** <span style="background-color:#000058">Code Change</span>

**Description of Changes:**

- Modified `_closeIncomingChannelInternal` and `_finalizeOutgoingChannelClosureInternal` to set the channel balance to 0 before the reentrant call to `token.transfer`.
- In the mentioned functions and in `_redeemTicketInternal`, events are now emitted before calling `token.transfer`.
- Adjusted the order of event emission in the test case `test_redeemTicket_bidirectional`.

**Commit Hash:** [60f9facc23db19ef7ae93845086dc6bc6ee15101](https://github.com/hoprnet/hoprnet/commit/60f9facc23db19ef7ae93845086dc6bc6ee15101)

#### 5.2 Winning Ticket Can Be Redeemed Multiple Times

**Status:** <span style="background-color:#000058">Code Change</span>

**Description of Changes:**

- Modified calculation of `ticketIndex` to be based on `redeemable.data.ticketIndex` in `_redeemTicketInternal`.

_Commit Hash:_ [2ca5c86d334950c0e40e06d5999f5996c5eccc37](https://github.com/hoprnet/hoprnet/commit/2ca5c86d334950c0e40e06d5999f5996c5eccc37)

#### 5.3 EIP-712 Incompliant Signed Message

**Status:** <span style="background-color:#000058">Code Change</span>

**Description of Changes:**

- Updated encoding from `abi.encode` to `abi.encodePacked` in specific functions within certain contracts (see details).

**Commit Hash:** [dd99732fed5c78b76de6f26d5b86579a00ef2964](https://github.com/hoprnet/hoprnet/commit/dd99732fed5c78b76de6f26d5b86579a00ef2964)

#### 5.4 Dependencies Between Source File Folders

**Status:** <span style="background-color:#000058">Code Change</span>

**Description of Changes:**

- Reorganized the placement of specific library files and contracts to align with improved structuring and imports.

**Commit Hash:** [8f09d13dc76d27031ece289690a6515fef598663](https://github.com/hoprnet/hoprnet/commit/8f09d13dc76d27031ece289690a6515fef598663)

#### 5.5 DomainSeparator Is Not Recomputed After a Change of Chain ID

**Status:** <span style="background-color:#000058">Code Change</span>

**Description of Changes:**

- Removed the `immutable` keyword from `domainSeparator` in "HoprNodeSafeRegistry" and "HoprChannels" contracts.
- Introduced publicly callable functions `updateDomainSeparator` and `updateLedgerDomainSeparator` to adjust domain separators in relevant contracts in case of a fork.

**Commit Hash:** [d51ce5d2bec87a81004488327d7282b22f97f38b](https://github.com/hoprnet/hoprnet/commit/d51ce5d2bec87a81004488327d7282b22f97f38b)

#### 5.6 HoprNodeSafeRegistry Is Not an INodeSafeRegistry

**Status:** <span style="background-color:#000058">Code Change</span>

**Description of Changes:**

- Removed the imported but unused `INodeSafeRegistry` from the "HoprChannels" contract.
- Adjusted the import of "HoprNodeSafeRegistry" in "HoprSafeProxyForNetworkRegistry" to refer directly to the contract, removing the interface.
- Removed the "INodeSafeRegistry" contract entirely as it is no longer in use.

**Commit Hash:** [19ec033e9351a7110d0d9bc172fc62c07878729d](https://github.com/hoprnet/hoprnet/commit/19ec033e9351a7110d0d9bc172fc62c07878729d)

#### 5.7 HoprNodeStakeFactory Can Clone Any Module

**Status:** <span style="background-color:#000058">Code Change</span>

**Description of Changes:**

- Adjusted the `NewHoprNodeStakeModule` event to include an indexed parameter, improving event clarity.
- Separated events from "HoprNodeStakeFactory" into an abstract contract named "HoprNodeStakeFactoryEvents."

**Commit Hash:** [eb9ba9c2a2d1158938e05d71ef92912048412752](https://github.com/hoprnet/hoprnet/commit/eb9ba9c2a2d1158938e05d71ef92912048412752)

#### 5.8 IHoprNodeSafeRegistry Is a Contract and Not an Interface

**Status:** <span style="background-color:#000058">Code Change</span>

**Description of Changes:**

- As described in response to "5.6 HoprNodeSafeRegistry Is Not an INodeSafeRegistry," the contract "IHoprNodeSafeRegistry" has been removed.

**Commit Hash:** [19ec033e9351a7110d0d9bc172fc62c07878729d](https://github.com/hoprnet/hoprnet/commit/19ec033e9351a7110d0d9bc172fc62c07878729d)

#### 5.9 Incorrect Flag Position Upper Bound

**Status:** <span style="background-color:#000058">Code Change</span>

**Description of Changes:**

- Adjusted the condition for reverting the `TooManyCapabilities` error in the `getDefaultCapabilityPermissionAt` function within the `TargetUtils` library.

**Commit Hash:** [baf6506001c97eb463c6a13ab20f8c4ae55120d9](https://github.com/hoprnet/hoprnet/commit/baf6506001c97eb463c6a13ab20f8c4ae55120d9)

#### 5.10 Incorrect Specifications and Comments

**Status:** <span style="background-color:#000058">Code Change</span>

**Description of Changes:**

- Adjusted relevant comments in `checkMultisendTransaction` and `decodeFunctionSigsAndPermissions` functions.

**Commit Hash:** [be2fedf82566341278830edf98b66d46dde3b740](https://github.com/hoprnet/hoprnet/commit/be2fedf82566341278830edf98b66d46dde3b740)

#### 5.11 Missing Input Checks at tokensReceived

**Status:** <span style="background-color:#000058">Code Change</span>

**Description of Changes:**

- Moved `validateBalance` and `validateChannelParties` from external functions (`fundChannelSafe` and `fundChannel`) to the internal function `_fundChannelInternal`. This allows `tokensReceived` to perform checks on balance and channel parties.
- Moved `_fundChannelInternal` before `token.transferFrom` in `fundChannelSafe` and `fundChannel` functions.

**Commit Hash:** [7f7431902f01939fc0c7ca359451bff41cf1224e](https://github.com/hoprnet/hoprnet/commit/7f7431902f01939fc0c7ca359451bff41cf1224e)

#### 5.12 Signatures Can Be Replayed

**Status:** <span style="background-color:#000058">Code Change</span>

**Description of Changes:**

- Created `NodeSafeRecord` struct that holds `nodeSigNonce` next to `safeAddress` mapping in `HoprNodeSafeRegistry`. The `nodeSigNonce` gets bumped when a node-safe pair is added.

**Commit Hash:** [b01ef3f74d63f766a98041a3508a56a68bbfdae9](https://github.com/hoprnet/hoprnet/commit/b01ef3f74d63f766a98041a3508a56a68bbfdae9)

#### 5.13 TargetUtils Incorrect Iterator Bound

**Status:** <span style="background-color:#000058">Code Change</span>

**Description of Changes:**

- Changed the offset in the loop in the `decodeDefaultPermissions` function from 176 to 184.
- Updated the respective code comment.

**Commit Hash:** [593970edb0f87a777714010afacb94c4e43162e0](https://github.com/hoprnet/hoprnet/commit/593970edb0f87a777714010afacb94c4e43162e0)

#### 5.14 Timestamp Is Not Updated With Snapshot

**Status:** <span style="background-color:#000058">Code Change</span>

**Description of Changes:**

- Updated `latestRoot.timestamp` with `block.timestamp` in `createSnapshot`.

**Commit Hash:** [5b943aafde3164b236891518543d52fdd01f30d0](https://github.com/hoprnet/hoprnet/commit/5b943aafde3164b236891518543d52fdd01f30d0)

#### 5.15 isNodeSafeRegistered Returns True for Unregistered Pairs if safeAddress==0

**Status:** <span style="background-color:#000058">Code Change</span>

**Description of Changes:**

- In `isNodeSafeRegistered`, return false when the node is not registered.

**Commit Hash:** [15cd4edf9c02bc1515db2e8ab33cdbbfeff0b955](https://github.com/hoprnet/hoprnet/commit/15cd4edf9c02bc1515db2e8ab33cdbbfeff0b955)

### Informational

#### 6.1 ERC777 Reentrancy in fundChannel

**Status:** <span style="background-color:#000058">Code Change</span>

**Description of Changes:**

- Restricted `nodeChainKeyAddress` to be an EOA
- Added `NodeIsContract` error, which gets thrown when the node is a contract
- Updated tests

**Commit Hash:** [38c33e2a748e3ca2e4fbf456190cdacb272fcc13](https://github.com/hoprnet/hoprnet/commit/38c33e2a748e3ca2e4fbf456190cdacb272fcc13)

### Others

#### 1. Rename and separate event definitions

**Commit Hash:** [2d5893a1b51a3e5f21408c233e098f8cf33928de](https://github.com/hoprnet/hoprnet/commit/2d5893a1b51a3e5f21408c233e098f8cf33928de)

**Description of Changes:**

- Removed `HoprChannels.Balance amount` from `ChannelOpened` event.
- Renamed `closureInitiationTime` to `closureTime` in `OutgoingChannelClosureInitiated` event.
- Split event definition of “HoprNetworkRegistry” contract into an abstract contract `HoprNetworkRegistryEvents`. The abstract event contract is inherited by the “HoprNetworkRegistry” contract.
- Renamed `EnabledNetworkRegistry` event to `NetworkRegistryStatusUpdated`.
- Renamed error from `NotSafeOwnerNorNode` to `NodeNotModuleMember` in `NodeSafeRegistry.sol`.

#### 2. Add more event in Simplified

**Description of Changes:**

- Added `ExecutionSuccess` and `ExecutionFailure` events in `SimplifiedModuleEvents`, which is inherited by `SimplifiedModule`. This allows HOPR daemon to listen to update in transaction execution results from the node management module proxy in addition to safe proxy.

**Commit Hash:** [c647548f63380e80a3253439fb7b91150cea59fe](https://github.com/hoprnet/hoprnet/commit/c647548f63380e80a3253439fb7b91150cea59fe)

#### 3. Improve HoprChannels

- When funding two channels with `tokenReceived`, if the token balance is zero error `InvalidBalance` gets reverted.
- Always emit `ChannelBalanceIncreased` in a successful `tokenReceived` call.
<<<<<<< HEAD
- Use tight packing for `HoprChannels.tokensReceived()` payload, meaning 40 bytes for `fundChannel` and 64 bytes for `fundChannelMulti`
- Document bidirectional channel funding in /`ERC777.tokensReceived()` is not intended for production use.

#### 4. Improve HoprNodeStakeFactory
- Enhance code comments
- Make imports explicit
- Make the encoded address of the contract's approver (`r`) immutable
- Remove duplicated `safeProxyAddr` definition in `clone()`

#### 5. Improve SimplifiedModule
- Extend comments to explain "avatar"

#### 6. Improve CapabilityPermissions
- Import `IERC20`, `IERC777` interfaces for definition of selector
- Make all the selector definition public

#### 7. Format
- format all the contracts
=======
- use tight packing for `HoprChannels.tokensReceived()` payload, meaning 40 bytes for `fundChannel` and 64 bytes for `fundChannelMulti`

#### 4. Bump Safe to v1.4.1
- Change contract deployment bytecode in `packages/ethereum/contracts/test/utils/SafeSingleton.sol`
- Update deployed addresses in `packages/ethereum/contracts/src/utils/SafeSuiteLib.sol`
>>>>>>> c7e6af02
<|MERGE_RESOLUTION|>--- conflicted
+++ resolved
@@ -202,29 +202,25 @@
 
 - When funding two channels with `tokenReceived`, if the token balance is zero error `InvalidBalance` gets reverted.
 - Always emit `ChannelBalanceIncreased` in a successful `tokenReceived` call.
-<<<<<<< HEAD
 - Use tight packing for `HoprChannels.tokensReceived()` payload, meaning 40 bytes for `fundChannel` and 64 bytes for `fundChannelMulti`
 - Document bidirectional channel funding in /`ERC777.tokensReceived()` is not intended for production use.
 
-#### 4. Improve HoprNodeStakeFactory
+#### 4. Bump Safe to v1.4.1
+- Change contract deployment bytecode in `packages/ethereum/contracts/test/utils/SafeSingleton.sol`
+- Update deployed addresses in `packages/ethereum/contracts/src/utils/SafeSuiteLib.sol`
+
+#### 5. Improve HoprNodeStakeFactory
 - Enhance code comments
 - Make imports explicit
 - Make the encoded address of the contract's approver (`r`) immutable
 - Remove duplicated `safeProxyAddr` definition in `clone()`
 
-#### 5. Improve SimplifiedModule
+#### 6. Improve SimplifiedModule
 - Extend comments to explain "avatar"
 
-#### 6. Improve CapabilityPermissions
+#### 7. Improve CapabilityPermissions
 - Import `IERC20`, `IERC777` interfaces for definition of selector
 - Make all the selector definition public
 
-#### 7. Format
-- format all the contracts
-=======
-- use tight packing for `HoprChannels.tokensReceived()` payload, meaning 40 bytes for `fundChannel` and 64 bytes for `fundChannelMulti`
-
-#### 4. Bump Safe to v1.4.1
-- Change contract deployment bytecode in `packages/ethereum/contracts/test/utils/SafeSingleton.sol`
-- Update deployed addresses in `packages/ethereum/contracts/src/utils/SafeSuiteLib.sol`
->>>>>>> c7e6af02
+#### 8. Format
+- format all the contracts