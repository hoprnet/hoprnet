--- conflicted
+++ resolved
@@ -2,11 +2,7 @@
   "networks": {
     "anvil-localhost": {
       "environment_type": "local",
-<<<<<<< HEAD
-      "indexer_start_block_number": 39,
-=======
       "indexer_start_block_number": 6,
->>>>>>> 440c6900
       "addresses": {
         "network_registry": "0x3Aa5ebB10DC797CAC828524e59A333d0A371443c",
         "network_registry_proxy": "0x68B1D87F95878fE05B998F19b66F4baba5De1aed",
@@ -21,11 +17,7 @@
     },
     "anvil-localhost2": {
       "environment_type": "local",
-<<<<<<< HEAD
-      "indexer_start_block_number": 39,
-=======
       "indexer_start_block_number": 6,
->>>>>>> 440c6900
       "addresses": {
         "network_registry": "0x3Aa5ebB10DC797CAC828524e59A333d0A371443c",
         "network_registry_proxy": "0x68B1D87F95878fE05B998F19b66F4baba5De1aed",
