--- conflicted
+++ resolved
@@ -215,11 +215,8 @@
 Once the configuration starts up, the HOPRd Admin UI is accessible as usual via `localhost:3000`. The Grafana instance is
 accessible via `localhost:3030` and is provisioned with a dashboard that contains useful metrics and information
 about the HOPR network as perceived from your node plus some additional runtime information.
-<<<<<<< HEAD
 
 The default username for Grafana is `admin` with password `hopr`.
-=======
->>>>>>> 51c912da
 
 ### Using NPM
 
