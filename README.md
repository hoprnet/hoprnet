<!-- INTRODUCTION -->
<p align="center">
  <a href="https://hoprnet.org" target="_blank" rel="noopener noreferrer">
    <img align="middle" width="100" src="https://github.com/hoprnet/hopr-assets/blob/master/v1/logo/hopr_logo_padded.png?raw=true" alt="HOPR Logo">
  </a>

  <!-- Title Placeholder -->
  <h3 align="center">HOPR</h3>
  <p align="center">
    <code>A project by the HOPR Association</code>
  </p>
  <p align="center">
    HOPR is a privacy-preserving messaging protocol which enables the creation of a secure communication network via relay nodes powered by economic incentives using digital tokens.
  </p>
</p>

## Table of Contents

- [Table of Contents](#table-of-contents)
- [About](#about)
- [Install](#install)
  - [Install via Docker](#install-via-docker)
  - [Install via Nix package manager](#install-via-nix-package-manager)
  - [Install via linux package manager](#install-via-linux-package-manager)
- [Usage](#usage)
  - [Environment variables](#environment-variables)
  - [Example execution](#example-execution)
  - [Using Docker Compose with extended HOPR node monitoring](#using-docker-compose-with-extended-hopr-node-monitoring)
  - [REST API](#rest-api)
- [Testnet accessibility](#testnet-accessibility)
- [Migrating between releases](#migrating-between-releases)
- [Develop](#develop)
  - [Nix environment setup](#nix-environment-setup)
    - [Nix flake outputs](#nix-flake-outputs)
    - [Code Formatting](#code-formatting)
    - [Code Linting](#code-linting)
    - [Generate the Python SDK](#generate-the-python-sdk)
  - [Building a Docker image](#building-a-docker-image)
  - [Local node with safe staking service (local network)](#local-node-with-safe-staking-service-local-network)
  - [Local node with safe staking service (dufour network)](#local-node-with-safe-staking-service-dufour-network)
- [Local cluster](#local-cluster)
- [Test](#test)
  - [Unit testing](#unit-testing)
  - [Github Actions CI](#github-actions-ci)
  - [End-to-End Testing](#end-to-end-testing)
    - [Running Tests Locally](#running-tests-locally)
      - [Test execution](#test-execution)
- [Using Fast Sync](#using-fast-sync)
  - [Prerequisites](#prerequisites)
  - [Database Files](#database-files)
  - [Configuration Steps](#configuration-steps)
  - [Post-sync Behavior](#post-sync-behavior)
- [Profiling \& Instrumentation](#profiling--instrumentation)
  - [`tokio` executor instrumentation](#tokio-executor-instrumentation)
  - [OpenTelemetry tracing](#opentelemetry-tracing)
  - [HOPR packet capture](#hopr-packet-capture)
- [Contact](#contact)
- [License](#license)

## About

The HOPR project produces multiple artifacts that allow running, maintaining and modifying the HOPR node.
The most relevant components for production use cases are:

1. [hopr-lib](https://hoprnet.github.io/hoprnet/hopr_lib/index.html)
   - A fully self-contained referential implementation of the HOPR protocol over a libp2p based connection mechanism that can be incorporated into other projects as a transport layer.
2. [hoprd](https://hoprnet.github.io/hoprnet/hoprd/index.html)
   - Daemon application providing a higher level interface for creating a HOPR protocol compliant node that can use a dedicated REST API.
3. [hoprd-api-schema](https://hoprnet.github.io/hoprnet/hoprd_api_schema/index.html)
   - Utility to generate the OpenAPI spec for the `hoprd` served REST API.
4. [hoprd-cfg](https://hoprnet.github.io/hoprnet/hoprd_cfg/index.html)
   - Utility for configuration management of the `hoprd`
5. [hopli](https://hoprnet.github.io/hoprnet/hopli/index.html)
   - Utility designed to simplify and unify the management of on-chain and identity related tasks.

Unless stated otherwise, the following sections only apply to `hoprd`.

## Install

For production purposes always run the latest stable release.

Multiple options for installation exist, the preferred choice for any production system should be to use the container image (e.g. using `docker`).

All releases and associated changelogs are located in the [official releases](https://github.com/hoprnet/hoprnet/releases) section of the [`hoprnet`](https://github.com/hoprnet/hoprnet) repository.

### Install via Docker

The following instructions show how any `$RELEASE` may be installed, to select the release, override the `$RELEASE` variable, e.g.:

- `export RELEASE=latest` to track the latest changes on the repository's `master` branch
- `export RELEASE=kaunas` to track the latest changes on the repository's `release/kaunas` branch (3.0.X)
- `export RELEASE=<version>` to get a specific `<version>`

Container image has the format
`europe-west3-docker.pkg.dev/hoprassociation/docker-images/$PROJECT:$RELEASE`.
where:

- `$PROJECT` can be either `hopli` or `hoprd`

Pull the container image with `docker`:

```bash
docker pull europe-west3-docker.pkg.dev/hoprassociation/docker-images/hoprd:kaunas
```

It is recommended to setup an alias `hoprd` for the docker command invocation.

### Install via [Nix package manager][1]

WARNING: This setup should only be used for development or advanced usage without any further support.

Clone and initialize the [`hoprnet`](https://github.com/hoprnet/hoprnet) repository:

```bash
git clone https://github.com/hoprnet/hoprnet
cd hoprnet
```

Build and install the `hoprd` binary, e.g. on a UNIX platform:

```bash
nix build
sudo cp result/bin/* /usr/local/bin/
```

To build and access man pages for `hoprd` and `hopli`:

```bash
# Build man page for hoprd
nix build .#hoprd-man
man ./result/share/man/man1/hoprd.1.gz

# Build man page for hopli
nix build .#hopli-man
man ./result/share/man/man1/hopli.1.gz

# Or install them system-wide
sudo cp -r result/share/man/man1/* /usr/local/share/man/man1/
```

### Install via linux package manager

Linux packages are available at every github release, download the latest package from https://github.com/hoprnet/hoprnet/releases/latest
To install on specific distribution, see [detailed information](./deploy/nfpm/README.md)

## Usage

`hoprd` provides various command-line switches to configure its behaviour. For reference these are documented here as well:

```bash
$ hoprd --help
HOPR node executable.

Usage: hoprd [OPTIONS]

Options:
      --network <NETWORK>
          ID of the network the node will attempt to connect to [env: HOPRD_NETWORK=]
      --identity <IDENTITY>
          The path to the identity file [env: HOPRD_IDENTITY=]
      --data <DATA>
          Specifies the directory to hold all the data [env: HOPRD_DATA=]
      --host <HOST>
          Host to listen on for P2P connections [env: HOPRD_HOST=]
      --announce...
          Announce the node on chain with a public address [env: HOPRD_ANNOUNCE=]
      --api...
          Expose the API on localhost:3001 [env: HOPRD_API=]
      --apiHost <HOST>
          Set host IP to which the API server will bind [env: HOPRD_API_HOST=]
      --apiPort <PORT>
          Set port to which the API server will bind [env: HOPRD_API_PORT=]
      --defaultSessionListenHost <DEFAULT_SESSION_LISTEN_HOST>
          Default Session listening host for Session IP forwarding [env: HOPRD_DEFAULT_SESSION_LISTEN_HOST=]
      --apiToken <TOKEN>
          A REST API token and for user authentication [env: HOPRD_API_TOKEN=]
      --password <PASSWORD>
          A password to encrypt your keys [env: HOPRD_PASSWORD=]
      --noKeepLogs...
          Disables keeping RPC logs in the logs database after they were processed. [env: HOPRD_INDEXER_DISABLE_KEEP_LOGS=]
      --noFastSync...
          Disables using fast sync at node start. [env: HOPRD_INDEXER_DISABLE_FAST_SYNC=]
      --enableLogsSnapshot...
          Enables downloading logs snapshot at node start. If this is set to true, the node will attempt to download logs snapshot from the configured `logsSnapshotUrl`. [env: HOPRD_ENABLE_LOGS_SNAPSHOT=]
      --logsSnapshotUrl <LOGS_SNAPSHOT_URL>
          URL to download logs snapshot from. If none is provided or configured in the configuration file, the node will not attempt to download any logs snapshot. [env: HOPRD_LOGS_SNAPSHOT_URL=]
      --maxBlockRange <MAX_BLOCK_RANGE>
          Maximum number of blocks that can be fetched in a batch request from the RPC provider. [env: HOPRD_MAX_BLOCK_RANGE=]
      --maxRequestsPerSec <MAX_RPC_REQUESTS_PER_SEC>
          Maximum number of RPC requests that can be performed per second. [env: HOPRD_MAX_RPC_REQUESTS_PER_SEC=]
      --provider <PROVIDER>
          A custom RPC provider to be used for the node to connect to blockchain [env: HOPRD_PROVIDER=]
      --init...
          initialize a database if it doesn't already exist [env: HOPRD_INIT=]
      --forceInit...
          initialize a database, even if it already exists [env: HOPRD_FORCE_INIT=]
      --probeRecheckThreshold <SECONDS>
          Timeframe in seconds after which it is reasonable to recheck the nearest neighbor [env: HOPRD_PROBE_RECHECK_THRESHOLD=]
      --networkQualityThreshold <THRESHOLD>
          Minimum quality of a peer connection to be considered usable [env: HOPRD_NETWORK_QUALITY_THRESHOLD=]
      --configurationFilePath <CONFIG_FILE_PATH>
          Path to a file containing the entire HOPRd configuration [env: HOPRD_CONFIGURATION_FILE_PATH=]
      --safeTransactionServiceProvider <HOPRD_SAFE_TX_SERVICE_PROVIDER>
          Base URL for safe transaction service [env: HOPRD_SAFE_TRANSACTION_SERVICE_PROVIDER=]
      --safeAddress <HOPRD_SAFE_ADDR>
          Address of Safe that safeguards tokens [env: HOPRD_SAFE_ADDRESS=]
      --moduleAddress <HOPRD_MODULE_ADDR>
          Address of the node management module [env: HOPRD_MODULE_ADDRESS=]
      --protocolConfig <HOPRD_PROTOCOL_CONFIG_PATH>
          Path to the protocol-config.json file [env: HOPRD_PROTOCOL_CONFIG_PATH=]
  -h, --help
          Print help
  -V, --version
          Print version
```

### Environment variables

On top of the default configuration options generated for the command line, the following environment variables can be used in order to tweak the node functionality:

- `ENV_WORKER_THREADS` - the number of environment worker threads for the tokio executor
- `HOPRD_LOG_FORMAT` - override for the default stdout log formatter (follows tracing formatting options)
- `HOPRD_USE_OPENTELEMETRY` - enable the OpenTelemetry output for this node
- `OTEL_SERVICE_NAME` - the name of this node for the OpenTelemetry service
- `HOPR_INTERNAL_LIBP2P_MAX_CONCURRENTLY_DIALED_PEER_COUNT` - the maximum number of concurrently dialed peers in libp2p
- `HOPR_INTERNAL_LIBP2P_MAX_NEGOTIATING_INBOUND_STREAM_COUNT` - the maximum number of negotiating inbound streams
- `HOPR_INTERNAL_LIBP2P_SWARM_IDLE_TIMEOUT` - timeout for all idle libp2p swarm connections in seconds
- `HOPR_INTERNAL_DB_PEERS_PERSISTENCE_AFTER_RESTART_IN_SECONDS` - cutoff duration from now to not retain the peers with older records in the peers database (e.g. after a restart)
- `HOPR_INTERNAL_REST_API_MAX_CONCURRENT_WEBSOCKET_COUNT` - the maximum number of concurrent websocket opened through the REST API
- `HOPR_INTERNAL_MIXER_CAPACITY` - capacity of the mixer buffer
- `HOPR_INTERNAL_MIXER_MINIMUM_DELAY_IN_MS` - the minimum mixer delay in milliseconds
- `HOPR_INTERNAL_MIXER_DELAY_RANGE_IN_MS` - the maximum range of the mixer delay from the minimum value in milliseconds
- `HOPR_BALANCER_PID_P_GAIN` - proportional (P) gain for the PID controller in outgoing SURB balancer (default: `0.6`)
- `HOPR_BALANCER_PID_I_GAIN` - integral (I) gain for the PID controller in outgoing SURB balancer (default: `0.7`)
- `HOPR_BALANCER_PID_D_GAIN` - derivative (D) gain for the PID controller in outgoing SURB balancer (default: `0.2`)
- `HOPR_SURB_RB_SIZE` - number of incoming SURBs the ring buffer can hold (default: 10 000)
- `HOPR_TEST_DISABLE_CHECKS` - the node is being run in test mode with some safety checks disabled (currently: minimum winning probability check)
- `HOPR_CAPTURE_PACKETS` - allow capturing customized HOPR packet format to a PCAP file or to a `udpdump` host. Note that `hoprd` must be built with the `capture` feature.
- `HOPR_TRANSPORT_MAX_CONCURRENT_PACKETS` - maximum number of concurrently processed incoming packets from all peers (default: 10)
- `HOPR_TRANSPORT_STREAM_OPEN_TIMEOUT_MS` - maximum time (in milliseconds) to wait until a stream connection is established to a peer (default: `2000 ms`)
- `HOPR_PACKET_PLANNER_CONCURRENCY` - maximum number of concurrently planned outgoing packets (default: `10`)
<<<<<<< HEAD
- `HOPR_SESSION_MTU` - The maximum chunk of data that can be written to the Session's input buffer (default: 1500)
- `HOPR_SESSION_FRAME_TIMEOUT_MS` - The maximum time (in milliseconds) for an incomplete frame to stay in the Session's output buffer (default: 800 ms)
=======
- `HOPR_PROTOCOL_SURB_RB_SIZE` - size of the SURB ring buffer (default: 10 000)
- `HOPR_PROTOCOL_SURB_RB_DISTRESS` - threshold since number of SURBs in the ring buffer triggers a distress packet signal (default: 1000)
>>>>>>> 31e67b8b
- `HOPRD_SESSION_PORT_RANGE` - allows restricting the port range (syntax: `start:end` inclusive) of Session listener automatic port selection (when port 0 is specified)
- `HOPRD_SESSION_ENTRY_UDP_RX_PARALLELISM` - sets the number of UDP listening sockets for UDP sessions on Entry node (defaults to number of CPU cores)
- `HOPRD_SESSION_EXIT_UDP_RX_PARALLELISM` - sets the number of UDP listening sockets for UDP sessions on Exit node (defaults to number of CPU cores)
- `HOPRD_NAT` - indicates whether the host is behind a NAT and sets transport-specific settings accordingly (default: `false`)

### Example execution

Running the node without any command-line argument might not work depending on the installation method used. Some command line arguments are required.

Some basic reasonable setup uses a custom identity and enables the REST API of the `hoprd`:

```bash
hoprd --identity /app/hoprd-db/.hopr-identity --password switzerland --init --announce --host "0.0.0.0:9091" --apiToken <MY_TOKEN> --network doufur
```

Here is a short breakdown of each argument.

```bash
hoprd
  # store your node identity information in the persisted database folder
  --identity /app/hoprd-db/.hopr-identity
  # set the encryption password for your identity
  --password switzerland
  # initialize the database and identity if not present
  --init
  # announce the node to other nodes in the network and act as relay if publicly reachable
  --announce
  # set IP and port of the P2P API to the container's external IP so it can be reached on your host
  --host "0.0.0.0:9091"
  # specify password for accessing REST API
  --apiToken <MY_TOKEN>
  # a network is defined as a chain plus a number of deployed smart contract addresses to use on that chain
  --network doufur
```

Special care needs to be given to the `network` argument, which defines the specific network `hoprd` node should join. Only nodes within the same network can communicate using the HOPR protocol.

### Using Docker Compose with extended HOPR node monitoring

Please follow the documentation for [`docker compose` based deployment](./deploy/compose/README.md).

### REST API

`hoprd` running a REST API exposes an endpoint at `/api-docs/openapi.json` with full OpenApi specification of the used REST API, including the current version of the API.

## Testnet accessibility

To participate in a public network the node must be eligible. See [Network Registry](https://github.com/hoprnet/hoprnet/blob/master/NETWORK_REGISTRY.md) for details.

Node eligibility is not required in a local development cluster (see [Develop section below](#develop)).

## Migrating between releases

There is **NO** backward compatibility between releases.

We attempt to provide instructions on how to migrate your tokens between releases.

1. Set your automatic channel strategy to `passive`.
2. Redeem all unredeemed tickets.
3. Close all open payment channels.
4. Once all payment channels have closed, withdraw your funds to an external
   wallet.
5. Run `info` and take note of the **network name**.
6. Once funds are confirmed to exist in a different wallet, backup `.hopr-identity` folder.
7. Launch new `HOPRd` instance using latest release, observe the account address.
8. Only transfer funds to new `HOPRd` instance if `HOPRd` operates on the **same network** as last release, you can compare the two networks using `info`.

## Develop

Either setup `nix` and `flake` to use the nix environment, or [install Rust toolchain](https://www.rust-lang.org/tools/install) from the `rust-toolchain.toml`, as well as `foundry-rs` binaries (`forge`, `anvil`).

### Nix environment setup

Install `nix` from the official website at [https://nix.dev/install-nix.html](https://nix.dev/install-nix.html).

Create a nix configuration file at `~/.config/nix/nix.conf` with the following content:

```nix
experimental-features = nix-command flakes
```

Install the `nix-direnv` package to introduce the `direnv`:

```bash
nix-env -i nix-direnv
```

Append the following line to the shell rc file (depending on the shell used it can be `~\.zshrc`, `~\.bashrc`, `~\.cshrc`, etc.). Modify the `<shell>` variable inside the below command with the currently used (`zsh`, `bash`, `csh`, etc.):

```bash
eval "$(direnv hook <shell>)"
```

From within the [`hoprnet`](https://github.com/hoprnet/hoprnet) repository's directory, execute the following command.

```bash
direnv allow .
```

#### Nix flake outputs

We provide a couple of packages, apps and shells to make building and
development easier. You may get the full list like so:

```bash
nix flake show
```

#### Code Formatting

All nix, rust, solidity and python code can be automatically formatted:

```bash
nix fmt
```

These formatters are also automatically run as a Git pre-commit check.

#### Code Linting

All linters can be executed via a Nix flake helper app:

```bash
nix run .#lint
```

This will in particular run `clippy` for the entire Rust codebase.

#### Generate the Python SDK

A Python SDK is not distributed but can be generated to connect to the HOPRd API using the [generate-python-sdk.sh](/scripts/generate-python-sdk.sh) script.

Prerequisites:

- swagger-codegen3
- build the repository to get the `hoprd-api-schema` generated

The generated SDK will be available in the `/tmp/hoprd-sdk-python/` directory. Modify the script to generate SDKs for different programming languages supported by swagger-codegen3.

For usage examples of the generated SDK, refer to the generated README.md file in the SDK directory.

### Building a Docker image

Docker images can be built using the respective nix flake outputs.
The available images can be listed with:

```bash
just list-docker-images
```

The following command builds the `hoprd` image for the host platform:

```bash
nix build .#hoprd-docker
```

If needed images for other platforms can be built by specifying the target
platform. For example, to build the `hoprd` image for the `x86_64-linux`
platform, while being on a Darwin host system, use the following command:

```bash
nix build .#packages.x86_64-linux.hoprd-docker
```

NOTE: Building for different platforms requires nix distributed builds to be
set up properly.
See [Nix documentation](https://nix.dev/manual/nix/2.28/advanced-topics/distributed-builds.html)
for more information.

### Local node with safe staking service (local network)

Running one node in test mode, with safe and module attached (in an `anvil-localhost` network)

```bash
nix run .#lint
# clean up, e.g.
# make kill-anvil
# make clean

# build HOPRd code
cargo build

# starting network
make run-anvil args="-p"

# update protocol-config
scripts/update-protocol-config.sh -n anvil-localhost

# create identity files
make create-local-identity id_count=1

# create a safe and a node management module instance,
# and passing the created safe and module as argument to
# run a test node local (separate terminal)
# It also register the created pairs in network registry, and
# approve tokens for channels to move token.
# fund safe with 2k token and 1 native token
make run-local-with-safe id_file_path=/tmp
# or to restart a node and use the same id, safe and module
# run:
# make run-local id_path=$(find `pwd` -name ".identity-local*.id" | sort -r | head -n 1)

# fund all your nodes to get started
make fund-local-all id_dir=`pwd`

# start local HOPR admin in a container (and put into background)
make run-hopr-admin &
```

### Local node with safe staking service (dufour network)

Running one node in test mode, with safe and module attached (in dufour network)

```bash
# HOPRd code
cargo build

# Fill out the `ethereum/contract/.env` from the `ethereum/contracts/example.env`
#
# ensure a private key with enough xDAI is set as PRIVATE_KEY
# This PRIVATE_KEY is the "admin_key" (i.e. owner of the created safe and node management module)
#
# Please use the deployer private key as DEPLOYER_PRIVATE_KEY
# The Ethereum address to the DEPLOYER_PRIVATE_KEY should be a "manager" of the network registry.
# Role can be checked in the explorer:

# echo "https://gnosisscan.io/address/$(jq '.networks.dufour.addresses.network_registry' ./ethereum/contracts/contracts-addresses.json)\#readContract"

source ./ethereum/contracts/.env

export HOPR_NETWORK="dufour"
export IDENTITY_PASSWORD="SOmeranDOmPassHere-DefiniteLyChangeThis!"

# create identity files
bash scripts/generate-identity.sh

# start local HOPR admin in a container (and put into background)
make run-hopr-admin &
```

## Local cluster

The best way to test with multiple HOPR nodes is by using a [local cluster of interconnected nodes](https://github.com/hoprnet/hoprnet/blob/master/SETUP_LOCAL_CLUSTER.md).

## Test

### Unit testing

Tests both the Rust and Solidity code.

```bash
make test
```

### Github Actions CI

We run a fair amount of automation using Github Actions. To ease development
of these workflows one can use [act][2] to run workflows locally in a
Docker environment.

E.g. running the build workflow:

```bash
act -j build
```

For more information please refer to [act][2]'s documentation.

### End-to-End Testing

When using the `nix` environment, the test environment preparation and activation is automatic.

Tests are using the `pytest` infrastructure.

#### Running Tests Locally

##### Test execution

With the environment activated, execute the tests locally:

```bash
just run-smoke-test integration
```

## Using Fast Sync

Fast sync is a feature that allows the node to sync the blockchain state faster
than the default sync mode by using a pre-built logs database.

### Prerequisites

To generate the logs database, you need:

- A fully synced node
- Node configured to keep logs in the database (enabled by default)
  - Set `hopr -> chain -> keep_logs` in the configuration file

### Database Files

The following files in the node's database folder are required:

- `hopr_logs.db` - Main logs database
- `hopr_logs.db-shm` - Shared memory file (auxiliary)
- `hopr_logs.db-wal` - Write-Ahead Log file (auxiliary)

### Configuration Steps

1. Place the pre-built logs database files in the node's database folder
2. Enable fast sync mode (enabled by default):

- Set `hopr -> chain -> fast_sync` to `true` in the configuration file

3. Remove any existing index data:

   ```bash
   rm hopr_index.db*
   ```

### Post-sync Behavior

- If index data exists but is incomplete, the node will resume fast sync at the
  last processed log
- If index data exists and is complete, the node will skip fast sync and start in normal sync mode
- After fast sync completes, the node automatically switches to normal sync mode

## Profiling & Instrumentation

Multiple layers of profiling and instrumentation can be used to debug the `hoprd`:

### `tokio` executor instrumentation

Requires a special build:

1. Set `RUSTFLAGS="--cfg tokio_unstable"` before building
2. Enable the `prof` feature on the `hoprd` package: `cargo build --feature prof`

Once an instrumented tokio is built into hoprd, the application can be instrumented by `tokio_console` as described in the [official crate documentation](https://docs.rs/tokio-console/latest/tokio_console/#instrumenting-the-application).

### OpenTelemetry tracing

`hoprd` is adapted to stream OpenTelemetry to a compatible endpoint. This behavior is turned off by default. To enable it, these environment variables have to be specified:

- `HOPRD_USE_OPENTELEMETRY` - `true` to enable the OpenTelemetry streaming, `false` to disable it
- `OTEL_SERVICE_NAME` - the identifier used to assign traces from this instance to (e.g. `my_hoprd_instance`)
- `OTEL_EXPORTER_OTLP_ENDPOINT` - URL of an endpoint accepting the OpenTelemetry format (e.g. http://jaeger:4317/)

### HOPR packet capture

Using the environment variable `HOPR_CAPTURE_PACKETS` allows capturing customized HOPR packet format to a PCAP file or to a `udpdump` host.
However, for that to work the `hoprd` binary has to be built with the feature `capture`.
For ease of use we provide different nix flake outputs that build the `hoprd`
with the `capture` feature enabled:

- `nix build .#hoprd-x86_64-linux-profile`
- `nix build .#hoprd-aarch64-linux-profile`
- `nix build .#hoprd-x86_64-darwin-profile`
- `nix build .#hoprd-aarch64-darwin-profile`

## Contact

- [X](https://x.com/hoprnet)
- [Telegram](https://t.me/hoprnet)
- [Medium](https://medium.com/hoprnet)
- [Reddit](https://www.reddit.com/r/HOPR/)
- [Email](mailto:contact@hoprnet.org)
- [Discord](https://discord.gg/5FWSfq7)
- [Youtube](https://www.youtube.com/channel/UC2DzUtC90LXdW7TfT3igasA)

## License

[GPL v3](https://github.com/hoprnet/hoprnet/blob/master/LICENSE) © HOPR Association

[1]: https://nixos.org/learn.html
[2]: https://github.com/nektos/act<|MERGE_RESOLUTION|>--- conflicted
+++ resolved
@@ -239,13 +239,10 @@
 - `HOPR_TRANSPORT_MAX_CONCURRENT_PACKETS` - maximum number of concurrently processed incoming packets from all peers (default: 10)
 - `HOPR_TRANSPORT_STREAM_OPEN_TIMEOUT_MS` - maximum time (in milliseconds) to wait until a stream connection is established to a peer (default: `2000 ms`)
 - `HOPR_PACKET_PLANNER_CONCURRENCY` - maximum number of concurrently planned outgoing packets (default: `10`)
-<<<<<<< HEAD
 - `HOPR_SESSION_MTU` - The maximum chunk of data that can be written to the Session's input buffer (default: 1500)
 - `HOPR_SESSION_FRAME_TIMEOUT_MS` - The maximum time (in milliseconds) for an incomplete frame to stay in the Session's output buffer (default: 800 ms)
-=======
 - `HOPR_PROTOCOL_SURB_RB_SIZE` - size of the SURB ring buffer (default: 10 000)
 - `HOPR_PROTOCOL_SURB_RB_DISTRESS` - threshold since number of SURBs in the ring buffer triggers a distress packet signal (default: 1000)
->>>>>>> 31e67b8b
 - `HOPRD_SESSION_PORT_RANGE` - allows restricting the port range (syntax: `start:end` inclusive) of Session listener automatic port selection (when port 0 is specified)
 - `HOPRD_SESSION_ENTRY_UDP_RX_PARALLELISM` - sets the number of UDP listening sockets for UDP sessions on Entry node (defaults to number of CPU cores)
 - `HOPRD_SESSION_EXIT_UDP_RX_PARALLELISM` - sets the number of UDP listening sockets for UDP sessions on Exit node (defaults to number of CPU cores)
