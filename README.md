<!-- INTRODUCTION -->
<p align="center">
  <a href="https://hoprnet.org" target="_blank" rel="noopener noreferrer">
    <img align="middle" width="100" src="https://github.com/hoprnet/hopr-assets/blob/master/v1/logo/hopr_logo_padded.png?raw=true" alt="HOPR Logo">
  </a>

  <!-- Title Placeholder -->
  <h3 align="center">HOPR</h3>
  <p align="center">
    <code>A project by the HOPR Association</code>
  </p>
  <p align="center">
    HOPR is a privacy-preserving messaging protocol which enables the creation of a secure communication network via relay nodes powered by economic incentives using digital tokens.
  </p>
</p>

## Table of Contents

- [Table of Contents](#table-of-contents)
- [About](#about)
- [Install](#install)
  - [Install via Docker](#install-via-docker)
  - [Install via Nix package manager](#install-via-nix-package-manager)
- [Usage](#usage)
  - [Environment variables](#environment-variables)
  - [Example execution](#example-execution)
  - [Using Docker Compose with extended HOPR node monitoring](#using-docker-compose-with-extended-hopr-node-monitoring)
- [Testnet accessibility](#testnet-accessibility)
- [Migrating between releases](#migrating-between-releases)
- [Develop](#develop)
  - [Nix environment setup](#nix-environment-setup)
    - [Nix flake outputs](#nix-flake-outputs)
    - [Code Formatting](#code-formatting)
    - [Code Linting](#code-linting)
  - [Local node with safe staking service (local network)](#local-node-with-safe-staking-service-local-network)
  - [Local node with safe staking service (dufour network)](#local-node-with-safe-staking-service-dufour-network)
- [Local cluster](#local-cluster)
- [Test](#test)
  - [Unit testing](#unit-testing)
  - [Github Actions CI](#github-actions-ci)
  - [End-to-End Testing](#end-to-end-testing)
    - [Running Tests Locally](#running-tests-locally)
      - [Testing environment](#testing-environment)
      - [Test execution](#test-execution)
- [Using Fast Sync](#fast-sync)
- [Contact](#contact)
- [License](#license)

## About

The HOPR project produces multiple artifacts that allow running, maintaining and modiyfing the HOPR node. The most relevant components for production use cases are:

1. [hopr-lib](https://hoprnet.github.io/hoprnet/hopr_lib/index.html)
   - A fully self-contained referential implementation of the HOPR protocol over a libp2p based connection mechanism that can be incroporated into another projects as a transport layer.
2. [hoprd](https://hoprnet.github.io/hoprnet/hoprd/index.html)
   - Daemon application providing a higher level interface for creating a HOPR protocol compliant node that can use a dedicated REST API.
3. [hoprd-api-schema](https://hoprnet.github.io/hoprnet/hoprd_api_schema/index.html)
   - Utility to generate the OpenAPI spec for the `hoprd` served REST API.
4. [hoprd-cfg](https://hoprnet.github.io/hoprnet/hoprd_cfg/index.html)
   - Utility for configuration management of the `hoprd`
5. [hopli](https://hoprnet.github.io/hoprnet/hopli/index.html)
   - Utility designed to simplify and unify the management of on-chain and identity related tasks.

Unless stated otherwise, the following sections only apply to `hoprd`.

## Install

For production purposes always run the latest stable release.

Multiple options for installation exist, the preferred choice for any production system should be to use the container image (e.g. using `docker`).

All releases and associated changelogs are located in the [official releases](https://github.com/hoprnet/hoprnet/releases) section of the [`hoprnet`](https://github.com/hoprnet/hoprnet) repository.

### Install via Docker

The following instructions show how any `$RELEASE` may be installed, to select the release, override the `$RELEASE` variable, e.g.:

- `export RELEASE=latest` to track the latest changes on the repository's `master` branch
- `export RELEASE=saint-louis` to track the latest changes on the repository's `release/saint-louis` branch (2.1.X)
- `export RELEASE=<version>` to get a specific `<version>`

Container image has the format
`europe-west3-docker.pkg.dev/hoprassociation/docker-images/$PROJECT:$RELEASE`.
where:

- `$PROJECT` can be either `hopli` or `hoprd`

Pull the container image with `docker`:

```shell
$ docker pull europe-west3-docker.pkg.dev/hoprassociation/docker-images/hoprd:saint-louis
```

It is recommended to setup an alias `hoprd` for the docker command invocation.

### Install via [Nix package manager][1]

WARNING: This setup should only be used for development or advanced usage without any further support.

Clone and initialize the [`hoprnet`](https://github.com/hoprnet/hoprnet) repository:

```shell
$ git clone https://github.com/hoprnet/hoprnet
$ cd hoprnet
```

Build and install the `hoprd` binary, e.g. on a UNIX platform:

```shell
$ nix build
$ sudo cp result/bin/* /usr/local/bin/
```

## Usage

`hoprd` provides various command-line switches to configure its behaviour. For reference these are documented here as well:

```shell
$ hoprd --help
HOPR node executable.

Usage: hoprd [OPTIONS]

Options:
      --network <NETWORK>
          ID of the network the node will attempt to connect to [env: HOPRD_NETWORK=]
      --identity <IDENTITY>
          The path to the identity file [env: HOPRD_IDENTITY=]
      --data <DATA>
          Specifies the directory to hold all the data [env: HOPRD_DATA=]
      --host <HOST>
          Host to listen on for P2P connections [env: HOPRD_HOST=]
      --announce...
          Announce the node on chain with a public address [env: HOPRD_ANNOUNCE=]
      --api...
          Expose the API on localhost:3001 [env: HOPRD_API=]
      --apiHost <HOST>
          Set host IP to which the API server will bind [env: HOPRD_API_HOST=]
      --apiPort <PORT>
          Set port to which the API server will bind [env: HOPRD_API_PORT=]
      --apiToken <TOKEN>
          A REST API token and for user authentication [env: HOPRD_API_TOKEN=]
      --password <PASSWORD>
          A password to encrypt your keys [env: HOPRD_PASSWORD=]
      --disableUnrealizedBalanceCheck...
          Disables checking of unrealized balance before validating unacknowledged tickets. [env: HOPRD_DISABLE_UNREALIZED_BALANCE_CHECK=]
      --maxBlockRange <MAX_BLOCK_RANGE>
          Maximum number of blocks that can be fetched in a batch request from the RPC provider. [env: HOPRD_MAX_BLOCK_RANGE=]
      --maxRequestsPerSec <MAX_RPC_REQUESTS_PER_SEC>
          Maximum number of RPC requestes that can be performed per second. [env: HOPRD_MAX_RPC_REQUESTS_PER_SEC=]
      --provider <PROVIDER>
          A custom RPC provider to be used for the node to connect to blockchain [env: HOPRD_PROVIDER=]
      --init...
          initialize a database if it doesn't already exist [env: HOPRD_INIT=]
      --forceInit...
          initialize a database, even if it already exists [env: HOPRD_FORCE_INIT=]
      --inbox-capacity <INBOX_CAPACITY>
          Set maximum capacity of the HOPRd inbox [env: HOPRD_INBOX_CAPACITY=]
      --heartbeatInterval <MILLISECONDS>
          Interval in milliseconds in which the availability of other nodes get measured [env: HOPRD_HEARTBEAT_INTERVAL=]
      --heartbeatThreshold <MILLISECONDS>
          Timeframe in milliseconds after which a heartbeat to another peer is performed, if it hasn't been seen since [env: HOPRD_HEARTBEAT_THRESHOLD=]
      --heartbeatVariance <MILLISECONDS>
          Upper bound for variance applied to heartbeat interval in milliseconds [env: HOPRD_HEARTBEAT_VARIANCE=]
      --networkQualityThreshold <THRESHOLD>
          Minimum quality of a peer connection to be considered usable [env: HOPRD_NETWORK_QUALITY_THRESHOLD=]
      --configurationFilePath <CONFIG_FILE_PATH>
          Path to a file containing the entire HOPRd configuration [env: HOPRD_CONFIGURATION_FILE_PATH=]
      --safeTransactionServiceProvider <HOPRD_SAFE_TX_SERVICE_PROVIDER>
          Base URL for safe transaction service [env: HOPRD_SAFE_TRANSACTION_SERVICE_PROVIDER=]
      --safeAddress <HOPRD_SAFE_ADDR>
          Address of Safe that safeguards tokens [env: HOPRD_SAFE_ADDRESS=]
      --moduleAddress <HOPRD_MODULE_ADDR>
          Address of the node mangement module [env: HOPRD_MODULE_ADDRESS=]
      --protocolConfig <HOPRD_PROTOCOL_CONFIG_PATH>
          Path to the protocol-config.json file [env: HOPRD_PROTOCOL_CONFIG_PATH=]
      --dryRun
          DEPRECATED [env: HOPRD_DRY_RUN=]
      --healthCheck
          DEPRECATED
      --healthCheckHost <HEALTH_CHECK_HOST>
          DEPRECATED
      --healthCheckPort <HEALTH_CHECK_PORT>
          DEPRECATED
      --defaultStrategy <DEFAULT_STRATEGY>
          DEPRECATED [env: HOPRD_DEFAULT_STRATEGY=] [possible values: promiscuous, aggregating, auto_redeeming, auto_funding, closure_finalizer, multi, passive]
      --maxAutoChannels <MAX_AUTO_CHANNELS>
          DEPRECATED [env: HOPRD_MAX_AUTO_CHANNELS=]
      --disableTicketAutoRedeem...
          DEPRECATED [env: HOPRD_DISABLE_AUTO_REDEEEM_TICKETS=]
  -h, --help
          Print help
  -V, --version
          Print version
```

### Environment variables
On top of the default configuration options generated for the command line, the following environment variables can be used in order to tweak the node functionality:
- `HOPRD_LOG_FORMAT` - override for the default stdout log formatter (follows tracing formatting options)
- `HOPRD_USE_OPENTELEMETRY` - enable the opentelemetry output for this node
- `OTEL_SERVICE_NAME` - the name of this node for the opentelemetry service
- `HOPR_INTERNAL_LIBP2P_MAX_CONCURRENTLY_DIALED_PEER_COUNT` - the maximum number of concurrently dialed peers in libp2p
- `HOPR_INTERNAL_LIBP2P_MAX_NEGOTIATING_INBOUND_STREAM_COUNT` - the maximum number of negotiating inbound streams
- `ENV_WORKER_THREADS` - the number of environment worker threads for the tokio executor

### Example execution

Running the node without any command-line argument might not work depending on the installation method used. Some command line arguments are required.

A basic reasonable setup is that uses a custom identity and enabels a REST API of the `hoprd` could look like:

```sh
hoprd --identity /app/hoprd-db/.hopr-identity --password switzerland --init --announce --host "0.0.0.0:9091" --apiToken <MY_TOKEN> --network doufur
```

Here is a short breakdown of each argument.

```sh
hoprd
  # store your node identity information in the persisted database folder
  --identity /app/hoprd-db/.hopr-identity
  # set the encryption password for your identity
  --password switzerland
  # initialize the database and identity if not present
  --init
  # announce the node to other nodes in the network and act as relay if publicly reachable
  --announce
  # set IP and port of the P2P API to the container's external IP so it can be reached on your host
  --host "0.0.0.0:9091"
  # specify password for accessing REST API
  --apiToken <MY_TOKEN>
  # an network is defined as a chain plus a number of deployed smart contract addresses to use on that chain
  --network doufur
```

Special care needs to given to the `network` argument, which defines the specific network `hoprd` node should join. Only nodes within the same network can communicate using the HOPR protocol.

### Using Docker Compose with extended HOPR node monitoring

Please follow the documentation for [`docker compose` based deployment](./deploy/compose/README.md).

## Testnet accessibility

To participate in a public network the node must be eligible. See [Network Registry](https://github.com/hoprnet/hoprnet/blob/master/NETWORK_REGISTRY.md) for details.

Node eligibility is not required in a local development cluster (see [Develop section below](#develop)).

## Migrating between releases

There is **NO** backward compatibility between releases.

We attempt to provide instructions on how to migrate your tokens between releases.

1. Set your automatic channel strategy to `passive`.
2. Redeem all unredeemed tickets.
3. Close all open payment channels.
4. Once all payment channels have closed, withdraw your funds to an external
   wallet.
5. Run `info` and take note of the **network name**.
6. Once funds are confirmed to exist in a different wallet, backup `.hopr-identity` folder.
7. Launch new `HOPRd` instance using latest release, observe the account address.
8. Only transfer funds to new `HOPRd` instance if `HOPRd` operates on the **same network** as last release, you can compare the two networks using `info`.

## Develop

Either setup `nix` and `flake` to use the nix environment, or [install Rust toolchain](https://www.rust-lang.org/tools/install) from the `rust-toolchain.toml`, as well as `foundry-rs` binaries (`forge`, `anvil`).

### Nix environment setup

Install `nix`` from the official website at [https://nix.dev/install-nix.html](https://nix.dev/install-nix.html).

Create a nix configuration file at `~/.config/nix/nix.conf` with the following content:

```nix
experimental-features = nix-command flakes
```

Install the `nix-direnv` package to introduce the `direnv`:

```shell
$ nix-env -i nix-direnv
```

Append the following line to the shell rc file (depending on the shell used it can be `~\.zshrc`, `~\.bashrc`, `~\.cshrc`, etc.). Modify the `<shell>` variable inside the below command with the currently used (`zsh`, `bash`, `csh`, etc.):

```shell
$ eval "$(direnv hook <shell>)"
```

From within the [`hoprnet`](https://github.com/hoprnet/hoprnet) repository's directory, execute the following command.

```bash
$ direnv allow .
```

#### Nix flake outputs

We provide a couple of packages, apps and shells to make building and
development easier, to get the full list execute:. You may get the full list like so:

```shell
$ nix flake show
```

#### Code Formatting

All nix, rust, solidity and python code can be automatically formatted:

```shell
nix fmt
```

These formatters are also automatically run as a Git pre-commit check.

#### Code Linting

All linters can be executed via a Nix flake helper app:

```shell
nix run .#lint
```

This will in particular run `clippy` for the entire Rust codebase.

### Local node with safe staking service (local network)

Running one node in test mode, with safe and module attached (in an `anvil-localhost` network)

```shell
# clean up, e.g.
# make kill-anvil
# make clean

# build deps and HOPRd code
make -j deps && make -j build

# starting network
make run-anvil args="-p"

# update protocol-config
scripts/update-protocol-config.sh -n anvil-localhost

# create identity files
make create-local-identity id_count=1

# create a safe and a node management module instance,
# and passing the created safe and module as argument to
# run a test node local (separate terminal)
# It also register the created pairs in network registry, and
# approve tokens for channels to move token.
# fund safe with 2k token and 1 native token
make run-local-with-safe id_file_path=/tmp
# or to restart a node and use the same id, safe and module
# run:
# make run-local id_path=$(find `pwd` -name ".identity-local*.id" | sort -r | head -n 1)

# fund all your nodes to get started
make fund-local-all id_dir=`pwd`

# start local HOPR admin in a container (and put into background)
make run-hopr-admin &
```

### Local node with safe staking service (dufour network)

Running one node in test mode, with safe and module attached (in dufour network)

````shell
# build deps and HOPRd code
make -j deps && make -j build

# Fill out the `ethereum/contract/.env` from the `ethereum/contracts/example.env`
#
# ensure a private key with enough xDAI is set as PRIVATE_KEY
# This PRIVATE_KEY is the "admin_key" (i.e. owner of the created safe and node management module)
#
# Please use the deployer private key as DEPLOYER_PRIVATE_KEY
# The Ethereum address to the DEPLOYER_PRIVATE_KEY should be a "manager" of the network registry.
# Role can be checked in the explorer:
# ```
# echo "https://gnosisscan.io/address/$(jq '.networks.dufour.addresses.network_registry' ./ethereum/contracts/contracts-addresses.json)\#readContract"
# ```
source ./ethereum/contracts/.env

export HOPR_NETWORK="dufour"
export IDENTITY_PASSWORD="SOmeranDOmPassHere-DefiniteLyChangeThis!"

# create identity files
bash scripts/generate-identity.sh

# start local HOPR admin in a container (and put into background)
make run-hopr-admin &
````

## Local cluster

The best way to test with multiple HOPR nodes is by using a [local cluster of interconnected nodes](https://github.com/hoprnet/hoprnet/blob/master/SETUP_LOCAL_CLUSTER.md).

## Test

### Unit testing

Tests both the Rust and Solidity code.

```shell
make test
```

### Github Actions CI

We run a fair amount of automation using Github Actions. To ease development
of these workflows one can use [act][2] to run workflows locally in a
Docker environment.

E.g. running the build workflow:

```shell
$ act -j build
```

For more information please refer to [act][2]'s documentation.

### End-to-End Testing

When using the `nix` environment, the test environment preparation and activation is automatic.

Tests are using the `pytest` infrastructure.

#### Running Tests Locally

##### Testing environment

If not using `nix`, setup the `pytest` environment:

```shell
python3 -m venv .venv
source .venv/bin/activate
python3 -m pip install -r tests/requirements.txt
```

To deactivate the activated testing environment if no longer needed:

```shell
deactivate
```

##### Test execution

With the environment activated, execute the tests locally:

```shell
make smoke-tests
```

<<<<<<< HEAD
## Using Fast Sync

Fast sync is a feature that allows the node to sync the blockchain state faster
than the default sync mode. This is achieved by downloading a pre-built logs
database from a remote server (manually) and using it to sync your node.

In order to generate the logs database, you need to have a fully synched node
which was configured to keep logs in the database. By default, logs are removed
after processing them to keep the database size small. This setting can be
configured via `hopr -> chain -> keep_logs` in the configuration file or through
the CLI parameter `--keepLogs`.

The logs database is stored in the node's database folder as `hopr_logs.db`. In
addition the auxiliary files `hopr_logs.db-shm` and `hopr_logs.db-wal` are
needed.

To start a node using fast sync, you need to have a pre-built logs database in
the node's database folder. Moreover, the node must be configured to run in fast
sync mode. This can be done by setting `hopr -> chain -> fast_sync` to `true` in
the configuration file or by using the CLI parameter `--fastSync`. Lastly, the
node must not have any index data. This can be achieved by simply removing the
index database files from the node's database folder: `rm hopr_index.db*`. If
the node finds index data, it will skip the fast sync mode and start in normal
sync mode.

Once fast sync was completed the node will continue to run in normal sync mode.

=======
>>>>>>> 9430c2f5
## Contact

- [Twitter](https://twitter.com/hoprnet)
- [Telegram](https://t.me/hoprnet)
- [Medium](https://medium.com/hoprnet)
- [Reddit](https://www.reddit.com/r/HOPR/)
- [Email](mailto:contact@hoprnet.org)
- [Discord](https://discord.gg/5FWSfq7)
- [Youtube](https://www.youtube.com/channel/UC2DzUtC90LXdW7TfT3igasA)

## License

[GPL v3](https://github.com/hoprnet/hoprnet/blob/master/LICENSE) © HOPR Association

[1]: https://nixos.org/learn.html
[2]: https://github.com/nektos/act<|MERGE_RESOLUTION|>--- conflicted
+++ resolved
@@ -452,7 +452,6 @@
 make smoke-tests
 ```
 
-<<<<<<< HEAD
 ## Using Fast Sync
 
 Fast sync is a feature that allows the node to sync the blockchain state faster
@@ -480,8 +479,6 @@
 
 Once fast sync was completed the node will continue to run in normal sync mode.
 
-=======
->>>>>>> 9430c2f5
 ## Contact
 
 - [Twitter](https://twitter.com/hoprnet)
