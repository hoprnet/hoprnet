--- conflicted
+++ resolved
@@ -112,16 +112,11 @@
     use utils_db::CurrentDbShim;
 
     lazy_static::lazy_static! {
-<<<<<<< HEAD
         static ref ALICE: ChainKeypair = ChainKeypair::from_secret(&hex!("cdb0e2219b75ef23a0167e8f3196f0a292c92699e562a4533df658b8fac196d0")).unwrap();
         static ref ALICE_ADDR: Address = ALICE.public().to_address();
         static ref BOB: ChainKeypair = ChainKeypair::from_secret(&hex!("92019229229fff4c36c52fb1257f3ca710c73502ec7f6111eda4c1b5b8e84810")).unwrap();
         static ref BOB_ADDR: Address = BOB.public().to_address();
-=======
-        static ref ALICE: Address = hex!("e1fe50e5046d5c05cc89872e244f045bbcdad742").into();
-        static ref BOB: Address = hex!("0c1da65d269f89b05e3775bf8fcd21a138e8cbeb").into();
         static ref ALICE_OFFCHAIN: OffchainKeypair = OffchainKeypair::from_secret(&hex!("e0bf93e9c916104da00b1850adc4608bd7e9087bbd3f805451f4556aa6b3fd6e")).unwrap();
->>>>>>> d07cb2c4
     }
 
     #[async_std::test]
@@ -133,11 +128,7 @@
 
         let db = Arc::new(RwLock::new(CoreEthereumDb::new(
             DB::new(CurrentDbShim::new_in_memory().await),
-<<<<<<< HEAD
             *ALICE_ADDR,
-=======
-            *ALICE,
->>>>>>> d07cb2c4
         )));
 
         let ma = announce_multiaddr.clone();
@@ -148,11 +139,7 @@
             .once()
             .withf(move |ad| {
                 let kb = ad.key_binding.clone().unwrap();
-<<<<<<< HEAD
                 ma.eq(ad.multiaddress()) && kb.packet_key == pubkey_clone && kb.chain_key == *ALICE_ADDR
-=======
-                ma.eq(ad.multiaddress()) && kb.packet_key == pubkey_clone && kb.chain_key == *ALICE
->>>>>>> d07cb2c4
             })
             .returning(move |_| Ok(random_hash));
 
@@ -168,11 +155,7 @@
                     event_type: ChainEventType::Announcement {
                         peer: pk.into(),
                         multiaddresses: vec![ma.clone()],
-<<<<<<< HEAD
                         address: *ALICE_ADDR,
-=======
-                        address: *ALICE,
->>>>>>> d07cb2c4
                     },
                 })
                 .boxed())
@@ -184,11 +167,7 @@
             tx_queue.action_loop().await;
         });
 
-<<<<<<< HEAD
         let actions = ChainActions::new(ALICE.clone(), db.clone(), tx_sender.clone());
-=======
-        let actions = ChainActions::new(*ALICE, db.clone(), tx_sender.clone());
->>>>>>> d07cb2c4
         let tx_res = actions
             .announce(&[announce_multiaddr], &ALICE_OFFCHAIN)
             .await
@@ -239,11 +218,7 @@
         );
         let tx_sender = tx_queue.new_sender();
 
-<<<<<<< HEAD
         let actions = ChainActions::new(ALICE.clone(), db.clone(), tx_sender.clone());
-=======
-        let actions = ChainActions::new(*ALICE, db.clone(), tx_sender.clone());
->>>>>>> d07cb2c4
 
         let res = actions.announce(&[announce_multiaddr], &*ALICE_OFFCHAIN).await;
         assert!(
@@ -261,22 +236,14 @@
 
         let db = Arc::new(RwLock::new(CoreEthereumDb::new(
             DB::new(CurrentDbShim::new_in_memory().await),
-<<<<<<< HEAD
             *ALICE_ADDR,
-=======
-            *ALICE,
->>>>>>> d07cb2c4
         )));
 
         let mut tx_exec = MockTransactionExecutor::new();
         tx_exec
             .expect_withdraw()
             .times(1)
-<<<<<<< HEAD
             .withf(move |dst, balance| BOB_ADDR.eq(dst) && stake.eq(balance))
-=======
-            .withf(move |dst, balance| *BOB == *dst && stake.eq(balance))
->>>>>>> d07cb2c4
             .returning(move |_, _| Ok(random_hash));
 
         let mut indexer_action_tracker = MockActionState::new();
@@ -288,17 +255,10 @@
             tx_queue.action_loop().await;
         });
 
-<<<<<<< HEAD
         let actions = ChainActions::new(ALICE.clone(), db.clone(), tx_sender.clone());
 
         let tx_res = actions
             .withdraw(*BOB_ADDR, stake)
-=======
-        let actions = ChainActions::new(*ALICE, db.clone(), tx_sender.clone());
-
-        let tx_res = actions
-            .withdraw(*BOB, stake)
->>>>>>> d07cb2c4
             .await
             .unwrap()
             .await
@@ -321,11 +281,7 @@
 
         let db = Arc::new(RwLock::new(CoreEthereumDb::new(
             DB::new(CurrentDbShim::new_in_memory().await),
-<<<<<<< HEAD
             *ALICE_ADDR,
-=======
-            *ALICE,
->>>>>>> d07cb2c4
         )));
         let tx_queue = ActionQueue::new(
             db.clone(),
@@ -333,20 +289,12 @@
             MockTransactionExecutor::new(),
             Default::default(),
         );
-<<<<<<< HEAD
         let actions = ChainActions::new(ALICE.clone(), db.clone(), tx_queue.new_sender());
-=======
-        let actions = ChainActions::new(*ALICE, db.clone(), tx_queue.new_sender());
->>>>>>> d07cb2c4
 
         assert!(
             matches!(
                 actions
-<<<<<<< HEAD
                     .withdraw(*BOB_ADDR, Balance::zero(BalanceType::HOPR))
-=======
-                    .withdraw(*BOB, Balance::zero(BalanceType::HOPR))
->>>>>>> d07cb2c4
                     .await
                     .err()
                     .unwrap(),
