use async_lock::RwLock;
use async_trait::async_trait;
use chain_types::chain_events::{ChainEventType, SignificantChainEvent};
use futures::{channel, FutureExt, TryFutureExt};
use hopr_crypto_types::types::Hash;
use log::{debug, error};
use std::collections::hash_map::Entry;
use std::collections::HashMap;
use std::fmt::{Debug, Formatter};
use std::future::Future;
use std::pin::Pin;
use std::sync::Arc;

use crate::errors::{CoreEthereumActionsError, Result};

/// Future that resolves once an expectation is matched by some `SignificantChainEvent`
/// Also allows mocking in tests.
pub type ExpectationResolver = Pin<Box<dyn Future<Output = Result<SignificantChainEvent>> + Send>>;

/// Allows tracking state of an `Action` via registering `IndexerExpectation`s on
/// `SignificantChainEvents` coming from the Indexer and resolving them as they are
/// matched. Once expectations are matched, they are automatically unregistered.
#[cfg_attr(test, mockall::automock)]
#[async_trait]
pub trait ActionState {
    /// Tries to match the given event against the registered expectations.
    /// Each matched expectation is resolved, unregistered and returned.
    async fn match_and_resolve(&self, event: &SignificantChainEvent) -> Vec<IndexerExpectation>;

    /// Registers new `IndexerExpectation`
    async fn register_expectation(&self, exp: IndexerExpectation) -> Result<ExpectationResolver>;

    /// Manually unregisters `IndexerExpectation` given its TX hash.
    async fn unregister_expectation(&self, tx_hash: Hash);
}

/// Expectation on a chain event within a TX indexed by the Indexer.
pub struct IndexerExpectation {
    /// Required TX hash
    pub tx_hash: Hash,
    predicate: Box<dyn Fn(&ChainEventType) -> bool + Send + Sync>,
}

impl Debug for IndexerExpectation {
    fn fmt(&self, f: &mut Formatter<'_>) -> std::fmt::Result {
        f.debug_struct("IndexerExpectation")
            .field("tx_hash", &self.tx_hash)
            .finish_non_exhaustive()
    }
}

impl IndexerExpectation {
    /// Constructs new expectation given the required TX hash and chain event matcher in that TX.
    pub fn new<F>(tx_hash: Hash, expectation: F) -> Self
    where
        F: Fn(&ChainEventType) -> bool + Send + Sync + 'static,
    {
        Self {
            tx_hash,
            predicate: Box::new(expectation),
        }
    }

    /// Evaluates if the given event satisfies this expectation.
    pub fn test(&self, event: &SignificantChainEvent) -> bool {
        event.tx_hash == self.tx_hash && (self.predicate)(&event.event_type)
    }
}

type ExpectationTable = HashMap<Hash, (IndexerExpectation, channel::oneshot::Sender<SignificantChainEvent>)>;

#[derive(Debug)]
pub struct IndexerActionTracker {
    expectations: Arc<RwLock<ExpectationTable>>,
}

impl Default for IndexerActionTracker {
    fn default() -> Self {
        Self {
            expectations: Arc::new(RwLock::new(HashMap::new())),
        }
    }
}

#[async_trait]
impl ActionState for IndexerActionTracker {
    async fn match_and_resolve(&self, event: &SignificantChainEvent) -> Vec<IndexerExpectation> {
        let matched_keys = self
            .expectations
            .read()
            .await
            .iter()
            .filter_map(|(k, (e, _))| e.test(event).then_some(*k))
            .collect::<Vec<_>>();

        debug!("found {} expectations to match event {:?}", matched_keys.len(), event);

        if matched_keys.is_empty() {
            return Vec::new();
        }

        let mut db = self.expectations.write().await;
        matched_keys
            .into_iter()
            .filter_map(|key| {
                db.remove(&key)
                    .and_then(|(exp, sender)| match sender.send(event.clone()) {
                        Ok(_) => {
                            debug!("expectation resolved in {:?}", event);
                            Some(exp)
                        }
                        Err(_) => {
                            error!(
                                "failed to resolve actions in {:?}, because the action confirmation already timed out",
                                event
                            );
                            None
                        }
                    })
            })
            .collect()
    }

    async fn register_expectation(&self, exp: IndexerExpectation) -> Result<ExpectationResolver> {
        match self.expectations.write().await.entry(exp.tx_hash) {
            Entry::Occupied(_) => {
                // TODO: currently cannot register multiple expectations for the same TX hash
                return Err(CoreEthereumActionsError::InvalidState(format!(
                    "expectation for tx {} already present",
                    exp.tx_hash
                )));
            }
            Entry::Vacant(e) => {
                let (tx, rx) = channel::oneshot::channel();
                e.insert((exp, tx));
                Ok(rx
                    .map_err(|_| CoreEthereumActionsError::ExpectationUnregistered)
                    .boxed())
            }
        }
    }

    async fn unregister_expectation(&self, tx_hash: Hash) {
        self.expectations.write().await.remove(&tx_hash);
    }
}

#[cfg(test)]
mod tests {
    use crate::action_state::{ActionState, IndexerActionTracker, IndexerExpectation};
    use crate::errors::CoreEthereumActionsError;
    use async_std::prelude::FutureExt;
    use chain_types::chain_events::{ChainEventType, NetworkRegistryStatus, SignificantChainEvent};
<<<<<<< HEAD
    use hopr_crypto_random::random_bytes;
    use hopr_crypto_types::types::Hash;
=======
    use hopr_crypto::random::random_bytes;
    use hopr_crypto::types::Hash;
    use hopr_primitive_types::primitives::Address;
    use hopr_primitive_types::traits::BinarySerializable;
>>>>>>> 34678740
    use std::sync::Arc;
    use std::time::Duration;

    #[async_std::test]
    async fn test_expectation_should_resolve() {
        let random_hash = Hash::new(&random_bytes::<{ Hash::SIZE }>());
        let sample_event = SignificantChainEvent {
            tx_hash: random_hash,
            event_type: ChainEventType::NodeSafeRegistered(Address::random()),
        };

        let exp = Arc::new(IndexerActionTracker::default());

        let sample_event_clone = sample_event.clone();
        let exp_clone = exp.clone();
        async_std::task::spawn(async move {
            let hash = exp_clone
                .match_and_resolve(&sample_event_clone)
                .delay(Duration::from_millis(200))
                .await;
            assert!(
                hash.iter().all(|e| e.tx_hash == random_hash),
                "hash must be present as resolved"
            );
        });

        let resolution = exp
            .register_expectation(IndexerExpectation::new(random_hash, move |e| {
                matches!(e, ChainEventType::NodeSafeRegistered(_))
            }))
            .await
            .expect("should register")
            .timeout(Duration::from_secs(5))
            .await
            .expect("should not timeout")
            .expect("resolver must not be cancelled");

        assert_eq!(sample_event, resolution, "resolving event must be equal");
    }

    #[async_std::test]
    async fn test_expectation_should_error_when_unregistered() {
        let sample_event = SignificantChainEvent {
            tx_hash: Hash::new(&random_bytes::<{ Hash::SIZE }>()),
            event_type: ChainEventType::NodeSafeRegistered(Address::random()),
        };

        let exp = Arc::new(IndexerActionTracker::default());

        let sample_event_clone = sample_event.clone();
        let exp_clone = exp.clone();
        async_std::task::spawn(async move {
            exp_clone
                .unregister_expectation(sample_event_clone.tx_hash)
                .delay(Duration::from_millis(200))
                .await;
        });

        let err = exp
            .register_expectation(IndexerExpectation::new(sample_event.tx_hash, move |e| {
                matches!(e, ChainEventType::NodeSafeRegistered(_))
            }))
            .await
            .expect("should register")
            .timeout(Duration::from_secs(5))
            .await
            .expect("should not timeout")
            .expect_err("should return with error");

        assert!(
            matches!(err, CoreEthereumActionsError::ExpectationUnregistered),
            "should notify on unregistration"
        );
    }

    #[async_std::test]
    async fn test_expectation_should_resolve_and_filter() {
        let tx_hash = Hash::new(&random_bytes::<{ Hash::SIZE }>());
        let sample_events = vec![
            SignificantChainEvent {
                tx_hash: Hash::new(&random_bytes::<{ Hash::SIZE }>()),
                event_type: ChainEventType::NodeSafeRegistered(Address::random()),
            },
            SignificantChainEvent {
                tx_hash,
                event_type: ChainEventType::NetworkRegistryUpdate(Address::random(), NetworkRegistryStatus::Denied),
            },
            SignificantChainEvent {
                tx_hash,
                event_type: ChainEventType::NetworkRegistryUpdate(Address::random(), NetworkRegistryStatus::Allowed),
            },
        ];

        let exp = Arc::new(IndexerActionTracker::default());

        let sample_events_clone = sample_events.clone();
        let exp_clone = exp.clone();
        async_std::task::spawn(async move {
            for sample_event in sample_events_clone {
                exp_clone
                    .match_and_resolve(&sample_event)
                    .delay(Duration::from_millis(200))
                    .await;
            }
        });

        let resolution = exp
            .register_expectation(IndexerExpectation::new(tx_hash, move |e| {
                matches!(
                    e,
                    ChainEventType::NetworkRegistryUpdate(_, NetworkRegistryStatus::Allowed)
                )
            }))
            .await
            .expect("should register")
            .timeout(Duration::from_secs(5))
            .await
            .expect("should not timeout")
            .expect("resolver must not be cancelled");

        assert_eq!(sample_events[2], resolution, "resolving event must be equal");
    }

    #[async_std::test]
    async fn test_expectation_should_resolve_multiple_expectations() {
        let sample_events = vec![
            SignificantChainEvent {
                tx_hash: Hash::new(&random_bytes::<{ Hash::SIZE }>()),
                event_type: ChainEventType::NodeSafeRegistered(Address::random()),
            },
            SignificantChainEvent {
                tx_hash: Hash::new(&random_bytes::<{ Hash::SIZE }>()),
                event_type: ChainEventType::NetworkRegistryUpdate(Address::random(), NetworkRegistryStatus::Denied),
            },
            SignificantChainEvent {
                tx_hash: Hash::new(&random_bytes::<{ Hash::SIZE }>()),
                event_type: ChainEventType::NetworkRegistryUpdate(Address::random(), NetworkRegistryStatus::Allowed),
            },
        ];

        let exp = Arc::new(IndexerActionTracker::default());

        let sample_events_clone = sample_events.clone();
        let exp_clone = exp.clone();
        async_std::task::spawn(async move {
            for sample_event in sample_events_clone {
                exp_clone
                    .match_and_resolve(&sample_event)
                    .delay(Duration::from_millis(100))
                    .await;
            }
        });

        let registered_exps = vec![
            exp.register_expectation(IndexerExpectation::new(sample_events[2].tx_hash, move |e| {
                matches!(
                    e,
                    ChainEventType::NetworkRegistryUpdate(_, NetworkRegistryStatus::Allowed)
                )
            }))
            .await
            .expect("should register 1"),
            exp.register_expectation(IndexerExpectation::new(sample_events[0].tx_hash, move |e| {
                matches!(e, ChainEventType::NodeSafeRegistered(_))
            }))
            .await
            .expect("should register 2"),
        ];

        let resolutions = futures::future::try_join_all(registered_exps)
            .timeout(Duration::from_secs(5))
            .await
            .expect("should not timeout")
            .expect("no resolver can cancel");

        assert_eq!(sample_events[2], resolutions[0], "resolving event 1 must be equal");
        assert_eq!(sample_events[0], resolutions[1], "resolving event 2 must be equal");
    }
}<|MERGE_RESOLUTION|>--- conflicted
+++ resolved
@@ -151,15 +151,10 @@
     use crate::errors::CoreEthereumActionsError;
     use async_std::prelude::FutureExt;
     use chain_types::chain_events::{ChainEventType, NetworkRegistryStatus, SignificantChainEvent};
-<<<<<<< HEAD
     use hopr_crypto_random::random_bytes;
     use hopr_crypto_types::types::Hash;
-=======
-    use hopr_crypto::random::random_bytes;
-    use hopr_crypto::types::Hash;
     use hopr_primitive_types::primitives::Address;
     use hopr_primitive_types::traits::BinarySerializable;
->>>>>>> 34678740
     use std::sync::Arc;
     use std::time::Duration;
 
