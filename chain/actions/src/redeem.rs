--- conflicted
+++ resolved
@@ -1,5 +1,3 @@
-<<<<<<< HEAD
-=======
 //! This module contains the [TicketRedeemActions](redeem::TicketRedeemActions) trait defining actions regarding
 //! ticket redemption.
 //!
@@ -24,7 +22,6 @@
 //! See the details in [ActionQueue](action_queue::ActionQueue) on how the confirmation is realized by awaiting the respective [SignificantChainEvent](chain_types::chain_events::SignificantChainEvent).
 //! by the Indexer.
 use async_lock::RwLock;
->>>>>>> dd887640
 use async_trait::async_trait;
 use chain_db::traits::HoprCoreEthereumDbActions;
 use chain_types::actions::Action;
@@ -33,16 +30,9 @@
 use hopr_primitive_types::prelude::*;
 use log::{debug, error, info, warn};
 
-<<<<<<< HEAD
-use crate::action_queue::PendingAction;
+use crate::action_queue::{ActionSender, PendingAction};
 use crate::errors::{
     CoreEthereumActionsError::{ChannelDoesNotExist, MissingDomainSeparator, NotAWinningTicket, WrongTicketState},
-=======
-use crate::action_queue::{ActionSender, PendingAction};
-use crate::errors::ChainActionsError::ChannelDoesNotExist;
-use crate::errors::{
-    ChainActionsError::{NotAWinningTicket, WrongTicketState},
->>>>>>> dd887640
     Result,
 };
 use crate::ChainActions;
@@ -472,11 +462,7 @@
             tx_queue.action_loop().await;
         });
 
-<<<<<<< HEAD
-        let actions = CoreEthereumActions::new(ALICE.clone(), db.clone(), tx_sender.clone());
-=======
-        let actions = ChainActions::new(ALICE.public().to_address(), db.clone(), tx_sender.clone());
->>>>>>> dd887640
+        let actions = ChainActions::new(ALICE.clone(), db.clone(), tx_sender.clone());
 
         let confirmations = futures::future::try_join_all(
             actions
@@ -573,11 +559,7 @@
             tx_queue.action_loop().await;
         });
 
-<<<<<<< HEAD
-        let actions = CoreEthereumActions::new(ALICE.clone(), db.clone(), tx_sender.clone());
-=======
-        let actions = ChainActions::new(ALICE.public().to_address(), db.clone(), tx_sender.clone());
->>>>>>> dd887640
+        let actions = ChainActions::new(ALICE.clone(), db.clone(), tx_sender.clone());
 
         let confirmations = futures::future::try_join_all(
             actions
@@ -683,11 +665,7 @@
             tx_queue.action_loop().await;
         });
 
-<<<<<<< HEAD
-        let actions = CoreEthereumActions::new(ALICE.clone(), db.clone(), tx_sender.clone());
-=======
-        let actions = ChainActions::new(ALICE.public().to_address(), db.clone(), tx_sender.clone());
->>>>>>> dd887640
+        let actions = ChainActions::new(ALICE.clone(), db.clone(), tx_sender.clone());
 
         let confirmations = futures::future::try_join_all(
             actions
@@ -780,11 +758,7 @@
             tx_queue.action_loop().await;
         });
 
-<<<<<<< HEAD
-        let actions = CoreEthereumActions::new(ALICE.clone(), db.clone(), tx_sender.clone());
-=======
-        let actions = ChainActions::new(ALICE.public().to_address(), db.clone(), tx_sender.clone());
->>>>>>> dd887640
+        let actions = ChainActions::new(ALICE.clone(), db.clone(), tx_sender.clone());
 
         futures::future::join_all(
             actions
@@ -864,11 +838,7 @@
             tx_queue.action_loop().await;
         });
 
-<<<<<<< HEAD
-        let actions = CoreEthereumActions::new(ALICE.clone(), db.clone(), tx_sender.clone());
-=======
-        let actions = ChainActions::new(ALICE.public().to_address(), db.clone(), tx_sender.clone());
->>>>>>> dd887640
+        let actions = ChainActions::new(ALICE.clone(), db.clone(), tx_sender.clone());
 
         futures::future::join_all(
             actions
