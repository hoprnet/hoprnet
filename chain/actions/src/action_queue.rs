//! Defines the main FIFO MPSC queue for actions - the [ActionQueue] type.
//!
//! The [ActionQueue] acts as a MPSC queue of [Actions](chain_types::actions::Action) which are executed one-by-one
//! as they are being popped up from the queue by a runner task.
use async_trait::async_trait;
use chain_types::actions::Action;
use chain_types::chain_events::ChainEventType;
use futures::channel::mpsc::{channel, Receiver, Sender};
use futures::future::Either;
use futures::{pin_mut, FutureExt, StreamExt};
use hopr_crypto_types::types::Hash;
use hopr_internal_types::prelude::*;
use hopr_primitive_types::prelude::*;
use serde::{Deserialize, Serialize};
use std::fmt::{Display, Formatter};
use std::future::{poll_fn, Future};
use std::pin::Pin;
use std::sync::Arc;
use std::time::Duration;
use tracing::{debug, error, info, trace, warn};

use crate::action_state::{ActionState, IndexerExpectation};
use crate::errors::ChainActionsError::{ChannelAlreadyClosed, InvalidState, Timeout, TransactionSubmissionFailed};
use crate::errors::{ChainActionsError, Result};

use async_std::task::spawn;
use hopr_db_api::info::HoprDbInfoOperations;
use hopr_db_api::tickets::HoprDbTicketOperations;

#[cfg(all(feature = "prometheus", not(test)))]
use hopr_metrics::metrics::MultiCounter;

#[cfg(all(feature = "prometheus", not(test)))]
lazy_static::lazy_static! {
    static ref METRIC_COUNT_ACTIONS: MultiCounter = MultiCounter::new(
        "hopr_chain_actions_count",
        "Number of different chain actions and their results",
        &["action", "result"]
    )
    .unwrap();
}

/// Implements execution of transactions underlying each `Action`
/// Each operation returns a transaction hash and may time out.
#[cfg_attr(test, mockall::automock)]
#[async_trait]
pub trait TransactionExecutor {
    /// Executes ticket redemption transaction given a ticket.
    async fn redeem_ticket(&self, ticket: AcknowledgedTicket, domain_separator: Hash) -> Result<Hash>;

    /// Executes channel funding transaction (or channel opening) to the given `destination` and stake.
    /// Channel funding and channel opening are both same transactions.
    async fn fund_channel(&self, destination: Address, balance: Balance) -> Result<Hash>;

    /// Initiates closure of an outgoing channel.
    async fn initiate_outgoing_channel_closure(&self, dst: Address) -> Result<Hash>;

    /// Finalizes closure of an outgoing channel.
    async fn finalize_outgoing_channel_closure(&self, dst: Address) -> Result<Hash>;

    /// Closes incoming channel.
    async fn close_incoming_channel(&self, src: Address) -> Result<Hash>;

    /// Performs withdrawal of a certain amount from an address.
    /// Note that this transaction is typically awaited via polling and is not tracked
    /// by the Indexer.
    async fn withdraw(&self, recipient: Address, amount: Balance) -> Result<Hash>;

    /// Announces the node on-chain given the `AnnouncementData`
    async fn announce(&self, data: AnnouncementData) -> Result<Hash>;

    /// Registers Safe with the node.
    async fn register_safe(&self, safe_address: Address) -> Result<Hash>;
}

/// Represents confirmation of the `Action` execution.
#[derive(Debug, Clone, PartialEq)]
pub struct ActionConfirmation {
    /// Hash of the transaction that executed this action
    pub tx_hash: Hash,

    /// Corresponding chain event if any
    pub event: Option<ChainEventType>,

    /// Action that was executed
    pub action: Action,
}

impl Display for ActionConfirmation {
    fn fmt(&self, f: &mut Formatter<'_>) -> std::fmt::Result {
        write!(f, "{} confirmed in tx {}", self.action, self.tx_hash)
    }
}

/// Notifies about completion of a transaction (success or failure).
pub type PendingAction = Pin<Box<dyn Future<Output = Result<ActionConfirmation>> + Send>>;

/// Future that resolves once the transaction has been confirmed by the Indexer.
type ActionFinisher = futures::channel::oneshot::Sender<Result<ActionConfirmation>>;

/// Sends a future Ethereum transaction into the `ActionQueue`.
#[derive(Debug, Clone)]
pub struct ActionSender(Sender<(Action, ActionFinisher)>);

impl ActionSender {
    /// Delivers the future action into the `ActionQueue` for processing.
    #[tracing::instrument(level = "debug", skip(self))]
    pub async fn send(&self, action: Action) -> Result<PendingAction> {
        let completer = futures::channel::oneshot::channel();
        let mut sender = self.0.clone();
        poll_fn(|cx| Pin::new(&mut sender).poll_ready(cx))
            .await
            .and_then(move |_| sender.start_send((action, completer.0)))
            .map(|_| {
                completer
                    .1
                    .map(|r| r.unwrap_or(Err(InvalidState("channel cancelled".into()))))
                    .boxed()
            })
            .map_err(|_| TransactionSubmissionFailed("ethereum tx queue is closed".into()))
    }
}

/// Configuration for the [ActionQueue]
#[derive(Debug, Clone, Copy, PartialEq, smart_default::SmartDefault, Serialize, Deserialize)]
pub struct ActionQueueConfig {
    /// Maximum time (in seconds) to wait for the action to be confirmed on-chain and indexed
    ///
    /// Defaults to 150 seconds.
    #[default(Duration::from_secs(150))]
    pub max_action_confirmation_wait: Duration,
}

struct ExecutionContext<S, TxExec>
where
    S: ActionState,
    TxExec: TransactionExecutor,
{
    action_state: Arc<S>,
    tx_exec: Arc<TxExec>,
    cfg: ActionQueueConfig,
}

// Needs manual implementation, so we don't need to impose Clone restrictions on the generic args
impl<S, TxExec> Clone for ExecutionContext<S, TxExec>
where
    S: ActionState,
    TxExec: TransactionExecutor,
{
    fn clone(&self) -> Self {
        Self {
            action_state: self.action_state.clone(),
            tx_exec: self.tx_exec.clone(),
            cfg: self.cfg,
        }
    }
}

impl<S, TxExec> ExecutionContext<S, TxExec>
where
    S: ActionState,
    TxExec: TransactionExecutor,
{
<<<<<<< HEAD
    #[tracing::instrument(level = "debug", skip(self))]
    pub async fn execute_action(self, action: Action) -> Result<ActionConfirmation> {
=======
    pub async fn execute_action(self, action: Action, channel_dst: Hash) -> Result<ActionConfirmation> {
>>>>>>> ff5e2a9d
        let expectation = match action.clone() {
            Action::RedeemTicket(ack) => match ack.status {
                AcknowledgedTicketStatus::BeingRedeemed { .. } => {
                    let tx_hash = self.tx_exec.redeem_ticket(ack.clone(), channel_dst).await?;
                    IndexerExpectation::new(
                        tx_hash,
                        move |event| matches!(event, ChainEventType::TicketRedeemed(channel, _) if ack.ticket.channel_id == channel.get_id()),
                    )
                }
                _ => return Err(InvalidState(ack.to_string())),
            },

            Action::OpenChannel(address, stake) => {
                let tx_hash = self.tx_exec.fund_channel(address, stake).await?;
                IndexerExpectation::new(
                    tx_hash,
                    move |event| matches!(event, ChainEventType::ChannelOpened(channel) if channel.destination == address),
                )
            }

            Action::FundChannel(channel, amount) => {
                if channel.status == ChannelStatus::Open {
                    let tx_hash = self.tx_exec.fund_channel(channel.destination, amount).await?;
                    IndexerExpectation::new(
                        tx_hash,
                        move |event| matches!(event, ChainEventType::ChannelBalanceIncreased(r_channel, diff) if r_channel.get_id() == channel.get_id() && amount.eq(diff)),
                    )
                } else {
                    return Err(InvalidState(format!("cannot fund {channel} because it is not opened")));
                }
            }

            Action::CloseChannel(channel, direction) => match direction {
                ChannelDirection::Incoming => match channel.status {
                    ChannelStatus::Open | ChannelStatus::PendingToClose(_) => {
                        let tx_hash = self.tx_exec.close_incoming_channel(channel.source).await?;
                        IndexerExpectation::new(
                            tx_hash,
                            move |event| matches!(event, ChainEventType::ChannelClosed(r_channel) if r_channel.get_id() == channel.get_id()),
                        )
                    }
                    ChannelStatus::Closed => {
                        warn!("channel {} is already closed", channel.get_id());
                        return Err(ChannelAlreadyClosed);
                    }
                },
                ChannelDirection::Outgoing => match channel.status {
                    ChannelStatus::Open => {
                        debug!("initiating closure of {channel}");
                        let tx_hash = self
                            .tx_exec
                            .initiate_outgoing_channel_closure(channel.destination)
                            .await?;
                        IndexerExpectation::new(
                            tx_hash,
                            move |event| matches!(event, ChainEventType::ChannelClosureInitiated(r_channel) if r_channel.get_id() == channel.get_id()),
                        )
                    }
                    ChannelStatus::PendingToClose(_) => {
                        debug!("finalizing closure of {channel}");
                        let tx_hash = self
                            .tx_exec
                            .finalize_outgoing_channel_closure(channel.destination)
                            .await?;
                        IndexerExpectation::new(
                            tx_hash,
                            move |event| matches!(event, ChainEventType::ChannelClosed(r_channel) if r_channel.get_id() == channel.get_id()),
                        )
                    }
                    ChannelStatus::Closed => {
                        warn!("channel {} is already closed", channel.get_id());
                        return Err(ChannelAlreadyClosed);
                    }
                },
            },

            Action::Withdraw(recipient, amount) => {
                // Withdrawal is not awaited via the Indexer, but polled for completion
                // so no indexer event stream expectation awaiting is needed.
                // So simply return once the future completes
                return Ok(ActionConfirmation {
                    tx_hash: self.tx_exec.withdraw(recipient, amount).await?,
                    event: None,
                    action: action.clone(),
                });
            }
            Action::Announce(data) => {
                let tx_hash = self.tx_exec.announce(data.clone()).await?;
                IndexerExpectation::new(
                    tx_hash,
                    move |event| matches!(event, ChainEventType::Announcement{multiaddresses,..} if multiaddresses.contains(data.multiaddress())),
                )
            }
            Action::RegisterSafe(safe_address) => {
                let tx_hash = self.tx_exec.register_safe(safe_address).await?;
                IndexerExpectation::new(
                    tx_hash,
                    move |event| matches!(event, ChainEventType::NodeSafeRegistered(address) if safe_address.eq(address)),
                )
            }
        };

        let tx_hash = expectation.tx_hash;
        debug!("action {action} submitted via tx {tx_hash}, registering expectation");

        // Register new expectation and await it with timeout
        let confirmation = self.action_state.register_expectation(expectation).await?.fuse();
        let timeout = futures_timer::Delay::new(self.cfg.max_action_confirmation_wait).fuse();

        pin_mut!(confirmation, timeout);

        match futures::future::select(confirmation, timeout).await {
            Either::Left((Ok(chain_event), _)) => Ok(ActionConfirmation {
                tx_hash: chain_event.tx_hash,
                event: Some(chain_event.event_type),
                action,
            }),
            Either::Left((Err(_), _)) => {
                self.action_state.unregister_expectation(tx_hash).await;
                Err(InvalidState("action expectation was removed before resolving".into()))
            }
            Either::Right(_) => {
                self.action_state.unregister_expectation(tx_hash).await;
                Err(Timeout)
            }
        }
    }
}

/// A queue of [Actions](Action) to be executed.
///
/// This queue awaits new Actions to arrive, translates them into Ethereum
/// transactions via [TransactionExecutor] to execute them and await their confirmation
/// by registering their corresponding expectations in [ActionState].
pub struct ActionQueue<Db, S, TxExec>
where
    Db: HoprDbInfoOperations + HoprDbTicketOperations + Send + Sync,
    S: ActionState + Send + Sync,
    TxExec: TransactionExecutor + Send + Sync,
{
    db: Db,
    queue_send: Sender<(Action, ActionFinisher)>,
    queue_recv: Receiver<(Action, ActionFinisher)>,
    ctx: ExecutionContext<S, TxExec>,
}

impl<Db, S, TxExec> ActionQueue<Db, S, TxExec>
where
    Db: HoprDbInfoOperations + HoprDbTicketOperations + Clone + Send + Sync + 'static,
    S: ActionState + Send + Sync + 'static,
    TxExec: TransactionExecutor + Send + Sync + 'static,
{
    /// Number of pending transactions in the queue
    pub const ACTION_QUEUE_SIZE: usize = 2048;

    /// Creates a new instance with the given [TransactionExecutor] and [ActionState] implementations.
    pub fn new(db: Db, action_state: S, tx_exec: TxExec, cfg: ActionQueueConfig) -> Self {
        let (queue_send, queue_recv) = channel(Self::ACTION_QUEUE_SIZE);
        Self {
            db,
            ctx: ExecutionContext {
                action_state: Arc::new(action_state),
                tx_exec: Arc::new(tx_exec),
                cfg,
            },
            queue_send,
            queue_recv,
        }
    }

    /// Creates a new producer of actions for this queue.
    pub fn new_sender(&self) -> ActionSender {
        ActionSender(self.queue_send.clone())
    }

    /// Clones the `ActionState` implementation.
    pub fn action_state(&self) -> Arc<S> {
        self.ctx.action_state.clone()
    }

    /// Consumes self and runs the main queue processing loop until the queue is closed.
<<<<<<< HEAD
    #[tracing::instrument(level = "debug", skip(self))]
=======
    ///
    /// The method will panic if Channel Domain Separator is not yet populated in the DB.
>>>>>>> ff5e2a9d
    pub async fn action_loop(mut self) {
        while let Some((act, tx_finisher)) = self.queue_recv.next().await {
            // Some minimum separation to avoid batching txs
            futures_timer::Delay::new(Duration::from_millis(100)).await;

            let exec_context = self.ctx.clone();
            let db_clone = self.db.clone();
            let channel_dst = self
                .db
                .get_indexer_data(None)
                .await
                .map_err(ChainActionsError::from)
                .and_then(|data| data.channels_dst.ok_or(InvalidState("missing channels dst".into())))
                .unwrap();

            spawn(async move {
                let act_id = act.to_string();
                let act_name: &'static str = (&act).into();
                trace!("start executing {act_id} ({act_name})");

                let tx_result = exec_context.execute_action(act.clone(), channel_dst).await;
                match &tx_result {
                    Ok(confirmation) => {
                        info!("successful {confirmation}");

                        #[cfg(all(feature = "prometheus", not(test)))]
                        METRIC_COUNT_ACTIONS.increment(&[act_name, "success"]);
                    }
                    Err(err) => {
                        // On error in Ticket redeem action, we also need to reset ack ticket state
                        if let Action::RedeemTicket(ack) = act {
                            error!("marking the acknowledged ticket as untouched - redeem action failed: {err}");

                            if let Err(e) = db_clone
                                .update_ticket_states((&ack).into(), AcknowledgedTicketStatus::Untouched)
                                .await
                            {
                                error!("cannot mark {ack} as untouched: {e}");
                            }
                        }

                        // Timeout are accounted in different metric
                        if let Timeout = err {
                            error!("timeout while waiting for confirmation of {act_id}");

                            #[cfg(all(feature = "prometheus", not(test)))]
                            METRIC_COUNT_ACTIONS.increment(&[act_name, "timeout"]);
                        } else {
                            error!("{act_id} failed: {err}");

                            #[cfg(all(feature = "prometheus", not(test)))]
                            METRIC_COUNT_ACTIONS.increment(&[act_name, "failure"]);
                        }
                    }
                }

                let _ = tx_finisher.send(tx_result);
            });
        }
        warn!("action queue has finished");
    }
}<|MERGE_RESOLUTION|>--- conflicted
+++ resolved
@@ -161,12 +161,8 @@
     S: ActionState,
     TxExec: TransactionExecutor,
 {
-<<<<<<< HEAD
     #[tracing::instrument(level = "debug", skip(self))]
-    pub async fn execute_action(self, action: Action) -> Result<ActionConfirmation> {
-=======
     pub async fn execute_action(self, action: Action, channel_dst: Hash) -> Result<ActionConfirmation> {
->>>>>>> ff5e2a9d
         let expectation = match action.clone() {
             Action::RedeemTicket(ack) => match ack.status {
                 AcknowledgedTicketStatus::BeingRedeemed { .. } => {
@@ -348,12 +344,9 @@
     }
 
     /// Consumes self and runs the main queue processing loop until the queue is closed.
-<<<<<<< HEAD
-    #[tracing::instrument(level = "debug", skip(self))]
-=======
     ///
     /// The method will panic if Channel Domain Separator is not yet populated in the DB.
->>>>>>> ff5e2a9d
+    #[tracing::instrument(level = "debug", skip(self))]
     pub async fn action_loop(mut self) {
         while let Some((act, tx_finisher)) = self.queue_recv.next().await {
             // Some minimum separation to avoid batching txs
