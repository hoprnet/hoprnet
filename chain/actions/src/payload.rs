//! Module defining various Ethereum transaction payload generators for the actions.
//!
//! This module defines the basic [PayloadGenerator] trait that describes how an action
//! is translated into a [TransactionRequest] that can be submitted on-chain (via an RPC provider)
//! using a [TransactionExecutor](crate::action_queue::TransactionExecutor).
//!
//! There are two main implementations:
//! - [BasicPayloadGenerator] which implements generation of a direct EIP1559 transaction payload. This is currently not
//!   used by a HOPR node.
//! - [SafePayloadGenerator] which implements generation of a payload that embeds the transaction data into the SAFE
//!   transaction. This is currently the main mode of HOPR node operation.

use alloy::{
    network::TransactionBuilder,
    primitives::{
        B256, U256,
        aliases::{U24, U48, U56, U96},
    },
    rpc::types::TransactionRequest,
    sol_types::SolCall,
};
use hopr_bindings::{
    hoprannouncements::HoprAnnouncements::{
        announceCall, announceSafeCall, bindKeysAnnounceCall, bindKeysAnnounceSafeCall,
    },
    hoprchannels::{
        HoprChannels::{
            RedeemableTicket as OnChainRedeemableTicket, TicketData, closeIncomingChannelCall,
            closeIncomingChannelSafeCall, finalizeOutgoingChannelClosureCall, finalizeOutgoingChannelClosureSafeCall,
            fundChannelCall, fundChannelSafeCall, initiateOutgoingChannelClosureCall,
            initiateOutgoingChannelClosureSafeCall, redeemTicketCall, redeemTicketSafeCall,
        },
        HoprCrypto::{CompactSignature, VRFParameters},
    },
    hoprnodemanagementmodule::HoprNodeManagementModule::execTransactionFromModuleCall,
    hoprnodesaferegistry::HoprNodeSafeRegistry::{deregisterNodeBySafeCall, registerSafeByNodeCall},
    hoprtoken::HoprToken::{approveCall, transferCall},
};
use hopr_chain_types::constants::MULTISEND_CALL_ONLY;
use hopr_chain_types::utils::MultisendCallOnlyTransaction;
use hopr_chain_types::ContractAddresses;
use hopr_crypto_types::prelude::*;
use hopr_internal_types::prelude::*;
use hopr_primitive_types::prelude::*;

use crate::errors::{
    ChainActionsError::{InvalidArguments, InvalidState},
    Result,
};

#[repr(u8)]
#[derive(Copy, Clone, Debug, PartialEq, Eq)]
enum Operation {
    Call = 0,
    DelegateCall = 1,
}

/// Trait for various implementations of generators of common on-chain transaction payloads.
pub trait PayloadGenerator<T: Into<TransactionRequest>> {
    /// Create an ERC20 approve transaction payload. Pre-requisite to open payment channels.
    /// The `spender` address is typically the HOPR Channels contract address.
    fn approve(&self, spender: Address, amount: HoprBalance) -> Result<T>;

    /// Create a ERC20 transfer transaction payload
    fn transfer<C: Currency>(&self, destination: Address, amount: Balance<C>) -> Result<T>;

    /// Creates the transaction payload to announce a node on-chain.
    fn announce(&self, announcement: AnnouncementData) -> Result<T>;

    /// Creates the transaction payload to open a payment channel
    fn fund_channel(&self, dest: Address, amount: HoprBalance) -> Result<T>;

    /// Creates the transaction payload to immediately close an incoming payment channel
    fn close_incoming_channel(&self, source: Address) -> Result<T>;

    /// Creates the transaction payload to immediately close multiple incoming payment channels
    fn close_multiple_incoming_channels(&self, sources: Vec<Address>) -> Result<T>;

    /// Creates the transaction payload that initiates the closure of a payment channel.
    /// Once the notice period is due, the funds can be withdrawn using a
    /// finalizeChannelClosure transaction.
    fn initiate_outgoing_channel_closure(&self, destination: Address) -> Result<T>;

    /// Creates the transaction payload that initiates the closure of multiple payment channels.
    fn initiate_multiple_outgoing_channels_closure(&self, destinations: Vec<Address>) -> Result<T>;

    /// Creates a transaction payload that withdraws funds from
    /// an outgoing payment channel. This will succeed once the closure
    /// notice period is due.
    fn finalize_outgoing_channel_closure(&self, destination: Address) -> Result<T>;

    /// Creates the transaction payload that withdraws funds from multiple outgoing payment channels.
    fn finalize_multiple_outgoing_channels_closure(&self, destinations: Vec<Address>) -> Result<T>;

    /// Used to create the payload to claim incentives for relaying a mixnet packet.
    fn redeem_ticket(&self, acked_ticket: RedeemableTicket) -> Result<T>;

    /// Creates a transaction payload to register a Safe instance which is used
    /// to manage the node's funds
    fn register_safe_by_node(&self, safe_addr: Address) -> Result<T>;

    /// Creates a transaction payload to remove the Safe instance. Once succeeded,
    /// the funds are no longer managed by the node.
    fn deregister_node_by_safe(&self) -> Result<T>;
}

fn channels_payload(hopr_channels: Address, call_data: Vec<u8>) -> Vec<u8> {
    execTransactionFromModuleCall {
        to: hopr_channels.into(),
        value: U256::ZERO,
        data: call_data.into(),
        operation: Operation::Call as u8,
    }
    .abi_encode()
}

<<<<<<< HEAD
fn multisend_payload(call_data: Vec<u8>) -> Vec<u8> {
    execTransactionFromModuleCall {
        to: MULTISEND_CALL_ONLY,
        value: U256::ZERO,
        data: call_data.into(),
        operation: Operation::DelegateCall as u8,
    }
    .abi_encode()
}

fn approve_tx(spender: Address, amount: Balance) -> TransactionRequest {
=======
fn approve_tx(spender: Address, amount: HoprBalance) -> TransactionRequest {
>>>>>>> 62a0a9fb
    TransactionRequest::default().with_input(
        approveCall {
            spender: spender.into(),
            value: U256::from_be_bytes(amount.amount().to_be_bytes()),
        }
        .abi_encode(),
    )
}

fn transfer_tx<C: Currency>(destination: Address, amount: Balance<C>) -> TransactionRequest {
    let amount_u256 = U256::from_be_bytes(amount.amount().to_be_bytes());
    let tx = TransactionRequest::default();
    if WxHOPR::is::<C>() {
        tx.with_input(
            transferCall {
                recipient: destination.into(),
                amount: amount_u256,
            }
            .abi_encode(),
        )
    } else if XDai::is::<C>() {
        tx.with_value(amount_u256)
    } else {
        unimplemented!("other currencies are currently not supported")
    }
}

fn register_safe_tx(safe_addr: Address) -> TransactionRequest {
    TransactionRequest::default().with_input(
        registerSafeByNodeCall {
            safeAddr: safe_addr.into(),
        }
        .abi_encode(),
    )
}

/// Generates transaction payloads that do not use Safe-compliant ABI
#[derive(Debug, Clone)]
pub struct BasicPayloadGenerator {
    me: Address,
    contract_addrs: ContractAddresses,
}

impl BasicPayloadGenerator {
    pub fn new(me: Address, contract_addrs: ContractAddresses) -> Self {
        Self { me, contract_addrs }
    }
}

impl PayloadGenerator<TransactionRequest> for BasicPayloadGenerator {
    fn approve(&self, spender: Address, amount: HoprBalance) -> Result<TransactionRequest> {
        let tx = approve_tx(spender, amount).with_to(self.contract_addrs.token.into());
        Ok(tx)
    }

    fn transfer<C: Currency>(&self, destination: Address, amount: Balance<C>) -> Result<TransactionRequest> {
        let to = if XDai::is::<C>() {
            destination
        } else if WxHOPR::is::<C>() {
            self.contract_addrs.token
        } else {
            return Err(InvalidArguments("invalid currency".into()));
        };
        let tx = transfer_tx(destination, amount).with_to(to.into());
        Ok(tx)
    }

    fn announce(&self, announcement: AnnouncementData) -> Result<TransactionRequest> {
        let payload = match &announcement.key_binding {
            Some(binding) => {
                let serialized_signature = binding.signature.as_ref();

                bindKeysAnnounceCall {
                    ed25519_sig_0: B256::from_slice(&serialized_signature[0..32]),
                    ed25519_sig_1: B256::from_slice(&serialized_signature[32..64]),
                    ed25519_pub_key: B256::from_slice(binding.packet_key.as_ref()),
                    baseMultiaddr: announcement.multiaddress().to_string(),
                }
                .abi_encode()
            }
            None => announceCall {
                baseMultiaddr: announcement.multiaddress().to_string(),
            }
            .abi_encode(),
        };

        let tx = TransactionRequest::default()
            .with_input(payload)
            .with_to(self.contract_addrs.announcements.into());
        Ok(tx)
    }

    fn fund_channel(&self, dest: Address, amount: HoprBalance) -> Result<TransactionRequest> {
        if dest.eq(&self.me) {
            return Err(InvalidArguments("Cannot fund channel to self".into()));
        }

        let tx = TransactionRequest::default()
            .with_input(
                fundChannelCall {
                    account: dest.into(),
                    amount: U96::from_be_slice(&amount.amount().to_be_bytes()[32 - 12..]),
                }
                .abi_encode(),
            )
            .with_to(self.contract_addrs.channels.into());
        Ok(tx)
    }

    fn close_incoming_channel(&self, source: Address) -> Result<TransactionRequest> {
        if source.eq(&self.me) {
            return Err(InvalidArguments("Cannot close incoming channel from self".into()));
        }

        let tx = TransactionRequest::default()
            .with_input(closeIncomingChannelCall { source: source.into() }.abi_encode())
            .with_to(self.contract_addrs.channels.into());
        Ok(tx)
    }

    fn close_multiple_incoming_channels(&self, sources: Vec<Address>) -> Result<TransactionRequest> {
        // create multisend data payload
        let multisend_txns = sources
            .into_iter()
            .filter(|source| source != &self.me) // filter the incoming channel from self
            .map(|source| {
                let encoded_data = closeIncomingChannelCall { source: source.into() }.abi_encode();

                MultisendCallOnlyTransaction {
                    encoded_data: encoded_data.into(),
                    to: self.contract_addrs.channels.into(),
                    value: U256::ZERO,
                }
            })
            .collect();

        let tx_payload = MultisendCallOnlyTransaction::build_multisend_tx(multisend_txns);

        let tx = TransactionRequest::default()
            .with_input(tx_payload)
            .with_to(MULTISEND_CALL_ONLY)
            .with_gas_limit(DEFAULT_TX_GAS);
        Ok(tx)
    }

    fn initiate_outgoing_channel_closure(&self, destination: Address) -> Result<TransactionRequest> {
        if destination.eq(&self.me) {
            return Err(InvalidArguments(
                "Cannot initiate closure of incoming channel to self".into(),
            ));
        }

        let tx = TransactionRequest::default()
            .with_input(
                initiateOutgoingChannelClosureCall {
                    destination: destination.into(),
                }
                .abi_encode(),
            )
            .with_to(self.contract_addrs.channels.into());
        Ok(tx)
    }

    fn initiate_multiple_outgoing_channels_closure(&self, destinations: Vec<Address>) -> Result<TransactionRequest> {
        // create multisend data payload
        let multisend_txns = destinations
            .into_iter()
            .filter(|destination| destination != &self.me) // filter the outgoing channel to self
            .map(|destination| {
                let encoded_data = initiateOutgoingChannelClosureCall {
                    destination: destination.into(),
                }
                .abi_encode();
                MultisendCallOnlyTransaction {
                    encoded_data: encoded_data.into(),
                    to: self.contract_addrs.channels.into(),
                    value: U256::ZERO,
                }
            })
            .collect();

        let tx_payload = MultisendCallOnlyTransaction::build_multisend_tx(multisend_txns);

        let tx = TransactionRequest::default()
            .with_input(tx_payload)
            .with_to(MULTISEND_CALL_ONLY)
            .with_gas_limit(DEFAULT_TX_GAS);
        Ok(tx)
    }

    fn finalize_outgoing_channel_closure(&self, destination: Address) -> Result<TransactionRequest> {
        if destination.eq(&self.me) {
            return Err(InvalidArguments(
                "Cannot initiate closure of incoming channel to self".into(),
            ));
        }

        let tx = TransactionRequest::default()
            .with_input(
                finalizeOutgoingChannelClosureCall {
                    destination: destination.into(),
                }
                .abi_encode(),
            )
            .with_to(self.contract_addrs.channels.into());
        Ok(tx)
    }

    fn finalize_multiple_outgoing_channels_closure(&self, destinations: Vec<Address>) -> Result<TransactionRequest> {
        // create multisend data payload
        let multisend_txns = destinations
            .into_iter()
            .filter(|destination| destination != &self.me) // filter the outgoing channel to self
            .map(|destination| {
                let encoded_data = finalizeOutgoingChannelClosureCall {
                    destination: destination.into(),
                }
                .abi_encode();
                MultisendCallOnlyTransaction {
                    encoded_data: encoded_data.into(),
                    to: self.contract_addrs.channels.into(),
                    value: U256::ZERO,
                }
            })
            .collect();

        let tx_payload = MultisendCallOnlyTransaction::build_multisend_tx(multisend_txns);

        let tx = TransactionRequest::default()
            .with_input(tx_payload)
            .with_to(MULTISEND_CALL_ONLY)
            .with_gas_limit(DEFAULT_TX_GAS);
        Ok(tx)
    }

    fn redeem_ticket(&self, acked_ticket: RedeemableTicket) -> Result<TransactionRequest> {
        let redeemable = convert_acknowledged_ticket(&acked_ticket)?;

        let params = convert_vrf_parameters(
            &acked_ticket.vrf_params,
            &self.me,
            acked_ticket.ticket.verified_hash(),
            &acked_ticket.channel_dst,
        );

        let tx = TransactionRequest::default()
            .with_input(redeemTicketCall { redeemable, params }.abi_encode())
            .with_to(self.contract_addrs.channels.into());
        Ok(tx)
    }

    fn register_safe_by_node(&self, safe_addr: Address) -> Result<TransactionRequest> {
        let tx = register_safe_tx(safe_addr).with_to(self.contract_addrs.safe_registry.into());
        Ok(tx)
    }

    fn deregister_node_by_safe(&self) -> Result<TransactionRequest> {
        Err(InvalidState(
            "Can only deregister an address if Safe is activated".into(),
        ))
    }
}

/// Payload generator that generates Safe-compliant ABI
#[derive(Debug, Clone)]
pub struct SafePayloadGenerator {
    me: Address,
    contract_addrs: ContractAddresses,
    module: Address,
}

pub const DEFAULT_TX_GAS: u64 = 400_000;

impl SafePayloadGenerator {
    pub fn new(chain_keypair: &ChainKeypair, contract_addrs: ContractAddresses, module: Address) -> Self {
        Self {
            me: chain_keypair.into(),
            contract_addrs,
            module,
        }
    }
}

impl PayloadGenerator<TransactionRequest> for SafePayloadGenerator {
    fn approve(&self, spender: Address, amount: HoprBalance) -> Result<TransactionRequest> {
        let tx = approve_tx(spender, amount)
            .with_to(self.contract_addrs.token.into())
            .with_gas_limit(DEFAULT_TX_GAS);

        Ok(tx)
    }

    fn transfer<C: Currency>(&self, destination: Address, amount: Balance<C>) -> Result<TransactionRequest> {
        let to = if XDai::is::<C>() {
            destination
        } else if WxHOPR::is::<C>() {
            self.contract_addrs.token
        } else {
            return Err(InvalidArguments("invalid currency".into()));
        };
        let tx = transfer_tx(destination, amount)
            .with_to(to.into())
            .with_gas_limit(DEFAULT_TX_GAS);

        Ok(tx)
    }

    fn announce(&self, announcement: AnnouncementData) -> Result<TransactionRequest> {
        let call_data = match &announcement.key_binding {
            Some(binding) => {
                let serialized_signature = binding.signature.as_ref();

                bindKeysAnnounceSafeCall {
                    selfAddress: self.me.into(),
                    ed25519_sig_0: B256::from_slice(&serialized_signature[0..32]),
                    ed25519_sig_1: B256::from_slice(&serialized_signature[32..64]),
                    ed25519_pub_key: B256::from_slice(binding.packet_key.as_ref()),
                    baseMultiaddr: announcement.multiaddress().to_string(),
                }
                .abi_encode()
            }
            None => announceSafeCall {
                selfAddress: self.me.into(),
                baseMultiaddr: announcement.multiaddress().to_string(),
            }
            .abi_encode(),
        };

        let tx = TransactionRequest::default()
            .with_input(
                execTransactionFromModuleCall {
                    to: self.contract_addrs.announcements.into(),
                    value: U256::ZERO,
                    data: call_data.into(),
                    operation: Operation::Call as u8,
                }
                .abi_encode(),
            )
            .with_to(self.module.into())
            .with_gas_limit(DEFAULT_TX_GAS);

        Ok(tx)
    }

    fn fund_channel(&self, dest: Address, amount: HoprBalance) -> Result<TransactionRequest> {
        if dest.eq(&self.me) {
            return Err(InvalidArguments("Cannot fund channel to self".into()));
        }

        if amount.amount() > hopr_primitive_types::prelude::U256::from(ChannelEntry::MAX_CHANNEL_BALANCE) {
            return Err(InvalidArguments(
                "Cannot fund channel with amount larger than 96 bits".into(),
            ));
        }

        let call_data = fundChannelSafeCall {
            selfAddress: self.me.into(),
            account: dest.into(),
            amount: U96::from_be_slice(&amount.amount().to_be_bytes()[32 - 12..]),
        }
        .abi_encode();

        let tx = TransactionRequest::default()
            .with_input(channels_payload(self.contract_addrs.channels, call_data))
            .with_to(self.module.into())
            .with_gas_limit(DEFAULT_TX_GAS);

        Ok(tx)
    }

    fn close_incoming_channel(&self, source: Address) -> Result<TransactionRequest> {
        if source.eq(&self.me) {
            return Err(InvalidArguments("Cannot close incoming channel from self".into()));
        }

        let call_data = closeIncomingChannelSafeCall {
            selfAddress: self.me.into(),
            source: source.into(),
        }
        .abi_encode();

        let tx = TransactionRequest::default()
            .with_input(channels_payload(self.contract_addrs.channels, call_data))
            .with_to(self.module.into())
            .with_gas_limit(DEFAULT_TX_GAS);

        Ok(tx)
    }

    fn close_multiple_incoming_channels(&self, sources: Vec<Address>) -> Result<TransactionRequest> {
        // create multisend data payload
        let multisend_txns = sources
            .into_iter()
            .filter(|source| source != &self.me) // filter the incoming channel from self
            .map(|source| {
                let encoded_data = closeIncomingChannelSafeCall {
                    selfAddress: self.me.into(),
                    source: source.into(),
                }
                .abi_encode();

                MultisendCallOnlyTransaction {
                    encoded_data: encoded_data.into(),
                    to: self.contract_addrs.channels.into(),
                    value: U256::ZERO,
                }
            })
            .collect();

        let tx_payload = MultisendCallOnlyTransaction::build_multisend_tx(multisend_txns);

        let tx = TransactionRequest::default()
            .with_input(multisend_payload(tx_payload))
            .with_to(self.module.into())
            .with_gas_limit(DEFAULT_TX_GAS);
        Ok(tx)
    }

    fn initiate_outgoing_channel_closure(&self, destination: Address) -> Result<TransactionRequest> {
        if destination.eq(&self.me) {
            return Err(InvalidArguments(
                "Cannot initiate closure of incoming channel to self".into(),
            ));
        }

        let call_data = initiateOutgoingChannelClosureSafeCall {
            selfAddress: self.me.into(),
            destination: destination.into(),
        }
        .abi_encode();

        let tx = TransactionRequest::default()
            .with_input(channels_payload(self.contract_addrs.channels, call_data))
            .with_to(self.module.into())
            .with_gas_limit(DEFAULT_TX_GAS);

        Ok(tx)
    }

    fn initiate_multiple_outgoing_channels_closure(&self, destinations: Vec<Address>) -> Result<TransactionRequest> {
        // create multisend data payload
        let multisend_txns = destinations
            .into_iter()
            .filter(|destination| destination != &self.me) // filter the outgoing channel to self
            .map(|destination| {
                let encoded_data = initiateOutgoingChannelClosureSafeCall {
                    selfAddress: self.me.into(),
                    destination: destination.into(),
                }
                .abi_encode();
                MultisendCallOnlyTransaction {
                    encoded_data: encoded_data.into(),
                    to: self.contract_addrs.channels.into(),
                    value: U256::ZERO,
                }
            })
            .collect();

        let tx_payload = MultisendCallOnlyTransaction::build_multisend_tx(multisend_txns);

        let tx = TransactionRequest::default()
            .with_input(multisend_payload(tx_payload))
            .with_to(self.module.into())
            .with_gas_limit(DEFAULT_TX_GAS);
        Ok(tx)
    }

    fn finalize_outgoing_channel_closure(&self, destination: Address) -> Result<TransactionRequest> {
        if destination.eq(&self.me) {
            return Err(InvalidArguments(
                "Cannot initiate closure of incoming channel to self".into(),
            ));
        }

        let call_data = finalizeOutgoingChannelClosureSafeCall {
            selfAddress: self.me.into(),
            destination: destination.into(),
        }
        .abi_encode();

        let tx = TransactionRequest::default()
            .with_input(channels_payload(self.contract_addrs.channels, call_data))
            .with_to(self.module.into())
            .with_gas_limit(DEFAULT_TX_GAS);

        Ok(tx)
    }

    fn finalize_multiple_outgoing_channels_closure(&self, destinations: Vec<Address>) -> Result<TransactionRequest> {
        // create multisend data payload
        let multisend_txns = destinations
            .into_iter()
            .filter(|destination| destination != &self.me) // filter the outgoing channel to self
            .map(|destination| {
                let encoded_data = finalizeOutgoingChannelClosureSafeCall {
                    selfAddress: self.me.into(),
                    destination: destination.into(),
                }
                .abi_encode();
                MultisendCallOnlyTransaction {
                    encoded_data: encoded_data.into(),
                    to: self.contract_addrs.channels.into(),
                    value: U256::ZERO,
                }
            })
            .collect();

        let tx_payload = MultisendCallOnlyTransaction::build_multisend_tx(multisend_txns);

        let tx = TransactionRequest::default()
            .with_input(multisend_payload(tx_payload))
            .with_to(self.module.into())
            .with_gas_limit(DEFAULT_TX_GAS);
        Ok(tx)
    }

    fn redeem_ticket(&self, acked_ticket: RedeemableTicket) -> Result<TransactionRequest> {
        let redeemable = convert_acknowledged_ticket(&acked_ticket)?;

        let params = convert_vrf_parameters(
            &acked_ticket.vrf_params,
            &self.me,
            acked_ticket.ticket.verified_hash(),
            &acked_ticket.channel_dst,
        );

        let call_data = redeemTicketSafeCall {
            selfAddress: self.me.into(),
            redeemable,
            params,
        }
        .abi_encode();

        let tx = TransactionRequest::default()
            .with_input(channels_payload(self.contract_addrs.channels, call_data))
            .with_to(self.module.into())
            .with_gas_limit(DEFAULT_TX_GAS);

        Ok(tx)
    }

    fn register_safe_by_node(&self, safe_addr: Address) -> Result<TransactionRequest> {
        let tx = register_safe_tx(safe_addr)
            .with_to(self.contract_addrs.safe_registry.into())
            .with_gas_limit(DEFAULT_TX_GAS);

        Ok(tx)
    }

    fn deregister_node_by_safe(&self) -> Result<TransactionRequest> {
        let tx = TransactionRequest::default()
            .with_input(
                deregisterNodeBySafeCall {
                    nodeAddr: self.me.into(),
                }
                .abi_encode(),
            )
            .with_to(self.module.into())
            .with_gas_limit(DEFAULT_TX_GAS);

        Ok(tx)
    }
}

/// Converts off-chain representation of VRF parameters into a representation
/// that the smart contract understands
///
/// Not implemented using From trait because logic fits better here
pub fn convert_vrf_parameters(
    off_chain: &VrfParameters,
    signer: &Address,
    ticket_hash: &Hash,
    domain_separator: &Hash,
) -> VRFParameters {
    // skip the secp256k1 curvepoint prefix
    let v = off_chain.V.as_uncompressed();
    let s_b = off_chain
        .get_s_b_witness(signer, &ticket_hash.into(), domain_separator.as_ref())
        // Safe: hash value is always in the allowed length boundaries,
        //       only fails for longer values
        // Safe: always encoding to secp256k1 whose field elements are in
        //       allowed length boundaries
        .expect("ticket hash exceeded hash2field boundaries or encoding to unsupported curve");

    let h_v = off_chain.get_h_v_witness();

    VRFParameters {
        vx: U256::from_be_slice(&v.as_bytes()[1..33]),
        vy: U256::from_be_slice(&v.as_bytes()[33..65]),
        s: U256::from_be_slice(&off_chain.s.to_bytes()),
        h: U256::from_be_slice(&off_chain.h.to_bytes()),
        sBx: U256::from_be_slice(&s_b.as_bytes()[1..33]),
        sBy: U256::from_be_slice(&s_b.as_bytes()[33..65]),
        hVx: U256::from_be_slice(&h_v.as_bytes()[1..33]),
        hVy: U256::from_be_slice(&h_v.as_bytes()[33..65]),
    }
}

/// Convert off-chain representation of acknowledged ticket to representation
/// that the smart contract understands
///
/// Not implemented using From trait because logic fits better here
pub fn convert_acknowledged_ticket(off_chain: &RedeemableTicket) -> Result<OnChainRedeemableTicket> {
    if let Some(ref signature) = off_chain.verified_ticket().signature {
        let serialized_signature = signature.as_ref();

        println!(
            "off_chain.verified_ticket().amount.amount() {:?}",
            off_chain.verified_ticket().amount.amount()
        );

        Ok(OnChainRedeemableTicket {
            data: TicketData {
                channelId: B256::from_slice(off_chain.verified_ticket().channel_id.as_ref()),
                amount: U96::from_be_slice(&off_chain.verified_ticket().amount.amount().to_be_bytes()[32 - 12..]), /* Extract only the last 12 bytes (lowest 96 bits) */
                ticketIndex: U48::from_be_slice(&off_chain.verified_ticket().index.to_be_bytes()[8 - 6..]),
                indexOffset: off_chain.verified_ticket().index_offset,
                epoch: U24::from_be_slice(&off_chain.verified_ticket().channel_epoch.to_be_bytes()[4 - 3..]),
                winProb: U56::from_be_slice(&off_chain.verified_ticket().encoded_win_prob),
            },
            signature: CompactSignature {
                r: B256::from_slice(&serialized_signature[0..32]),
                vs: B256::from_slice(&serialized_signature[32..64]),
            },
            porSecret: U256::from_be_slice(off_chain.response.as_ref()),
        })
    } else {
        Err(InvalidArguments("Acknowledged ticket must be signed".into()))
    }
}

#[cfg(test)]
mod tests {
    use std::str::FromStr;

    use alloy::{primitives::U256, providers::Provider};
    use anyhow::Context;
    use hex_literal::hex;
    use hopr_chain_rpc::client::create_rpc_client_to_anvil;
    use hopr_chain_types::ContractInstances;
    use hopr_crypto_types::prelude::*;
    use hopr_internal_types::prelude::*;
    use hopr_primitive_types::prelude::HoprBalance;
    use multiaddr::Multiaddr;

    use super::{BasicPayloadGenerator, PayloadGenerator};

    const PRIVATE_KEY: [u8; 32] = hex!("c14b8faa0a9b8a5fa4453664996f23a7e7de606d42297d723fc4a794f375e260");
    const RESPONSE_TO_CHALLENGE: [u8; 32] = hex!("b58f99c83ae0e7dd6a69f755305b38c7610c7687d2931ff3f70103f8f92b90bb");

    #[tokio::test]
    async fn test_announce() -> anyhow::Result<()> {
        let test_multiaddr = Multiaddr::from_str("/ip4/1.2.3.4/tcp/56")?;

        let anvil = hopr_chain_types::utils::create_anvil(None);
        let chain_key_0 = ChainKeypair::from_secret(anvil.keys()[0].to_bytes().as_ref())?;
        let client = create_rpc_client_to_anvil(&anvil, &chain_key_0);

        // Deploy contracts
        let contract_instances = ContractInstances::deploy_for_testing(client.clone(), &chain_key_0)
            .await
            .context("could not deploy contracts")?;

        let generator = BasicPayloadGenerator::new((&chain_key_0).into(), (&contract_instances).into());

        let ad = AnnouncementData::new(
            test_multiaddr,
            Some(KeyBinding::new(
                (&chain_key_0).into(),
                &OffchainKeypair::from_secret(&PRIVATE_KEY)?,
            )),
        )?;

        let tx = generator.announce(ad)?;

        assert!(client.send_transaction(tx).await?.get_receipt().await?.status());

        let test_multiaddr_reannounce = Multiaddr::from_str("/ip4/5.6.7.8/tcp/99")?;

        let ad_reannounce = AnnouncementData::new(test_multiaddr_reannounce, None)?;
        let reannounce_tx = generator.announce(ad_reannounce)?;

        assert!(
            client
                .send_transaction(reannounce_tx)
                .await?
                .get_receipt()
                .await?
                .status()
        );

        Ok(())
    }

    #[tokio::test]
    async fn redeem_ticket() -> anyhow::Result<()> {
        let anvil = hopr_chain_types::utils::create_anvil(None);
        let chain_key_alice = ChainKeypair::from_secret(anvil.keys()[0].to_bytes().as_ref())?;
        let chain_key_bob = ChainKeypair::from_secret(anvil.keys()[1].to_bytes().as_ref())?;
        let client = create_rpc_client_to_anvil(&anvil, &chain_key_alice);

        // Deploy contracts
        let contract_instances = ContractInstances::deploy_for_testing(client.clone(), &chain_key_alice).await?;

        // Mint 1000 HOPR to Alice
        let _ = hopr_chain_types::utils::mint_tokens(contract_instances.token.clone(), U256::from(1000_u128)).await;

        let domain_separator: Hash = contract_instances.channels.domainSeparator().call().await?.0.into();

        // Open channel Alice -> Bob
        let _ = hopr_chain_types::utils::fund_channel(
            (&chain_key_bob).into(),
            contract_instances.token.clone(),
            contract_instances.channels.clone(),
            U256::from(1_u128),
        )
        .await;

        // Fund Bob's node
        let _ = hopr_chain_types::utils::fund_node(
            (&chain_key_bob).into(),
            U256::from(1000000000000000000_u128),
            U256::from(10_u128),
            contract_instances.token.clone(),
        )
        .await;

        let response = Response::try_from(RESPONSE_TO_CHALLENGE.as_ref())?;

        // Alice issues a ticket to Bob
        let ticket = TicketBuilder::default()
            .addresses(&chain_key_alice, &chain_key_bob)
            .amount(1)
            .index(1)
            .index_offset(1)
            .win_prob(1.0.try_into()?)
            .channel_epoch(1)
            .challenge(response.to_challenge().into())
            .build_signed(&chain_key_alice, &domain_separator)?;

        // Bob acknowledges the ticket using the HalfKey from the Response
        let acked_ticket = ticket
            .into_acknowledged(response)
            .into_redeemable(&chain_key_bob, &domain_separator)?;

        // Bob redeems the ticket
        let generator = BasicPayloadGenerator::new((&chain_key_bob).into(), (&contract_instances).into());
        let redeem_ticket_tx = generator.redeem_ticket(acked_ticket)?;
        let client = create_rpc_client_to_anvil(&anvil, &chain_key_bob);

        assert!(
            client
                .send_transaction(redeem_ticket_tx)
                .await?
                .get_receipt()
                .await?
                .status()
        );

        Ok(())
    }

    #[tokio::test]
    async fn withdraw_token() -> anyhow::Result<()> {
        let anvil = hopr_chain_types::utils::create_anvil(None);
        let chain_key_alice = ChainKeypair::from_secret(anvil.keys()[0].to_bytes().as_ref())?;
        let chain_key_bob = ChainKeypair::from_secret(anvil.keys()[1].to_bytes().as_ref())?;
        let client = create_rpc_client_to_anvil(&anvil, &chain_key_alice);

        // Deploy contracts
        let contract_instances = ContractInstances::deploy_for_testing(client.clone(), &chain_key_alice).await?;
        let generator = BasicPayloadGenerator::new((&chain_key_alice).into(), (&contract_instances).into());

        // Mint 1000 HOPR to Alice
        let _ = hopr_chain_types::utils::mint_tokens(contract_instances.token.clone(), U256::from(1000_u128)).await;

        // Check balance is 1000 HOPR
        let balance = contract_instances
            .token
            .balanceOf(hopr_primitive_types::primitives::Address::from(&chain_key_alice).into())
            .call()
            .await?;
        assert_eq!(balance, U256::from(1000_u128));

        // Alice withdraws 100 HOPR (to Bob's address)
        let tx = generator.transfer((&chain_key_bob).into(), HoprBalance::from(100))?;

        assert!(client.send_transaction(tx).await?.get_receipt().await?.status());

        // Alice withdraws 100 HOPR, leaving 900 HOPR to the node
        let balance = contract_instances
            .token
            .balanceOf(hopr_primitive_types::primitives::Address::from(&chain_key_alice).into())
            .call()
            .await?;
        assert_eq!(balance, U256::from(900_u128));

        Ok(())
    }
}<|MERGE_RESOLUTION|>--- conflicted
+++ resolved
@@ -36,9 +36,9 @@
     hoprnodesaferegistry::HoprNodeSafeRegistry::{deregisterNodeBySafeCall, registerSafeByNodeCall},
     hoprtoken::HoprToken::{approveCall, transferCall},
 };
+use hopr_chain_types::ContractAddresses;
 use hopr_chain_types::constants::MULTISEND_CALL_ONLY;
 use hopr_chain_types::utils::MultisendCallOnlyTransaction;
-use hopr_chain_types::ContractAddresses;
 use hopr_crypto_types::prelude::*;
 use hopr_internal_types::prelude::*;
 use hopr_primitive_types::prelude::*;
@@ -114,7 +114,6 @@
     .abi_encode()
 }
 
-<<<<<<< HEAD
 fn multisend_payload(call_data: Vec<u8>) -> Vec<u8> {
     execTransactionFromModuleCall {
         to: MULTISEND_CALL_ONLY,
@@ -125,10 +124,7 @@
     .abi_encode()
 }
 
-fn approve_tx(spender: Address, amount: Balance) -> TransactionRequest {
-=======
 fn approve_tx(spender: Address, amount: HoprBalance) -> TransactionRequest {
->>>>>>> 62a0a9fb
     TransactionRequest::default().with_input(
         approveCall {
             spender: spender.into(),
