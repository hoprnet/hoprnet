--- conflicted
+++ resolved
@@ -593,10 +593,7 @@
 
     use alloy::{primitives::U256, providers::Provider};
     use hopr_chain_rpc::client::create_rpc_client_to_anvil;
-<<<<<<< HEAD
-=======
     use hopr_chain_rpc::client::reqwest_client::ReqwestRequestor;
->>>>>>> aca0f457
     use hopr_chain_types::ContractInstances;
     use hopr_crypto_types::prelude::*;
     use hopr_internal_types::prelude::*;
@@ -611,11 +608,7 @@
 
         let anvil = hopr_chain_types::utils::create_anvil(None);
         let chain_key_0 = ChainKeypair::from_secret(anvil.keys()[0].to_bytes().as_ref())?;
-<<<<<<< HEAD
         let client = create_rpc_client_to_anvil(&anvil, &chain_key_0);
-=======
-        let client = create_rpc_client_to_anvil(ReqwestRequestor::default(), &anvil, &chain_key_0);
->>>>>>> aca0f457
 
         // Deploy contracts
         let contract_instances = ContractInstances::deploy_for_testing(client.clone(), &chain_key_0)
@@ -656,11 +649,7 @@
         let anvil = hopr_chain_types::utils::create_anvil(None);
         let chain_key_alice = ChainKeypair::from_secret(anvil.keys()[0].to_bytes().as_ref())?;
         let chain_key_bob = ChainKeypair::from_secret(anvil.keys()[1].to_bytes().as_ref())?;
-<<<<<<< HEAD
         let client = create_rpc_client_to_anvil(&anvil, &chain_key_alice);
-=======
-        let client = create_rpc_client_to_anvil(ReqwestRequestor::default(), &anvil, &chain_key_alice);
->>>>>>> aca0f457
 
         // Deploy contracts
         let contract_instances = ContractInstances::deploy_for_testing(client.clone(), &chain_key_alice).await?;
@@ -710,7 +699,6 @@
         // Bob redeems the ticket
         let generator = BasicPayloadGenerator::new((&chain_key_bob).into(), (&contract_instances).into());
         let redeem_ticket_tx = generator.redeem_ticket(acked_ticket)?;
-<<<<<<< HEAD
         let client = create_rpc_client_to_anvil(&anvil, &chain_key_bob);
 
         assert!(client
@@ -719,10 +707,6 @@
             .get_receipt()
             .await?
             .status());
-=======
-        let client = create_rpc_client_to_anvil(ReqwestRequestor::default(), &anvil, &chain_key_bob);
-        println!("{:?}", client.send_transaction(redeem_ticket_tx, None).await?.await);
->>>>>>> aca0f457
 
         Ok(())
     }
@@ -732,11 +716,7 @@
         let anvil = hopr_chain_types::utils::create_anvil(None);
         let chain_key_alice = ChainKeypair::from_secret(anvil.keys()[0].to_bytes().as_ref())?;
         let chain_key_bob = ChainKeypair::from_secret(anvil.keys()[1].to_bytes().as_ref())?;
-<<<<<<< HEAD
         let client = create_rpc_client_to_anvil(&anvil, &chain_key_alice);
-=======
-        let client = create_rpc_client_to_anvil(ReqwestRequestor::default(), &anvil, &chain_key_alice);
->>>>>>> aca0f457
 
         // Deploy contracts
         let contract_instances = ContractInstances::deploy_for_testing(client.clone(), &chain_key_alice).await?;
