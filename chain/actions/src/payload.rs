use crate::errors::{
    CoreEthereumActionsError::{InvalidArguments, InvalidState},
    Result,
};
use bindings::{
    hopr_announcements::{AnnounceCall, AnnounceSafeCall, BindKeysAnnounceCall, BindKeysAnnounceSafeCall},
    hopr_channels::{
        CloseIncomingChannelCall, CloseIncomingChannelSafeCall, CompactSignature, FinalizeOutgoingChannelClosureCall,
        FinalizeOutgoingChannelClosureSafeCall, FundChannelCall, FundChannelSafeCall,
        InitiateOutgoingChannelClosureCall, InitiateOutgoingChannelClosureSafeCall, RedeemTicketCall,
        RedeemTicketSafeCall, RedeemableTicket, TicketData, Vrfparameters,
    },
    hopr_node_management_module::ExecTransactionFromModuleCall,
    hopr_node_safe_registry::{DeregisterNodeBySafeCall, RegisterSafeByNodeCall},
    hopr_token::{ApproveCall, TransferCall},
};
use chain_types::ContractAddresses;
use chain_types::{create_eip1559_transaction, TypedTransaction};
use ethers::types::NameOrAddress;
use ethers::{
    abi::AbiEncode,
    types::{H160, H256, U256},
};
use hopr_crypto_types::prelude::*;
use hopr_internal_types::prelude::*;
use hopr_primitive_types::prelude::*;

#[repr(u8)]
#[derive(Copy, Clone, Debug, PartialEq, Eq)]
pub enum Operation {
    Call = 0,
    DelegateCall = 1,
}

/// Trait for various implementations of generators of common on-chain transaction payloads.
pub trait PayloadGenerator<T: Into<TypedTransaction>> {
    /// Create a ERC20 approve transaction payload. Pre-requisite to open payment channels.
    /// The `spender` address is typically the HOPR Channels contract address.
    fn approve(&self, spender: Address, amount: Balance) -> Result<T>;

    /// Create a ERC20 transfer transaction payload
    fn transfer(&self, destination: Address, amount: Balance) -> Result<T>;

    /// Creates the transaction payload to announce a node on-chain.
    fn announce(&self, announcement: AnnouncementData) -> Result<T>;

    /// Creates the transaction payload to open a payment channel
    fn fund_channel(&self, dest: Address, amount: Balance) -> Result<T>;

    /// Creates the transaction payload to immediately close an incoming payment channel
    fn close_incoming_channel(&self, source: Address) -> Result<T>;

    /// Creates the transaction payload that initiates the closure of a payment channel.
    /// Once the notice period is due, the funds can be withdrawn using a
    /// finalizeChannelClosure transaction.
    fn initiate_outgoing_channel_closure(&self, destination: Address) -> Result<T>;

    /// Creates a transaction payload that withdraws funds from
    /// an outgoing payment channel. This will succeed once the closure
    /// notice period is due.
    fn finalize_outgoing_channel_closure(&self, destination: Address) -> Result<T>;

    /// Used to create the payload to claim incentives for relaying a mixnet packet.
    fn redeem_ticket(&self, acked_ticket: AcknowledgedTicket) -> Result<T>;

    /// Creates a transaction payload to register a Safe instance which is used
    /// to manage the node's funds
    fn register_safe_by_node(&self, safe_addr: Address) -> Result<T>;

    /// Creates a transaction payload to remove the Safe instance. Once succeeded,
    /// the funds are no longer managed by the node.
    fn deregister_node_by_safe(&self) -> Result<T>;
}

fn channels_payload(hopr_channels: Address, call_data: Vec<u8>) -> Vec<u8> {
    ExecTransactionFromModuleCall {
        to: hopr_channels.into(),
        value: U256::zero(),
        data: call_data.into(),
        operation: Operation::Call as u8,
    }
    .encode()
}

fn approve_tx(spender: Address, amount: Balance) -> TypedTransaction {
    let mut tx = create_eip1559_transaction();
    tx.set_data(
        ApproveCall {
            spender: spender.into(),
            value: amount.amount(),
        }
        .encode()
        .into(),
    );
    tx
}

fn transfer_tx(destination: Address, amount: Balance) -> TypedTransaction {
    let mut tx = create_eip1559_transaction();
    match amount.balance_type() {
        BalanceType::HOPR => {
            tx.set_data(
                TransferCall {
                    recipient: destination.into(),
                    amount: amount.amount(),
                }
                .encode()
                .into(),
            );
        }
        BalanceType::Native => {
            tx.set_value(amount.amount());
        }
    }
    tx
}

fn register_safe_tx(safe_addr: Address) -> TypedTransaction {
    let mut tx = create_eip1559_transaction();
    tx.set_data(
        RegisterSafeByNodeCall {
            safe_addr: safe_addr.into(),
        }
        .encode()
        .into(),
    );
    tx
}

/// Generates transaction payloads that do not use Safe-compliant ABI
#[derive(Debug, Clone)]
pub struct BasicPayloadGenerator {
    me: Address,
    contract_addrs: ContractAddresses,
}

impl BasicPayloadGenerator {
    pub fn new(me: Address, contract_addrs: ContractAddresses) -> Self {
        Self { me, contract_addrs }
    }
}

impl PayloadGenerator<TypedTransaction> for BasicPayloadGenerator {
    fn approve(&self, spender: Address, amount: Balance) -> Result<TypedTransaction> {
        if amount.balance_type() != BalanceType::HOPR {
            return Err(InvalidArguments(
                "Invalid balance type. Expected a HOPR balance.".into(),
            ));
        }
        let mut tx = approve_tx(spender, amount);
        tx.set_to(NameOrAddress::Address(self.contract_addrs.token.into()));
        Ok(tx)
    }

    fn transfer(&self, destination: Address, amount: Balance) -> Result<TypedTransaction> {
        let mut tx = transfer_tx(destination, amount);
        tx.set_to(H160::from(match amount.balance_type() {
            BalanceType::Native => destination,
            BalanceType::HOPR => self.contract_addrs.channels,
        }));
        Ok(tx)
    }

    fn announce(&self, announcement: AnnouncementData) -> Result<TypedTransaction> {
        let mut tx = create_eip1559_transaction();
        tx.set_data(
            match &announcement.key_binding {
                Some(binding) => {
                    let serialized_signature = binding.signature.to_bytes();

                    BindKeysAnnounceCall {
                        ed_25519_sig_0: H256::from_slice(&serialized_signature[0..32]).into(),
                        ed_25519_sig_1: H256::from_slice(&serialized_signature[32..64]).into(),
                        ed_25519_pub_key: H256::from_slice(&binding.packet_key.to_bytes()).into(),
                        base_multiaddr: announcement.to_multiaddress_str(),
                    }
                    .encode()
                }
                None => AnnounceCall {
                    base_multiaddr: announcement.to_multiaddress_str(),
                }
                .encode(),
            }
            .into(),
        );
        tx.set_to(NameOrAddress::Address(self.contract_addrs.announcements.into()));
        Ok(tx)
    }

    fn fund_channel(&self, dest: Address, amount: Balance) -> Result<TypedTransaction> {
        if dest.eq(&self.me) {
            return Err(InvalidArguments("Cannot fund channel to self".into()));
        }

        if amount.balance_type() != BalanceType::HOPR {
            return Err(InvalidArguments(
                "Invalid balance type. Expected a HOPR balance.".into(),
            ));
        }

        let mut tx = create_eip1559_transaction();
        tx.set_data(
            FundChannelCall {
                account: dest.into(),
                amount: amount.amount().as_u128(),
            }
            .encode()
            .into(),
        );
        tx.set_to(NameOrAddress::Address(self.contract_addrs.channels.into()));

        Ok(tx)
    }

    fn close_incoming_channel(&self, source: Address) -> Result<TypedTransaction> {
        if source.eq(&self.me) {
            return Err(InvalidArguments("Cannot close incoming channel from self".into()));
        }

        let mut tx = create_eip1559_transaction();
        tx.set_data(CloseIncomingChannelCall { source: source.into() }.encode().into());
        tx.set_to(NameOrAddress::Address(self.contract_addrs.channels.into()));

        Ok(tx)
    }

    fn initiate_outgoing_channel_closure(&self, destination: Address) -> Result<TypedTransaction> {
        if destination.eq(&self.me) {
            return Err(InvalidArguments(
                "Cannot initiate closure of incoming channel to self".into(),
            ));
        }

        let mut tx = create_eip1559_transaction();
        tx.set_data(
            InitiateOutgoingChannelClosureCall {
                destination: destination.into(),
            }
            .encode()
            .into(),
        );
        tx.set_to(NameOrAddress::Address(self.contract_addrs.channels.into()));

        Ok(tx)
    }

    fn finalize_outgoing_channel_closure(&self, destination: Address) -> Result<TypedTransaction> {
        if destination.eq(&self.me) {
            return Err(InvalidArguments(
                "Cannot initiate closure of incoming channel to self".into(),
            ));
        }

        let mut tx = create_eip1559_transaction();
        tx.set_data(
            FinalizeOutgoingChannelClosureCall {
                destination: destination.into(),
            }
            .encode()
            .into(),
        );
        tx.set_to(NameOrAddress::Address(self.contract_addrs.channels.into()));
        Ok(tx)
    }

    fn redeem_ticket(&self, acked_ticket: AcknowledgedTicket) -> Result<TypedTransaction> {
        let redeemable = convert_acknowledged_ticket(&acked_ticket)?;
        let params = convert_vrf_parameters(&acked_ticket.vrf_params);

        let mut tx = create_eip1559_transaction();
        tx.set_data(RedeemTicketCall { redeemable, params }.encode().into());
        tx.set_to(NameOrAddress::Address(self.contract_addrs.channels.into()));
        Ok(tx)
    }

    fn register_safe_by_node(&self, safe_addr: Address) -> Result<TypedTransaction> {
        let mut tx = register_safe_tx(safe_addr);
        tx.set_to(NameOrAddress::Address(self.contract_addrs.safe_registry.into()));
        Ok(tx)
    }

    fn deregister_node_by_safe(&self) -> Result<TypedTransaction> {
        Err(InvalidState(
            "Can only deregister an address if Safe is activated".into(),
        ))
    }
}

/// Payload generator that generates Safe-compliant ABI
#[derive(Debug, Clone)]
pub struct SafePayloadGenerator {
    me: Address,
    contract_addrs: ContractAddresses,
    module: Address,
}

pub const DEFAULT_TX_GAS: u64 = 400_000;

impl SafePayloadGenerator {
    pub fn new(chain_keypair: &ChainKeypair, contract_addrs: ContractAddresses, module: Address) -> Self {
        Self {
            me: chain_keypair.into(),
            contract_addrs,
            module,
        }
    }
}

impl PayloadGenerator<TypedTransaction> for SafePayloadGenerator {
    fn approve(&self, spender: Address, amount: Balance) -> Result<TypedTransaction> {
        if amount.balance_type() != BalanceType::HOPR {
            return Err(InvalidArguments(
                "Invalid balance type. Expected a HOPR balance.".into(),
            ));
        }
        let mut tx = approve_tx(spender, amount);
        tx.set_to(NameOrAddress::Address(self.contract_addrs.token.into()));
        tx.set_gas(DEFAULT_TX_GAS);

        Ok(tx)
    }

    fn transfer(&self, destination: Address, amount: Balance) -> Result<TypedTransaction> {
        let mut tx = transfer_tx(destination, amount);
        tx.set_to(NameOrAddress::Address(
            match amount.balance_type() {
                BalanceType::Native => destination,
                BalanceType::HOPR => self.contract_addrs.channels,
            }
            .into(),
        ));
        tx.set_gas(DEFAULT_TX_GAS);

        Ok(tx)
    }

    fn announce(&self, announcement: AnnouncementData) -> Result<TypedTransaction> {
        let call_data = match &announcement.key_binding {
            Some(binding) => {
                let serialized_signature = binding.signature.to_bytes();

                BindKeysAnnounceSafeCall {
                    self_: H160::from_slice(&self.me.to_bytes()),
                    ed_25519_sig_0: H256::from_slice(&serialized_signature[0..32]).into(),
                    ed_25519_sig_1: H256::from_slice(&serialized_signature[32..64]).into(),
                    ed_25519_pub_key: H256::from_slice(&binding.packet_key.to_bytes()).into(),
                    base_multiaddr: announcement.to_multiaddress_str(),
                }
                .encode()
            }
            None => AnnounceSafeCall {
                self_: self.me.into(),
                base_multiaddr: announcement.to_multiaddress_str(),
            }
            .encode(),
        };

        let mut tx = create_eip1559_transaction();
        tx.set_data(
            ExecTransactionFromModuleCall {
                to: self.contract_addrs.announcements.into(),
                value: U256::zero(),
                data: call_data.into(),
                operation: Operation::Call as u8,
            }
            .encode()
            .into(),
        );
        tx.set_to(NameOrAddress::Address(self.module.into()));
        tx.set_gas(DEFAULT_TX_GAS);

        Ok(tx)
    }

    fn fund_channel(&self, dest: Address, amount: Balance) -> Result<TypedTransaction> {
        if dest.eq(&self.me) {
            return Err(InvalidArguments("Cannot fund channel to self".into()));
        }

        if amount.balance_type() != BalanceType::HOPR {
            return Err(InvalidArguments(
                "Invalid balance type. Expected a HOPR balance.".into(),
            ));
        }

        let call_data = FundChannelSafeCall {
            self_: self.me.into(),
            account: dest.into(),
            amount: amount.amount().as_u128(),
        }
        .encode();

        let mut tx = create_eip1559_transaction();
        tx.set_data(channels_payload(self.contract_addrs.channels, call_data).into());
        tx.set_to(NameOrAddress::Address(self.module.into()));
        tx.set_gas(DEFAULT_TX_GAS);

        Ok(tx)
    }

    fn close_incoming_channel(&self, source: Address) -> Result<TypedTransaction> {
        if source.eq(&self.me) {
            return Err(InvalidArguments("Cannot close incoming channel from self".into()));
        }

        let call_data = CloseIncomingChannelSafeCall {
            self_: self.me.into(),
            source: source.into(),
        }
        .encode();

        let mut tx = create_eip1559_transaction();
        tx.set_data(channels_payload(self.contract_addrs.channels, call_data).into());
        tx.set_to(NameOrAddress::Address(self.module.into()));
        tx.set_gas(DEFAULT_TX_GAS);

        Ok(tx)
    }

    fn initiate_outgoing_channel_closure(&self, destination: Address) -> Result<TypedTransaction> {
        if destination.eq(&self.me) {
            return Err(InvalidArguments(
                "Cannot initiate closure of incoming channel to self".into(),
            ));
        }

        let call_data = InitiateOutgoingChannelClosureSafeCall {
            self_: self.me.into(),
            destination: destination.into(),
        }
        .encode();

        let mut tx = create_eip1559_transaction();
        tx.set_data(channels_payload(self.contract_addrs.channels, call_data).into());
        tx.set_to(NameOrAddress::Address(self.module.into()));
        tx.set_gas(DEFAULT_TX_GAS);

        Ok(tx)
    }

    fn finalize_outgoing_channel_closure(&self, destination: Address) -> Result<TypedTransaction> {
        if destination.eq(&self.me) {
            return Err(InvalidArguments(
                "Cannot initiate closure of incoming channel to self".into(),
            ));
        }

        let call_data = FinalizeOutgoingChannelClosureSafeCall {
            self_: self.me.into(),
            destination: destination.into(),
        }
        .encode();

        let mut tx = create_eip1559_transaction();
        tx.set_data(channels_payload(self.contract_addrs.channels, call_data).into());
        tx.set_to(NameOrAddress::Address(self.module.into()));
        tx.set_gas(DEFAULT_TX_GAS);

        Ok(tx)
    }

    fn redeem_ticket(&self, acked_ticket: AcknowledgedTicket) -> Result<TypedTransaction> {
        let redeemable = convert_acknowledged_ticket(&acked_ticket)?;
        let params = convert_vrf_parameters(&acked_ticket.vrf_params);

        let call_data = RedeemTicketSafeCall {
            self_: self.me.into(),
            redeemable,
            params,
        }
        .encode();

        let mut tx = create_eip1559_transaction();
        tx.set_data(channels_payload(self.contract_addrs.channels, call_data).into());
        tx.set_to(NameOrAddress::Address(self.module.into()));
        tx.set_gas(DEFAULT_TX_GAS);

        Ok(tx)
    }

    fn register_safe_by_node(&self, safe_addr: Address) -> Result<TypedTransaction> {
        let mut tx = register_safe_tx(safe_addr);
        tx.set_to(NameOrAddress::Address(self.contract_addrs.safe_registry.into()));
        tx.set_gas(DEFAULT_TX_GAS);

        Ok(tx)
    }

    fn deregister_node_by_safe(&self) -> Result<TypedTransaction> {
        let mut tx = create_eip1559_transaction();
        tx.set_data(
            DeregisterNodeBySafeCall {
                node_addr: self.me.into(),
            }
            .encode()
            .into(),
        );
        tx.set_to(NameOrAddress::Address(self.module.into()));
        tx.set_gas(DEFAULT_TX_GAS);

        Ok(tx)
    }
}

/// Convert off-chain representation of VRF parameters to representation
/// that the smart contract understands
///
/// Not implemented using From trait because logic fits better here
pub fn convert_vrf_parameters(off_chain: &VrfParameters) -> Vrfparameters {
    // skip the secp256k1 curvepoint prefix
    let v = off_chain.v.to_bytes();
    let s_b = off_chain.s_b.to_bytes();
    let h_v = off_chain.h_v.to_bytes();

    Vrfparameters {
        vx: U256::from_big_endian(&v[1..33]),
        vy: U256::from_big_endian(&v[33..65]),
        s: U256::from_big_endian(&off_chain.s.to_bytes()),
        h: U256::from_big_endian(&off_chain.h.to_bytes()),
        s_bx: U256::from_big_endian(&s_b[1..33]),
        s_by: U256::from_big_endian(&s_b[33..65]),
        h_vx: U256::from_big_endian(&h_v[1..33]),
        h_vy: U256::from_big_endian(&h_v[33..65]),
    }
}

/// Convert off-chain representation of acknowledged ticket to representation
/// that the smart contract understands
///
/// Not implemented using From trait because logic fits better here
pub fn convert_acknowledged_ticket(off_chain: &AcknowledgedTicket) -> Result<RedeemableTicket> {
    if let Some(ref signature) = off_chain.ticket.signature {
        let serialized_signature = signature.to_bytes();

        let mut encoded_win_prob = [0u8; 8];
        encoded_win_prob[1..].copy_from_slice(&off_chain.ticket.encoded_win_prob);

        Ok(RedeemableTicket {
            data: TicketData {
                channel_id: off_chain.ticket.channel_id.into(),
                amount: off_chain.ticket.amount.amount().as_u128(),
                ticket_index: off_chain.ticket.index,
                index_offset: off_chain.ticket.index_offset,
                epoch: off_chain.ticket.channel_epoch,
                win_prob: u64::from_be_bytes(encoded_win_prob),
            },
            signature: CompactSignature {
                r: H256::from_slice(&serialized_signature[0..32]).into(),
                vs: H256::from_slice(&serialized_signature[32..64]).into(),
            },
            por_secret: U256::from_big_endian(&off_chain.response.to_bytes()),
        })
    } else {
        Err(InvalidArguments("Acknowledged ticket must be signed".into()))
    }
}

#[cfg(test)]
pub mod tests {
    use chain_rpc::client::create_rpc_client_to_anvil;
    use chain_rpc::client::native::SurfRequestor;
    use chain_types::ContractInstances;
    use ethers::providers::Middleware;
    use hex_literal::hex;
    use hopr_crypto_types::prelude::*;
    use hopr_internal_types::prelude::*;
    use hopr_primitive_types::prelude::*;
    use multiaddr::Multiaddr;
    use std::str::FromStr;

    use super::{BasicPayloadGenerator, PayloadGenerator};

    const PRIVATE_KEY: [u8; 32] = hex!("c14b8faa0a9b8a5fa4453664996f23a7e7de606d42297d723fc4a794f375e260");
    const RESPONSE_TO_CHALLENGE: [u8; 32] = hex!("b58f99c83ae0e7dd6a69f755305b38c7610c7687d2931ff3f70103f8f92b90bb");

<<<<<<< HEAD
=======
    async fn mint_tokens<M: Middleware + 'static>(hopr_token: HoprToken<M>, amount: U256, deployer: Address) {
        hopr_token
            .grant_role(hopr_token.minter_role().await.unwrap(), deployer.into())
            .send()
            .await
            .unwrap();
        hopr_token
            .mint(deployer.into(), amount, Bytes::new(), Bytes::new())
            .send()
            .await
            .unwrap();
    }

    async fn fund_node<M: Middleware>(
        node: &Address,
        native_token: &U256,
        hopr_token: &U256,
        hopr_token_contract: HoprToken<M>,
        client: Arc<M>,
    ) {
        let node_address = H160::from_slice(&node.to_bytes());
        let native_transfer_tx = Eip1559TransactionRequest::new().to(node_address).value(native_token);
        client
            .send_transaction(native_transfer_tx, None)
            .await
            .unwrap()
            .await
            .unwrap();

        hopr_token_contract
            .transfer(node_address, *hopr_token)
            .send()
            .await
            .unwrap()
            .await
            .unwrap();
    }

    async fn fund_channel<M: Middleware>(
        counterparty: Address,
        hopr_token: HoprToken<M>,
        hopr_channels: HoprChannels<M>,
    ) {
        hopr_token
            .approve(hopr_channels.address(), 1u128.into())
            .send()
            .await
            .unwrap()
            .await
            .unwrap();

        hopr_channels
            .fund_channel(counterparty.into(), 1u128)
            .send()
            .await
            .unwrap()
            .await
            .unwrap();
    }

>>>>>>> 4c73ce53
    #[async_std::test]
    async fn test_announce() {
        let test_multiaddr = Multiaddr::from_str("/ip4/1.2.3.4/tcp/56").unwrap();

        let anvil = chain_types::utils::create_anvil(None);
        let chain_key_0 = ChainKeypair::from_secret(anvil.keys()[0].to_bytes().as_ref()).unwrap();
        let client = create_rpc_client_to_anvil(SurfRequestor::default(), &anvil, &chain_key_0);

        // Deploy contracts
        let contract_instances = ContractInstances::deploy_for_testing(client.clone(), &chain_key_0)
            .await
            .expect("could not deploy contracts");

        let generator = BasicPayloadGenerator::new((&chain_key_0).into(), (&contract_instances).into());

        let ad = AnnouncementData::new(
            &test_multiaddr,
            Some(KeyBinding::new(
                (&chain_key_0).into(),
                &OffchainKeypair::from_secret(&PRIVATE_KEY).unwrap(),
            )),
        )
        .unwrap();

        let tx = generator.announce(ad).expect("should generate tx");

        assert!(client
            .send_transaction(tx, None)
            .await
            .unwrap()
            .await
            .unwrap()
            .is_some());

        let test_multiaddr_reannounce = Multiaddr::from_str("/ip4/5.6.7.8/tcp/99").unwrap();

        let ad_reannounce = AnnouncementData::new(&test_multiaddr_reannounce, None).unwrap();
        let reannounce_tx = generator.announce(ad_reannounce).expect("should generate tx");

        assert!(client
            .send_transaction(reannounce_tx, None)
            .await
            .unwrap()
            .await
            .unwrap()
            .is_some());
    }

    #[async_std::test]
    async fn redeem_ticket() {
        let anvil = chain_types::utils::create_anvil(None);
        let chain_key_alice = ChainKeypair::from_secret(anvil.keys()[0].to_bytes().as_ref()).unwrap();
        let chain_key_bob = ChainKeypair::from_secret(anvil.keys()[1].to_bytes().as_ref()).unwrap();
        let client = create_rpc_client_to_anvil(SurfRequestor::default(), &anvil, &chain_key_alice);

        // Deploy contracts
        let contract_instances = ContractInstances::deploy_for_testing(client.clone(), &chain_key_alice)
            .await
            .expect("could not deploy contracts");

        // Mint 1000 HOPR to Alice
        chain_types::utils::mint_tokens(contract_instances.token.clone(), 1000_u128.into()).await;

        let domain_separator: Hash = contract_instances
            .channels
            .domain_separator()
            .call()
            .await
            .unwrap()
            .into();

        // Open channel Alice -> Bob
        chain_types::utils::fund_channel(
            (&chain_key_bob).into(),
            contract_instances.token.clone(),
            contract_instances.channels.clone(),
            1_u128.into(),
        )
        .await;

        // Fund Bob's node
        chain_types::utils::fund_node(
            (&chain_key_bob).into(),
            1000000000000000000_u128.into(),
            10_u128.into(),
            contract_instances.token.clone(),
        )
        .await;

        let response = Response::from_bytes(&RESPONSE_TO_CHALLENGE).unwrap();

        // Alice issues a ticket to Bob
        let ticket = Ticket::new(
            &(&chain_key_bob).into(),
            &Balance::new(U256::one(), BalanceType::HOPR),
            U256::one(),
            U256::one(),
            1.0_f64,
            U256::one(),
            response.to_challenge().to_ethereum_challenge(),
            &chain_key_alice,
            &domain_separator,
        )
        .unwrap();

        // Bob acknowledges the ticket using the HalfKey from the Response
        let acked_ticket = AcknowledgedTicket::new(
            ticket,
            response,
            (&chain_key_alice).into(),
            &chain_key_bob,
            &domain_separator,
        )
        .unwrap();

        // Bob redeems the ticket
        let generator = BasicPayloadGenerator::new((&chain_key_bob).into(), (&contract_instances).into());
        let redeem_ticket_tx = generator.redeem_ticket(acked_ticket).expect("should create tx");
        let client = create_rpc_client_to_anvil(SurfRequestor::default(), &anvil, &chain_key_bob);
        println!(
            "{:?}",
            client.send_transaction(redeem_ticket_tx, None).await.unwrap().await
        );
    }
}<|MERGE_RESOLUTION|>--- conflicted
+++ resolved
@@ -573,69 +573,6 @@
     const PRIVATE_KEY: [u8; 32] = hex!("c14b8faa0a9b8a5fa4453664996f23a7e7de606d42297d723fc4a794f375e260");
     const RESPONSE_TO_CHALLENGE: [u8; 32] = hex!("b58f99c83ae0e7dd6a69f755305b38c7610c7687d2931ff3f70103f8f92b90bb");
 
-<<<<<<< HEAD
-=======
-    async fn mint_tokens<M: Middleware + 'static>(hopr_token: HoprToken<M>, amount: U256, deployer: Address) {
-        hopr_token
-            .grant_role(hopr_token.minter_role().await.unwrap(), deployer.into())
-            .send()
-            .await
-            .unwrap();
-        hopr_token
-            .mint(deployer.into(), amount, Bytes::new(), Bytes::new())
-            .send()
-            .await
-            .unwrap();
-    }
-
-    async fn fund_node<M: Middleware>(
-        node: &Address,
-        native_token: &U256,
-        hopr_token: &U256,
-        hopr_token_contract: HoprToken<M>,
-        client: Arc<M>,
-    ) {
-        let node_address = H160::from_slice(&node.to_bytes());
-        let native_transfer_tx = Eip1559TransactionRequest::new().to(node_address).value(native_token);
-        client
-            .send_transaction(native_transfer_tx, None)
-            .await
-            .unwrap()
-            .await
-            .unwrap();
-
-        hopr_token_contract
-            .transfer(node_address, *hopr_token)
-            .send()
-            .await
-            .unwrap()
-            .await
-            .unwrap();
-    }
-
-    async fn fund_channel<M: Middleware>(
-        counterparty: Address,
-        hopr_token: HoprToken<M>,
-        hopr_channels: HoprChannels<M>,
-    ) {
-        hopr_token
-            .approve(hopr_channels.address(), 1u128.into())
-            .send()
-            .await
-            .unwrap()
-            .await
-            .unwrap();
-
-        hopr_channels
-            .fund_channel(counterparty.into(), 1u128)
-            .send()
-            .await
-            .unwrap()
-            .await
-            .unwrap();
-    }
-
->>>>>>> 4c73ce53
     #[async_std::test]
     async fn test_announce() {
         let test_multiaddr = Multiaddr::from_str("/ip4/1.2.3.4/tcp/56").unwrap();
