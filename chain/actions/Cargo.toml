[package]
name = "hopr-chain-actions"
<<<<<<< HEAD
version = "0.8.0"
=======
version = "0.7.4"
>>>>>>> 30291e0c
authors = ["HOPR Association <tech@hoprnet.org>"]
edition = "2021"
description = "High-level Core-Ethereum functions that translate to on-chain transactions"
homepage = "https://hoprnet.org/"
repository = "https://github.com/hoprnet/hoprnet"
license = "GPL-3.0-only"

[lib]
crate-type = ["rlib"]

[features]
default = []
runtime-tokio = [
  "hopr-db-sql/runtime-tokio",
  "hopr-async-runtime/runtime-tokio",
  "hopr-chain-rpc/runtime-tokio",
]
prometheus = [
  "dep:hopr-metrics",
  "hopr-chain-rpc/prometheus",
  "hopr-db-sql/prometheus",
]

[dependencies]
alloy = { workspace = true, default-features = false, features = [
  "essentials",
  "json-rpc",
  "node-bindings",
] }
async-channel = { workspace = true }
async-lock = { workspace = true }
async-trait = { workspace = true }
futures = { workspace = true }
futures-timer = { workspace = true }
lazy_static = { workspace = true }
multiaddr = { workspace = true }
serde = { workspace = true }
smart-default = { workspace = true }
thiserror = { workspace = true }
tracing = { workspace = true }

hopr-bindings = { workspace = true }
hopr-chain-types = { workspace = true }
hopr-async-runtime = { workspace = true }
hopr-chain-rpc = { workspace = true }
hopr-crypto-types = { workspace = true }
hopr-db-sql = { workspace = true }
hopr-internal-types = { workspace = true }
hopr-metrics = { workspace = true, optional = true }
hopr-platform = { workspace = true }
hopr-primitive-types = { workspace = true }

[dev-dependencies]
anyhow = { workspace = true }
mockall = { workspace = true }
hex-literal = { workspace = true }
tokio = { workspace = true }

hopr-crypto-random = { workspace = true }<|MERGE_RESOLUTION|>--- conflicted
+++ resolved
@@ -1,10 +1,6 @@
 [package]
 name = "hopr-chain-actions"
-<<<<<<< HEAD
 version = "0.8.0"
-=======
-version = "0.7.4"
->>>>>>> 30291e0c
 authors = ["HOPR Association <tech@hoprnet.org>"]
 edition = "2021"
 description = "High-level Core-Ethereum functions that translate to on-chain transactions"
@@ -18,21 +14,21 @@
 [features]
 default = []
 runtime-tokio = [
-  "hopr-db-sql/runtime-tokio",
-  "hopr-async-runtime/runtime-tokio",
-  "hopr-chain-rpc/runtime-tokio",
+    "hopr-db-sql/runtime-tokio",
+    "hopr-async-runtime/runtime-tokio",
+    "hopr-chain-rpc/runtime-tokio",
 ]
 prometheus = [
-  "dep:hopr-metrics",
-  "hopr-chain-rpc/prometheus",
-  "hopr-db-sql/prometheus",
+    "dep:hopr-metrics",
+    "hopr-chain-rpc/prometheus",
+    "hopr-db-sql/prometheus",
 ]
 
 [dependencies]
 alloy = { workspace = true, default-features = false, features = [
-  "essentials",
-  "json-rpc",
-  "node-bindings",
+    "essentials",
+    "json-rpc",
+    "node-bindings",
 ] }
 async-channel = { workspace = true }
 async-lock = { workspace = true }
