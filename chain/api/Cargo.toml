--- conflicted
+++ resolved
@@ -1,10 +1,6 @@
 [package]
 name = "hopr-chain-api"
-<<<<<<< HEAD
 version = "0.5.0"
-=======
-version = "0.4.1"
->>>>>>> 30291e0c
 authors = ["HOPR Association <tech@hoprnet.org>"]
 description = "Implements the main HOPR chain interface"
 edition = "2021"
@@ -16,22 +12,22 @@
 [features]
 default = []
 runtime-tokio = [
-  "hopr-chain-actions/runtime-tokio",
-  "hopr-chain-indexer/runtime-tokio",
-  "hopr-db-sql/runtime-tokio",
-  "hopr-async-runtime/runtime-tokio",
+    "hopr-chain-actions/runtime-tokio",
+    "hopr-chain-indexer/runtime-tokio",
+    "hopr-db-sql/runtime-tokio",
+    "hopr-async-runtime/runtime-tokio",
 ]
 prometheus = [
-  "hopr-chain-rpc/prometheus",
-  "hopr-chain-actions/prometheus",
-  "hopr-chain-indexer/prometheus",
-  "hopr-db-sql/prometheus",
+    "hopr-chain-rpc/prometheus",
+    "hopr-chain-actions/prometheus",
+    "hopr-chain-indexer/prometheus",
+    "hopr-db-sql/prometheus",
 ]
 
 [dependencies]
 alloy = { workspace = true, default-features = false, features = [
-  "essentials",
-  "json-rpc",
+    "essentials",
+    "json-rpc",
 ] }
 async-channel = { workspace = true }
 async-trait = { workspace = true }
