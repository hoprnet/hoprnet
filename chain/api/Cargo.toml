--- conflicted
+++ resolved
@@ -1,10 +1,6 @@
 [package]
 name = "hopr-chain-api"
-<<<<<<< HEAD
-version = "0.6.0"
-=======
-version = "0.5.1"
->>>>>>> 9b6fc520
+version = "0.6.1"
 authors = ["HOPR Association <tech@hoprnet.org>"]
 description = "Implements the main HOPR chain interface"
 edition = "2021"
