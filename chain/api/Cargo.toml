--- conflicted
+++ resolved
@@ -12,18 +12,6 @@
 [features]
 default = []
 runtime-async-std = [
-<<<<<<< HEAD
-  "async-std",
-  "chain-indexer/runtime-async-std",
-  "hopr-db-sql/runtime-async-std",
-  "chain-actions/runtime-async-std",
-]
-runtime-tokio = [
-  "tokio",
-  "chain-indexer/runtime-tokio",
-  "hopr-db-sql/runtime-tokio",
-  "chain-actions/runtime-tokio",
-=======
   "chain-actions/runtime-async-std",
   "chain-indexer/runtime-async-std",
   "hopr-db-sql/runtime-async-std",
@@ -34,7 +22,6 @@
   "chain-indexer/runtime-tokio",
   "hopr-db-sql/runtime-tokio",
   "hopr-async-runtime/runtime-tokio",
->>>>>>> 3e82b8d0
 ]
 prometheus = [
   "chain-rpc/prometheus",
