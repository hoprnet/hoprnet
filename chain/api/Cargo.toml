[package]
name = "chain-api"
version = "0.2.0"
authors = ["HOPR Association <tech@hoprnet.org>"]
description = "Implements the main HOPR chain interface"
edition = "2021"
license = "GPL-3.0-only"

[lib]
crate-type = ["rlib"]

[features]
default = ["prometheus"]
<<<<<<< HEAD
wasm = [
    "chain-db/wasm", "chain-actions/wasm", "chain-rpc/wasm", "chain-indexer/wasm",
    "core-path/wasm", "core-types/wasm",
    "utils-db/wasm", "metrics?/wasm", "utils-types/wasm"
]
prometheus = ["dep:metrics", "chain-rpc/prometheus", "chain-actions/prometheus", "chain-indexer/prometheus"]
=======
prometheus = ["chain-rpc/prometheus", "chain-actions/prometheus", "chain-indexer/prometheus"]
>>>>>>> 34678740

[dependencies]
async-std = { workspace = true }
async-trait = { workspace = true }
async-lock = { workspace = true }
futures = { workspace = true }
serde = { workspace = true }
thiserror = { workspace = true }

hopr-crypto-types = { workspace = true }
chain-actions = { workspace = true }
chain-db = { workspace = true }
chain-indexer = { workspace = true }
chain-rpc = { workspace = true }
chain-types = { workspace = true }
core-path = { workspace = true }
utils-db = { workspace = true }
log = { workspace = true }
hopr-internal-types = { workspace = true }
hopr-primitive-types = { workspace = true }
<|MERGE_RESOLUTION|>--- conflicted
+++ resolved
@@ -11,16 +11,7 @@
 
 [features]
 default = ["prometheus"]
-<<<<<<< HEAD
-wasm = [
-    "chain-db/wasm", "chain-actions/wasm", "chain-rpc/wasm", "chain-indexer/wasm",
-    "core-path/wasm", "core-types/wasm",
-    "utils-db/wasm", "metrics?/wasm", "utils-types/wasm"
-]
-prometheus = ["dep:metrics", "chain-rpc/prometheus", "chain-actions/prometheus", "chain-indexer/prometheus"]
-=======
 prometheus = ["chain-rpc/prometheus", "chain-actions/prometheus", "chain-indexer/prometheus"]
->>>>>>> 34678740
 
 [dependencies]
 async-std = { workspace = true }
