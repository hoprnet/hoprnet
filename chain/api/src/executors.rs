--- conflicted
+++ resolved
@@ -168,20 +168,16 @@
         Ok(self.client.post_transaction(payload).await?)
     }
 
-<<<<<<< HEAD
     async fn close_multiple_incoming_channels(&self, srcs: Vec<Address>) -> hopr_chain_actions::errors::Result<Hash> {
         let payload = self.payload_generator.close_multiple_incoming_channels(srcs)?;
         Ok(self.client.post_transaction(payload).await?)
     }
 
-    async fn withdraw(&self, recipient: Address, amount: Balance) -> hopr_chain_actions::errors::Result<Hash> {
-=======
     async fn withdraw<Cr: Currency + Send>(
         &self,
         recipient: Address,
         amount: Balance<Cr>,
     ) -> hopr_chain_actions::errors::Result<Hash> {
->>>>>>> 62a0a9fb
         let payload = self.payload_generator.transfer(recipient, amount)?;
 
         // Withdraw transaction is out-of-band from Indexer, so its confirmation
