--- conflicted
+++ resolved
@@ -38,13 +38,9 @@
     payload::SafePayloadGenerator,
     redeem::TicketRedeemActions,
 };
-<<<<<<< HEAD
 pub use hopr_chain_config as config;
-use hopr_chain_indexer::{IndexerConfig, block::Indexer, handlers::ContractEventHandlers};
-=======
 pub use hopr_chain_indexer::IndexerConfig;
 use hopr_chain_indexer::{block::Indexer, handlers::ContractEventHandlers};
->>>>>>> 0bd18705
 use hopr_chain_rpc::{
     HoprRpcOperations,
     client::DefaultRetryPolicy,
@@ -167,15 +163,9 @@
     #[allow(clippy::too_many_arguments)] // TODO: refactor this function into a reasonable group of components once fully rearchitected
     pub fn new(
         me_onchain: ChainKeypair,
-<<<<<<< HEAD
-        db: T,
-        // --
         chain_config: config::ChainNetworkConfig,
-=======
         node_db: HoprNodeDb,
         data_dir_path: &str,
-        chain_config: ChainNetworkConfig,
->>>>>>> 0bd18705
         module_address: Address,
         contract_addresses: ContractAddresses,
         safe_address: Address,
