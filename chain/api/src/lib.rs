//! Crate containing the API object for chain operations used by the HOPRd node.

pub mod config;
pub mod errors;
pub mod executors;

use std::{collections::HashMap, path::PathBuf, sync::Arc, time::Duration};

use alloy::{
    rpc::{client::ClientBuilder, types::TransactionRequest},
    transports::{
        http::{Http, ReqwestTransport},
        layers::RetryBackoffLayer,
    },
};
use config::ChainNetworkConfig;
use executors::{EthereumTransactionExecutor, RpcEthereumClient, RpcEthereumClientConfig};
use futures::{
    FutureExt, Stream, StreamExt,
    future::{AbortHandle, BoxFuture},
    stream::BoxStream,
};
use hopr_api::{
    Multiaddr,
    chain::{
        AccountSelector, AnnouncementError, ChainEvents, ChainKeyOperations, ChainReadAccountOperations,
        ChainReadChannelOperations, ChainReceipt, ChainValues, ChainWriteAccountOperations,
        ChainWriteChannelOperations, ChainWriteTicketOperations, ChannelSelector, DomainSeparators,
    },
    db::TicketSelector,
};
use hopr_async_runtime::{prelude::sleep, spawn_as_abortable};
use hopr_chain_actions::{
    ChainActions,
    action_queue::{ActionQueue, ActionQueueConfig},
    action_state::{ActionState, IndexerActionTracker},
    channels::ChannelActions,
    errors::ChainActionsError,
    node::NodeActions,
    payload::SafePayloadGenerator,
    redeem::TicketRedeemActions,
};
pub use hopr_chain_indexer::IndexerConfig;
use hopr_chain_indexer::{block::Indexer, handlers::ContractEventHandlers};
use hopr_chain_rpc::{
    HoprRpcOperations,
    client::DefaultRetryPolicy,
    rpc::{RpcOperations, RpcOperationsConfig},
};
use hopr_chain_types::ContractAddresses;
pub use hopr_chain_types::chain_events::SignificantChainEvent;
use hopr_crypto_types::prelude::*;
use hopr_db_node::HoprNodeDb;
pub use hopr_db_sql::info::IndexerStateInfo;
use hopr_db_sql::{
    HoprIndexerDb, HoprIndexerDbConfig,
    logs::HoprDbLogOperations,
    prelude::{
        HoprDbAccountOperations, HoprDbChannelOperations, HoprDbCorruptedChannelOperations, HoprDbInfoOperations,
    },
};
pub use hopr_internal_types::channels::ChannelEntry;
use hopr_internal_types::{
    account::AccountEntry,
    channels::{ChannelId, CorruptedChannelEntry},
    prelude::{AcknowledgedTicket, AcknowledgedTicketStatus, ChannelStatus, generate_channel_id},
    tickets::WinningProbability,
};
use hopr_primitive_types::prelude::*;
use tracing::{debug, error, info, trace, warn};

use crate::errors::{HoprChainError, Result};

#[cfg(feature = "runtime-tokio")]
pub type DefaultHttpRequestor = hopr_chain_rpc::transport::ReqwestClient;

#[cfg(not(feature = "runtime-tokio"))]
compile_error!("The `runtime-tokio` feature must be enabled");

/// Waits until the given address is funded.
///
/// This is done by querying the RPC provider for balance with backoff until `max_delay` argument.
pub async fn wait_for_funds<R: ChainReadAccountOperations>(
    min_balance: XDaiBalance,
    suggested_balance: XDaiBalance,
    max_delay: Duration,
    resolver: &R,
) -> Result<()> {
    info!(
        suggested_minimum_balance = %suggested_balance,
        "Node about to start, checking for funds",
    );

    let multiplier = 1.05;
    let mut current_delay = Duration::from_secs(2).min(max_delay);

    while current_delay <= max_delay {
        match resolver.node_balance::<XDai>().await {
            Ok(current_balance) => {
                info!(balance = %current_balance, "balance status");
                if current_balance.ge(&min_balance) {
                    info!("node is funded");
                    return Ok(());
                } else {
                    warn!("still unfunded, trying again soon");
                }
            }
            Err(error) => error!(%error, "failed to fetch balance from the chain"),
        }

        sleep(current_delay).await;
        current_delay = current_delay.mul_f64(multiplier);
    }

    Err(HoprChainError::Api("timeout waiting for funds".into()))
}

fn build_transport_client(url: &str) -> Result<Http<DefaultHttpRequestor>> {
    let parsed_url = url::Url::parse(url).unwrap_or_else(|_| panic!("failed to parse URL: {url}"));
    Ok(ReqwestTransport::new(parsed_url))
}

#[derive(Debug, Copy, Clone, Hash, PartialEq, Eq)]
pub enum HoprChainProcess {
    Indexer,
    OutgoingOnchainActionQueue,
}

const ON_CHAIN_SIG_EVENT_QUEUE_SIZE: usize = 10_000;

type ActionQueueType<T> = ActionQueue<
    T,
    IndexerActionTracker,
    EthereumTransactionExecutor<
        TransactionRequest,
        RpcEthereumClient<RpcOperations<DefaultHttpRequestor>>,
        SafePayloadGenerator,
    >,
>;

/// Represents all chain interactions exported to be used in the hopr-lib
///
/// NOTE: instead of creating a unified interface the [HoprChain] exports
/// some functionality (e.g. the [ChainActions] as a referentially used)
/// object. This behavior will be refactored and hidden behind a trait
/// in the future implementations.
#[derive(Clone)]
pub struct HoprChain {
    me_onchain: ChainKeypair,
    safe_address: Address,
    contract_addresses: ContractAddresses,
    indexer_cfg: IndexerConfig,
    indexer_events_tx: futures::channel::mpsc::Sender<SignificantChainEvent>,
    indexer_events_rx: Arc<std::sync::Mutex<Option<futures::channel::mpsc::Receiver<SignificantChainEvent>>>>,
    db: HoprIndexerDb,
    node_db: HoprNodeDb,
    hopr_chain_actions: ChainActions<HoprNodeDb>,
    action_queue: ActionQueueType<HoprNodeDb>,
    action_state: Arc<IndexerActionTracker>,
    rpc_operations: RpcOperations<DefaultHttpRequestor>,
}

impl HoprChain {
    #[allow(clippy::too_many_arguments)] // TODO: refactor this function into a reasonable group of components once fully rearchitected
    pub fn new(
        me_onchain: ChainKeypair,
        node_db: HoprNodeDb,
        data_dir_path: &str,
        chain_config: ChainNetworkConfig,
        module_address: Address,
        contract_addresses: ContractAddresses,
        safe_address: Address,
        indexer_cfg: IndexerConfig,
    ) -> Result<Self> {
        let db = futures::executor::block_on(HoprIndexerDb::new(
            PathBuf::from_iter([data_dir_path, "index_db"]).as_path(),
            me_onchain.clone(),
            HoprIndexerDbConfig {
                create_if_missing: node_db.config().create_if_missing,
                force_create: node_db.config().force_create,
                log_slow_queries: node_db.config().log_slow_queries,
            },
        ))?;

        // TODO: extract this from the global config type
        let mut rpc_http_config = hopr_chain_rpc::HttpPostRequestorConfig::default();
        if let Some(max_rpc_req) = chain_config.max_requests_per_sec {
            rpc_http_config.max_requests_per_sec = Some(max_rpc_req); // override the default if set
        }

        // TODO(#7140): replace this DefaultRetryPolicy with a custom one that computes backoff with the number of
        // retries
        let rpc_http_retry_policy = DefaultRetryPolicy::default();

        // TODO: extract this from the global config type
        let rpc_cfg = RpcOperationsConfig {
            chain_id: chain_config.chain.chain_id as u64,
            contract_addrs: contract_addresses,
            module_address,
            safe_address,
            expected_block_time: Duration::from_millis(chain_config.chain.block_time),
            tx_polling_interval: Duration::from_millis(chain_config.tx_polling_interval),
            finality: chain_config.confirmations,
            max_block_range_fetch_size: chain_config.max_block_range,
            ..Default::default()
        };

        // TODO: extract this from the global config type
        let rpc_client_cfg = RpcEthereumClientConfig::default();

        // TODO: extract this from the global config type
        let action_queue_cfg = ActionQueueConfig::default();

        // --- Configs done ---

        let transport_client = build_transport_client(&chain_config.chain.default_provider)?;

        let rpc_client = ClientBuilder::default()
            .layer(RetryBackoffLayer::new_with_policy(2, 100, 100, rpc_http_retry_policy))
            .transport(transport_client.clone(), transport_client.guess_local());

        let requestor = DefaultHttpRequestor::new();

        // Build RPC operations
        let rpc_operations =
            RpcOperations::new(rpc_client, requestor, &me_onchain, rpc_cfg, None).expect("failed to initialize RPC");

        // Build the Ethereum Transaction Executor that uses RpcOperations as backend
        let ethereum_tx_executor = EthereumTransactionExecutor::new(
            RpcEthereumClient::new(rpc_operations.clone(), rpc_client_cfg),
            SafePayloadGenerator::new(&me_onchain, contract_addresses, module_address),
        );

        // Build the Action Queue
        let action_queue = ActionQueue::new(
            node_db.clone(),
            IndexerActionTracker::default(),
            ethereum_tx_executor,
            action_queue_cfg,
        );

        let action_state = action_queue.action_state();
        let action_sender = action_queue.new_sender();

        // Instantiate Chain Actions
        let hopr_chain_actions = ChainActions::new(&me_onchain, db.clone(), node_db.clone(), action_sender);

        // The channel can be bounded, since it is used only after the historical on-chain sync has been completed.
        let (indexer_events_tx, indexer_events_rx) =
            futures::channel::mpsc::channel::<SignificantChainEvent>(ON_CHAIN_SIG_EVENT_QUEUE_SIZE);

        Ok(Self {
            me_onchain,
            safe_address,
            contract_addresses,
            indexer_cfg,
            indexer_events_tx,
            indexer_events_rx: Arc::new(std::sync::Mutex::new(Some(indexer_events_rx))),
            db,
            node_db,
            hopr_chain_actions,
            action_queue,
            action_state,
            rpc_operations,
        })
    }

    /// Execute all processes of the [`HoprChain`] object.
    ///
    /// This method will spawn the [`HoprChainProcess::Indexer`] and [`HoprChainProcess::OutgoingOnchainActionQueue`]
    /// processes and return join handles to the calling function.
    pub async fn start(&self) -> errors::Result<HashMap<HoprChainProcess, AbortHandle>> {
        let mut processes: HashMap<HoprChainProcess, AbortHandle> = HashMap::new();

        processes.insert(
            HoprChainProcess::OutgoingOnchainActionQueue,
            spawn_as_abortable!(self.action_queue.clone().start().inspect(|_| tracing::warn!(
                task = "action queue - outgoing",
                "long-running background task finished"
            ))),
        );
        processes.insert(
            HoprChainProcess::Indexer,
            Indexer::new(
                self.rpc_operations.clone(),
                ContractEventHandlers::new(
                    self.contract_addresses,
                    self.safe_address,
                    self.me_onchain.clone(),
                    self.db.clone(),
                    self.node_db.clone(),
                    self.rpc_operations.clone(),
                ),
                self.db.clone(),
                self.indexer_cfg.clone(),
                self.indexer_events_tx.clone(),
            )
            .start()
            .await?,
        );
        Ok(processes)
    }

    pub fn me_onchain(&self) -> Address {
        self.me_onchain.public().to_address()
    }

    pub async fn corrupted_channels(&self) -> errors::Result<Vec<CorruptedChannelEntry>> {
        Ok(self.db.get_all_corrupted_channels(None).await?)
    }

<<<<<<< HEAD
    pub async fn ticket_price(&self) -> errors::Result<Option<HoprBalance>> {
        Ok(self.db.get_indexer_data(None).await?.ticket_price)
    }

    pub async fn is_network_registry_allowed(&self) -> errors::Result<bool> {
        Ok(self.db.get_indexer_data(None).await?.nr_enabled)
    }

    pub async fn safe_allowance(&self) -> errors::Result<HoprBalance> {
        Ok(self.db.get_safe_hopr_allowance(None).await?)
    }

    pub fn actions_ref(&self) -> &ChainActions<T> {
=======
    fn actions_ref(&self) -> &ChainActions<HoprNodeDb> {
>>>>>>> 0bd18705
        &self.hopr_chain_actions
    }

    fn rpc(&self) -> &RpcOperations<DefaultHttpRequestor> {
        &self.rpc_operations
    }

    pub async fn get_indexer_state(&self) -> errors::Result<IndexerStateInfo> {
        let indexer_state_info = self.db.get_indexer_state_info(None).await?;

        match self.db.get_last_checksummed_log().await? {
            Some(log) => {
                let checksum = match log.checksum {
                    Some(checksum) => Hash::from_hex(checksum.as_str())?,
                    None => Hash::default(),
                };
                Ok(IndexerStateInfo {
                    latest_log_block_number: log.block_number as u32,
                    latest_log_checksum: checksum,
                    ..indexer_state_info
                })
            }
            None => Ok(indexer_state_info),
        }
    }
}

#[async_trait::async_trait]
impl ChainReadAccountOperations for HoprChain {
    type Error = HoprChainError;

    async fn node_balance<C: Currency>(&self) -> std::result::Result<Balance<C>, Self::Error> {
        let bal = if C::is::<XDai>() {
            self.rpc_operations
                .get_xdai_balance(self.me_onchain())
                .await?
                .to_be_bytes()
        } else if C::is::<WxHOPR>() {
            self.rpc_operations
                .get_hopr_balance(self.me_onchain())
                .await?
                .to_be_bytes()
        } else {
            return Err(HoprChainError::Api("unsupported currency".into()));
        };

        Ok(Balance::<C>::from(U256::from_be_bytes(bal)))
    }

    async fn safe_balance<C: Currency>(&self) -> std::result::Result<Balance<C>, Self::Error> {
        let bal = if C::is::<XDai>() {
            self.rpc_operations
                .get_xdai_balance(self.safe_address)
                .await?
                .to_be_bytes()
        } else if C::is::<WxHOPR>() {
            self.rpc_operations
                .get_hopr_balance(self.safe_address)
                .await?
                .to_be_bytes()
        } else {
            return Err(HoprChainError::Api("unsupported currency".into()));
        };

        Ok(Balance::<C>::from(U256::from_be_bytes(bal)))
    }

    async fn safe_allowance<C: Currency>(&self) -> std::result::Result<Balance<C>, Self::Error> {
        let amount = if C::is::<XDai>() {
            return Err(HoprChainError::Api("unsupported currency".into()));
        } else {
            self.rpc_operations
                .get_hopr_allowance(self.safe_address, self.contract_addresses.channels)
                .await?
                .amount()
        };
        Ok(Balance::<C>::from(amount))
    }

    async fn find_account_by_address(
        &self,
        address: &Address,
    ) -> std::result::Result<Option<AccountEntry>, Self::Error> {
        Ok(self.db.get_account(None, *address).await?)
    }

    async fn find_account_by_packet_key(
        &self,
        packet_key: &OffchainPublicKey,
    ) -> std::result::Result<Option<AccountEntry>, Self::Error> {
        Ok(self.db.get_account(None, *packet_key).await?)
    }

    async fn check_node_safe_module_status(&self) -> std::result::Result<bool, Self::Error> {
        let safe_module_configuration = self
            .rpc_operations
            .check_node_safe_module_status(self.me_onchain())
            .await?;
        if !safe_module_configuration.should_pass() {
            error!(
                ?safe_module_configuration,
                "Something is wrong with the safe module configuration",
            );
            Ok(false)
        } else {
            Ok(true)
        }
    }

    async fn can_register_with_safe(&self, safe_address: &Address) -> std::result::Result<bool, Self::Error> {
        let me = self.me_onchain.public().to_address();
        let target_address = self.rpc().get_module_target_address().await?;
        debug!(node_address = %me, %safe_address, %target_address, "can register with safe");

        if &target_address != safe_address {
            // cannot proceed when the safe address is not the target/owner of the given module
            return Err(HoprChainError::Api("safe is not the module target".into()));
        }

        let registered_address = self.rpc().get_safe_from_node_safe_registry(me).await?;
        info!(%registered_address, "currently registered Safe address in NodeSafeRegistry");

        if registered_address.is_zero() {
            info!("Node is not associated with a Safe in NodeSafeRegistry yet");
            Ok(true)
        } else if &registered_address != safe_address {
            Err(HoprChainError::Api(
                "Node is associated with a different Safe in NodeSafeRegistry".into(),
            ))
        } else {
            info!("Node is associated with correct Safe in NodeSafeRegistry");
            Ok(false)
        }
    }

    async fn stream_accounts<'a>(
        &'a self,
        selector: AccountSelector,
    ) -> std::result::Result<BoxStream<'a, AccountEntry>, Self::Error> {
        Ok(self.db.stream_accounts(selector.public_only).await?)
    }

    async fn count_accounts(&self, selector: AccountSelector) -> std::result::Result<usize, Self::Error> {
        Ok(self.db.stream_accounts(selector.public_only).await?.count().await)
    }
}

#[async_trait::async_trait]
impl ChainWriteAccountOperations for HoprChain {
    type Error = HoprChainError;

    async fn announce(
        &self,
        multiaddrs: &[Multiaddr],
        key: &OffchainKeypair,
    ) -> std::result::Result<
        BoxFuture<'_, std::result::Result<ChainReceipt, Self::Error>>,
        AnnouncementError<Self::Error>,
    > {
        Ok(self
            .actions_ref()
            .announce(multiaddrs, key)
            .await
            .map_err(|error| match error {
                hopr_chain_actions::errors::ChainActionsError::AlreadyAnnounced => AnnouncementError::AlreadyAnnounced,
                e => AnnouncementError::ProcessingError(HoprChainError::ActionsError(e)),
            })?
            .map(|r| r.map(|c| c.tx_hash).map_err(HoprChainError::from))
            .boxed())
    }

    async fn withdraw<C: Currency + Send>(
        &self,
        balance: Balance<C>,
        recipient: &Address,
    ) -> std::result::Result<BoxFuture<'_, std::result::Result<ChainReceipt, Self::Error>>, Self::Error> {
        Ok(self
            .actions_ref()
            .withdraw(*recipient, balance)
            .await?
            .map(|r| r.map(|c| c.tx_hash).map_err(HoprChainError::from))
            .boxed())
    }

    async fn register_safe(
        &self,
        safe_address: &Address,
    ) -> std::result::Result<BoxFuture<'_, std::result::Result<ChainReceipt, Self::Error>>, Self::Error> {
        Ok(self
            .actions_ref()
            .register_safe_by_node(*safe_address)
            .await?
            .map(|r| r.map(|c| c.tx_hash).map_err(HoprChainError::from))
            .boxed())
    }
}

#[async_trait::async_trait]
impl ChainReadChannelOperations for HoprChain {
    type Error = HoprChainError;

    async fn channel_by_parties(
        &self,
        src: &Address,
        dst: &Address,
    ) -> std::result::Result<Option<ChannelEntry>, Self::Error> {
        Ok(self.db.get_channel_by_parties(None, src, dst, true).await?)
    }

    async fn channel_by_id(&self, channel_id: &ChannelId) -> std::result::Result<Option<ChannelEntry>, Self::Error> {
        Ok(self.db.get_channel_by_id(None, channel_id).await?)
    }

    async fn stream_channels<'a>(
        &'a self,
        selector: ChannelSelector,
    ) -> std::result::Result<BoxStream<'a, ChannelEntry>, Self::Error> {
        Ok(self
            .db
            .stream_channels(selector.counterparty, &selector.direction, &selector.allowed_states)
            .await?)
    }
}

#[async_trait::async_trait]
impl ChainWriteChannelOperations for HoprChain {
    type Error = HoprChainError;

    async fn open_channel<'a>(
        &'a self,
        dst: &'a Address,
        amount: HoprBalance,
    ) -> std::result::Result<BoxFuture<'a, std::result::Result<(ChannelId, ChainReceipt), Self::Error>>, Self::Error>
    {
        let me = self.me_onchain();
        Ok(self
            .actions_ref()
            .open_channel(*dst, amount)
            .await?
            .map(move |res| {
                res.map(|c| (generate_channel_id(&me, dst), c.tx_hash))
                    .map_err(HoprChainError::from)
            })
            .boxed())
    }

    async fn fund_channel<'a>(
        &'a self,
        channel_id: &'a ChannelId,
        amount: HoprBalance,
    ) -> std::result::Result<BoxFuture<'a, std::result::Result<ChainReceipt, Self::Error>>, Self::Error> {
        Ok(self
            .actions_ref()
            .fund_channel(*channel_id, amount)
            .await?
            .map(|res| res.map(|c| c.tx_hash).map_err(HoprChainError::from))
            .boxed())
    }

    async fn close_channel<'a>(
        &'a self,
        channel_id: &'a ChannelId,
    ) -> std::result::Result<BoxFuture<'a, std::result::Result<(ChannelStatus, ChainReceipt), Self::Error>>, Self::Error>
    {
        let channel = self
            .db
            .get_channel_by_id(None, channel_id)
            .await?
            .ok_or(HoprChainError::Api("channel not found".into()))?;

        Ok(self
            .actions_ref()
            .close_channel(channel)
            .await?
            .map(|res| {
                res.and_then(|c| {
                    let status = match c.event {
                        Some(hopr_chain_types::chain_events::ChainEventType::ChannelClosed(_)) => ChannelStatus::Closed,
                        Some(hopr_chain_types::chain_events::ChainEventType::ChannelClosureInitiated(c)) => c.status,
                        _ => return Err(ChainActionsError::InvalidState("closure must have event type".into())),
                    };

                    Ok((status, c.tx_hash))
                })
                .map_err(HoprChainError::from)
            })
            .boxed())
    }
}

#[async_trait::async_trait]
impl ChainKeyOperations for HoprChain {
    type Error = HoprChainError;
    type Mapper = hopr_db_sql::CacheKeyMapper;

    async fn chain_key_to_packet_key(
        &self,
        chain: &Address,
    ) -> std::result::Result<Option<OffchainPublicKey>, Self::Error> {
        match self.db.translate_key(None, *chain).await? {
            None => Ok(None),
            Some(key) => Ok(Some(key.try_into()?)),
        }
    }

    async fn packet_key_to_chain_key(
        &self,
        packet: &OffchainPublicKey,
    ) -> std::result::Result<Option<Address>, Self::Error> {
        match self.db.translate_key(None, *packet).await? {
            None => Ok(None),
            Some(key) => Ok(Some(key.try_into()?)),
        }
    }

    fn key_id_mapper_ref(&self) -> &Self::Mapper {
        self.db.key_id_mapper_ref()
    }
}

#[async_trait::async_trait]
impl ChainValues for HoprChain {
    type Error = HoprChainError;

    async fn domain_separators(&self) -> std::result::Result<DomainSeparators, Self::Error> {
        let indexer_data = self.db.get_indexer_data(None).await?;
        Ok(DomainSeparators {
            ledger: indexer_data
                .ledger_dst
                .ok_or(HoprChainError::Api("missing ledger dst".into()))?,
            safe_registry: indexer_data
                .safe_registry_dst
                .ok_or(HoprChainError::Api("missing safe registry dst".into()))?,
            channel: indexer_data
                .channels_dst
                .ok_or(HoprChainError::Api("missing channel dst".into()))?,
        })
    }

    async fn minimum_incoming_ticket_win_prob(&self) -> std::result::Result<WinningProbability, Self::Error> {
        let indexer_data = self.db.get_indexer_data(None).await?;
        Ok(indexer_data.minimum_incoming_ticket_winning_prob)
    }

    async fn minimum_ticket_price(&self) -> std::result::Result<HoprBalance, Self::Error> {
        let indexer_data = self.db.get_indexer_data(None).await?;
        // The default minimum ticket price is 0
        Ok(indexer_data.ticket_price.unwrap_or_default())
    }

    async fn channel_closure_notice_period(&self) -> std::result::Result<Duration, Self::Error> {
        Ok(self.rpc_operations.get_channel_closure_notice_period().await?)
    }
}

#[async_trait::async_trait]
impl ChainWriteTicketOperations for HoprChain {
    type Error = HoprChainError;

    async fn redeem_ticket(
        &self,
        ticket: AcknowledgedTicket,
    ) -> std::result::Result<BoxFuture<'_, std::result::Result<ChainReceipt, Self::Error>>, Self::Error> {
        Ok(self
            .actions_ref()
            .redeem_ticket(ticket)
            .await?
            .map(|r| r.map(|c| c.tx_hash).map_err(HoprChainError::from))
            .boxed())
    }

    async fn redeem_tickets_via_selector(
        &self,
        selector: TicketSelector,
    ) -> std::result::Result<Vec<BoxFuture<'_, std::result::Result<ChainReceipt, Self::Error>>>, Self::Error> {
        Ok(self
            .actions_ref()
            .redeem_tickets(selector.with_state(AcknowledgedTicketStatus::Untouched))
            .await?
            .into_iter()
            .map(|r| r.map(|c| c.map(|ac| ac.tx_hash).map_err(HoprChainError::from)).boxed())
            .collect())
    }
}

impl ChainEvents for HoprChain {
    type Error = HoprChainError;

    fn subscribe(
        &self,
    ) -> std::result::Result<impl Stream<Item = SignificantChainEvent> + Send + 'static, Self::Error> {
        if let Some(stream) = self
            .indexer_events_rx
            .lock()
            .map_err(|_| HoprChainError::Api("failed to lock mutex".into()))?
            .take()
        {
            let indexer_action_tracker = self.action_state.clone();
            Ok(stream.then(move |event| {
                let indexer_action_tracker = indexer_action_tracker.clone();
                async move {
                    let resolved = indexer_action_tracker.match_and_resolve(&event).await;
                    if resolved.is_empty() {
                        trace!(%event, "No indexer expectations resolved for the event");
                    } else {
                        debug!(count = resolved.len(), %event, "resolved indexer expectations");
                    }
                    event
                }
            }))
        } else {
            Err(HoprChainError::Api("cannot subscribe more than once".into()))
        }
    }
}<|MERGE_RESOLUTION|>--- conflicted
+++ resolved
@@ -309,23 +309,7 @@
         Ok(self.db.get_all_corrupted_channels(None).await?)
     }
 
-<<<<<<< HEAD
-    pub async fn ticket_price(&self) -> errors::Result<Option<HoprBalance>> {
-        Ok(self.db.get_indexer_data(None).await?.ticket_price)
-    }
-
-    pub async fn is_network_registry_allowed(&self) -> errors::Result<bool> {
-        Ok(self.db.get_indexer_data(None).await?.nr_enabled)
-    }
-
-    pub async fn safe_allowance(&self) -> errors::Result<HoprBalance> {
-        Ok(self.db.get_safe_hopr_allowance(None).await?)
-    }
-
-    pub fn actions_ref(&self) -> &ChainActions<T> {
-=======
     fn actions_ref(&self) -> &ChainActions<HoprNodeDb> {
->>>>>>> 0bd18705
         &self.hopr_chain_actions
     }
 
