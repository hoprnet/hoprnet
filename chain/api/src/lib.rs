//! Crate containing the API object for chain operations used by the HOPRd node.

pub mod config;
pub mod errors;
pub mod executors;

use alloy::rpc::client::ClientBuilder;
use alloy::rpc::types::TransactionRequest;
#[cfg(all(feature = "runtime-tokio", not(feature = "runtime-async-std")))]
use alloy::transports::http::{Http, ReqwestTransport};
use alloy::transports::layers::RetryBackoffLayer;
use hopr_chain_rpc::client::DefaultRetryPolicy;
use hopr_chain_rpc::transport::HttpWrapper;
#[cfg(all(feature = "runtime-tokio", not(feature = "runtime-async-std")))]
use hopr_chain_rpc::transport::ReqwestClient;
#[cfg(all(feature = "runtime-async-std"))]
use hopr_chain_rpc::transport::{SurfClient, SurfTransport};
use std::collections::HashMap;
use std::sync::Arc;
use std::time::Duration;
use tracing::{debug, error, info, warn};

use config::ChainNetworkConfig;
use executors::{EthereumTransactionExecutor, RpcEthereumClient, RpcEthereumClientConfig};
use hopr_async_runtime::prelude::{sleep, spawn, JoinHandle};
use hopr_chain_actions::action_queue::{ActionQueue, ActionQueueConfig};
use hopr_chain_actions::action_state::IndexerActionTracker;
use hopr_chain_actions::payload::SafePayloadGenerator;
use hopr_chain_actions::ChainActions;
use hopr_chain_indexer::{block::Indexer, handlers::ContractEventHandlers, IndexerConfig};
// use hopr_chain_rpc::client::SimpleJsonRpcRetryPolicy;
use hopr_chain_rpc::rpc::{RpcOperations, RpcOperationsConfig};
use hopr_chain_rpc::HoprRpcOperations;
pub use hopr_chain_types::chain_events::SignificantChainEvent;
use hopr_chain_types::ContractAddresses;
use hopr_crypto_types::prelude::*;
use hopr_db_sql::HoprDbAllOperations;
use hopr_internal_types::account::AccountEntry;
pub use hopr_internal_types::channels::ChannelEntry;
use hopr_internal_types::prelude::ChannelDirection;
use hopr_primitive_types::prelude::*;

use crate::errors::{HoprChainError, Result};

<<<<<<< HEAD
/// The default HTTP request engine
///
/// TODO: Should be an internal type, `hopr_lib::chain` must be moved to this package
#[cfg(feature = "runtime-async-std")]
pub type DefaultHttpRequestor = hopr_chain_rpc::transport::SurfClient;

// Both features could be enabled during testing; therefore, we only use tokio when its
// exclusively enabled.
#[cfg(all(feature = "runtime-tokio", not(feature = "runtime-async-std")))]
pub type DefaultHttpRequestor = hopr_chain_rpc::transport::ReqwestClient;
=======
// Both features could be enabled during testing; therefore, we only use tokio when its
// exclusively enabled.
#[cfg(feature = "runtime-tokio")]
pub type DefaultHttpRequestor = hopr_chain_rpc::client::reqwest_client::ReqwestRequestor;
>>>>>>> aca0f457

// /// The default HTTP request engine
// ///
// /// TODO: Should be an internal type, `hopr_lib::chain` must be moved to this package
// #[cfg(feature = "runtime-async-std")]
// pub type DefaultHttpRequestor = hopr_chain_rpc::client::surf_client::SurfRequestor;

// // Both features could be enabled during testing; therefore, we only use tokio when its
// // exclusively enabled.
// #[cfg(all(feature = "runtime-tokio", not(feature = "runtime-async-std")))]
// pub type DefaultHttpRequestor = hopr_chain_rpc::client::reqwest_client::ReqwestRequestor;

// /// The default JSON RPC provider client
// ///
// /// TODO: Should be an internal type, `hopr_lib::chain` must be moved to this package
// pub type JsonRpcClient = hopr_chain_rpc::client::JsonRpcProviderClient<DefaultHttpRequestor, SimpleJsonRpcRetryPolicy>;

/// Checks whether the node can be registered with the Safe in the NodeSafeRegistry
pub async fn can_register_with_safe<Rpc: HoprRpcOperations>(
    me: Address,
    safe_address: Address,
    rpc: &Rpc,
) -> Result<bool> {
    let target_address = rpc.get_module_target_address().await?;
    debug!(node_address = %me, %safe_address, %target_address, "can register with safe");

    if target_address != safe_address {
        // cannot proceed when the safe address is not the target/owner of given module
        return Err(HoprChainError::Api("safe is not the module target".into()));
    }

    let registered_address = rpc.get_safe_from_node_safe_registry(me).await?;
    info!(%registered_address, "currently registered Safe address in NodeSafeRegistry");

    if registered_address.is_zero() {
        info!("Node is not associated with a Safe in NodeSafeRegistry yet");
        Ok(true)
    } else if registered_address != safe_address {
        Err(HoprChainError::Api(
            "Node is associated with a different Safe in NodeSafeRegistry".into(),
        ))
    } else {
        info!("Node is associated with correct Safe in NodeSafeRegistry");
        Ok(false)
    }
}

/// Waits until the given address is funded.
///
/// This is done by querying the RPC provider for balance with backoff until `max_delay` argument.
pub async fn wait_for_funds<Rpc: HoprRpcOperations>(
    address: Address,
    min_balance: Balance,
    max_delay: Duration,
    rpc: &Rpc,
) -> Result<()> {
    let multiplier = 1.05;
    let mut current_delay = Duration::from_secs(2).min(max_delay);

    while current_delay <= max_delay {
        match rpc.get_balance(address, min_balance.balance_type()).await {
            Ok(current_balance) => {
                info!(balance = %current_balance, "balance status");
                if current_balance.ge(&min_balance) {
                    info!("node is funded");
                    return Ok(());
                } else {
                    warn!("still unfunded, trying again soon");
                }
            }
            Err(e) => error!(error = %e, "failed to fetch balance from the chain"),
        }

        sleep(current_delay).await;
        current_delay = current_delay.mul_f64(multiplier);
    }

    Err(HoprChainError::Api("timeout waiting for funds".into()))
}

// fn build_transport_client(url: &str) -> HttpWrapper<impl HttpRequestor> {
//     let parsed_url = url::Url::parse(url).unwrap();

//     #[cfg(feature = "runtime-async-std")]
//     {
//         SurfTransport::new(parsed_url).into()
//     }

//     #[cfg(all(feature = "runtime-tokio", not(feature = "runtime-async-std")))]
//     {
//         ReqwestTransport::new(parsed_url).into()
//     }
// }

#[cfg(feature = "runtime-async-std")]
fn build_transport_client(url: &str) -> HttpWrapper<SurfClient> {
    let parsed_url = url::Url::parse(url).unwrap();
    SurfTransport::new(parsed_url).into()
    // Http::new(HttpWrapper::new(SurfClient::new(parsed_url)))
}

#[cfg(all(feature = "runtime-tokio", not(feature = "runtime-async-std")))]
fn build_transport_client(url: &str) -> Http<ReqwestClient> {
    let parsed_url = url::Url::parse(url).unwrap();
    ReqwestTransport::new(parsed_url).into()
    // Http::new(HttpWrapper::new(ReqwestClient::new(parsed_url)))
}

#[derive(Debug, Copy, Clone, Hash, PartialEq, Eq)]
pub enum HoprChainProcess {
    Indexer,
    OutgoingOnchainActionQueue,
}

type ActionQueueType<T> = ActionQueue<
    T,
    IndexerActionTracker,
    EthereumTransactionExecutor<
        TransactionRequest,
        // hopr_chain_rpc::TypedTransaction,
        RpcEthereumClient<
            RpcOperations<
                DefaultHttpRequestor, // dyn HttpRequestor, // hopr_chain_rpc::client::JsonRpcProviderClient<DefaultHttpRequestor, SimpleJsonRpcRetryPolicy>,
                                      // DefaultHttpRequestor,
            >,
        >,
        SafePayloadGenerator,
    >,
>;

/// Represents all chain interactions exported to be used in the hopr-lib
///
/// NOTE: instead of creating a unified interface the [HoprChain] exports
/// some functionality (e.g. the [ChainActions] as a referentially used)
/// object. This behavior will be refactored and hidden behind a trait
/// in the future implementations.
#[derive(Debug, Clone)]
pub struct HoprChain<T: HoprDbAllOperations + Send + Sync + Clone + std::fmt::Debug> {
    me_onchain: ChainKeypair,
    safe_address: Address,
    contract_addresses: ContractAddresses,
    indexer_cfg: IndexerConfig,
    indexer_events_tx: async_channel::Sender<SignificantChainEvent>,
    db: T,
    hopr_chain_actions: ChainActions<T>,
    action_queue: ActionQueueType<T>,
    action_state: Arc<IndexerActionTracker>,
    rpc_operations: RpcOperations<DefaultHttpRequestor>,
}

impl<T: HoprDbAllOperations + Send + Sync + Clone + std::fmt::Debug + 'static> HoprChain<T> {
    #[allow(clippy::too_many_arguments)] // TODO: refactor this function into a reasonable group of components once fully rearchitected
    pub fn new(
        me_onchain: ChainKeypair,
        db: T,
        // --
        chain_config: ChainNetworkConfig,
        module_address: Address,
        // --
        contract_addresses: ContractAddresses,
        safe_address: Address,
        indexer_cfg: IndexerConfig,
        indexer_events_tx: async_channel::Sender<SignificantChainEvent>,
    ) -> Self {
        // TODO: extract this from the global config type
        let mut rpc_http_config = hopr_chain_rpc::HttpPostRequestorConfig::default();
        if let Some(max_rpc_req) = chain_config.max_requests_per_sec {
            rpc_http_config.max_requests_per_sec = Some(max_rpc_req); // override the default if set
        }

        // TODO: extract this from the global config type
        let rpc_http_retry_policy = DefaultRetryPolicy::default();
        // let rpc_http_retry_policy = SimpleJsonRpcRetryPolicy {
        //     min_retries: Some(2),
        //     ..SimpleJsonRpcRetryPolicy::default()
        // };

        // TODO: extract this from the global config type
        let rpc_cfg = RpcOperationsConfig {
            chain_id: chain_config.chain.chain_id as u64,
            contract_addrs: contract_addresses,
            module_address,
            safe_address,
            expected_block_time: Duration::from_millis(chain_config.chain.block_time),
            tx_polling_interval: Duration::from_millis(chain_config.tx_polling_interval),
            finality: chain_config.confirmations,
            max_block_range_fetch_size: chain_config.max_block_range,
            ..Default::default()
        };

        // TODO: extract this from the global config type
        let rpc_client_cfg = RpcEthereumClientConfig::default();

        // TODO: extract this from the global config type
        let action_queue_cfg = ActionQueueConfig::default();

        // --- Configs done ---

        let transport_client = build_transport_client(&chain_config.chain.default_provider);

        let rpc_client = ClientBuilder::default()
            .layer(RetryBackoffLayer::new_with_policy(2, 100, 100, rpc_http_retry_policy))
            .transport(transport_client.clone(), transport_client.guess_local());

        let requestor = DefaultHttpRequestor::new();
        // let requestor = DefaultHttpRequestor::new(rpc_http_config);

        // // Build JSON RPC client
        // let rpc_client = JsonRpcClient::new(
        //     &chain_config.chain.default_provider,
        //     requestor.clone(),
        //     rpc_http_retry_policy,
        // );

        // Build RPC operations
        let rpc_operations =
            RpcOperations::new(rpc_client, requestor, &me_onchain, rpc_cfg).expect("failed to initialize RPC");

        // Build the Ethereum Transaction Executor that uses RpcOperations as backend
        let ethereum_tx_executor = EthereumTransactionExecutor::new(
            RpcEthereumClient::new(rpc_operations.clone(), rpc_client_cfg),
            SafePayloadGenerator::new(&me_onchain, contract_addresses, module_address),
        );

        // Build the Action Queue
        let action_queue = ActionQueue::new(
            db.clone(),
            IndexerActionTracker::default(),
            ethereum_tx_executor,
            action_queue_cfg,
        );

        let action_state = action_queue.action_state();
        let action_sender = action_queue.new_sender();

        // Instantiate Chain Actions
        let hopr_chain_actions = ChainActions::new(&me_onchain, db.clone(), action_sender);

        Self {
            me_onchain,
            safe_address,
            contract_addresses,
            indexer_cfg,
            indexer_events_tx,
            db,
            hopr_chain_actions,
            action_queue,
            action_state,
            rpc_operations,
        }
    }

    /// Execute all processes of the [`HoprChain`] object.
    ///
    /// This method will spawn the [`HoprChainProcess::Indexer`] and [`HoprChainProcess::OutgoingOnchainActionQueue`]
    /// processes and return join handles to the calling function.
    pub async fn start(&self) -> errors::Result<HashMap<HoprChainProcess, JoinHandle<()>>> {
        let mut processes: HashMap<HoprChainProcess, JoinHandle<()>> = HashMap::new();

        processes.insert(
            HoprChainProcess::OutgoingOnchainActionQueue,
            spawn(self.action_queue.clone().start()),
        );
        processes.insert(
            HoprChainProcess::Indexer,
            Indexer::new(
                self.rpc_operations.clone(),
                ContractEventHandlers::new(
                    self.contract_addresses,
                    self.safe_address,
                    self.me_onchain.clone(),
                    self.db.clone(),
                ),
                self.db.clone(),
                self.indexer_cfg,
                self.indexer_events_tx.clone(),
            )
            .start()
            .await?,
        );

        Ok(processes)
    }

    pub fn me_onchain(&self) -> Address {
        self.me_onchain.public().to_address()
    }

    pub fn action_state(&self) -> Arc<IndexerActionTracker> {
        self.action_state.clone()
    }

    pub async fn accounts_announced_on_chain(&self) -> errors::Result<Vec<AccountEntry>> {
        Ok(self.db.get_accounts(None, true).await?)
    }

    pub async fn channel(&self, src: &Address, dest: &Address) -> errors::Result<ChannelEntry> {
        self.db
            .get_channel_by_parties(None, src, dest, false)
            .await
            .map_err(HoprChainError::from)
            .and_then(|v| {
                v.ok_or(errors::HoprChainError::Api(format!(
                    "Channel entry not available {}-{}",
                    src, dest
                )))
            })
    }

    pub async fn channels_from(&self, src: &Address) -> errors::Result<Vec<ChannelEntry>> {
        Ok(self.db.get_channels_via(None, ChannelDirection::Outgoing, src).await?)
    }

    pub async fn channels_to(&self, dest: &Address) -> errors::Result<Vec<ChannelEntry>> {
        Ok(self.db.get_channels_via(None, ChannelDirection::Incoming, dest).await?)
    }

    pub async fn all_channels(&self) -> errors::Result<Vec<ChannelEntry>> {
        Ok(self.db.get_all_channels(None).await?)
    }

    pub async fn ticket_price(&self) -> errors::Result<Option<U256>> {
        Ok(self.db.get_indexer_data(None).await?.ticket_price.map(|b| b.amount()))
    }

    pub async fn safe_allowance(&self) -> errors::Result<Balance> {
        Ok(self.db.get_safe_hopr_allowance(None).await?)
    }

    pub fn actions_ref(&self) -> &ChainActions<T> {
        &self.hopr_chain_actions
    }

    pub fn actions_mut_ref(&mut self) -> &mut ChainActions<T> {
        &mut self.hopr_chain_actions
    }

    pub fn rpc(&self) -> &RpcOperations<DefaultHttpRequestor> {
        // pub fn rpc(&self) -> &RpcOperations<JsonRpcClient, DefaultHttpRequestor> {
        &self.rpc_operations
    }

    pub async fn get_balance(&self, balance_type: BalanceType) -> errors::Result<Balance> {
        Ok(self.rpc_operations.get_balance(self.me_onchain(), balance_type).await?)
    }

    pub async fn get_safe_balance(&self, safe_address: Address, balance_type: BalanceType) -> errors::Result<Balance> {
        Ok(self.rpc_operations.get_balance(safe_address, balance_type).await?)
    }

    pub async fn get_channel_closure_notice_period(&self) -> errors::Result<Duration> {
        Ok(self.rpc_operations.get_channel_closure_notice_period().await?)
    }

    pub async fn get_eligibility_status(&self) -> errors::Result<bool> {
        Ok(self.rpc_operations.get_eligibility_status(self.me_onchain()).await?)
    }

    pub async fn get_minimum_winning_probability(&self) -> errors::Result<f64> {
        Ok(self.rpc_operations.get_minimum_network_winning_probability().await?)
    }

    pub async fn get_minimum_ticket_price(&self) -> errors::Result<Balance> {
        Ok(self.rpc_operations.get_minimum_network_ticket_price().await?)
    }
}<|MERGE_RESOLUTION|>--- conflicted
+++ resolved
@@ -42,23 +42,7 @@
 
 use crate::errors::{HoprChainError, Result};
 
-<<<<<<< HEAD
-/// The default HTTP request engine
-///
-/// TODO: Should be an internal type, `hopr_lib::chain` must be moved to this package
-#[cfg(feature = "runtime-async-std")]
-pub type DefaultHttpRequestor = hopr_chain_rpc::transport::SurfClient;
-
-// Both features could be enabled during testing; therefore, we only use tokio when its
-// exclusively enabled.
-#[cfg(all(feature = "runtime-tokio", not(feature = "runtime-async-std")))]
 pub type DefaultHttpRequestor = hopr_chain_rpc::transport::ReqwestClient;
-=======
-// Both features could be enabled during testing; therefore, we only use tokio when its
-// exclusively enabled.
-#[cfg(feature = "runtime-tokio")]
-pub type DefaultHttpRequestor = hopr_chain_rpc::client::reqwest_client::ReqwestRequestor;
->>>>>>> aca0f457
 
 // /// The default HTTP request engine
 // ///
