//! Crate containing the API object for chain operations used by the HOPRd node.

pub mod errors;
pub mod executors;

pub use chain_types::chain_events::SignificantChainEvent;
pub use hopr_internal_types::channels::ChannelEntry;

use async_lock::RwLock;
use chain_db::db::CoreEthereumDb;
use std::sync::Arc;
use std::time::Duration;

use chain_actions::ChainActions;
use chain_db::traits::HoprCoreEthereumDbActions;
use chain_indexer::block::{Indexer, IndexerConfig};
use chain_indexer::handlers::ContractEventHandlers;
use chain_rpc::rpc::RpcOperations;
use chain_rpc::HoprRpcOperations;
use chain_types::ContractAddresses;
use hopr_crypto_types::prelude::*;
use hopr_internal_types::account::AccountEntry;
use hopr_primitive_types::prelude::*;
use log::{debug, error, info, warn};
use utils_db::CurrentDbShim;

use crate::errors::{HoprChainError, Result};

use async_std::task::sleep;
use chain_rpc::client::SimpleJsonRpcRetryPolicy;

pub type DefaultHttpPostRequestor = chain_rpc::client::native::SurfRequestor;

pub type JsonRpcClient = chain_rpc::client::JsonRpcProviderClient<DefaultHttpPostRequestor, SimpleJsonRpcRetryPolicy>;

pub async fn can_register_with_safe<Rpc: HoprRpcOperations>(
    me: Address,
    safe_address: Address,
    rpc: &Rpc,
) -> Result<bool> {
    let target_address = rpc.get_module_target_address().await?;
    debug!("-- node address: {me}");
    debug!("-- safe address: {safe_address}");
    debug!("-- module target address: {target_address}");

    if target_address != safe_address {
        // cannot proceed when the safe address is not the target/owner of given module
        return Err(HoprChainError::Api("safe is not the module target".into()));
    }

    let registered_address = rpc.get_safe_from_node_safe_registry(me).await?;
    info!("currently registered Safe address in NodeSafeRegistry = {registered_address}");

    if registered_address.is_zero() {
        info!("Node is not associated with a Safe in NodeSafeRegistry yet");
        Ok(true)
    } else if registered_address != safe_address {
        Err(HoprChainError::Api(
            "Node is associated with a different Safe in NodeSafeRegistry".into(),
        ))
    } else {
        info!("Node is associated with correct Safe in NodeSafeRegistry");
        Ok(false)
    }
}

/// Waits until the given address is funded.
/// This is done by querying the RPC provider for balance with backoff until `max_delay`
pub async fn wait_for_funds<Rpc: HoprRpcOperations>(
    address: Address,
    min_balance: Balance,
    max_delay: Duration,
    rpc: &Rpc,
) -> Result<()> {
    let multiplier = 1.05;
    let mut current_delay = Duration::from_secs(2).min(max_delay);

    while current_delay <= max_delay {
        match rpc.get_balance(address, min_balance.balance_type()).await {
            Ok(current_balance) => {
                info!("current balance is {}", current_balance.to_formatted_string());
                if current_balance.ge(&min_balance) {
                    info!("node is funded");
                    return Ok(());
                } else {
                    warn!("still unfunded, trying again soon");
                }
            }
            Err(e) => error!("failed to fetch balance from the chain: {e}"),
        }

        sleep(current_delay).await;
        current_delay = current_delay.mul_f64(multiplier);
    }

    Err(HoprChainError::Api("timeout waiting for funds".into()))
}

#[derive(Debug, Clone)]
pub struct HoprChain {
    me_onchain: ChainKeypair,
    safe_address: Address,
    contract_addresses: ContractAddresses,
    indexer_cfg: IndexerConfig,
    indexer_events_tx: futures::channel::mpsc::UnboundedSender<SignificantChainEvent>,
    db: Arc<RwLock<CoreEthereumDb<utils_db::CurrentDbShim>>>,
<<<<<<< HEAD
    indexer: Indexer<
        RpcOperations<JsonRpcClient>,
        ContractEventHandlers<CoreEthereumDb<utils_db::CurrentDbShim>>,
        CoreEthereumDb<utils_db::CurrentDbShim>,
    >,
    chain_actions: ChainActions<CoreEthereumDb<CurrentDbShim>>,
=======
    chain_actions: CoreEthereumActions<CoreEthereumDb<CurrentDbShim>>,
>>>>>>> 8fe3097f
    rpc_operations: RpcOperations<JsonRpcClient>,
    channel_graph: Arc<RwLock<core_path::channel_graph::ChannelGraph>>,
}

impl HoprChain {
    #[allow(clippy::too_many_arguments)] // TODO: refactor this function into a reasonable group of components once fully rearchitected
    pub fn new(
        me_onchain: ChainKeypair,
        db: Arc<RwLock<CoreEthereumDb<CurrentDbShim>>>,
        contract_addresses: ContractAddresses,
        safe_address: Address,
        indexer_cfg: IndexerConfig,
        indexer_events_tx: futures::channel::mpsc::UnboundedSender<SignificantChainEvent>,
        chain_actions: ChainActions<CoreEthereumDb<CurrentDbShim>>,
        rpc_operations: RpcOperations<JsonRpcClient>,
        channel_graph: Arc<RwLock<core_path::channel_graph::ChannelGraph>>,
    ) -> Self {
        Self {
            me_onchain,
            safe_address,
            contract_addresses,
            indexer_cfg,
            indexer_events_tx,
            db,
            chain_actions,
            rpc_operations,
            channel_graph,
        }
    }

    pub async fn sync_chain(&self) -> errors::Result<()> {
        let db_processor = ContractEventHandlers::new(
            self.contract_addresses,
            self.safe_address,
            (&self.me_onchain).into(),
            self.db.clone(),
        );

        let mut indexer = Indexer::new(
            self.rpc_operations.clone(),
            db_processor,
            self.db.clone(),
            self.indexer_cfg,
            self.indexer_events_tx.clone(),
        );

        Ok(indexer.start().await?)
    }

    pub fn me_onchain(&self) -> Address {
        self.me_onchain.public().to_address()
    }

    pub async fn accounts_announced_on_chain(&self) -> errors::Result<Vec<AccountEntry>> {
        Ok(self.db.read().await.get_accounts().await?)
    }

    pub async fn channel(&self, src: &Address, dest: &Address) -> errors::Result<ChannelEntry> {
        self.db
            .read()
            .await
            .get_channel_x(src, dest)
            .await
            .map_err(HoprChainError::from)
            .and_then(|v| {
                v.ok_or(errors::HoprChainError::Api(format!(
                    "Channel entry not available {}-{}",
                    src, dest
                )))
            })
    }

    pub async fn channels_from(&self, src: &Address) -> errors::Result<Vec<ChannelEntry>> {
        Ok(self.db.read().await.get_channels_from(src).await?)
    }

    pub async fn channels_to(&self, dest: &Address) -> errors::Result<Vec<ChannelEntry>> {
        Ok(self.db.read().await.get_channels_to(dest).await?)
    }

    pub async fn all_channels(&self) -> errors::Result<Vec<ChannelEntry>> {
        Ok(self.db.read().await.get_channels().await?)
    }

    pub async fn ticket_price(&self) -> errors::Result<Option<U256>> {
        Ok(self.db.read().await.get_ticket_price().await?)
    }

    pub async fn safe_allowance(&self) -> errors::Result<Balance> {
        Ok(self.db.read().await.get_staking_safe_allowance().await?)
    }

    pub fn actions_ref(&self) -> &ChainActions<CoreEthereumDb<CurrentDbShim>> {
        &self.chain_actions
    }

    pub fn actions_mut_ref(&mut self) -> &mut ChainActions<CoreEthereumDb<CurrentDbShim>> {
        &mut self.chain_actions
    }

    // NOTE: needed early in the initialization to sync
    pub fn channel_graph(&self) -> Arc<RwLock<core_path::channel_graph::ChannelGraph>> {
        self.channel_graph.clone()
    }

    // NOTE: needed early in the initialization to sync
    pub fn db(&self) -> Arc<RwLock<CoreEthereumDb<utils_db::CurrentDbShim>>> {
        self.db.clone()
    }

    pub fn rpc(&self) -> &RpcOperations<JsonRpcClient> {
        &self.rpc_operations
    }

    pub async fn get_balance(&self, balance_type: BalanceType) -> errors::Result<Balance> {
        Ok(self.rpc_operations.get_balance(self.me_onchain(), balance_type).await?)
    }

    pub async fn get_safe_balance(&self, safe_address: Address, balance_type: BalanceType) -> errors::Result<Balance> {
        Ok(self.rpc_operations.get_balance(safe_address, balance_type).await?)
    }

    pub async fn get_channel_closure_notice_period(&self) -> errors::Result<Duration> {
        Ok(self.rpc_operations.get_channel_closure_notice_period().await?)
    }
}<|MERGE_RESOLUTION|>--- conflicted
+++ resolved
@@ -104,16 +104,7 @@
     indexer_cfg: IndexerConfig,
     indexer_events_tx: futures::channel::mpsc::UnboundedSender<SignificantChainEvent>,
     db: Arc<RwLock<CoreEthereumDb<utils_db::CurrentDbShim>>>,
-<<<<<<< HEAD
-    indexer: Indexer<
-        RpcOperations<JsonRpcClient>,
-        ContractEventHandlers<CoreEthereumDb<utils_db::CurrentDbShim>>,
-        CoreEthereumDb<utils_db::CurrentDbShim>,
-    >,
     chain_actions: ChainActions<CoreEthereumDb<CurrentDbShim>>,
-=======
-    chain_actions: CoreEthereumActions<CoreEthereumDb<CurrentDbShim>>,
->>>>>>> 8fe3097f
     rpc_operations: RpcOperations<JsonRpcClient>,
     channel_graph: Arc<RwLock<core_path::channel_graph::ChannelGraph>>,
 }
