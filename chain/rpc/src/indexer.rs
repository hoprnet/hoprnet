//! Extends the [RpcOperations] type with functionality needed by the Indexer component.
//!
//! The functionality required functionality is defined in the [HoprIndexerRpcOperations] trait,
//! which is implemented for [RpcOperations] hereof.
//! The primary goal is to provide a stream of [BlockWithLogs] filtered by the given [LogFilter]
//! as the new matching blocks are mined in the underlying blockchain. The stream also allows to collect
//! historical blockchain data.
//!
//! For details on the Indexer see the `chain-indexer` crate.
use alloy::{providers::Provider, rpc::types::Filter};
use async_stream::stream;
use async_trait::async_trait;
use futures::stream::BoxStream;
use futures::{Stream, StreamExt};
use std::pin::Pin;
use tracing::{debug, error, trace, warn};

use crate::errors::{Result, RpcError, RpcError::FilterIsEmpty};
use crate::rpc::RpcOperations;
use crate::transport::HttpRequestor;
use crate::{BlockWithLogs, HoprIndexerRpcOperations, Log, LogFilter};
// use crate::{BlockWithLogs, HoprIndexerRpcOperations, HttpRequestor, Log, LogFilter};

#[cfg(all(feature = "prometheus", not(test)))]
use hopr_metrics::metrics::SimpleGauge;

#[cfg(all(feature = "prometheus", not(test)))]
lazy_static::lazy_static! {
    static ref METRIC_RPC_CHAIN_HEAD: SimpleGauge =
        SimpleGauge::new(
            "hopr_chain_head_block_number",
            "Current block number of chain head",
    ).unwrap();
}

/// Splits the range between `from_block` and `to_block` (inclusive)
/// to chunks of maximum size `max_chunk_size` and creates [alloy::rpc::types::Filter] for each chunk
/// using the given [LogFilter].
fn split_range<'a>(filter: LogFilter, from_block: u64, to_block: u64, max_chunk_size: u64) -> BoxStream<'a, Filter> {
    assert!(from_block <= to_block, "invalid block range");
    assert!(max_chunk_size > 0, "chunk size must be greater than 0");

    futures::stream::unfold((from_block, to_block), move |(start, to)| {
        if start <= to {
            let end = to_block.min(start + max_chunk_size - 1);
            let filter = Filter::from(filter.clone()).from_block(start).to_block(end);
            futures::future::ready(Some((filter, (end + 1, to))))
        } else {
            futures::future::ready(None)
        }
    })
    .boxed()
}

// impl<P: JsonRpcClient + 'static, R: HttpRequestor + 'static> RpcOperations<P, R> {
impl<R: HttpRequestor + 'static + Clone> RpcOperations<R> {
    /// Retrieves logs in the given range (`from_block` and `to_block` are inclusive).
    fn stream_logs(&self, filter: LogFilter, from_block: u64, to_block: u64) -> BoxStream<Result<Log>> {
        let fetch_ranges = split_range(filter, from_block, to_block, self.cfg.max_block_range_fetch_size);

        debug!(
            "polling logs from blocks #{from_block} - #{to_block} (via {:?} chunks)",
            (to_block - from_block) / self.cfg.max_block_range_fetch_size + 1
        );

        fetch_ranges
            .then(|subrange| {
                let prov_clone = self.provider.clone();

                async move {
                    trace!(
                        from = ?subrange.get_from_block(),
                        to = ?subrange.get_to_block(),
                        "fetching logs in block subrange"
                    );
                    match prov_clone.get_logs(&subrange).await {
                        Ok(logs) => Ok(logs),
                        Err(e) => {
                            error!(
                                from = ?subrange.get_from_block(),
                                to = ?subrange.get_to_block(),
                                error = %e,
                                "failed to fetch logs in block subrange"
                            );
                            Err(e)
                        }
                    }
                }
            })
            .flat_map(|result| {
                futures::stream::iter(match result {
                    Ok(logs) => logs.into_iter().map(|log| Ok(Log::from(log))).collect::<Vec<_>>(),
                    Err(e) => vec![Err(RpcError::from(e))],
                })
            })
            .boxed()
    }
}

#[async_trait]
impl<R: HttpRequestor + 'static + Clone> HoprIndexerRpcOperations for RpcOperations<R> {
    // impl<P: JsonRpcClient + 'static, R: HttpRequestor + 'static> HoprIndexerRpcOperations for RpcOperations<P, R> {
    async fn block_number(&self) -> Result<u64> {
        self.get_block_number().await
    }

    fn try_stream_logs<'a>(
        &'a self,
        start_block_number: u64,
        filter: LogFilter,
    ) -> Result<Pin<Box<dyn Stream<Item = BlockWithLogs> + Send + 'a>>> {
        if filter.is_empty() {
            return Err(FilterIsEmpty);
        }

        Ok(Box::pin(stream! {
            // On first iteration use the given block number as start
            let mut from_block = start_block_number;

            const MAX_LOOP_FAILURES: usize = 5;
            const MAX_RPC_PAST_BLOCKS: usize = 50;
            let mut count_failures = 0;

            'outer: loop {
                match self.block_number().await {
                    Ok(latest_block) => {
                        if from_block > latest_block {
                            let past_diff = from_block - latest_block;
                            if from_block == start_block_number {
                                // If on first iteration the start block is in the future, just set
                                // it to the latest
                                from_block = latest_block;
                            } else if past_diff <= MAX_RPC_PAST_BLOCKS as u64 {
                                // If we came here early (we tolerate only off-by MAX_RPC_PAST_BLOCKS), wait some more
                                debug!(last_block = latest_block, start_block = start_block_number, blocks_diff = past_diff, "Indexer premature request. Block not found yet in RPC provider.");
                                futures_timer::Delay::new(past_diff as u32 * self.cfg.expected_block_time / 3).await;
                                continue;
                            } else {
                                // This is a hard-failure on later iterations which is unrecoverable
                                panic!("indexer start block number {from_block} is greater than the chain latest block number {latest_block} (diff {past_diff}) =>
                                possible causes: chain reorg, RPC provider out of sync, corrupted DB =>
                                possible solutions: change the RPC provider, reinitialize the DB");
                            }
                        }


                        #[cfg(all(feature = "prometheus", not(test)))]
                        METRIC_RPC_CHAIN_HEAD.set(latest_block as f64);

                        let mut retrieved_logs = self.stream_logs(filter.clone(), from_block, latest_block);

                        trace!(from_block, to_block = latest_block, "processing batch");

                        let mut current_block_log = BlockWithLogs { block_id: from_block, ..Default::default()};

                        loop {
                            match retrieved_logs.next().await {
                                Some(Ok(log)) => {
                                    // This in general should not happen, but handle such a case to be safe
                                    if log.block_number > latest_block {
                                        warn!(%log, latest_block, "got log that has not yet reached the finalized tip");
                                        break;
                                    }

                                    // This should not happen, thus panic.
                                    if current_block_log.block_id > log.block_number {
                                        error!(log_block_id = log.block_number, current_block_log.block_id, "received log from a previous block");
                                        panic!("The on-chain logs are not ordered by block number. This is a critical error.");
                                    }

                                    // This assumes the logs are arriving ordered by blocks when fetching a range
                                    if current_block_log.block_id < log.block_number {
                                        debug!(block = %current_block_log, "completed block, moving to next");
                                        yield current_block_log;

                                        current_block_log = BlockWithLogs::default();
                                        current_block_log.block_id = log.block_number;
                                    }

                                    debug!("retrieved {log}");
                                    current_block_log.logs.insert(log.into());
                                },
                                None => {
                                    break;
                                },
                                Some(Err(e)) => {
                                    error!(error=%e, "failed to process blocks");
                                    count_failures += 1;

                                    if count_failures < MAX_LOOP_FAILURES {
                                        // Continue the outer loop, which throws away the current block
                                        // that may be incomplete due to this error.
                                        // We will start at this block again to re-query it.
                                        from_block = current_block_log.block_id;
                                        continue 'outer;
                                    } else {
                                        panic!("!!! Cannot advance the chain indexing due to unrecoverable RPC errors.

                                        The RPC provider does not seem to be working correctly.

                                        The last encountered error was: {e}");
                                    }
                                }
                            }
                        }

                        // Yield everything we've collected until this point
                        debug!(block = %current_block_log, "completed block, processing batch finished");
                        yield current_block_log;
                        from_block = latest_block + 1;
                        count_failures = 0;
                    }

                    Err(e) => error!(error = %e, "failed to obtain current block number from chain")
                }

                futures_timer::Delay::new(self.cfg.expected_block_time).await;
            }
        }))
    }
}

#[cfg(test)]
mod tests {
    use alloy::primitives::U256;
    use alloy::rpc::client::ClientBuilder;
    use alloy::rpc::types::Filter;
    use alloy::sol_types::SolEvent;
    use alloy::transports::layers::RetryBackoffLayer;
    use anyhow::Context;
<<<<<<< HEAD
    use async_std::prelude::FutureExt;
=======
    use ethers::contract::EthEvent;
>>>>>>> aca0f457
    use futures::StreamExt;
    use hopr_bindings::hoprchannelsevents::HoprChannelsEvents::{ChannelBalanceIncreased, ChannelOpened};
    use hopr_bindings::hoprtoken::HoprToken::{Approval, Transfer};
    use hopr_crypto_types::types::Hash;
    use std::time::Duration;
    use tokio::time::timeout;
    use tracing::debug;

    use hopr_async_runtime::prelude::{sleep, spawn};
    use hopr_chain_types::{ContractAddresses, ContractInstances};
    use hopr_crypto_types::keypairs::{ChainKeypair, Keypair};

<<<<<<< HEAD
    use crate::client::create_rpc_client_to_anvil;
=======
    use crate::client::reqwest_client::ReqwestRequestor;
    use crate::client::{create_rpc_client_to_anvil, JsonRpcProviderClient, SimpleJsonRpcRetryPolicy};
>>>>>>> aca0f457
    use crate::errors::RpcError;
    use crate::indexer::split_range;
    use crate::rpc::{RpcOperations, RpcOperationsConfig};
    use crate::transport::SurfTransport;
    use crate::{BlockWithLogs, HoprIndexerRpcOperations, LogFilter};

    fn filter_bounds(filter: &Filter) -> anyhow::Result<(u64, u64)> {
        Ok((
            filter
                .block_option
                .get_from_block()
                .context("a value should be present")?
                .as_number()
                .context("a value should be convertible")?,
            filter
                .block_option
                .get_to_block()
                .context("a value should be present")?
                .as_number()
                .context("a value should be convertible")?,
        ))
    }

    #[tokio::test]
    async fn test_split_range() -> anyhow::Result<()> {
        let ranges = split_range(LogFilter::default(), 0, 10, 2).collect::<Vec<_>>().await;

        assert_eq!(6, ranges.len());
        assert_eq!((0, 1), filter_bounds(&ranges[0])?);
        assert_eq!((2, 3), filter_bounds(&ranges[1])?);
        assert_eq!((4, 5), filter_bounds(&ranges[2])?);
        assert_eq!((6, 7), filter_bounds(&ranges[3])?);
        assert_eq!((8, 9), filter_bounds(&ranges[4])?);
        assert_eq!((10, 10), filter_bounds(&ranges[5])?);

        let ranges = split_range(LogFilter::default(), 0, 0, 2).collect::<Vec<_>>().await;
        assert_eq!(1, ranges.len());
        assert_eq!((0, 0), filter_bounds(&ranges[0])?);

        let ranges = split_range(LogFilter::default(), 0, 0, 1).collect::<Vec<_>>().await;
        assert_eq!(1, ranges.len());
        assert_eq!((0, 0), filter_bounds(&ranges[0])?);

        let ranges = split_range(LogFilter::default(), 0, 3, 1).collect::<Vec<_>>().await;
        assert_eq!(4, ranges.len());
        assert_eq!((0, 0), filter_bounds(&ranges[0])?);
        assert_eq!((1, 1), filter_bounds(&ranges[1])?);
        assert_eq!((2, 2), filter_bounds(&ranges[2])?);
        assert_eq!((3, 3), filter_bounds(&ranges[3])?);

        let ranges = split_range(LogFilter::default(), 0, 3, 10).collect::<Vec<_>>().await;
        assert_eq!(1, ranges.len());
        assert_eq!((0, 3), filter_bounds(&ranges[0])?);

        Ok(())
    }

    #[tokio::test]
    async fn test_should_get_block_number() -> anyhow::Result<()> {
        let expected_block_time = Duration::from_secs(1);
        let anvil = hopr_chain_types::utils::create_anvil(Some(expected_block_time));
        let chain_key_0 = ChainKeypair::from_secret(anvil.keys()[0].to_bytes().as_ref())?;

<<<<<<< HEAD
        let transport_client = SurfTransport::new(anvil.endpoint_url());

        let rpc_client = ClientBuilder::default()
            .layer(RetryBackoffLayer::new(2, 100, 100))
            .transport(transport_client.clone(), transport_client.guess_local());
=======
        let client = JsonRpcProviderClient::new(
            &anvil.endpoint(),
            ReqwestRequestor::default(),
            SimpleJsonRpcRetryPolicy::default(),
        );
>>>>>>> aca0f457

        let cfg = RpcOperationsConfig {
            finality: 2,
            expected_block_time,
            gas_oracle_url: None,
            ..RpcOperationsConfig::default()
        };

        // Wait until contracts deployments are final
        sleep((1 + cfg.finality) * expected_block_time).await;

<<<<<<< HEAD
        let rpc = RpcOperations::new(rpc_client, transport_client.client().clone(), &chain_key_0, cfg)?;
=======
        let rpc = RpcOperations::new(client, ReqwestRequestor::default(), &chain_key_0, cfg)?;
>>>>>>> aca0f457

        let b1 = rpc.block_number().await?;

        sleep(expected_block_time * 2).await;

        let b2 = rpc.block_number().await?;

        assert!(b2 > b1, "block number should increase");

        Ok(())
    }

    #[tokio::test]
    async fn test_try_stream_logs_should_contain_all_logs_when_opening_channel() -> anyhow::Result<()> {
        let _ = env_logger::builder().is_test(true).try_init();

        let expected_block_time = Duration::from_secs(1);

        let anvil = hopr_chain_types::utils::create_anvil(Some(expected_block_time));
        let chain_key_0 = ChainKeypair::from_secret(anvil.keys()[0].to_bytes().as_ref())?;
        let chain_key_1 = ChainKeypair::from_secret(anvil.keys()[1].to_bytes().as_ref())?;

        // Deploy contracts
        let contract_instances = {
<<<<<<< HEAD
            let client = create_rpc_client_to_anvil(&anvil, &chain_key_0);
=======
            let client = create_rpc_client_to_anvil(ReqwestRequestor::default(), &anvil, &chain_key_0);
>>>>>>> aca0f457
            ContractInstances::deploy_for_testing(client, &chain_key_0).await?
        };

        let tokens_minted_at =
            hopr_chain_types::utils::mint_tokens(contract_instances.token.clone(), U256::from(1000_u128))
                .await?
                .unwrap();
        debug!("tokens were minted at block {tokens_minted_at}");

        let contract_addrs = ContractAddresses::from(&contract_instances);

        let transport_client = SurfTransport::new(anvil.endpoint_url());

        let rpc_client = ClientBuilder::default()
            .layer(RetryBackoffLayer::new(2, 100, 100))
            .transport(transport_client.clone(), transport_client.guess_local());

        let cfg = RpcOperationsConfig {
            tx_polling_interval: Duration::from_millis(10),
            contract_addrs,
            expected_block_time,
            gas_oracle_url: None,
            ..RpcOperationsConfig::default()
        };

<<<<<<< HEAD
        // Wait until contracts deployments are final
        sleep((1 + cfg.finality) * expected_block_time).await;

        let rpc = RpcOperations::new(rpc_client, transport_client.client().clone(), &chain_key_0, cfg)?;
        // let rpc = RpcOperations::new(client, SurfRequestor::default(), &chain_key_0, cfg)?;
=======
        let client = JsonRpcProviderClient::new(
            &anvil.endpoint(),
            ReqwestRequestor::default(),
            SimpleJsonRpcRetryPolicy::default(),
        );

        // Wait until contracts deployments are final
        sleep((1 + cfg.finality) * expected_block_time).await;

        let rpc = RpcOperations::new(client, ReqwestRequestor::default(), &chain_key_0, cfg)?;
>>>>>>> aca0f457

        let log_filter = LogFilter {
            address: vec![contract_addrs.token, contract_addrs.channels],
            topics: vec![
                Hash::from(Approval::SIGNATURE_HASH.0),
                Hash::from(Transfer::SIGNATURE_HASH.0),
                Hash::from(ChannelOpened::SIGNATURE_HASH.0),
                Hash::from(ChannelBalanceIncreased::SIGNATURE_HASH.0),
            ],
        };

        debug!("{:#?}", contract_addrs);
        debug!("{:#?}", log_filter);

        // Spawn stream
        let count_filtered_topics = log_filter.topics.len();
        let retrieved_logs = spawn(async move {
            Ok::<_, RpcError>(
                rpc.try_stream_logs(1, log_filter)?
                    .skip_while(|b| futures::future::ready(b.len() != count_filtered_topics))
                    .next()
                    .await,
                // rpc.try_stream_logs(1, log_filter)?
                //     .take(1)
                //     .collect::<Vec<BlockWithLogs>>()
                //     .skip_while(|b| futures::future::ready(b.len() != count_filtered_topics))
                //     .await,
            )
        });

        // Spawn channel funding
        let _ = hopr_chain_types::utils::fund_channel(
            chain_key_1.public().to_address(),
            contract_instances.token,
            contract_instances.channels,
            U256::from(1_u128),
        )
        .await;

        let retrieved_logs = timeout(Duration::from_secs(30), retrieved_logs) // Give up after 30 seconds
            .await???;

        // The last block must contain all 4 events
        let last_block_logs = retrieved_logs
            .into_iter()
            .last()
            .context("a log should be present")?
            .clone()
            .logs;

        let channel_open_filter = ChannelOpened::SIGNATURE_HASH;
        let channel_balance_filter = ChannelBalanceIncreased::SIGNATURE_HASH;
        let approval_filter = Approval::SIGNATURE_HASH;
        let transfer_filter = Transfer::SIGNATURE_HASH;

        debug!(
            "channel_open_filter: {:?} - {:?}",
            channel_open_filter,
            channel_open_filter.0.to_vec()
        );
        debug!(
            "channel_balance_filter: {:?} - {:?}",
            channel_balance_filter,
            channel_balance_filter.0.to_vec()
        );
        debug!(
            "approval_filter: {:?} - {:?}",
            approval_filter,
            approval_filter.0.to_vec()
        );
        debug!(
            "transfer_filter: {:?} - {:?}",
            transfer_filter,
            transfer_filter.0.to_vec()
        );
        debug!("logs: {:#?}", last_block_logs);

        assert!(
            last_block_logs
                .iter()
                .any(|log| log.address == contract_addrs.channels && log.topics.contains(&channel_open_filter.into())),
            "must contain channel open"
        );
        assert!(
            last_block_logs.iter().any(
                |log| log.address == contract_addrs.channels && log.topics.contains(&channel_balance_filter.into())
            ),
            "must contain channel balance increase"
        );
        assert!(
            last_block_logs
                .iter()
                .any(|log| log.address == contract_addrs.token && log.topics.contains(&approval_filter.into())),
            "must contain token approval"
        );
        assert!(
            last_block_logs
                .iter()
                .any(|log| log.address == contract_addrs.token && log.topics.contains(&transfer_filter.into())),
            "must contain token transfer"
        );

        Ok(())
    }

    #[tokio::test]
    async fn test_try_stream_logs_should_contain_only_channel_logs_when_filtered_on_funding_channel(
    ) -> anyhow::Result<()> {
        let _ = env_logger::builder().is_test(true).try_init();

        let expected_block_time = Duration::from_secs(1);

        let anvil = hopr_chain_types::utils::create_anvil(Some(expected_block_time));
        let chain_key_0 = ChainKeypair::from_secret(anvil.keys()[0].to_bytes().as_ref())?;
        let chain_key_1 = ChainKeypair::from_secret(anvil.keys()[1].to_bytes().as_ref())?;

        // Deploy contracts
        let contract_instances = {
<<<<<<< HEAD
            let client = create_rpc_client_to_anvil(&anvil, &chain_key_0);
=======
            let client = create_rpc_client_to_anvil(ReqwestRequestor::default(), &anvil, &chain_key_0);
>>>>>>> aca0f457
            ContractInstances::deploy_for_testing(client, &chain_key_0).await?
        };

        let tokens_minted_at =
            hopr_chain_types::utils::mint_tokens(contract_instances.token.clone(), U256::from(1000_u128))
                .await?
                .unwrap();
        debug!("tokens were minted at block {tokens_minted_at}");

        let contract_addrs = ContractAddresses::from(&contract_instances);

        let cfg = RpcOperationsConfig {
            tx_polling_interval: Duration::from_millis(10),
            contract_addrs,
            expected_block_time,
            finality: 2,
            gas_oracle_url: None,
            ..RpcOperationsConfig::default()
        };

<<<<<<< HEAD
        let transport_client = SurfTransport::new(anvil.endpoint_url());

        let rpc_client = ClientBuilder::default()
            .layer(RetryBackoffLayer::new(2, 100, 100))
            .transport(transport_client.clone(), transport_client.guess_local());
=======
        let client = JsonRpcProviderClient::new(
            &anvil.endpoint(),
            ReqwestRequestor::default(),
            SimpleJsonRpcRetryPolicy::default(),
        );
>>>>>>> aca0f457

        // Wait until contracts deployments are final
        sleep((1 + cfg.finality) * expected_block_time).await;

<<<<<<< HEAD
        // let rpc = RpcOperations::new(client, SurfRequestor::default(), &chain_key_0, cfg)?;
        let rpc = RpcOperations::new(rpc_client, transport_client.client().clone(), &chain_key_0, cfg)?;
=======
        let rpc = RpcOperations::new(client, ReqwestRequestor::default(), &chain_key_0, cfg)?;
>>>>>>> aca0f457

        let log_filter = LogFilter {
            address: vec![contract_addrs.channels],
            topics: vec![
                Hash::from(ChannelOpened::SIGNATURE_HASH.0),
                Hash::from(ChannelBalanceIncreased::SIGNATURE_HASH.0),
            ],
        };

        debug!("{:#?}", contract_addrs);
        debug!("{:#?}", log_filter);

        // Spawn stream
        let count_filtered_topics = log_filter.topics.len();
        let retrieved_logs = spawn(async move {
            Ok::<_, RpcError>(
                rpc.try_stream_logs(1, log_filter)?
                    .skip_while(|b| futures::future::ready(b.len() != count_filtered_topics))
                    // .next()
                    .take(1)
                    .collect::<Vec<BlockWithLogs>>()
                    .await,
            )
        });

        // Spawn channel funding
        let _ = hopr_chain_types::utils::fund_channel(
            chain_key_1.public().to_address(),
            contract_instances.token,
            contract_instances.channels,
            U256::from(1_u128),
        )
        .await;

        let retrieved_logs = timeout(Duration::from_secs(30), retrieved_logs) // Give up after 30 seconds
            .await???;

        // The last block must contain all 2 events
        let last_block_logs = retrieved_logs
            // .expect("there is no retrieved logs at first place")
            // .into_iter()
            .first()
            .context("a value should be present")?
            .clone()
            .logs;

        let channel_open_filter: [u8; 32] = ChannelOpened::SIGNATURE_HASH.0;
        let channel_balance_filter: [u8; 32] = ChannelBalanceIncreased::SIGNATURE_HASH.0;

        assert!(
            last_block_logs
                .iter()
                .any(|log| log.address == contract_addrs.channels && log.topics.contains(&channel_open_filter)),
            "must contain channel open"
        );
        assert!(
            last_block_logs
                .iter()
                .any(|log| log.address == contract_addrs.channels && log.topics.contains(&channel_balance_filter)),
            "must contain channel balance increase"
        );

        Ok(())
    }
}<|MERGE_RESOLUTION|>--- conflicted
+++ resolved
@@ -226,13 +226,9 @@
     use alloy::rpc::client::ClientBuilder;
     use alloy::rpc::types::Filter;
     use alloy::sol_types::SolEvent;
+    use alloy::transports::http::ReqwestTransport;
     use alloy::transports::layers::RetryBackoffLayer;
     use anyhow::Context;
-<<<<<<< HEAD
-    use async_std::prelude::FutureExt;
-=======
-    use ethers::contract::EthEvent;
->>>>>>> aca0f457
     use futures::StreamExt;
     use hopr_bindings::hoprchannelsevents::HoprChannelsEvents::{ChannelBalanceIncreased, ChannelOpened};
     use hopr_bindings::hoprtoken::HoprToken::{Approval, Transfer};
@@ -245,12 +241,7 @@
     use hopr_chain_types::{ContractAddresses, ContractInstances};
     use hopr_crypto_types::keypairs::{ChainKeypair, Keypair};
 
-<<<<<<< HEAD
     use crate::client::create_rpc_client_to_anvil;
-=======
-    use crate::client::reqwest_client::ReqwestRequestor;
-    use crate::client::{create_rpc_client_to_anvil, JsonRpcProviderClient, SimpleJsonRpcRetryPolicy};
->>>>>>> aca0f457
     use crate::errors::RpcError;
     use crate::indexer::split_range;
     use crate::rpc::{RpcOperations, RpcOperationsConfig};
@@ -314,19 +305,11 @@
         let anvil = hopr_chain_types::utils::create_anvil(Some(expected_block_time));
         let chain_key_0 = ChainKeypair::from_secret(anvil.keys()[0].to_bytes().as_ref())?;
 
-<<<<<<< HEAD
-        let transport_client = SurfTransport::new(anvil.endpoint_url());
+        let transport_client = ReqwestTransport::new(anvil.endpoint_url());
 
         let rpc_client = ClientBuilder::default()
             .layer(RetryBackoffLayer::new(2, 100, 100))
             .transport(transport_client.clone(), transport_client.guess_local());
-=======
-        let client = JsonRpcProviderClient::new(
-            &anvil.endpoint(),
-            ReqwestRequestor::default(),
-            SimpleJsonRpcRetryPolicy::default(),
-        );
->>>>>>> aca0f457
 
         let cfg = RpcOperationsConfig {
             finality: 2,
@@ -338,11 +321,7 @@
         // Wait until contracts deployments are final
         sleep((1 + cfg.finality) * expected_block_time).await;
 
-<<<<<<< HEAD
         let rpc = RpcOperations::new(rpc_client, transport_client.client().clone(), &chain_key_0, cfg)?;
-=======
-        let rpc = RpcOperations::new(client, ReqwestRequestor::default(), &chain_key_0, cfg)?;
->>>>>>> aca0f457
 
         let b1 = rpc.block_number().await?;
 
@@ -367,11 +346,7 @@
 
         // Deploy contracts
         let contract_instances = {
-<<<<<<< HEAD
             let client = create_rpc_client_to_anvil(&anvil, &chain_key_0);
-=======
-            let client = create_rpc_client_to_anvil(ReqwestRequestor::default(), &anvil, &chain_key_0);
->>>>>>> aca0f457
             ContractInstances::deploy_for_testing(client, &chain_key_0).await?
         };
 
@@ -397,24 +372,10 @@
             ..RpcOperationsConfig::default()
         };
 
-<<<<<<< HEAD
         // Wait until contracts deployments are final
         sleep((1 + cfg.finality) * expected_block_time).await;
 
         let rpc = RpcOperations::new(rpc_client, transport_client.client().clone(), &chain_key_0, cfg)?;
-        // let rpc = RpcOperations::new(client, SurfRequestor::default(), &chain_key_0, cfg)?;
-=======
-        let client = JsonRpcProviderClient::new(
-            &anvil.endpoint(),
-            ReqwestRequestor::default(),
-            SimpleJsonRpcRetryPolicy::default(),
-        );
-
-        // Wait until contracts deployments are final
-        sleep((1 + cfg.finality) * expected_block_time).await;
-
-        let rpc = RpcOperations::new(client, ReqwestRequestor::default(), &chain_key_0, cfg)?;
->>>>>>> aca0f457
 
         let log_filter = LogFilter {
             address: vec![contract_addrs.token, contract_addrs.channels],
@@ -533,11 +494,7 @@
 
         // Deploy contracts
         let contract_instances = {
-<<<<<<< HEAD
             let client = create_rpc_client_to_anvil(&anvil, &chain_key_0);
-=======
-            let client = create_rpc_client_to_anvil(ReqwestRequestor::default(), &anvil, &chain_key_0);
->>>>>>> aca0f457
             ContractInstances::deploy_for_testing(client, &chain_key_0).await?
         };
 
@@ -558,29 +515,16 @@
             ..RpcOperationsConfig::default()
         };
 
-<<<<<<< HEAD
-        let transport_client = SurfTransport::new(anvil.endpoint_url());
+        let transport_client = ReqwestTransport::new(anvil.endpoint_url());
 
         let rpc_client = ClientBuilder::default()
             .layer(RetryBackoffLayer::new(2, 100, 100))
             .transport(transport_client.clone(), transport_client.guess_local());
-=======
-        let client = JsonRpcProviderClient::new(
-            &anvil.endpoint(),
-            ReqwestRequestor::default(),
-            SimpleJsonRpcRetryPolicy::default(),
-        );
->>>>>>> aca0f457
 
         // Wait until contracts deployments are final
         sleep((1 + cfg.finality) * expected_block_time).await;
 
-<<<<<<< HEAD
-        // let rpc = RpcOperations::new(client, SurfRequestor::default(), &chain_key_0, cfg)?;
         let rpc = RpcOperations::new(rpc_client, transport_client.client().clone(), &chain_key_0, cfg)?;
-=======
-        let rpc = RpcOperations::new(client, ReqwestRequestor::default(), &chain_key_0, cfg)?;
->>>>>>> aca0f457
 
         let log_filter = LogFilter {
             address: vec![contract_addrs.channels],
