use async_stream::stream;
use async_trait::async_trait;
use ethers::types::BlockNumber;
use ethers_providers::{JsonRpcClient, Middleware};
use futures::{Stream, TryStreamExt};
use log::debug;
use log::error;
use std::pin::Pin;

use crate::errors::{Result, RpcError::FilterIsEmpty};
use crate::rpc::RpcOperations;
use crate::{BlockWithLogs, HoprIndexerRpcOperations, Log, LogFilter};

#[cfg(all(feature = "prometheus", not(test)))]
use hopr_metrics::metrics::SimpleGauge;

#[cfg(all(feature = "prometheus", not(test)))]
lazy_static::lazy_static! {
    static ref METRIC_RPC_CHAIN_HEAD: SimpleGauge =
        SimpleGauge::new(
            "hopr_chain_head_block_number",
            "Current block number of chain head",
    ).unwrap();
}

#[async_trait]
impl<P: JsonRpcClient + 'static> HoprIndexerRpcOperations for RpcOperations<P> {
    async fn block_number(&self) -> Result<u64> {
        Ok(self.provider.get_block_number().await?.as_u64())
    }

    fn try_stream_logs<'a>(
        &'a self,
        start_block_number: u64,
        filter: LogFilter,
    ) -> Result<Pin<Box<dyn Stream<Item = BlockWithLogs> + Send + 'a>>> {
        if filter.is_empty() {
            return Err(FilterIsEmpty);
        }

        Ok(Box::pin(stream! {
            // On first iteration use the given block number as start
            let mut from_block = start_block_number;

            loop {
                match self.block_number().await {
                    Ok(latest_block) => {
                        // If on first iteration the start block is in the future, just set it to latest
                        if from_block == start_block_number && from_block > latest_block {
                            from_block = latest_block;
                        }

                        // This is a hard-failure on subsequent iterations which is unrecoverable
                        // (e.g. Anvil restart in the background when testing and `latest_block` jumps below `from_block`)
                        assert!(latest_block >= from_block, "indexer start block number is greater than the chain latest block number");

                        #[cfg(all(feature = "prometheus", not(test)))]
                        METRIC_RPC_CHAIN_HEAD.set(latest_block as f64);

                        // Range is inclusive
                        let range_filter = ethers::types::Filter::from(filter.clone())
                            .from_block(BlockNumber::Number(from_block.into()))
                            .to_block(BlockNumber::Number(latest_block.into()));

                        if from_block != latest_block {
                            debug!("polling logs from blocks #{from_block} - #{latest_block}");
                        } else {
                             debug!("polling logs from block #{from_block}");
                        }

                        // The provider internally performs retries on timeouts and errors.
                        let mut retrieved_logs = self.provider.get_logs_paginated(&range_filter, self.cfg.logs_page_size);

                        let mut current_block_log = BlockWithLogs { block_id: from_block, ..Default::default()};
                        while let Ok(Some(log)) = retrieved_logs.try_next().await {
                            let log = Log::from(log);

                            // This assumes the logs are arriving ordered by blocks
                            if current_block_log.block_id != log.block_number {
                                debug!("completed {current_block_log}");
                                yield current_block_log;

                                current_block_log = BlockWithLogs::default();
                                current_block_log.block_id = log.block_number;
                            }

                            debug!("retrieved {log}");
                            current_block_log.logs.push(log);
                        }

                        debug!("retrieved complete {current_block_log}");

                        yield current_block_log;
                        from_block = latest_block + 1;
                    }
                    Err(e) => error!("failed to obtain current block number from chain: {e}")
                }

                futures_timer::Delay::new(self.cfg.expected_block_time).await;
            }
        }))
    }
}

#[cfg(test)]
mod test {
    use async_std::prelude::FutureExt;
    use std::time::Duration;

    use ethers::contract::EthEvent;
    use ethers_providers::Middleware;
    use futures::StreamExt;

    use bindings::hopr_channels::*;
    use bindings::hopr_token::{ApprovalFilter, HoprToken, TransferFilter};
    use chain_types::{create_anvil, ContractAddresses, ContractInstances};
<<<<<<< HEAD
    use hopr_crypto_types::keypairs::{ChainKeypair, Keypair};
=======
    use hopr_crypto::keypairs::{ChainKeypair, Keypair};
    use hopr_primitive_types::primitives::Address;
>>>>>>> 34678740
    use log::debug;

    use crate::client::native::SurfRequestor;
    use crate::client::{create_rpc_client_to_anvil, JsonRpcProviderClient, SimpleJsonRpcRetryPolicy};
    use crate::rpc::tests::mint_tokens;
    use crate::rpc::{RpcOperations, RpcOperationsConfig};
    use crate::{BlockWithLogs, HoprIndexerRpcOperations, LogFilter};

    async fn fund_channel<M: Middleware + 'static>(
        counterparty: Address,
        hopr_token: HoprToken<M>,
        hopr_channels: HoprChannels<M>,
    ) {
        hopr_token
            .approve(hopr_channels.address(), 1u128.into())
            .send()
            .await
            .unwrap()
            .await
            .unwrap();

        hopr_channels
            .fund_channel(counterparty.into(), 1u128)
            .send()
            .await
            .unwrap()
            .await
            .unwrap();
    }

    #[async_std::test]
    async fn test_should_get_block_number() {
        let anvil = create_anvil(Some(Duration::from_secs(1)));
        let chain_key_0 = ChainKeypair::from_secret(anvil.keys()[0].to_bytes().as_ref()).unwrap();

        let client = JsonRpcProviderClient::new(
            &anvil.endpoint(),
            SurfRequestor::default(),
            SimpleJsonRpcRetryPolicy::default(),
        );

        let rpc = RpcOperations::new(client, &chain_key_0, Default::default()).expect("failed to construct rpc");

        let b1 = rpc.block_number().await.expect("should get block number");
        async_std::task::sleep(Duration::from_secs(2)).await;
        let b2 = rpc.block_number().await.expect("should get block number");

        assert!(b2 > b1, "block number should increase");
    }

    #[async_std::test]
    async fn test_try_stream_logs_should_contain_all_logs_when_opening_channel() {
        let _ = env_logger::builder().is_test(true).try_init();

        let block_time = Duration::from_secs(1);

        let anvil = create_anvil(Some(block_time));
        let chain_key_0 = ChainKeypair::from_secret(anvil.keys()[0].to_bytes().as_ref()).unwrap();
        let chain_key_1 = ChainKeypair::from_secret(anvil.keys()[1].to_bytes().as_ref()).unwrap();

        // Deploy contracts
        let contract_instances = {
            let client = create_rpc_client_to_anvil(SurfRequestor::default(), &anvil, &chain_key_0);
            ContractInstances::deploy_for_testing(client, &chain_key_0)
                .await
                .expect("could not deploy contracts")
        };

        let tokens_minted_at = mint_tokens(contract_instances.token.clone(), 1000_u128, (&chain_key_0).into()).await;
        debug!("tokens were minted at block {tokens_minted_at}");

        let contract_addrs = ContractAddresses::from(&contract_instances);

        let cfg = RpcOperationsConfig {
            tx_polling_interval: Duration::from_millis(10),
            contract_addrs: contract_addrs.clone(),
            expected_block_time: block_time,
            ..RpcOperationsConfig::default()
        };

        let client = JsonRpcProviderClient::new(
            &anvil.endpoint(),
            SurfRequestor::default(),
            SimpleJsonRpcRetryPolicy::default(),
        );

        let rpc = RpcOperations::new(client, &chain_key_0, cfg).expect("failed to construct rpc");

        let log_filter = LogFilter {
            address: vec![contract_addrs.token, contract_addrs.channels],
            topics: vec![
                TransferFilter::signature().into(),
                ApprovalFilter::signature().into(),
                ChannelOpenedFilter::signature().into(),
                ChannelBalanceIncreasedFilter::signature().into(),
            ],
        };

        debug!("{:#?}", contract_addrs);
        debug!("{:#?}", log_filter);

        // Spawn channel funding
        async_std::task::spawn(async move {
            fund_channel(
                chain_key_1.public().to_address(),
                contract_instances.token,
                contract_instances.channels,
            )
            .delay(block_time * 2)
            .await;
        });

        // Spawn stream
        let count_filtered_topics = log_filter.topics.len();
        let retrieved_logs = rpc
            .try_stream_logs(1, log_filter)
            .expect("must create stream")
            .skip_while(|b| futures::future::ready(b.len() != count_filtered_topics))
            .take(1)
            .collect::<Vec<BlockWithLogs>>()
            .timeout(Duration::from_secs(30))
            .await
            .expect("timeout"); // Everything must complete within 30 seconds

        // The last block must contain all 4 events
        let last_block_logs = retrieved_logs.last().unwrap().clone().logs;

        assert!(
            last_block_logs.iter().any(|log| log.address == contract_addrs.channels
                && log.topics.contains(&ChannelOpenedFilter::signature().0.into())),
            "must contain channel open"
        );
        assert!(
            last_block_logs.iter().any(|log| log.address == contract_addrs.channels
                && log
                    .topics
                    .contains(&ChannelBalanceIncreasedFilter::signature().0.into())),
            "must contain channel balance increase"
        );
        assert!(
            last_block_logs
                .iter()
                .any(|log| log.address == contract_addrs.token
                    && log.topics.contains(&ApprovalFilter::signature().0.into())),
            "must contain token approval"
        );
        assert!(
            last_block_logs
                .iter()
                .any(|log| log.address == contract_addrs.token
                    && log.topics.contains(&TransferFilter::signature().0.into())),
            "must contain token transfer"
        );
    }

    #[async_std::test]
    async fn test_try_stream_logs_should_contain_only_channel_logs_when_filtered_on_funding_channel() {
        let _ = env_logger::builder().is_test(true).try_init();

        let block_time = Duration::from_secs(1);

        let anvil = create_anvil(Some(block_time));
        let chain_key_0 = ChainKeypair::from_secret(anvil.keys()[0].to_bytes().as_ref()).unwrap();
        let chain_key_1 = ChainKeypair::from_secret(anvil.keys()[1].to_bytes().as_ref()).unwrap();

        // Deploy contracts
        let contract_instances = {
            let client = create_rpc_client_to_anvil(SurfRequestor::default(), &anvil, &chain_key_0);
            ContractInstances::deploy_for_testing(client, &chain_key_0)
                .await
                .expect("could not deploy contracts")
        };

        let tokens_minted_at = mint_tokens(contract_instances.token.clone(), 1000_u128, (&chain_key_0).into()).await;
        debug!("tokens were minted at block {tokens_minted_at}");

        let contract_addrs = ContractAddresses::from(&contract_instances);

        let cfg = RpcOperationsConfig {
            tx_polling_interval: Duration::from_millis(10),
            contract_addrs: contract_addrs.clone(),
            expected_block_time: block_time,
            ..RpcOperationsConfig::default()
        };

        let client = JsonRpcProviderClient::new(
            &anvil.endpoint(),
            SurfRequestor::default(),
            SimpleJsonRpcRetryPolicy::default(),
        );

        let rpc = RpcOperations::new(client, &chain_key_0, cfg).expect("failed to construct rpc");

        let log_filter = LogFilter {
            address: vec![contract_addrs.channels],
            topics: vec![
                ChannelOpenedFilter::signature().into(),
                ChannelBalanceIncreasedFilter::signature().into(),
            ],
        };

        debug!("{:#?}", contract_addrs);
        debug!("{:#?}", log_filter);

        // Spawn channel funding
        async_std::task::spawn(async move {
            fund_channel(
                chain_key_1.public().to_address(),
                contract_instances.token,
                contract_instances.channels,
            )
            .delay(block_time * 2)
            .await;
        });

        // Spawn stream
        let count_filtered_topics = log_filter.topics.len();
        let retrieved_logs = rpc
            .try_stream_logs(1, log_filter)
            .expect("must create stream")
            .skip_while(|b| futures::future::ready(b.len() != count_filtered_topics))
            .take(1)
            .collect::<Vec<BlockWithLogs>>()
            .timeout(Duration::from_secs(30))
            .await
            .expect("timeout"); // Everything must complete within 30 seconds

        // The last block must contain all 2 events
        let last_block_logs = retrieved_logs.first().unwrap().clone().logs;

        assert!(
            last_block_logs.iter().any(|log| log.address == contract_addrs.channels
                && log.topics.contains(&ChannelOpenedFilter::signature().0.into())),
            "must contain channel open"
        );
        assert!(
            last_block_logs.iter().any(|log| log.address == contract_addrs.channels
                && log
                    .topics
                    .contains(&ChannelBalanceIncreasedFilter::signature().0.into())),
            "must contain channel balance increase"
        );
    }
}<|MERGE_RESOLUTION|>--- conflicted
+++ resolved
@@ -114,12 +114,8 @@
     use bindings::hopr_channels::*;
     use bindings::hopr_token::{ApprovalFilter, HoprToken, TransferFilter};
     use chain_types::{create_anvil, ContractAddresses, ContractInstances};
-<<<<<<< HEAD
     use hopr_crypto_types::keypairs::{ChainKeypair, Keypair};
-=======
-    use hopr_crypto::keypairs::{ChainKeypair, Keypair};
     use hopr_primitive_types::primitives::Address;
->>>>>>> 34678740
     use log::debug;
 
     use crate::client::native::SurfRequestor;
