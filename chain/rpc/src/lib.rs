//! This crate contains types and traits that ensure correct interfacing with Ethereum RPC providers.
//!
//! The most important trait is [HoprRpcOperations] which allows to send arbitrary on-chain transactions
//! and also to perform the selection of HOPR-related smart contract operations.
//! Secondly, the [HoprIndexerRpcOperations] is a trait that contains all operations required by the
//! Indexer to subscribe to the block with logs from the chain.
//!
//! Both of these traits implemented and realized via the [RpcOperations](rpc::RpcOperations) type,
//! so this represents the main entry point to all RPC related operations.

extern crate core;

use alloy::primitives::B256;
use alloy::providers::PendingTransaction;
use alloy::rpc::types::TransactionRequest;
use async_trait::async_trait;
<<<<<<< HEAD
use futures::Stream;
use http_types::convert::Deserialize;
use serde::Serialize;
=======
pub use ethers::types::transaction::eip2718::TypedTransaction;
use futures::{FutureExt, Stream};
use primitive_types::H256;
use serde::{Deserialize, Serialize};
>>>>>>> f728f1ed
use std::cmp::Ordering;
use std::collections::BTreeSet;
use std::fmt::{Display, Formatter};
use std::pin::Pin;
use std::time::Duration;

use hopr_crypto_types::types::Hash;
use hopr_internal_types::prelude::WinningProbability;
use hopr_primitive_types::prelude::*;

use crate::errors::Result;
use crate::RetryAction::NoRetry;

pub mod client;
pub mod errors;
mod helper;
pub mod indexer;
pub mod rpc;
pub mod transport;

pub use crate::transport::ReqwestClient;

/// A type containing selected fields from  the `eth_getLogs` RPC calls.
///
/// This is further restricted to already mined blocks.
#[derive(Debug, Clone, PartialEq, Eq)]
pub struct Log {
    /// Contract address
    pub address: Address,
    /// Topics
    pub topics: Vec<Hash>,
    /// Raw log data
    pub data: Box<[u8]>,
    /// Transaction index
    pub tx_index: u64,
    /// Corresponding block number
    pub block_number: u64,
    /// Corresponding block hash
    pub block_hash: Hash,
    /// Corresponding transaction hash
    pub tx_hash: Hash,
    /// Log index
    pub log_index: U256,
    /// Removed flag
    pub removed: bool,
}

impl From<alloy::rpc::types::Log> for Log {
    fn from(value: alloy::rpc::types::Log) -> Self {
        Self {
            address: value.inner.address.into(),
            topics: value.inner.topics().iter().map(|t| Hash::from(t.0)).collect(),
            data: Box::from(value.inner.data.data.as_ref()),
            tx_index: value.transaction_index.expect("tx index must be present"),
            block_number: value.block_number.expect("block id must be present"),
            block_hash: value.block_hash.expect("block hash must be present").0.into(),
            log_index: value.log_index.expect("log index must be present").into(),
            tx_hash: value.transaction_hash.expect("tx hash must be present").0.into(),
            removed: value.removed,
        }
    }
}

// impl From<Log> for alloy::rpc::types::Log {
//     fn from(value: Log) -> Self {
//         alloy::rpc::types::Log {
//             address: value.address.into(),
//             topics: value.inner.topics().into_iter().map(|t| Hash::from(t.0)).collect(),
//             data: Box::from(value.inner.data.data.as_ref()),
//             transaction_index: Some(value.tx_index),
//             block_number: value.block_number.expect("block id must be present"),
//             block_hash: value.block_hash.expect("block hash must be present").0.into(),
//             log_index: Some(Into::<u64>::into(value.log_index)),
//             transaction_hash: Some(B256::from_slice(value.tx_hash.as_ref())),
//             removed: value.removed,
//         }
//     }
// }

impl From<Log> for alloy::rpc::types::RawLog {
    fn from(value: Log) -> Self {
        alloy::rpc::types::RawLog {
            address: value.address.into(),
            topics: value.topics.into_iter().map(|h| B256::from_slice(h.as_ref())).collect(),
            data: value.data.into(),
        }
    }
}

impl From<SerializableLog> for Log {
    fn from(value: SerializableLog) -> Self {
        let topics = value
            .topics
            .into_iter()
            .map(|topic| topic.into())
            .collect::<Vec<Hash>>();

        Self {
            address: value.address,
            topics,
            data: Box::from(value.data.as_ref()),
            tx_index: value.tx_index,
            block_number: value.block_number,
            block_hash: value.block_hash.into(),
            log_index: value.log_index.into(),
            tx_hash: value.tx_hash.into(),
            removed: value.removed,
        }
    }
}

impl From<Log> for SerializableLog {
    fn from(value: Log) -> Self {
        SerializableLog {
            address: value.address,
            topics: value.topics.into_iter().map(|t| t.into()).collect(),
            data: value.data.into_vec(),
            tx_index: value.tx_index,
            block_number: value.block_number,
            block_hash: value.block_hash.into(),
            tx_hash: value.tx_hash.into(),
            log_index: value.log_index.as_u64(),
            removed: value.removed,
            // These fields stay empty for logs coming from the chain and will be populated by the
            // indexer when processing the log.
            processed: None,
            processed_at: None,
            checksum: None,
        }
    }
}

impl Display for Log {
    fn fmt(&self, f: &mut Formatter<'_>) -> std::fmt::Result {
        write!(
            f,
            "log #{} in tx #{} in block #{} of address {} with {} topics",
            self.log_index,
            self.tx_index,
            self.block_number,
            self.address,
            self.topics.len()
        )
    }
}

impl Ord for Log {
    fn cmp(&self, other: &Self) -> Ordering {
        let blocks = self.block_number.cmp(&other.block_number);
        if blocks == Ordering::Equal {
            let tx_indices = self.tx_index.cmp(&other.tx_index);
            if tx_indices == Ordering::Equal {
                self.log_index.cmp(&other.log_index)
            } else {
                tx_indices
            }
        } else {
            blocks
        }
    }
}

impl PartialOrd<Self> for Log {
    fn partial_cmp(&self, other: &Self) -> Option<Ordering> {
        Some(self.cmp(other))
    }
}

/// Represents a filter to extract logs containing specific contract events from a block.
#[derive(Debug, Clone, Default)]
pub struct LogFilter {
    /// Contract addresses
    pub address: Vec<Address>,
    /// Event topics
    pub topics: Vec<Hash>,
}

impl LogFilter {
    /// Indicates if this filter filters anything.
    pub fn is_empty(&self) -> bool {
        self.address.is_empty() && self.topics.is_empty()
    }
}

impl Display for LogFilter {
    fn fmt(&self, f: &mut Formatter<'_>) -> std::fmt::Result {
        write!(
            f,
            "filter of {} contracts with {} topics",
            self.address.len(),
            self.topics.len()
        )
    }
}

impl From<LogFilter> for alloy::rpc::types::Filter {
    fn from(value: LogFilter) -> Self {
        alloy::rpc::types::Filter::new()
            .address(
                value
                    .address
                    .into_iter()
                    .map(alloy::primitives::Address::from)
                    .collect::<Vec<_>>(),
            )
            .event_signature(
                value
                    .topics
                    .into_iter()
                    .map(|h| alloy::primitives::B256::from_slice(h.as_ref()))
                    .collect::<Vec<_>>(),
            )
    }
}

/// Indicates what retry action should be taken, as result of a `RetryPolicy` implementation.
pub enum RetryAction {
    /// Request should not be retried
    NoRetry,
    /// Request should be retried after the given duration has elapsed.
    RetryAfter(Duration),
}

/// Simple retry policy trait
pub trait RetryPolicy<E> {
    /// Indicates whether a client should retry the request given the last error, current number of retries
    /// of this request and the number of other requests being retried by the client at this time.
    fn is_retryable_error(&self, _err: &E, _retry_number: u32, _retry_queue_size: u32) -> RetryAction {
        NoRetry
    }
}

<<<<<<< HEAD
// /// Performs no retries.
// #[derive(Clone, Debug)]
// pub struct ZeroRetryPolicy<E>(PhantomData<E>);

// impl<E> Default for ZeroRetryPolicy<E> {
//     fn default() -> Self {
//         Self(PhantomData)
//     }
// }

// impl<E> RetryPolicy<E> for ZeroRetryPolicy<E> {}

// /// Abstraction for an HTTP client that performs HTTP POST with serializable request data.
// #[async_trait]
// pub trait HttpRequestor: std::fmt::Debug + Send + Sync {
//     /// Performs HTTP request with optional JSON data to the given URL
//     /// and gets the JSON response.
//     async fn http_query<T>(
//         &self,
//         method: http_types::Method,
//         url: &str,
//         data: Option<T>,
//     ) -> std::result::Result<Box<[u8]>, HttpRequestError>
//     where
//         T: Serialize + Send + Sync;

//     /// Performs HTTP POST of JSON data to the given URL
//     /// and gets the JSON response.
//     async fn http_post<T>(&self, url: &str, data: T) -> std::result::Result<Box<[u8]>, HttpRequestError>
//     where
//         T: Serialize + Send + Sync,
//     {
//         self.http_query(http_types::Method::Post, url, Some(data)).await
//     }

//     /// Performs HTTP GET query to the given URL
//     /// and gets the JSON response.
//     async fn http_get(&self, url: &str) -> std::result::Result<Box<[u8]>, HttpRequestError> {
//         self.http_query(http_types::Method::Get, url, Option::<()>::None).await
//     }
// }
=======
/// Performs no retries.
#[derive(Clone, Debug)]
pub struct ZeroRetryPolicy<E>(PhantomData<E>);

impl<E> Default for ZeroRetryPolicy<E> {
    fn default() -> Self {
        Self(PhantomData)
    }
}

impl<E> RetryPolicy<E> for ZeroRetryPolicy<E> {}

/// Abstraction for an HTTP client that performs HTTP POST with serializable request data.
#[async_trait]
pub trait HttpRequestor: std::fmt::Debug + Send + Sync {
    /// Performs HTTP request with optional JSON data to the given URL
    /// and gets the JSON response.
    async fn http_query<T>(
        &self,
        method: http::Method,
        url: &str,
        data: Option<T>,
    ) -> std::result::Result<Box<[u8]>, HttpRequestError>
    where
        T: Serialize + Send + Sync;

    /// Performs HTTP POST of JSON data to the given URL
    /// and gets the JSON response.
    async fn http_post<T>(&self, url: &str, data: T) -> std::result::Result<Box<[u8]>, HttpRequestError>
    where
        T: Serialize + Send + Sync,
    {
        self.http_query(http::Method::POST, url, Some(data)).await
    }

    /// Performs HTTP GET query to the given URL
    /// and gets the JSON response.
    async fn http_get(&self, url: &str) -> std::result::Result<Box<[u8]>, HttpRequestError> {
        self.http_query(http::Method::GET, url, Option::<()>::None).await
    }
}
>>>>>>> f728f1ed

/// Common configuration for all native `HttpPostRequestor`s
#[derive(Clone, Debug, PartialEq, Serialize, Deserialize, smart_default::SmartDefault)]
pub struct HttpPostRequestorConfig {
    /// Timeout for HTTP POST request
    ///
    /// Defaults to 30 seconds.
    #[default(Duration::from_secs(30))]
    pub http_request_timeout: Duration,

    /// Maximum number of HTTP redirects to follow
    ///
    /// Defaults to 3
    #[default(3)]
    pub max_redirects: u8,

    /// Maximum number of requests per second.
    /// If set to Some(0) or `None`, there will be no limit.
    ///
    /// Defaults to 10
    #[default(Some(10))]
    pub max_requests_per_sec: Option<u32>,
}

/// Represents the on-chain status for the Node Safe module.
#[derive(Clone, Debug, Copy, PartialEq, Eq)]
pub struct NodeSafeModuleStatus {
    pub is_node_included_in_module: bool,
    pub is_module_enabled_in_safe: bool,
    pub is_safe_owner_of_module: bool,
}

impl NodeSafeModuleStatus {
    /// Determines if the node passes all status checks.
    pub fn should_pass(&self) -> bool {
        self.is_node_included_in_module && self.is_module_enabled_in_safe && self.is_safe_owner_of_module
    }
}

/// Trait defining a general set of operations an RPC provider
/// must provide to the HOPR node.
#[async_trait]
pub trait HoprRpcOperations {
    /// Retrieves the timestamp from the given block number.
    async fn get_timestamp(&self, block_number: u64) -> Result<Option<u64>>;

    /// Retrieves the node's account balance of the given type.
    async fn get_balance(&self, address: Address, balance_type: BalanceType) -> Result<Balance>;

    /// Retrieves the minimum incoming ticket winning probability by directly
    /// calling the network's winning probability oracle.
    async fn get_minimum_network_winning_probability(&self) -> Result<WinningProbability>;

    /// Retrieves the minimum ticket prices by directly calling the network's
    /// ticket price oracle.
    async fn get_minimum_network_ticket_price(&self) -> Result<Balance>;

    /// Retrieves the node's eligibility status
    async fn get_eligibility_status(&self, address: Address) -> Result<bool>;

    /// Retrieves information of the given node module's target.
    async fn get_node_management_module_target_info(&self, target: Address) -> Result<Option<U256>>;

    /// Retrieves the safe address of the given node address from the registry.
    async fn get_safe_from_node_safe_registry(&self, node: Address) -> Result<Address>;

    /// Retrieves the target address of the node module.
    async fn get_module_target_address(&self) -> Result<Address>;

    /// Retrieves the notice period of channel closure from the Channels contract.
    async fn get_channel_closure_notice_period(&self) -> Result<Duration>;

    /// Retrieves the on-chain status of node, safe, and module.
    async fn check_node_safe_module_status(&self, node_address: Address) -> Result<NodeSafeModuleStatus>;

    /// Sends transaction to the RPC provider.
    async fn send_transaction(&self, tx: TransactionRequest) -> Result<PendingTransaction>;
}

/// Structure containing filtered logs that all belong to the same block.
#[derive(Debug, Clone, Default)]
pub struct BlockWithLogs {
    /// Block number
    pub block_id: u64,
    /// Filtered logs belonging to this block.
    pub logs: BTreeSet<SerializableLog>,
}

impl Display for BlockWithLogs {
    fn fmt(&self, f: &mut Formatter<'_>) -> std::fmt::Result {
        write!(f, "block #{} with {} logs", self.block_id, self.logs.len())
    }
}

impl BlockWithLogs {
    /// Returns `true` if no logs are contained within this block.
    pub fn is_empty(&self) -> bool {
        self.logs.is_empty()
    }

    /// Returns the number of logs within this block.
    pub fn len(&self) -> usize {
        self.logs.len()
    }
}

/// Trait with RPC provider functionality required by the Indexer.
#[cfg_attr(test, mockall::automock)]
#[async_trait]
pub trait HoprIndexerRpcOperations {
    /// Retrieves the latest block number.
    async fn block_number(&self) -> Result<u64>;

    /// Starts streaming logs from the given `start_block_number`.
    /// If no `start_block_number` is given, the stream starts from the latest block.
    /// The given `filter` are applied to retrieve the logs, the function fails if the filter is empty.
    /// The streaming stops only when the corresponding channel is closed by the returned receiver.
    fn try_stream_logs<'a>(
        &'a self,
        start_block_number: u64,
        filter: LogFilter,
    ) -> Result<Pin<Box<dyn Stream<Item = BlockWithLogs> + Send + 'a>>>;
}<|MERGE_RESOLUTION|>--- conflicted
+++ resolved
@@ -14,16 +14,8 @@
 use alloy::providers::PendingTransaction;
 use alloy::rpc::types::TransactionRequest;
 use async_trait::async_trait;
-<<<<<<< HEAD
 use futures::Stream;
-use http_types::convert::Deserialize;
-use serde::Serialize;
-=======
-pub use ethers::types::transaction::eip2718::TypedTransaction;
-use futures::{FutureExt, Stream};
-use primitive_types::H256;
 use serde::{Deserialize, Serialize};
->>>>>>> f728f1ed
 use std::cmp::Ordering;
 use std::collections::BTreeSet;
 use std::fmt::{Display, Formatter};
@@ -256,7 +248,6 @@
     }
 }
 
-<<<<<<< HEAD
 // /// Performs no retries.
 // #[derive(Clone, Debug)]
 // pub struct ZeroRetryPolicy<E>(PhantomData<E>);
@@ -298,49 +289,6 @@
 //         self.http_query(http_types::Method::Get, url, Option::<()>::None).await
 //     }
 // }
-=======
-/// Performs no retries.
-#[derive(Clone, Debug)]
-pub struct ZeroRetryPolicy<E>(PhantomData<E>);
-
-impl<E> Default for ZeroRetryPolicy<E> {
-    fn default() -> Self {
-        Self(PhantomData)
-    }
-}
-
-impl<E> RetryPolicy<E> for ZeroRetryPolicy<E> {}
-
-/// Abstraction for an HTTP client that performs HTTP POST with serializable request data.
-#[async_trait]
-pub trait HttpRequestor: std::fmt::Debug + Send + Sync {
-    /// Performs HTTP request with optional JSON data to the given URL
-    /// and gets the JSON response.
-    async fn http_query<T>(
-        &self,
-        method: http::Method,
-        url: &str,
-        data: Option<T>,
-    ) -> std::result::Result<Box<[u8]>, HttpRequestError>
-    where
-        T: Serialize + Send + Sync;
-
-    /// Performs HTTP POST of JSON data to the given URL
-    /// and gets the JSON response.
-    async fn http_post<T>(&self, url: &str, data: T) -> std::result::Result<Box<[u8]>, HttpRequestError>
-    where
-        T: Serialize + Send + Sync,
-    {
-        self.http_query(http::Method::POST, url, Some(data)).await
-    }
-
-    /// Performs HTTP GET query to the given URL
-    /// and gets the JSON response.
-    async fn http_get(&self, url: &str) -> std::result::Result<Box<[u8]>, HttpRequestError> {
-        self.http_query(http::Method::GET, url, Option::<()>::None).await
-    }
-}
->>>>>>> f728f1ed
 
 /// Common configuration for all native `HttpPostRequestor`s
 #[derive(Clone, Debug, PartialEq, Serialize, Deserialize, smart_default::SmartDefault)]
