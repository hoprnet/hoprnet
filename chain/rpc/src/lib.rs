--- conflicted
+++ resolved
@@ -342,10 +342,9 @@
     /// Retrieves the node's account balance of the given type.
     async fn get_balance(&self, address: Address, balance_type: BalanceType) -> Result<Balance>;
 
-<<<<<<< HEAD
     /// Retrieves the HOPR token allowance for the given owner and spender.
     async fn get_allowance(&self, owner: Address, spender: Address) -> Result<Balance>;
-=======
+
     /// Retrieves the minimum incoming ticket winning probability by directly
     /// calling the network's winning probability oracle.
     async fn get_minimum_network_winning_probability(&self) -> Result<f64>;
@@ -353,7 +352,6 @@
     /// Retrieves the minimum ticket prices by directly calling the network's
     /// ticket price oracle.
     async fn get_minimum_network_ticket_price(&self) -> Result<Balance>;
->>>>>>> bd6917ee
 
     /// Retrieves the node's eligibility status
     async fn get_eligibility_status(&self, address: Address) -> Result<bool>;
