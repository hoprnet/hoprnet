--- conflicted
+++ resolved
@@ -483,13 +483,8 @@
 pub mod tests {
     use chain_types::{create_anvil, ContractAddresses, ContractInstances};
     use ethers_providers::JsonRpcClient;
-<<<<<<< HEAD
-    use futures::FutureExt;
     use hopr_crypto_types::keypairs::{ChainKeypair, Keypair};
-=======
-    use hopr_crypto::keypairs::{ChainKeypair, Keypair};
     use serde_json::json;
->>>>>>> 3cd06d54
     use std::time::Duration;
     use utils_types::primitives::Address;
 
