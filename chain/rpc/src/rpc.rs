//! General purpose high-level RPC operations implementation (`HoprRpcOperations`).
//!
//! The purpose of this module is to give implementation of the [HoprRpcOperations] trait:
//! [RpcOperations] type, which is the main API exposed by this crate.
use alloy::{
    eips::BlockId,
    network::EthereumWallet,
    providers::{
        fillers::{
            BlobGasFiller, CachedNonceManager, ChainIdFiller, FillProvider, GasFiller, JoinFill, NonceFiller,
            WalletFiller,
        },
        CallItemBuilder, Identity, PendingTransaction, Provider, ProviderBuilder, RootProvider,
    },
    rpc::types::Block,
    rpc::{client::RpcClient, types::TransactionRequest},
    signers::local::PrivateKeySigner,
    sol,
};
use async_trait::async_trait;
use primitive_types::U256;
use serde::{Deserialize, Serialize};
use std::sync::Arc;
use std::time::Duration;
use tracing::debug;
use url::Url;
use validator::Validate;
use SafeSingleton::SafeSingletonInstance;

use hopr_bindings::hoprnodemanagementmodule::HoprNodeManagementModule::{self, HoprNodeManagementModuleInstance};
use hopr_chain_types::{ContractAddresses, ContractInstances, NetworkRegistryProxy};
use hopr_crypto_types::keypairs::{ChainKeypair, Keypair};
use hopr_internal_types::prelude::{win_prob_to_f64, EncodedWinProb};
use hopr_primitive_types::prelude::*;

// use crate::middleware::GnosisScan;
use crate::{
    client::GasOracleFiller,
    errors::{Result, RpcError},
    transport::HttpRequestor,
    HoprRpcOperations, NodeSafeModuleStatus,
};

// define basic safe abi
sol!(
    #![sol(abi)]
    #![sol(rpc)]
    contract SafeSingleton {
        function isModuleEnabled(address module) public view returns (bool);
    }
);

/// Default gas oracle URL for Gnosis chain.
pub const DEFAULT_GAS_ORACLE_URL: &str = "https://ggnosis.blockscan.com/gasapi.ashx?apikey=key&method=gasoracle";

/// Configuration of the RPC related parameters.
#[derive(Clone, Debug, PartialEq, Eq, smart_default::SmartDefault, Serialize, Deserialize, Validate)]
pub struct RpcOperationsConfig {
    /// Blockchain id
    ///
    /// Default is 100.
    #[default = 100]
    pub chain_id: u64,
    /// Addresses of all deployed contracts
    ///
    /// Default contains empty (null) addresses.
    pub contract_addrs: ContractAddresses,
    /// Address of the node's module.
    ///
    /// Defaults to null address.
    pub module_address: Address,
    /// Address of the node's safe contract.
    ///
    /// Defaults to null address.
    pub safe_address: Address,
    /// Expected block time of the blockchain
    ///
    /// Defaults to 5 seconds
    #[default(Duration::from_secs(5))]
    pub expected_block_time: Duration,
    /// The largest amount of blocks to fetch at once when fetching a range of blocks.
    ///
    /// If the requested block range size is N, then the client will always fetch `min(N, max_block_range_fetch_size)`
    ///
    /// Defaults to 2000 blocks
    #[validate(range(min = 1))]
    #[default = 2000]
    pub max_block_range_fetch_size: u64,
    /// Interval for polling on TX submission
    ///
    /// Defaults to 7 seconds.
    #[default(Duration::from_secs(7))]
    pub tx_polling_interval: Duration,
    /// Finalization chain length
    ///
    /// The number of blocks including and decreasing from the chain HEAD
    /// that the logs will be buffered for before being considered
    /// successfully joined to the chain.
    ///
    /// Defaults to 8
    #[validate(range(min = 1, max = 100))]
    #[default = 8]
    pub finality: u32,
    /// URL to the gas price oracle.
    ///
    /// Defaults to [`DEFAULT_GAS_ORACLE_URL`].
    #[default(Some(DEFAULT_GAS_ORACLE_URL.parse().unwrap()))]
    pub gas_oracle_url: Option<Url>,
}

// pub(crate) type HoprMiddleware<P, R> =
//     NonceManagerMiddleware<GasOracleMiddleware<SignerMiddleware<Provider<P>, Wallet<SigningKey>>, GnosisScan<R>>>;

// pub(crate) type HoprProvider<R> = FillProvider<
//     JoinFill<
//         JoinFill<
//             JoinFill<
//                 JoinFill<
//                     JoinFill<JoinFill<Identity, WalletFiller<EthereumWallet>>, ChainIdFiller>,
//                     NonceFiller<CachedNonceManager>,
//                 >,
//                 GasOracleFiller<R>,
//             >,
//             GasFiller,
//         >,
//         BlobGasFiller,
//     >,
//     RootProvider,
// >;

pub(crate) type HoprProvider<R> = FillProvider<
    JoinFill<
        JoinFill<
            JoinFill<
                JoinFill<
                    JoinFill<JoinFill<Identity, WalletFiller<EthereumWallet>>, ChainIdFiller>,
                    NonceFiller<CachedNonceManager>,
                >,
                GasFiller,
            >,
            GasOracleFiller<R>,
        >,
        BlobGasFiller,
    >,
    RootProvider,
>;

/// Implementation of `HoprRpcOperations` and `HoprIndexerRpcOperations` trait via `alloy`
#[derive(Debug, Clone)]
// pub struct RpcOperations<T: TransportConnect + Clone, R: HttpRequestor + 'static + Clone> {
pub struct RpcOperations<R: HttpRequestor + 'static + Clone> {
    pub(crate) provider: Arc<HoprProvider<R>>,
    pub(crate) cfg: RpcOperationsConfig,
    contract_instances: Arc<ContractInstances<HoprProvider<R>>>,
    node_module: HoprNodeManagementModuleInstance<(), HoprProvider<R>>,
    node_safe: SafeSingletonInstance<(), HoprProvider<R>>,
}
// pub struct RpcOperations<R: HttpRequestor + 'static + Clone> {
//     pub(crate) provider: Arc<HoprProvider<R>>,
//     pub(crate) cfg: RpcOperationsConfig,
//     contract_instances: Arc<ContractInstances<HoprProvider<R>>>,
//     node_module: HoprNodeManagementModuleInstance<(), HoprProvider<R>>,
//     node_safe: SafeSingletonInstance<(), HoprProvider<R>>,
// }

// // Needs manual impl not to impose Clone requirements on P
// // R does not need to be Clone as well, since it's always in an Arc
// impl<R: HttpRequestor> Clone for RpcOperations<R> {
//     fn clone(&self) -> Self {
//         Self {
//             provider: self.provider.clone(),
//             cfg: self.cfg.clone(),
//             contract_instances: self.contract_instances.clone(),
//             node_module: HoprNodeManagementModule::new(self.cfg.module_address, self.provider.clone()),
//             node_safe: SafeSingleton::new(self.cfg.safe_address, self.provider.clone()),
//         }
//     }
// }

impl<R: HttpRequestor + 'static + Clone> RpcOperations<R> {
    pub fn new(
        rpc_client: RpcClient,
        requestor: R,
        chain_key: &ChainKeypair,
        cfg: RpcOperationsConfig,
    ) -> Result<Self> {
        let wallet = PrivateKeySigner::from_slice(chain_key.secret().as_ref()).expect("failed to construct wallet");

        // TODO: The rpc client MUST have retry backoff enabled
        // let rpc_client = ClientBuilder::default()
        //     .layer(RetryBackoffLayer::new(2, 100, 100))
        //     .transport(transport_client.clone(), transport_client.is_local());

        let provider = ProviderBuilder::new()
            .disable_recommended_fillers()
            .wallet(wallet)
            .filler(ChainIdFiller::default())
            .filler(NonceFiller::new(CachedNonceManager::default()))
            .filler(GasFiller)
            .filler(GasOracleFiller::new(requestor.clone(), cfg.gas_oracle_url.clone()))
            .filler(BlobGasFiller)
            .on_client(rpc_client);

        debug!("{:?}", cfg.contract_addrs);

        Ok(Self {
            contract_instances: Arc::new(ContractInstances::new(
                &cfg.contract_addrs,
                provider.clone(),
                cfg!(test),
            )),
            node_module: HoprNodeManagementModule::new(cfg.module_address.into(), provider.clone()),
            node_safe: SafeSingleton::new(cfg.safe_address.into(), provider.clone()),
            cfg,
            provider: Arc::new(provider),
        })
    }

    pub(crate) async fn get_block_number(&self) -> Result<u64> {
        Ok(self
            .provider
            .get_block_number()
            .await?
            .saturating_sub(self.cfg.finality as u64))
    }

    pub(crate) async fn get_block(&self, block_number: u64) -> Result<Option<Block>> {
        let sanitized_block_number = block_number.saturating_sub(self.cfg.finality as u64);
        let result = self.provider.get_block_by_number(sanitized_block_number.into()).await?;
        Ok(result)
    }
}

#[async_trait]
impl<R: HttpRequestor + 'static + Clone> HoprRpcOperations for RpcOperations<R> {
    async fn get_timestamp(&self, block_number: u64) -> Result<Option<u64>> {
        Ok(self.get_block(block_number).await?.map(|b| b.header.timestamp))
    }

    async fn get_balance(&self, address: Address, balance_type: BalanceType) -> Result<Balance> {
        match balance_type {
            BalanceType::Native => {
                let native = self
                    .provider
                    .get_balance(address.into())
                    .block_id(BlockId::Number(self.get_block_number().await?.into()))
                    .await?;

                Ok(Balance::new(native.to_be_bytes(), BalanceType::Native))
            }
            BalanceType::HOPR => match self.contract_instances.token.balanceOf(address.into()).call().await {
                Ok(token_balance) => Ok(Balance::new(token_balance._0.to_be_bytes(), BalanceType::HOPR)),
                Err(e) => Err(e.into()),
            },
        }
    }

    async fn get_minimum_network_winning_probability(&self) -> Result<f64> {
        match self.contract_instances.win_prob_oracle.currentWinProb().call().await {
            Ok(encoded_win_prob) => {
                let mut encoded: EncodedWinProb = Default::default();
                encoded.copy_from_slice(&encoded_win_prob._0.to_be_bytes_vec()[1..]);
                Ok(win_prob_to_f64(&encoded))
            }
            Err(e) => Err(e.into()),
        }
    }

    async fn get_minimum_network_ticket_price(&self) -> Result<Balance> {
        match self.contract_instances.price_oracle.currentTicketPrice().call().await {
            Ok(ticket_price) => Ok(BalanceType::HOPR.balance(ticket_price._0.to_be_bytes_vec().as_slice())),
            Err(e) => Err(e.into()),
        }
    }

    async fn get_eligibility_status(&self, address: Address) -> Result<bool> {
        // 2) check if the node is registered to an account. In case the selfRegister is disabled
        // (i.e. when staking threshold is zero), this value is used to check if the node is eligible
        let tx_2 = CallItemBuilder::new(
            self.contract_instances
                .network_registry
                .nodeRegisterdToAccount(address.into()),
        )
        .allow_failure(false);

        // 3) check if the node is registered and eligible
        let tx_3 = CallItemBuilder::new(
            self.contract_instances
                .network_registry
                .isNodeRegisteredAndEligible(address.into()),
        )
        .allow_failure(true);

        // 1) check if the staking threshold set in the implementation is above zero
        let (stake_threshold, node_registration, quick_check) = match &self.contract_instances.network_registry_proxy {
            NetworkRegistryProxy::Dummy(c) => {
                let tx_1_dummy = CallItemBuilder::new(c.maxAllowedRegistrations(address.into())).allow_failure(false);
                let multicall = self
                    .provider
                    .multicall()
                    .add_call(tx_1_dummy)
                    .add_call(tx_2)
                    .add_call(tx_3);
                let (max_allowed_registration, node_registered_to_account, quick_check) = multicall
                    .aggregate3_value()
                    .await
                    .map_err(|e| RpcError::MulticallError(e.into()))?;
                (
                    max_allowed_registration
                        .map_err(|e| RpcError::MulticallFailure(e.idx, e.return_data.to_string()))?
                        ._0,
                    node_registered_to_account
                        .map_err(|e| RpcError::MulticallFailure(e.idx, e.return_data.to_string()))?
                        ._0,
                    quick_check,
                )
            }
            NetworkRegistryProxy::Safe(c) => {
                let tx_1_proxy = CallItemBuilder::new(c.stakeThreshold()).allow_failure(false);
                let multicall = self
                    .provider
                    .multicall()
                    .add_call(tx_1_proxy)
                    .add_call(tx_2)
                    .add_call(tx_3);
                let (stake_threshold, node_registered_to_account, quick_check) = multicall
                    .aggregate3_value()
                    .await
                    .map_err(|e| RpcError::MulticallError(e.into()))?;
                (
                    stake_threshold
                        .map_err(|e| RpcError::MulticallFailure(e.idx, e.return_data.to_string()))?
                        ._0,
                    node_registered_to_account
                        .map_err(|e| RpcError::MulticallFailure(e.idx, e.return_data.to_string()))?
                        ._0,
                    quick_check,
                )
            }
        };

        match &quick_check {
            Ok(eligiblity_quick_check) => return Ok(eligiblity_quick_check._0),
            Err(e) => {
                // check in details what is the failure message
                // The "division by zero" error is caused by the self-registration,
                // which is forbidden to the public and thus returns false
                // therefore the eligibility check should be ignored
                // In EVM it returns `Panic(0x12)` error, where `0x4e487b71` is the function selector
                // https://docs.soliditylang.org/en/v0.8.12/control-structures.html#panic-via-assert-and-error-via-require
                if e.return_data.starts_with(&[0x4e, 0x48, 0x7b, 0x71])
                    && e.return_data[e.return_data.len() - 1] == 0x12
                {
                    // when receiving division by zero error, if the staking threshold is zero
                    // and registered account is not zero, return true
                    return Ok(stake_threshold.is_zero() && !node_registration.is_zero());
                }
                return Ok(false);
            }
        }
    }

    async fn get_node_management_module_target_info(&self, target: Address) -> Result<Option<U256>> {
        match self.node_module.tryGetTarget(target.into()).call().await {
            Ok(returned_result) => Ok(returned_result
                ._0
                .then_some(returned_result._1.to_be_bytes_vec().as_slice().into())),
            Err(e) => Err(e.into()),
        }
    }

    async fn get_safe_from_node_safe_registry(&self, node_address: Address) -> Result<Address> {
        match self
            .contract_instances
            .safe_registry
            .nodeToSafe(node_address.into())
            .call()
            .await
        {
            Ok(returned_result) => Ok(returned_result._0.into()),
            Err(e) => Err(e.into()),
        }
    }

    async fn get_module_target_address(&self) -> Result<Address> {
        match self.node_module.owner().call().await {
            Ok(returned_result) => Ok(returned_result._0.into()),
            Err(e) => Err(e.into()),
        }
    }

    async fn get_channel_closure_notice_period(&self) -> Result<Duration> {
        // TODO: should we cache this value internally ?
        match self
            .contract_instances
            .channels
            .noticePeriodChannelClosure()
            .call()
            .await
        {
            Ok(returned_result) => Ok(Duration::from_secs(returned_result._0.into())),
            Err(e) => Err(e.into()),
        }
    }

    // Check on-chain status of, node, safe, and module
    async fn check_node_safe_module_status(&self, node_address: Address) -> Result<NodeSafeModuleStatus> {
        // 1) check if the node is already included into the module
        let tx_1 = CallItemBuilder::new(self.node_module.isNode(node_address.into())).allow_failure(false);
        // 2) if the module is enabled in the safe
        let tx_2 =
            CallItemBuilder::new(self.node_safe.isModuleEnabled(self.cfg.module_address.into())).allow_failure(false);
        // 3) if the safe is the owner of the module
        let tx_3 = CallItemBuilder::new(self.node_module.owner()).allow_failure(false);
        let multicall = self.provider.multicall().add_call(tx_1).add_call(tx_2).add_call(tx_3);

        let (node_in_module_inclusion, module_safe_enabling, safe_of_module_ownership) = multicall
            .aggregate3_value()
            .await
            .map_err(|e| RpcError::MulticallError(e.into()))?;
        let is_node_included_in_module = node_in_module_inclusion
            .map_err(|e| RpcError::MulticallFailure(e.idx, e.return_data.to_string()))?
            ._0;
        let is_module_enabled_in_safe = module_safe_enabling
            .map_err(|e| RpcError::MulticallFailure(e.idx, e.return_data.to_string()))?
            ._0;
        let is_safe_owner_of_module = self.cfg.safe_address.eq(&safe_of_module_ownership
            .map_err(|e| RpcError::MulticallFailure(e.idx, e.return_data.to_string()))?
            ._0
            .0
             .0
            .into());

        Ok(NodeSafeModuleStatus {
            is_node_included_in_module,
            is_module_enabled_in_safe,
            is_safe_owner_of_module,
        })
    }

    async fn send_transaction(&self, tx: TransactionRequest) -> Result<PendingTransaction> {
        let sent_tx = self.provider.send_transaction(tx.into()).await?;

        let receipt = sent_tx
            .with_required_confirmations(self.cfg.finality as u64)
            .register()
            .await
            .map_err(|e| RpcError::PendingTransactionError(e.into()))?;

        Ok(receipt)
    }
}

#[cfg(test)]
mod tests {
    use crate::client::{create_rpc_client_to_anvil, AnvilRpcClient};
    use crate::errors::Result;
    use crate::rpc::{RpcOperations, RpcOperationsConfig};
    use crate::transport::SurfTransport;
    use crate::{HoprRpcOperations, PendingTransaction};
    use alloy::network::{Ethereum, TransactionBuilder};
    use alloy::primitives::{address, U256};
    use alloy::providers::Provider;
    use alloy::rpc::client::ClientBuilder;
    use alloy::rpc::types::TransactionRequest;
    use alloy::transports::layers::RetryBackoffLayer;
    use hex_literal::hex;
    use hopr_chain_types::utils::create_native_transfer;
    use hopr_chain_types::{ContractAddresses, ContractInstances, NetworkRegistryProxy};
    use primitive_types::H160;
    use std::sync::Arc;
    use std::time::Duration;

    use hopr_async_runtime::prelude::sleep;
    use hopr_crypto_types::keypairs::{ChainKeypair, Keypair};
    use hopr_primitive_types::prelude::*;

<<<<<<< HEAD
    // use crate::client::surf_client::SurfRequestor;
    // use crate::client::{create_rpc_client_to_anvil, JsonRpcProviderClient, SimpleJsonRpcRetryPolicy};
=======
    use crate::client::reqwest_client::ReqwestRequestor;
    use crate::client::{create_rpc_client_to_anvil, JsonRpcProviderClient, SimpleJsonRpcRetryPolicy};
>>>>>>> aca0f457

    lazy_static::lazy_static! {
        static ref RANDY: Address = hex!("762614a5ed652457a2f1cdb8006380530c26ae6a").into();
        static ref MULTICALL3_DEPLOY_CODE: [u8; 3926] = hex!("f90f538085174876e800830f42408080b90f00608060405234801561001057600080fd5b50610ee0806100206000396000f3fe6080604052600436106100f35760003560e01c80634d2301cc1161008a578063a8b0574e11610059578063a8b0574e1461025a578063bce38bd714610275578063c3077fa914610288578063ee82ac5e1461029b57600080fd5b80634d2301cc146101ec57806372425d9d1461022157806382ad56cb1461023457806386d516e81461024757600080fd5b80633408e470116100c65780633408e47014610191578063399542e9146101a45780633e64a696146101c657806342cbb15c146101d957600080fd5b80630f28c97d146100f8578063174dea711461011a578063252dba421461013a57806327e86d6e1461015b575b600080fd5b34801561010457600080fd5b50425b6040519081526020015b60405180910390f35b61012d610128366004610a85565b6102ba565b6040516101119190610bbe565b61014d610148366004610a85565b6104ef565b604051610111929190610bd8565b34801561016757600080fd5b50437fffffffffffffffffffffffffffffffffffffffffffffffffffffffffffffffff0140610107565b34801561019d57600080fd5b5046610107565b6101b76101b2366004610c60565b610690565b60405161011193929190610cba565b3480156101d257600080fd5b5048610107565b3480156101e557600080fd5b5043610107565b3480156101f857600080fd5b50610107610207366004610ce2565b73ffffffffffffffffffffffffffffffffffffffff163190565b34801561022d57600080fd5b5044610107565b61012d610242366004610a85565b6106ab565b34801561025357600080fd5b5045610107565b34801561026657600080fd5b50604051418152602001610111565b61012d610283366004610c60565b61085a565b6101b7610296366004610a85565b610a1a565b3480156102a757600080fd5b506101076102b6366004610d18565b4090565b60606000828067ffffffffffffffff8111156102d8576102d8610d31565b60405190808252806020026020018201604052801561031e57816020015b6040805180820190915260008152606060208201528152602001906001900390816102f65790505b5092503660005b8281101561047757600085828151811061034157610341610d60565b6020026020010151905087878381811061035d5761035d610d60565b905060200281019061036f9190610d8f565b6040810135958601959093506103886020850185610ce2565b73ffffffffffffffffffffffffffffffffffffffff16816103ac6060870187610dcd565b6040516103ba929190610e32565b60006040518083038185875af1925050503d80600081146103f7576040519150601f19603f3d011682016040523d82523d6000602084013e6103fc565b606091505b50602080850191909152901515808452908501351761046d577f08c379a000000000000000000000000000000000000000000000000000000000600052602060045260176024527f4d756c746963616c6c333a2063616c6c206661696c656400000000000000000060445260846000fd5b5050600101610325565b508234146104e6576040517f08c379a000000000000000000000000000000000000000000000000000000000815260206004820152601a60248201527f4d756c746963616c6c333a2076616c7565206d69736d6174636800000000000060448201526064015b60405180910390fd5b50505092915050565b436060828067ffffffffffffffff81111561050c5761050c610d31565b60405190808252806020026020018201604052801561053f57816020015b606081526020019060019003908161052a5790505b5091503660005b8281101561068657600087878381811061056257610562610d60565b90506020028101906105749190610e42565b92506105836020840184610ce2565b73ffffffffffffffffffffffffffffffffffffffff166105a66020850185610dcd565b6040516105b4929190610e32565b6000604051808303816000865af19150503d80600081146105f1576040519150601f19603f3d011682016040523d82523d6000602084013e6105f6565b606091505b5086848151811061060957610609610d60565b602090810291909101015290508061067d576040517f08c379a000000000000000000000000000000000000000000000000000000000815260206004820152601760248201527f4d756c746963616c6c333a2063616c6c206661696c656400000000000000000060448201526064016104dd565b50600101610546565b5050509250929050565b43804060606106a086868661085a565b905093509350939050565b6060818067ffffffffffffffff8111156106c7576106c7610d31565b60405190808252806020026020018201604052801561070d57816020015b6040805180820190915260008152606060208201528152602001906001900390816106e55790505b5091503660005b828110156104e657600084828151811061073057610730610d60565b6020026020010151905086868381811061074c5761074c610d60565b905060200281019061075e9190610e76565b925061076d6020840184610ce2565b73ffffffffffffffffffffffffffffffffffffffff166107906040850185610dcd565b60405161079e929190610e32565b6000604051808303816000865af19150503d80600081146107db576040519150601f19603f3d011682016040523d82523d6000602084013e6107e0565b606091505b506020808401919091529015158083529084013517610851577f08c379a000000000000000000000000000000000000000000000000000000000600052602060045260176024527f4d756c746963616c6c333a2063616c6c206661696c656400000000000000000060445260646000fd5b50600101610714565b6060818067ffffffffffffffff81111561087657610876610d31565b6040519080825280602002602001820160405280156108bc57816020015b6040805180820190915260008152606060208201528152602001906001900390816108945790505b5091503660005b82811015610a105760008482815181106108df576108df610d60565b602002602001015190508686838181106108fb576108fb610d60565b905060200281019061090d9190610e42565b925061091c6020840184610ce2565b73ffffffffffffffffffffffffffffffffffffffff1661093f6020850185610dcd565b60405161094d929190610e32565b6000604051808303816000865af19150503d806000811461098a576040519150601f19603f3d011682016040523d82523d6000602084013e61098f565b606091505b506020830152151581528715610a07578051610a07576040517f08c379a000000000000000000000000000000000000000000000000000000000815260206004820152601760248201527f4d756c746963616c6c333a2063616c6c206661696c656400000000000000000060448201526064016104dd565b506001016108c3565b5050509392505050565b6000806060610a2b60018686610690565b919790965090945092505050565b60008083601f840112610a4b57600080fd5b50813567ffffffffffffffff811115610a6357600080fd5b6020830191508360208260051b8501011115610a7e57600080fd5b9250929050565b60008060208385031215610a9857600080fd5b823567ffffffffffffffff811115610aaf57600080fd5b610abb85828601610a39565b90969095509350505050565b6000815180845260005b81811015610aed57602081850181015186830182015201610ad1565b81811115610aff576000602083870101525b50601f017fffffffffffffffffffffffffffffffffffffffffffffffffffffffffffffffe0169290920160200192915050565b600082825180855260208086019550808260051b84010181860160005b84811015610bb1578583037fffffffffffffffffffffffffffffffffffffffffffffffffffffffffffffffe001895281518051151584528401516040858501819052610b9d81860183610ac7565b9a86019a9450505090830190600101610b4f565b5090979650505050505050565b602081526000610bd16020830184610b32565b9392505050565b600060408201848352602060408185015281855180845260608601915060608160051b870101935082870160005b82811015610c52577fffffffffffffffffffffffffffffffffffffffffffffffffffffffffffffffa0888703018452610c40868351610ac7565b95509284019290840190600101610c06565b509398975050505050505050565b600080600060408486031215610c7557600080fd5b83358015158114610c8557600080fd5b9250602084013567ffffffffffffffff811115610ca157600080fd5b610cad86828701610a39565b9497909650939450505050565b838152826020820152606060408201526000610cd96060830184610b32565b95945050505050565b600060208284031215610cf457600080fd5b813573ffffffffffffffffffffffffffffffffffffffff81168114610bd157600080fd5b600060208284031215610d2a57600080fd5b5035919050565b7f4e487b7100000000000000000000000000000000000000000000000000000000600052604160045260246000fd5b7f4e487b7100000000000000000000000000000000000000000000000000000000600052603260045260246000fd5b600082357fffffffffffffffffffffffffffffffffffffffffffffffffffffffffffffff81833603018112610dc357600080fd5b9190910192915050565b60008083357fffffffffffffffffffffffffffffffffffffffffffffffffffffffffffffffe1843603018112610e0257600080fd5b83018035915067ffffffffffffffff821115610e1d57600080fd5b602001915036819003821315610a7e57600080fd5b8183823760009101908152919050565b600082357fffffffffffffffffffffffffffffffffffffffffffffffffffffffffffffffc1833603018112610dc357600080fd5b600082357fffffffffffffffffffffffffffffffffffffffffffffffffffffffffffffffa1833603018112610dc357600080fdfea2646970667358221220bb2b5c71a328032f97c676ae39a1ec2148d3e5d6f73d95e9b17910152d61f16264736f6c634300080c00331ca0edce47092c0f398cebf3ffc267f05c8e7076e3b89445e0fe50f6332273d4569ba01b0b9d000e19b24c5869b0fc3b22b0d6fa47cd63316875cbbd577d76e6fde086");
        static ref MULTICALL3_DEPLOYER_ADDRESS: alloy::primitives::Address = address!("05f32b3cc3888453ff71b01135b34ff8e41263f2");
    }

    pub const ETH_VALUE_FOR_MULTICALL3_DEPLOYER: u128 = 100_000_000_000_000_000;
    // 0.1 (anvil) ETH

    pub async fn wait_until_tx(pending: PendingTransaction, timeout: Duration) {
        let tx_hash = *pending.tx_hash();
        sleep(timeout).await;
        pending
            .await
            .unwrap_or_else(|_| panic!("timeout awaiting tx hash {tx_hash} after {} seconds", timeout.as_secs()));
    }

    /// Deploy a MULTICALL contract into Anvil local chain for testing
    pub async fn deploy_multicall3_to_anvil<P: Provider>(provider: &P) -> Result<()> {
        // Fund Multicall3 deployer and deploy ERC1820Registry
        let tx = TransactionRequest::default()
            .with_to(*MULTICALL3_DEPLOYER_ADDRESS)
            .with_value(U256::from(ETH_VALUE_FOR_MULTICALL3_DEPLOYER));

        provider.send_transaction(tx.into()).await?.watch().await?;

        provider
            .send_raw_transaction(MULTICALL3_DEPLOY_CODE.as_ref())
            .await?
            .watch()
            .await?;
        Ok(())
    }

    #[tokio::test]
    async fn test_should_estimate_tx() -> anyhow::Result<()> {
        let _ = env_logger::builder().is_test(true).try_init();

        let expected_block_time = Duration::from_secs(1);
        let anvil = hopr_chain_types::utils::create_anvil(Some(expected_block_time));
        let chain_key_0 = ChainKeypair::from_secret(anvil.keys()[0].to_bytes().as_ref())?;

        let mut server = mockito::Server::new_async().await;
<<<<<<< HEAD

        // When using eip1559, it doesn't query gas oracle
=======
>>>>>>> aca0f457
        let gas_oracle_mock = server.mock("GET", "/gas_oracle")
            .with_status(200)
            .with_body(r#"{"status":"1","message":"OK","result":{"LastBlock":"38791478","SafeGasPrice":"1.1","ProposeGasPrice":"1.1","FastGasPrice":"1.6","UsdPrice":"0.999985432689946"}}"#)
<<<<<<< HEAD
            .expect(0)
            .create();
=======
            .create_async()
            .await;
>>>>>>> aca0f457

        let cfg = RpcOperationsConfig {
            chain_id: anvil.chain_id(),
            tx_polling_interval: Duration::from_millis(10),
            expected_block_time,
            finality: 2,
            gas_oracle_url: Some((server.url() + "/gas_oracle").parse()?),
            ..RpcOperationsConfig::default()
        };

<<<<<<< HEAD
        let transport_client = SurfTransport::new(anvil.endpoint_url());

        let rpc_client = ClientBuilder::default()
            .layer(RetryBackoffLayer::new(2, 100, 100))
            .transport(transport_client.clone(), transport_client.guess_local());
=======
        let client = JsonRpcProviderClient::new(
            &anvil.endpoint(),
            ReqwestRequestor::default(),
            SimpleJsonRpcRetryPolicy::default(),
        );
>>>>>>> aca0f457

        // Wait until contracts deployments are final
        sleep((1 + cfg.finality) * expected_block_time).await;

<<<<<<< HEAD
        let rpc = RpcOperations::new(rpc_client, transport_client.client().clone(), &chain_key_0, cfg)?;
=======
        let rpc = RpcOperations::new(client, ReqwestRequestor::default(), &chain_key_0, cfg)?;
>>>>>>> aca0f457

        // call eth_gas_estimate
        let fees = rpc.provider.estimate_eip1559_fees().await?;

        assert!(
            fees.max_priority_fee_per_gas.ge(&0_u128),
            // fees.max_priority_fee_per_gas.ge(&100_000_000_u128),
            "estimated_max_priority_fee must be equal or greater than 0, 0.1 gwei"
        );

        let estimated_gas_price = rpc.provider.get_gas_price().await?;
        assert!(
            estimated_gas_price.ge(&100_000_000_u128),
            "estimated_max_fee must be greater than 0.1 gwei"
        );

        gas_oracle_mock.assert();

        Ok(())
    }

    #[tokio::test]
    async fn test_should_send_tx() -> anyhow::Result<()> {
        let _ = env_logger::builder().is_test(true).try_init();

        let expected_block_time = Duration::from_secs(1);
        let anvil = hopr_chain_types::utils::create_anvil(Some(expected_block_time));
        let chain_key_0 = ChainKeypair::from_secret(anvil.keys()[0].to_bytes().as_ref())?;

        let cfg = RpcOperationsConfig {
            chain_id: anvil.chain_id(),
            tx_polling_interval: Duration::from_millis(10),
            expected_block_time,
            finality: 2,
            gas_oracle_url: None,
            ..RpcOperationsConfig::default()
        };

<<<<<<< HEAD
        let transport_client = SurfTransport::new(anvil.endpoint_url());

        let rpc_client = ClientBuilder::default()
            .layer(RetryBackoffLayer::new(2, 100, 100))
            .transport(transport_client.clone(), transport_client.guess_local());
=======
        let client = JsonRpcProviderClient::new(
            &anvil.endpoint(),
            ReqwestRequestor::default(),
            SimpleJsonRpcRetryPolicy::default(),
        );
>>>>>>> aca0f457

        // Wait until contracts deployments are final
        sleep((1 + cfg.finality) * expected_block_time).await;

<<<<<<< HEAD
        let rpc = RpcOperations::new(rpc_client, transport_client.client().clone(), &chain_key_0, cfg)?;
=======
        let rpc = RpcOperations::new(client, ReqwestRequestor::default(), &chain_key_0, cfg)?;
>>>>>>> aca0f457

        let balance_1 = rpc.get_balance((&chain_key_0).into(), BalanceType::Native).await?;
        assert!(balance_1.amount().gt(&0.into()), "balance must be greater than 0");

        // Send 1 ETH to some random address
        let tx = create_native_transfer::<Ethereum>(*RANDY, U256::from(1000000_u32));
        let tx_hash = rpc.send_transaction(tx).await?;

        wait_until_tx(tx_hash, Duration::from_secs(8)).await;

        Ok(())
    }

    #[tokio::test]
    async fn test_should_send_consecutive_txs() -> anyhow::Result<()> {
        let _ = env_logger::builder().is_test(true).try_init();

        let expected_block_time = Duration::from_secs(1);
        let anvil = hopr_chain_types::utils::create_anvil(Some(expected_block_time));
        let chain_key_0 = ChainKeypair::from_secret(anvil.keys()[0].to_bytes().as_ref())?;

        let cfg = RpcOperationsConfig {
            chain_id: anvil.chain_id(),
            tx_polling_interval: Duration::from_millis(10),
            expected_block_time,
            finality: 2,
            gas_oracle_url: None,
            ..RpcOperationsConfig::default()
        };

<<<<<<< HEAD
        let transport_client = SurfTransport::new(anvil.endpoint_url());

        let rpc_client = ClientBuilder::default()
            .layer(RetryBackoffLayer::new(2, 100, 100))
            .transport(transport_client.clone(), transport_client.guess_local());
=======
        let client = JsonRpcProviderClient::new(
            &anvil.endpoint(),
            ReqwestRequestor::default(),
            SimpleJsonRpcRetryPolicy::default(),
        );
>>>>>>> aca0f457

        // Wait until contracts deployments are final
        sleep((1 + cfg.finality.clone()) * expected_block_time).await;

<<<<<<< HEAD
        let rpc = RpcOperations::new(rpc_client, transport_client.client().clone(), &chain_key_0, cfg.clone())?;
=======
        let rpc = RpcOperations::new(client, ReqwestRequestor::default(), &chain_key_0, cfg)?;
>>>>>>> aca0f457

        let balance_1 = rpc.get_balance((&chain_key_0).into(), BalanceType::Native).await?;
        assert!(balance_1.amount().gt(&0.into()), "balance must be greater than 0");

        let txs_count = 5_u64;
        let send_amount = 1000000_u64;

        // Send 1 ETH to some random address
        futures::future::join_all((0..txs_count).map(|_| async {
            rpc.send_transaction(create_native_transfer::<Ethereum>(*RANDY, U256::from(send_amount)))
                .await
                .expect("tx should be sent")
                .await
                .expect("tx should resolve")
        }))
        .await;

        sleep((1 + cfg.finality) * expected_block_time).await;

        let balance_2 = rpc.get_balance((&chain_key_0).into(), BalanceType::Native).await?;

        assert!(
            balance_2.amount() <= balance_1.amount() - txs_count * send_amount,
            "balance must be less"
        );

        Ok(())
    }

    #[tokio::test]
    async fn test_get_balance_native() -> anyhow::Result<()> {
        let _ = env_logger::builder().is_test(true).try_init();

        let expected_block_time = Duration::from_secs(1);
        let anvil = hopr_chain_types::utils::create_anvil(Some(expected_block_time));
        let chain_key_0 = ChainKeypair::from_secret(anvil.keys()[0].to_bytes().as_ref())?;

        let cfg = RpcOperationsConfig {
            chain_id: anvil.chain_id(),
            tx_polling_interval: Duration::from_millis(10),
            expected_block_time,
            finality: 2,
            gas_oracle_url: None,
            ..RpcOperationsConfig::default()
        };

<<<<<<< HEAD
        let transport_client = SurfTransport::new(anvil.endpoint_url());

        let rpc_client = ClientBuilder::default()
            .layer(RetryBackoffLayer::new(2, 100, 100))
            .transport(transport_client.clone(), transport_client.guess_local());
=======
        let client = JsonRpcProviderClient::new(
            &anvil.endpoint(),
            ReqwestRequestor::default(),
            SimpleJsonRpcRetryPolicy::default(),
        );
>>>>>>> aca0f457

        // Wait until contracts deployments are final
        sleep((1 + cfg.finality) * expected_block_time).await;

<<<<<<< HEAD
        let rpc = RpcOperations::new(rpc_client, transport_client.client().clone(), &chain_key_0, cfg)?;
=======
        let rpc = RpcOperations::new(client, ReqwestRequestor::default(), &chain_key_0, cfg)?;
>>>>>>> aca0f457

        let balance_1 = rpc.get_balance((&chain_key_0).into(), BalanceType::Native).await?;
        assert!(balance_1.amount().gt(&0.into()), "balance must be greater than 0");

        // Send 1 ETH to some random address
        let tx_hash = rpc
            .send_transaction(create_native_transfer::<Ethereum>(*RANDY, U256::from(1_u32)))
            .await?;

        wait_until_tx(tx_hash, Duration::from_secs(8)).await;

        let balance_2 = rpc.get_balance((&chain_key_0).into(), BalanceType::Native).await?;
        assert!(balance_2.lt(&balance_1), "balance must be diminished");

        Ok(())
    }

    #[tokio::test]
    async fn test_get_balance_token() -> anyhow::Result<()> {
        let _ = env_logger::builder().is_test(true).try_init();

        let expected_block_time = Duration::from_secs(1);
        let anvil = hopr_chain_types::utils::create_anvil(Some(expected_block_time));
        let chain_key_0 = ChainKeypair::from_secret(anvil.keys()[0].to_bytes().as_ref())?;

        // Deploy contracts
        let contract_instances = {
<<<<<<< HEAD
            let client = create_rpc_client_to_anvil(&anvil, &chain_key_0);
=======
            let client = create_rpc_client_to_anvil(ReqwestRequestor::default(), &anvil, &chain_key_0);
>>>>>>> aca0f457
            ContractInstances::deploy_for_testing(client, &chain_key_0).await?
        };

        let cfg = RpcOperationsConfig {
            chain_id: anvil.chain_id(),
            tx_polling_interval: Duration::from_millis(10),
            expected_block_time,
            finality: 2,
            contract_addrs: ContractAddresses::from(&contract_instances),
            gas_oracle_url: None,
            ..RpcOperationsConfig::default()
        };

        let amount = 1024_u64;
        let _ = hopr_chain_types::utils::mint_tokens(contract_instances.token, U256::from(amount)).await;

<<<<<<< HEAD
        let transport_client = SurfTransport::new(anvil.endpoint_url());

        let rpc_client = ClientBuilder::default()
            .layer(RetryBackoffLayer::new(2, 100, 100))
            .transport(transport_client.clone(), transport_client.guess_local());
=======
        let client = JsonRpcProviderClient::new(
            &anvil.endpoint(),
            ReqwestRequestor::default(),
            SimpleJsonRpcRetryPolicy::default(),
        );
>>>>>>> aca0f457

        // Wait until contracts deployments are final
        sleep((1 + cfg.finality) * expected_block_time).await;

<<<<<<< HEAD
        let rpc = RpcOperations::new(rpc_client, transport_client.client().clone(), &chain_key_0, cfg)?;
=======
        let rpc = RpcOperations::new(client, ReqwestRequestor::default(), &chain_key_0, cfg)?;
>>>>>>> aca0f457

        let balance = rpc.get_balance((&chain_key_0).into(), BalanceType::HOPR).await?;
        assert_eq!(amount, balance.amount().as_u64(), "invalid balance");

        Ok(())
    }

    #[tokio::test]
    async fn test_check_node_safe_module_status() -> anyhow::Result<()> {
        let _ = env_logger::builder().is_test(true).try_init();

        let expected_block_time = Duration::from_secs(1);
        let anvil = hopr_chain_types::utils::create_anvil(Some(expected_block_time));
        let chain_key_0 = ChainKeypair::from_secret(anvil.keys()[0].to_bytes().as_ref())?;

        // Deploy contracts
        let (contract_instances, module, safe) = {
<<<<<<< HEAD
            let client = create_rpc_client_to_anvil(&anvil, &chain_key_0);
=======
            let client = create_rpc_client_to_anvil(ReqwestRequestor::default(), &anvil, &chain_key_0);
>>>>>>> aca0f457
            let instances = ContractInstances::deploy_for_testing(client.clone(), &chain_key_0).await?;

            // deploy MULTICALL contract to anvil
            deploy_multicall3_to_anvil(&client.clone()).await?;

            let (module, safe) = hopr_chain_types::utils::deploy_one_safe_one_module_and_setup_for_testing::<
                (),
                Arc<AnvilRpcClient>,
                Ethereum,
            >(&instances, client.clone(), &chain_key_0)
            .await?;

            // deploy a module and safe instance and add node into the module. The module is enabled by default in the safe
            (instances, module, safe)
        };

        let cfg = RpcOperationsConfig {
            chain_id: anvil.chain_id(),
            tx_polling_interval: Duration::from_millis(10),
            expected_block_time,
            finality: 2,
            contract_addrs: ContractAddresses::from(&contract_instances),
            module_address: module,
            safe_address: safe,
            gas_oracle_url: None,
            ..RpcOperationsConfig::default()
        };

<<<<<<< HEAD
        let transport_client = SurfTransport::new(anvil.endpoint_url());

        let rpc_client = ClientBuilder::default()
            .layer(RetryBackoffLayer::new(2, 100, 100))
            .transport(transport_client.clone(), transport_client.guess_local());
=======
        let client = JsonRpcProviderClient::new(
            &anvil.endpoint(),
            ReqwestRequestor::default(),
            SimpleJsonRpcRetryPolicy::default(),
        );
>>>>>>> aca0f457

        // Wait until contracts deployments are final
        sleep((1 + cfg.finality) * expected_block_time).await;

<<<<<<< HEAD
        let rpc = RpcOperations::new(rpc_client, transport_client.client().clone(), &chain_key_0, cfg)?;
=======
        let rpc = RpcOperations::new(client.clone(), ReqwestRequestor::default(), &chain_key_0, cfg)?;
>>>>>>> aca0f457

        let result_before_including_node = rpc.check_node_safe_module_status((&chain_key_0).into()).await?;
        // before including node to the safe and module, only the first chck is false, the others are true
        assert!(
            !result_before_including_node.is_node_included_in_module,
            "node should not be included in a default module"
        );
        assert!(
            result_before_including_node.is_module_enabled_in_safe,
            "module should be enabled in a default safe"
        );
        assert!(
            result_before_including_node.is_safe_owner_of_module,
            "safe should not be the owner of a default module"
        );

        // including node to the module
        hopr_chain_types::utils::include_node_to_module_by_safe(
            contract_instances.channels.provider().clone(),
            safe,
            module,
            (&chain_key_0).into(),
            &chain_key_0,
        )
        .await?;

        let result_with_node_included = rpc.check_node_safe_module_status((&chain_key_0).into()).await?;
        // after the node gets included into the module, all checks should be true
        assert!(
            result_with_node_included.is_node_included_in_module,
            "node should be included in a default module"
        );
        assert!(
            result_with_node_included.is_module_enabled_in_safe,
            "module should be enabled in a default safe"
        );
        assert!(
            result_with_node_included.is_safe_owner_of_module,
            "safe should be the owner of a default module"
        );

        Ok(())
    }

    #[tokio::test]
    async fn test_get_eligibility_status() -> anyhow::Result<()> {
        let _ = env_logger::builder().is_test(true).try_init();

        let expected_block_time = Duration::from_secs(1);
        let anvil = hopr_chain_types::utils::create_anvil(Some(expected_block_time));
        let chain_key_0 = ChainKeypair::from_secret(anvil.keys()[0].to_bytes().as_ref())?;
        let node_address: H160 = chain_key_0.public().to_address().into();

        // Deploy contracts
        let (contract_instances, module, safe) = {
<<<<<<< HEAD
            let client = create_rpc_client_to_anvil(&anvil, &chain_key_0);
=======
            let client = create_rpc_client_to_anvil(ReqwestRequestor::default(), &anvil, &chain_key_0);
>>>>>>> aca0f457
            let instances = ContractInstances::deploy_for_testing(client.clone(), &chain_key_0).await?;

            // deploy MULTICALL contract to anvil
            deploy_multicall3_to_anvil(&client.clone()).await?;

            let (module, safe) = hopr_chain_types::utils::deploy_one_safe_one_module_and_setup_for_testing::<
                (),
                Arc<AnvilRpcClient>,
                Ethereum,
            >(&instances, client.clone(), &chain_key_0)
            .await?;

            // deploy a module and safe instance and add node into the module. The module is enabled by default in the safe
            (instances, module, safe)
        };

        let cfg = RpcOperationsConfig {
            chain_id: anvil.chain_id(),
            tx_polling_interval: Duration::from_millis(10),
            expected_block_time,
            finality: 2,
            contract_addrs: ContractAddresses::from(&contract_instances),
            module_address: module,
            safe_address: safe,
            gas_oracle_url: None,
            ..RpcOperationsConfig::default()
        };

<<<<<<< HEAD
        let transport_client = SurfTransport::new(anvil.endpoint_url());

        let rpc_client = ClientBuilder::default()
            .layer(RetryBackoffLayer::new(2, 100, 100))
            .transport(transport_client.clone(), transport_client.guess_local());
=======
        let client = JsonRpcProviderClient::new(
            &anvil.endpoint(),
            ReqwestRequestor::default(),
            SimpleJsonRpcRetryPolicy::default(),
        );
>>>>>>> aca0f457

        // Wait until contracts deployments are final
        sleep((1 + cfg.finality) * expected_block_time).await;

<<<<<<< HEAD
        let rpc = RpcOperations::new(rpc_client, transport_client.client().clone(), &chain_key_0, cfg.clone())?;
=======
        let rpc = RpcOperations::new(client.clone(), ReqwestRequestor::default(), &chain_key_0, cfg.clone())?;
>>>>>>> aca0f457

        // check the eligibility status (before registering in the NetworkRegistry contract)
        let result_before_register_in_the_network_registry = rpc.get_eligibility_status(node_address.into()).await?;

        assert!(
            !result_before_register_in_the_network_registry,
            "node should not be eligible"
        );

        // register the node
        match &rpc.contract_instances.network_registry_proxy {
            NetworkRegistryProxy::Dummy(e) => {
                let _ = e.ownerAddAccount(cfg.safe_address.into()).send().await?.watch().await?;
            }
            NetworkRegistryProxy::Safe(_) => {}
        };

        let _ = rpc
            .contract_instances
            .network_registry
            .managerRegister(
                vec![cfg.safe_address.into()],
                vec![alloy::primitives::Address::from_slice(node_address.as_ref())],
            )
            .send()
            .await?
            .watch()
            .await?;

        // check the eligibility status (after registering in the NetworkRegistry contract)
        let result_after_register_in_the_network_registry = rpc.get_eligibility_status(node_address.into()).await?;

        assert!(result_after_register_in_the_network_registry, "node should be eligible");
        Ok(())
    }
}<|MERGE_RESOLUTION|>--- conflicted
+++ resolved
@@ -463,6 +463,7 @@
     use alloy::providers::Provider;
     use alloy::rpc::client::ClientBuilder;
     use alloy::rpc::types::TransactionRequest;
+    use alloy::transports::http::ReqwestTransport;
     use alloy::transports::layers::RetryBackoffLayer;
     use hex_literal::hex;
     use hopr_chain_types::utils::create_native_transfer;
@@ -475,13 +476,6 @@
     use hopr_crypto_types::keypairs::{ChainKeypair, Keypair};
     use hopr_primitive_types::prelude::*;
 
-<<<<<<< HEAD
-    // use crate::client::surf_client::SurfRequestor;
-    // use crate::client::{create_rpc_client_to_anvil, JsonRpcProviderClient, SimpleJsonRpcRetryPolicy};
-=======
-    use crate::client::reqwest_client::ReqwestRequestor;
-    use crate::client::{create_rpc_client_to_anvil, JsonRpcProviderClient, SimpleJsonRpcRetryPolicy};
->>>>>>> aca0f457
 
     lazy_static::lazy_static! {
         static ref RANDY: Address = hex!("762614a5ed652457a2f1cdb8006380530c26ae6a").into();
@@ -525,22 +519,13 @@
         let anvil = hopr_chain_types::utils::create_anvil(Some(expected_block_time));
         let chain_key_0 = ChainKeypair::from_secret(anvil.keys()[0].to_bytes().as_ref())?;
 
-        let mut server = mockito::Server::new_async().await;
-<<<<<<< HEAD
-
-        // When using eip1559, it doesn't query gas oracle
-=======
->>>>>>> aca0f457
+        let mut server = mockito::Server::new().await;
         let gas_oracle_mock = server.mock("GET", "/gas_oracle")
             .with_status(200)
             .with_body(r#"{"status":"1","message":"OK","result":{"LastBlock":"38791478","SafeGasPrice":"1.1","ProposeGasPrice":"1.1","FastGasPrice":"1.6","UsdPrice":"0.999985432689946"}}"#)
-<<<<<<< HEAD
             .expect(0)
-            .create();
-=======
-            .create_async()
+            .create_async();
             .await;
->>>>>>> aca0f457
 
         let cfg = RpcOperationsConfig {
             chain_id: anvil.chain_id(),
@@ -551,28 +536,16 @@
             ..RpcOperationsConfig::default()
         };
 
-<<<<<<< HEAD
-        let transport_client = SurfTransport::new(anvil.endpoint_url());
+        let transport_client = ReqwestTransport::new(anvil.endpoint_url());
 
         let rpc_client = ClientBuilder::default()
             .layer(RetryBackoffLayer::new(2, 100, 100))
             .transport(transport_client.clone(), transport_client.guess_local());
-=======
-        let client = JsonRpcProviderClient::new(
-            &anvil.endpoint(),
-            ReqwestRequestor::default(),
-            SimpleJsonRpcRetryPolicy::default(),
-        );
->>>>>>> aca0f457
 
         // Wait until contracts deployments are final
         sleep((1 + cfg.finality) * expected_block_time).await;
 
-<<<<<<< HEAD
         let rpc = RpcOperations::new(rpc_client, transport_client.client().clone(), &chain_key_0, cfg)?;
-=======
-        let rpc = RpcOperations::new(client, ReqwestRequestor::default(), &chain_key_0, cfg)?;
->>>>>>> aca0f457
 
         // call eth_gas_estimate
         let fees = rpc.provider.estimate_eip1559_fees().await?;
@@ -611,28 +584,16 @@
             ..RpcOperationsConfig::default()
         };
 
-<<<<<<< HEAD
-        let transport_client = SurfTransport::new(anvil.endpoint_url());
+        let transport_client = ReqwestTransport::new(anvil.endpoint_url());
 
         let rpc_client = ClientBuilder::default()
             .layer(RetryBackoffLayer::new(2, 100, 100))
             .transport(transport_client.clone(), transport_client.guess_local());
-=======
-        let client = JsonRpcProviderClient::new(
-            &anvil.endpoint(),
-            ReqwestRequestor::default(),
-            SimpleJsonRpcRetryPolicy::default(),
-        );
->>>>>>> aca0f457
 
         // Wait until contracts deployments are final
         sleep((1 + cfg.finality) * expected_block_time).await;
 
-<<<<<<< HEAD
         let rpc = RpcOperations::new(rpc_client, transport_client.client().clone(), &chain_key_0, cfg)?;
-=======
-        let rpc = RpcOperations::new(client, ReqwestRequestor::default(), &chain_key_0, cfg)?;
->>>>>>> aca0f457
 
         let balance_1 = rpc.get_balance((&chain_key_0).into(), BalanceType::Native).await?;
         assert!(balance_1.amount().gt(&0.into()), "balance must be greater than 0");
@@ -663,28 +624,16 @@
             ..RpcOperationsConfig::default()
         };
 
-<<<<<<< HEAD
-        let transport_client = SurfTransport::new(anvil.endpoint_url());
+        let transport_client = ReqwestTransport::new(anvil.endpoint_url());
 
         let rpc_client = ClientBuilder::default()
             .layer(RetryBackoffLayer::new(2, 100, 100))
             .transport(transport_client.clone(), transport_client.guess_local());
-=======
-        let client = JsonRpcProviderClient::new(
-            &anvil.endpoint(),
-            ReqwestRequestor::default(),
-            SimpleJsonRpcRetryPolicy::default(),
-        );
->>>>>>> aca0f457
 
         // Wait until contracts deployments are final
         sleep((1 + cfg.finality.clone()) * expected_block_time).await;
 
-<<<<<<< HEAD
         let rpc = RpcOperations::new(rpc_client, transport_client.client().clone(), &chain_key_0, cfg.clone())?;
-=======
-        let rpc = RpcOperations::new(client, ReqwestRequestor::default(), &chain_key_0, cfg)?;
->>>>>>> aca0f457
 
         let balance_1 = rpc.get_balance((&chain_key_0).into(), BalanceType::Native).await?;
         assert!(balance_1.amount().gt(&0.into()), "balance must be greater than 0");
@@ -731,28 +680,16 @@
             ..RpcOperationsConfig::default()
         };
 
-<<<<<<< HEAD
-        let transport_client = SurfTransport::new(anvil.endpoint_url());
+        let transport_client = ReqwestTransport::new(anvil.endpoint_url());
 
         let rpc_client = ClientBuilder::default()
             .layer(RetryBackoffLayer::new(2, 100, 100))
             .transport(transport_client.clone(), transport_client.guess_local());
-=======
-        let client = JsonRpcProviderClient::new(
-            &anvil.endpoint(),
-            ReqwestRequestor::default(),
-            SimpleJsonRpcRetryPolicy::default(),
-        );
->>>>>>> aca0f457
 
         // Wait until contracts deployments are final
         sleep((1 + cfg.finality) * expected_block_time).await;
 
-<<<<<<< HEAD
         let rpc = RpcOperations::new(rpc_client, transport_client.client().clone(), &chain_key_0, cfg)?;
-=======
-        let rpc = RpcOperations::new(client, ReqwestRequestor::default(), &chain_key_0, cfg)?;
->>>>>>> aca0f457
 
         let balance_1 = rpc.get_balance((&chain_key_0).into(), BalanceType::Native).await?;
         assert!(balance_1.amount().gt(&0.into()), "balance must be greater than 0");
@@ -780,11 +717,7 @@
 
         // Deploy contracts
         let contract_instances = {
-<<<<<<< HEAD
             let client = create_rpc_client_to_anvil(&anvil, &chain_key_0);
-=======
-            let client = create_rpc_client_to_anvil(ReqwestRequestor::default(), &anvil, &chain_key_0);
->>>>>>> aca0f457
             ContractInstances::deploy_for_testing(client, &chain_key_0).await?
         };
 
@@ -801,28 +734,16 @@
         let amount = 1024_u64;
         let _ = hopr_chain_types::utils::mint_tokens(contract_instances.token, U256::from(amount)).await;
 
-<<<<<<< HEAD
-        let transport_client = SurfTransport::new(anvil.endpoint_url());
+        let transport_client = ReqwestTransport::new(anvil.endpoint_url());
 
         let rpc_client = ClientBuilder::default()
             .layer(RetryBackoffLayer::new(2, 100, 100))
             .transport(transport_client.clone(), transport_client.guess_local());
-=======
-        let client = JsonRpcProviderClient::new(
-            &anvil.endpoint(),
-            ReqwestRequestor::default(),
-            SimpleJsonRpcRetryPolicy::default(),
-        );
->>>>>>> aca0f457
 
         // Wait until contracts deployments are final
         sleep((1 + cfg.finality) * expected_block_time).await;
 
-<<<<<<< HEAD
         let rpc = RpcOperations::new(rpc_client, transport_client.client().clone(), &chain_key_0, cfg)?;
-=======
-        let rpc = RpcOperations::new(client, ReqwestRequestor::default(), &chain_key_0, cfg)?;
->>>>>>> aca0f457
 
         let balance = rpc.get_balance((&chain_key_0).into(), BalanceType::HOPR).await?;
         assert_eq!(amount, balance.amount().as_u64(), "invalid balance");
@@ -840,11 +761,7 @@
 
         // Deploy contracts
         let (contract_instances, module, safe) = {
-<<<<<<< HEAD
             let client = create_rpc_client_to_anvil(&anvil, &chain_key_0);
-=======
-            let client = create_rpc_client_to_anvil(ReqwestRequestor::default(), &anvil, &chain_key_0);
->>>>>>> aca0f457
             let instances = ContractInstances::deploy_for_testing(client.clone(), &chain_key_0).await?;
 
             // deploy MULTICALL contract to anvil
@@ -873,28 +790,16 @@
             ..RpcOperationsConfig::default()
         };
 
-<<<<<<< HEAD
-        let transport_client = SurfTransport::new(anvil.endpoint_url());
+        let transport_client = ReqwestTransport::new(anvil.endpoint_url());
 
         let rpc_client = ClientBuilder::default()
             .layer(RetryBackoffLayer::new(2, 100, 100))
             .transport(transport_client.clone(), transport_client.guess_local());
-=======
-        let client = JsonRpcProviderClient::new(
-            &anvil.endpoint(),
-            ReqwestRequestor::default(),
-            SimpleJsonRpcRetryPolicy::default(),
-        );
->>>>>>> aca0f457
 
         // Wait until contracts deployments are final
         sleep((1 + cfg.finality) * expected_block_time).await;
 
-<<<<<<< HEAD
         let rpc = RpcOperations::new(rpc_client, transport_client.client().clone(), &chain_key_0, cfg)?;
-=======
-        let rpc = RpcOperations::new(client.clone(), ReqwestRequestor::default(), &chain_key_0, cfg)?;
->>>>>>> aca0f457
 
         let result_before_including_node = rpc.check_node_safe_module_status((&chain_key_0).into()).await?;
         // before including node to the safe and module, only the first chck is false, the others are true
@@ -950,11 +855,7 @@
 
         // Deploy contracts
         let (contract_instances, module, safe) = {
-<<<<<<< HEAD
             let client = create_rpc_client_to_anvil(&anvil, &chain_key_0);
-=======
-            let client = create_rpc_client_to_anvil(ReqwestRequestor::default(), &anvil, &chain_key_0);
->>>>>>> aca0f457
             let instances = ContractInstances::deploy_for_testing(client.clone(), &chain_key_0).await?;
 
             // deploy MULTICALL contract to anvil
@@ -983,28 +884,16 @@
             ..RpcOperationsConfig::default()
         };
 
-<<<<<<< HEAD
-        let transport_client = SurfTransport::new(anvil.endpoint_url());
+        let transport_client = ReqwestTransport::new(anvil.endpoint_url());
 
         let rpc_client = ClientBuilder::default()
             .layer(RetryBackoffLayer::new(2, 100, 100))
             .transport(transport_client.clone(), transport_client.guess_local());
-=======
-        let client = JsonRpcProviderClient::new(
-            &anvil.endpoint(),
-            ReqwestRequestor::default(),
-            SimpleJsonRpcRetryPolicy::default(),
-        );
->>>>>>> aca0f457
 
         // Wait until contracts deployments are final
         sleep((1 + cfg.finality) * expected_block_time).await;
 
-<<<<<<< HEAD
         let rpc = RpcOperations::new(rpc_client, transport_client.client().clone(), &chain_key_0, cfg.clone())?;
-=======
-        let rpc = RpcOperations::new(client.clone(), ReqwestRequestor::default(), &chain_key_0, cfg.clone())?;
->>>>>>> aca0f457
 
         // check the eligibility status (before registering in the NetworkRegistry contract)
         let result_before_register_in_the_network_registry = rpc.get_eligibility_status(node_address.into()).await?;
