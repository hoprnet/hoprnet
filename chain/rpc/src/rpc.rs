--- conflicted
+++ resolved
@@ -205,47 +205,6 @@
     use crate::client::native::SurfRequestor;
     use crate::client::{create_rpc_client_to_anvil, JsonRpcProviderClient, SimpleJsonRpcRetryPolicy};
 
-<<<<<<< HEAD
-=======
-    pub async fn mint_tokens<M: Middleware + 'static>(
-        hopr_token: HoprToken<M>,
-        amount: u128,
-        deployer: Address,
-    ) -> u64 {
-        hopr_token
-            .grant_role(hopr_token.minter_role().await.unwrap(), deployer.into())
-            .send()
-            .await
-            .unwrap()
-            .await
-            .unwrap();
-
-        hopr_token
-            .mint(
-                deployer.into(),
-                amount.into(),
-                ethers::types::Bytes::new(),
-                ethers::types::Bytes::new(),
-            )
-            .send()
-            .await
-            .unwrap()
-            .await
-            .unwrap()
-            .unwrap()
-            .block_number
-            .unwrap()
-            .as_u64()
-    }
-
-    fn transfer_eth_tx(to: Address, amount: U256) -> TypedTransaction {
-        let mut tx = TypedTransaction::Eip1559(Eip1559TransactionRequest::new());
-        tx.set_to(H160::from(to));
-        tx.set_value(ethers::types::U256(amount.0));
-        tx
-    }
-
->>>>>>> 4c73ce53
     pub async fn wait_until_tx(pending: PendingTransaction<'_>, timeout: Duration) {
         let tx_hash = pending.tx_hash();
         sleep(timeout).await;
@@ -326,8 +285,7 @@
         let send_amount = 1000000_u64;
 
         // Send 1 ETH to some random address
-<<<<<<< HEAD
-        futures::future::join_all((0..txs_count).into_iter().map(|_| async {
+        futures::future::join_all((0..txs_count).map(|_| async {
             rpc.send_transaction(chain_types::utils::create_native_transfer(
                 Address::random(),
                 send_amount.into(),
@@ -336,14 +294,6 @@
             .expect("tx should be sent")
             .await
             .expect("tx should resolve")
-=======
-        futures::future::join_all((0..txs_count).map(|_| async {
-            rpc.send_transaction(transfer_eth_tx(Address::random(), send_amount.into()))
-                .await
-                .expect("tx should be sent")
-                .await
-                .expect("tx should resolve")
->>>>>>> 4c73ce53
         }))
         .await;
 
