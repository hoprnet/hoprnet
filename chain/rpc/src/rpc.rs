//! General purpose high-level RPC operations implementation (`HoprRpcOperations`).
//!
//! The purpose of this module is to give implementation of the [HoprRpcOperations] trait:
//! [RpcOperations] type, which is the main API exposed by this crate.
use std::{sync::Arc, time::Duration};

use SafeSingleton::SafeSingletonInstance;
use alloy::{
    network::EthereumWallet,
    providers::{
        CallItemBuilder, Identity, PendingTransaction, Provider, ProviderBuilder, RootProvider,
        fillers::{
            BlobGasFiller, CachedNonceManager, ChainIdFiller, FillProvider, GasFiller, JoinFill, NonceFiller,
            WalletFiller,
        },
    },
    rpc::{
        client::RpcClient,
        types::{Block, TransactionRequest},
    },
    signers::local::PrivateKeySigner,
    sol,
};
use async_trait::async_trait;
use hopr_bindings::hoprnodemanagementmodule::HoprNodeManagementModule::{self, HoprNodeManagementModuleInstance};
use hopr_chain_types::{ContractAddresses, ContractInstances, NetworkRegistryProxy};
use hopr_crypto_types::keypairs::{ChainKeypair, Keypair};
use hopr_internal_types::prelude::{EncodedWinProb, WinningProbability};
use hopr_primitive_types::prelude::*;
use primitive_types::U256;
use serde::{Deserialize, Serialize};
use tracing::debug;
use url::Url;
use validator::Validate;

// use crate::middleware::GnosisScan;
use crate::{
    HoprRpcOperations, NodeSafeModuleStatus,
    client::GasOracleFiller,
    errors::{Result, RpcError},
    transport::HttpRequestor,
};

// define basic safe abi
sol!(
    #![sol(abi)]
    #![sol(rpc)]
    contract SafeSingleton {
        function isModuleEnabled(address module) public view returns (bool);
    }
);

/// Default gas oracle URL for Gnosis chain.
pub const DEFAULT_GAS_ORACLE_URL: &str = "https://ggnosis.blockscan.com/gasapi.ashx?apikey=key&method=gasoracle";

/// Configuration of the RPC related parameters.
#[derive(Clone, Debug, PartialEq, Eq, smart_default::SmartDefault, Serialize, Deserialize, Validate)]
pub struct RpcOperationsConfig {
    /// Blockchain id
    ///
    /// Default is 100.
    #[default = 100]
    pub chain_id: u64,
    /// Addresses of all deployed contracts
    ///
    /// Default contains empty (null) addresses.
    pub contract_addrs: ContractAddresses,
    /// Address of the node's module.
    ///
    /// Defaults to null address.
    pub module_address: Address,
    /// Address of the node's safe contract.
    ///
    /// Defaults to null address.
    pub safe_address: Address,
    /// Expected block time of the blockchain
    ///
    /// Defaults to 5 seconds
    #[default(Duration::from_secs(5))]
    pub expected_block_time: Duration,
    /// The largest amount of blocks to fetch at once when fetching a range of blocks.
    ///
    /// If the requested block range size is N, then the client will always fetch `min(N, max_block_range_fetch_size)`
    ///
    /// Defaults to 2000 blocks
    #[validate(range(min = 1))]
    #[default = 2000]
    pub max_block_range_fetch_size: u64,
    /// Interval for polling on TX submission
    ///
    /// Defaults to 7 seconds.
    #[default(Duration::from_secs(7))]
    pub tx_polling_interval: Duration,
    /// Finalization chain length
    ///
    /// The number of blocks including and decreasing from the chain HEAD
    /// that the logs will be buffered for before being considered
    /// successfully joined to the chain.
    ///
    /// Defaults to 8
    #[validate(range(min = 1, max = 100))]
    #[default = 8]
    pub finality: u32,
    /// URL to the gas price oracle.
    ///
    /// Defaults to [`DEFAULT_GAS_ORACLE_URL`].
    #[default(Some(DEFAULT_GAS_ORACLE_URL.parse().unwrap()))]
    pub gas_oracle_url: Option<Url>,
}

pub(crate) type HoprProvider<R> = FillProvider<
    JoinFill<
        JoinFill<
            JoinFill<
                JoinFill<
                    JoinFill<JoinFill<Identity, WalletFiller<EthereumWallet>>, ChainIdFiller>,
                    NonceFiller<CachedNonceManager>,
                >,
                GasFiller,
            >,
            GasOracleFiller<R>,
        >,
        BlobGasFiller,
    >,
    RootProvider,
>;

/// Implementation of `HoprRpcOperations` and `HoprIndexerRpcOperations` trait via `alloy`
#[derive(Debug, Clone)]
pub struct RpcOperations<R: HttpRequestor + 'static + Clone> {
    pub(crate) provider: Arc<HoprProvider<R>>,
    pub(crate) cfg: RpcOperationsConfig,
    contract_instances: Arc<ContractInstances<HoprProvider<R>>>,
    node_module: HoprNodeManagementModuleInstance<HoprProvider<R>>,
    node_safe: SafeSingletonInstance<HoprProvider<R>>,
}

impl<R: HttpRequestor + 'static + Clone> RpcOperations<R> {
    pub fn new(
        rpc_client: RpcClient,
        requestor: R,
        chain_key: &ChainKeypair,
        cfg: RpcOperationsConfig,
    ) -> Result<Self> {
        let wallet =
            PrivateKeySigner::from_slice(chain_key.secret().as_ref()).map_err(|e| RpcError::SignerError(e.into()))?;

        let provider = ProviderBuilder::new()
            .disable_recommended_fillers()
            .wallet(wallet)
            .filler(ChainIdFiller::default())
            .filler(NonceFiller::new(CachedNonceManager::default()))
            .filler(GasFiller)
            .filler(GasOracleFiller::new(requestor.clone(), cfg.gas_oracle_url.clone()))
            .filler(BlobGasFiller)
            .connect_client(rpc_client);

        debug!("{:?}", cfg.contract_addrs);

        Ok(Self {
            contract_instances: Arc::new(ContractInstances::new(
                &cfg.contract_addrs,
                provider.clone(),
                cfg!(test),
            )),
            node_module: HoprNodeManagementModule::new(cfg.module_address.into(), provider.clone()),
            node_safe: SafeSingleton::new(cfg.safe_address.into(), provider.clone()),
            cfg,
            provider: Arc::new(provider),
        })
    }

    pub(crate) async fn get_block_number(&self) -> Result<u64> {
        Ok(self
            .provider
            .get_block_number()
            .await?
            .saturating_sub(self.cfg.finality as u64))
    }

    pub(crate) async fn get_block(&self, block_number: u64) -> Result<Option<Block>> {
        let sanitized_block_number = block_number.saturating_sub(self.cfg.finality as u64);
        let result = self.provider.get_block_by_number(sanitized_block_number.into()).await?;
        Ok(result)
    }
}

#[async_trait]
impl<R: HttpRequestor + 'static + Clone> HoprRpcOperations for RpcOperations<R> {
    async fn get_timestamp(&self, block_number: u64) -> Result<Option<u64>> {
        Ok(self.get_block(block_number).await?.map(|b| b.header.timestamp))
    }

    async fn get_balance<C: Currency + Send>(&self, address: Address) -> Result<Balance<C>> {
        let value = if C::is::<XDai>() {
            U256::from_be_bytes(self.provider.get_balance(address.into()).await?.to_be_bytes::<32>())
        } else if C::is::<WxHOPR>() {
            U256::from_be_bytes(self.contract_instances
                .token
                .balanceOf(address.into())
                .call()
                .await?
                ._0
                .to_be_bytes::<32>())
        } else {
            return Err(RpcError::Other("unknown currency".into()));
        };

<<<<<<< HEAD
        Ok(Balance::<C>::from(value))
=======
                Ok(Balance::new(native.to_be_bytes(), BalanceType::Native))
            }
            BalanceType::HOPR => match self.contract_instances.token.balanceOf(address.into()).call().await {
                Ok(token_balance) => Ok(Balance::new(token_balance.to_be_bytes(), BalanceType::HOPR)),
                Err(e) => Err(e.into()),
            },
        }
>>>>>>> fb9bc860
    }

    async fn get_minimum_network_winning_probability(&self) -> Result<WinningProbability> {
        match self.contract_instances.win_prob_oracle.currentWinProb().call().await {
            Ok(encoded_win_prob) => {
                let mut encoded: EncodedWinProb = Default::default();
                encoded.copy_from_slice(&encoded_win_prob.to_be_bytes_vec());
                Ok(encoded.into())
            }
            Err(e) => Err(e.into()),
        }
    }

<<<<<<< HEAD
    async fn get_minimum_network_ticket_price(&self) -> Result<HoprBalance> {
        Ok(self
            .contract_instances
            .price_oracle
            .currentTicketPrice()
            .call()
            .await
            .map(|v| HoprBalance::from(U256::from_be_bytes(v._0.to_be_bytes::<32>())))?)
=======
    async fn get_minimum_network_ticket_price(&self) -> Result<Balance> {
        match self.contract_instances.price_oracle.currentTicketPrice().call().await {
            Ok(ticket_price) => Ok(BalanceType::HOPR.balance(ticket_price.to_be_bytes_vec().as_slice())),
            Err(e) => Err(e.into()),
        }
>>>>>>> fb9bc860
    }

    async fn get_eligibility_status(&self, address: Address) -> Result<bool> {
        // 2) check if the node is registered to an account. In case the selfRegister is disabled
        // (i.e., when the staking threshold is zero) this value is used to check if the node is eligible
        let tx_2 = CallItemBuilder::new(
            self.contract_instances
                .network_registry
                .nodeRegisterdToAccount(address.into()),
        )
        .allow_failure(false);

        // 3) check if the node is registered and eligible
        let tx_3 = CallItemBuilder::new(
            self.contract_instances
                .network_registry
                .isNodeRegisteredAndEligible(address.into()),
        )
        .allow_failure(true);

        // 1) check if the staking threshold set in the implementation is above zero
        let (stake_threshold, node_registration, quick_check) = match &self.contract_instances.network_registry_proxy {
            NetworkRegistryProxy::Dummy(c) => {
                let tx_1_dummy = CallItemBuilder::new(c.maxAllowedRegistrations(address.into())).allow_failure(false);
                let multicall = self
                    .provider
                    .multicall()
                    .add_call(tx_1_dummy)
                    .add_call(tx_2)
                    .add_call(tx_3);
                let (max_allowed_registration, node_registered_to_account, quick_check) =
                    multicall.aggregate3_value().await.map_err(RpcError::MulticallError)?;
                (
                    max_allowed_registration
                        .map_err(|e| RpcError::MulticallFailure(e.idx, e.return_data.to_string()))?,
                    node_registered_to_account
                        .map_err(|e| RpcError::MulticallFailure(e.idx, e.return_data.to_string()))?,
                    quick_check,
                )
            }
            NetworkRegistryProxy::Safe(c) => {
                let tx_1_proxy = CallItemBuilder::new(c.stakeThreshold()).allow_failure(false);
                let multicall = self
                    .provider
                    .multicall()
                    .add_call(tx_1_proxy)
                    .add_call(tx_2)
                    .add_call(tx_3);
                let (stake_threshold, node_registered_to_account, quick_check) =
                    multicall.aggregate3_value().await.map_err(RpcError::MulticallError)?;
                (
                    stake_threshold.map_err(|e| RpcError::MulticallFailure(e.idx, e.return_data.to_string()))?,
                    node_registered_to_account
                        .map_err(|e| RpcError::MulticallFailure(e.idx, e.return_data.to_string()))?,
                    quick_check,
                )
            }
        };

        match &quick_check {
            Ok(eligibility_quick_check) => return Ok(*eligibility_quick_check),
            Err(e) => {
                // check in details what is the failure message
                // The "division by zero" error is caused by the self-registration,
                // which is forbidden to the public and thus returns false
                // therefore the eligibility check should be ignored
                // In EVM it returns `Panic(0x12)` error, where `0x4e487b71` is the function selector
                // https://docs.soliditylang.org/en/v0.8.12/control-structures.html#panic-via-assert-and-error-via-require
                if e.return_data.starts_with(&[0x4e, 0x48, 0x7b, 0x71])
                    && e.return_data[e.return_data.len() - 1] == 0x12
                {
                    // when receiving division by zero error, if the staking threshold is zero
                    // and registered account is not zero, return true
                    return Ok(stake_threshold.is_zero() && !node_registration.is_zero());
                }
                return Ok(false);
            }
        }
    }

    async fn get_node_management_module_target_info(&self, target: Address) -> Result<Option<U256>> {
        match self.node_module.tryGetTarget(target.into()).call().await {
            Ok(returned_result) => Ok(returned_result
                ._0
                .then_some(returned_result._1.to_be_bytes_vec().as_slice().into())),
            Err(e) => Err(e.into()),
        }
    }

    async fn get_safe_from_node_safe_registry(&self, node_address: Address) -> Result<Address> {
        match self
            .contract_instances
            .safe_registry
            .nodeToSafe(node_address.into())
            .call()
            .await
        {
            Ok(returned_result) => Ok(returned_result.into()),
            Err(e) => Err(e.into()),
        }
    }

    async fn get_module_target_address(&self) -> Result<Address> {
        match self.node_module.owner().call().await {
            Ok(returned_result) => Ok(returned_result.into()),
            Err(e) => Err(e.into()),
        }
    }

    async fn get_channel_closure_notice_period(&self) -> Result<Duration> {
        // TODO: should we cache this value internally ?
        match self
            .contract_instances
            .channels
            .noticePeriodChannelClosure()
            .call()
            .await
        {
            Ok(returned_result) => Ok(Duration::from_secs(returned_result.into())),
            Err(e) => Err(e.into()),
        }
    }

    // Check on-chain status of, node, safe, and module
    async fn check_node_safe_module_status(&self, node_address: Address) -> Result<NodeSafeModuleStatus> {
        // 1) check if the node is already included into the module
        let tx_1 = CallItemBuilder::new(self.node_module.isNode(node_address.into())).allow_failure(false);
        // 2) if the module is enabled in the safe
        let tx_2 =
            CallItemBuilder::new(self.node_safe.isModuleEnabled(self.cfg.module_address.into())).allow_failure(false);
        // 3) if the safe is the owner of the module
        let tx_3 = CallItemBuilder::new(self.node_module.owner()).allow_failure(false);
        let multicall = self.provider.multicall().add_call(tx_1).add_call(tx_2).add_call(tx_3);

        let (node_in_module_inclusion, module_safe_enabling, safe_of_module_ownership) =
            multicall.aggregate3_value().await.map_err(RpcError::MulticallError)?;
        let is_node_included_in_module =
            node_in_module_inclusion.map_err(|e| RpcError::MulticallFailure(e.idx, e.return_data.to_string()))?;
        let is_module_enabled_in_safe =
            module_safe_enabling.map_err(|e| RpcError::MulticallFailure(e.idx, e.return_data.to_string()))?;
        let is_safe_owner_of_module = self.cfg.safe_address.eq(&safe_of_module_ownership
            .map_err(|e| RpcError::MulticallFailure(e.idx, e.return_data.to_string()))?
            .0
            .0
            .into());

        Ok(NodeSafeModuleStatus {
            is_node_included_in_module,
            is_module_enabled_in_safe,
            is_safe_owner_of_module,
        })
    }

    async fn send_transaction(&self, tx: TransactionRequest) -> Result<PendingTransaction> {
        let sent_tx = self.provider.send_transaction(tx).await?;

        let receipt = sent_tx
            .with_required_confirmations(self.cfg.finality as u64)
            .register()
            .await
            .map_err(RpcError::PendingTransactionError)?;

        Ok(receipt)
    }
}

#[cfg(test)]
mod tests {
    use std::{sync::Arc, time::Duration};

    use alloy::{
        network::{Ethereum, TransactionBuilder},
        primitives::{U256, address},
        providers::Provider,
        rpc::{client::ClientBuilder, types::TransactionRequest},
        transports::{http::ReqwestTransport, layers::RetryBackoffLayer},
    };
    use hex_literal::hex;
    use hopr_async_runtime::prelude::sleep;
    use hopr_chain_types::{ContractAddresses, ContractInstances, NetworkRegistryProxy, utils::create_native_transfer};
    use hopr_crypto_types::keypairs::{ChainKeypair, Keypair};
    use hopr_primitive_types::prelude::*;
    use primitive_types::H160;

    use crate::{
        HoprRpcOperations, PendingTransaction,
        client::{AnvilRpcClient, create_rpc_client_to_anvil},
        errors::Result,
        rpc::{RpcOperations, RpcOperationsConfig},
    };

    lazy_static::lazy_static! {
        static ref RANDY: Address = hex!("762614a5ed652457a2f1cdb8006380530c26ae6a").into();
        static ref MULTICALL3_DEPLOY_CODE: [u8; 3926] = hex!("f90f538085174876e800830f42408080b90f00608060405234801561001057600080fd5b50610ee0806100206000396000f3fe6080604052600436106100f35760003560e01c80634d2301cc1161008a578063a8b0574e11610059578063a8b0574e1461025a578063bce38bd714610275578063c3077fa914610288578063ee82ac5e1461029b57600080fd5b80634d2301cc146101ec57806372425d9d1461022157806382ad56cb1461023457806386d516e81461024757600080fd5b80633408e470116100c65780633408e47014610191578063399542e9146101a45780633e64a696146101c657806342cbb15c146101d957600080fd5b80630f28c97d146100f8578063174dea711461011a578063252dba421461013a57806327e86d6e1461015b575b600080fd5b34801561010457600080fd5b50425b6040519081526020015b60405180910390f35b61012d610128366004610a85565b6102ba565b6040516101119190610bbe565b61014d610148366004610a85565b6104ef565b604051610111929190610bd8565b34801561016757600080fd5b50437fffffffffffffffffffffffffffffffffffffffffffffffffffffffffffffffff0140610107565b34801561019d57600080fd5b5046610107565b6101b76101b2366004610c60565b610690565b60405161011193929190610cba565b3480156101d257600080fd5b5048610107565b3480156101e557600080fd5b5043610107565b3480156101f857600080fd5b50610107610207366004610ce2565b73ffffffffffffffffffffffffffffffffffffffff163190565b34801561022d57600080fd5b5044610107565b61012d610242366004610a85565b6106ab565b34801561025357600080fd5b5045610107565b34801561026657600080fd5b50604051418152602001610111565b61012d610283366004610c60565b61085a565b6101b7610296366004610a85565b610a1a565b3480156102a757600080fd5b506101076102b6366004610d18565b4090565b60606000828067ffffffffffffffff8111156102d8576102d8610d31565b60405190808252806020026020018201604052801561031e57816020015b6040805180820190915260008152606060208201528152602001906001900390816102f65790505b5092503660005b8281101561047757600085828151811061034157610341610d60565b6020026020010151905087878381811061035d5761035d610d60565b905060200281019061036f9190610d8f565b6040810135958601959093506103886020850185610ce2565b73ffffffffffffffffffffffffffffffffffffffff16816103ac6060870187610dcd565b6040516103ba929190610e32565b60006040518083038185875af1925050503d80600081146103f7576040519150601f19603f3d011682016040523d82523d6000602084013e6103fc565b606091505b50602080850191909152901515808452908501351761046d577f08c379a000000000000000000000000000000000000000000000000000000000600052602060045260176024527f4d756c746963616c6c333a2063616c6c206661696c656400000000000000000060445260846000fd5b5050600101610325565b508234146104e6576040517f08c379a000000000000000000000000000000000000000000000000000000000815260206004820152601a60248201527f4d756c746963616c6c333a2076616c7565206d69736d6174636800000000000060448201526064015b60405180910390fd5b50505092915050565b436060828067ffffffffffffffff81111561050c5761050c610d31565b60405190808252806020026020018201604052801561053f57816020015b606081526020019060019003908161052a5790505b5091503660005b8281101561068657600087878381811061056257610562610d60565b90506020028101906105749190610e42565b92506105836020840184610ce2565b73ffffffffffffffffffffffffffffffffffffffff166105a66020850185610dcd565b6040516105b4929190610e32565b6000604051808303816000865af19150503d80600081146105f1576040519150601f19603f3d011682016040523d82523d6000602084013e6105f6565b606091505b5086848151811061060957610609610d60565b602090810291909101015290508061067d576040517f08c379a000000000000000000000000000000000000000000000000000000000815260206004820152601760248201527f4d756c746963616c6c333a2063616c6c206661696c656400000000000000000060448201526064016104dd565b50600101610546565b5050509250929050565b43804060606106a086868661085a565b905093509350939050565b6060818067ffffffffffffffff8111156106c7576106c7610d31565b60405190808252806020026020018201604052801561070d57816020015b6040805180820190915260008152606060208201528152602001906001900390816106e55790505b5091503660005b828110156104e657600084828151811061073057610730610d60565b6020026020010151905086868381811061074c5761074c610d60565b905060200281019061075e9190610e76565b925061076d6020840184610ce2565b73ffffffffffffffffffffffffffffffffffffffff166107906040850185610dcd565b60405161079e929190610e32565b6000604051808303816000865af19150503d80600081146107db576040519150601f19603f3d011682016040523d82523d6000602084013e6107e0565b606091505b506020808401919091529015158083529084013517610851577f08c379a000000000000000000000000000000000000000000000000000000000600052602060045260176024527f4d756c746963616c6c333a2063616c6c206661696c656400000000000000000060445260646000fd5b50600101610714565b6060818067ffffffffffffffff81111561087657610876610d31565b6040519080825280602002602001820160405280156108bc57816020015b6040805180820190915260008152606060208201528152602001906001900390816108945790505b5091503660005b82811015610a105760008482815181106108df576108df610d60565b602002602001015190508686838181106108fb576108fb610d60565b905060200281019061090d9190610e42565b925061091c6020840184610ce2565b73ffffffffffffffffffffffffffffffffffffffff1661093f6020850185610dcd565b60405161094d929190610e32565b6000604051808303816000865af19150503d806000811461098a576040519150601f19603f3d011682016040523d82523d6000602084013e61098f565b606091505b506020830152151581528715610a07578051610a07576040517f08c379a000000000000000000000000000000000000000000000000000000000815260206004820152601760248201527f4d756c746963616c6c333a2063616c6c206661696c656400000000000000000060448201526064016104dd565b506001016108c3565b5050509392505050565b6000806060610a2b60018686610690565b919790965090945092505050565b60008083601f840112610a4b57600080fd5b50813567ffffffffffffffff811115610a6357600080fd5b6020830191508360208260051b8501011115610a7e57600080fd5b9250929050565b60008060208385031215610a9857600080fd5b823567ffffffffffffffff811115610aaf57600080fd5b610abb85828601610a39565b90969095509350505050565b6000815180845260005b81811015610aed57602081850181015186830182015201610ad1565b81811115610aff576000602083870101525b50601f017fffffffffffffffffffffffffffffffffffffffffffffffffffffffffffffffe0169290920160200192915050565b600082825180855260208086019550808260051b84010181860160005b84811015610bb1578583037fffffffffffffffffffffffffffffffffffffffffffffffffffffffffffffffe001895281518051151584528401516040858501819052610b9d81860183610ac7565b9a86019a9450505090830190600101610b4f565b5090979650505050505050565b602081526000610bd16020830184610b32565b9392505050565b600060408201848352602060408185015281855180845260608601915060608160051b870101935082870160005b82811015610c52577fffffffffffffffffffffffffffffffffffffffffffffffffffffffffffffffa0888703018452610c40868351610ac7565b95509284019290840190600101610c06565b509398975050505050505050565b600080600060408486031215610c7557600080fd5b83358015158114610c8557600080fd5b9250602084013567ffffffffffffffff811115610ca157600080fd5b610cad86828701610a39565b9497909650939450505050565b838152826020820152606060408201526000610cd96060830184610b32565b95945050505050565b600060208284031215610cf457600080fd5b813573ffffffffffffffffffffffffffffffffffffffff81168114610bd157600080fd5b600060208284031215610d2a57600080fd5b5035919050565b7f4e487b7100000000000000000000000000000000000000000000000000000000600052604160045260246000fd5b7f4e487b7100000000000000000000000000000000000000000000000000000000600052603260045260246000fd5b600082357fffffffffffffffffffffffffffffffffffffffffffffffffffffffffffffff81833603018112610dc357600080fd5b9190910192915050565b60008083357fffffffffffffffffffffffffffffffffffffffffffffffffffffffffffffffe1843603018112610e0257600080fd5b83018035915067ffffffffffffffff821115610e1d57600080fd5b602001915036819003821315610a7e57600080fd5b8183823760009101908152919050565b600082357fffffffffffffffffffffffffffffffffffffffffffffffffffffffffffffffc1833603018112610dc357600080fd5b600082357fffffffffffffffffffffffffffffffffffffffffffffffffffffffffffffffa1833603018112610dc357600080fdfea2646970667358221220bb2b5c71a328032f97c676ae39a1ec2148d3e5d6f73d95e9b17910152d61f16264736f6c634300080c00331ca0edce47092c0f398cebf3ffc267f05c8e7076e3b89445e0fe50f6332273d4569ba01b0b9d000e19b24c5869b0fc3b22b0d6fa47cd63316875cbbd577d76e6fde086");
        static ref MULTICALL3_DEPLOYER_ADDRESS: alloy::primitives::Address = address!("05f32b3cc3888453ff71b01135b34ff8e41263f2");
    }

    pub const ETH_VALUE_FOR_MULTICALL3_DEPLOYER: u128 = 100_000_000_000_000_000;
    // 0.1 (anvil) ETH

    pub async fn wait_until_tx(pending: PendingTransaction, timeout: Duration) {
        let tx_hash = *pending.tx_hash();
        sleep(timeout).await;
        pending
            .await
            .unwrap_or_else(|_| panic!("timeout awaiting tx hash {tx_hash} after {} seconds", timeout.as_secs()));
    }

    /// Deploy a MULTICALL contract into Anvil local chain for testing
    pub async fn deploy_multicall3_to_anvil<P: Provider>(provider: &P) -> Result<()> {
        // Fund Multicall3 deployer and deploy ERC1820Registry
        let tx = TransactionRequest::default()
            .with_to(*MULTICALL3_DEPLOYER_ADDRESS)
            .with_value(U256::from(ETH_VALUE_FOR_MULTICALL3_DEPLOYER));

        provider.send_transaction(tx.into()).await?.watch().await?;

        provider
            .send_raw_transaction(MULTICALL3_DEPLOY_CODE.as_ref())
            .await?
            .watch()
            .await?;
        Ok(())
    }

    #[tokio::test]
    async fn test_should_estimate_tx() -> anyhow::Result<()> {
        let _ = env_logger::builder().is_test(true).try_init();

        let expected_block_time = Duration::from_secs(1);
        let anvil = hopr_chain_types::utils::create_anvil(Some(expected_block_time));
        let chain_key_0 = ChainKeypair::from_secret(anvil.keys()[0].to_bytes().as_ref())?;

        let mut server = mockito::Server::new_async().await;
        let gas_oracle_mock = server.mock("GET", "/gas_oracle")
            .with_status(200)
            .with_body(r#"{"status":"1","message":"OK","result":{"LastBlock":"38791478","SafeGasPrice":"1.1","ProposeGasPrice":"1.1","FastGasPrice":"1.6","UsdPrice":"0.999985432689946"}}"#)
            .expect(0)
            .create_async()
            .await;

        let cfg = RpcOperationsConfig {
            chain_id: anvil.chain_id(),
            tx_polling_interval: Duration::from_millis(10),
            expected_block_time,
            finality: 2,
            gas_oracle_url: Some((server.url() + "/gas_oracle").parse()?),
            ..RpcOperationsConfig::default()
        };

        let transport_client = ReqwestTransport::new(anvil.endpoint_url());

        let rpc_client = ClientBuilder::default()
            .layer(RetryBackoffLayer::new(2, 100, 100))
            .transport(transport_client.clone(), transport_client.guess_local());

        // Wait until contracts deployments are final
        sleep((1 + cfg.finality) * expected_block_time).await;

        let rpc = RpcOperations::new(rpc_client, transport_client.client().clone(), &chain_key_0, cfg)?;

        // call eth_gas_estimate
        let fees = rpc.provider.estimate_eip1559_fees().await?;

        assert!(
            fees.max_priority_fee_per_gas.ge(&0_u128),
            // fees.max_priority_fee_per_gas.ge(&100_000_000_u128),
            "estimated_max_priority_fee must be equal or greater than 0, 0.1 gwei"
        );

        let estimated_gas_price = rpc.provider.get_gas_price().await?;
        assert!(
            estimated_gas_price.ge(&100_000_000_u128),
            "estimated_max_fee must be greater than 0.1 gwei"
        );

        gas_oracle_mock.assert();

        Ok(())
    }

    #[tokio::test]
    async fn test_should_send_tx() -> anyhow::Result<()> {
        let _ = env_logger::builder().is_test(true).try_init();

        let expected_block_time = Duration::from_secs(1);
        let anvil = hopr_chain_types::utils::create_anvil(Some(expected_block_time));
        let chain_key_0 = ChainKeypair::from_secret(anvil.keys()[0].to_bytes().as_ref())?;

        let cfg = RpcOperationsConfig {
            chain_id: anvil.chain_id(),
            tx_polling_interval: Duration::from_millis(10),
            expected_block_time,
            finality: 2,
            gas_oracle_url: None,
            ..RpcOperationsConfig::default()
        };

        let transport_client = ReqwestTransport::new(anvil.endpoint_url());

        let rpc_client = ClientBuilder::default()
            .layer(RetryBackoffLayer::new(2, 100, 100))
            .transport(transport_client.clone(), transport_client.guess_local());

        // Wait until contracts deployments are final
        sleep((1 + cfg.finality) * expected_block_time).await;

        let rpc = RpcOperations::new(rpc_client, transport_client.client().clone(), &chain_key_0, cfg)?;

        let balance_1: XDaiBalance = rpc.get_balance((&chain_key_0).into()).await?;
        assert!(balance_1.amount().gt(&0.into()), "balance must be greater than 0");

        // Send 1 ETH to some random address
        let tx = create_native_transfer::<Ethereum>(*RANDY, U256::from(1000000_u32));
        let tx_hash = rpc.send_transaction(tx).await?;

        wait_until_tx(tx_hash, Duration::from_secs(8)).await;

        Ok(())
    }

    #[tokio::test]
    async fn test_should_send_consecutive_txs() -> anyhow::Result<()> {
        let _ = env_logger::builder().is_test(true).try_init();

        let expected_block_time = Duration::from_secs(1);
        let anvil = hopr_chain_types::utils::create_anvil(Some(expected_block_time));
        let chain_key_0 = ChainKeypair::from_secret(anvil.keys()[0].to_bytes().as_ref())?;

        let cfg = RpcOperationsConfig {
            chain_id: anvil.chain_id(),
            tx_polling_interval: Duration::from_millis(10),
            expected_block_time,
            finality: 2,
            gas_oracle_url: None,
            ..RpcOperationsConfig::default()
        };

        let transport_client = ReqwestTransport::new(anvil.endpoint_url());

        let rpc_client = ClientBuilder::default()
            .layer(RetryBackoffLayer::new(2, 100, 100))
            .transport(transport_client.clone(), transport_client.guess_local());

        // Wait until contracts deployments are final
        sleep((1 + cfg.finality.clone()) * expected_block_time).await;

        let rpc = RpcOperations::new(rpc_client, transport_client.client().clone(), &chain_key_0, cfg.clone())?;

        let balance_1: XDaiBalance = rpc.get_balance((&chain_key_0).into()).await?;
        assert!(balance_1.amount().gt(&0.into()), "balance must be greater than 0");

        let txs_count = 5_u64;
        let send_amount = 1000000_u64;

        // Send 1 ETH to some random address
        futures::future::join_all((0..txs_count).map(|_| async {
            rpc.send_transaction(create_native_transfer::<Ethereum>(*RANDY, U256::from(send_amount)))
                .await
                .expect("tx should be sent")
                .await
                .expect("tx should resolve")
        }))
        .await;

        sleep((1 + cfg.finality) * expected_block_time).await;

        let balance_2: XDaiBalance = rpc.get_balance((&chain_key_0).into()).await?;

        assert!(
            balance_2.amount() <= balance_1.amount() - txs_count * send_amount,
            "balance must be less"
        );

        Ok(())
    }

    #[tokio::test]
    async fn test_get_balance_native() -> anyhow::Result<()> {
        let _ = env_logger::builder().is_test(true).try_init();

        let expected_block_time = Duration::from_secs(1);
        let anvil = hopr_chain_types::utils::create_anvil(Some(expected_block_time));
        let chain_key_0 = ChainKeypair::from_secret(anvil.keys()[0].to_bytes().as_ref())?;

        let cfg = RpcOperationsConfig {
            chain_id: anvil.chain_id(),
            tx_polling_interval: Duration::from_millis(10),
            expected_block_time,
            finality: 2,
            gas_oracle_url: None,
            ..RpcOperationsConfig::default()
        };

        let transport_client = ReqwestTransport::new(anvil.endpoint_url());

        let rpc_client = ClientBuilder::default()
            .layer(RetryBackoffLayer::new(2, 100, 100))
            .transport(transport_client.clone(), transport_client.guess_local());

        // Wait until contracts deployments are final
        sleep((1 + cfg.finality) * expected_block_time).await;

        let rpc = RpcOperations::new(rpc_client, transport_client.client().clone(), &chain_key_0, cfg)?;

        let balance_1: XDaiBalance = rpc.get_balance((&chain_key_0).into()).await?;
        assert!(balance_1.amount().gt(&0.into()), "balance must be greater than 0");

        // Send 1 ETH to some random address
        let tx_hash = rpc
            .send_transaction(create_native_transfer::<Ethereum>(*RANDY, U256::from(1_u32)))
            .await?;

        wait_until_tx(tx_hash, Duration::from_secs(8)).await;

        let balance_2: XDaiBalance = rpc.get_balance((&chain_key_0).into()).await?;
        assert!(balance_2.lt(&balance_1), "balance must be diminished");

        Ok(())
    }

    #[tokio::test]
    async fn test_get_balance_token() -> anyhow::Result<()> {
        let _ = env_logger::builder().is_test(true).try_init();

        let expected_block_time = Duration::from_secs(1);
        let anvil = hopr_chain_types::utils::create_anvil(Some(expected_block_time));
        let chain_key_0 = ChainKeypair::from_secret(anvil.keys()[0].to_bytes().as_ref())?;

        // Deploy contracts
        let contract_instances = {
            let client = create_rpc_client_to_anvil(&anvil, &chain_key_0);
            ContractInstances::deploy_for_testing(client, &chain_key_0).await?
        };

        let cfg = RpcOperationsConfig {
            chain_id: anvil.chain_id(),
            tx_polling_interval: Duration::from_millis(10),
            expected_block_time,
            finality: 2,
            contract_addrs: ContractAddresses::from(&contract_instances),
            gas_oracle_url: None,
            ..RpcOperationsConfig::default()
        };

        let amount = 1024_u64;
        let _ = hopr_chain_types::utils::mint_tokens(contract_instances.token, U256::from(amount)).await;

        let transport_client = ReqwestTransport::new(anvil.endpoint_url());

        let rpc_client = ClientBuilder::default()
            .layer(RetryBackoffLayer::new(2, 100, 100))
            .transport(transport_client.clone(), transport_client.guess_local());

        // Wait until contracts deployments are final
        sleep((1 + cfg.finality) * expected_block_time).await;

        let rpc = RpcOperations::new(rpc_client, transport_client.client().clone(), &chain_key_0, cfg)?;

        let balance: HoprBalance = rpc.get_balance((&chain_key_0).into()).await?;
        assert_eq!(amount, balance.amount().as_u64(), "invalid balance");

        Ok(())
    }

    #[tokio::test]
    async fn test_check_node_safe_module_status() -> anyhow::Result<()> {
        let _ = env_logger::builder().is_test(true).try_init();

        let expected_block_time = Duration::from_secs(1);
        let anvil = hopr_chain_types::utils::create_anvil(Some(expected_block_time));
        let chain_key_0 = ChainKeypair::from_secret(anvil.keys()[0].to_bytes().as_ref())?;

        // Deploy contracts
        let (contract_instances, module, safe) = {
            let client = create_rpc_client_to_anvil(&anvil, &chain_key_0);
            let instances = ContractInstances::deploy_for_testing(client.clone(), &chain_key_0).await?;

            // deploy MULTICALL contract to anvil
            deploy_multicall3_to_anvil(&client.clone()).await?;

            let (module, safe) = hopr_chain_types::utils::deploy_one_safe_one_module_and_setup_for_testing::<
                Arc<AnvilRpcClient>,
            >(&instances, client.clone(), &chain_key_0)
            .await?;

            // deploy a module and safe instance and add node into the module. The module is enabled by default in the
            // safe
            (instances, module, safe)
        };

        let cfg = RpcOperationsConfig {
            chain_id: anvil.chain_id(),
            tx_polling_interval: Duration::from_millis(10),
            expected_block_time,
            finality: 2,
            contract_addrs: ContractAddresses::from(&contract_instances),
            module_address: module,
            safe_address: safe,
            gas_oracle_url: None,
            ..RpcOperationsConfig::default()
        };

        let transport_client = ReqwestTransport::new(anvil.endpoint_url());

        let rpc_client = ClientBuilder::default()
            .layer(RetryBackoffLayer::new(2, 100, 100))
            .transport(transport_client.clone(), transport_client.guess_local());

        // Wait until contracts deployments are final
        sleep((1 + cfg.finality) * expected_block_time).await;

        let rpc = RpcOperations::new(rpc_client, transport_client.client().clone(), &chain_key_0, cfg)?;

        let result_before_including_node = rpc.check_node_safe_module_status((&chain_key_0).into()).await?;
        // before including node to the safe and module, only the first chck is false, the others are true
        assert!(
            !result_before_including_node.is_node_included_in_module,
            "node should not be included in a default module"
        );
        assert!(
            result_before_including_node.is_module_enabled_in_safe,
            "module should be enabled in a default safe"
        );
        assert!(
            result_before_including_node.is_safe_owner_of_module,
            "safe should not be the owner of a default module"
        );

        // including node to the module
        hopr_chain_types::utils::include_node_to_module_by_safe(
            contract_instances.channels.provider().clone(),
            safe,
            module,
            (&chain_key_0).into(),
            &chain_key_0,
        )
        .await?;

        let result_with_node_included = rpc.check_node_safe_module_status((&chain_key_0).into()).await?;
        // after the node gets included into the module, all checks should be true
        assert!(
            result_with_node_included.is_node_included_in_module,
            "node should be included in a default module"
        );
        assert!(
            result_with_node_included.is_module_enabled_in_safe,
            "module should be enabled in a default safe"
        );
        assert!(
            result_with_node_included.is_safe_owner_of_module,
            "safe should be the owner of a default module"
        );

        Ok(())
    }

    #[tokio::test]
    async fn test_get_eligibility_status() -> anyhow::Result<()> {
        let _ = env_logger::builder().is_test(true).try_init();

        let expected_block_time = Duration::from_secs(1);
        let anvil = hopr_chain_types::utils::create_anvil(Some(expected_block_time));
        let chain_key_0 = ChainKeypair::from_secret(anvil.keys()[0].to_bytes().as_ref())?;
        let node_address: H160 = chain_key_0.public().to_address().into();

        // Deploy contracts
        let (contract_instances, module, safe) = {
            let client = create_rpc_client_to_anvil(&anvil, &chain_key_0);
            let instances = ContractInstances::deploy_for_testing(client.clone(), &chain_key_0).await?;

            // deploy MULTICALL contract to anvil
            deploy_multicall3_to_anvil(&client.clone()).await?;

            let (module, safe) = hopr_chain_types::utils::deploy_one_safe_one_module_and_setup_for_testing::<
                Arc<AnvilRpcClient>,
            >(&instances, client.clone(), &chain_key_0)
            .await?;

            // deploy a module and safe instance and add node into the module. The module is enabled by default in the
            // safe
            (instances, module, safe)
        };

        let cfg = RpcOperationsConfig {
            chain_id: anvil.chain_id(),
            tx_polling_interval: Duration::from_millis(10),
            expected_block_time,
            finality: 2,
            contract_addrs: ContractAddresses::from(&contract_instances),
            module_address: module,
            safe_address: safe,
            gas_oracle_url: None,
            ..RpcOperationsConfig::default()
        };

        let transport_client = ReqwestTransport::new(anvil.endpoint_url());

        let rpc_client = ClientBuilder::default()
            .layer(RetryBackoffLayer::new(2, 100, 100))
            .transport(transport_client.clone(), transport_client.guess_local());

        // Wait until contracts deployments are final
        sleep((1 + cfg.finality) * expected_block_time).await;

        let rpc = RpcOperations::new(rpc_client, transport_client.client().clone(), &chain_key_0, cfg.clone())?;

        // check the eligibility status (before registering in the NetworkRegistry contract)
        let result_before_register_in_the_network_registry = rpc.get_eligibility_status(node_address.into()).await?;

        assert!(
            !result_before_register_in_the_network_registry,
            "node should not be eligible"
        );

        // register the node
        match &rpc.contract_instances.network_registry_proxy {
            NetworkRegistryProxy::Dummy(e) => {
                let _ = e.ownerAddAccount(cfg.safe_address.into()).send().await?.watch().await?;
            }
            NetworkRegistryProxy::Safe(_) => {}
        };

        let _ = rpc
            .contract_instances
            .network_registry
            .managerRegister(
                vec![cfg.safe_address.into()],
                vec![alloy::primitives::Address::from_slice(node_address.as_ref())],
            )
            .send()
            .await?
            .watch()
            .await?;

        // check the eligibility status (after registering in the NetworkRegistry contract)
        let result_after_register_in_the_network_registry = rpc.get_eligibility_status(node_address.into()).await?;

        assert!(result_after_register_in_the_network_registry, "node should be eligible");
        Ok(())
    }
}<|MERGE_RESOLUTION|>--- conflicted
+++ resolved
@@ -206,17 +206,7 @@
             return Err(RpcError::Other("unknown currency".into()));
         };
 
-<<<<<<< HEAD
         Ok(Balance::<C>::from(value))
-=======
-                Ok(Balance::new(native.to_be_bytes(), BalanceType::Native))
-            }
-            BalanceType::HOPR => match self.contract_instances.token.balanceOf(address.into()).call().await {
-                Ok(token_balance) => Ok(Balance::new(token_balance.to_be_bytes(), BalanceType::HOPR)),
-                Err(e) => Err(e.into()),
-            },
-        }
->>>>>>> fb9bc860
     }
 
     async fn get_minimum_network_winning_probability(&self) -> Result<WinningProbability> {
@@ -230,7 +220,6 @@
         }
     }
 
-<<<<<<< HEAD
     async fn get_minimum_network_ticket_price(&self) -> Result<HoprBalance> {
         Ok(self
             .contract_instances
@@ -239,13 +228,6 @@
             .call()
             .await
             .map(|v| HoprBalance::from(U256::from_be_bytes(v._0.to_be_bytes::<32>())))?)
-=======
-    async fn get_minimum_network_ticket_price(&self) -> Result<Balance> {
-        match self.contract_instances.price_oracle.currentTicketPrice().call().await {
-            Ok(ticket_price) => Ok(BalanceType::HOPR.balance(ticket_price.to_be_bytes_vec().as_slice())),
-            Err(e) => Err(e.into()),
-        }
->>>>>>> fb9bc860
     }
 
     async fn get_eligibility_status(&self, address: Address) -> Result<bool> {
