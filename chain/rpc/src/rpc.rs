--- conflicted
+++ resolved
@@ -207,23 +207,7 @@
             return Err(RpcError::Other("unknown currency".into()));
         };
 
-<<<<<<< HEAD
         Ok(Balance::<C>::from(value))
-=======
-                Ok(Balance::new(
-                    U256::from_big_endian(native.to_be_bytes_vec().as_slice()),
-                    BalanceType::Native,
-                ))
-            }
-            BalanceType::HOPR => match self.contract_instances.token.balanceOf(address.into()).call().await {
-                Ok(token_balance) => Ok(Balance::new(
-                    U256::from_big_endian(token_balance.to_be_bytes_vec().as_slice()),
-                    BalanceType::HOPR,
-                )),
-                Err(e) => Err(e.into()),
-            },
-        }
->>>>>>> 93b343ee
     }
 
     async fn get_minimum_network_winning_probability(&self) -> Result<WinningProbability> {
@@ -237,7 +221,6 @@
         }
     }
 
-<<<<<<< HEAD
     async fn get_minimum_network_ticket_price(&self) -> Result<HoprBalance> {
         Ok(self
             .contract_instances
@@ -246,16 +229,6 @@
             .call()
             .await
             .map(|v| HoprBalance::from(U256::from_be_bytes(v.to_be_bytes::<32>())))?)
-=======
-    async fn get_minimum_network_ticket_price(&self) -> Result<Balance> {
-        match self.contract_instances.price_oracle.currentTicketPrice().call().await {
-            Ok(ticket_price) => Ok(Balance::new(
-                U256::from_big_endian(ticket_price.to_be_bytes_vec().as_slice()),
-                BalanceType::HOPR,
-            )),
-            Err(e) => Err(e.into()),
-        }
->>>>>>> 93b343ee
     }
 
     async fn get_eligibility_status(&self, address: Address) -> Result<bool> {
