--- conflicted
+++ resolved
@@ -1,10 +1,6 @@
 [package]
 name = "hopr-chain-rpc"
-<<<<<<< HEAD
 version = "0.6.0"
-=======
-version = "0.5.1"
->>>>>>> 30291e0c
 authors = ["HOPR Association <tech@hoprnet.org>"]
 edition = "2021"
 description = "Abstraction over Ethereum RPC provider client"
