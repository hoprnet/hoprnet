[package]
name = "hopr-chain-rpc"
<<<<<<< HEAD
version = "0.6.0"
=======
version = "0.5.1"
>>>>>>> aca0f457
authors = ["HOPR Association <tech@hoprnet.org>"]
edition = "2021"
description = "Abstraction over Ethereum RPC provider client"
homepage = "https://hoprnet.org/"
repository = "https://github.com/hoprnet/hoprnet"
license = "GPL-3.0-only"

[lib]
crate-type = ["rlib"]

[features]
default = []
prometheus = ["dep:hopr-metrics"]
<<<<<<< HEAD
runtime-async-std = ["dep:async-std", "hopr-async-runtime/runtime-async-std"]
runtime-tokio = ["hopr-async-runtime/runtime-tokio", "dep:governor"]
=======
runtime-tokio = [
  "hopr-async-runtime/runtime-tokio",
  "dep:reqwest",
  "dep:governor",
]
>>>>>>> aca0f457

[dependencies]
alloy = { workspace = true, default-features = false, features = [
  "essentials",
  "json-rpc",
  "node-bindings",
] }
async-trait = { workspace = true }
async-stream = { workspace = true }
futures = { workspace = true }
futures-timer = { workspace = true }
governor = { workspace = true, optional = true }
http-types = { workspace = true }
lazy_static = { workspace = true }
moka = { workspace = true }
primitive-types = { workspace = true }
reqwest = { workspace = true, features = ["brotli", "zstd", "gzip", "json"] }
serde = { workspace = true }
serde_json = { workspace = true }
serde_yaml = { workspace = true }
smart-default = { workspace = true }
<<<<<<< HEAD
surf = { workspace = true }
surf-governor = { workspace = true }
=======
>>>>>>> aca0f457
thiserror = { workspace = true }
url = { workspace = true }
validator = { workspace = true }

hopr-bindings = { workspace = true }
hopr-crypto-types = { workspace = true }
hopr-chain-types = { workspace = true }
tracing = { workspace = true }
tower = { workspace = true }
hopr-metrics = { workspace = true, optional = true }
hopr-primitive-types = { workspace = true }
hopr-internal-types = { workspace = true }
hopr-async-runtime = { workspace = true }

[dev-dependencies]
anyhow = { workspace = true }
reqwest = { workspace = true }
governor = { workspace = true }
env_logger = { workspace = true }
mockall = { workspace = true }
mockito = { workspace = true }
hex-literal = { workspace = true }
test-log = { workspace = true }
tempfile = { workspace = true }
tokio = { workspace = true }
tracing-test = { workspace = true }<|MERGE_RESOLUTION|>--- conflicted
+++ resolved
@@ -1,10 +1,6 @@
 [package]
 name = "hopr-chain-rpc"
-<<<<<<< HEAD
 version = "0.6.0"
-=======
-version = "0.5.1"
->>>>>>> aca0f457
 authors = ["HOPR Association <tech@hoprnet.org>"]
 edition = "2021"
 description = "Abstraction over Ethereum RPC provider client"
@@ -18,22 +14,17 @@
 [features]
 default = []
 prometheus = ["dep:hopr-metrics"]
-<<<<<<< HEAD
-runtime-async-std = ["dep:async-std", "hopr-async-runtime/runtime-async-std"]
-runtime-tokio = ["hopr-async-runtime/runtime-tokio", "dep:governor"]
-=======
 runtime-tokio = [
-  "hopr-async-runtime/runtime-tokio",
-  "dep:reqwest",
-  "dep:governor",
+    "hopr-async-runtime/runtime-tokio",
+    "dep:reqwest",
+    "dep:governor",
 ]
->>>>>>> aca0f457
 
 [dependencies]
 alloy = { workspace = true, default-features = false, features = [
-  "essentials",
-  "json-rpc",
-  "node-bindings",
+    "essentials",
+    "json-rpc",
+    "node-bindings",
 ] }
 async-trait = { workspace = true }
 async-stream = { workspace = true }
@@ -49,11 +40,6 @@
 serde_json = { workspace = true }
 serde_yaml = { workspace = true }
 smart-default = { workspace = true }
-<<<<<<< HEAD
-surf = { workspace = true }
-surf-governor = { workspace = true }
-=======
->>>>>>> aca0f457
 thiserror = { workspace = true }
 url = { workspace = true }
 validator = { workspace = true }
