[package]
name = "chain-rpc"
version = "0.2.0"
authors = ["HOPR Association <tech@hoprnet.org>"]
edition = "2021"
description = "Abstraction over Ethereum RPC provider client"
homepage = "https://hoprnet.org/"
repository = "https://github.com/hoprnet/hoprnet"
license = "GPL-3.0-only"

[lib]
crate-type = ["rlib"]

[dependencies]
async-trait = { workspace = true }
async-std = { workspace = true, features = ["unstable"] }
async-stream = "0.3.5"
ethers = { workspace = true }
ethers-providers = { version = "2", default-features = false }
ethnum = { version = "1.3.2", features = ["serde"] }
futures = { workspace = true }
futures-timer = { workspace = true }
hex = { workspace = true }
http-types = "2.12.0"
lazy_static = { workspace = true }
primitive-types = "0.12.1"
pin-project = "1.1.3"
serde = { version = "1.0", features = ["derive"] }
serde_json = "1"
thiserror = { workspace = true }
validator = { workspace = true }

bindings = { workspace = true }
core-types = { workspace = true }
hopr-crypto-types = { workspace = true }
chain-db = { workspace = true }
chain-types = { workspace = true }
utils-db = { workspace = true }
log = { workspace = true }
metrics = { workspace = true, optional = true }
utils-types = { workspace = true }

[target.'cfg(not(target_arch = "wasm32"))'.dependencies]
surf = { version = "2.3.2", default-features = false, features = ["h1-client-rustls", "encoding", "middleware-logger"] }

[dev-dependencies]
async-std = { version = "1.12.0", features = ["attributes", "unstable"] }
env_logger = "0.10"
hex-literal = "0.4"
mockall = "0.11.4"
mockito = "1.2.0"


[features]
default = ["prometheus"]
<<<<<<< HEAD
wasm = [ "chain-db/wasm", "core-types/wasm", "utils-db/wasm", "utils-types/wasm" ]
prometheus = ["dep:metrics"]
reqwest = ["dep:reqwest"]
=======
wasm = [ "chain-db/wasm", "hopr-crypto/wasm", "core-types/wasm", "utils-db/wasm", "utils-types/wasm" ]
prometheus = ["dep:metrics"]
>>>>>>> 3cd06d54
<|MERGE_RESOLUTION|>--- conflicted
+++ resolved
@@ -53,11 +53,5 @@
 
 [features]
 default = ["prometheus"]
-<<<<<<< HEAD
 wasm = [ "chain-db/wasm", "core-types/wasm", "utils-db/wasm", "utils-types/wasm" ]
-prometheus = ["dep:metrics"]
-reqwest = ["dep:reqwest"]
-=======
-wasm = [ "chain-db/wasm", "hopr-crypto/wasm", "core-types/wasm", "utils-db/wasm", "utils-types/wasm" ]
-prometheus = ["dep:metrics"]
->>>>>>> 3cd06d54
+prometheus = ["dep:metrics"]