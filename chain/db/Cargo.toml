--- conflicted
+++ resolved
@@ -16,13 +16,7 @@
 hex-literal = "0.4"
 lazy_static = { workspace = true }
 
-<<<<<<< HEAD
 hopr-crypto-types = { workspace = true }
-core-types = { workspace = true }
-platform = { workspace = true }
-=======
-hopr-crypto = { workspace = true }
->>>>>>> 34678740
 utils-db = { workspace = true }
 log = { workspace = true }
 hopr-internal-types = { workspace = true }
@@ -36,8 +30,4 @@
 
 [features]
 default = []
-<<<<<<< HEAD
-wasm = [ "dep:async-lock",  "core-types/wasm", "utils-db/wasm", "platform/wasm-bindgen", "utils-types/wasm" ]
-=======
-js = ["utils-db/js"]
->>>>>>> 34678740
+js = ["utils-db/js"]