use blokli_client::api::{BlokliQueryClient, BlokliTransactionClient};
use futures::{FutureExt, StreamExt, TryFutureExt, future::BoxFuture, stream::BoxStream};
use hopr_api::chain::{ChainReceipt, ChannelSelector};
use hopr_chain_types::prelude::*;
use hopr_crypto_types::prelude::Keypair;
use hopr_internal_types::prelude::*;
use hopr_primitive_types::prelude::*;

use crate::{backend::Backend, connector::HoprBlockchainConnector, errors::ConnectorError};

#[async_trait::async_trait]
impl<B, C, P, R> hopr_api::chain::ChainReadChannelOperations for HoprBlockchainConnector<C, B, P, R>
where
    B: Backend + Send + Sync + 'static,
    C: Send + Sync,
    P: Send + Sync,
    R: Send + Sync,
{
    type Error = ConnectorError;

    fn me(&self) -> &Address {
        self.chain_key.public().as_ref()
    }

    async fn channel_by_parties(&self, src: &Address, dst: &Address) -> Result<Option<ChannelEntry>, Self::Error> {
        self.check_connection_state()?;

        let backend = self.backend.clone();
        let src = *src;
        let dst = *dst;
        Ok(self
            .channel_by_parties
            .try_get_with(ChannelParties::new(src, dst), async move {
                tracing::warn!(%src, %dst, "cache miss on channel_by_parties");
                match hopr_async_runtime::prelude::spawn_blocking(move || {
                    let channel_id = generate_channel_id(&src, &dst);
                    backend.get_channel_by_id(&channel_id)
                })
                .await
                {
                    Ok(Ok(value)) => Ok(value),
                    Ok(Err(e)) => Err(ConnectorError::BackendError(e.into())),
                    Err(e) => Err(ConnectorError::BackendError(e.into())),
                }
            })
            .await?)
    }

    async fn channel_by_id(&self, channel_id: &ChannelId) -> Result<Option<ChannelEntry>, Self::Error> {
        self.check_connection_state()?;

        let channel_id = *channel_id;
        let backend = self.backend.clone();
        Ok(self
            .channel_by_id
            .try_get_with_by_ref(&channel_id, async move {
                tracing::warn!(%channel_id, "cache miss on channel_by_id");
                match hopr_async_runtime::prelude::spawn_blocking(move || backend.get_channel_by_id(&channel_id)).await
                {
                    Ok(Ok(value)) => Ok(value),
                    Ok(Err(e)) => Err(ConnectorError::BackendError(e.into())),
                    Err(e) => Err(ConnectorError::BackendError(e.into())),
                }
            })
            .await?)
    }

    async fn stream_channels<'a>(
        &'a self,
        selector: ChannelSelector,
    ) -> Result<BoxStream<'a, ChannelEntry>, Self::Error> {
        self.check_connection_state()?;

        // Note: Since the graph does not contain Closed channels, they cannot
        // be selected if requested solely via the ChannelSelector.
        if selector.allowed_states == [ChannelStatusDiscriminants::Closed] {
<<<<<<< HEAD
            return Err(ConnectorError::InvalidArguments("cannot stream closed channels"));
=======
            return Err(ConnectorError::InvalidArguments("cannot stream closed channels only"));
>>>>>>> 61915362
        }

        let channels = self
            .graph
            .read()
            .all_edges()
            .map(|(_, _, e)| e)
            .copied()
            .collect::<Vec<_>>();
        let backend = self.backend.clone();
        Ok(futures::stream::iter(channels)
            .filter_map(move |channel_id| {
                let backend = backend.clone();
                let selector = selector.clone();
                // This avoids the cache on purpose so it does not get spammed
                async move {
                    match hopr_async_runtime::prelude::spawn_blocking(move || backend.get_channel_by_id(&channel_id))
                        .await
                    {
                        Ok(Ok(value)) => value.filter(|c| selector.satisfies(c)),
                        Ok(Err(error)) => {
                            tracing::error!(%error, %channel_id, "backend error when looking up channel");
                            None
                        }
                        Err(error) => {
                            tracing::error!(%error, %channel_id, "join error when looking up channel");
                            None
                        }
                    }
                }
            })
            .boxed())
    }
}

#[async_trait::async_trait]
impl<B, C, P> hopr_api::chain::ChainWriteChannelOperations for HoprBlockchainConnector<C, B, P, P::TxRequest>
where
    B: Backend + Send + Sync + 'static,
    C: BlokliQueryClient + BlokliTransactionClient + Send + Sync + 'static,
    P: PayloadGenerator + Send + Sync + 'static,
    P::TxRequest: Send + Sync + 'static,
{
    type Error = ConnectorError;

    async fn open_channel<'a>(
        &'a self,
        dst: &'a Address,
        amount: HoprBalance,
    ) -> Result<BoxFuture<'a, Result<(ChannelId, ChainReceipt), Self::Error>>, Self::Error> {
        self.check_connection_state()?;

        let id = generate_channel_id(self.chain_key.public().as_ref(), dst);
        let tx_req = self.payload_generator.fund_channel(*dst, amount)?;
        tracing::debug!(channel_id = %id, %dst, %amount, "opening channel");

        Ok(self
            .send_tx(tx_req)
            .await?
            .and_then(move |tx_hash| futures::future::ok((id, tx_hash)))
            .boxed())
    }

    async fn fund_channel<'a>(
        &'a self,
        channel_id: &'a ChannelId,
        amount: HoprBalance,
    ) -> Result<BoxFuture<'a, Result<ChainReceipt, Self::Error>>, Self::Error> {
        self.check_connection_state()?;

        use hopr_api::chain::ChainReadChannelOperations;

        let channel = self
            .channel_by_id(channel_id)
            .await?
            .ok_or_else(|| ConnectorError::ChannelDoesNotExist(*channel_id))?;
        let tx_req = self.payload_generator.fund_channel(channel.destination, amount)?;
        tracing::debug!(%channel_id, %amount, "funding channel");

        Ok(self.send_tx(tx_req).await?.boxed())
    }

    async fn close_channel<'a>(
        &'a self,
        channel_id: &'a ChannelId,
    ) -> Result<BoxFuture<'a, Result<ChainReceipt, Self::Error>>, Self::Error> {
        self.check_connection_state()?;

        use hopr_api::chain::ChainReadChannelOperations;

        let channel = self
            .channel_by_id(channel_id)
            .await?
            .ok_or_else(|| ConnectorError::ChannelDoesNotExist(*channel_id))?;

        let direction = channel.direction(self.me()).ok_or(ConnectorError::InvalidArguments(
            "cannot close channels that is not own",
        ))?;

        let tx_req = match channel.status {
            ChannelStatus::Closed => return Err(ConnectorError::ChannelClosed(*channel_id)),
            ChannelStatus::Open => {
                if direction == ChannelDirection::Outgoing {
                    tracing::debug!(%channel_id, "initiating outgoing channel closure");
                    self.payload_generator
                        .initiate_outgoing_channel_closure(channel.destination)?
                } else {
                    tracing::debug!(%channel_id, "closing incoming channel");
                    self.payload_generator.close_incoming_channel(channel.source)?
                }
            }
            c if c.closure_time_elapsed(&std::time::SystemTime::now()) => {
                if direction == ChannelDirection::Outgoing {
                    tracing::debug!(%channel_id, "finalizing outgoing channel closure");
                    self.payload_generator
                        .finalize_outgoing_channel_closure(channel.destination)?
                } else {
                    tracing::debug!(%channel_id, "closing incoming channel");
                    self.payload_generator.close_incoming_channel(channel.source)?
                }
            }
            _ => return Err(ConnectorError::InvalidState("channel closure time has not elapsed")),
        };

        Ok(self.send_tx(tx_req).await?.boxed())
    }
}<|MERGE_RESOLUTION|>--- conflicted
+++ resolved
@@ -74,11 +74,7 @@
         // Note: Since the graph does not contain Closed channels, they cannot
         // be selected if requested solely via the ChannelSelector.
         if selector.allowed_states == [ChannelStatusDiscriminants::Closed] {
-<<<<<<< HEAD
-            return Err(ConnectorError::InvalidArguments("cannot stream closed channels"));
-=======
             return Err(ConnectorError::InvalidArguments("cannot stream closed channels only"));
->>>>>>> 61915362
         }
 
         let channels = self
