--- conflicted
+++ resolved
@@ -73,13 +73,8 @@
 
         // Note: Since the graph does not contain Closed channels, they cannot
         // be selected if requested solely via the ChannelSelector.
-<<<<<<< HEAD
         if selector.allowed_states == [ChannelStatusDiscriminants::Closed] {
-            return Err(ConnectorError::InvalidArguments("cannot stream closed channels"));
-=======
-        if selector.allowed_states == &[ChannelStatusDiscriminants::Closed] {
             return Err(ConnectorError::InvalidArguments("cannot stream closed channels only"));
->>>>>>> 526485ca
         }
 
         let channels = self
