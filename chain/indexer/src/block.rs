use async_lock::RwLock;
use futures::{pin_mut, StreamExt};
use hopr_crypto_types::types::Hash;
use log::{debug, error, info};
use std::{collections::VecDeque, sync::Arc};

use chain_db::traits::HoprCoreEthereumDbActions;
use chain_rpc::{HoprIndexerRpcOperations, Log, LogFilter};
use chain_types::chain_events::SignificantChainEvent;
use hopr_primitive_types::primitives::{Snapshot, U256};

use crate::{errors::CoreEthereumIndexerError, traits::ChainLogHandler};

#[cfg(all(feature = "prometheus", not(test)))]
use hopr_metrics::metrics::SimpleGauge;

use async_std::task::spawn;

#[cfg(all(feature = "prometheus", not(test)))]
lazy_static::lazy_static! {
    static ref METRIC_INDEXER_CURRENT_BLOCK: SimpleGauge =
        SimpleGauge::new(
            "hopr_indexer_block_number",
            "Current last processed block number by the indexer",
    ).unwrap();
    static ref METRIC_INDEXER_SYNC_PROGRESS: SimpleGauge =
        SimpleGauge::new(
            "hopr_indexer_sync_progress",
            " Sync progress of the historical data by the indexer",
    ).unwrap();
}

fn log_comparator(left: &Log, right: &Log) -> std::cmp::Ordering {
    let blocks = left.block_number.cmp(&right.block_number);
    if blocks == std::cmp::Ordering::Equal {
        let tx_indices = left.tx_index.cmp(&right.tx_index);
        if tx_indices == std::cmp::Ordering::Equal {
            left.log_index.cmp(&right.log_index)
        } else {
            tx_indices
        }
    } else {
        blocks
    }
}

#[derive(Debug, Clone, Copy)]
pub struct IndexerConfig {
    /// Finalization chain length
    ///
    /// The number of blocks including and decreasing from the chain HEAD
    /// that the logs will be buffered for before being considered
    /// successfully joined to the chain.
    pub finalization: u64,
    /// The block at which the indexer should start
    ///
    /// It typically makes little sense to start indexing from the beginning
    /// of the chain, all that is sufficient is to start indexing since the
    /// relevant smart contracts were introduced into the chain.
    ///
    /// This value makes sure that indexing is relevant and as minimal as possible.
    pub start_block_number: u64,
    /// Fetch token transactions
    ///
    /// Whether the token transaction topics should also be fetched.
    pub fetch_token_transactions: bool,
}

impl Default for IndexerConfig {
    fn default() -> Self {
        Self {
            finalization: 8,
            start_block_number: 0,
            fetch_token_transactions: true,
        }
    }
}

#[derive(Debug, Clone)]
pub struct Indexer<T, U, V>
where
    T: HoprIndexerRpcOperations + Send + 'static,
    U: ChainLogHandler + Send + 'static,
    V: HoprCoreEthereumDbActions + Send + Sync + 'static,
{
    rpc: Option<T>,
    db_processor: Option<U>,
    db: Arc<RwLock<V>>,
    cfg: IndexerConfig,
    egress: futures::channel::mpsc::UnboundedSender<SignificantChainEvent>,
}

impl<T, U, V> Indexer<T, U, V>
where
    T: HoprIndexerRpcOperations + Send + 'static,
    U: ChainLogHandler + Send + 'static,
    V: HoprCoreEthereumDbActions + Send + Sync + 'static,
{
    pub fn new(
        rpc: T,
        db_processor: U,
        db: Arc<RwLock<V>>,
        cfg: IndexerConfig,
        egress: futures::channel::mpsc::UnboundedSender<SignificantChainEvent>,
    ) -> Self {
        Self {
            rpc: Some(rpc),
            db_processor: Some(db_processor),
            db,
            cfg,
            egress,
        }
    }

    pub async fn start(&mut self) -> crate::errors::Result<()>
    where
        T: HoprIndexerRpcOperations + 'static,
        U: ChainLogHandler + 'static,
        V: HoprCoreEthereumDbActions + 'static,
    {
        if self.rpc.is_none() || self.db_processor.is_none() {
            return Err(CoreEthereumIndexerError::ProcessError(
                "indexer is already started".into(),
            ));
        }

        info!("Starting indexer...");

        let rpc = self.rpc.take().expect("rpc should be present");
        let db_processor = self.db_processor.take().expect("db_processor should be present");
        let db = self.db.clone();
        let tx_significant_events = self.egress.clone();

        let latest_block_in_db = self
            .db
            .read()
            .await
            .get_latest_block_number()
            .await?
            .map(|v| v as u64)
            .unwrap_or(self.cfg.start_block_number);

        info!("Latest saved block {:?}", latest_block_in_db);

        let mut topics = vec![];
        topics.extend(crate::constants::topics::announcement());
        topics.extend(crate::constants::topics::channel());
        topics.extend(crate::constants::topics::node_safe_registry());
        topics.extend(crate::constants::topics::network_registry());
        topics.extend(crate::constants::topics::ticket_price_oracle());
        if self.cfg.fetch_token_transactions {
            // TODO: Still needed?
            // Actively query for logs to prevent polling done by Ethers.js
            // that don't retry on failed attempts and thus makes the indexer
            // handle errors produced by internal Ethers.js provider calls
            topics.extend(crate::constants::topics::token());
        }

        let log_filter = LogFilter {
            address: db_processor.contract_addresses(),
            topics: topics.into_iter().map(Hash::from).collect(),
        };

        info!("Building indexer background process");
        let (tx, rx) = futures::channel::oneshot::channel::<()>();

        let (tx_proc, rx_proc) = futures::channel::mpsc::unbounded::<Log>();

        let finalization = self.cfg.finalization;
        spawn(async move {
            let mut tx = Some(tx);

            let mut block_stream = rpc
                .try_stream_logs(latest_block_in_db, log_filter)
                .expect("block stream should be constructible");

            let mut unconfirmed_events = VecDeque::<Vec<Log>>::new();
            let mut chain_head = 0;

            while let Some(block_with_logs) = block_stream.next().await {
                debug!("Processed block number: {}", block_with_logs.block_id);

                if !block_with_logs.logs.is_empty() {
                    // Assuming sorted and properly organized blocks,
                    // the following lines are just a sanity safety mechanism
                    let mut logs = block_with_logs.logs;
                    logs.sort_by(log_comparator);
                    unconfirmed_events.push_back(logs);
                }

                let current_block = block_with_logs.block_id;

                match rpc.block_number().await {
                    Ok(current_chain_block_number) => {
                        chain_head = current_chain_block_number;
                    }
                    Err(error) => {
                        error!("failed to fetch block number from RPC: {error}");
                        chain_head = chain_head.max(current_block);
                    }
                }

                if tx.is_some() {
                    let indexing_scope = chain_head - latest_block_in_db;
                    let progress = 1_f64 - ((chain_head - current_block) as f64 / (indexing_scope as f64));
                    info!("Sync progress {:.2}% @ block {}", progress * 100_f64, current_block);

                    #[cfg(all(feature = "prometheus", not(test)))]
                    METRIC_INDEXER_SYNC_PROGRESS.set(progress);

                    if current_block + finalization >= chain_head {
                        info!("Indexer sync successfully completed");

                        #[cfg(all(feature = "prometheus", not(test)))]
                        METRIC_INDEXER_SYNC_PROGRESS.set(1.00);

                        let _ = tx.take().expect("tx should be present").send(());
                    }
                }

                while let Some(logs) = unconfirmed_events.get(0) {
                    if let Some(log) = logs.get(0) {
                        if log.block_number + finalization <= current_block {
                            if let Err(error) = db
                                .write()
                                .await
                                .update_latest_block_number(log.block_number as u32)
                                .await
                            {
                                error!("failed to write the latest block number into the database: {error}");
                            }

                            #[cfg(all(feature = "prometheus", not(test)))]
                            {
                                METRIC_INDEXER_CURRENT_BLOCK.set(log.block_number as f64);
                            }

                            let bn = log.block_number;
                            if let Some(logs) = unconfirmed_events.pop_front() {
                                debug!("processing logs from block #{}: {:?}", bn, logs);

                                for log in logs.into_iter() {
                                    if let Err(error) = tx_proc.unbounded_send(log) {
                                        error!("failed to send and process logs: {error}")
                                    }
                                }
                            }

                            continue;
                        }
                    }

                    break;
                }
            }
        });

        spawn(async move {
            let rx = rx_proc;

            pin_mut!(rx);
            while let Some(log) = rx.next().await {
                let snapshot = Snapshot::new(
                    U256::from(log.block_number),
                    U256::from(log.tx_index), // TODO: unused, kept for ABI compatibility of DB
                    log.log_index,
                );

                let tx_hash = log.tx_hash;

                match db_processor
                    .on_event(log.address, log.block_number as u32, log.into(), snapshot)
                    .await
                {
                    Ok(Some(event_type)) => {
                        // Pair the event type with the TX hash here
                        let significant_event = SignificantChainEvent { tx_hash, event_type };

                        if let Err(e) = tx_significant_events.unbounded_send(significant_event) {
                            error!("failed to pass a significant chain event further: {}", e);
                        }
                    }
                    Ok(None) => {}
                    Err(_) => {
                        error!("failed to process logs");
                    }
                };
            }
        });

        rx.await
            .map_err(|_| crate::errors::CoreEthereumIndexerError::ProcessError("Error during indexing start".into()))
    }
}

#[cfg(test)]
pub mod tests {
    use std::pin::Pin;

    use async_trait::async_trait;
    use bindings::hopr_announcements::AddressAnnouncementFilter;
    use chain_db::db::CoreEthereumDb;
    use chain_rpc::BlockWithLogs;
    use chain_types::chain_events::ChainEventType;
    use ethers::{
        abi::{encode, Token},
        contract::EthEvent,
    };
    use futures::{join, Stream};
<<<<<<< HEAD
    use hopr_crypto_types::keypairs::{Keypair, OffchainKeypair};
=======
    use hopr_crypto::keypairs::{Keypair, OffchainKeypair};
    use hopr_primitive_types::traits::PeerIdLike;
    use hopr_primitive_types::{primitives::Address, traits::BinarySerializable};
>>>>>>> 34678740
    use mockall::mock;
    use multiaddr::Multiaddr;
    use utils_db::{db::DB, CurrentDbShim};

    use crate::traits::MockChainLogHandler;

    use super::*;

    async fn create_stub_db() -> Arc<RwLock<CoreEthereumDb<CurrentDbShim>>> {
        Arc::new(RwLock::new(CoreEthereumDb::new(
            DB::new(CurrentDbShim::new_in_memory().await),
            Address::random(),
        )))
    }

    fn build_announcement_logs(address: Address, size: usize, block_number: u64, log_index: U256) -> Vec<Log> {
        let mut logs: Vec<Log> = vec![];

        for i in 0..size {
            let test_multiaddr: Multiaddr = format!("/ip4/1.2.3.4/tcp/{}", 1000 + i).parse().unwrap();
            logs.push(Log {
                address,
                topics: vec![AddressAnnouncementFilter::signature().into()],
                data: encode(&[
                    Token::Address(ethers::abi::Address::from_slice(&address.to_bytes())),
                    Token::String(test_multiaddr.to_string()),
                ])
                .into(),
                tx_hash: Default::default(),
                tx_index: 0,
                block_number,
                log_index,
            });
        }

        logs
    }

    mock! {
        HoprIndexerOps {}     // Name of the mock struct, less the "Mock" prefix

        #[async_trait]
        impl HoprIndexerRpcOperations for HoprIndexerOps {
            async fn block_number(&self) -> chain_rpc::errors::Result<u64>;

            fn try_stream_logs<'a>(
                &'a self,
                start_block_number: u64,
                filter: LogFilter,
            ) -> chain_rpc::errors::Result<Pin<Box<dyn Stream<Item = BlockWithLogs> + Send + 'a>>>;
        }
    }

    #[async_std::test]
    async fn test_indexer_should_check_the_db_for_last_processed_block_and_supply_none_if_none_is_found() {
        let mut handlers = MockChainLogHandler::new();
        let mut rpc = MockHoprIndexerOps::new();
        let db = create_stub_db().await;

        handlers.expect_contract_addresses().return_const(vec![]);

        let head_block = 1000;
        rpc.expect_block_number().return_once(move || Ok(head_block));

        let (tx, rx) = futures::channel::mpsc::unbounded::<BlockWithLogs>();
        rpc.expect_try_stream_logs()
            .withf(move |x: &u64, _y: &chain_rpc::LogFilter| *x == 0)
            .return_once(move |_, _| Ok(Box::pin(rx)));

        let mut indexer = Indexer::new(
            rpc,
            handlers,
            db.clone(),
            IndexerConfig::default(),
            futures::channel::mpsc::unbounded().0,
        );
        let (indexing, _) = join!(indexer.start(), async move {
            async_std::task::sleep(std::time::Duration::from_millis(200)).await;
            tx.close_channel()
        });
        assert!(indexing.is_err()) // terminated by the close channel
    }

    #[async_std::test]
    async fn test_indexer_should_check_the_db_for_last_processed_block_and_supply_it_when_found() {
        let mut handlers = MockChainLogHandler::new();
        let mut rpc = MockHoprIndexerOps::new();
        let db = create_stub_db().await;

        handlers.expect_contract_addresses().return_const(vec![]);

        let head_block = 1000;
        let latest_block = 15u64;
        assert!(db
            .write()
            .await
            .update_latest_block_number(latest_block as u32)
            .await
            .is_ok());
        rpc.expect_block_number().return_once(move || Ok(head_block));

        let (tx, rx) = futures::channel::mpsc::unbounded::<BlockWithLogs>();
        rpc.expect_try_stream_logs()
            .withf(move |x: &u64, _y: &chain_rpc::LogFilter| *x == latest_block)
            .return_once(move |_, _| Ok(Box::pin(rx)));

        let mut indexer = Indexer::new(
            rpc,
            handlers,
            db.clone(),
            IndexerConfig::default(),
            futures::channel::mpsc::unbounded().0,
        );
        let (indexing, _) = join!(indexer.start(), async move {
            async_std::task::sleep(std::time::Duration::from_millis(200)).await;
            tx.close_channel()
        });
        assert!(indexing.is_err()) // terminated by the close channel
    }

    #[async_std::test]
    async fn test_indexer_should_not_pass_blocks_unless_finalized() {
        let mut handlers = MockChainLogHandler::new();
        let mut rpc = MockHoprIndexerOps::new();
        let db = create_stub_db().await;

        handlers.expect_contract_addresses().return_const(vec![]);

        let head_block = 1000;
        rpc.expect_block_number().return_once(move || Ok(head_block));

        let (mut tx, rx) = futures::channel::mpsc::unbounded::<BlockWithLogs>();
        rpc.expect_try_stream_logs()
            .times(1)
            .withf(move |x: &u64, _y: &chain_rpc::LogFilter| *x == 0)
            .return_once(move |_, _| Ok(Box::pin(rx)));

        let expected = BlockWithLogs {
            block_id: head_block - 1,
            logs: vec![],
        };

        handlers.expect_on_event().times(0);

        assert!(tx.start_send(expected.clone()).is_ok());

        let mut indexer = Indexer::new(
            rpc,
            handlers,
            db.clone(),
            IndexerConfig::default(),
            futures::channel::mpsc::unbounded().0,
        );
        let _ = join!(indexer.start(), async move {
            async_std::task::sleep(std::time::Duration::from_millis(200)).await;
            tx.close_channel()
        });
    }

    #[async_std::test]
    async fn test_indexer_should_pass_blocks_that_are_finalized() {
        let mut handlers = MockChainLogHandler::new();
        let mut rpc = MockHoprIndexerOps::new();
        let db = create_stub_db().await;

        let cfg = IndexerConfig::default();

        handlers.expect_contract_addresses().return_const(vec![]);

        let (mut tx, rx) = futures::channel::mpsc::unbounded::<BlockWithLogs>();
        rpc.expect_try_stream_logs()
            .times(1)
            .withf(move |x: &u64, _y: &chain_rpc::LogFilter| *x == 0)
            .return_once(move |_, _| Ok(Box::pin(rx)));

        let head_block = 1000;
        rpc.expect_block_number().returning(move || Ok(head_block));
        rpc.expect_block_number().returning(move || Ok(head_block));

        let finalized_block = BlockWithLogs {
            block_id: head_block - cfg.finalization - 1,
            logs: build_announcement_logs(
                Address::random(),
                4,
                head_block - cfg.finalization - 1,
                U256::from(23u8),
            ),
        };
        let head_allowing_finalization = BlockWithLogs {
            block_id: head_block,
            logs: vec![],
        };

        handlers
            .expect_on_event()
            .times(finalized_block.logs.len())
            .returning(|_, _, _, _| Ok(None));

        assert!(tx.start_send(finalized_block.clone()).is_ok());
        assert!(tx.start_send(head_allowing_finalization.clone()).is_ok());

        let mut indexer = Indexer::new(rpc, handlers, db.clone(), cfg, futures::channel::mpsc::unbounded().0);
        let _ = join!(indexer.start(), async move {
            async_std::task::sleep(std::time::Duration::from_millis(200)).await;
            tx.close_channel()
        });
    }

    fn random_announcement_chain_event() -> ChainEventType {
        ChainEventType::Announcement {
            peer: OffchainKeypair::random().public().to_peerid(),
            address: Address::random(),
            multiaddresses: vec![Multiaddr::empty()],
        }
    }

    #[async_std::test]
    async fn test_indexer_should_yield_back_once_the_past_events_are_indexed() {
        let mut handlers = MockChainLogHandler::new();
        let mut rpc = MockHoprIndexerOps::new();
        let db = create_stub_db().await;

        let cfg = IndexerConfig::default();

        let expected_finalized_event_count = 4;

        handlers.expect_contract_addresses().return_const(vec![]);

        let (mut tx, rx) = futures::channel::mpsc::unbounded::<BlockWithLogs>();
        rpc.expect_try_stream_logs()
            .times(1)
            .withf(move |x: &u64, _y: &chain_rpc::LogFilter| *x == 0)
            .return_once(move |_, _| Ok(Box::pin(rx)));

        let head_block = 1000;
        for i in 0..2 {
            let current_block = head_block + i;
            rpc.expect_block_number().returning(move || Ok(current_block));
        }

        let finalized_block = BlockWithLogs {
            block_id: head_block - cfg.finalization - 1,
            logs: build_announcement_logs(
                Address::random(),
                expected_finalized_event_count,
                head_block - cfg.finalization - 1,
                U256::from(23u8),
            ),
        };

        let head_allowing_finalization = BlockWithLogs {
            block_id: head_block,
            logs: vec![],
        };

        handlers
            .expect_on_event()
            .times(expected_finalized_event_count)
            .returning(|_, _, _, _| Ok(Some(random_announcement_chain_event())));

        assert!(tx.start_send(finalized_block.clone()).is_ok());
        assert!(tx.start_send(head_allowing_finalization.clone()).is_ok());

        let (tx_events, rx_events) = futures::channel::mpsc::unbounded();
        let mut indexer = Indexer::new(rpc, handlers, db.clone(), cfg, tx_events.into());
        assert!(indexer.start().await.is_ok());

        tx.close_channel();

        let received = async_std::future::timeout(
            std::time::Duration::from_millis(500),
            rx_events.take(expected_finalized_event_count).collect::<Vec<_>>(),
        )
        .await;

        assert!(received.is_ok());
        assert_eq!(received.unwrap().len(), expected_finalized_event_count)
    }
}<|MERGE_RESOLUTION|>--- conflicted
+++ resolved
@@ -307,13 +307,9 @@
         contract::EthEvent,
     };
     use futures::{join, Stream};
-<<<<<<< HEAD
     use hopr_crypto_types::keypairs::{Keypair, OffchainKeypair};
-=======
-    use hopr_crypto::keypairs::{Keypair, OffchainKeypair};
     use hopr_primitive_types::traits::PeerIdLike;
     use hopr_primitive_types::{primitives::Address, traits::BinarySerializable};
->>>>>>> 34678740
     use mockall::mock;
     use multiaddr::Multiaddr;
     use utils_db::{db::DB, CurrentDbShim};
