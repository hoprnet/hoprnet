<<<<<<< HEAD
use ethers::contract::EthEvent;
use ethers::types::{Filter, H256};
use futures::{stream, StreamExt};
=======
use futures::{stream, FutureExt, StreamExt};
>>>>>>> ef9a52ae
use std::sync::atomic::{AtomicBool, AtomicU64, Ordering};
use std::sync::Arc;
use tracing::{debug, error, info, trace};

use bindings::hopr_token::{ApprovalFilter, TransferFilter};
use chain_types::chain_events::SignificantChainEvent;
use hopr_async_runtime::prelude::{spawn, JoinHandle};
use hopr_chain_rpc::{BlockWithLogs, FilterSet, HoprIndexerRpcOperations};
use hopr_crypto_types::types::Hash;
use hopr_db_api::logs::HoprDbLogOperations;
use hopr_db_sql::info::HoprDbInfoOperations;
use hopr_db_sql::HoprDbGeneralModelOperations;
use hopr_primitive_types::prelude::*;

use crate::{
    errors::{CoreEthereumIndexerError, Result},
    traits::ChainLogHandler,
    IndexerConfig,
};

#[cfg(all(feature = "prometheus", not(test)))]
lazy_static::lazy_static! {
    static ref METRIC_INDEXER_CURRENT_BLOCK: hopr_metrics::metrics::SimpleGauge =
        hopr_metrics::metrics::SimpleGauge::new(
            "hopr_indexer_block_number",
            "Current last processed block number by the indexer",
    ).unwrap();
    static ref METRIC_INDEXER_CHECKSUM: hopr_metrics::metrics::SimpleGauge =
        hopr_metrics::metrics::SimpleGauge::new(
            "hopr_indexer_checksum",
            "Contains an unsigned integer that represents the low 32-bits of the Indexer checksum"
    ).unwrap();
    static ref METRIC_INDEXER_SYNC_PROGRESS: hopr_metrics::metrics::SimpleGauge =
        hopr_metrics::metrics::SimpleGauge::new(
            "hopr_indexer_sync_progress",
            "Sync progress of the historical data by the indexer",
    ).unwrap();
    static ref METRIC_INDEXER_SYNC_SOURCE: hopr_metrics::metrics::MultiGauge =
        hopr_metrics::metrics::MultiGauge::new(
            "hopr_indexer_data_source",
            "Current data source of the Indexer",
            &["source"],
    ).unwrap();

}

/// Indexer
///
/// Accepts the RPC operational functionality [hopr_chain_rpc::HoprIndexerRpcOperations]
/// and provides the indexing operation resulting in and output of [chain_types::chain_events::SignificantChainEvent]
/// streamed outside the indexer by the unbounded channel.
///
/// The roles of the indexer:
/// 1. prime the RPC endpoint
/// 2. request an RPC stream of changes to process
/// 3. process block and log stream
/// 4. ensure finalization by postponing processing until the head is far enough
/// 5. store relevant data into the DB
/// 6. pass the processing on to the business logic
#[derive(Debug, Clone)]
pub struct Indexer<T, U, Db>
where
    T: HoprIndexerRpcOperations + Send + 'static,
    U: ChainLogHandler + Send + 'static,
    Db: HoprDbGeneralModelOperations + HoprDbInfoOperations + HoprDbLogOperations + Clone + Send + Sync + 'static,
{
    rpc: Option<T>,
    db_processor: Option<U>,
    db: Db,
    cfg: IndexerConfig,
    egress: async_channel::Sender<SignificantChainEvent>,
    // If true (default), the indexer will panic if the event stream is terminated.
    // Setting it to false is useful for testing.
    panic_on_completion: bool,
}

impl<T, U, Db> Indexer<T, U, Db>
where
    T: HoprIndexerRpcOperations + Sync + Send + 'static,
    U: ChainLogHandler + Send + Sync + 'static,
    Db: HoprDbGeneralModelOperations + HoprDbInfoOperations + HoprDbLogOperations + Clone + Send + Sync + 'static,
{
    pub fn new(
        rpc: T,
        db_processor: U,
        db: Db,
        cfg: IndexerConfig,
        egress: async_channel::Sender<SignificantChainEvent>,
    ) -> Self {
        Self {
            rpc: Some(rpc),
            db_processor: Some(db_processor),
            db,
            cfg,
            egress,
            panic_on_completion: true,
        }
    }

    /// Disables the panic on completion.
    pub fn without_panic_on_completion(mut self) -> Self {
        self.panic_on_completion = false;
        self
    }

    pub async fn start(&mut self) -> Result<JoinHandle<()>>
    where
        T: HoprIndexerRpcOperations + 'static,
        U: ChainLogHandler + 'static,
        Db: HoprDbGeneralModelOperations + HoprDbInfoOperations + HoprDbLogOperations + Clone + Send + Sync + 'static,
    {
        if self.rpc.is_none() || self.db_processor.is_none() {
            return Err(CoreEthereumIndexerError::ProcessError(
                "indexer cannot start, missing components".into(),
            ));
        }

        info!("Starting chain indexing");

        let rpc = self.rpc.take().expect("rpc should be present");
        let logs_handler = Arc::new(self.db_processor.take().expect("db_processor should be present"));
        let db = self.db.clone();
        let tx_significant_events = self.egress.clone();
        let panic_on_completion = self.panic_on_completion;

<<<<<<< HEAD
        let log_filters = Self::generate_log_filters(&logs_handler);
=======
        // we skip on addresses which have no topics
        let mut addresses = vec![];
        let mut topics = vec![];
        let mut address_topics = vec![];
        logs_handler.contract_addresses().iter().for_each(|address| {
            let contract_topics = logs_handler.contract_address_topics(*address);
            if !contract_topics.is_empty() {
                addresses.push(*address);
                for topic in contract_topics {
                    address_topics.push((*address, Hash::from(topic)));
                    topics.push(topic);
                }
            }
        });

        // Check that the contract addresses and topics are consistent with what is in the logs DB,
        // or if the DB is empty, prime it with the given addresses and topics.
        db.ensure_logs_origin(address_topics).await?;

        let log_filter = LogFilter {
            address: addresses,
            topics: topics.into_iter().map(Hash::from).collect(),
        };
>>>>>>> ef9a52ae

        let is_synced = Arc::new(AtomicBool::new(false));
        let chain_head = Arc::new(AtomicU64::new(0));

        // update the chain head once at startup to get a reference for initial syncing
        // progress calculation
        debug!("Updating chain head at indexer startup");
        Self::update_chain_head(&rpc, chain_head.clone()).await;

        // First, check whether fast sync is enabled and can be performed.
        // If so:
        //   1. Delete the existing indexed data
        //   2. Reset fast sync progress
        //   3. Run the fast sync process until completion
        //   4. Finally, starting the rpc indexer.
        let fast_sync_configured = self.cfg.fast_sync;
        let index_empty = self.db.index_is_empty().await?;

        #[derive(PartialEq, Eq)]
        enum FastSyncMode {
            None,
            FromScratch,
            Continue,
        }
        let mut will_perform_fast_sync = FastSyncMode::None;

        match (fast_sync_configured, index_empty) {
            (true, false) => {
                info!("Fast sync is enabled, but the index database is not empty. Fast sync will continue on existing unprocessed logs.");

                will_perform_fast_sync = FastSyncMode::Continue;
            }
            (false, true) => {
                info!("Fast sync is disabled, but the index database is empty. Doing a full re-sync.");
                // Clean the last processed log from the Log DB, to allow full resync
                self.db.clear_index_db(None).await?;
                self.db.set_logs_unprocessed(None, None).await?;
            }
            (false, false) => {
                info!("Fast sync is disabled and the index database is not empty. Continuing normal sync.")
            }
            (true, true) => {
                info!("Fast sync is enabled, starting the fast sync process");
                // To ensure a proper state, reset any auxiliary data in the database
                self.db.clear_index_db(None).await?;
                self.db.set_logs_unprocessed(None, None).await?;

                will_perform_fast_sync = FastSyncMode::FromScratch;
            }
        }

        let (tx, mut rx) = futures::channel::mpsc::channel::<()>(1);

        // Perform the fast-sync if requested
        if FastSyncMode::None != will_perform_fast_sync {
            let processed = match will_perform_fast_sync {
                FastSyncMode::FromScratch => None,
                FastSyncMode::Continue => Some(false),
                _ => unreachable!(),
            };

            #[cfg(all(feature = "prometheus", not(test)))]
            {
                METRIC_INDEXER_SYNC_SOURCE.set(&["fast-sync"], 1.0);
                METRIC_INDEXER_SYNC_SOURCE.set(&["rpc"], 0.0);
            }

            let log_block_numbers = self.db.get_logs_block_numbers(None, None, processed).await?;
            let first_log_block_number = log_block_numbers.first().copied().unwrap_or(0);
            for block_number in log_block_numbers {
                Self::process_block_by_id(&db, &logs_handler, block_number).await?;
                Self::calculate_sync_process(
                    "fast-sync",
                    block_number,
                    &rpc,
                    chain_head.clone(),
                    is_synced.clone(),
                    first_log_block_number,
                    None,
                )
                .await;
            }
        }

        info!("Building rpc indexer background process");

        let next_block_to_process = if let Some(last_log) = self.db.get_last_checksummed_log().await? {
            info!(
                start_block = last_log.block_number,
                start_checksum = last_log.checksum.unwrap(),
                "Loaded indexer state",
            );

            if self.cfg.start_block_number < last_log.block_number {
                // If some prior indexing took place already, avoid reprocessing
                last_log.block_number + 1
            } else {
                self.cfg.start_block_number
            }
        } else {
            self.cfg.start_block_number
        };

        info!(next_block_to_process, "Indexer start point");

        let indexing_proc = spawn(async move {
            // Update the chain head once again
            debug!("Updating chain head at indexer startup");
            Self::update_chain_head(&rpc, chain_head.clone()).await;

            #[cfg(all(feature = "prometheus", not(test)))]
            {
                METRIC_INDEXER_SYNC_SOURCE.set(&["fast-sync"], 0.0);
                METRIC_INDEXER_SYNC_SOURCE.set(&["rpc"], 1.0);
            }

            let event_stream = rpc
                .try_stream_logs(next_block_to_process, log_filters, is_synced.load(Ordering::Relaxed))
                .expect("block stream should be constructible")
                .then(|block| {
                    let db = db.clone();

                    Self::calculate_sync_process(
                        "rpc",
                        block.block_id,
                        &rpc,
                        db,
                        chain_head.clone(),
                        is_synced.clone(),
                        next_block_to_process,
<<<<<<< HEAD
                        tx.clone(),
                        logs_handler.safe_address(),
                        logs_handler.contract_addresses_map().channels,
=======
                        tx.clone().into(),
>>>>>>> ef9a52ae
                    )
                    .map(|_| block)
                })
                .filter_map(|block| {
                    let db = db.clone();
                    let logs_handler = logs_handler.clone();

                    async move {
                        debug!(%block, "storing logs from block");
                        let logs = block.logs.clone();

                        // Filter out the token contract logs because we do not need to store these
                        // in the database.
                        let logs_vec = logs
                            .into_iter()
                            .map(SerializableLog::from)
                            .filter(|log| log.address != logs_handler.contract_addresses_map().token)
                            .collect();

                        match db.store_logs(logs_vec).await {
                            Ok(store_results) => {
                                if let Some(error) = store_results
                                    .into_iter()
                                    .filter(|r| r.is_err())
                                    .map(|r| r.unwrap_err())
                                    .next()
                                {
                                    error!(%block, %error, "failed to processed stored logs from block");
                                    None
                                } else {
                                    Some(block)
                                }
                            }
                            Err(error) => {
                                error!(%block, %error, "failed to store logs from block");
                                None
                            }
                        }
                    }
                })
                .filter_map(|block| Self::process_block(&db, &logs_handler, block, false))
                .flat_map(stream::iter);

            futures::pin_mut!(event_stream);
            while let Some(event) = event_stream.next().await {
                trace!(%event, "processing on-chain event");
                // Pass the events further only once we're fully synced
                if is_synced.load(Ordering::Relaxed) {
                    if let Err(error) = tx_significant_events.try_send(event) {
                        error!(%error, "failed to pass a significant chain event further");
                    }
                }
            }

            if panic_on_completion {
                panic!(
                    "Indexer event stream has been terminated. This error may be caused by a failed RPC connection."
                );
            }
        });

        if rx.next().await.is_some() {
            Ok(indexing_proc)
        } else {
            Err(crate::errors::CoreEthereumIndexerError::ProcessError(
                "Error during indexing start".into(),
            ))
        }
    }

    // We are setting up the logs filters.
    // (1) for all contract addresses, except the token contract, which have topics.
    // (2) for the token contract which filters transfer events from our safe.
    // (3) for the token contract which filters transfer events to our safe.
    // (4) for the token contract which filters approval events involving our safe and the channels
    // contract.
    fn generate_log_filters(logs_handler: &U) -> FilterSet {
        let safe_address = logs_handler.safe_address();
        let addresses_no_token = logs_handler
            .contract_addresses()
            .into_iter()
            .filter(|a| *a != logs_handler.contract_addresses_map().token)
            .collect::<Vec<_>>();
        let mut filter_base_addresses = vec![];
        let mut filter_base_topics = vec![];

        addresses_no_token.iter().for_each(|address| {
            let topics = logs_handler.contract_address_topics(*address);
            if !topics.is_empty() {
                filter_base_addresses.push(ethers::types::Address::from(*address));
                filter_base_topics.extend(topics);
            }
        });

        let filter_base = Filter::new().address(filter_base_addresses).topic0(filter_base_topics);
        let filter_token = Filter::new().address(ethers::types::Address::from(
            logs_handler.contract_addresses_map().token,
        ));

        let filter_transfer_to = filter_token
            .clone()
            .topic0(TransferFilter::signature())
            .topic2(H256::from_slice(safe_address.to_bytes32().as_ref()));

        let filter_transfer_from = Filter::new()
            .clone()
            .topic0(TransferFilter::signature())
            .topic1(H256::from_slice(safe_address.to_bytes32().as_ref()));

        let filter_approval = Filter::new()
            .clone()
            .topic0(ApprovalFilter::signature())
            .topic1(H256::from_slice(safe_address.to_bytes32().as_ref()))
            .topic2(H256::from_slice(
                logs_handler.contract_addresses_map().channels.to_bytes32().as_ref(),
            ));

        FilterSet {
            all: vec![
                filter_base.clone(),
                filter_transfer_from.clone(),
                filter_transfer_to.clone(),
                filter_approval.clone(),
            ],
            token: vec![filter_transfer_from, filter_transfer_to, filter_approval],
            no_token: vec![filter_base],
        }
    }

    /// Processes a block by its ID.
    ///
    /// This function retrieves logs for the given block ID and processes them using the database
    /// and log handler.
    ///
    /// # Arguments
    ///
    /// * `db` - The database operations handler.
    /// * `logs_handler` - The database log handler.
    /// * `block_id` - The ID of the block to process.
    ///
    /// # Returns
    ///
    /// A `Result` containing an optional vector of significant chain events if the operation succeeds or an error if it fails.
    async fn process_block_by_id(
        db: &Db,
        logs_handler: &U,
        block_id: u64,
    ) -> crate::errors::Result<Option<Vec<SignificantChainEvent>>>
    where
        U: ChainLogHandler + 'static,
        Db: HoprDbLogOperations + 'static,
    {
        let logs = db.get_logs(Some(block_id), Some(0)).await?;
        let mut block = BlockWithLogs {
            block_id,
            ..Default::default()
        };

        for log in logs {
            if log.block_number == block_id {
                block.logs.insert(log);
            } else {
                error!(
                    expected = block_id,
                    actual = log.block_number,
                    "block number mismatch in logs from database"
                );
                panic!("block number mismatch in logs from database")
            }
        }

        Ok(Self::process_block(db, logs_handler, block, true).await)
    }

    /// Processes a block and its logs.
    ///
    /// This function collects events from the block logs and updates the database with the processed logs.
    ///
    /// # Arguments
    ///
    /// * `db` - The database operations handler.
    /// * `logs_handler` - The database log handler.
    /// * `block` - The block with logs to process.
    /// * `fetch_checksum_from_db` - A boolean indicating whether to fetch the checksum from the database.
    ///
    /// # Returns
    ///
    /// An optional vector of significant chain events if the operation succeeds.
    async fn process_block(
        db: &Db,
        logs_handler: &U,
        block: BlockWithLogs,
        fetch_checksum_from_db: bool,
    ) -> Option<Vec<SignificantChainEvent>>
    where
        U: ChainLogHandler + 'static,
        Db: HoprDbLogOperations + 'static,
    {
        let block_id = block.block_id;
        let log_count = block.logs.len();
        debug!(block_id, "processing events");

        // FIXME: The block indexing and marking as processed should be done in a single
        // transaction. This is difficult since currently this would be across databases.
<<<<<<< HEAD
        let events = stream::iter(block.logs.clone())
            .filter_map(|log| async move {
                match logs_handler.collect_log_event(log.clone()).await {
                    Ok(Some(event)) => match db.set_log_processed(log).await {
                        Ok(_) => Some(event),
                        Err(error) => {
                            error!(block_id, %error, "failed to mark log as processed, panicking to prevent data loss");
                            panic!("failed to mark log as processed, panicking to prevent data loss")
=======
        match logs_handler.collect_block_events(block.clone()).await {
            Ok(events) => {
                match db.set_logs_processed(Some(block_id), Some(0)).await {
                    Ok(_) => match db.update_logs_checksums().await {
                        Ok(last_log_checksum) => {
                            let checksum = if fetch_checksum_from_db {
                                let last_log = block.logs.into_iter().last().unwrap();
                                let log = db.get_log(block_id, last_log.tx_index, last_log.log_index).await.ok()?;

                                log.checksum
                            } else {
                                Some(last_log_checksum.to_string())
                            };

                            if log_count != 0 {
                                info!(
                                    block_number = block_id,
                                    log_count, last_log_checksum = ?checksum, "Indexer state update",
                                );

                                #[cfg(all(feature = "prometheus", not(test)))]
                                {
                                    if let Some(last_log_checksum) = checksum {
                                        if let Ok(checksum_hash) = Hash::from_hex(last_log_checksum.as_str()) {
                                            let low_4_bytes = hopr_primitive_types::prelude::U256::from_big_endian(
                                                checksum_hash.as_ref(),
                                            )
                                            .low_u32();
                                            METRIC_INDEXER_CHECKSUM.set(low_4_bytes.into());
                                        } else {
                                            error!("Invalid checksum generated from logs");
                                        }
                                    }
                                }
                            }

                            // finally update the block number in the database to the last
                            // processed block
                            match db.set_indexer_state_info(None, block_id as u32).await {
                                Ok(_) => {
                                    trace!(block_id, "updated indexer state info");
                                }
                                Err(error) => error!(block_id, %error, "failed to update indexer state info"),
                            }
>>>>>>> ef9a52ae
                        }
                    },
                    Ok(None) => None,
                    Err(error) => {
                        error!(block_id, %error, "failed to process log into event, panicking to prevent data loss");
                        panic!("failed to process log into event, panicking to prevent data loss")
                    }
                }
            })
            .collect::<Vec<SignificantChainEvent>>()
            .await;

        // if we made it this far, no errors occurred and we can update checksums and indexer state
        match db.update_logs_checksums().await {
            Ok(last_log_checksum) => {
                if fetch_checksum_from_db {
                    let last_log = block.logs.into_iter().last().unwrap();
                    let log = db.get_log(block_id, last_log.tx_index, last_log.log_index).await.ok()?;

                    Self::print_indexer_state(block_id, log_count, log.checksum.unwrap()).await
                } else {
                    Self::print_indexer_state(block_id, log_count, last_log_checksum.to_string()).await
                }
            }
            Err(error) => error!(block_id, %error, "failed to update checksums for logs from block"),
        }

        debug!(
            block_id,
            num_events = events.len(),
            "processed significant chain events from block",
        );

        Some(events)
    }

    async fn update_chain_head(rpc: &T, chain_head: Arc<AtomicU64>) -> u64
    where
        T: HoprIndexerRpcOperations + 'static,
    {
        match rpc.block_number().await {
            Ok(head) => {
                chain_head.store(head, Ordering::Relaxed);
                debug!(head, "Updated chain head");
                head
            }
            Err(error) => {
                error!(%error, "Failed to fetch block number from RPC");
                panic!("Failed to fetch block number from RPC, cannot continue indexing due to {error}")
            }
        }
    }

    /// Calculates the synchronization progress.
    ///
    /// This function processes a block and updates synchronization metrics and state.
    ///
    /// # Arguments
    ///
    /// * `prefix` - A string prefix for logging purposes.
    /// * `block` - The block with logs to process.
    /// * `rpc` - The RPC operations handler.
    /// * `chain_head` - The current chain head block number.
    /// * `is_synced` - A boolean indicating whether the indexer is synced.
    /// * `start_block` - The first block number to process.
    /// * `tx` - A sender channel for synchronization notifications.
    ///
    /// # Returns
    ///
    /// The block which was provided as input.
    async fn calculate_sync_process(
        prefix: &str,
        current_block: u64,
        rpc: &T,
        db: Db,
        chain_head: Arc<AtomicU64>,
        is_synced: Arc<AtomicBool>,
<<<<<<< HEAD
        next_block_to_process: u64,
        mut tx: futures::channel::mpsc::Sender<()>,
        safe_address: Address,
        channels_address: Address,
    ) -> BlockWithLogs
    where
=======
        start_block: u64,
        mut tx: Option<futures::channel::mpsc::Sender<()>>,
    ) where
>>>>>>> ef9a52ae
        T: HoprIndexerRpcOperations + 'static,
        Db: HoprDbInfoOperations + Clone + Send + Sync + 'static,
    {
        #[cfg(all(feature = "prometheus", not(test)))]
        {
            METRIC_INDEXER_CURRENT_BLOCK.set(current_block as f64);
        }

        let mut head = chain_head.load(Ordering::Relaxed);

        // We only print out sync progress if we are not yet synced.
        // Once synced, we don't print out progress anymore.
        if !is_synced.load(Ordering::Relaxed) {
            let mut block_difference = head.saturating_sub(start_block);

            let progress = if block_difference == 0 {
                // Before we call the sync complete, we check the chain again.
                head = Self::update_chain_head(rpc, chain_head.clone()).await;
                block_difference = head.saturating_sub(start_block);

                if block_difference == 0 {
                    1_f64
                } else {
                    (current_block - start_block) as f64 / block_difference as f64
                }
            } else {
                (current_block - start_block) as f64 / block_difference as f64
            };

            info!(
                indexer = prefix,
                progress = progress * 100_f64,
                block = current_block,
                head,
                "Sync progress to last known head"
            );

            #[cfg(all(feature = "prometheus", not(test)))]
            METRIC_INDEXER_SYNC_PROGRESS.set(progress);

            if current_block >= head {
                info!(prefix, "indexer sync completed successfully");
                is_synced.store(true, Ordering::Relaxed);
<<<<<<< HEAD

                info!(prefix, "updating safe balance from chain after indexer sync completed");
                match rpc.get_balance(safe_address, BalanceType::HOPR).await {
                    Ok(balance) => {
                        if let Err(error) = db.set_safe_hopr_balance(None, balance).await {
                            error!(prefix, %error, "failed to update safe balance from chain after indexer sync completed");
                        }
                    }
                    Err(error) => {
                        error!(prefix, %error, "failed to fetch safe balance from chain after indexer sync completed");
                    }
                }

                info!("updating safe allowance from chain after indexer sync completed");
                match rpc.get_allowance(channels_address, safe_address).await {
                    Ok(allowance) => {
                        if let Err(error) = db.set_safe_hopr_allowance(None, allowance).await {
                            error!(prefix, %error, "failed to update safe allowance from chain after indexer sync completed");
                        }
                    }
                    Err(error) => {
                        error!(prefix, %error, "failed to fetch safe allowance from chain after indexer sync completed");
                    }
                }

                if let Err(error) = tx.try_send(()) {
                    error!(prefix, %error, "failed to notify about achieving indexer synchronization")
=======
                if let Some(mut tx) = tx.take() {
                    if let Err(e) = tx.try_send(()) {
                        error!(prefix, error = %e, "failed to notify about achieving indexer synchronization")
                    }
>>>>>>> ef9a52ae
                }
            }
        }
    }
}

#[cfg(test)]
mod tests {
    use async_trait::async_trait;
    use ethers::{
        abi::{encode, Token},
        contract::EthEvent,
    };
    use futures::{join, Stream};
    use hex_literal::hex;
    use mockall::mock;
    use multiaddr::Multiaddr;
    use std::collections::BTreeSet;
    use std::pin::Pin;

    use bindings::hopr_announcements::AddressAnnouncementFilter;
    use chain_types::chain_events::ChainEventType;
    use hopr_chain_rpc::BlockWithLogs;
    use hopr_crypto_types::keypairs::{Keypair, OffchainKeypair};
    use hopr_crypto_types::prelude::ChainKeypair;
    use hopr_db_sql::accounts::HoprDbAccountOperations;
    use hopr_db_sql::db::HoprDb;
    use hopr_internal_types::account::{AccountEntry, AccountType};
    use hopr_primitive_types::prelude::*;

    use crate::traits::MockChainLogHandler;

    use super::*;

    lazy_static::lazy_static! {
        static ref ALICE_OKP: OffchainKeypair = OffchainKeypair::random();
        static ref ALICE_KP: ChainKeypair = ChainKeypair::from_secret(&hex!("492057cf93e99b31d2a85bc5e98a9c3aa0021feec52c227cc8170e8f7d047775")).expect("lazy static keypair should be constructible");
        static ref ALICE: Address = ALICE_KP.public().to_address();
        static ref BOB_OKP: OffchainKeypair = OffchainKeypair::random();
        static ref BOB: Address = hex!("3798fa65d6326d3813a0d33489ac35377f4496ef").into();
        static ref CHRIS: Address = hex!("250eefb2586ab0873befe90b905126810960ee7c").into();

        static ref RANDOM_ANNOUNCEMENT_CHAIN_EVENT: ChainEventType = ChainEventType::Announcement {
            peer: (*OffchainKeypair::from_secret(&hex!("14d2d952715a51aadbd4cc6bfac9aa9927182040da7b336d37d5bb7247aa7566")).expect("lazy static keypair should be constructible").public()).into(),
            address: hex!("2f4b7662a192b8125bbf51cfbf1bf5cc00b2c8e5").into(),
            multiaddresses: vec![Multiaddr::empty()],
        };
    }

    fn build_announcement_logs(
        address: Address,
        size: usize,
        block_number: u64,
        log_index: U256,
    ) -> anyhow::Result<Vec<SerializableLog>> {
        let mut logs: Vec<SerializableLog> = vec![];
        let block_hash = Hash::create(&[format!("my block hash {block_number}").as_bytes()]);

        for i in 0..size {
            let test_multiaddr: Multiaddr = format!("/ip4/1.2.3.4/tcp/{}", 1000 + i).parse()?;
            logs.push(SerializableLog {
                address,
                block_hash: block_hash.into(),
                topics: vec![AddressAnnouncementFilter::signature().into()],
                data: encode(&[
                    Token::Address(ethers::abi::Address::from_slice(address.as_ref())),
                    Token::String(test_multiaddr.to_string()),
                ])
                .into(),
                tx_hash: Hash::create(&[format!("my tx hash {i}").as_bytes()]).into(),
                tx_index: 0,
                block_number,
                log_index: log_index.as_u64(),
                ..Default::default()
            });
        }

        Ok(logs)
    }

    mock! {
        HoprIndexerOps {}     // Name of the mock struct, less the "Mock" prefix

        #[async_trait]
        impl HoprIndexerRpcOperations for HoprIndexerOps {
            async fn block_number(&self) -> hopr_chain_rpc::errors::Result<u64>;
            async fn get_allowance(&self, owner: Address, spender: Address) -> hopr_chain_rpc::errors::Result<Balance>;
            async fn get_balance(&self, address: Address, balance_type: BalanceType) -> hopr_chain_rpc::errors::Result<Balance>;

            fn try_stream_logs<'a>(
                &'a self,
                start_block_number: u64,
                filters: FilterSet,
                is_synced: bool,
            ) -> hopr_chain_rpc::errors::Result<Pin<Box<dyn Stream<Item = BlockWithLogs> + Send + 'a>>>;
        }
    }

    #[async_std::test]
    async fn test_indexer_should_check_the_db_for_last_processed_block_and_supply_none_if_none_is_found(
    ) -> anyhow::Result<()> {
        let mut handlers = MockChainLogHandler::new();
        let mut rpc = MockHoprIndexerOps::new();
        let db = HoprDb::new_in_memory(ChainKeypair::random()).await?;

        let addr = Address::new(b"my address 123456789");
        let topic = Hash::create(&[b"my topic"]);
        db.ensure_logs_origin(vec![(addr, topic)]).await?;

        handlers.expect_contract_addresses().return_const(vec![addr]);
        handlers
            .expect_contract_address_topics()
            .withf(move |x| x == &addr)
            .return_const(vec![topic.into()]);

        let head_block = 1000;
        rpc.expect_block_number().return_once(move || Ok(head_block));

        let (tx, rx) = futures::channel::mpsc::unbounded::<BlockWithLogs>();
        rpc.expect_try_stream_logs()
            .withf(move |x: &u64, _y: &FilterSet, _: &bool| *x == 0)
            .return_once(move |_, _, _| Ok(Box::pin(rx)));

        let mut indexer = Indexer::new(
            rpc,
            handlers,
            db.clone(),
            IndexerConfig::default(),
            async_channel::unbounded().0,
        )
        .without_panic_on_completion();

        let (indexing, _) = join!(indexer.start(), async move {
            async_std::task::sleep(std::time::Duration::from_millis(200)).await;
            tx.close_channel()
        });
        assert!(indexing.is_err()); // terminated by the close channel

        Ok(())
    }

    #[test_log::test(async_std::test)]
    async fn test_indexer_should_check_the_db_for_last_processed_block_and_supply_it_when_found() -> anyhow::Result<()>
    {
        let mut handlers = MockChainLogHandler::new();
        let mut rpc = MockHoprIndexerOps::new();
        let db = HoprDb::new_in_memory(ChainKeypair::random()).await?;
        let head_block = 1000;
        let latest_block = 15u64;

        let addr = Address::new(b"my address 123456789");
        let topic = Hash::create(&[b"my topic"]);

        handlers.expect_contract_addresses().return_const(vec![addr]);
        handlers
            .expect_contract_address_topics()
            .withf(move |x| x == &addr)
            .return_const(vec![topic.into()]);
        db.ensure_logs_origin(vec![(addr, topic)]).await?;

        rpc.expect_block_number().return_once(move || Ok(head_block));

        let (tx, rx) = futures::channel::mpsc::unbounded::<BlockWithLogs>();
        rpc.expect_try_stream_logs()
            .once()
            .withf(move |x: &u64, _y: &FilterSet, _: &bool| *x == latest_block + 1)
            .return_once(move |_, _, _| Ok(Box::pin(rx)));

        // insert and process latest block
        let log_1 = SerializableLog {
            address: Address::new(b"my address 123456789"),
            topics: [Hash::create(&[b"my topic"]).into()].into(),
            data: [1, 2, 3, 4].into(),
            tx_index: 1u64,
            block_number: latest_block,
            block_hash: Hash::create(&[b"my block hash"]).into(),
            tx_hash: Hash::create(&[b"my tx hash"]).into(),
            log_index: 1u64,
            removed: false,
            processed: Some(false),
            ..Default::default()
        };
        assert!(db.store_log(log_1.clone()).await.is_ok());
        assert!(db.set_logs_processed(Some(latest_block), Some(0)).await.is_ok());
        assert!(db.update_logs_checksums().await.is_ok());

        let mut indexer = Indexer::new(
            rpc,
            handlers,
            db.clone(),
            IndexerConfig {
                fast_sync: false,
                ..Default::default()
            },
            async_channel::unbounded().0,
        )
        .without_panic_on_completion();

        let (indexing, _) = join!(indexer.start(), async move {
            async_std::task::sleep(std::time::Duration::from_millis(200)).await;
            tx.close_channel()
        });
        assert!(indexing.is_err()); // terminated by the close channel

        Ok(())
    }

    #[async_std::test]
    async fn test_indexer_should_pass_blocks_that_are_finalized() -> anyhow::Result<()> {
        let mut handlers = MockChainLogHandler::new();
        let mut rpc = MockHoprIndexerOps::new();
        let db = HoprDb::new_in_memory(ChainKeypair::random()).await?;

        let cfg = IndexerConfig::default();

        let addr = Address::new(b"my address 123456789");
        handlers.expect_contract_addresses().return_const(vec![addr]);
        handlers
            .expect_contract_address_topics()
            .withf(move |x| x == &addr)
            .return_const(vec![Hash::create(&[b"my topic"]).into()]);

        let (mut tx, rx) = futures::channel::mpsc::unbounded::<BlockWithLogs>();
        rpc.expect_try_stream_logs()
            .times(1)
            .withf(move |x: &u64, _y: &FilterSet, _: &bool| *x == 0)
            .return_once(move |_, _, _| Ok(Box::pin(rx)));

        let head_block = 1000;
        rpc.expect_block_number().returning(move || Ok(head_block));

        let finalized_block = BlockWithLogs {
            block_id: head_block - 1,
            logs: BTreeSet::from_iter(build_announcement_logs(*BOB, 4, head_block - 1, U256::from(23u8))?),
        };
        let head_allowing_finalization = BlockWithLogs {
            block_id: head_block,
            logs: BTreeSet::new(),
        };

        handlers
            .expect_collect_log_event()
            .times(finalized_block.logs.len())
            .returning(|_| Ok(None));

        assert!(tx.start_send(finalized_block.clone()).is_ok());
        assert!(tx.start_send(head_allowing_finalization.clone()).is_ok());

        let mut indexer =
            Indexer::new(rpc, handlers, db.clone(), cfg, async_channel::unbounded().0).without_panic_on_completion();
        let _ = join!(indexer.start(), async move {
            async_std::task::sleep(std::time::Duration::from_millis(200)).await;
            tx.close_channel()
        });

        Ok(())
    }

    #[test_log::test(async_std::test)]
    async fn test_indexer_fast_sync_full_with_resume() -> anyhow::Result<()> {
        let db = HoprDb::new_in_memory(ChainKeypair::random()).await?;

        let addr = Address::new(b"my address 123456789");
        let topic = Hash::create(&[b"my topic"]);

        // Run 1: Fast sync enabled, index empty
        {
            let logs = vec![
                build_announcement_logs(*BOB, 1, 1, U256::from(1u8))?,
                build_announcement_logs(*BOB, 1, 2, U256::from(1u8))?,
            ]
            .into_iter()
            .flatten()
            .collect::<Vec<_>>();

            assert!(db.ensure_logs_origin(vec![(addr, topic)]).await.is_ok());

            for log in logs {
                assert!(db.store_log(log).await.is_ok());
            }
            assert!(db.update_logs_checksums().await.is_ok());
            assert_eq!(db.get_logs_block_numbers(None, None, Some(true)).await?.len(), 0);
            assert_eq!(db.get_logs_block_numbers(None, None, Some(false)).await?.len(), 2);

            let (tx, rx) = futures::channel::mpsc::unbounded::<BlockWithLogs>();
            let (tx_events, _) = async_channel::unbounded();

            let head_block = 5;
            let mut rpc = MockHoprIndexerOps::new();
            rpc.expect_block_number().returning(move || Ok(head_block));
            rpc.expect_try_stream_logs()
                .times(1)
                .withf(move |x: &u64, _y: &FilterSet, _: &bool| *x == 3)
                .return_once(move |_, _, _| Ok(Box::pin(rx)));

            let mut handlers = MockChainLogHandler::new();
            handlers.expect_contract_addresses().return_const(vec![addr]);
            handlers
                .expect_contract_address_topics()
                .withf(move |x| x == &addr)
                .return_const(vec![topic.into()]);
            handlers
                .expect_collect_log_event()
                .times(2)
                .withf(move |l| [1, 2].contains(&l.block_number))
                .returning(|_| Ok(None));

            let indexer_cfg = IndexerConfig {
                start_block_number: 0,
                fast_sync: true,
            };
            let mut indexer =
                Indexer::new(rpc, handlers, db.clone(), indexer_cfg, tx_events).without_panic_on_completion();
            let (indexing, _) = join!(indexer.start(), async move {
                async_std::task::sleep(std::time::Duration::from_millis(200)).await;
                tx.close_channel()
            });
            assert!(indexing.is_err()); // terminated by the close channel

            assert_eq!(db.get_logs_block_numbers(None, None, Some(true)).await?.len(), 2);
            assert_eq!(db.get_logs_block_numbers(None, None, Some(false)).await?.len(), 0);

            // At the end we need to simulate that the index is not empty,
            // thus storing some data.
            db.insert_account(
                None,
                AccountEntry::new(*ALICE_OKP.public(), *ALICE, AccountType::NotAnnounced).into(),
            )
            .await?;
            db.insert_account(
                None,
                AccountEntry::new(*BOB_OKP.public(), *BOB, AccountType::NotAnnounced).into(),
            )
            .await?;
        }

        // Run 2: Fast sync enabled, index not empty, resume after 2 logs
        {
            let logs = vec![
                build_announcement_logs(*BOB, 1, 3, U256::from(1u8))?,
                build_announcement_logs(*BOB, 1, 4, U256::from(1u8))?,
            ]
            .into_iter()
            .flatten()
            .collect::<Vec<_>>();

            assert!(db.ensure_logs_origin(vec![(addr, topic)]).await.is_ok());

            for log in logs {
                assert!(db.store_log(log).await.is_ok());
            }
            assert!(db.update_logs_checksums().await.is_ok());
            assert_eq!(db.get_logs_block_numbers(None, None, Some(true)).await?.len(), 2);
            assert_eq!(db.get_logs_block_numbers(None, None, Some(false)).await?.len(), 2);

            let (tx, rx) = futures::channel::mpsc::unbounded::<BlockWithLogs>();
            let (tx_events, _) = async_channel::unbounded();

            let head_block = 5;
            let mut rpc = MockHoprIndexerOps::new();
            rpc.expect_block_number().returning(move || Ok(head_block));
            rpc.expect_try_stream_logs()
                .times(1)
                .withf(move |x: &u64, _y: &FilterSet, _: &bool| *x == 5)
                .return_once(move |_, _, _| Ok(Box::pin(rx)));

            let mut handlers = MockChainLogHandler::new();
            handlers.expect_contract_addresses().return_const(vec![addr]);
            handlers
                .expect_contract_address_topics()
                .withf(move |x| x == &addr)
                .return_const(vec![topic.into()]);

            handlers
                .expect_collect_log_event()
                .times(2)
                .withf(move |l| [3, 4].contains(&l.block_number))
                .returning(|_| Ok(None));

            let indexer_cfg = IndexerConfig {
                start_block_number: 0,
                fast_sync: true,
            };
            let mut indexer =
                Indexer::new(rpc, handlers, db.clone(), indexer_cfg, tx_events).without_panic_on_completion();
            let (indexing, _) = join!(indexer.start(), async move {
                async_std::task::sleep(std::time::Duration::from_millis(200)).await;
                tx.close_channel()
            });
            assert!(indexing.is_err()); // terminated by the close channel

            assert_eq!(db.get_logs_block_numbers(None, None, Some(true)).await?.len(), 4);
            assert_eq!(db.get_logs_block_numbers(None, None, Some(false)).await?.len(), 0);
        }

        Ok(())
    }

    #[test_log::test(async_std::test)]
    async fn test_indexer_should_yield_back_once_the_past_events_are_indexed() -> anyhow::Result<()> {
        let mut handlers = MockChainLogHandler::new();
        let mut rpc = MockHoprIndexerOps::new();
        let db = HoprDb::new_in_memory(ChainKeypair::random()).await?;

        let cfg = IndexerConfig::default();

        // We don't want to index anything really
        let addr = Address::new(b"my address 123456789");
        handlers.expect_contract_addresses().return_const(vec![addr]);
        handlers
            .expect_contract_address_topics()
            .withf(move |x| x == &addr)
            .return_const(vec![Hash::create(&[b"my topic"]).into()]);

        let (mut tx, rx) = futures::channel::mpsc::unbounded::<BlockWithLogs>();
        // Expected to be called once starting at 0 and yield the respective blocks
        rpc.expect_try_stream_logs()
            .times(1)
            .withf(move |x: &u64, _y: &FilterSet, _: &bool| *x == 0)
            .return_once(move |_, _, _| Ok(Box::pin(rx)));

        let head_block = 1000;
        let block_numbers = vec![head_block - 1, head_block, head_block + 1];

        let blocks: Vec<BlockWithLogs> = block_numbers
            .iter()
            .map(|block_id| BlockWithLogs {
                block_id: *block_id,
                logs: BTreeSet::from_iter(build_announcement_logs(*ALICE, 1, *block_id, U256::from(23u8)).unwrap()),
            })
            .collect();

        for _ in 0..(blocks.len() as u64) {
            rpc.expect_block_number().returning(move || Ok(head_block));
        }

        for block in blocks.iter() {
            assert!(tx.start_send(block.clone()).is_ok());
        }

        // Generate the expected events to be able to process the blocks
        handlers
            .expect_collect_log_event()
            .times(1)
            .withf(move |l| block_numbers.contains(&l.block_number))
            .returning(|l| {
                let block_number = l.block_number;
                Ok(Some(SignificantChainEvent {
                    tx_hash: Hash::create(&[format!("my tx hash {block_number}").as_bytes()]),
                    event_type: RANDOM_ANNOUNCEMENT_CHAIN_EVENT.clone(),
                }))
            });

        let (tx_events, rx_events) = async_channel::unbounded();
        let mut indexer = Indexer::new(rpc, handlers, db.clone(), cfg, tx_events).without_panic_on_completion();
        indexer.start().await?;

        // At this point we expect 2 events to arrive. The third event, which was generated first,
        // should be dropped because it was generated before the indexer was in sync with head.
        let _first = rx_events.recv();
        let _second = rx_events.recv();
        let third = rx_events.try_recv();

        assert!(third.is_err());

        Ok(())
    }

    #[test_log::test(async_std::test)]
    async fn test_indexer_should_not_reprocess_last_processed_block() -> anyhow::Result<()> {
        let last_processed_block = 100_u64;

        let db = HoprDb::new_in_memory(ChainKeypair::random()).await?;

        let addr = Address::new(b"my address 123456789");
        let topic = Hash::create(&[b"my topic"]);
        assert!(db.ensure_logs_origin(vec![(addr, topic)]).await.is_ok());

        // insert and process latest block
        let log_1 = SerializableLog {
            address: Address::new(b"my address 123456789"),
            topics: [Hash::create(&[b"my topic"]).into()].into(),
            data: [1, 2, 3, 4].into(),
            tx_index: 1u64,
            block_number: last_processed_block,
            block_hash: Hash::create(&[b"my block hash"]).into(),
            tx_hash: Hash::create(&[b"my tx hash"]).into(),
            log_index: 1u64,
            removed: false,
            processed: Some(false),
            ..Default::default()
        };
        assert!(db.store_log(log_1.clone()).await.is_ok());
        assert!(db.set_logs_processed(Some(last_processed_block), Some(0)).await.is_ok());
        assert!(db.update_logs_checksums().await.is_ok());

        let (mut tx, rx) = futures::channel::mpsc::unbounded::<BlockWithLogs>();

        let mut rpc = MockHoprIndexerOps::new();
        rpc.expect_try_stream_logs()
            .once()
            .withf(move |x: &u64, _y: &FilterSet, _: &bool| *x == last_processed_block + 1)
            .return_once(move |_, _, _| Ok(Box::pin(rx)));

        rpc.expect_block_number()
            .times(3)
            .returning(move || Ok(last_processed_block + 1));

        let block = BlockWithLogs {
            block_id: last_processed_block + 1,
            logs: BTreeSet::from_iter(build_announcement_logs(
                *ALICE,
                1,
                last_processed_block + 1,
                U256::from(23u8),
            )?),
        };

        tx.start_send(block)?;

        let mut handlers = MockChainLogHandler::new();
        handlers.expect_contract_addresses().return_const(vec![addr]);
        handlers
            .expect_contract_address_topics()
            .withf(move |x| x == &addr)
            .return_const(vec![topic.into()]);

        let indexer_cfg = IndexerConfig {
            start_block_number: 0,
            fast_sync: false,
        };

        let (tx_events, _) = async_channel::unbounded();
        let mut indexer = Indexer::new(rpc, handlers, db.clone(), indexer_cfg, tx_events).without_panic_on_completion();
        indexer.start().await?;

        Ok(())
    }
}<|MERGE_RESOLUTION|>--- conflicted
+++ resolved
@@ -1,10 +1,6 @@
-<<<<<<< HEAD
 use ethers::contract::EthEvent;
 use ethers::types::{Filter, H256};
-use futures::{stream, StreamExt};
-=======
 use futures::{stream, FutureExt, StreamExt};
->>>>>>> ef9a52ae
 use std::sync::atomic::{AtomicBool, AtomicU64, Ordering};
 use std::sync::Arc;
 use tracing::{debug, error, info, trace};
@@ -130,33 +126,7 @@
         let tx_significant_events = self.egress.clone();
         let panic_on_completion = self.panic_on_completion;
 
-<<<<<<< HEAD
         let log_filters = Self::generate_log_filters(&logs_handler);
-=======
-        // we skip on addresses which have no topics
-        let mut addresses = vec![];
-        let mut topics = vec![];
-        let mut address_topics = vec![];
-        logs_handler.contract_addresses().iter().for_each(|address| {
-            let contract_topics = logs_handler.contract_address_topics(*address);
-            if !contract_topics.is_empty() {
-                addresses.push(*address);
-                for topic in contract_topics {
-                    address_topics.push((*address, Hash::from(topic)));
-                    topics.push(topic);
-                }
-            }
-        });
-
-        // Check that the contract addresses and topics are consistent with what is in the logs DB,
-        // or if the DB is empty, prime it with the given addresses and topics.
-        db.ensure_logs_origin(address_topics).await?;
-
-        let log_filter = LogFilter {
-            address: addresses,
-            topics: topics.into_iter().map(Hash::from).collect(),
-        };
->>>>>>> ef9a52ae
 
         let is_synced = Arc::new(AtomicBool::new(false));
         let chain_head = Arc::new(AtomicU64::new(0));
@@ -287,13 +257,9 @@
                         chain_head.clone(),
                         is_synced.clone(),
                         next_block_to_process,
-<<<<<<< HEAD
                         tx.clone(),
                         logs_handler.safe_address(),
                         logs_handler.contract_addresses_map().channels,
-=======
-                        tx.clone().into(),
->>>>>>> ef9a52ae
                     )
                     .map(|_| block)
                 })
@@ -498,7 +464,6 @@
 
         // FIXME: The block indexing and marking as processed should be done in a single
         // transaction. This is difficult since currently this would be across databases.
-<<<<<<< HEAD
         let events = stream::iter(block.logs.clone())
             .filter_map(|log| async move {
                 match logs_handler.collect_log_event(log.clone()).await {
@@ -507,52 +472,6 @@
                         Err(error) => {
                             error!(block_id, %error, "failed to mark log as processed, panicking to prevent data loss");
                             panic!("failed to mark log as processed, panicking to prevent data loss")
-=======
-        match logs_handler.collect_block_events(block.clone()).await {
-            Ok(events) => {
-                match db.set_logs_processed(Some(block_id), Some(0)).await {
-                    Ok(_) => match db.update_logs_checksums().await {
-                        Ok(last_log_checksum) => {
-                            let checksum = if fetch_checksum_from_db {
-                                let last_log = block.logs.into_iter().last().unwrap();
-                                let log = db.get_log(block_id, last_log.tx_index, last_log.log_index).await.ok()?;
-
-                                log.checksum
-                            } else {
-                                Some(last_log_checksum.to_string())
-                            };
-
-                            if log_count != 0 {
-                                info!(
-                                    block_number = block_id,
-                                    log_count, last_log_checksum = ?checksum, "Indexer state update",
-                                );
-
-                                #[cfg(all(feature = "prometheus", not(test)))]
-                                {
-                                    if let Some(last_log_checksum) = checksum {
-                                        if let Ok(checksum_hash) = Hash::from_hex(last_log_checksum.as_str()) {
-                                            let low_4_bytes = hopr_primitive_types::prelude::U256::from_big_endian(
-                                                checksum_hash.as_ref(),
-                                            )
-                                            .low_u32();
-                                            METRIC_INDEXER_CHECKSUM.set(low_4_bytes.into());
-                                        } else {
-                                            error!("Invalid checksum generated from logs");
-                                        }
-                                    }
-                                }
-                            }
-
-                            // finally update the block number in the database to the last
-                            // processed block
-                            match db.set_indexer_state_info(None, block_id as u32).await {
-                                Ok(_) => {
-                                    trace!(block_id, "updated indexer state info");
-                                }
-                                Err(error) => error!(block_id, %error, "failed to update indexer state info"),
-                            }
->>>>>>> ef9a52ae
                         }
                     },
                     Ok(None) => None,
@@ -630,18 +549,12 @@
         db: Db,
         chain_head: Arc<AtomicU64>,
         is_synced: Arc<AtomicBool>,
-<<<<<<< HEAD
         next_block_to_process: u64,
         mut tx: futures::channel::mpsc::Sender<()>,
         safe_address: Address,
         channels_address: Address,
     ) -> BlockWithLogs
     where
-=======
-        start_block: u64,
-        mut tx: Option<futures::channel::mpsc::Sender<()>>,
-    ) where
->>>>>>> ef9a52ae
         T: HoprIndexerRpcOperations + 'static,
         Db: HoprDbInfoOperations + Clone + Send + Sync + 'static,
     {
@@ -685,7 +598,6 @@
             if current_block >= head {
                 info!(prefix, "indexer sync completed successfully");
                 is_synced.store(true, Ordering::Relaxed);
-<<<<<<< HEAD
 
                 info!(prefix, "updating safe balance from chain after indexer sync completed");
                 match rpc.get_balance(safe_address, BalanceType::HOPR).await {
@@ -713,12 +625,6 @@
 
                 if let Err(error) = tx.try_send(()) {
                     error!(prefix, %error, "failed to notify about achieving indexer synchronization")
-=======
-                if let Some(mut tx) = tx.take() {
-                    if let Err(e) = tx.try_send(()) {
-                        error!(prefix, error = %e, "failed to notify about achieving indexer synchronization")
-                    }
->>>>>>> ef9a52ae
                 }
             }
         }
