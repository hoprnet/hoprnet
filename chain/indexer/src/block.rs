--- conflicted
+++ resolved
@@ -198,28 +198,13 @@
             for block_number in log_block_numbers {
                 // Do not pollute the logs with the fast-sync progress
                 Self::process_block_by_id(&db, &logs_handler, block_number).await?;
-<<<<<<< HEAD
-                Self::calculate_sync_process(
-                    "fast-sync",
-                    block_number,
-                    &rpc,
-                    db.clone(),
-                    chain_head.clone(),
-                    is_synced.clone(),
-                    first_log_block_number,
-                    tx.clone(),
-                    None,
-                    None,
-                )
-                .await;
-=======
+
                 #[cfg(all(feature = "prometheus", not(test)))]
                 {
                     let progress =
                         (block_number - _first_log_block_number) as f64 / (_head - _first_log_block_number) as f64;
                     METRIC_INDEXER_SYNC_PROGRESS.set(progress);
                 }
->>>>>>> 3c3bc36b
             }
         }
 
@@ -269,11 +254,8 @@
                         is_synced.clone(),
                         next_block_to_process,
                         tx.clone(),
-<<<<<<< HEAD
                         logs_handler.safe_address().into(),
                         logs_handler.contract_addresses_map().channels.into(),
-=======
->>>>>>> 3c3bc36b
                     )
                     .map(|_| block)
                 })
@@ -545,7 +527,6 @@
     ///
     /// # Arguments
     ///
-    /// * `prefix` - A string prefix for logging purposes.
     /// * `block` - The block with logs to process.
     /// * `rpc` - The RPC operations handler.
     /// * `chain_head` - The current chain head block number.
@@ -562,15 +543,10 @@
         db: Db,
         chain_head: Arc<AtomicU64>,
         is_synced: Arc<AtomicBool>,
-<<<<<<< HEAD
         next_block_to_process: u64,
         mut tx: futures::channel::mpsc::Sender<()>,
         safe_address: Option<Address>,
         channels_address: Option<Address>,
-=======
-        start_block: u64,
-        mut tx: futures::channel::mpsc::Sender<()>,
->>>>>>> 3c3bc36b
     ) where
         T: HoprIndexerRpcOperations + 'static,
         Db: HoprDbInfoOperations + Clone + Send + Sync + 'static,
@@ -614,18 +590,17 @@
             if current_block >= head {
                 info!("indexer sync completed successfully");
                 is_synced.store(true, Ordering::Relaxed);
-<<<<<<< HEAD
 
                 if let Some(safe_address) = safe_address {
-                    info!(prefix, "updating safe balance from chain after indexer sync completed");
+                    info!("updating safe balance from chain after indexer sync completed");
                     match rpc.get_balance(safe_address, BalanceType::HOPR).await {
                         Ok(balance) => {
                             if let Err(error) = db.set_safe_hopr_balance(None, balance).await {
-                                error!(prefix, %error, "failed to update safe balance from chain after indexer sync completed");
+                                error!(%error, "failed to update safe balance from chain after indexer sync completed");
                             }
                         }
                         Err(error) => {
-                            error!(prefix, %error, "failed to fetch safe balance from chain after indexer sync completed");
+                            error!(%error, "failed to fetch safe balance from chain after indexer sync completed");
                         }
                     }
                 }
@@ -635,21 +610,17 @@
                     match rpc.get_allowance(channels_address, safe_address).await {
                         Ok(allowance) => {
                             if let Err(error) = db.set_safe_hopr_allowance(None, allowance).await {
-                                error!(prefix, %error, "failed to update safe allowance from chain after indexer sync completed");
+                                error!(%error, "failed to update safe allowance from chain after indexer sync completed");
                             }
                         }
                         Err(error) => {
-                            error!(prefix, %error, "failed to fetch safe allowance from chain after indexer sync completed");
+                            error!(%error, "failed to fetch safe allowance from chain after indexer sync completed");
                         }
                     }
-=======
-                if let Err(e) = tx.try_send(()) {
-                    error!(error = %e, "failed to notify about achieving indexer synchronization")
->>>>>>> 3c3bc36b
                 }
 
                 if let Err(error) = tx.try_send(()) {
-                    error!(prefix, %error, "failed to notify about achieving indexer synchronization")
+                    error!(%error, "failed to notify about achieving indexer synchronization")
                 }
             }
         }
