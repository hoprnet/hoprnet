--- conflicted
+++ resolved
@@ -1,11 +1,7 @@
 use futures::{stream, StreamExt};
-<<<<<<< HEAD
 use std::sync::atomic::{AtomicBool, AtomicU64, Ordering};
 use std::sync::Arc;
 use tracing::{debug, error, info, trace, warn};
-=======
-use tracing::{error, info, trace};
->>>>>>> 83caa68e
 
 use chain_rpc::{BlockWithLogs, HoprIndexerRpcOperations, LogFilter};
 use chain_types::chain_events::SignificantChainEvent;
@@ -118,29 +114,7 @@
         let db_processor = self.db_processor.take().expect("db_processor should be present");
         let db = self.db.clone();
         let tx_significant_events = self.egress.clone();
-<<<<<<< HEAD
         let panic_on_completion = self.panic_on_completion;
-=======
-
-        let described_block = self.db.get_last_indexed_block(None).await?;
-        info!(
-            block = described_block.latest_block_number,
-            checksum = %described_block.checksum,
-            "Loaded indexer state at block",
-        );
-
-        let next_block_to_process = if self.cfg.start_block_number < described_block.latest_block_number as u64 {
-            // If some prior indexing took place already, avoid reprocessing the `described_block.latest_block_number`
-            described_block.latest_block_number as u64 + 1
-        } else {
-            self.cfg.start_block_number
-        };
-
-        info!(
-            block = described_block.latest_block_number,
-            next_block_to_process, "latest processed block and next block to process",
-        );
->>>>>>> 83caa68e
 
         // we skip on addresses which have no topics
         let mut addresses = vec![];
@@ -231,7 +205,6 @@
                     let db = db.clone();
 
                     async move {
-<<<<<<< HEAD
                         debug!("Storing logs from {}", block.clone());
                         let logs = block.clone().logs;
                         let logs_vec = logs.into_iter().map(SerializableLog::from).collect();
@@ -247,49 +220,6 @@
                                     None
                                 } else {
                                     Some(block)
-=======
-                        trace!(block_id=block_with_logs.block_id, "Processed block");
-
-                        let current_block = block_with_logs.block_id;
-                        #[cfg(all(feature = "prometheus", not(test)))]
-                        {
-                            METRIC_INDEXER_CURRENT_BLOCK.set(block_with_logs.block_id as f64);
-                        }
-
-                        match rpc.block_number().await {
-                            Ok(current_chain_block_number) => {
-                                chain_head.store(current_chain_block_number, std::sync::atomic::Ordering::Relaxed)
-                            }
-                            Err(error) => {
-                                error!(
-                                    %error,
-                                    "Failed to fetch block number from RPC, cannot continue indexing due to {error}"
-                                );
-                                panic!("Failed to fetch block number from RPC, cannot continue indexing due to {error}")
-                            }
-                        };
-
-                        let head = chain_head.load(std::sync::atomic::Ordering::Relaxed);
-
-                        if !is_synced.load(std::sync::atomic::Ordering::Relaxed) {
-                            let block_difference = head - next_block_to_process;
-                            let progress = if block_difference == 0 {
-                                1_f64
-                            } else {
-                                (current_block - next_block_to_process) as f64 / block_difference as f64
-                            };
-
-                            info!(progress = progress * 100_f64, block = current_block, "Sync progress");
-
-                            #[cfg(all(feature = "prometheus", not(test)))]
-                            METRIC_INDEXER_SYNC_PROGRESS.set(progress);
-
-                            if current_block >= head {
-                                info!("Index fully synced with chain");
-                                is_synced.store(true, std::sync::atomic::Ordering::Relaxed);
-                                if let Err(e) = tx.try_send(()) {
-                                    error!(error = %e, "failed to notify about achieving index synchronization")
->>>>>>> 83caa68e
                                 }
                             }
                             Err(e) => {
@@ -299,7 +229,6 @@
                         }
                     }
                 })
-<<<<<<< HEAD
                 .filter_map(|block| {
                     let db = db.clone();
                     let db_processor = db_processor.clone();
@@ -312,67 +241,17 @@
                                 None
                             }
                         }
-=======
-                .filter_map(|block_with_logs| async {
-                    let block_description = block_with_logs.to_string();
-                    let block_id = block_with_logs.block_id;
-                    let log_count = block_with_logs.logs.len();
-
-                    let outgoing_events = match db_processor.collect_block_events(block_with_logs).await {
-                        Ok(events) => {
-                            trace!(event_count=events.len(), block_id, "retrieved significant chain events");
-                            Some(events)
-                        }
-                        Err(e) => {
-                            error!(error = %e, block = block_description, "failed to process logs into events");
-                            None
-                        }
-                    };
-
-                    // Printout indexer state, we can do this on every processed block because not
-                    // every block will have events
-                    match db.get_last_indexed_block(None).await {
-                        Ok(current_described_block) => {
-                            info!(
-                                block_id,
-                                log_count,
-                                checksum = %current_described_block.checksum,
-                                "Indexer state update",
-                            );
-
-                            #[cfg(all(feature = "prometheus", not(test)))]
-                            {
-                                let low_4_bytes = hopr_primitive_types::prelude::U256::from_big_endian(
-                                    current_described_block.checksum.as_ref(),
-                                )
-                                .low_u32();
-                                METRIC_INDEXER_CHECKSUM.set(low_4_bytes.into());
-                            }
-                        }
-                        Err(e) => error!(error = %e, "Cannot retrieve indexer state"),
->>>>>>> 83caa68e
                     }
                 })
                 .flat_map(stream::iter);
 
-<<<<<<< HEAD
             futures::pin_mut!(event_stream);
             while let Some(event) = event_stream.next().await {
-                trace!("Processing an onchain event: {event:?}");
+                trace!(event=%event, "Processing onchain event");
                 // Pass the events further only once we're fully synced
                 if is_synced.load(Ordering::Relaxed) {
                     if let Err(e) = tx_significant_events.try_send(event) {
-                        error!("failed to pass a significant chain event further: {e}");
-=======
-                futures::pin_mut!(event_stream);
-                while let Some(event) = event_stream.next().await {
-                    trace!(event=%event, "Processing onchain event");
-                    // Pass the events further only once we're fully synced
-                    if is_synced.load(std::sync::atomic::Ordering::Relaxed) {
-                        if let Err(e) = tx_significant_events.try_send(event) {
-                            error!(error = %e,"failed to pass a significant chain event further");
-                        }
->>>>>>> 83caa68e
+                        error!(error = %e,"failed to pass a significant chain event further");
                     }
                 }
             }
