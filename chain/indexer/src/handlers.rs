use std::{
    cmp::Ordering,
    fmt::Formatter,
    ops::Add,
    sync::Arc,
    time::{Duration, SystemTime},
};

use alloy::{primitives::B256, sol_types::SolEventInterface};
use async_trait::async_trait;
use hopr_bindings::{
    hoprannouncements::HoprAnnouncements::HoprAnnouncementsEvents, hoprchannels::HoprChannels::HoprChannelsEvents,
    hoprnetworkregistry::HoprNetworkRegistry::HoprNetworkRegistryEvents,
    hoprnodemanagementmodule::HoprNodeManagementModule::HoprNodeManagementModuleEvents,
    hoprnodesaferegistry::HoprNodeSafeRegistry::HoprNodeSafeRegistryEvents,
    hoprticketpriceoracle::HoprTicketPriceOracle::HoprTicketPriceOracleEvents, hoprtoken::HoprToken::HoprTokenEvents,
    hoprwinningprobabilityoracle::HoprWinningProbabilityOracle::HoprWinningProbabilityOracleEvents,
};
use hopr_chain_rpc::{BlockWithLogs, Log};
use hopr_chain_types::{
    ContractAddresses,
    chain_events::{ChainEventType, NetworkRegistryStatus, SignificantChainEvent},
};
use hopr_crypto_types::{
    keypairs::ChainKeypair,
    prelude::{Hash, Keypair},
    types::OffchainSignature,
};
use hopr_db_sql::{
    HoprDbAllOperations, OpenTransaction,
    api::{info::DomainSeparator, tickets::TicketSelector},
    errors::DbSqlError,
    prelude::TicketMarker,
};
use hopr_internal_types::prelude::*;
use hopr_primitive_types::prelude::*;
use tracing::{debug, error, info, trace, warn};

use crate::errors::{CoreEthereumIndexerError, Result};

#[cfg(all(feature = "prometheus", not(test)))]
lazy_static::lazy_static! {
    static ref METRIC_INDEXER_LOG_COUNTERS: hopr_metrics::MultiCounter =
        hopr_metrics::MultiCounter::new(
            "hopr_indexer_contract_log_count",
            "Counts of different HOPR contract logs processed by the Indexer",
            &["contract"]
    ).unwrap();
}

/// Event handling an object for on-chain operations
///
/// Once an on-chain operation is recorded by the [crate::block::Indexer], it is pre-processed
/// and passed on to this object that handles event-specific actions for each on-chain operation.
#[derive(Clone)]
pub struct ContractEventHandlers<Db: Clone> {
    /// channels, announcements, network_registry, token: contract addresses
    /// whose event we process
    addresses: Arc<ContractAddresses>,
    /// Safe on-chain address which we are monitoring
    safe_address: Address,
    /// own address, aka message sender
    chain_key: ChainKeypair, // TODO: store only address here once Ticket have TryFrom DB
    /// callbacks to inform other modules
    db: Db,
}

impl<Db: Clone> std::fmt::Debug for ContractEventHandlers<Db> {
    fn fmt(&self, f: &mut Formatter<'_>) -> std::fmt::Result {
        f.debug_struct("ContractEventHandler")
            .field("addresses", &self.addresses)
            .field("safe_address", &self.safe_address)
            .field("chain_key", &self.chain_key)
            .finish_non_exhaustive()
    }
}

impl<Db> ContractEventHandlers<Db>
where
    Db: HoprDbAllOperations + Clone,
{
    pub fn new(addresses: ContractAddresses, safe_address: Address, chain_key: ChainKeypair, db: Db) -> Self {
        Self {
            addresses: Arc::new(addresses),
            safe_address,
            chain_key,
            db,
        }
    }

    async fn on_announcement_event(
        &self,
        tx: &OpenTransaction,
        event: HoprAnnouncementsEvents,
        block_number: u32,
    ) -> Result<Option<ChainEventType>> {
        #[cfg(all(feature = "prometheus", not(test)))]
        METRIC_INDEXER_LOG_COUNTERS.increment(&["announcements"]);

        match event {
            HoprAnnouncementsEvents::AddressAnnouncement(address_announcement) => {
                trace!(
                    multiaddress = &address_announcement.baseMultiaddr,
                    address = &address_announcement.node.to_string(),
                    "on_announcement_event",
                );
                // safeguard against empty multiaddrs, skip
                if address_announcement.baseMultiaddr.is_empty() {
                    warn!(
                        address = ?address_announcement.node,
                        "encountered empty multiaddress announcement",
                    );
                    return Ok(None);
                }
                let node_address: Address = address_announcement.node.into();

                return match self
                    .db
                    .insert_announcement(
                        Some(tx),
                        node_address,
                        address_announcement.baseMultiaddr.parse()?,
                        block_number,
                    )
                    .await
                {
                    Ok(account) => Ok(Some(ChainEventType::Announcement {
                        peer: account.public_key.into(),
                        address: account.chain_addr,
                        multiaddresses: vec![account.get_multiaddr().expect("not must contain multiaddr")],
                    })),
                    Err(DbSqlError::MissingAccount) => Err(CoreEthereumIndexerError::AnnounceBeforeKeyBinding),
                    Err(e) => Err(e.into()),
                };
            }
            HoprAnnouncementsEvents::KeyBinding(key_binding) => {
                match KeyBinding::from_parts(
                    key_binding.chain_key.into(),
                    key_binding.ed25519_pub_key.0.try_into()?,
                    OffchainSignature::try_from((key_binding.ed25519_sig_0.0, key_binding.ed25519_sig_1.0))?,
                ) {
                    Ok(binding) => {
                        self.db
                            .insert_account(
                                Some(tx),
                                AccountEntry {
                                    public_key: binding.packet_key,
                                    chain_addr: binding.chain_key,
                                    entry_type: AccountType::NotAnnounced,
                                    published_at: block_number,
                                },
                            )
                            .await?;
                    }
                    Err(e) => {
                        warn!(
                            address = ?key_binding.chain_key,
                            error = %e,
                            "Filtering announcement with invalid signature",

                        )
                    }
                }
            }
            HoprAnnouncementsEvents::RevokeAnnouncement(revocation) => {
                let node_address: Address = revocation.node.into();
                match self.db.delete_all_announcements(Some(tx), node_address).await {
                    Err(DbSqlError::MissingAccount) => {
                        return Err(CoreEthereumIndexerError::RevocationBeforeKeyBinding);
                    }
                    Err(e) => return Err(e.into()),
                    _ => {}
                }
            }
        };

        Ok(None)
    }

    async fn on_channel_event(
        &self,
        tx: &OpenTransaction,
        event: HoprChannelsEvents,
    ) -> Result<Option<ChainEventType>> {
        #[cfg(all(feature = "prometheus", not(test)))]
        METRIC_INDEXER_LOG_COUNTERS.increment(&["channels"]);

        match event {
            HoprChannelsEvents::ChannelBalanceDecreased(balance_decreased) => {
                let maybe_channel = self
                    .db
                    .begin_channel_update(tx.into(), &balance_decreased.channelId.0.into())
                    .await?;

                if let Some(channel_edits) = maybe_channel {
                    let new_balance = HoprBalance::from_be_bytes(balance_decreased.newBalance.to_be_bytes::<12>());
                    let diff = channel_edits.entry().balance - new_balance;

                    let updated_channel = self
                        .db
                        .finish_channel_update(tx.into(), channel_edits.change_balance(new_balance))
                        .await?;

                    Ok(Some(ChainEventType::ChannelBalanceDecreased(updated_channel, diff)))
                } else {
                    error!(channel_id = %Hash::from(balance_decreased.channelId.0), "observed balance decreased event for a channel that does not exist");
                    Err(CoreEthereumIndexerError::ChannelDoesNotExist)
                }
            }
            HoprChannelsEvents::ChannelBalanceIncreased(balance_increased) => {
                let maybe_channel = self
                    .db
                    .begin_channel_update(tx.into(), &balance_increased.channelId.0.into())
                    .await?;

                if let Some(channel_edits) = maybe_channel {
                    let new_balance = HoprBalance::from_be_bytes(balance_increased.newBalance.to_be_bytes::<12>());
                    let diff = new_balance - channel_edits.entry().balance;

                    let updated_channel = self
                        .db
                        .finish_channel_update(tx.into(), channel_edits.change_balance(new_balance))
                        .await?;

                    Ok(Some(ChainEventType::ChannelBalanceIncreased(updated_channel, diff)))
                } else {
                    error!(channel_id = %Hash::from(balance_increased.channelId.0), "observed balance increased event for a channel that does not exist");
                    Err(CoreEthereumIndexerError::ChannelDoesNotExist)
                }
            }
            HoprChannelsEvents::ChannelClosed(channel_closed) => {
                let maybe_channel = self
                    .db
                    .begin_channel_update(tx.into(), &channel_closed.channelId.0.into())
                    .await?;

                trace!(
                    "on_channel_closed_event - channel_id: {:?} - channel known: {:?}",
                    channel_closed.channelId.0,
                    maybe_channel.is_some()
                );

                if let Some(channel_edits) = maybe_channel {
                    let channel_id = channel_edits.entry().get_id();
                    let orientation = channel_edits.entry().orientation(&self.chain_key.public().to_address());

                    // If the channel is our own (incoming or outgoing) reset its fields
                    // and change its state to Closed.
                    let updated_channel = if let Some((direction, _)) = orientation {
                        // Set all channel fields like we do on-chain on close
                        let channel_edits = channel_edits
                            .change_status(ChannelStatus::Closed)
                            .change_balance(HoprBalance::zero())
                            .change_ticket_index(0);

                        let updated_channel = self.db.finish_channel_update(tx.into(), channel_edits).await?;

                        // Perform additional tasks based on the channel's direction
                        match direction {
                            ChannelDirection::Incoming => {
                                // On incoming channel, mark all unredeemed tickets as neglected
                                self.db
                                    .mark_tickets_as(updated_channel.into(), TicketMarker::Neglected)
                                    .await?;
                            }
                            ChannelDirection::Outgoing => {
                                // On outgoing channels, reset the current_ticket_index to zero
                                self.db.reset_outgoing_ticket_index(channel_id).await?;
                            }
                        }
                        updated_channel
                    } else {
                        // Closed channels that are not our own, we be safely removed
                        // from the database
                        let updated_channel = self.db.finish_channel_update(tx.into(), channel_edits.delete()).await?;
                        debug!(channel_id = %channel_id, "foreign closed closed channel was deleted");
                        updated_channel
                    };

                    Ok(Some(ChainEventType::ChannelClosed(updated_channel)))
                } else {
                    error!(channel_id = %Hash::from(channel_closed.channelId.0), "observed closure finalization event for a channel that does not exist");
                    Err(CoreEthereumIndexerError::ChannelDoesNotExist)
                }
            }
            HoprChannelsEvents::ChannelOpened(channel_opened) => {
                let source: Address = channel_opened.source.into();
                let destination: Address = channel_opened.destination.into();
                let channel_id = generate_channel_id(&source, &destination);

                let maybe_channel = self.db.begin_channel_update(tx.into(), &channel_id).await?;

                let channel = if let Some(channel_edits) = maybe_channel {
                    // Check that we're not receiving the Open event without the channel being Close prior
                    if channel_edits.entry().status != ChannelStatus::Closed {
                        return Err(CoreEthereumIndexerError::ProcessError(format!(
                            "trying to re-open channel {} which is not closed, but {}",
                            channel_edits.entry().get_id(),
                            channel_edits.entry().status,
                        )));
                    }

                    trace!(%source, %destination, %channel_id, "on_channel_reopened_event");

                    let current_epoch = channel_edits.entry().channel_epoch;

                    // cleanup tickets from previous epochs on channel re-opening
                    if source == self.chain_key.public().to_address()
                        || destination == self.chain_key.public().to_address()
                    {
                        self.db
                            .mark_tickets_as(TicketSelector::new(channel_id, current_epoch), TicketMarker::Neglected)
                            .await?;

                        self.db.reset_outgoing_ticket_index(channel_id).await?;
                    }

                    // set all channel fields like we do on-chain on close
                    self.db
                        .finish_channel_update(
                            tx.into(),
                            channel_edits
                                .change_ticket_index(0_u32)
                                .change_epoch(current_epoch.add(1))
                                .change_status(ChannelStatus::Open),
                        )
                        .await?
                } else {
                    trace!(%source, %destination, %channel_id, "on_channel_opened_event");

                    let new_channel = ChannelEntry::new(
                        source,
                        destination,
                        0_u32.into(),
                        0_u32.into(),
                        ChannelStatus::Open,
                        1_u32.into(),
                    );

                    self.db.upsert_channel(tx.into(), new_channel).await?;
                    new_channel
                };

                Ok(Some(ChainEventType::ChannelOpened(channel)))
            }
            HoprChannelsEvents::TicketRedeemed(ticket_redeemed) => {
                let maybe_channel = self
                    .db
                    .begin_channel_update(tx.into(), &ticket_redeemed.channelId.0.into())
                    .await?;

                if let Some(channel_edits) = maybe_channel {
                    let ack_ticket = match channel_edits.entry().direction(&self.chain_key.public().to_address()) {
                        // For channels where destination is us, it means that our ticket
                        // has been redeemed, so mark it in the DB as redeemed
                        Some(ChannelDirection::Incoming) => {
                            // Filter all BeingRedeemed tickets in this channel and its current epoch
                            let mut matching_tickets = self
                                .db
                                .get_tickets(
                                    TicketSelector::from(channel_edits.entry())
                                        .with_state(AcknowledgedTicketStatus::BeingRedeemed),
                                )
                                .await?
                                .into_iter()
                                .filter(|ticket| {
                                    // The ticket that has been redeemed at this point has: index + index_offset - 1 ==
                                    // new_ticket_index - 1 Since unaggregated
                                    // tickets have index_offset = 1, for the unagg case this leads to: index ==
                                    // new_ticket_index - 1
                                    let ticket_idx = ticket.verified_ticket().index;
                                    let ticket_off = ticket.verified_ticket().index_offset as u64;

                                    ticket_idx + ticket_off == ticket_redeemed.newTicketIndex.to::<u64>()
                                })
                                .collect::<Vec<_>>();

                            match matching_tickets.len().cmp(&1) {
                                Ordering::Equal => {
                                    let ack_ticket = matching_tickets.pop().unwrap();

                                    self.db
                                        .mark_tickets_as((&ack_ticket).into(), TicketMarker::Redeemed)
                                        .await?;
                                    info!(%ack_ticket, "ticket marked as redeemed");
                                    Some(ack_ticket)
                                }
                                Ordering::Less => {
                                    error!(
                                        idx = %ticket_redeemed.newTicketIndex.to::<u64>() - 1,
                                        entry = %channel_edits.entry(),
                                        "could not find acknowledged 'BeingRedeemed' ticket",
                                    );
                                    // This is not an error, because the ticket might've become neglected before
                                    // the ticket redemption could finish
                                    None
                                }
                                Ordering::Greater => {
                                    error!(
                                        count = matching_tickets.len(),
                                        index = %ticket_redeemed.newTicketIndex.to::<u64>() - 1,
                                        entry = %channel_edits.entry(),
                                        "found tickets matching 'BeingRedeemed'",
                                    );
                                    return Err(CoreEthereumIndexerError::ProcessError(format!(
                                        "multiple tickets matching idx {} found in {}",
                                        ticket_redeemed.newTicketIndex.to::<u64>() - 1,
                                        channel_edits.entry()
                                    )));
                                }
                            }
                        }
                        // For the channel where the source is us, it means a ticket that we
                        // issue has been redeemed.
                        // So we just need to be sure our outgoing ticket
                        // index value in the cache is at least the index of the redeemed ticket
                        Some(ChannelDirection::Outgoing) => {
                            // We need to ensure the outgoing ticket index is at least this new value
                            debug!(channel = %channel_edits.entry(), "observed redeem event on an outgoing channel");
                            self.db
                                .compare_and_set_outgoing_ticket_index(
                                    channel_edits.entry().get_id(),
                                    ticket_redeemed.newTicketIndex.to::<u64>(),
                                )
                                .await?;
                            None
                        }
                        // For a channel where neither source nor destination is us, we don't care
                        None => {
                            // Not our redeem event
                            debug!(channel = %channel_edits.entry(), "observed redeem event on a foreign channel");
                            None
                        }
                    };

                    // Update the ticket index on the Channel entry and get the updated model
                    let channel = self
                        .db
                        .finish_channel_update(
                            tx.into(),
                            channel_edits.change_ticket_index(U256::from_be_bytes(
                                ticket_redeemed.newTicketIndex.to_be_bytes::<6>(),
                            )),
                        )
                        .await?;
                    // Neglect all the tickets in this channel
                    // which have a lower ticket index than `ticket_redeemed.new_ticket_index`
                    self.db
                        .mark_tickets_as(
                            TicketSelector::from(&channel)
                                .with_index_range(..ticket_redeemed.newTicketIndex.to::<u64>()),
                            TicketMarker::Neglected,
                        )
                        .await?;

                    Ok(Some(ChainEventType::TicketRedeemed(channel, ack_ticket)))
                } else {
                    error!(channel_id = %Hash::from(ticket_redeemed.channelId.0), "observed ticket redeem on a channel that we don't have in the DB");
                    Err(CoreEthereumIndexerError::ChannelDoesNotExist)
                }
            }
            HoprChannelsEvents::OutgoingChannelClosureInitiated(closure_initiated) => {
                let maybe_channel = self
                    .db
                    .begin_channel_update(tx.into(), &closure_initiated.channelId.0.into())
                    .await?;

                let closure_time: u32 = closure_initiated.closureTime;
                if let Some(channel_edits) = maybe_channel {
                    let new_status = ChannelStatus::PendingToClose(
                        SystemTime::UNIX_EPOCH.add(Duration::from_secs(closure_time.into())),
                    );

                    let channel = self
                        .db
                        .finish_channel_update(tx.into(), channel_edits.change_status(new_status))
                        .await?;
                    Ok(Some(ChainEventType::ChannelClosureInitiated(channel)))
                } else {
                    error!(channel_id = %Hash::from(closure_initiated.channelId.0), "observed channel closure initiation on a channel that we don't have in the DB");
                    Err(CoreEthereumIndexerError::ChannelDoesNotExist)
                }
            }
            HoprChannelsEvents::DomainSeparatorUpdated(domain_separator_updated) => {
                self.db
                    .set_domain_separator(
                        Some(tx),
                        DomainSeparator::Channel,
                        domain_separator_updated.domainSeparator.0.into(),
                    )
                    .await?;

                Ok(None)
            }
            HoprChannelsEvents::LedgerDomainSeparatorUpdated(ledger_domain_separator_updated) => {
                self.db
                    .set_domain_separator(
                        Some(tx),
                        DomainSeparator::Ledger,
                        ledger_domain_separator_updated.ledgerDomainSeparator.0.into(),
                    )
                    .await?;

                Ok(None)
            }
        }
    }

    async fn on_token_event(&self, tx: &OpenTransaction, event: HoprTokenEvents) -> Result<Option<ChainEventType>> {
        #[cfg(all(feature = "prometheus", not(test)))]
        METRIC_INDEXER_LOG_COUNTERS.increment(&["token"]);

        match event {
            HoprTokenEvents::Transfer(transferred) => {
                let from: Address = transferred.from.into();
                let to: Address = transferred.to.into();

                trace!(
                    safe_address = %&self.safe_address, %from, %to,
                    "on_token_transfer_event"
                );

                let mut current_balance = self.db.get_safe_hopr_balance(Some(tx)).await?;
<<<<<<< HEAD
                let transferred_value = HoprBalance::from_be_bytes(transferred.value.to_be_bytes::<32>());
=======
                let transferred_value = Balance::new(
                    U256::from_big_endian(transferred.value.to_be_bytes_vec().as_slice()),
                    BalanceType::HOPR,
                );
>>>>>>> 93b343ee

                if to.ne(&self.safe_address) && from.ne(&self.safe_address) {
                    return Ok(None);
                } else if to.eq(&self.safe_address) {
                    // This + is internally defined as saturating add
                    info!(?current_balance, added_value = %transferred_value, "Safe balance increased ");
                    current_balance += transferred_value;
                } else if from.eq(&self.safe_address) {
                    // This - is internally defined as saturating sub
                    info!(?current_balance, removed_value = %transferred_value, "Safe balance decreased");
                    current_balance -= transferred_value;
                }

                self.db.set_safe_hopr_balance(Some(tx), current_balance).await?;
            }
            HoprTokenEvents::Approval(approved) => {
                let owner: Address = approved.owner.into();
                let spender: Address = approved.spender.into();

                trace!(
                    address = %&self.safe_address, %owner, %spender, allowance = %approved.value,
                    "on_token_approval_event",

                );

                // if approval is for tokens on Safe contract to be spent by HoprChannels
                if owner.eq(&self.safe_address) && spender.eq(&self.addresses.channels) {
                    self.db
                        .set_safe_hopr_allowance(
                            Some(tx),
<<<<<<< HEAD
                            HoprBalance::from_be_bytes(approved.value.to_be_bytes::<32>()),
=======
                            Balance::new(
                                U256::from_big_endian(approved.value.to_be_bytes_vec().as_slice()),
                                BalanceType::HOPR,
                            ),
>>>>>>> 93b343ee
                        )
                        .await?;
                } else {
                    return Ok(None);
                }
            }
            _ => error!("Implement all the other filters for HoprTokenEvents"),
        }

        Ok(None)
    }

    async fn on_network_registry_event(
        &self,
        tx: &OpenTransaction,
        event: HoprNetworkRegistryEvents,
    ) -> Result<Option<ChainEventType>> {
        #[cfg(all(feature = "prometheus", not(test)))]
        METRIC_INDEXER_LOG_COUNTERS.increment(&["network_registry"]);

        match event {
            HoprNetworkRegistryEvents::DeregisteredByManager(deregistered) => {
                let node_address: Address = deregistered.nodeAddress.into();
                self.db
                    .set_access_in_network_registry(Some(tx), node_address, false)
                    .await?;

                return Ok(Some(ChainEventType::NetworkRegistryUpdate(
                    node_address,
                    NetworkRegistryStatus::Denied,
                )));
            }
            HoprNetworkRegistryEvents::Deregistered(deregistered) => {
                let node_address: Address = deregistered.nodeAddress.into();
                self.db
                    .set_access_in_network_registry(Some(tx), node_address, false)
                    .await?;

                return Ok(Some(ChainEventType::NetworkRegistryUpdate(
                    node_address,
                    NetworkRegistryStatus::Denied,
                )));
            }
            HoprNetworkRegistryEvents::RegisteredByManager(registered) => {
                let node_address: Address = registered.nodeAddress.into();
                self.db
                    .set_access_in_network_registry(Some(tx), node_address, true)
                    .await?;

                if node_address == self.chain_key.public().to_address() {
                    info!("This node has been added to the registry, node activation process continues on: http://hub.hoprnet.org/.");
                }

                return Ok(Some(ChainEventType::NetworkRegistryUpdate(
                    node_address,
                    NetworkRegistryStatus::Allowed,
                )));
            }
            HoprNetworkRegistryEvents::Registered(registered) => {
                let node_address: Address = registered.nodeAddress.into();
                self.db
                    .set_access_in_network_registry(Some(tx), node_address, true)
                    .await?;

                if node_address == self.chain_key.public().to_address() {
                    info!("This node has been added to the registry, node can now continue the node activation process on: http://hub.hoprnet.org/.");
                }

                return Ok(Some(ChainEventType::NetworkRegistryUpdate(
                    node_address,
                    NetworkRegistryStatus::Allowed,
                )));
            }
            HoprNetworkRegistryEvents::EligibilityUpdated(eligibility_updated) => {
                let account: Address = eligibility_updated.stakingAccount.into();
                self.db
                    .set_safe_eligibility(Some(tx), account, eligibility_updated.eligibility)
                    .await?;
            }
            HoprNetworkRegistryEvents::NetworkRegistryStatusUpdated(enabled) => {
                self.db
                    .set_network_registry_enabled(Some(tx), enabled.isEnabled)
                    .await?;
            }
            _ => {} // Not important to at the moment
        };

        Ok(None)
    }

    async fn on_node_safe_registry_event(
        &self,
        tx: &OpenTransaction,
        event: HoprNodeSafeRegistryEvents,
    ) -> Result<Option<ChainEventType>> {
        #[cfg(all(feature = "prometheus", not(test)))]
        METRIC_INDEXER_LOG_COUNTERS.increment(&["safe_registry"]);

        match event {
            HoprNodeSafeRegistryEvents::RegisteredNodeSafe(registered) => {
                if self.chain_key.public().to_address() == registered.nodeAddress.into() {
                    info!(safe_address = %registered.safeAddress, "Node safe registered", );
                    // NOTE: we don't store this state in the DB
                    return Ok(Some(ChainEventType::NodeSafeRegistered(registered.safeAddress.into())));
                }
            }
            HoprNodeSafeRegistryEvents::DergisteredNodeSafe(deregistered) => {
                if self.chain_key.public().to_address() == deregistered.nodeAddress.into() {
                    info!("Node safe unregistered");
                    // NOTE: we don't store this state in the DB
                }
            }
            HoprNodeSafeRegistryEvents::DomainSeparatorUpdated(domain_separator_updated) => {
                self.db
                    .set_domain_separator(
                        Some(tx),
                        DomainSeparator::SafeRegistry,
                        domain_separator_updated.domainSeparator.0.into(),
                    )
                    .await?;
            }
        }

        Ok(None)
    }

    async fn on_node_management_module_event(
        &self,
        _db: &OpenTransaction,
        _event: HoprNodeManagementModuleEvents,
    ) -> Result<Option<ChainEventType>> {
        #[cfg(all(feature = "prometheus", not(test)))]
        METRIC_INDEXER_LOG_COUNTERS.increment(&["node_management_module"]);

        // Don't care at the moment
        Ok(None)
    }

    async fn on_ticket_winning_probability_oracle_event(
        &self,
        tx: &OpenTransaction,
        event: HoprWinningProbabilityOracleEvents,
    ) -> Result<Option<ChainEventType>> {
        #[cfg(all(feature = "prometheus", not(test)))]
        METRIC_INDEXER_LOG_COUNTERS.increment(&["win_prob_oracle"]);

        match event {
            HoprWinningProbabilityOracleEvents::WinProbUpdated(update) => {
                let old_minimum_win_prob: WinningProbability = update.oldWinProb.to_be_bytes().into();
                let new_minimum_win_prob: WinningProbability = update.newWinProb.to_be_bytes().into();

                trace!(
                    %old_minimum_win_prob,
                    %new_minimum_win_prob,
                    "on_ticket_minimum_win_prob_updated",
                );

                self.db
                    .set_minimum_incoming_ticket_win_prob(Some(tx), new_minimum_win_prob)
                    .await?;

                info!(
                    %old_minimum_win_prob,
                    %new_minimum_win_prob,
                    "minimum ticket winning probability updated"
                );

                // If the old minimum was less strict, we need to mark of all the
                // tickets below the new higher minimum as rejected
                if old_minimum_win_prob.approx_cmp(&new_minimum_win_prob).is_lt() {
                    let mut selector: Option<TicketSelector> = None;
                    for channel in self.db.get_incoming_channels(tx.into()).await? {
                        selector = selector
                            .map(|s| s.also_on_channel(channel.get_id(), channel.channel_epoch))
                            .or_else(|| Some(TicketSelector::from(channel)));
                    }
                    // Reject unredeemed tickets on all the channels with win prob lower than the new one
                    if let Some(selector) = selector {
                        let num_rejected = self
                            .db
                            .mark_tickets_as(
                                selector.with_winning_probability(..new_minimum_win_prob),
                                TicketMarker::Rejected,
                            )
                            .await?;
                        info!(
                            count = num_rejected,
                            "unredeemed tickets were rejected, because the minimum winning probability has been \
                             increased"
                        );
                    }
                }
            }
            _ => {
                // Ignore other events
            }
        }
        Ok(None)
    }

    async fn on_ticket_price_oracle_event(
        &self,
        tx: &OpenTransaction,
        event: HoprTicketPriceOracleEvents,
    ) -> Result<Option<ChainEventType>> {
        #[cfg(all(feature = "prometheus", not(test)))]
        METRIC_INDEXER_LOG_COUNTERS.increment(&["price_oracle"]);

        match event {
            HoprTicketPriceOracleEvents::TicketPriceUpdated(update) => {
                trace!(
                    old = update._0.to_string(),
                    new = update._1.to_string(),
                    "on_ticket_price_updated",
                );

                self.db
<<<<<<< HEAD
                    .update_ticket_price(Some(tx), HoprBalance::from_be_bytes(update._1.to_be_bytes::<32>()))
=======
                    .update_ticket_price(
                        Some(tx),
                        Balance::new(
                            U256::from_big_endian(update._1.to_be_bytes_vec().as_slice()),
                            BalanceType::HOPR,
                        ),
                    )
>>>>>>> 93b343ee
                    .await?;

                info!(price = %update._1, "ticket price updated");
            }
            HoprTicketPriceOracleEvents::OwnershipTransferred(_event) => {
                // ignore ownership transfer event
            }
        }
        Ok(None)
    }

    #[tracing::instrument(level = "debug", skip(self))]
    async fn process_log_event(&self, tx: &OpenTransaction, slog: SerializableLog) -> Result<Option<ChainEventType>> {
        trace!(log = %slog, "log content");

        let log = Log::from(slog.clone());

        let primitive_log = alloy::primitives::Log::new(
            slog.address.into(),
            slog.topics.iter().map(|h| B256::from_slice(h.as_ref())).collect(),
            slog.data.clone().into(),
        )
        .ok_or_else(|| {
            CoreEthereumIndexerError::ProcessError(format!("failed to convert log to primitive log: {slog:?}"))
        })?;

        if log.address.eq(&self.addresses.announcements) {
            let bn = log.block_number as u32;
            let event = HoprAnnouncementsEvents::decode_log(&primitive_log)?;
            self.on_announcement_event(tx, event.data, bn).await
        } else if log.address.eq(&self.addresses.channels) {
            let event = HoprChannelsEvents::decode_log(&primitive_log)?;
            self.on_channel_event(tx, event.data).await
        } else if log.address.eq(&self.addresses.network_registry) {
            let event = HoprNetworkRegistryEvents::decode_log(&primitive_log)?;
            self.on_network_registry_event(tx, event.data).await
        } else if log.address.eq(&self.addresses.token) {
            let event = HoprTokenEvents::decode_log(&primitive_log)?;
            self.on_token_event(tx, event.data).await
        } else if log.address.eq(&self.addresses.safe_registry) {
            let event = HoprNodeSafeRegistryEvents::decode_log(&primitive_log)?;
            self.on_node_safe_registry_event(tx, event.data).await
        } else if log.address.eq(&self.addresses.module_implementation) {
            let event = HoprNodeManagementModuleEvents::decode_log(&primitive_log)?;
            self.on_node_management_module_event(tx, event.data).await
        } else if log.address.eq(&self.addresses.price_oracle) {
            let event = HoprTicketPriceOracleEvents::decode_log(&primitive_log)?;
            self.on_ticket_price_oracle_event(tx, event.data).await
        } else if log.address.eq(&self.addresses.win_prob_oracle) {
            let event = HoprWinningProbabilityOracleEvents::decode_log(&primitive_log)?;
            self.on_ticket_winning_probability_oracle_event(tx, event.data).await
        } else {
            #[cfg(all(feature = "prometheus", not(test)))]
            METRIC_INDEXER_LOG_COUNTERS.increment(&["unknown"]);

            error!(
                address = %log.address, log = ?log,
                "on_event error - unknown contract address, received log"
            );
            return Err(CoreEthereumIndexerError::UnknownContract(log.address));
        }
    }
}

#[async_trait]
impl<Db> crate::traits::ChainLogHandler for ContractEventHandlers<Db>
where
    Db: HoprDbAllOperations + Clone + Send + Sync + 'static,
{
    fn contract_addresses(&self) -> Vec<Address> {
        vec![
            self.addresses.announcements,
            self.addresses.channels,
            self.addresses.module_implementation,
            self.addresses.network_registry,
            self.addresses.price_oracle,
            self.addresses.win_prob_oracle,
            self.addresses.safe_registry,
            self.addresses.token,
        ]
    }

    fn contract_address_topics(&self, contract: Address) -> Vec<B256> {
        if contract.eq(&self.addresses.announcements) {
            crate::constants::topics::announcement()
        } else if contract.eq(&self.addresses.channels) {
            crate::constants::topics::channel()
        } else if contract.eq(&self.addresses.module_implementation) {
            crate::constants::topics::module_implementation()
        } else if contract.eq(&self.addresses.network_registry) {
            crate::constants::topics::network_registry()
        } else if contract.eq(&self.addresses.price_oracle) {
            crate::constants::topics::ticket_price_oracle()
        } else if contract.eq(&self.addresses.win_prob_oracle) {
            crate::constants::topics::winning_prob_oracle()
        } else if contract.eq(&self.addresses.safe_registry) {
            crate::constants::topics::node_safe_registry()
        } else if contract.eq(&self.addresses.token) {
            crate::constants::topics::token()
        } else {
            vec![]
        }
    }

    async fn collect_block_events(&self, block_with_logs: BlockWithLogs) -> Result<Vec<SignificantChainEvent>> {
        let myself = self.clone();
        self.db
            .begin_transaction()
            .await?
            .perform(|tx| {
                Box::pin(async move {
                    // In the worst case, each log contains a single event
                    let mut ret = Vec::with_capacity(block_with_logs.logs.len());

                    // Process all logs in the block
                    for log in block_with_logs.logs {
                        let tx_hash = Hash::from(log.tx_hash);
                        let log_id = log.log_index;
                        let block_id = log.block_number;

                        match myself.process_log_event(tx, log).await {
                            // If a significant chain event can be extracted from the log, push it
                            Ok(Some(event_type)) => {
                                let significant_event = SignificantChainEvent { tx_hash, event_type };
                                debug!(block_id, %tx_hash, log_id, ?significant_event, "indexer got significant_event");
                                ret.push(significant_event);
                            }
                            Ok(None) => debug!(block_id, %tx_hash, log_id, "no significant event in log"),
                            Err(error) => error!(block_id, %tx_hash, log_id, %error, "error processing log in tx"),
                        }
                    }

                    Ok(ret)
                })
            })
            .await
    }
}

#[cfg(test)]
mod tests {
    use std::{
        sync::{Arc, atomic::Ordering},
        time::SystemTime,
    };

    use alloy::{
        dyn_abi::DynSolValue,
        primitives::{Address as AlloyAddress, U256},
        sol_types::{SolEvent, SolValue},
    };
    use anyhow::{Context, anyhow};
    use hex_literal::hex;
    use hopr_chain_types::{
        ContractAddresses,
        chain_events::{ChainEventType, NetworkRegistryStatus},
    };
    use hopr_crypto_types::prelude::*;
    use hopr_db_sql::{
        HoprDbAllOperations, HoprDbGeneralModelOperations,
        accounts::{ChainOrPacketKey, HoprDbAccountOperations},
        api::{info::DomainSeparator, tickets::HoprDbTicketOperations},
        channels::HoprDbChannelOperations,
        db::HoprDb,
        info::HoprDbInfoOperations,
        prelude::HoprDbResolverOperations,
        registry::HoprDbRegistryOperations,
    };
    use hopr_internal_types::prelude::*;
    use hopr_primitive_types::prelude::*;
    use multiaddr::Multiaddr;
    use primitive_types::H256;

    use super::ContractEventHandlers;

    lazy_static::lazy_static! {
        static ref SELF_PRIV_KEY: OffchainKeypair = OffchainKeypair::from_secret(&hex!("492057cf93e99b31d2a85bc5e98a9c3aa0021feec52c227cc8170e8f7d047775")).expect("lazy static keypair should be constructible");
        static ref COUNTERPARTY_CHAIN_KEY: ChainKeypair = ChainKeypair::random();
        static ref COUNTERPARTY_CHAIN_ADDRESS: Address = COUNTERPARTY_CHAIN_KEY.public().to_address();
        static ref SELF_CHAIN_KEY: ChainKeypair = ChainKeypair::random();
        static ref SELF_CHAIN_ADDRESS: Address = SELF_CHAIN_KEY.public().to_address();
        static ref STAKE_ADDRESS: Address = "4331eaa9542b6b034c43090d9ec1c2198758dbc3".parse().expect("lazy static address should be constructible");
        static ref CHANNELS_ADDR: Address = "bab20aea98368220baa4e3b7f151273ee71df93b".parse().expect("lazy static address should be constructible"); // just a dummy
        static ref TOKEN_ADDR: Address = "47d1677e018e79dcdd8a9c554466cb1556fa5007".parse().expect("lazy static address should be constructible"); // just a dummy
        static ref NETWORK_REGISTRY_ADDR: Address = "a469d0225f884fb989cbad4fe289f6fd2fb98051".parse().expect("lazy static address should be constructible"); // just a dummy
        static ref NODE_SAFE_REGISTRY_ADDR: Address = "0dcd1bf9a1b36ce34237eeafef220932846bcd82".parse().expect("lazy static address should be constructible"); // just a dummy
        static ref ANNOUNCEMENTS_ADDR: Address = "11db4791bf45ef31a10ea4a1b5cb90f46cc72c7e".parse().expect("lazy static address should be constructible"); // just a dummy
        static ref SAFE_MANAGEMENT_MODULE_ADDR: Address = "9b91245a65ad469163a86e32b2281af7a25f38ce".parse().expect("lazy static address should be constructible"); // just a dummy
        static ref SAFE_INSTANCE_ADDR: Address = "b93d7fdd605fb64fdcc87f21590f950170719d47".parse().expect("lazy static address should be constructible"); // just a dummy
        static ref TICKET_PRICE_ORACLE_ADDR: Address = "11db4391bf45ef31a10ea4a1b5cb90f46cc72c7e".parse().expect("lazy static address should be constructible"); // just a dummy
        static ref WIN_PROB_ORACLE_ADDR: Address = "00db4391bf45ef31a10ea4a1b5cb90f46cc64c7e".parse().expect("lazy static address should be constructible"); // just a dummy
    }

    fn init_handlers<Db: HoprDbAllOperations + Clone>(db: Db) -> ContractEventHandlers<Db> {
        ContractEventHandlers {
            addresses: Arc::new(ContractAddresses {
                channels: *CHANNELS_ADDR,
                token: *TOKEN_ADDR,
                network_registry: *NETWORK_REGISTRY_ADDR,
                network_registry_proxy: Default::default(),
                safe_registry: *NODE_SAFE_REGISTRY_ADDR,
                announcements: *ANNOUNCEMENTS_ADDR,
                module_implementation: *SAFE_MANAGEMENT_MODULE_ADDR,
                price_oracle: *TICKET_PRICE_ORACLE_ADDR,
                win_prob_oracle: *WIN_PROB_ORACLE_ADDR,
                stake_factory: Default::default(),
            }),
            chain_key: SELF_CHAIN_KEY.clone(),
            safe_address: SELF_CHAIN_KEY.public().to_address(),
            db,
        }
    }

    fn test_log() -> SerializableLog {
        SerializableLog { ..Default::default() }
    }

    #[tokio::test]
    async fn announce_keybinding() -> anyhow::Result<()> {
        let db = HoprDb::new_in_memory(SELF_CHAIN_KEY.clone()).await?;

        let handlers = init_handlers(db.clone());

        let keybinding = KeyBinding::new(*SELF_CHAIN_ADDRESS, &SELF_PRIV_KEY);

        let keybinding_log = SerializableLog {
            address: handlers.addresses.announcements,
            topics: vec![
                hopr_bindings::hoprannouncementsevents::HoprAnnouncementsEvents::KeyBinding::SIGNATURE_HASH.into(),
            ],
            data: DynSolValue::Tuple(vec![
                DynSolValue::Bytes(keybinding.signature.as_ref().to_vec()),
                DynSolValue::Bytes(keybinding.packet_key.as_ref().to_vec()),
                DynSolValue::FixedBytes(
                    AlloyAddress::from_slice(SELF_CHAIN_KEY.public().to_address().as_ref()).into_word(),
                    32,
                ),
            ])
            .abi_encode_packed(),
            ..test_log()
        };

        let account_entry = AccountEntry {
            public_key: *SELF_PRIV_KEY.public(),
            chain_addr: *SELF_CHAIN_ADDRESS,
            entry_type: AccountType::NotAnnounced,
            published_at: 0,
        };

        let event_type = db
            .begin_transaction()
            .await?
            .perform(|tx| Box::pin(async move { handlers.process_log_event(tx, keybinding_log).await }))
            .await?;

        assert!(event_type.is_none(), "keybinding does not have a chain event type");

        assert_eq!(
            db.get_account(None, ChainOrPacketKey::ChainKey(*SELF_CHAIN_ADDRESS))
                .await?
                .context("a value should be present")?,
            account_entry
        );
        Ok(())
    }

    #[tokio::test]
    async fn announce_address_announcement() -> anyhow::Result<()> {
        let db = HoprDb::new_in_memory(SELF_CHAIN_KEY.clone()).await?;

        let handlers = init_handlers(db.clone());

        // Assume that there is a keybinding
        let account_entry = AccountEntry {
            public_key: *SELF_PRIV_KEY.public(),
            chain_addr: *SELF_CHAIN_ADDRESS,
            entry_type: AccountType::NotAnnounced,
            published_at: 1,
        };
        db.insert_account(None, account_entry.clone()).await?;

        let test_multiaddr_empty: Multiaddr = "".parse()?;

        let address_announcement_empty_log_encoded_data = DynSolValue::Tuple(vec![
            DynSolValue::Address(AlloyAddress::from_slice(SELF_CHAIN_ADDRESS.as_ref())),
            DynSolValue::String(test_multiaddr_empty.to_string()),
        ])
        .abi_encode();

        let address_announcement_empty_log = SerializableLog {
            address: handlers.addresses.announcements,
            topics: vec![
                hopr_bindings::hoprannouncementsevents::HoprAnnouncementsEvents::AddressAnnouncement::SIGNATURE_HASH
                    .into(),
            ],
            data: address_announcement_empty_log_encoded_data[32..].into(),
            ..test_log()
        };

        let handlers_clone = handlers.clone();
        let event_type = db
            .begin_transaction()
            .await?
            .perform(|tx| {
                Box::pin(async move {
                    handlers_clone
                        .process_log_event(tx, address_announcement_empty_log)
                        .await
                })
            })
            .await?;

        assert!(
            event_type.is_none(),
            "announcement of empty multiaddresses must pass through"
        );

        assert_eq!(
            db.get_account(None, ChainOrPacketKey::ChainKey(*SELF_CHAIN_ADDRESS))
                .await?
                .context("a value should be present")?,
            account_entry
        );

        let test_multiaddr: Multiaddr = "/ip4/1.2.3.4/tcp/56".parse()?;

        let address_announcement_log_encoded_data = DynSolValue::Tuple(vec![
            DynSolValue::Address(AlloyAddress::from_slice(SELF_CHAIN_ADDRESS.as_ref())),
            DynSolValue::String(test_multiaddr.to_string()),
        ])
        .abi_encode();

        let address_announcement_log = SerializableLog {
            address: handlers.addresses.announcements,
            block_number: 1,
            topics: vec![
                hopr_bindings::hoprannouncementsevents::HoprAnnouncementsEvents::AddressAnnouncement::SIGNATURE_HASH
                    .into(),
            ],
            data: address_announcement_log_encoded_data[32..].into(),
            ..test_log()
        };

        let announced_account_entry = AccountEntry {
            public_key: *SELF_PRIV_KEY.public(),
            chain_addr: *SELF_CHAIN_ADDRESS,
            entry_type: AccountType::Announced {
                multiaddr: test_multiaddr.clone(),
                updated_block: 1,
            },
            published_at: 1,
        };

        let handlers_clone = handlers.clone();
        let event_type = db
            .begin_transaction()
            .await?
            .perform(|tx| Box::pin(async move { handlers_clone.process_log_event(tx, address_announcement_log).await }))
            .await?;

        assert!(
            matches!(event_type, Some(ChainEventType::Announcement { multiaddresses,.. }) if multiaddresses == vec![test_multiaddr]),
            "must return the latest announce multiaddress"
        );

        assert_eq!(
            db.get_account(None, ChainOrPacketKey::ChainKey(*SELF_CHAIN_ADDRESS))
                .await?
                .context("a value should be present")?,
            announced_account_entry
        );

        assert_eq!(
            Some(*SELF_CHAIN_ADDRESS),
            db.resolve_chain_key(SELF_PRIV_KEY.public()).await?,
            "must resolve correct chain key"
        );

        assert_eq!(
            Some(*SELF_PRIV_KEY.public()),
            db.resolve_packet_key(&SELF_CHAIN_ADDRESS).await?,
            "must resolve correct packet key"
        );

        let test_multiaddr_dns: Multiaddr = "/dns4/useful.domain/tcp/56".parse()?;

        let address_announcement_dns_log_encoded_data = DynSolValue::Tuple(vec![
            DynSolValue::Address(AlloyAddress::from_slice(SELF_CHAIN_ADDRESS.as_ref())),
            DynSolValue::String(test_multiaddr_dns.to_string()),
        ])
        .abi_encode();

        let address_announcement_dns_log = SerializableLog {
            address: handlers.addresses.announcements,
            block_number: 2,
            topics: vec![
                hopr_bindings::hoprannouncementsevents::HoprAnnouncementsEvents::AddressAnnouncement::SIGNATURE_HASH
                    .into(),
            ],
            data: address_announcement_dns_log_encoded_data[32..].into(),
            ..test_log()
        };

        let announced_dns_account_entry = AccountEntry {
            public_key: *SELF_PRIV_KEY.public(),
            chain_addr: *SELF_CHAIN_ADDRESS,
            entry_type: AccountType::Announced {
                multiaddr: test_multiaddr_dns.clone(),
                updated_block: 2,
            },
            published_at: 1,
        };

        let event_type = db
            .begin_transaction()
            .await?
            .perform(|tx| Box::pin(async move { handlers.process_log_event(tx, address_announcement_dns_log).await }))
            .await?;

        assert!(
            matches!(event_type, Some(ChainEventType::Announcement { multiaddresses,.. }) if multiaddresses == vec![test_multiaddr_dns]),
            "must return the latest announce multiaddress"
        );

        assert_eq!(
            db.get_account(None, ChainOrPacketKey::ChainKey(*SELF_CHAIN_ADDRESS))
                .await?
                .context("a value should be present")?,
            announced_dns_account_entry
        );

        assert_eq!(
            Some(*SELF_CHAIN_ADDRESS),
            db.resolve_chain_key(SELF_PRIV_KEY.public()).await?,
            "must resolve correct chain key"
        );

        assert_eq!(
            Some(*SELF_PRIV_KEY.public()),
            db.resolve_packet_key(&SELF_CHAIN_ADDRESS).await?,
            "must resolve correct packet key"
        );
        Ok(())
    }

    #[tokio::test]
    async fn announce_revoke() -> anyhow::Result<()> {
        let db = HoprDb::new_in_memory(SELF_CHAIN_KEY.clone()).await?;
        let handlers = init_handlers(db.clone());

        let test_multiaddr: Multiaddr = "/ip4/1.2.3.4/tcp/56".parse()?;

        // Assume that there is a keybinding and an address announcement
        let announced_account_entry = AccountEntry {
            public_key: *SELF_PRIV_KEY.public(),
            chain_addr: *SELF_CHAIN_ADDRESS,
            entry_type: AccountType::Announced {
                multiaddr: test_multiaddr,
                updated_block: 0,
            },
            published_at: 1,
        };

        db.insert_account(None, announced_account_entry).await?;

        let encoded_data = (AlloyAddress::from_slice(SELF_CHAIN_ADDRESS.as_ref()),).abi_encode();

        let revoke_announcement_log = SerializableLog {
            address: handlers.addresses.announcements,
            topics: vec![
                hopr_bindings::hoprannouncementsevents::HoprAnnouncementsEvents::RevokeAnnouncement::SIGNATURE_HASH
                    .into(),
            ],
            data: encoded_data,
            ..test_log()
        };

        let account_entry = AccountEntry {
            public_key: *SELF_PRIV_KEY.public(),
            chain_addr: *SELF_CHAIN_ADDRESS,
            entry_type: AccountType::NotAnnounced,
            published_at: 1,
        };

        let event_type = db
            .begin_transaction()
            .await?
            .perform(|tx| Box::pin(async move { handlers.process_log_event(tx, revoke_announcement_log).await }))
            .await?;

        assert!(
            event_type.is_none(),
            "revoke announcement does not have chain event type"
        );

        assert_eq!(
            db.get_account(None, ChainOrPacketKey::ChainKey(*SELF_CHAIN_ADDRESS))
                .await?
                .context("a value should be present")?,
            account_entry
        );
        Ok(())
    }

    #[tokio::test]
    async fn on_token_transfer_to() -> anyhow::Result<()> {
        let db = HoprDb::new_in_memory(SELF_CHAIN_KEY.clone()).await?;

        let handlers = init_handlers(db.clone());

        let value = U256::MAX;

        let encoded_data = (value).abi_encode();

        let transferred_log = SerializableLog {
            address: handlers.addresses.token,
            topics: vec![
                hopr_bindings::hoprtoken::HoprToken::Transfer::SIGNATURE_HASH.into(),
                H256::from_slice(&Address::default().to_bytes32()).into(),
                H256::from_slice(&SELF_CHAIN_ADDRESS.to_bytes32()).into(),
            ],
            data: encoded_data,
            ..test_log()
        };

        let event_type = db
            .begin_transaction()
            .await?
            .perform(|tx| Box::pin(async move { handlers.process_log_event(tx, transferred_log).await }))
            .await?;

        assert!(event_type.is_none(), "token transfer does not have chain event type");

<<<<<<< HEAD
        assert_eq!(db.get_safe_hopr_balance(None).await?, value.to_be_bytes().into());
=======
        assert_eq!(
            db.get_safe_hopr_balance(None).await?,
            Balance::new(
                primitive_types::U256::from_big_endian(value.to_be_bytes_vec().as_slice()),
                BalanceType::HOPR
            )
        );
>>>>>>> 93b343ee

        Ok(())
    }

    #[tokio::test]
    async fn on_token_transfer_from() -> anyhow::Result<()> {
        let db = HoprDb::new_in_memory(SELF_CHAIN_KEY.clone()).await?;

        let handlers = init_handlers(db.clone());

        let value = U256::MAX;

        let encoded_data = (value).abi_encode();

<<<<<<< HEAD
        db.set_safe_hopr_balance(None, value.to_be_bytes().into()).await?;
=======
        db.set_safe_hopr_balance(
            None,
            Balance::new(
                primitive_types::U256::from_big_endian(value.to_be_bytes_vec().as_slice()),
                BalanceType::HOPR,
            ),
        )
        .await?;
>>>>>>> 93b343ee

        let transferred_log = SerializableLog {
            address: handlers.addresses.token,
            topics: vec![
                hopr_bindings::hoprtoken::HoprToken::Transfer::SIGNATURE_HASH.into(),
                H256::from_slice(&SELF_CHAIN_ADDRESS.to_bytes32()).into(),
                H256::from_slice(&Address::default().to_bytes32()).into(),
            ],
            data: encoded_data,
            ..test_log()
        };

        let event_type = db
            .begin_transaction()
            .await?
            .perform(|tx| Box::pin(async move { handlers.process_log_event(tx, transferred_log).await }))
            .await?;

        assert!(event_type.is_none(), "token transfer does not have chain event type");

        assert_eq!(db.get_safe_hopr_balance(None).await?, HoprBalance::zero());

        Ok(())
    }

    #[tokio::test]
    async fn on_token_approval_correct() -> anyhow::Result<()> {
        let db = HoprDb::new_in_memory(SELF_CHAIN_KEY.clone()).await?;

        let handlers = init_handlers(db.clone());

        let encoded_data = (U256::from(1000u64)).abi_encode();

        let approval_log = SerializableLog {
            address: handlers.addresses.token,
            topics: vec![
                hopr_bindings::hoprtoken::HoprToken::Approval::SIGNATURE_HASH.into(),
                H256::from_slice(&handlers.safe_address.to_bytes32()).into(),
                H256::from_slice(&handlers.addresses.channels.to_bytes32()).into(),
            ],
            data: encoded_data,
            ..test_log()
        };

        assert_eq!(db.get_safe_hopr_allowance(None).await?, HoprBalance::zero());

        let approval_log_clone = approval_log.clone();
        let handlers_clone = handlers.clone();
        let event_type = db
            .begin_transaction()
            .await?
            .perform(|tx| Box::pin(async move { handlers_clone.process_log_event(tx, approval_log_clone).await }))
            .await?;

        assert!(event_type.is_none(), "token approval does not have chain event type");

        assert_eq!(
            db.get_safe_hopr_allowance(None).await?,
<<<<<<< HEAD
            U256::from(1000u64).to_be_bytes().into()
=======
            Balance::new(primitive_types::U256::from(1000u64), BalanceType::HOPR)
>>>>>>> 93b343ee
        );

        // reduce allowance manually to verify a second time
        let _ = db
<<<<<<< HEAD
            .set_safe_hopr_allowance(None, U256::from(10u64).to_be_bytes().into())
            .await;
        assert_eq!(
            db.get_safe_hopr_allowance(None).await?,
            U256::from(10u64).to_be_bytes().into()
=======
            .set_safe_hopr_allowance(
                None,
                Balance::new(primitive_types::U256::from(10u64), BalanceType::HOPR),
            )
            .await;
        assert_eq!(
            db.get_safe_hopr_allowance(None).await?,
            Balance::new(primitive_types::U256::from(10u64), BalanceType::HOPR)
>>>>>>> 93b343ee
        );

        let handlers_clone = handlers.clone();
        let event_type = db
            .begin_transaction()
            .await?
            .perform(|tx| Box::pin(async move { handlers_clone.process_log_event(tx, approval_log).await }))
            .await?;

        assert!(event_type.is_none(), "token approval does not have chain event type");

        assert_eq!(
            db.get_safe_hopr_allowance(None).await?,
<<<<<<< HEAD
            U256::from(1000u64).to_be_bytes().into()
=======
            Balance::new(primitive_types::U256::from(1000u64), BalanceType::HOPR)
>>>>>>> 93b343ee
        );
        Ok(())
    }

    #[tokio::test]
    async fn on_network_registry_event_registered() -> anyhow::Result<()> {
        let db = HoprDb::new_in_memory(SELF_CHAIN_KEY.clone()).await?;

        let handlers = init_handlers(db.clone());

        let encoded_data = ().abi_encode();

        let registered_log = SerializableLog {
            address: handlers.addresses.network_registry,
            topics: vec![
                hopr_bindings::hoprnetworkregistry::HoprNetworkRegistry::Registered::SIGNATURE_HASH.into(),
                H256::from_slice(&STAKE_ADDRESS.to_bytes32()).into(),
                H256::from_slice(&SELF_CHAIN_ADDRESS.to_bytes32()).into(),
            ],
            data: encoded_data,
            // data: encode(&[]).into(),
            ..test_log()
        };

        assert!(
            !db.is_allowed_in_network_registry(None, &SELF_CHAIN_ADDRESS.as_ref())
                .await?
        );

        let event_type = db
            .begin_transaction()
            .await?
            .perform(|tx| Box::pin(async move { handlers.process_log_event(tx, registered_log).await }))
            .await?;

        assert!(
            matches!(event_type, Some(ChainEventType::NetworkRegistryUpdate(a, s)) if a == *SELF_CHAIN_ADDRESS && s == NetworkRegistryStatus::Allowed),
            "must return correct NR update"
        );

        assert!(
            db.is_allowed_in_network_registry(None, &SELF_CHAIN_ADDRESS.as_ref())
                .await?,
            "must be allowed in NR"
        );
        Ok(())
    }

    #[tokio::test]
    async fn on_network_registry_event_registered_by_manager() -> anyhow::Result<()> {
        let db = HoprDb::new_in_memory(SELF_CHAIN_KEY.clone()).await?;

        let handlers = init_handlers(db.clone());

        let registered_log = SerializableLog {
            address: handlers.addresses.network_registry,
            topics: vec![
                hopr_bindings::hoprnetworkregistry::HoprNetworkRegistry::RegisteredByManager::SIGNATURE_HASH.into(),
                // RegisteredByManagerFilter::signature().into(),
                H256::from_slice(&STAKE_ADDRESS.to_bytes32()).into(),
                H256::from_slice(&SELF_CHAIN_ADDRESS.to_bytes32()).into(),
            ],
            data: ().abi_encode(),
            // data: encode(&[]).into(),
            ..test_log()
        };

        assert!(
            !db.is_allowed_in_network_registry(None, &SELF_CHAIN_ADDRESS.as_ref())
                .await?
        );

        let event_type = db
            .begin_transaction()
            .await?
            .perform(|tx| Box::pin(async move { handlers.process_log_event(tx, registered_log).await }))
            .await?;

        assert!(
            matches!(event_type, Some(ChainEventType::NetworkRegistryUpdate(a, s)) if a == *SELF_CHAIN_ADDRESS && s == NetworkRegistryStatus::Allowed),
            "must return correct NR update"
        );

        assert!(
            db.is_allowed_in_network_registry(None, &SELF_CHAIN_ADDRESS.as_ref())
                .await?,
            "must be allowed in NR"
        );
        Ok(())
    }

    #[tokio::test]
    async fn on_network_registry_event_deregistered() -> anyhow::Result<()> {
        let db = HoprDb::new_in_memory(SELF_CHAIN_KEY.clone()).await?;

        let handlers = init_handlers(db.clone());

        db.set_access_in_network_registry(None, *SELF_CHAIN_ADDRESS, true)
            .await?;

        let encoded_data = ().abi_encode();

        let registered_log = SerializableLog {
            address: handlers.addresses.network_registry,
            topics: vec![
                hopr_bindings::hoprnetworkregistry::HoprNetworkRegistry::Deregistered::SIGNATURE_HASH.into(),
                H256::from_slice(&STAKE_ADDRESS.to_bytes32()).into(),
                H256::from_slice(&SELF_CHAIN_ADDRESS.to_bytes32()).into(),
            ],
            data: encoded_data,
            ..test_log()
        };

        assert!(
            db.is_allowed_in_network_registry(None, &SELF_CHAIN_ADDRESS.as_ref())
                .await?
        );

        let event_type = db
            .begin_transaction()
            .await?
            .perform(|tx| Box::pin(async move { handlers.process_log_event(tx, registered_log).await }))
            .await?;

        assert!(
            matches!(event_type, Some(ChainEventType::NetworkRegistryUpdate(a, s)) if a == *SELF_CHAIN_ADDRESS && s == NetworkRegistryStatus::Denied),
            "must return correct NR update"
        );

        assert!(
            !db.is_allowed_in_network_registry(None, &SELF_CHAIN_ADDRESS.as_ref())
                .await?,
            "must not be allowed in NR"
        );
        Ok(())
    }

    #[tokio::test]
    async fn on_network_registry_event_deregistered_by_manager() -> anyhow::Result<()> {
        let db = HoprDb::new_in_memory(SELF_CHAIN_KEY.clone()).await?;

        let handlers = init_handlers(db.clone());

        db.set_access_in_network_registry(None, *SELF_CHAIN_ADDRESS, true)
            .await?;

        let encoded_data = ().abi_encode();

        let registered_log = SerializableLog {
            address: handlers.addresses.network_registry,
            topics: vec![
                hopr_bindings::hoprnetworkregistry::HoprNetworkRegistry::DeregisteredByManager::SIGNATURE_HASH.into(),
                // DeregisteredByManagerFilter::signature().into(),
                H256::from_slice(&STAKE_ADDRESS.to_bytes32()).into(),
                H256::from_slice(&SELF_CHAIN_ADDRESS.to_bytes32()).into(),
            ],
            data: encoded_data,
            ..test_log()
        };

        assert!(
            db.is_allowed_in_network_registry(None, &SELF_CHAIN_ADDRESS.as_ref())
                .await?
        );

        let event_type = db
            .begin_transaction()
            .await?
            .perform(|tx| Box::pin(async move { handlers.process_log_event(tx, registered_log).await }))
            .await?;

        assert!(
            matches!(event_type, Some(ChainEventType::NetworkRegistryUpdate(a, s)) if a == *SELF_CHAIN_ADDRESS && s == NetworkRegistryStatus::Denied),
            "must return correct NR update"
        );

        assert!(
            !db.is_allowed_in_network_registry(None, &SELF_CHAIN_ADDRESS.as_ref())
                .await?,
            "must not be allowed in NR"
        );
        Ok(())
    }

    #[tokio::test]
    async fn on_network_registry_event_enabled() -> anyhow::Result<()> {
        let db = HoprDb::new_in_memory(SELF_CHAIN_KEY.clone()).await?;

        let handlers = init_handlers(db.clone());

        let encoded_data = ().abi_encode();

        let nr_enabled = SerializableLog {
            address: handlers.addresses.network_registry,
            topics: vec![
                hopr_bindings::hoprnetworkregistry::HoprNetworkRegistry::NetworkRegistryStatusUpdated::SIGNATURE_HASH
                    .into(),
                // NetworkRegistryStatusUpdatedFilter::signature().into(),
                H256::from_low_u64_be(1).into(),
            ],
            data: encoded_data,
            ..test_log()
        };

        let event_type = db
            .begin_transaction()
            .await?
            .perform(|tx| Box::pin(async move { handlers.process_log_event(tx, nr_enabled).await }))
            .await?;

        assert!(event_type.is_none(), "there's no chain event type for nr disable");

        assert!(db.get_indexer_data(None).await?.nr_enabled);
        Ok(())
    }

    #[tokio::test]
    async fn on_network_registry_event_disabled() -> anyhow::Result<()> {
        let db = HoprDb::new_in_memory(SELF_CHAIN_KEY.clone()).await?;

        let handlers = init_handlers(db.clone());

        db.set_network_registry_enabled(None, true).await?;

        let encoded_data = ().abi_encode();

        let nr_disabled = SerializableLog {
            address: handlers.addresses.network_registry,
            topics: vec![
                hopr_bindings::hoprnetworkregistry::HoprNetworkRegistry::NetworkRegistryStatusUpdated::SIGNATURE_HASH
                    .into(),
                // NetworkRegistryStatusUpdatedFilter::signature().into(),
                H256::from_low_u64_be(0).into(),
            ],
            data: encoded_data,
            ..test_log()
        };

        let event_type = db
            .begin_transaction()
            .await?
            .perform(|tx| Box::pin(async move { handlers.process_log_event(tx, nr_disabled).await }))
            .await?;

        assert!(event_type.is_none(), "there's no chain event type for nr enable");

        assert!(!db.get_indexer_data(None).await?.nr_enabled);
        Ok(())
    }

    #[tokio::test]
    async fn on_network_registry_set_eligible() -> anyhow::Result<()> {
        let db = HoprDb::new_in_memory(SELF_CHAIN_KEY.clone()).await?;

        let handlers = init_handlers(db.clone());

        let encoded_data = ().abi_encode();

        let set_eligible = SerializableLog {
            address: handlers.addresses.network_registry,
            topics: vec![
                hopr_bindings::hoprnetworkregistry::HoprNetworkRegistry::EligibilityUpdated::SIGNATURE_HASH.into(),
                // EligibilityUpdatedFilter::signature().into(),
                H256::from_slice(&STAKE_ADDRESS.to_bytes32()).into(),
                H256::from_low_u64_be(1).into(),
            ],
            data: encoded_data,
            ..test_log()
        };

        let event_type = db
            .begin_transaction()
            .await?
            .perform(|tx| Box::pin(async move { handlers.process_log_event(tx, set_eligible).await }))
            .await?;

        assert!(
            event_type.is_none(),
            "there's no chain event type for setting nr eligibility"
        );

        assert!(db.is_safe_eligible(None, *STAKE_ADDRESS).await?);

        Ok(())
    }

    #[tokio::test]
    async fn on_network_registry_set_not_eligible() -> anyhow::Result<()> {
        let db = HoprDb::new_in_memory(SELF_CHAIN_KEY.clone()).await?;

        let handlers = init_handlers(db.clone());

        db.set_safe_eligibility(None, *STAKE_ADDRESS, false).await?;

        let encoded_data = ().abi_encode();

        let set_eligible = SerializableLog {
            address: handlers.addresses.network_registry,
            topics: vec![
                hopr_bindings::hoprnetworkregistry::HoprNetworkRegistry::EligibilityUpdated::SIGNATURE_HASH.into(),
                // EligibilityUpdatedFilter::signature().into(),
                H256::from_slice(&STAKE_ADDRESS.to_bytes32()).into(),
                H256::from_low_u64_be(0).into(),
            ],
            data: encoded_data,
            ..test_log()
        };

        let event_type = db
            .begin_transaction()
            .await?
            .perform(|tx| Box::pin(async move { handlers.process_log_event(tx, set_eligible).await }))
            .await?;

        assert!(
            event_type.is_none(),
            "there's no chain event type for unsetting nr eligibility"
        );

        assert!(!db.is_safe_eligible(None, *STAKE_ADDRESS).await?);

        Ok(())
    }

    #[tokio::test]
    async fn on_channel_event_balance_increased() -> anyhow::Result<()> {
        let db = HoprDb::new_in_memory(SELF_CHAIN_KEY.clone()).await?;

        let handlers = init_handlers(db.clone());

        let channel = ChannelEntry::new(
            *SELF_CHAIN_ADDRESS,
            *COUNTERPARTY_CHAIN_ADDRESS,
            0.into(),
            primitive_types::U256::zero(),
            ChannelStatus::Open,
            primitive_types::U256::one(),
        );

        db.upsert_channel(None, channel).await?;

<<<<<<< HEAD
        let solidity_balance: HoprBalance = hopr_primitive_types::primitives::U256::from((1u128 << 96) - 1).into();
=======
        let solidity_balance = BalanceType::HOPR.balance(primitive_types::U256::from((1u128 << 96) - 1));
>>>>>>> 93b343ee
        let diff = solidity_balance - channel.balance;

        let encoded_data = (solidity_balance.amount().to_be_bytes()).abi_encode();

        let balance_increased_log = SerializableLog {
            address: handlers.addresses.channels,
            topics: vec![
                hopr_bindings::hoprchannels::HoprChannels::ChannelBalanceIncreased::SIGNATURE_HASH.into(),
                // ChannelBalanceIncreasedFilter::signature().into(),
                H256::from_slice(channel.get_id().as_ref()).into(),
            ],
            data: encoded_data,
            ..test_log()
        };

        let event_type = db
            .begin_transaction()
            .await?
            .perform(|tx| Box::pin(async move { handlers.process_log_event(tx, balance_increased_log).await }))
            .await?;

        let channel = db
            .get_channel_by_id(None, &channel.get_id())
            .await?
            .context("a value should be present")?;

        assert!(
            matches!(event_type, Some(ChainEventType::ChannelBalanceIncreased(c, b)) if c == channel && b == diff),
            "must return updated channel entry and balance diff"
        );

        assert_eq!(solidity_balance, channel.balance, "balance must be updated");
        Ok(())
    }

    #[tokio::test]
    async fn on_channel_event_domain_separator_updated() -> anyhow::Result<()> {
        let db = HoprDb::new_in_memory(SELF_CHAIN_KEY.clone()).await?;

        let handlers = init_handlers(db.clone());

        let separator = Hash::from(hopr_crypto_random::random_bytes());

        let encoded_data = ().abi_encode();

        let channels_dst_updated = SerializableLog {
            address: handlers.addresses.channels,
            topics: vec![
                hopr_bindings::hoprchannels::HoprChannels::DomainSeparatorUpdated::SIGNATURE_HASH.into(),
                // DomainSeparatorUpdatedFilter::signature().into(),
                H256::from_slice(separator.as_ref()).into(),
            ],
            data: encoded_data,
            ..test_log()
        };

        assert!(db.get_indexer_data(None).await?.channels_dst.is_none());

        let event_type = db
            .begin_transaction()
            .await?
            .perform(|tx| Box::pin(async move { handlers.process_log_event(tx, channels_dst_updated).await }))
            .await?;

        assert!(
            event_type.is_none(),
            "there's no chain event type for channel dst update"
        );

        assert_eq!(
            separator,
            db.get_indexer_data(None)
                .await?
                .channels_dst
                .context("a value should be present")?,
            "separator must be updated"
        );
        Ok(())
    }

    #[tokio::test]
    async fn on_channel_event_balance_decreased() -> anyhow::Result<()> {
        let db = HoprDb::new_in_memory(SELF_CHAIN_KEY.clone()).await?;

        let handlers = init_handlers(db.clone());

        let channel = ChannelEntry::new(
            *SELF_CHAIN_ADDRESS,
            *COUNTERPARTY_CHAIN_ADDRESS,
<<<<<<< HEAD
            U256::from((1u128 << 96) - 1).to_be_bytes().into(),
=======
            Balance::new(primitive_types::U256::from((1u128 << 96) - 1), BalanceType::HOPR),
>>>>>>> 93b343ee
            primitive_types::U256::zero(),
            ChannelStatus::Open,
            primitive_types::U256::one(),
        );

        db.upsert_channel(None, channel).await?;

        let solidity_balance: HoprBalance = primitive_types::U256::from((1u128 << 96) - 2).into();
        let diff = channel.balance - solidity_balance;

        // let encoded_data = (solidity_balance).abi_encode();
        let encoded_data = DynSolValue::Tuple(vec![DynSolValue::Uint(
            U256::from_be_slice(&solidity_balance.amount().to_be_bytes()),
            256,
        )])
        .abi_encode();

        let balance_decreased_log = SerializableLog {
            address: handlers.addresses.channels,
            topics: vec![
                hopr_bindings::hoprchannels::HoprChannels::ChannelBalanceDecreased::SIGNATURE_HASH.into(),
                // ChannelBalanceDecreasedFilter::signature().into(),
                H256::from_slice(channel.get_id().as_ref()).into(),
            ],
            data: encoded_data,
            ..test_log()
        };

        let event_type = db
            .begin_transaction()
            .await?
            .perform(|tx| Box::pin(async move { handlers.process_log_event(tx, balance_decreased_log).await }))
            .await?;

        let channel = db
            .get_channel_by_id(None, &channel.get_id())
            .await?
            .context("a value should be present")?;

        assert!(
            matches!(event_type, Some(ChainEventType::ChannelBalanceDecreased(c, b)) if c == channel && b == diff),
            "must return updated channel entry and balance diff"
        );

        assert_eq!(solidity_balance, channel.balance, "balance must be updated");
        Ok(())
    }

    #[tokio::test]
    async fn on_channel_closed() -> anyhow::Result<()> {
        let db = HoprDb::new_in_memory(SELF_CHAIN_KEY.clone()).await?;

        let handlers = init_handlers(db.clone());

<<<<<<< HEAD
        let starting_balance = U256::from((1u128 << 96) - 1).to_be_bytes().into();
=======
        let starting_balance = Balance::new(primitive_types::U256::from((1u128 << 96) - 1), BalanceType::HOPR);
>>>>>>> 93b343ee

        let channel = ChannelEntry::new(
            *SELF_CHAIN_ADDRESS,
            *COUNTERPARTY_CHAIN_ADDRESS,
            starting_balance,
            primitive_types::U256::zero(),
            ChannelStatus::Open,
            primitive_types::U256::one(),
        );

        db.upsert_channel(None, channel).await?;

        let encoded_data = ().abi_encode();

        let channel_closed_log = SerializableLog {
            address: handlers.addresses.channels,
            topics: vec![
                hopr_bindings::hoprchannels::HoprChannels::ChannelClosed::SIGNATURE_HASH.into(),
                // ChannelClosedFilter::signature().into(),
                H256::from_slice(channel.get_id().as_ref()).into(),
            ],
            data: encoded_data,
            ..test_log()
        };

        let event_type = db
            .begin_transaction()
            .await?
            .perform(|tx| Box::pin(async move { handlers.process_log_event(tx, channel_closed_log).await }))
            .await?;

        let closed_channel = db
            .get_channel_by_id(None, &channel.get_id())
            .await?
            .context("a value should be present")?;

        assert!(
            matches!(event_type, Some(ChainEventType::ChannelClosed(c)) if c == closed_channel),
            "must return the updated channel entry"
        );

        assert_eq!(closed_channel.status, ChannelStatus::Closed);
        assert_eq!(closed_channel.ticket_index, 0u64.into());
        assert_eq!(
            0,
            db.get_outgoing_ticket_index(closed_channel.get_id())
                .await?
                .load(Ordering::Relaxed)
        );

        assert!(closed_channel.balance.amount().eq(&primitive_types::U256::zero()));
        Ok(())
    }

    #[tokio::test]
    async fn on_foreign_channel_closed() -> anyhow::Result<()> {
        let db = HoprDb::new_in_memory(SELF_CHAIN_KEY.clone()).await?;

        let handlers = init_handlers(db.clone());

<<<<<<< HEAD
        let starting_balance = U256::from((1u128 << 96) - 1).to_be_bytes().into();
=======
        let starting_balance = Balance::new(primitive_types::U256::from((1u128 << 96) - 1), BalanceType::HOPR);
>>>>>>> 93b343ee

        let channel = ChannelEntry::new(
            Address::new(&hex!("B7397C218766eBe6A1A634df523A1a7e412e67eA")),
            Address::new(&hex!("D4fdec44DB9D44B8f2b6d529620f9C0C7066A2c1")),
            starting_balance,
            primitive_types::U256::zero(),
            ChannelStatus::Open,
            primitive_types::U256::one(),
        );

        db.upsert_channel(None, channel).await?;

        let encoded_data = ().abi_encode();

        let channel_closed_log = SerializableLog {
            address: handlers.addresses.channels,
            topics: vec![
                hopr_bindings::hoprchannels::HoprChannels::ChannelClosed::SIGNATURE_HASH.into(),
                // ChannelClosedFilter::signature().into(),
                H256::from_slice(channel.get_id().as_ref()).into(),
            ],
            data: encoded_data,
            ..test_log()
        };

        let event_type = db
            .begin_transaction()
            .await?
            .perform(|tx| Box::pin(async move { handlers.process_log_event(tx, channel_closed_log).await }))
            .await?;

        let closed_channel = db.get_channel_by_id(None, &channel.get_id()).await?;

        assert_eq!(None, closed_channel, "foreign channel must be deleted");

        assert!(
            matches!(event_type, Some(ChainEventType::ChannelClosed(c)) if c.get_id() == channel.get_id()),
            "must return the closed channel entry"
        );

        Ok(())
    }

    #[tokio::test]
    async fn on_channel_opened() -> anyhow::Result<()> {
        let db = HoprDb::new_in_memory(SELF_CHAIN_KEY.clone()).await?;

        let handlers = init_handlers(db.clone());

        let channel_id = generate_channel_id(&SELF_CHAIN_ADDRESS, &COUNTERPARTY_CHAIN_ADDRESS);

        let encoded_data = ().abi_encode();

        let channel_opened_log = SerializableLog {
            address: handlers.addresses.channels,
            topics: vec![
                hopr_bindings::hoprchannels::HoprChannels::ChannelOpened::SIGNATURE_HASH.into(),
                // ChannelOpenedFilter::signature().into(),
                H256::from_slice(&SELF_CHAIN_ADDRESS.to_bytes32()).into(),
                H256::from_slice(&COUNTERPARTY_CHAIN_ADDRESS.to_bytes32()).into(),
            ],
            data: encoded_data,
            ..test_log()
        };

        let event_type = db
            .begin_transaction()
            .await?
            .perform(|tx| Box::pin(async move { handlers.process_log_event(tx, channel_opened_log).await }))
            .await?;

        let channel = db
            .get_channel_by_id(None, &channel_id)
            .await?
            .context("a value should be present")?;

        assert!(
            matches!(event_type, Some(ChainEventType::ChannelOpened(c)) if c == channel),
            "must return the updated channel entry"
        );

        assert_eq!(channel.status, ChannelStatus::Open);
        assert_eq!(channel.channel_epoch, 1u64.into());
        assert_eq!(channel.ticket_index, 0u64.into());
        assert_eq!(
            0,
            db.get_outgoing_ticket_index(channel.get_id())
                .await?
                .load(Ordering::Relaxed)
        );
        Ok(())
    }

    #[tokio::test]
    async fn on_channel_reopened() -> anyhow::Result<()> {
        let db = HoprDb::new_in_memory(SELF_CHAIN_KEY.clone()).await?;

        let handlers = init_handlers(db.clone());

        let channel = ChannelEntry::new(
            *SELF_CHAIN_ADDRESS,
            *COUNTERPARTY_CHAIN_ADDRESS,
            HoprBalance::zero(),
            primitive_types::U256::zero(),
            ChannelStatus::Closed,
            3.into(),
        );

        db.upsert_channel(None, channel).await?;

        let encoded_data = ().abi_encode();

        let channel_opened_log = SerializableLog {
            address: handlers.addresses.channels,
            topics: vec![
                hopr_bindings::hoprchannels::HoprChannels::ChannelOpened::SIGNATURE_HASH.into(),
                // ChannelOpenedFilter::signature().into(),
                H256::from_slice(&SELF_CHAIN_ADDRESS.to_bytes32()).into(),
                H256::from_slice(&COUNTERPARTY_CHAIN_ADDRESS.to_bytes32()).into(),
            ],
            data: encoded_data,
            ..test_log()
        };

        let event_type = db
            .begin_transaction()
            .await?
            .perform(|tx| Box::pin(async move { handlers.process_log_event(tx, channel_opened_log).await }))
            .await?;

        let channel = db
            .get_channel_by_id(None, &channel.get_id())
            .await?
            .context("a value should be present")?;

        assert!(
            matches!(event_type, Some(ChainEventType::ChannelOpened(c)) if c == channel),
            "must return the updated channel entry"
        );

        assert_eq!(channel.status, ChannelStatus::Open);
        assert_eq!(channel.channel_epoch, 4u64.into());
        assert_eq!(channel.ticket_index, 0u64.into());

        assert_eq!(
            0,
            db.get_outgoing_ticket_index(channel.get_id())
                .await?
                .load(Ordering::Relaxed)
        );
        Ok(())
    }

    #[tokio::test]
    async fn on_channel_should_not_reopen_when_not_closed() -> anyhow::Result<()> {
        let db = HoprDb::new_in_memory(SELF_CHAIN_KEY.clone()).await?;

        let handlers = init_handlers(db.clone());

        let channel = ChannelEntry::new(
            *SELF_CHAIN_ADDRESS,
            *COUNTERPARTY_CHAIN_ADDRESS,
            0.into(),
            primitive_types::U256::zero(),
            ChannelStatus::Open,
            3.into(),
        );

        db.upsert_channel(None, channel).await?;

        let encoded_data = ().abi_encode();

        let channel_opened_log = SerializableLog {
            address: handlers.addresses.channels,
            topics: vec![
                hopr_bindings::hoprchannels::HoprChannels::ChannelOpened::SIGNATURE_HASH.into(),
                // ChannelOpenedFilter::signature().into(),
                H256::from_slice(&SELF_CHAIN_ADDRESS.to_bytes32()).into(),
                H256::from_slice(&COUNTERPARTY_CHAIN_ADDRESS.to_bytes32()).into(),
            ],
            data: encoded_data,
            ..test_log()
        };

        db.begin_transaction()
            .await?
            .perform(|tx| Box::pin(async move { handlers.process_log_event(tx, channel_opened_log).await }))
            .await
            .expect_err("should not re-open channel that is not Closed");
        Ok(())
    }

    const PRICE_PER_PACKET: u32 = 20_u32;

    fn mock_acknowledged_ticket(
        signer: &ChainKeypair,
        destination: &ChainKeypair,
        index: u64,
        win_prob: f64,
    ) -> anyhow::Result<AcknowledgedTicket> {
        let channel_id = generate_channel_id(&signer.into(), &destination.into());

        let channel_epoch = 1u64;
        let domain_separator = Hash::default();

        let response = Response::try_from(
            Hash::create(&[channel_id.as_ref(), &channel_epoch.to_be_bytes(), &index.to_be_bytes()]).as_ref(),
        )?;

        Ok(TicketBuilder::default()
            .direction(&signer.into(), &destination.into())
            .amount(primitive_types::U256::from(PRICE_PER_PACKET).div_f64(win_prob)?)
            .index(index)
            .index_offset(1)
            .win_prob(win_prob.try_into()?)
            .channel_epoch(1)
            .challenge(response.to_challenge().into())
            .build_signed(signer, &domain_separator)?
            .into_acknowledged(response))
    }

    #[tokio::test]
    async fn on_channel_ticket_redeemed_incoming_channel() -> anyhow::Result<()> {
        let db = HoprDb::new_in_memory(SELF_CHAIN_KEY.clone()).await?;
        db.set_domain_separator(None, DomainSeparator::Channel, Hash::default())
            .await?;

        let handlers = init_handlers(db.clone());

        let channel = ChannelEntry::new(
            *COUNTERPARTY_CHAIN_ADDRESS,
            *SELF_CHAIN_ADDRESS,
<<<<<<< HEAD
            U256::from((1u128 << 96) - 1).to_be_bytes().into(),
=======
            Balance::new(primitive_types::U256::from((1u128 << 96) - 1), BalanceType::HOPR),
>>>>>>> 93b343ee
            primitive_types::U256::zero(),
            ChannelStatus::Open,
            primitive_types::U256::one(),
        );

        let ticket_index = primitive_types::U256::from((1u128 << 48) - 2);
        let next_ticket_index = ticket_index + 1;

        let mut ticket =
            mock_acknowledged_ticket(&COUNTERPARTY_CHAIN_KEY, &SELF_CHAIN_KEY, ticket_index.as_u64(), 1.0)?;
        ticket.status = AcknowledgedTicketStatus::BeingRedeemed;

        let ticket_value = ticket.verified_ticket().amount;

        db.upsert_channel(None, channel).await?;
        db.upsert_ticket(None, ticket.clone()).await?;

        let ticket_redeemed_log = SerializableLog {
            address: handlers.addresses.channels,
            topics: vec![
                hopr_bindings::hoprchannels::HoprChannels::TicketRedeemed::SIGNATURE_HASH.into(),
                // TicketRedeemedFilter::signature().into(),
                H256::from_slice(channel.get_id().as_ref()).into(),
            ],
            data: DynSolValue::Tuple(vec![DynSolValue::Uint(
                U256::from_be_bytes(next_ticket_index.to_be_bytes()),
                48,
            )])
            .abi_encode(),
            ..test_log()
        };

        let outgoing_ticket_index_before = db
            .get_outgoing_ticket_index(channel.get_id())
            .await?
            .load(Ordering::Relaxed);

        let stats = db.get_ticket_statistics(Some(channel.get_id())).await?;
        assert_eq!(
            HoprBalance::zero(),
            stats.redeemed_value,
            "there should not be any redeemed value"
        );
        assert_eq!(
            HoprBalance::zero(),
            stats.neglected_value,
            "there should not be any neglected value"
        );

        let event_type = db
            .begin_transaction()
            .await?
            .perform(|tx| Box::pin(async move { handlers.process_log_event(tx, ticket_redeemed_log).await }))
            .await?;

        let channel = db
            .get_channel_by_id(None, &channel.get_id())
            .await?
            .context("a value should be present")?;

        assert!(
            matches!(event_type, Some(ChainEventType::TicketRedeemed(c, t)) if channel == c && t == Some(ticket)),
            "must return the updated channel entry and the redeemed ticket"
        );

        assert_eq!(
            channel.ticket_index, next_ticket_index,
            "channel entry must contain next ticket index"
        );

        let outgoing_ticket_index_after = db
            .get_outgoing_ticket_index(channel.get_id())
            .await?
            .load(Ordering::Relaxed);

        assert_eq!(
            outgoing_ticket_index_before, outgoing_ticket_index_after,
            "outgoing ticket index must not change"
        );

        let tickets = db.get_tickets((&channel).into()).await?;

        assert!(tickets.is_empty(), "there should not be any tickets left");

        let stats = db.get_ticket_statistics(Some(channel.get_id())).await?;
        assert_eq!(
            ticket_value, stats.redeemed_value,
            "there should be redeemed value worth 1 ticket"
        );
        assert_eq!(
            HoprBalance::zero(),
            stats.neglected_value,
            "there should not be any neglected ticket"
        );
        Ok(())
    }

    #[tokio::test]
    async fn on_channel_ticket_redeemed_incoming_channel_neglect_left_over_tickets() -> anyhow::Result<()> {
        let db = HoprDb::new_in_memory(SELF_CHAIN_KEY.clone()).await?;
        db.set_domain_separator(None, DomainSeparator::Channel, Hash::default())
            .await?;

        let handlers = init_handlers(db.clone());

        let channel = ChannelEntry::new(
            *COUNTERPARTY_CHAIN_ADDRESS,
            *SELF_CHAIN_ADDRESS,
            primitive_types::U256::from((1u128 << 96) - 1).into(),
            primitive_types::U256::zero(),
            ChannelStatus::Open,
            primitive_types::U256::one(),
        );

        let ticket_index = primitive_types::U256::from((1u128 << 48) - 2);
        let next_ticket_index = ticket_index + 1;

        let mut ticket =
            mock_acknowledged_ticket(&COUNTERPARTY_CHAIN_KEY, &SELF_CHAIN_KEY, ticket_index.as_u64(), 1.0)?;
        ticket.status = AcknowledgedTicketStatus::BeingRedeemed;

        let ticket_value = ticket.verified_ticket().amount;

        db.upsert_channel(None, channel).await?;
        db.upsert_ticket(None, ticket.clone()).await?;

        let old_ticket =
            mock_acknowledged_ticket(&COUNTERPARTY_CHAIN_KEY, &SELF_CHAIN_KEY, ticket_index.as_u64() - 1, 1.0)?;
        db.upsert_ticket(None, old_ticket.clone()).await?;

        let ticket_redeemed_log = SerializableLog {
            address: handlers.addresses.channels,
            topics: vec![
                hopr_bindings::hoprchannels::HoprChannels::TicketRedeemed::SIGNATURE_HASH.into(),
                // TicketRedeemedFilter::signature().into(),
                H256::from_slice(channel.get_id().as_ref()).into(),
            ],
            data: Vec::from(next_ticket_index.to_be_bytes()),
            ..test_log()
        };

        let outgoing_ticket_index_before = db
            .get_outgoing_ticket_index(channel.get_id())
            .await?
            .load(Ordering::Relaxed);

        let stats = db.get_ticket_statistics(Some(channel.get_id())).await?;
        assert_eq!(
            HoprBalance::zero(),
            stats.redeemed_value,
            "there should not be any redeemed value"
        );
        assert_eq!(
            HoprBalance::zero(),
            stats.neglected_value,
            "there should not be any neglected value"
        );

        let event_type = db
            .begin_transaction()
            .await?
            .perform(|tx| Box::pin(async move { handlers.process_log_event(tx, ticket_redeemed_log).await }))
            .await?;

        let channel = db
            .get_channel_by_id(None, &channel.get_id())
            .await?
            .context("a value should be present")?;

        assert!(
            matches!(event_type, Some(ChainEventType::TicketRedeemed(c, t)) if channel == c && t == Some(ticket)),
            "must return the updated channel entry and the redeemed ticket"
        );

        assert_eq!(
            channel.ticket_index, next_ticket_index,
            "channel entry must contain next ticket index"
        );

        let outgoing_ticket_index_after = db
            .get_outgoing_ticket_index(channel.get_id())
            .await?
            .load(Ordering::Relaxed);

        assert_eq!(
            outgoing_ticket_index_before, outgoing_ticket_index_after,
            "outgoing ticket index must not change"
        );

        let tickets = db.get_tickets((&channel).into()).await?;
        assert!(tickets.is_empty(), "there should not be any tickets left");

        let stats = db.get_ticket_statistics(Some(channel.get_id())).await?;
        assert_eq!(
            ticket_value, stats.redeemed_value,
            "there should be redeemed value worth 1 ticket"
        );
        assert_eq!(
            ticket_value, stats.neglected_value,
            "there should neglected value worth 1 ticket"
        );
        Ok(())
    }

    #[tokio::test]
    async fn on_channel_ticket_redeemed_outgoing_channel() -> anyhow::Result<()> {
        let db = HoprDb::new_in_memory(SELF_CHAIN_KEY.clone()).await?;
        db.set_domain_separator(None, DomainSeparator::Channel, Hash::default())
            .await?;

        let handlers = init_handlers(db.clone());

        let channel = ChannelEntry::new(
            *SELF_CHAIN_ADDRESS,
            *COUNTERPARTY_CHAIN_ADDRESS,
            primitive_types::U256::from((1u128 << 96) - 1).into(),
            primitive_types::U256::zero(),
            ChannelStatus::Open,
            primitive_types::U256::one(),
        );

        let ticket_index = primitive_types::U256::from((1u128 << 48) - 2);
        let next_ticket_index = ticket_index + 1;

        db.upsert_channel(None, channel).await?;

        let ticket_redeemed_log = SerializableLog {
            address: handlers.addresses.channels,
            topics: vec![
                hopr_bindings::hoprchannels::HoprChannels::TicketRedeemed::SIGNATURE_HASH.into(),
                // TicketRedeemedFilter::signature().into(),
                H256::from_slice(channel.get_id().as_ref()).into(),
            ],
            data: Vec::from(next_ticket_index.to_be_bytes()),
            ..test_log()
        };

        let event_type = db
            .begin_transaction()
            .await?
            .perform(|tx| Box::pin(async move { handlers.process_log_event(tx, ticket_redeemed_log).await }))
            .await?;

        let channel = db
            .get_channel_by_id(None, &channel.get_id())
            .await?
            .context("a value should be present")?;

        assert!(
            matches!(event_type, Some(ChainEventType::TicketRedeemed(c, None)) if channel == c),
            "must return update channel entry and no ticket"
        );

        assert_eq!(
            channel.ticket_index, next_ticket_index,
            "channel entry must contain next ticket index"
        );

        let outgoing_ticket_index = db
            .get_outgoing_ticket_index(channel.get_id())
            .await?
            .load(Ordering::Relaxed);

        assert!(
            outgoing_ticket_index >= ticket_index.as_u64(),
            "outgoing idx {outgoing_ticket_index} must be greater or equal to {ticket_index}"
        );
        assert_eq!(
            outgoing_ticket_index,
            next_ticket_index.as_u64(),
            "outgoing ticket index must be equal to next ticket index"
        );
        Ok(())
    }

    #[tokio::test]
    async fn on_channel_ticket_redeemed_on_incoming_channel_with_non_existent_ticket_should_pass() -> anyhow::Result<()>
    {
        let db = HoprDb::new_in_memory(SELF_CHAIN_KEY.clone()).await?;
        db.set_domain_separator(None, DomainSeparator::Channel, Hash::default())
            .await?;

        let handlers = init_handlers(db.clone());

        let channel = ChannelEntry::new(
            *COUNTERPARTY_CHAIN_ADDRESS,
            *SELF_CHAIN_ADDRESS,
            primitive_types::U256::from((1u128 << 96) - 1).into(),
            primitive_types::U256::zero(),
            ChannelStatus::Open,
            primitive_types::U256::one(),
        );

        db.upsert_channel(None, channel).await?;

        let next_ticket_index = primitive_types::U256::from((1u128 << 48) - 1);

        let ticket_redeemed_log = SerializableLog {
            address: handlers.addresses.channels,
            topics: vec![
                hopr_bindings::hoprchannels::HoprChannels::TicketRedeemed::SIGNATURE_HASH.into(),
                // TicketRedeemedFilter::signature().into(),
                H256::from_slice(channel.get_id().as_ref()).into(),
            ],
            data: Vec::from(next_ticket_index.to_be_bytes()),
            ..test_log()
        };

        let event_type = db
            .begin_transaction()
            .await?
            .perform(|tx| Box::pin(async move { handlers.process_log_event(tx, ticket_redeemed_log).await }))
            .await?;

        let channel = db
            .get_channel_by_id(None, &channel.get_id())
            .await?
            .context("a value should be present")?;

        assert!(
            matches!(event_type, Some(ChainEventType::TicketRedeemed(c, None)) if c == channel),
            "must return updated channel entry and no ticket"
        );

        assert_eq!(
            channel.ticket_index, next_ticket_index,
            "channel entry must contain next ticket index"
        );
        Ok(())
    }

    #[tokio::test]
    async fn on_channel_ticket_redeemed_on_foreign_channel_should_pass() -> anyhow::Result<()> {
        let db = HoprDb::new_in_memory(SELF_CHAIN_KEY.clone()).await?;

        let handlers = init_handlers(db.clone());

        let channel = ChannelEntry::new(
            Address::from(hopr_crypto_random::random_bytes()),
            Address::from(hopr_crypto_random::random_bytes()),
            primitive_types::U256::from((1u128 << 96) - 1).into(),
            primitive_types::U256::zero(),
            ChannelStatus::Open,
            primitive_types::U256::one(),
        );

        db.upsert_channel(None, channel).await?;

        let next_ticket_index = primitive_types::U256::from((1u128 << 48) - 1);

        let ticket_redeemed_log = SerializableLog {
            address: handlers.addresses.channels,
            topics: vec![
                hopr_bindings::hoprchannels::HoprChannels::TicketRedeemed::SIGNATURE_HASH.into(),
                // TicketRedeemedFilter::signature().into(),
                H256::from_slice(channel.get_id().as_ref()).into(),
            ],
            data: Vec::from(next_ticket_index.to_be_bytes()),
            ..test_log()
        };

        let event_type = db
            .begin_transaction()
            .await?
            .perform(|tx| Box::pin(async move { handlers.process_log_event(tx, ticket_redeemed_log).await }))
            .await?;

        let channel = db
            .get_channel_by_id(None, &channel.get_id())
            .await?
            .context("a value should be present")?;

        assert!(
            matches!(event_type, Some(ChainEventType::TicketRedeemed(c, None)) if c == channel),
            "must return updated channel entry and no ticket"
        );

        assert_eq!(
            channel.ticket_index, next_ticket_index,
            "channel entry must contain next ticket index"
        );
        Ok(())
    }

    #[tokio::test]
    async fn on_channel_closure_initiated() -> anyhow::Result<()> {
        let db = HoprDb::new_in_memory(SELF_CHAIN_KEY.clone()).await?;

        let handlers = init_handlers(db.clone());

        let channel = ChannelEntry::new(
            *SELF_CHAIN_ADDRESS,
            *COUNTERPARTY_CHAIN_ADDRESS,
            primitive_types::U256::from((1u128 << 96) - 1).into(),
            primitive_types::U256::zero(),
            ChannelStatus::Open,
            primitive_types::U256::one(),
        );

        db.upsert_channel(None, channel).await?;

        let timestamp = SystemTime::now();

        let encoded_data = (U256::from(timestamp.as_unix_timestamp().as_secs())).abi_encode();

        let closure_initiated_log = SerializableLog {
            address: handlers.addresses.channels,
            topics: vec![
                hopr_bindings::hoprchannels::HoprChannels::OutgoingChannelClosureInitiated::SIGNATURE_HASH.into(),
                // OutgoingChannelClosureInitiatedFilter::signature().into(),
                H256::from_slice(channel.get_id().as_ref()).into(),
            ],
            data: encoded_data,
            // data: Vec::from(U256::from(timestamp.as_unix_timestamp().as_secs()).to_be_bytes()).into(),
            ..test_log()
        };

        let event_type = db
            .begin_transaction()
            .await?
            .perform(|tx| Box::pin(async move { handlers.process_log_event(tx, closure_initiated_log).await }))
            .await?;

        let channel = db
            .get_channel_by_id(None, &channel.get_id())
            .await?
            .context("a value should be present")?;

        assert!(
            matches!(event_type, Some(ChainEventType::ChannelClosureInitiated(c)) if c == channel),
            "must return updated channel entry"
        );

        assert_eq!(
            channel.status,
            ChannelStatus::PendingToClose(timestamp),
            "channel status must match"
        );
        Ok(())
    }

    #[tokio::test]
    async fn on_node_safe_registry_registered() -> anyhow::Result<()> {
        let db = HoprDb::new_in_memory(SELF_CHAIN_KEY.clone()).await?;

        let handlers = init_handlers(db.clone());

        let encoded_data = ().abi_encode();

        let safe_registered_log = SerializableLog {
            address: handlers.addresses.safe_registry,
            topics: vec![
                hopr_bindings::hoprnodesaferegistry::HoprNodeSafeRegistry::RegisteredNodeSafe::SIGNATURE_HASH.into(),
                // RegisteredNodeSafeFilter::signature().into(),
                H256::from_slice(&SAFE_INSTANCE_ADDR.to_bytes32()).into(),
                H256::from_slice(&SELF_CHAIN_ADDRESS.to_bytes32()).into(),
            ],
            data: encoded_data,
            ..test_log()
        };

        let event_type = db
            .begin_transaction()
            .await?
            .perform(|tx| Box::pin(async move { handlers.process_log_event(tx, safe_registered_log).await }))
            .await?;

        assert!(matches!(event_type, Some(ChainEventType::NodeSafeRegistered(addr)) if addr == *SAFE_INSTANCE_ADDR));

        // Nothing to check in the DB here, since we do not track this
        Ok(())
    }

    #[tokio::test]
    async fn on_node_safe_registry_deregistered() -> anyhow::Result<()> {
        let db = HoprDb::new_in_memory(SELF_CHAIN_KEY.clone()).await?;

        let handlers = init_handlers(db.clone());

        // Nothing to write to the DB here, since we do not track this

        let encoded_data = ().abi_encode();

        let safe_registered_log = SerializableLog {
            address: handlers.addresses.safe_registry,
            topics: vec![
                hopr_bindings::hoprnodesaferegistry::HoprNodeSafeRegistry::DergisteredNodeSafe::SIGNATURE_HASH.into(),
                // DergisteredNodeSafeFilter::signature().into(),
                H256::from_slice(&SAFE_INSTANCE_ADDR.to_bytes32()).into(),
                H256::from_slice(&SELF_CHAIN_ADDRESS.to_bytes32()).into(),
            ],
            data: encoded_data,
            ..test_log()
        };

        let event_type = db
            .begin_transaction()
            .await?
            .perform(|tx| Box::pin(async move { handlers.process_log_event(tx, safe_registered_log).await }))
            .await?;

        assert!(
            event_type.is_none(),
            "there's no associated chain event type with safe deregistration"
        );

        // Nothing to check in the DB here, since we do not track this
        Ok(())
    }

    #[tokio::test]
    async fn ticket_price_update() -> anyhow::Result<()> {
        let db = HoprDb::new_in_memory(SELF_CHAIN_KEY.clone()).await?;

        let handlers = init_handlers(db.clone());

        let encoded_data = (U256::from(1u64), U256::from(123u64)).abi_encode();

        let price_change_log = SerializableLog {
            address: handlers.addresses.price_oracle,
            topics: vec![
                hopr_bindings::hoprticketpriceoracle::HoprTicketPriceOracle::TicketPriceUpdated::SIGNATURE_HASH.into(),
                // TicketPriceUpdatedFilter::signature().into()
            ],
            data: encoded_data,
            // data: encode(&[Token::Uint(EthU256::from(1u64)), Token::Uint(EthU256::from(123u64))]).into(),
            ..test_log()
        };

        assert_eq!(db.get_indexer_data(None).await?.ticket_price, None);

        let event_type = db
            .begin_transaction()
            .await?
            .perform(|tx| Box::pin(async move { handlers.process_log_event(tx, price_change_log).await }))
            .await?;

        assert!(
            event_type.is_none(),
            "there's no associated chain event type with price oracle"
        );

        assert_eq!(
            db.get_indexer_data(None).await?.ticket_price.map(|p| p.amount()),
            Some(primitive_types::U256::from(123u64))
        );
        Ok(())
    }

    #[tokio::test]
    async fn minimum_win_prob_update() -> anyhow::Result<()> {
        let db = HoprDb::new_in_memory(SELF_CHAIN_KEY.clone()).await?;

        let handlers = init_handlers(db.clone());

        let encoded_data = (
            U256::from_be_slice(WinningProbability::ALWAYS.as_ref()),
            U256::from_be_slice(WinningProbability::try_from_f64(0.5)?.as_ref()),
        )
            .abi_encode();

        let win_prob_change_log = SerializableLog {
            address: handlers.addresses.win_prob_oracle,
            topics: vec![
                hopr_bindings::hoprwinningprobabilityoracle::HoprWinningProbabilityOracle::WinProbUpdated::SIGNATURE_HASH.into()],
            data: encoded_data,
            ..test_log()
        };

        assert_eq!(
            db.get_indexer_data(None).await?.minimum_incoming_ticket_winning_prob,
            1.0
        );

        let event_type = db
            .begin_transaction()
            .await?
            .perform(|tx| Box::pin(async move { handlers.process_log_event(tx, win_prob_change_log).await }))
            .await?;

        assert!(
            event_type.is_none(),
            "there's no associated chain event type with winning probability change"
        );

        assert_eq!(
            db.get_indexer_data(None).await?.minimum_incoming_ticket_winning_prob,
            0.5
        );
        Ok(())
    }

    #[tokio::test]
    async fn lowering_minimum_win_prob_update_should_reject_non_satisfying_unredeemed_tickets() -> anyhow::Result<()> {
        let db = HoprDb::new_in_memory(SELF_CHAIN_KEY.clone()).await?;
        db.set_minimum_incoming_ticket_win_prob(None, 0.1.try_into()?).await?;

        let new_minimum = 0.5;
        let ticket_win_probs = [0.1, 1.0, 0.3, 0.2];

        let channel_1 = ChannelEntry::new(
            *COUNTERPARTY_CHAIN_ADDRESS,
            *SELF_CHAIN_ADDRESS,
            primitive_types::U256::from((1u128 << 96) - 1).into(),
            3_u32.into(),
            ChannelStatus::Open,
            primitive_types::U256::one(),
        );

        db.upsert_channel(None, channel_1).await?;

        let ticket = mock_acknowledged_ticket(&COUNTERPARTY_CHAIN_KEY, &SELF_CHAIN_KEY, 1, ticket_win_probs[0])?;
        db.upsert_ticket(None, ticket).await?;

        let ticket = mock_acknowledged_ticket(&COUNTERPARTY_CHAIN_KEY, &SELF_CHAIN_KEY, 2, ticket_win_probs[1])?;
        db.upsert_ticket(None, ticket).await?;

        let tickets = db.get_tickets((&channel_1).into()).await?;
        assert_eq!(tickets.len(), 2);

        // ---

        let other_counterparty = ChainKeypair::random();
        let channel_2 = ChannelEntry::new(
            other_counterparty.public().to_address(),
            *SELF_CHAIN_ADDRESS,
            primitive_types::U256::from((1u128 << 96) - 1).into(),
            3_u32.into(),
            ChannelStatus::Open,
            primitive_types::U256::one(),
        );

        db.upsert_channel(None, channel_2).await?;

        let ticket = mock_acknowledged_ticket(&other_counterparty, &SELF_CHAIN_KEY, 1, ticket_win_probs[2])?;
        db.upsert_ticket(None, ticket).await?;

        let ticket = mock_acknowledged_ticket(&other_counterparty, &SELF_CHAIN_KEY, 2, ticket_win_probs[3])?;
        db.upsert_ticket(None, ticket).await?;

        let tickets = db.get_tickets((&channel_2).into()).await?;
        assert_eq!(tickets.len(), 2);

        let stats = db.get_ticket_statistics(None).await?;
        assert_eq!(HoprBalance::zero(), stats.rejected_value);

        let handlers = init_handlers(db.clone());

        let encoded_data = (
            U256::from_be_slice(WinningProbability::try_from(0.1)?.as_ref()),
            U256::from_be_slice(WinningProbability::try_from(new_minimum)?.as_ref()),
        )
            .abi_encode();

        let win_prob_change_log = SerializableLog {
            address: handlers.addresses.win_prob_oracle,
            topics: vec![
                hopr_bindings::hoprwinningprobabilityoracle::HoprWinningProbabilityOracle::WinProbUpdated::SIGNATURE_HASH.into(),
            ],
            data: encoded_data,
            ..test_log()
        };

        let event_type = db
            .begin_transaction()
            .await?
            .perform(|tx| Box::pin(async move { handlers.process_log_event(tx, win_prob_change_log).await }))
            .await?;

        assert!(
            event_type.is_none(),
            "there's no associated chain event type with winning probability change"
        );

        assert_eq!(
            db.get_indexer_data(None).await?.minimum_incoming_ticket_winning_prob,
            new_minimum
        );

        let tickets = db.get_tickets((&channel_1).into()).await?;
        assert_eq!(tickets.len(), 1);

        let tickets = db.get_tickets((&channel_2).into()).await?;
        assert_eq!(tickets.len(), 0);

        let stats = db.get_ticket_statistics(None).await?;
        let rejected_value: primitive_types::U256 = ticket_win_probs
            .iter()
            .filter(|p| **p < new_minimum)
            .map(|p| {
                primitive_types::U256::from(PRICE_PER_PACKET)
                    .div_f64(*p)
                    .expect("must divide")
            })
            .reduce(|a, b| a + b)
            .ok_or(anyhow!("must sum"))?;

        assert_eq!(HoprBalance::from(rejected_value), stats.rejected_value);

        Ok(())
    }
}<|MERGE_RESOLUTION|>--- conflicted
+++ resolved
@@ -521,14 +521,7 @@
                 );
 
                 let mut current_balance = self.db.get_safe_hopr_balance(Some(tx)).await?;
-<<<<<<< HEAD
                 let transferred_value = HoprBalance::from_be_bytes(transferred.value.to_be_bytes::<32>());
-=======
-                let transferred_value = Balance::new(
-                    U256::from_big_endian(transferred.value.to_be_bytes_vec().as_slice()),
-                    BalanceType::HOPR,
-                );
->>>>>>> 93b343ee
 
                 if to.ne(&self.safe_address) && from.ne(&self.safe_address) {
                     return Ok(None);
@@ -559,14 +552,7 @@
                     self.db
                         .set_safe_hopr_allowance(
                             Some(tx),
-<<<<<<< HEAD
                             HoprBalance::from_be_bytes(approved.value.to_be_bytes::<32>()),
-=======
-                            Balance::new(
-                                U256::from_big_endian(approved.value.to_be_bytes_vec().as_slice()),
-                                BalanceType::HOPR,
-                            ),
->>>>>>> 93b343ee
                         )
                         .await?;
                 } else {
@@ -784,17 +770,7 @@
                 );
 
                 self.db
-<<<<<<< HEAD
                     .update_ticket_price(Some(tx), HoprBalance::from_be_bytes(update._1.to_be_bytes::<32>()))
-=======
-                    .update_ticket_price(
-                        Some(tx),
-                        Balance::new(
-                            U256::from_big_endian(update._1.to_be_bytes_vec().as_slice()),
-                            BalanceType::HOPR,
-                        ),
-                    )
->>>>>>> 93b343ee
                     .await?;
 
                 info!(price = %update._1, "ticket price updated");
@@ -1328,17 +1304,7 @@
 
         assert!(event_type.is_none(), "token transfer does not have chain event type");
 
-<<<<<<< HEAD
         assert_eq!(db.get_safe_hopr_balance(None).await?, value.to_be_bytes().into());
-=======
-        assert_eq!(
-            db.get_safe_hopr_balance(None).await?,
-            Balance::new(
-                primitive_types::U256::from_big_endian(value.to_be_bytes_vec().as_slice()),
-                BalanceType::HOPR
-            )
-        );
->>>>>>> 93b343ee
 
         Ok(())
     }
@@ -1353,18 +1319,7 @@
 
         let encoded_data = (value).abi_encode();
 
-<<<<<<< HEAD
         db.set_safe_hopr_balance(None, value.to_be_bytes().into()).await?;
-=======
-        db.set_safe_hopr_balance(
-            None,
-            Balance::new(
-                primitive_types::U256::from_big_endian(value.to_be_bytes_vec().as_slice()),
-                BalanceType::HOPR,
-            ),
-        )
-        .await?;
->>>>>>> 93b343ee
 
         let transferred_log = SerializableLog {
             address: handlers.addresses.token,
@@ -1423,49 +1378,30 @@
 
         assert_eq!(
             db.get_safe_hopr_allowance(None).await?,
-<<<<<<< HEAD
             U256::from(1000u64).to_be_bytes().into()
-=======
-            Balance::new(primitive_types::U256::from(1000u64), BalanceType::HOPR)
->>>>>>> 93b343ee
         );
 
         // reduce allowance manually to verify a second time
         let _ = db
-<<<<<<< HEAD
             .set_safe_hopr_allowance(None, U256::from(10u64).to_be_bytes().into())
             .await;
         assert_eq!(
             db.get_safe_hopr_allowance(None).await?,
             U256::from(10u64).to_be_bytes().into()
-=======
-            .set_safe_hopr_allowance(
-                None,
-                Balance::new(primitive_types::U256::from(10u64), BalanceType::HOPR),
-            )
-            .await;
+        );
+
+        let handlers_clone = handlers.clone();
+        let event_type = db
+            .begin_transaction()
+            .await?
+            .perform(|tx| Box::pin(async move { handlers_clone.process_log_event(tx, approval_log).await }))
+            .await?;
+
+        assert!(event_type.is_none(), "token approval does not have chain event type");
+
         assert_eq!(
             db.get_safe_hopr_allowance(None).await?,
-            Balance::new(primitive_types::U256::from(10u64), BalanceType::HOPR)
->>>>>>> 93b343ee
-        );
-
-        let handlers_clone = handlers.clone();
-        let event_type = db
-            .begin_transaction()
-            .await?
-            .perform(|tx| Box::pin(async move { handlers_clone.process_log_event(tx, approval_log).await }))
-            .await?;
-
-        assert!(event_type.is_none(), "token approval does not have chain event type");
-
-        assert_eq!(
-            db.get_safe_hopr_allowance(None).await?,
-<<<<<<< HEAD
             U256::from(1000u64).to_be_bytes().into()
-=======
-            Balance::new(primitive_types::U256::from(1000u64), BalanceType::HOPR)
->>>>>>> 93b343ee
         );
         Ok(())
     }
@@ -1807,11 +1743,7 @@
 
         db.upsert_channel(None, channel).await?;
 
-<<<<<<< HEAD
         let solidity_balance: HoprBalance = hopr_primitive_types::primitives::U256::from((1u128 << 96) - 1).into();
-=======
-        let solidity_balance = BalanceType::HOPR.balance(primitive_types::U256::from((1u128 << 96) - 1));
->>>>>>> 93b343ee
         let diff = solidity_balance - channel.balance;
 
         let encoded_data = (solidity_balance.amount().to_be_bytes()).abi_encode();
@@ -1901,11 +1833,7 @@
         let channel = ChannelEntry::new(
             *SELF_CHAIN_ADDRESS,
             *COUNTERPARTY_CHAIN_ADDRESS,
-<<<<<<< HEAD
             U256::from((1u128 << 96) - 1).to_be_bytes().into(),
-=======
-            Balance::new(primitive_types::U256::from((1u128 << 96) - 1), BalanceType::HOPR),
->>>>>>> 93b343ee
             primitive_types::U256::zero(),
             ChannelStatus::Open,
             primitive_types::U256::one(),
@@ -1960,11 +1888,7 @@
 
         let handlers = init_handlers(db.clone());
 
-<<<<<<< HEAD
         let starting_balance = U256::from((1u128 << 96) - 1).to_be_bytes().into();
-=======
-        let starting_balance = Balance::new(primitive_types::U256::from((1u128 << 96) - 1), BalanceType::HOPR);
->>>>>>> 93b343ee
 
         let channel = ChannelEntry::new(
             *SELF_CHAIN_ADDRESS,
@@ -2025,11 +1949,7 @@
 
         let handlers = init_handlers(db.clone());
 
-<<<<<<< HEAD
         let starting_balance = U256::from((1u128 << 96) - 1).to_be_bytes().into();
-=======
-        let starting_balance = Balance::new(primitive_types::U256::from((1u128 << 96) - 1), BalanceType::HOPR);
->>>>>>> 93b343ee
 
         let channel = ChannelEntry::new(
             Address::new(&hex!("B7397C218766eBe6A1A634df523A1a7e412e67eA")),
@@ -2262,11 +2182,7 @@
         let channel = ChannelEntry::new(
             *COUNTERPARTY_CHAIN_ADDRESS,
             *SELF_CHAIN_ADDRESS,
-<<<<<<< HEAD
             U256::from((1u128 << 96) - 1).to_be_bytes().into(),
-=======
-            Balance::new(primitive_types::U256::from((1u128 << 96) - 1), BalanceType::HOPR),
->>>>>>> 93b343ee
             primitive_types::U256::zero(),
             ChannelStatus::Open,
             primitive_types::U256::one(),
