use alloy::primitives::B256;
use alloy::sol_types::SolEventInterface;
use async_trait::async_trait;
use std::cmp::Ordering;
use std::fmt::Formatter;
use std::ops::{Add, Sub};
use std::sync::Arc;
use std::time::{Duration, SystemTime};
use tracing::{debug, error, info, trace, warn};

use hopr_bindings::{
    hoprannouncements::HoprAnnouncements::HoprAnnouncementsEvents, hoprchannels::HoprChannels::HoprChannelsEvents,
    hoprnetworkregistry::HoprNetworkRegistry::HoprNetworkRegistryEvents,
    hoprnodemanagementmodule::HoprNodeManagementModule::HoprNodeManagementModuleEvents,
    hoprnodesaferegistry::HoprNodeSafeRegistry::HoprNodeSafeRegistryEvents,
    hoprticketpriceoracle::HoprTicketPriceOracle::HoprTicketPriceOracleEvents, hoprtoken::HoprToken::HoprTokenEvents,
    hoprwinningprobabilityoracle::HoprWinningProbabilityOracle::HoprWinningProbabilityOracleEvents,
};
use hopr_chain_rpc::{BlockWithLogs, Log};
use hopr_chain_types::chain_events::{ChainEventType, NetworkRegistryStatus, SignificantChainEvent};
use hopr_chain_types::ContractAddresses;
use hopr_crypto_types::keypairs::ChainKeypair;
use hopr_crypto_types::prelude::{Hash, Keypair};
use hopr_crypto_types::types::OffchainSignature;
use hopr_db_sql::api::info::DomainSeparator;
use hopr_db_sql::api::tickets::TicketSelector;
use hopr_db_sql::errors::DbSqlError;
use hopr_db_sql::prelude::TicketMarker;
use hopr_db_sql::{HoprDbAllOperations, OpenTransaction};
use hopr_internal_types::prelude::*;
use hopr_primitive_types::prelude::*;

use crate::errors::{CoreEthereumIndexerError, Result};

#[cfg(all(feature = "prometheus", not(test)))]
lazy_static::lazy_static! {
    static ref METRIC_INDEXER_LOG_COUNTERS: hopr_metrics::MultiCounter =
        hopr_metrics::MultiCounter::new(
            "hopr_indexer_contract_log_count",
            "Counts of different HOPR contract logs processed by the Indexer",
            &["contract"]
    ).unwrap();
}

/// Event handling an object for on-chain operations
///
/// Once an on-chain operation is recorded by the [crate::block::Indexer], it is pre-processed
/// and passed on to this object that handles event-specific actions for each on-chain operation.
///
#[derive(Clone)]
pub struct ContractEventHandlers<Db: Clone> {
    /// channels, announcements, network_registry, token: contract addresses
    /// whose event we process
    addresses: Arc<ContractAddresses>,
    /// Safe on-chain address which we are monitoring
    safe_address: Address,
    /// own address, aka message sender
    chain_key: ChainKeypair, // TODO: store only address here once Ticket have TryFrom DB
    /// callbacks to inform other modules
    db: Db,
}

impl<Db: Clone> std::fmt::Debug for ContractEventHandlers<Db> {
    fn fmt(&self, f: &mut Formatter<'_>) -> std::fmt::Result {
        f.debug_struct("ContractEventHandler")
            .field("addresses", &self.addresses)
            .field("safe_address", &self.safe_address)
            .field("chain_key", &self.chain_key)
            .finish_non_exhaustive()
    }
}

impl<Db> ContractEventHandlers<Db>
where
    Db: HoprDbAllOperations + Clone,
{
    pub fn new(addresses: ContractAddresses, safe_address: Address, chain_key: ChainKeypair, db: Db) -> Self {
        Self {
            addresses: Arc::new(addresses),
            safe_address,
            chain_key,
            db,
        }
    }

    async fn on_announcement_event(
        &self,
        tx: &OpenTransaction,
        event: HoprAnnouncementsEvents,
        block_number: u32,
    ) -> Result<Option<ChainEventType>> {
        #[cfg(all(feature = "prometheus", not(test)))]
        METRIC_INDEXER_LOG_COUNTERS.increment(&["announcements"]);

        match event {
            HoprAnnouncementsEvents::AddressAnnouncement(address_announcement) => {
                trace!(
                    multiaddress = &address_announcement.baseMultiaddr,
                    address = &address_announcement.node.to_string(),
                    "on_announcement_event",
                );
                // safeguard against empty multiaddrs, skip
                if address_announcement.baseMultiaddr.is_empty() {
                    warn!(
                        address = ?address_announcement.node,
                        "encountered empty multiaddress announcement",
                    );
                    return Ok(None);
                }
                let node_address: Address = address_announcement.node.into();

                return match self
                    .db
                    .insert_announcement(
                        Some(tx),
                        node_address,
                        address_announcement.baseMultiaddr.parse()?,
                        block_number,
                    )
                    .await
                {
                    Ok(account) => Ok(Some(ChainEventType::Announcement {
                        peer: account.public_key.into(),
                        address: account.chain_addr,
                        multiaddresses: vec![account.get_multiaddr().expect("not must contain multiaddr")],
                    })),
                    Err(DbSqlError::MissingAccount) => Err(CoreEthereumIndexerError::AnnounceBeforeKeyBinding),
                    Err(e) => Err(e.into()),
                };
            }
            HoprAnnouncementsEvents::KeyBinding(key_binding) => {
                match KeyBinding::from_parts(
                    key_binding.chain_key.into(),
                    key_binding.ed25519_pub_key.0.try_into()?,
                    OffchainSignature::try_from((key_binding.ed25519_sig_0.0, key_binding.ed25519_sig_1.0))?,
                ) {
                    Ok(binding) => {
                        self.db
                            .insert_account(
                                Some(tx),
                                AccountEntry {
                                    public_key: binding.packet_key,
                                    chain_addr: binding.chain_key,
                                    entry_type: AccountType::NotAnnounced,
                                    published_at: block_number,
                                },
                            )
                            .await?;
                    }
                    Err(e) => {
                        warn!(
                            address = ?key_binding.chain_key,
                            error = %e,
                            "Filtering announcement with invalid signature",

                        )
                    }
                }
            }
            HoprAnnouncementsEvents::RevokeAnnouncement(revocation) => {
                let node_address: Address = revocation.node.into();
                match self.db.delete_all_announcements(Some(tx), node_address).await {
                    Err(DbSqlError::MissingAccount) => {
                        return Err(CoreEthereumIndexerError::RevocationBeforeKeyBinding)
                    }
                    Err(e) => return Err(e.into()),
                    _ => {}
                }
            }
        };

        Ok(None)
    }

    async fn on_channel_event(
        &self,
        tx: &OpenTransaction,
        event: HoprChannelsEvents,
    ) -> Result<Option<ChainEventType>> {
        #[cfg(all(feature = "prometheus", not(test)))]
        METRIC_INDEXER_LOG_COUNTERS.increment(&["channels"]);

        match event {
            HoprChannelsEvents::ChannelBalanceDecreased(balance_decreased) => {
                let maybe_channel = self
                    .db
                    .begin_channel_update(tx.into(), &balance_decreased.channelId.0.into())
                    .await?;

                if let Some(channel_edits) = maybe_channel {
                    let new_balance = Balance::new(
                        U256::from_be_bytes(balance_decreased.newBalance.to_be_bytes::<12>()),
                        BalanceType::HOPR,
                    );
                    let diff = channel_edits.entry().balance.sub(&new_balance);

                    let updated_channel = self
                        .db
                        .finish_channel_update(tx.into(), channel_edits.change_balance(new_balance))
                        .await?;

                    Ok(Some(ChainEventType::ChannelBalanceDecreased(updated_channel, diff)))
                } else {
                    error!(channel_id = %Hash::from(balance_decreased.channelId.0), "observed balance decreased event for a channel that does not exist");
                    Err(CoreEthereumIndexerError::ChannelDoesNotExist)
                }
            }
            HoprChannelsEvents::ChannelBalanceIncreased(balance_increased) => {
                let maybe_channel = self
                    .db
                    .begin_channel_update(tx.into(), &balance_increased.channelId.0.into())
                    .await?;

                if let Some(channel_edits) = maybe_channel {
                    let new_balance = Balance::new(
                        U256::from_be_bytes(balance_increased.newBalance.to_be_bytes::<12>()),
                        BalanceType::HOPR,
                    );
                    let diff = new_balance.sub(&channel_edits.entry().balance);

                    let updated_channel = self
                        .db
                        .finish_channel_update(tx.into(), channel_edits.change_balance(new_balance))
                        .await?;

                    Ok(Some(ChainEventType::ChannelBalanceIncreased(updated_channel, diff)))
                } else {
                    error!(channel_id = %Hash::from(balance_increased.channelId.0), "observed balance increased event for a channel that does not exist");
                    Err(CoreEthereumIndexerError::ChannelDoesNotExist)
                }
            }
            HoprChannelsEvents::ChannelClosed(channel_closed) => {
                let maybe_channel = self
                    .db
                    .begin_channel_update(tx.into(), &channel_closed.channelId.0.into())
                    .await?;

                trace!(
                    "on_channel_closed_event - channel_id: {:?} - channel known: {:?}",
                    channel_closed.channelId.0,
                    maybe_channel.is_some()
                );

                if let Some(channel_edits) = maybe_channel {
                    let channel_id = channel_edits.entry().get_id();
                    let orientation = channel_edits.entry().orientation(&self.chain_key.public().to_address());

                    // If the channel is our own (incoming or outgoing) reset its fields
                    // and change its state to Closed.
                    let updated_channel = if let Some((direction, _)) = orientation {
                        // Set all channel fields like we do on-chain on close
                        let channel_edits = channel_edits
                            .change_status(ChannelStatus::Closed)
                            .change_balance(BalanceType::HOPR.zero())
                            .change_ticket_index(0);

                        let updated_channel = self.db.finish_channel_update(tx.into(), channel_edits).await?;

                        // Perform additional tasks based on the channel's direction
                        match direction {
                            ChannelDirection::Incoming => {
                                // On incoming channel, mark all unredeemed tickets as neglected
                                self.db
                                    .mark_tickets_as(updated_channel.into(), TicketMarker::Neglected)
                                    .await?;
                            }
                            ChannelDirection::Outgoing => {
                                // On outgoing channels, reset the current_ticket_index to zero
                                self.db.reset_outgoing_ticket_index(channel_id).await?;
                            }
                        }
                        updated_channel
                    } else {
                        // Closed channels that are not our own, we be safely removed
                        // from the database
                        let updated_channel = self.db.finish_channel_update(tx.into(), channel_edits.delete()).await?;
                        debug!(channel_id = %channel_id, "foreign closed closed channel was deleted");
                        updated_channel
                    };

                    Ok(Some(ChainEventType::ChannelClosed(updated_channel)))
                } else {
                    error!(channel_id = %Hash::from(channel_closed.channelId.0), "observed closure finalization event for a channel that does not exist");
                    Err(CoreEthereumIndexerError::ChannelDoesNotExist)
                }
            }
            HoprChannelsEvents::ChannelOpened(channel_opened) => {
                let source: Address = channel_opened.source.into();
                let destination: Address = channel_opened.destination.into();
                let channel_id = generate_channel_id(&source, &destination);

                let maybe_channel = self.db.begin_channel_update(tx.into(), &channel_id).await?;

                let channel = if let Some(channel_edits) = maybe_channel {
                    // Check that we're not receiving the Open event without the channel being Close prior
                    if channel_edits.entry().status != ChannelStatus::Closed {
                        return Err(CoreEthereumIndexerError::ProcessError(format!(
                            "trying to re-open channel {} which is not closed, but {}",
                            channel_edits.entry().get_id(),
                            channel_edits.entry().status,
                        )));
                    }

                    trace!(%source, %destination, %channel_id, "on_channel_reopened_event");

                    let current_epoch = channel_edits.entry().channel_epoch;

                    // cleanup tickets from previous epochs on channel re-opening
                    if source == self.chain_key.public().to_address()
                        || destination == self.chain_key.public().to_address()
                    {
                        self.db
                            .mark_tickets_as(TicketSelector::new(channel_id, current_epoch), TicketMarker::Neglected)
                            .await?;

                        self.db.reset_outgoing_ticket_index(channel_id).await?;
                    }

                    // set all channel fields like we do on-chain on close
                    self.db
                        .finish_channel_update(
                            tx.into(),
                            channel_edits
                                .change_ticket_index(0_u32)
                                .change_epoch(current_epoch.add(1))
                                .change_status(ChannelStatus::Open),
                        )
                        .await?
                } else {
                    trace!(%source, %destination, %channel_id, "on_channel_opened_event");

                    let new_channel = ChannelEntry::new(
                        source,
                        destination,
                        BalanceType::HOPR.zero(),
                        0_u32.into(),
                        ChannelStatus::Open,
                        1_u32.into(),
                    );

                    self.db.upsert_channel(tx.into(), new_channel).await?;
                    new_channel
                };

                Ok(Some(ChainEventType::ChannelOpened(channel)))
            }
            HoprChannelsEvents::TicketRedeemed(ticket_redeemed) => {
                let maybe_channel = self
                    .db
                    .begin_channel_update(tx.into(), &ticket_redeemed.channelId.0.into())
                    .await?;

                if let Some(channel_edits) = maybe_channel {
                    let ack_ticket = match channel_edits.entry().direction(&self.chain_key.public().to_address()) {
                        // For channels where destination is us, it means that our ticket
                        // has been redeemed, so mark it in the DB as redeemed
                        Some(ChannelDirection::Incoming) => {
                            // Filter all BeingRedeemed tickets in this channel and its current epoch
                            let mut matching_tickets = self
                                .db
                                .get_tickets(
                                    TicketSelector::from(channel_edits.entry())
                                        .with_state(AcknowledgedTicketStatus::BeingRedeemed),
                                )
                                .await?
                                .into_iter()
                                .filter(|ticket| {
                                    // The ticket that has been redeemed at this point has: index + index_offset - 1 == new_ticket_index - 1
                                    // Since unaggregated tickets have index_offset = 1, for the unagg case this leads to: index == new_ticket_index - 1
                                    let ticket_idx = ticket.verified_ticket().index;
                                    let ticket_off = ticket.verified_ticket().index_offset as u64;

                                    ticket_idx + ticket_off == ticket_redeemed.newTicketIndex.to::<u64>()
                                })
                                .collect::<Vec<_>>();

                            match matching_tickets.len().cmp(&1) {
                                Ordering::Equal => {
                                    let ack_ticket = matching_tickets.pop().unwrap();

                                    self.db
                                        .mark_tickets_as((&ack_ticket).into(), TicketMarker::Redeemed)
                                        .await?;
                                    info!(%ack_ticket, "ticket marked as redeemed");
                                    Some(ack_ticket)
                                }
                                Ordering::Less => {
                                    error!(
                                        idx = %ticket_redeemed.newTicketIndex.to::<u64>() - 1,
                                        entry = %channel_edits.entry(),
                                        "could not find acknowledged 'BeingRedeemed' ticket",
                                    );
                                    // This is not an error, because the ticket might've become neglected before
                                    // the ticket redemption could finish
                                    None
                                }
                                Ordering::Greater => {
                                    error!(
                                        count = matching_tickets.len(),
                                        index = %ticket_redeemed.newTicketIndex.to::<u64>() - 1,
                                        entry = %channel_edits.entry(),
                                        "found tickets matching 'BeingRedeemed'",
                                    );
                                    return Err(CoreEthereumIndexerError::ProcessError(format!(
                                        "multiple tickets matching idx {} found in {}",
                                        ticket_redeemed.newTicketIndex.to::<u64>() - 1,
                                        channel_edits.entry()
                                    )));
                                }
                            }
                        }
                        // For the channel where the source is us, it means a ticket that we
                        // issue has been redeemed.
                        // So we just need to be sure our outgoing ticket
                        // index value in the cache is at least the index of the redeemed ticket
                        Some(ChannelDirection::Outgoing) => {
                            // We need to ensure the outgoing ticket index is at least this new value
                            debug!(channel = %channel_edits.entry(), "observed redeem event on an outgoing channel");
                            self.db
                                .compare_and_set_outgoing_ticket_index(
                                    channel_edits.entry().get_id(),
                                    ticket_redeemed.newTicketIndex.to::<u64>(),
                                )
                                .await?;
                            None
                        }
                        // For a channel where neither source nor destination is us, we don't care
                        None => {
                            // Not our redeem event
                            debug!(channel = %channel_edits.entry(), "observed redeem event on a foreign channel");
                            None
                        }
                    };

                    // Update the ticket index on the Channel entry and get the updated model
                    let channel = self
                        .db
                        .finish_channel_update(
                            tx.into(),
                            channel_edits.change_ticket_index(U256::from_be_bytes(
                                ticket_redeemed.newTicketIndex.to_be_bytes::<6>(),
                            )),
                        )
                        .await?;
                    // Neglect all the tickets in this channel
                    // which have a lower ticket index than `ticket_redeemed.new_ticket_index`
                    self.db
                        .mark_tickets_as(
                            TicketSelector::from(&channel)
                                .with_index_range(..ticket_redeemed.newTicketIndex.to::<u64>()),
                            TicketMarker::Neglected,
                        )
                        .await?;

                    Ok(Some(ChainEventType::TicketRedeemed(channel, ack_ticket)))
                } else {
                    error!(channel_id = %Hash::from(ticket_redeemed.channelId.0), "observed ticket redeem on a channel that we don't have in the DB");
                    Err(CoreEthereumIndexerError::ChannelDoesNotExist)
                }
            }
            HoprChannelsEvents::OutgoingChannelClosureInitiated(closure_initiated) => {
                let maybe_channel = self
                    .db
                    .begin_channel_update(tx.into(), &closure_initiated.channelId.0.into())
                    .await?;

                if let Some(channel_edits) = maybe_channel {
                    let new_status = ChannelStatus::PendingToClose(
                        SystemTime::UNIX_EPOCH.add(Duration::from_secs(closure_initiated.closureTime as u64)),
                    );

                    let channel = self
                        .db
                        .finish_channel_update(tx.into(), channel_edits.change_status(new_status))
                        .await?;
                    Ok(Some(ChainEventType::ChannelClosureInitiated(channel)))
                } else {
                    error!(channel_id = %Hash::from(closure_initiated.channelId.0), "observed channel closure initiation on a channel that we don't have in the DB");
                    Err(CoreEthereumIndexerError::ChannelDoesNotExist)
                }
            }
            HoprChannelsEvents::DomainSeparatorUpdated(domain_separator_updated) => {
                self.db
                    .set_domain_separator(
                        Some(tx),
                        DomainSeparator::Channel,
                        domain_separator_updated.domainSeparator.0.into(),
                    )
                    .await?;

                Ok(None)
            }
            HoprChannelsEvents::LedgerDomainSeparatorUpdated(ledger_domain_separator_updated) => {
                self.db
                    .set_domain_separator(
                        Some(tx),
                        DomainSeparator::Ledger,
                        ledger_domain_separator_updated.ledgerDomainSeparator.0.into(),
                    )
                    .await?;

                Ok(None)
            }
        }
    }

    async fn on_token_event(&self, tx: &OpenTransaction, event: HoprTokenEvents) -> Result<Option<ChainEventType>> {
        #[cfg(all(feature = "prometheus", not(test)))]
        METRIC_INDEXER_LOG_COUNTERS.increment(&["token"]);

        match event {
            HoprTokenEvents::Transfer(transferred) => {
                let from: Address = transferred.from.into();
                let to: Address = transferred.to.into();

                trace!(
                    safe_address = %&self.safe_address, %from, %to,
                    "on_token_transfer_event"
                );

                let mut current_balance = self.db.get_safe_hopr_balance(Some(tx)).await?;
                let transferred_value = Balance::new(transferred.value.to_be_bytes(), BalanceType::HOPR);

                if to.ne(&self.safe_address) && from.ne(&self.safe_address) {
                    return Ok(None);
                } else if to.eq(&self.safe_address) {
                    // This + is internally defined as saturating add
                    info!(?current_balance, added_value = %transferred_value, "Safe balance increased ");
                    current_balance = current_balance + transferred_value;
                } else if from.eq(&self.safe_address) {
                    // This - is internally defined as saturating sub
                    info!(?current_balance, removed_value = %transferred_value, "Safe balance decreased");
                    current_balance = current_balance - transferred_value;
                }

                self.db.set_safe_hopr_balance(Some(tx), current_balance).await?;
            }
            HoprTokenEvents::Approval(approved) => {
                let owner: Address = approved.owner.into();
                let spender: Address = approved.spender.into();

                trace!(
                    address = %&self.safe_address, %owner, %spender, allowance = %approved.value,
                    "on_token_approval_event",

                );

                // if approval is for tokens on Safe contract to be spent by HoprChannels
                if owner.eq(&self.safe_address) && spender.eq(&self.addresses.channels) {
                    self.db
                        .set_safe_hopr_allowance(
                            Some(tx),
                            Balance::new(approved.value.to_be_bytes(), BalanceType::HOPR),
                        )
                        .await?;
                } else {
                    return Ok(None);
                }
            }
            _ => error!("Implement all the other filters for HoprTokenEvents"),
        }

        Ok(None)
    }

    async fn on_network_registry_event(
        &self,
        tx: &OpenTransaction,
        event: HoprNetworkRegistryEvents,
    ) -> Result<Option<ChainEventType>> {
        #[cfg(all(feature = "prometheus", not(test)))]
        METRIC_INDEXER_LOG_COUNTERS.increment(&["network_registry"]);

        match event {
            HoprNetworkRegistryEvents::DeregisteredByManager(deregistered) => {
                let node_address: Address = deregistered.nodeAddress.into();
                self.db
                    .set_access_in_network_registry(Some(tx), node_address, false)
                    .await?;

                return Ok(Some(ChainEventType::NetworkRegistryUpdate(
                    node_address,
                    NetworkRegistryStatus::Denied,
                )));
            }
            HoprNetworkRegistryEvents::Deregistered(deregistered) => {
                let node_address: Address = deregistered.nodeAddress.into();
                self.db
                    .set_access_in_network_registry(Some(tx), node_address, false)
                    .await?;

                return Ok(Some(ChainEventType::NetworkRegistryUpdate(
                    node_address,
                    NetworkRegistryStatus::Denied,
                )));
            }
            HoprNetworkRegistryEvents::RegisteredByManager(registered) => {
                let node_address: Address = registered.nodeAddress.into();
                self.db
                    .set_access_in_network_registry(Some(tx), node_address, true)
                    .await?;

                if node_address == self.chain_key.public().to_address() {
                    info!("This node has been added to the registry, node activation process continues on: http://hub.hoprnet.org/.");
                }

                return Ok(Some(ChainEventType::NetworkRegistryUpdate(
                    node_address,
                    NetworkRegistryStatus::Allowed,
                )));
            }
            HoprNetworkRegistryEvents::Registered(registered) => {
                let node_address: Address = registered.nodeAddress.into();
                self.db
                    .set_access_in_network_registry(Some(tx), node_address, true)
                    .await?;

                if node_address == self.chain_key.public().to_address() {
                    info!("This node has been added to the registry, node can now continue the node activation process on: http://hub.hoprnet.org/.");
                }

                return Ok(Some(ChainEventType::NetworkRegistryUpdate(
                    node_address,
                    NetworkRegistryStatus::Allowed,
                )));
            }
            HoprNetworkRegistryEvents::EligibilityUpdated(eligibility_updated) => {
                let account: Address = eligibility_updated.stakingAccount.into();
                self.db
                    .set_safe_eligibility(Some(tx), account, eligibility_updated.eligibility)
                    .await?;
            }
            HoprNetworkRegistryEvents::NetworkRegistryStatusUpdated(enabled) => {
                self.db
                    .set_network_registry_enabled(Some(tx), enabled.isEnabled)
                    .await?;
            }
            _ => {} // Not important to at the moment
        };

        Ok(None)
    }

    async fn on_node_safe_registry_event(
        &self,
        tx: &OpenTransaction,
        event: HoprNodeSafeRegistryEvents,
    ) -> Result<Option<ChainEventType>> {
        #[cfg(all(feature = "prometheus", not(test)))]
        METRIC_INDEXER_LOG_COUNTERS.increment(&["safe_registry"]);

        match event {
            HoprNodeSafeRegistryEvents::RegisteredNodeSafe(registered) => {
                if self.chain_key.public().to_address() == registered.nodeAddress.into() {
                    info!(safe_address = %registered.safeAddress, "Node safe registered", );
                    // NOTE: we don't store this state in the DB
                    return Ok(Some(ChainEventType::NodeSafeRegistered(registered.safeAddress.into())));
                }
            }
            HoprNodeSafeRegistryEvents::DergisteredNodeSafe(deregistered) => {
                if self.chain_key.public().to_address() == deregistered.nodeAddress.into() {
                    info!("Node safe unregistered");
                    // NOTE: we don't store this state in the DB
                }
            }
            HoprNodeSafeRegistryEvents::DomainSeparatorUpdated(domain_separator_updated) => {
                self.db
                    .set_domain_separator(
                        Some(tx),
                        DomainSeparator::SafeRegistry,
                        domain_separator_updated.domainSeparator.0.into(),
                    )
                    .await?;
            }
        }

        Ok(None)
    }

    async fn on_node_management_module_event(
        &self,
        _db: &OpenTransaction,
        _event: HoprNodeManagementModuleEvents,
    ) -> Result<Option<ChainEventType>> {
        #[cfg(all(feature = "prometheus", not(test)))]
        METRIC_INDEXER_LOG_COUNTERS.increment(&["node_management_module"]);

        // Don't care at the moment
        Ok(None)
    }

    async fn on_ticket_winning_probability_oracle_event(
        &self,
        tx: &OpenTransaction,
        event: HoprWinningProbabilityOracleEvents,
    ) -> Result<Option<ChainEventType>> {
        #[cfg(all(feature = "prometheus", not(test)))]
        METRIC_INDEXER_LOG_COUNTERS.increment(&["win_prob_oracle"]);

        match event {
<<<<<<< HEAD
            HoprWinningProbabilityOracleEvents::WinProbUpdated(update) => {
                let mut encoded_old: EncodedWinProb = Default::default();
                // encoded_old.copy_from_slice(&update.oldWinProb.to_be_bytes()[1..]);
                encoded_old.copy_from_slice(&update.oldWinProb.to_be_bytes::<7>());
                let old_minimum_win_prob = win_prob_to_f64(&encoded_old);

                let mut encoded_new: EncodedWinProb = Default::default();
                encoded_new.copy_from_slice(&update.newWinProb.to_be_bytes::<7>());
                let new_minimum_win_prob = win_prob_to_f64(&encoded_new);
=======
            HoprWinningProbabilityOracleEvents::WinProbUpdatedFilter(update) => {
                let old_minimum_win_prob: WinningProbability = update.old_win_prob.into();
                let new_minimum_win_prob: WinningProbability = update.new_win_prob.into();
>>>>>>> a4f91f6e

                trace!(
                    %old_minimum_win_prob,
                    %new_minimum_win_prob,
                    "on_ticket_minimum_win_prob_updated",
                );

                self.db
                    .set_minimum_incoming_ticket_win_prob(Some(tx), new_minimum_win_prob)
                    .await?;

                info!(
                    %old_minimum_win_prob,
                    %new_minimum_win_prob,
                    "minimum ticket winning probability updated"
                );

                // If the old minimum was less strict, we need to mark of all the
                // tickets below the new higher minimum as rejected
                if old_minimum_win_prob.approx_cmp(&new_minimum_win_prob).is_lt() {
                    let mut selector: Option<TicketSelector> = None;
                    for channel in self.db.get_incoming_channels(tx.into()).await? {
                        selector = selector
                            .map(|s| s.also_on_channel(channel.get_id(), channel.channel_epoch))
                            .or_else(|| Some(TicketSelector::from(channel)));
                    }
                    // Reject unredeemed tickets on all the channels with win prob lower than the new one
                    if let Some(selector) = selector {
                        let num_rejected = self
                            .db
                            .mark_tickets_as(
                                selector.with_winning_probability(..new_minimum_win_prob),
                                TicketMarker::Rejected,
                            )
                            .await?;
                        info!(count = num_rejected, "unredeemed tickets were rejected, because the minimum winning probability has been increased");
                    }
                }
            }
            _ => {
                // Ignore other events
            }
        }
        Ok(None)
    }

    async fn on_ticket_price_oracle_event(
        &self,
        tx: &OpenTransaction,
        event: HoprTicketPriceOracleEvents,
    ) -> Result<Option<ChainEventType>> {
        #[cfg(all(feature = "prometheus", not(test)))]
        METRIC_INDEXER_LOG_COUNTERS.increment(&["price_oracle"]);

        match event {
            HoprTicketPriceOracleEvents::TicketPriceUpdated(update) => {
                trace!(
                    old = update._0.to_string(),
                    new = update._1.to_string(),
                    "on_ticket_price_updated",
                );

                self.db
                    .update_ticket_price(Some(tx), Balance::new(update._1.to_be_bytes(), BalanceType::HOPR))
                    .await?;

                info!(price = %update._1, "ticket price updated");
            }
            HoprTicketPriceOracleEvents::OwnershipTransferred(_event) => {
                // ignore ownership transfer event
            }
        }
        Ok(None)
    }

    #[tracing::instrument(level = "debug", skip(self))]
    async fn process_log_event(&self, tx: &OpenTransaction, slog: SerializableLog) -> Result<Option<ChainEventType>> {
        trace!(log = %slog, "log content");

        let log = Log::from(slog.clone());

        let primitive_log = alloy::primitives::Log::new(
            slog.address.into(),
            slog.topics.into_iter().map(|h| B256::from_slice(h.as_ref())).collect(),
            slog.data.into(),
        )
        .expect("failed to parse SerializableLog to alloy::primitives::Log");

        if log.address.eq(&self.addresses.announcements) {
            let bn = log.block_number as u32;
            let event = HoprAnnouncementsEvents::decode_log(&primitive_log, true)?;
            self.on_announcement_event(tx, event.data, bn).await
        } else if log.address.eq(&self.addresses.channels) {
            let event = HoprChannelsEvents::decode_log(&primitive_log, true)?;
            self.on_channel_event(tx, event.data).await
        } else if log.address.eq(&self.addresses.network_registry) {
            let event = HoprNetworkRegistryEvents::decode_log(&primitive_log, true)?;
            self.on_network_registry_event(tx, event.data).await
        } else if log.address.eq(&self.addresses.token) {
            let event = HoprTokenEvents::decode_log(&primitive_log, true)?;
            self.on_token_event(tx, event.data).await
        } else if log.address.eq(&self.addresses.safe_registry) {
            let event = HoprNodeSafeRegistryEvents::decode_log(&primitive_log, true)?;
            self.on_node_safe_registry_event(tx, event.data).await
        } else if log.address.eq(&self.addresses.module_implementation) {
            let event = HoprNodeManagementModuleEvents::decode_log(&primitive_log, true)?;
            self.on_node_management_module_event(tx, event.data).await
        } else if log.address.eq(&self.addresses.price_oracle) {
            let event = HoprTicketPriceOracleEvents::decode_log(&primitive_log, true)?;
            self.on_ticket_price_oracle_event(tx, event.data).await
        } else if log.address.eq(&self.addresses.win_prob_oracle) {
            let event = HoprWinningProbabilityOracleEvents::decode_log(&primitive_log, true)?;
            self.on_ticket_winning_probability_oracle_event(tx, event.data).await
        } else {
            #[cfg(all(feature = "prometheus", not(test)))]
            METRIC_INDEXER_LOG_COUNTERS.increment(&["unknown"]);

            error!(
                address = %log.address, log = ?log,
                "on_event error - unknown contract address, received log"
            );
            return Err(CoreEthereumIndexerError::UnknownContract(log.address));
        }
    }
}

#[async_trait]
impl<Db> crate::traits::ChainLogHandler for ContractEventHandlers<Db>
where
    Db: HoprDbAllOperations + Clone + Send + Sync + 'static,
{
    fn contract_addresses(&self) -> Vec<Address> {
        vec![
            self.addresses.announcements,
            self.addresses.channels,
            self.addresses.module_implementation,
            self.addresses.network_registry,
            self.addresses.price_oracle,
            self.addresses.win_prob_oracle,
            self.addresses.safe_registry,
            self.addresses.token,
        ]
    }

    fn contract_address_topics(&self, contract: Address) -> Vec<B256> {
        if contract.eq(&self.addresses.announcements) {
            crate::constants::topics::announcement()
        } else if contract.eq(&self.addresses.channels) {
            crate::constants::topics::channel()
        } else if contract.eq(&self.addresses.module_implementation) {
            crate::constants::topics::module_implementation()
        } else if contract.eq(&self.addresses.network_registry) {
            crate::constants::topics::network_registry()
        } else if contract.eq(&self.addresses.price_oracle) {
            crate::constants::topics::ticket_price_oracle()
        } else if contract.eq(&self.addresses.win_prob_oracle) {
            crate::constants::topics::winning_prob_oracle()
        } else if contract.eq(&self.addresses.safe_registry) {
            crate::constants::topics::node_safe_registry()
        } else if contract.eq(&self.addresses.token) {
            crate::constants::topics::token()
        } else {
            vec![]
        }
    }

    async fn collect_block_events(&self, block_with_logs: BlockWithLogs) -> Result<Vec<SignificantChainEvent>> {
        let myself = self.clone();
        self.db
            .begin_transaction()
            .await?
            .perform(|tx| {
                Box::pin(async move {
                    // In the worst case, each log contains a single event
                    let mut ret = Vec::with_capacity(block_with_logs.logs.len());

                    // Process all logs in the block
                    for log in block_with_logs.logs {
                        let tx_hash = Hash::from(log.tx_hash);
                        let log_id = log.log_index;
                        let block_id = log.block_number;

                        match myself.process_log_event(tx, log).await {
                            // If a significant chain event can be extracted from the log, push it
                            Ok(Some(event_type)) => {
                                let significant_event = SignificantChainEvent { tx_hash, event_type };
                                debug!(block_id, %tx_hash, log_id, ?significant_event, "indexer got significant_event");
                                ret.push(significant_event);
                            }
                            Ok(None) => debug!(block_id, %tx_hash, log_id, "no significant event in log"),
                            Err(error) => error!(block_id, %tx_hash, log_id, %error, "error processing log in tx"),
                        }
                    }

                    Ok(ret)
                })
            })
            .await
    }
}

#[cfg(test)]
mod tests {
    use super::ContractEventHandlers;

    use alloy::dyn_abi::DynSolValue;
    use alloy::primitives::{Address as AlloyAddress, U256};
    use alloy::sol_types::{SolEvent, SolValue};
    use anyhow::{anyhow, Context};
    use hex_literal::hex;
    use multiaddr::Multiaddr;
    use primitive_types::H256;
    use std::sync::atomic::Ordering;
    use std::sync::Arc;
    use std::time::SystemTime;

    use hopr_chain_types::chain_events::{ChainEventType, NetworkRegistryStatus};
    use hopr_chain_types::ContractAddresses;
    use hopr_crypto_types::prelude::*;
    use hopr_db_sql::accounts::{ChainOrPacketKey, HoprDbAccountOperations};
    use hopr_db_sql::api::{info::DomainSeparator, tickets::HoprDbTicketOperations};
    use hopr_db_sql::channels::HoprDbChannelOperations;
    use hopr_db_sql::db::HoprDb;
    use hopr_db_sql::info::HoprDbInfoOperations;
    use hopr_db_sql::prelude::HoprDbResolverOperations;
    use hopr_db_sql::registry::HoprDbRegistryOperations;
    use hopr_db_sql::{HoprDbAllOperations, HoprDbGeneralModelOperations};
    use hopr_internal_types::prelude::*;
    use hopr_primitive_types::prelude::*;

    lazy_static::lazy_static! {
        static ref SELF_PRIV_KEY: OffchainKeypair = OffchainKeypair::from_secret(&hex!("492057cf93e99b31d2a85bc5e98a9c3aa0021feec52c227cc8170e8f7d047775")).expect("lazy static keypair should be constructible");
        static ref COUNTERPARTY_CHAIN_KEY: ChainKeypair = ChainKeypair::random();
        static ref COUNTERPARTY_CHAIN_ADDRESS: Address = COUNTERPARTY_CHAIN_KEY.public().to_address();
        static ref SELF_CHAIN_KEY: ChainKeypair = ChainKeypair::random();
        static ref SELF_CHAIN_ADDRESS: Address = SELF_CHAIN_KEY.public().to_address();
        static ref STAKE_ADDRESS: Address = "4331eaa9542b6b034c43090d9ec1c2198758dbc3".parse().expect("lazy static address should be constructible");
        static ref CHANNELS_ADDR: Address = "bab20aea98368220baa4e3b7f151273ee71df93b".parse().expect("lazy static address should be constructible"); // just a dummy
        static ref TOKEN_ADDR: Address = "47d1677e018e79dcdd8a9c554466cb1556fa5007".parse().expect("lazy static address should be constructible"); // just a dummy
        static ref NETWORK_REGISTRY_ADDR: Address = "a469d0225f884fb989cbad4fe289f6fd2fb98051".parse().expect("lazy static address should be constructible"); // just a dummy
        static ref NODE_SAFE_REGISTRY_ADDR: Address = "0dcd1bf9a1b36ce34237eeafef220932846bcd82".parse().expect("lazy static address should be constructible"); // just a dummy
        static ref ANNOUNCEMENTS_ADDR: Address = "11db4791bf45ef31a10ea4a1b5cb90f46cc72c7e".parse().expect("lazy static address should be constructible"); // just a dummy
        static ref SAFE_MANAGEMENT_MODULE_ADDR: Address = "9b91245a65ad469163a86e32b2281af7a25f38ce".parse().expect("lazy static address should be constructible"); // just a dummy
        static ref SAFE_INSTANCE_ADDR: Address = "b93d7fdd605fb64fdcc87f21590f950170719d47".parse().expect("lazy static address should be constructible"); // just a dummy
        static ref TICKET_PRICE_ORACLE_ADDR: Address = "11db4391bf45ef31a10ea4a1b5cb90f46cc72c7e".parse().expect("lazy static address should be constructible"); // just a dummy
        static ref WIN_PROB_ORACLE_ADDR: Address = "00db4391bf45ef31a10ea4a1b5cb90f46cc64c7e".parse().expect("lazy static address should be constructible"); // just a dummy
    }

    fn init_handlers<Db: HoprDbAllOperations + Clone>(db: Db) -> ContractEventHandlers<Db> {
        ContractEventHandlers {
            addresses: Arc::new(ContractAddresses {
                channels: *CHANNELS_ADDR,
                token: *TOKEN_ADDR,
                network_registry: *NETWORK_REGISTRY_ADDR,
                network_registry_proxy: Default::default(),
                safe_registry: *NODE_SAFE_REGISTRY_ADDR,
                announcements: *ANNOUNCEMENTS_ADDR,
                module_implementation: *SAFE_MANAGEMENT_MODULE_ADDR,
                price_oracle: *TICKET_PRICE_ORACLE_ADDR,
                win_prob_oracle: *WIN_PROB_ORACLE_ADDR,
                stake_factory: Default::default(),
            }),
            chain_key: SELF_CHAIN_KEY.clone(),
            safe_address: SELF_CHAIN_KEY.public().to_address(),
            db,
        }
    }

    fn test_log() -> SerializableLog {
        SerializableLog { ..Default::default() }
    }

    #[tokio::test]
    async fn announce_keybinding() -> anyhow::Result<()> {
        let db = HoprDb::new_in_memory(SELF_CHAIN_KEY.clone()).await?;

        let handlers = init_handlers(db.clone());

        let keybinding = KeyBinding::new(*SELF_CHAIN_ADDRESS, &SELF_PRIV_KEY);

        let keybinding_log = SerializableLog {
            address: handlers.addresses.announcements.into(),
            topics: vec![
                hopr_bindings::hoprannouncementsevents::HoprAnnouncementsEvents::KeyBinding::SIGNATURE_HASH.into(),
            ],
            data: DynSolValue::Tuple(vec![
                DynSolValue::Bytes(keybinding.signature.as_ref().to_vec()),
                DynSolValue::Bytes(keybinding.packet_key.as_ref().to_vec()),
                DynSolValue::FixedBytes(
                    AlloyAddress::from_slice(SELF_CHAIN_KEY.public().to_address().as_ref()).into_word(),
                    32,
                ),
            ])
            .abi_encode_packed()
            .into(),
            ..test_log()
        };

        let account_entry = AccountEntry {
            public_key: *SELF_PRIV_KEY.public(),
            chain_addr: *SELF_CHAIN_ADDRESS,
            entry_type: AccountType::NotAnnounced,
            published_at: 0,
        };

        let event_type = db
            .begin_transaction()
            .await?
            .perform(|tx| Box::pin(async move { handlers.process_log_event(tx, keybinding_log.into()).await }))
            .await?;

        assert!(event_type.is_none(), "keybinding does not have a chain event type");

        assert_eq!(
            db.get_account(None, ChainOrPacketKey::ChainKey(*SELF_CHAIN_ADDRESS))
                .await?
                .context("a value should be present")?,
            account_entry
        );
        Ok(())
    }

    #[tokio::test]
    async fn announce_address_announcement() -> anyhow::Result<()> {
        let db = HoprDb::new_in_memory(SELF_CHAIN_KEY.clone()).await?;

        let handlers = init_handlers(db.clone());

        // Assume that there is a keybinding
        let account_entry = AccountEntry {
            public_key: *SELF_PRIV_KEY.public(),
            chain_addr: *SELF_CHAIN_ADDRESS,
            entry_type: AccountType::NotAnnounced,
            published_at: 1,
        };
        db.insert_account(None, account_entry.clone()).await?;

        let test_multiaddr_empty: Multiaddr = "".parse()?;

        let address_announcement_empty_log_encoded_data = DynSolValue::Tuple(vec![
            DynSolValue::Address(AlloyAddress::from_slice(SELF_CHAIN_ADDRESS.as_ref())),
            DynSolValue::String(test_multiaddr_empty.to_string()),
        ])
        .abi_encode();

        let address_announcement_empty_log = SerializableLog {
            address: handlers.addresses.announcements.into(),
            topics: vec![
                hopr_bindings::hoprannouncementsevents::HoprAnnouncementsEvents::AddressAnnouncement::SIGNATURE_HASH
                    .into(),
            ],
            data: address_announcement_empty_log_encoded_data[32..].into(),
            ..test_log()
        };

        let handlers_clone = handlers.clone();
        let event_type = db
            .begin_transaction()
            .await?
            .perform(|tx| {
                Box::pin(async move {
                    handlers_clone
                        .process_log_event(tx, address_announcement_empty_log.into())
                        .await
                })
            })
            .await?;

        assert!(
            event_type.is_none(),
            "announcement of empty multiaddresses must pass through"
        );

        assert_eq!(
            db.get_account(None, ChainOrPacketKey::ChainKey(*SELF_CHAIN_ADDRESS))
                .await?
                .context("a value should be present")?,
            account_entry
        );

        let test_multiaddr: Multiaddr = "/ip4/1.2.3.4/tcp/56".parse()?;

        let address_announcement_log_encoded_data = DynSolValue::Tuple(vec![
            DynSolValue::Address(AlloyAddress::from_slice(SELF_CHAIN_ADDRESS.as_ref())),
            DynSolValue::String(test_multiaddr.to_string()),
        ])
        .abi_encode();

        let address_announcement_log = SerializableLog {
            address: handlers.addresses.announcements.into(),
            block_number: 1,
            topics: vec![
                hopr_bindings::hoprannouncementsevents::HoprAnnouncementsEvents::AddressAnnouncement::SIGNATURE_HASH
                    .into(),
            ],
            data: address_announcement_log_encoded_data[32..].into(),
            ..test_log()
        };

        let announced_account_entry = AccountEntry {
            public_key: *SELF_PRIV_KEY.public(),
            chain_addr: *SELF_CHAIN_ADDRESS,
            entry_type: AccountType::Announced {
                multiaddr: test_multiaddr.clone(),
                updated_block: 1,
            },
            published_at: 1,
        };

        let handlers_clone = handlers.clone();
        let event_type = db
            .begin_transaction()
            .await?
            .perform(|tx| {
                Box::pin(async move {
                    handlers_clone
                        .process_log_event(tx, address_announcement_log.into())
                        .await
                })
            })
            .await?;

        assert!(
            matches!(event_type, Some(ChainEventType::Announcement { multiaddresses,.. }) if multiaddresses == vec![test_multiaddr]),
            "must return the latest announce multiaddress"
        );

        assert_eq!(
            db.get_account(None, ChainOrPacketKey::ChainKey(*SELF_CHAIN_ADDRESS))
                .await?
                .context("a value should be present")?,
            announced_account_entry
        );

        assert_eq!(
            Some(*SELF_CHAIN_ADDRESS),
            db.resolve_chain_key(SELF_PRIV_KEY.public()).await?,
            "must resolve correct chain key"
        );

        assert_eq!(
            Some(*SELF_PRIV_KEY.public()),
            db.resolve_packet_key(&SELF_CHAIN_ADDRESS).await?,
            "must resolve correct packet key"
        );

        let test_multiaddr_dns: Multiaddr = "/dns4/useful.domain/tcp/56".parse()?;

        let address_announcement_dns_log_encoded_data = DynSolValue::Tuple(vec![
            DynSolValue::Address(AlloyAddress::from_slice(SELF_CHAIN_ADDRESS.as_ref())),
            DynSolValue::String(test_multiaddr_dns.to_string()),
        ])
        .abi_encode();

        let address_announcement_dns_log = SerializableLog {
            address: handlers.addresses.announcements.into(),
            block_number: 2,
            topics: vec![
                hopr_bindings::hoprannouncementsevents::HoprAnnouncementsEvents::AddressAnnouncement::SIGNATURE_HASH
                    .into(),
            ],
            data: address_announcement_dns_log_encoded_data[32..].into(),
            ..test_log()
        };

        let announced_dns_account_entry = AccountEntry {
            public_key: *SELF_PRIV_KEY.public(),
            chain_addr: *SELF_CHAIN_ADDRESS,
            entry_type: AccountType::Announced {
                multiaddr: test_multiaddr_dns.clone(),
                updated_block: 2,
            },
            published_at: 1,
        };

        let event_type = db
            .begin_transaction()
            .await?
            .perform(|tx| {
                Box::pin(async move {
                    handlers
                        .process_log_event(tx, address_announcement_dns_log.into())
                        .await
                })
            })
            .await?;

        assert!(
            matches!(event_type, Some(ChainEventType::Announcement { multiaddresses,.. }) if multiaddresses == vec![test_multiaddr_dns]),
            "must return the latest announce multiaddress"
        );

        assert_eq!(
            db.get_account(None, ChainOrPacketKey::ChainKey(*SELF_CHAIN_ADDRESS))
                .await?
                .context("a value should be present")?,
            announced_dns_account_entry
        );

        assert_eq!(
            Some(*SELF_CHAIN_ADDRESS),
            db.resolve_chain_key(SELF_PRIV_KEY.public()).await?,
            "must resolve correct chain key"
        );

        assert_eq!(
            Some(*SELF_PRIV_KEY.public()),
            db.resolve_packet_key(&SELF_CHAIN_ADDRESS).await?,
            "must resolve correct packet key"
        );
        Ok(())
    }

    #[tokio::test]
    async fn announce_revoke() -> anyhow::Result<()> {
        let db = HoprDb::new_in_memory(SELF_CHAIN_KEY.clone()).await?;
        let handlers = init_handlers(db.clone());

        let test_multiaddr: Multiaddr = "/ip4/1.2.3.4/tcp/56".parse()?;

        // Assume that there is a keybinding and an address announcement
        let announced_account_entry = AccountEntry {
            public_key: *SELF_PRIV_KEY.public(),
            chain_addr: *SELF_CHAIN_ADDRESS,
            entry_type: AccountType::Announced {
                multiaddr: test_multiaddr,
                updated_block: 0,
            },
            published_at: 1,
        };

        db.insert_account(None, announced_account_entry).await?;

        let encoded_data = (AlloyAddress::from_slice(SELF_CHAIN_ADDRESS.as_ref()),).abi_encode();

        let revoke_announcement_log = SerializableLog {
            address: handlers.addresses.announcements.into(),
            topics: vec![
                hopr_bindings::hoprannouncementsevents::HoprAnnouncementsEvents::RevokeAnnouncement::SIGNATURE_HASH
                    .into(),
            ],
            data: encoded_data.into(),
            ..test_log()
        };

        let account_entry = AccountEntry {
            public_key: *SELF_PRIV_KEY.public(),
            chain_addr: *SELF_CHAIN_ADDRESS,
            entry_type: AccountType::NotAnnounced,
            published_at: 1,
        };

        let event_type = db
            .begin_transaction()
            .await?
            .perform(|tx| Box::pin(async move { handlers.process_log_event(tx, revoke_announcement_log.into()).await }))
            .await?;

        assert!(
            event_type.is_none(),
            "revoke announcement does not have chain event type"
        );

        assert_eq!(
            db.get_account(None, ChainOrPacketKey::ChainKey(*SELF_CHAIN_ADDRESS))
                .await?
                .context("a value should be present")?,
            account_entry
        );
        Ok(())
    }

    #[tokio::test]
    async fn on_token_transfer_to() -> anyhow::Result<()> {
        let db = HoprDb::new_in_memory(SELF_CHAIN_KEY.clone()).await?;

        let handlers = init_handlers(db.clone());

        let value = U256::MAX;

        let encoded_data = (value).abi_encode();

        let transferred_log = SerializableLog {
            address: handlers.addresses.token.into(),
            topics: vec![
                hopr_bindings::hoprtoken::HoprToken::Transfer::SIGNATURE_HASH.into(),
                H256::from_slice(&Address::default().to_bytes32()).into(),
                H256::from_slice(&SELF_CHAIN_ADDRESS.to_bytes32()).into(),
            ],
            data: encoded_data.into(),
            ..test_log()
        };

        let event_type = db
            .begin_transaction()
            .await?
            .perform(|tx| Box::pin(async move { handlers.process_log_event(tx, transferred_log.into()).await }))
            .await?;

        assert!(event_type.is_none(), "token transfer does not have chain event type");

        assert_eq!(
            db.get_safe_hopr_balance(None).await?,
            Balance::new(value.to_be_bytes(), BalanceType::HOPR)
        );

        Ok(())
    }

    #[tokio::test]
    async fn on_token_transfer_from() -> anyhow::Result<()> {
        let db = HoprDb::new_in_memory(SELF_CHAIN_KEY.clone()).await?;

        let handlers = init_handlers(db.clone());

        let value = U256::MAX;

        let encoded_data = (value).abi_encode();

        db.set_safe_hopr_balance(None, Balance::new(value.to_be_bytes(), BalanceType::HOPR))
            .await?;

        let transferred_log = SerializableLog {
            address: handlers.addresses.token.into(),
            topics: vec![
                hopr_bindings::hoprtoken::HoprToken::Transfer::SIGNATURE_HASH.into(),
                H256::from_slice(&SELF_CHAIN_ADDRESS.to_bytes32()).into(),
                H256::from_slice(&Address::default().to_bytes32()).into(),
            ],
            data: encoded_data.into(),
            ..test_log()
        };

        let event_type = db
            .begin_transaction()
            .await?
            .perform(|tx| Box::pin(async move { handlers.process_log_event(tx, transferred_log.into()).await }))
            .await?;

        assert!(event_type.is_none(), "token transfer does not have chain event type");

        assert_eq!(db.get_safe_hopr_balance(None).await?, BalanceType::HOPR.zero());

        Ok(())
    }

    #[tokio::test]
    async fn on_token_approval_correct() -> anyhow::Result<()> {
        let db = HoprDb::new_in_memory(SELF_CHAIN_KEY.clone()).await?;

        let handlers = init_handlers(db.clone());

        let encoded_data = (U256::from(1000u64)).abi_encode();

        let approval_log = SerializableLog {
            address: handlers.addresses.token.into(),
            topics: vec![
                hopr_bindings::hoprtoken::HoprToken::Approval::SIGNATURE_HASH.into(),
                H256::from_slice(&handlers.safe_address.to_bytes32()).into(),
                H256::from_slice(&handlers.addresses.channels.to_bytes32()).into(),
            ],
            data: encoded_data.into(),
            ..test_log()
        };

        assert_eq!(db.get_safe_hopr_allowance(None).await?, BalanceType::HOPR.zero());

        let approval_log_clone = approval_log.clone();
        let handlers_clone = handlers.clone();
        let event_type = db
            .begin_transaction()
            .await?
            .perform(|tx| {
                Box::pin(async move { handlers_clone.process_log_event(tx, approval_log_clone.into()).await })
            })
            .await?;

        assert!(event_type.is_none(), "token approval does not have chain event type");

        assert_eq!(
            db.get_safe_hopr_allowance(None).await?,
            Balance::new(U256::from(1000u64).to_be_bytes(), BalanceType::HOPR)
        );

        // reduce allowance manually to verify a second time
        let _ = db
            .set_safe_hopr_allowance(None, Balance::new(U256::from(10u64).to_be_bytes(), BalanceType::HOPR))
            .await;
        assert_eq!(
            db.get_safe_hopr_allowance(None).await?,
            Balance::new(U256::from(10u64).to_be_bytes(), BalanceType::HOPR)
        );

        let handlers_clone = handlers.clone();
        let event_type = db
            .begin_transaction()
            .await?
            .perform(|tx| Box::pin(async move { handlers_clone.process_log_event(tx, approval_log.into()).await }))
            .await?;

        assert!(event_type.is_none(), "token approval does not have chain event type");

        assert_eq!(
            db.get_safe_hopr_allowance(None).await?,
            Balance::new(U256::from(1000u64).to_be_bytes(), BalanceType::HOPR)
        );
        Ok(())
    }

    #[tokio::test]
    async fn on_network_registry_event_registered() -> anyhow::Result<()> {
        let db = HoprDb::new_in_memory(SELF_CHAIN_KEY.clone()).await?;

        let handlers = init_handlers(db.clone());

        let encoded_data = ().abi_encode();

        let registered_log = SerializableLog {
            address: handlers.addresses.network_registry.into(),
            topics: vec![
                hopr_bindings::hoprnetworkregistry::HoprNetworkRegistry::Registered::SIGNATURE_HASH.into(),
                H256::from_slice(&STAKE_ADDRESS.to_bytes32()).into(),
                H256::from_slice(&SELF_CHAIN_ADDRESS.to_bytes32()).into(),
            ],
            data: encoded_data.into(),
            // data: encode(&[]).into(),
            ..test_log()
        };

        assert!(
            !db.is_allowed_in_network_registry(None, &SELF_CHAIN_ADDRESS.as_ref())
                .await?
        );

        let event_type = db
            .begin_transaction()
            .await?
            .perform(|tx| Box::pin(async move { handlers.process_log_event(tx, registered_log.into()).await }))
            .await?;

        assert!(
            matches!(event_type, Some(ChainEventType::NetworkRegistryUpdate(a, s)) if a == *SELF_CHAIN_ADDRESS && s == NetworkRegistryStatus::Allowed),
            "must return correct NR update"
        );

        assert!(
            db.is_allowed_in_network_registry(None, &SELF_CHAIN_ADDRESS.as_ref())
                .await?,
            "must be allowed in NR"
        );
        Ok(())
    }

    #[tokio::test]
    async fn on_network_registry_event_registered_by_manager() -> anyhow::Result<()> {
        let db = HoprDb::new_in_memory(SELF_CHAIN_KEY.clone()).await?;

        let handlers = init_handlers(db.clone());

        let registered_log = SerializableLog {
            address: handlers.addresses.network_registry.into(),
            topics: vec![
                hopr_bindings::hoprnetworkregistry::HoprNetworkRegistry::RegisteredByManager::SIGNATURE_HASH.into(),
                // RegisteredByManagerFilter::signature().into(),
                H256::from_slice(&STAKE_ADDRESS.to_bytes32()).into(),
                H256::from_slice(&SELF_CHAIN_ADDRESS.to_bytes32()).into(),
            ],
            data: ().abi_encode().into(),
            // data: encode(&[]).into(),
            ..test_log()
        };

        assert!(
            !db.is_allowed_in_network_registry(None, &SELF_CHAIN_ADDRESS.as_ref())
                .await?
        );

        let event_type = db
            .begin_transaction()
            .await?
            .perform(|tx| Box::pin(async move { handlers.process_log_event(tx, registered_log.into()).await }))
            .await?;

        assert!(
            matches!(event_type, Some(ChainEventType::NetworkRegistryUpdate(a, s)) if a == *SELF_CHAIN_ADDRESS && s == NetworkRegistryStatus::Allowed),
            "must return correct NR update"
        );

        assert!(
            db.is_allowed_in_network_registry(None, &SELF_CHAIN_ADDRESS.as_ref())
                .await?,
            "must be allowed in NR"
        );
        Ok(())
    }

    #[tokio::test]
    async fn on_network_registry_event_deregistered() -> anyhow::Result<()> {
        let db = HoprDb::new_in_memory(SELF_CHAIN_KEY.clone()).await?;

        let handlers = init_handlers(db.clone());

        db.set_access_in_network_registry(None, *SELF_CHAIN_ADDRESS, true)
            .await?;

        let encoded_data = ().abi_encode();

        let registered_log = SerializableLog {
            address: handlers.addresses.network_registry.into(),
            topics: vec![
                hopr_bindings::hoprnetworkregistry::HoprNetworkRegistry::Deregistered::SIGNATURE_HASH.into(),
                H256::from_slice(&STAKE_ADDRESS.to_bytes32()).into(),
                H256::from_slice(&SELF_CHAIN_ADDRESS.to_bytes32()).into(),
            ],
            data: encoded_data.into(),
            ..test_log()
        };

        assert!(
            db.is_allowed_in_network_registry(None, &SELF_CHAIN_ADDRESS.as_ref())
                .await?
        );

        let event_type = db
            .begin_transaction()
            .await?
            .perform(|tx| Box::pin(async move { handlers.process_log_event(tx, registered_log.into()).await }))
            .await?;

        assert!(
            matches!(event_type, Some(ChainEventType::NetworkRegistryUpdate(a, s)) if a == *SELF_CHAIN_ADDRESS && s == NetworkRegistryStatus::Denied),
            "must return correct NR update"
        );

        assert!(
            !db.is_allowed_in_network_registry(None, &SELF_CHAIN_ADDRESS.as_ref())
                .await?,
            "must not be allowed in NR"
        );
        Ok(())
    }

    #[tokio::test]
    async fn on_network_registry_event_deregistered_by_manager() -> anyhow::Result<()> {
        let db = HoprDb::new_in_memory(SELF_CHAIN_KEY.clone()).await?;

        let handlers = init_handlers(db.clone());

        db.set_access_in_network_registry(None, *SELF_CHAIN_ADDRESS, true)
            .await?;

        let encoded_data = ().abi_encode();

        let registered_log = SerializableLog {
            address: handlers.addresses.network_registry.into(),
            topics: vec![
                hopr_bindings::hoprnetworkregistry::HoprNetworkRegistry::DeregisteredByManager::SIGNATURE_HASH.into(),
                // DeregisteredByManagerFilter::signature().into(),
                H256::from_slice(&STAKE_ADDRESS.to_bytes32()).into(),
                H256::from_slice(&SELF_CHAIN_ADDRESS.to_bytes32()).into(),
            ],
            data: encoded_data.into(),
            ..test_log()
        };

        assert!(
            db.is_allowed_in_network_registry(None, &SELF_CHAIN_ADDRESS.as_ref())
                .await?
        );

        let event_type = db
            .begin_transaction()
            .await?
            .perform(|tx| Box::pin(async move { handlers.process_log_event(tx, registered_log.into()).await }))
            .await?;

        assert!(
            matches!(event_type, Some(ChainEventType::NetworkRegistryUpdate(a, s)) if a == *SELF_CHAIN_ADDRESS && s == NetworkRegistryStatus::Denied),
            "must return correct NR update"
        );

        assert!(
            !db.is_allowed_in_network_registry(None, &SELF_CHAIN_ADDRESS.as_ref())
                .await?,
            "must not be allowed in NR"
        );
        Ok(())
    }

    #[tokio::test]
    async fn on_network_registry_event_enabled() -> anyhow::Result<()> {
        let db = HoprDb::new_in_memory(SELF_CHAIN_KEY.clone()).await?;

        let handlers = init_handlers(db.clone());

        let encoded_data = ().abi_encode();

        let nr_enabled = SerializableLog {
            address: handlers.addresses.network_registry.into(),
            topics: vec![
                hopr_bindings::hoprnetworkregistry::HoprNetworkRegistry::NetworkRegistryStatusUpdated::SIGNATURE_HASH
                    .into(),
                // NetworkRegistryStatusUpdatedFilter::signature().into(),
                H256::from_low_u64_be(1).into(),
            ],
            data: encoded_data.into(),
            ..test_log()
        };

        let event_type = db
            .begin_transaction()
            .await?
            .perform(|tx| Box::pin(async move { handlers.process_log_event(tx, nr_enabled.into()).await }))
            .await?;

        assert!(event_type.is_none(), "there's no chain event type for nr disable");

        assert!(db.get_indexer_data(None).await?.nr_enabled);
        Ok(())
    }

    #[tokio::test]
    async fn on_network_registry_event_disabled() -> anyhow::Result<()> {
        let db = HoprDb::new_in_memory(SELF_CHAIN_KEY.clone()).await?;

        let handlers = init_handlers(db.clone());

        db.set_network_registry_enabled(None, true).await?;

        let encoded_data = ().abi_encode();

        let nr_disabled = SerializableLog {
            address: handlers.addresses.network_registry.into(),
            topics: vec![
                hopr_bindings::hoprnetworkregistry::HoprNetworkRegistry::NetworkRegistryStatusUpdated::SIGNATURE_HASH
                    .into(),
                // NetworkRegistryStatusUpdatedFilter::signature().into(),
                H256::from_low_u64_be(0).into(),
            ],
            data: encoded_data.into(),
            ..test_log()
        };

        let event_type = db
            .begin_transaction()
            .await?
            .perform(|tx| Box::pin(async move { handlers.process_log_event(tx, nr_disabled.into()).await }))
            .await?;

        assert!(event_type.is_none(), "there's no chain event type for nr enable");

        assert!(!db.get_indexer_data(None).await?.nr_enabled);
        Ok(())
    }

    #[tokio::test]
    async fn on_network_registry_set_eligible() -> anyhow::Result<()> {
        let db = HoprDb::new_in_memory(SELF_CHAIN_KEY.clone()).await?;

        let handlers = init_handlers(db.clone());

        let encoded_data = ().abi_encode();

        let set_eligible = SerializableLog {
            address: handlers.addresses.network_registry.into(),
            topics: vec![
                hopr_bindings::hoprnetworkregistry::HoprNetworkRegistry::EligibilityUpdated::SIGNATURE_HASH.into(),
                // EligibilityUpdatedFilter::signature().into(),
                H256::from_slice(&STAKE_ADDRESS.to_bytes32()).into(),
                H256::from_low_u64_be(1).into(),
            ],
            data: encoded_data.into(),
            ..test_log()
        };

        let event_type = db
            .begin_transaction()
            .await?
            .perform(|tx| Box::pin(async move { handlers.process_log_event(tx, set_eligible.into()).await }))
            .await?;

        assert!(
            event_type.is_none(),
            "there's no chain event type for setting nr eligibility"
        );

        assert!(db.is_safe_eligible(None, *STAKE_ADDRESS).await?);

        Ok(())
    }

    #[tokio::test]
    async fn on_network_registry_set_not_eligible() -> anyhow::Result<()> {
        let db = HoprDb::new_in_memory(SELF_CHAIN_KEY.clone()).await?;

        let handlers = init_handlers(db.clone());

        db.set_safe_eligibility(None, *STAKE_ADDRESS, false).await?;

        let encoded_data = ().abi_encode();

        let set_eligible = SerializableLog {
            address: handlers.addresses.network_registry.into(),
            topics: vec![
                hopr_bindings::hoprnetworkregistry::HoprNetworkRegistry::EligibilityUpdated::SIGNATURE_HASH.into(),
                // EligibilityUpdatedFilter::signature().into(),
                H256::from_slice(&STAKE_ADDRESS.to_bytes32()).into(),
                H256::from_low_u64_be(0).into(),
            ],
            data: encoded_data.into(),
            ..test_log()
        };

        let event_type = db
            .begin_transaction()
            .await?
            .perform(|tx| Box::pin(async move { handlers.process_log_event(tx, set_eligible.into()).await }))
            .await?;

        assert!(
            event_type.is_none(),
            "there's no chain event type for unsetting nr eligibility"
        );

        assert!(!db.is_safe_eligible(None, *STAKE_ADDRESS).await?);

        Ok(())
    }

    #[tokio::test]
    async fn on_channel_event_balance_increased() -> anyhow::Result<()> {
        let db = HoprDb::new_in_memory(SELF_CHAIN_KEY.clone()).await?;

        let handlers = init_handlers(db.clone());

        let channel = ChannelEntry::new(
            *SELF_CHAIN_ADDRESS,
            *COUNTERPARTY_CHAIN_ADDRESS,
            Balance::new(0, BalanceType::HOPR),
            primitive_types::U256::zero(),
            ChannelStatus::Open,
            primitive_types::U256::one(),
        );

        db.upsert_channel(None, channel).await?;

        let solidity_balance = BalanceType::HOPR.balance(U256::from((1u128 << 96) - 1).to_be_bytes());
        let diff = solidity_balance - channel.balance;

        let encoded_data = (solidity_balance.amount().to_be_bytes()).abi_encode();

        let balance_increased_log = SerializableLog {
            address: handlers.addresses.channels.into(),
            topics: vec![
                hopr_bindings::hoprchannels::HoprChannels::ChannelBalanceIncreased::SIGNATURE_HASH.into(),
                // ChannelBalanceIncreasedFilter::signature().into(),
                H256::from_slice(channel.get_id().as_ref()).into(),
            ],
            data: encoded_data.into(),
            ..test_log()
        };

        let event_type = db
            .begin_transaction()
            .await?
            .perform(|tx| Box::pin(async move { handlers.process_log_event(tx, balance_increased_log.into()).await }))
            .await?;

        let channel = db
            .get_channel_by_id(None, &channel.get_id())
            .await?
            .context("a value should be present")?;

        assert!(
            matches!(event_type, Some(ChainEventType::ChannelBalanceIncreased(c, b)) if c == channel && b == diff),
            "must return updated channel entry and balance diff"
        );

        assert_eq!(solidity_balance, channel.balance, "balance must be updated");
        Ok(())
    }

    #[tokio::test]
    async fn on_channel_event_domain_separator_updated() -> anyhow::Result<()> {
        let db = HoprDb::new_in_memory(SELF_CHAIN_KEY.clone()).await?;

        let handlers = init_handlers(db.clone());

        let separator = Hash::from(hopr_crypto_random::random_bytes());

        let encoded_data = ().abi_encode();

        let channels_dst_updated = SerializableLog {
            address: handlers.addresses.channels.into(),
            topics: vec![
                hopr_bindings::hoprchannels::HoprChannels::DomainSeparatorUpdated::SIGNATURE_HASH.into(),
                // DomainSeparatorUpdatedFilter::signature().into(),
                H256::from_slice(separator.as_ref()).into(),
            ],
            data: encoded_data.into(),
            ..test_log()
        };

        assert!(db.get_indexer_data(None).await?.channels_dst.is_none());

        let event_type = db
            .begin_transaction()
            .await?
            .perform(|tx| Box::pin(async move { handlers.process_log_event(tx, channels_dst_updated.into()).await }))
            .await?;

        assert!(
            event_type.is_none(),
            "there's no chain event type for channel dst update"
        );

        assert_eq!(
            separator,
            db.get_indexer_data(None)
                .await?
                .channels_dst
                .context("a value should be present")?,
            "separator must be updated"
        );
        Ok(())
    }

    #[tokio::test]
    async fn on_channel_event_balance_decreased() -> anyhow::Result<()> {
        let db = HoprDb::new_in_memory(SELF_CHAIN_KEY.clone()).await?;

        let handlers = init_handlers(db.clone());

        let channel = ChannelEntry::new(
            *SELF_CHAIN_ADDRESS,
            *COUNTERPARTY_CHAIN_ADDRESS,
            Balance::new(U256::from((1u128 << 96) - 1).to_be_bytes(), BalanceType::HOPR),
            primitive_types::U256::zero(),
            ChannelStatus::Open,
            primitive_types::U256::one(),
        );

        db.upsert_channel(None, channel).await?;

        let solidity_balance = Balance::new(primitive_types::U256::from((1u128 << 96) - 2), BalanceType::HOPR);
        let diff = channel.balance - solidity_balance;

        // let encoded_data = (solidity_balance).abi_encode();
        let encoded_data = DynSolValue::Tuple(vec![DynSolValue::Uint(
            U256::from_be_slice(&solidity_balance.amount().to_be_bytes()),
            256,
        )])
        .abi_encode();

        let balance_decreased_log = SerializableLog {
            address: handlers.addresses.channels.into(),
            topics: vec![
                hopr_bindings::hoprchannels::HoprChannels::ChannelBalanceDecreased::SIGNATURE_HASH.into(),
                // ChannelBalanceDecreasedFilter::signature().into(),
                H256::from_slice(channel.get_id().as_ref()).into(),
            ],
            data: encoded_data.into(),
            ..test_log()
        };

        let event_type = db
            .begin_transaction()
            .await?
            .perform(|tx| Box::pin(async move { handlers.process_log_event(tx, balance_decreased_log.into()).await }))
            .await?;

        let channel = db
            .get_channel_by_id(None, &channel.get_id())
            .await?
            .context("a value should be present")?;

        assert!(
            matches!(event_type, Some(ChainEventType::ChannelBalanceDecreased(c, b)) if c == channel && b == diff),
            "must return updated channel entry and balance diff"
        );

        assert_eq!(solidity_balance, channel.balance, "balance must be updated");
        Ok(())
    }

    #[tokio::test]
    async fn on_channel_closed() -> anyhow::Result<()> {
        let db = HoprDb::new_in_memory(SELF_CHAIN_KEY.clone()).await?;

        let handlers = init_handlers(db.clone());

        let starting_balance = Balance::new(U256::from((1u128 << 96) - 1).to_be_bytes(), BalanceType::HOPR);

        let channel = ChannelEntry::new(
            *SELF_CHAIN_ADDRESS,
            *COUNTERPARTY_CHAIN_ADDRESS,
            starting_balance,
            primitive_types::U256::zero(),
            ChannelStatus::Open,
            primitive_types::U256::one(),
        );

        db.upsert_channel(None, channel).await?;

        let encoded_data = ().abi_encode();

        let channel_closed_log = SerializableLog {
            address: handlers.addresses.channels.into(),
            topics: vec![
                hopr_bindings::hoprchannels::HoprChannels::ChannelClosed::SIGNATURE_HASH.into(),
                // ChannelClosedFilter::signature().into(),
                H256::from_slice(channel.get_id().as_ref()).into(),
            ],
            data: encoded_data.into(),
            ..test_log()
        };

        let event_type = db
            .begin_transaction()
            .await?
            .perform(|tx| Box::pin(async move { handlers.process_log_event(tx, channel_closed_log.into()).await }))
            .await?;

        let closed_channel = db
            .get_channel_by_id(None, &channel.get_id())
            .await?
            .context("a value should be present")?;

        assert!(
            matches!(event_type, Some(ChainEventType::ChannelClosed(c)) if c == closed_channel),
            "must return the updated channel entry"
        );

        assert_eq!(closed_channel.status, ChannelStatus::Closed);
        assert_eq!(closed_channel.ticket_index, 0u64.into());
        assert_eq!(
            0,
            db.get_outgoing_ticket_index(closed_channel.get_id())
                .await?
                .load(Ordering::Relaxed)
        );

        assert!(closed_channel.balance.amount().eq(&primitive_types::U256::zero()));
        Ok(())
    }

    #[tokio::test]
    async fn on_foreign_channel_closed() -> anyhow::Result<()> {
        let db = HoprDb::new_in_memory(SELF_CHAIN_KEY.clone()).await?;

        let handlers = init_handlers(db.clone());

        let starting_balance = Balance::new(U256::from((1u128 << 96) - 1).to_be_bytes(), BalanceType::HOPR);

        let channel = ChannelEntry::new(
            Address::new(&hex!("B7397C218766eBe6A1A634df523A1a7e412e67eA")),
            Address::new(&hex!("D4fdec44DB9D44B8f2b6d529620f9C0C7066A2c1")),
            starting_balance,
            primitive_types::U256::zero(),
            ChannelStatus::Open,
            primitive_types::U256::one(),
        );

        db.upsert_channel(None, channel).await?;

        let encoded_data = ().abi_encode();

        let channel_closed_log = SerializableLog {
            address: handlers.addresses.channels.into(),
            topics: vec![
                hopr_bindings::hoprchannels::HoprChannels::ChannelClosed::SIGNATURE_HASH.into(),
                // ChannelClosedFilter::signature().into(),
                H256::from_slice(channel.get_id().as_ref()).into(),
            ],
            data: encoded_data.into(),
            ..test_log()
        };

        let event_type = db
            .begin_transaction()
            .await?
            .perform(|tx| Box::pin(async move { handlers.process_log_event(tx, channel_closed_log.into()).await }))
            .await?;

        let closed_channel = db.get_channel_by_id(None, &channel.get_id()).await?;

        assert_eq!(None, closed_channel, "foreign channel must be deleted");

        assert!(
            matches!(event_type, Some(ChainEventType::ChannelClosed(c)) if c.get_id() == channel.get_id()),
            "must return the closed channel entry"
        );

        Ok(())
    }

    #[tokio::test]
    async fn on_channel_opened() -> anyhow::Result<()> {
        let db = HoprDb::new_in_memory(SELF_CHAIN_KEY.clone()).await?;

        let handlers = init_handlers(db.clone());

        let channel_id = generate_channel_id(&SELF_CHAIN_ADDRESS, &COUNTERPARTY_CHAIN_ADDRESS);

        let encoded_data = ().abi_encode();

        let channel_opened_log = SerializableLog {
            address: handlers.addresses.channels.into(),
            topics: vec![
                hopr_bindings::hoprchannels::HoprChannels::ChannelOpened::SIGNATURE_HASH.into(),
                // ChannelOpenedFilter::signature().into(),
                H256::from_slice(&SELF_CHAIN_ADDRESS.to_bytes32()).into(),
                H256::from_slice(&COUNTERPARTY_CHAIN_ADDRESS.to_bytes32()).into(),
            ],
            data: encoded_data.into(),
            ..test_log()
        };

        let event_type = db
            .begin_transaction()
            .await?
            .perform(|tx| Box::pin(async move { handlers.process_log_event(tx, channel_opened_log.into()).await }))
            .await?;

        let channel = db
            .get_channel_by_id(None, &channel_id)
            .await?
            .context("a value should be present")?;

        assert!(
            matches!(event_type, Some(ChainEventType::ChannelOpened(c)) if c == channel),
            "must return the updated channel entry"
        );

        assert_eq!(channel.status, ChannelStatus::Open);
        assert_eq!(channel.channel_epoch, 1u64.into());
        assert_eq!(channel.ticket_index, 0u64.into());
        assert_eq!(
            0,
            db.get_outgoing_ticket_index(channel.get_id())
                .await?
                .load(Ordering::Relaxed)
        );
        Ok(())
    }

    #[tokio::test]
    async fn on_channel_reopened() -> anyhow::Result<()> {
        let db = HoprDb::new_in_memory(SELF_CHAIN_KEY.clone()).await?;

        let handlers = init_handlers(db.clone());

        let channel = ChannelEntry::new(
            *SELF_CHAIN_ADDRESS,
            *COUNTERPARTY_CHAIN_ADDRESS,
            Balance::zero(BalanceType::HOPR),
            primitive_types::U256::zero(),
            ChannelStatus::Closed,
            3.into(),
        );

        db.upsert_channel(None, channel).await?;

        let encoded_data = ().abi_encode();

        let channel_opened_log = SerializableLog {
            address: handlers.addresses.channels.into(),
            topics: vec![
                hopr_bindings::hoprchannels::HoprChannels::ChannelOpened::SIGNATURE_HASH.into(),
                // ChannelOpenedFilter::signature().into(),
                H256::from_slice(&SELF_CHAIN_ADDRESS.to_bytes32()).into(),
                H256::from_slice(&COUNTERPARTY_CHAIN_ADDRESS.to_bytes32()).into(),
            ],
            data: encoded_data.into(),
            ..test_log()
        };

        let event_type = db
            .begin_transaction()
            .await?
            .perform(|tx| Box::pin(async move { handlers.process_log_event(tx, channel_opened_log.into()).await }))
            .await?;

        let channel = db
            .get_channel_by_id(None, &channel.get_id())
            .await?
            .context("a value should be present")?;

        assert!(
            matches!(event_type, Some(ChainEventType::ChannelOpened(c)) if c == channel),
            "must return the updated channel entry"
        );

        assert_eq!(channel.status, ChannelStatus::Open);
        assert_eq!(channel.channel_epoch, 4u64.into());
        assert_eq!(channel.ticket_index, 0u64.into());

        assert_eq!(
            0,
            db.get_outgoing_ticket_index(channel.get_id())
                .await?
                .load(Ordering::Relaxed)
        );
        Ok(())
    }

    #[tokio::test]
    async fn on_channel_should_not_reopen_when_not_closed() -> anyhow::Result<()> {
        let db = HoprDb::new_in_memory(SELF_CHAIN_KEY.clone()).await?;

        let handlers = init_handlers(db.clone());

        let channel = ChannelEntry::new(
            *SELF_CHAIN_ADDRESS,
            *COUNTERPARTY_CHAIN_ADDRESS,
            Balance::zero(BalanceType::HOPR),
            primitive_types::U256::zero(),
            ChannelStatus::Open,
            3.into(),
        );

        db.upsert_channel(None, channel).await?;

        let encoded_data = ().abi_encode();

        let channel_opened_log = SerializableLog {
            address: handlers.addresses.channels.into(),
            topics: vec![
                hopr_bindings::hoprchannels::HoprChannels::ChannelOpened::SIGNATURE_HASH.into(),
                // ChannelOpenedFilter::signature().into(),
                H256::from_slice(&SELF_CHAIN_ADDRESS.to_bytes32()).into(),
                H256::from_slice(&COUNTERPARTY_CHAIN_ADDRESS.to_bytes32()).into(),
            ],
            data: encoded_data.into(),
            ..test_log()
        };

        db.begin_transaction()
            .await?
            .perform(|tx| Box::pin(async move { handlers.process_log_event(tx, channel_opened_log.into()).await }))
            .await
            .expect_err("should not re-open channel that is not Closed");
        Ok(())
    }

    const PRICE_PER_PACKET: u32 = 20_u32;

    fn mock_acknowledged_ticket(
        signer: &ChainKeypair,
        destination: &ChainKeypair,
        index: u64,
        win_prob: f64,
    ) -> anyhow::Result<AcknowledgedTicket> {
        let channel_id = generate_channel_id(&signer.into(), &destination.into());

        let channel_epoch = 1u64;
        let domain_separator = Hash::default();

        let response = Response::try_from(
            Hash::create(&[channel_id.as_ref(), &channel_epoch.to_be_bytes(), &index.to_be_bytes()]).as_ref(),
        )?;

        Ok(TicketBuilder::default()
            .direction(&signer.into(), &destination.into())
            .amount(primitive_types::U256::from(PRICE_PER_PACKET).div_f64(win_prob)?)
            .index(index)
            .index_offset(1)
            .win_prob(win_prob.try_into()?)
            .channel_epoch(1)
            .challenge(response.to_challenge().into())
            .build_signed(signer, &domain_separator)?
            .into_acknowledged(response))
    }

    #[tokio::test]
    async fn on_channel_ticket_redeemed_incoming_channel() -> anyhow::Result<()> {
        let db = HoprDb::new_in_memory(SELF_CHAIN_KEY.clone()).await?;
        db.set_domain_separator(None, DomainSeparator::Channel, Hash::default())
            .await?;

        let handlers = init_handlers(db.clone());

        let channel = ChannelEntry::new(
            *COUNTERPARTY_CHAIN_ADDRESS,
            *SELF_CHAIN_ADDRESS,
            Balance::new(U256::from((1u128 << 96) - 1).to_be_bytes(), BalanceType::HOPR),
            primitive_types::U256::zero(),
            ChannelStatus::Open,
            primitive_types::U256::one(),
        );

        let ticket_index = primitive_types::U256::from((1u128 << 48) - 2);
        let next_ticket_index = ticket_index + 1;

        let mut ticket =
            mock_acknowledged_ticket(&COUNTERPARTY_CHAIN_KEY, &SELF_CHAIN_KEY, ticket_index.as_u64(), 1.0)?;
        ticket.status = AcknowledgedTicketStatus::BeingRedeemed;

        let ticket_value = ticket.verified_ticket().amount;

        db.upsert_channel(None, channel).await?;
        db.upsert_ticket(None, ticket.clone()).await?;

        let ticket_redeemed_log = SerializableLog {
            address: handlers.addresses.channels.into(),
            topics: vec![
                hopr_bindings::hoprchannels::HoprChannels::TicketRedeemed::SIGNATURE_HASH.into(),
                // TicketRedeemedFilter::signature().into(),
                H256::from_slice(channel.get_id().as_ref()).into(),
            ],
            data: DynSolValue::Tuple(vec![DynSolValue::Uint(
                U256::from_be_bytes(next_ticket_index.to_be_bytes()),
                48,
            )])
            .abi_encode()
            .into(),
            ..test_log()
        };

        let outgoing_ticket_index_before = db
            .get_outgoing_ticket_index(channel.get_id())
            .await?
            .load(Ordering::Relaxed);

        let stats = db.get_ticket_statistics(Some(channel.get_id())).await?;
        assert_eq!(
            BalanceType::HOPR.zero(),
            stats.redeemed_value,
            "there should not be any redeemed value"
        );
        assert_eq!(
            BalanceType::HOPR.zero(),
            stats.neglected_value,
            "there should not be any neglected value"
        );

        let event_type = db
            .begin_transaction()
            .await?
            .perform(|tx| Box::pin(async move { handlers.process_log_event(tx, ticket_redeemed_log.into()).await }))
            .await?;

        let channel = db
            .get_channel_by_id(None, &channel.get_id())
            .await?
            .context("a value should be present")?;

        assert!(
            matches!(event_type, Some(ChainEventType::TicketRedeemed(c, t)) if channel == c && t == Some(ticket)),
            "must return the updated channel entry and the redeemed ticket"
        );

        assert_eq!(
            channel.ticket_index, next_ticket_index,
            "channel entry must contain next ticket index"
        );

        let outgoing_ticket_index_after = db
            .get_outgoing_ticket_index(channel.get_id())
            .await?
            .load(Ordering::Relaxed);

        assert_eq!(
            outgoing_ticket_index_before, outgoing_ticket_index_after,
            "outgoing ticket index must not change"
        );

        let tickets = db.get_tickets((&channel).into()).await?;

        assert!(tickets.is_empty(), "there should not be any tickets left");

        let stats = db.get_ticket_statistics(Some(channel.get_id())).await?;
        assert_eq!(
            ticket_value, stats.redeemed_value,
            "there should be redeemed value worth 1 ticket"
        );
        assert_eq!(
            BalanceType::HOPR.zero(),
            stats.neglected_value,
            "there should not be any neglected ticket"
        );
        Ok(())
    }

    #[tokio::test]
    async fn on_channel_ticket_redeemed_incoming_channel_neglect_left_over_tickets() -> anyhow::Result<()> {
        let db = HoprDb::new_in_memory(SELF_CHAIN_KEY.clone()).await?;
        db.set_domain_separator(None, DomainSeparator::Channel, Hash::default())
            .await?;

        let handlers = init_handlers(db.clone());

        let channel = ChannelEntry::new(
            *COUNTERPARTY_CHAIN_ADDRESS,
            *SELF_CHAIN_ADDRESS,
            Balance::new(primitive_types::U256::from((1u128 << 96) - 1), BalanceType::HOPR),
            primitive_types::U256::zero(),
            ChannelStatus::Open,
            primitive_types::U256::one(),
        );

        let ticket_index = primitive_types::U256::from((1u128 << 48) - 2);
        let next_ticket_index = ticket_index + 1;

        let mut ticket =
            mock_acknowledged_ticket(&COUNTERPARTY_CHAIN_KEY, &SELF_CHAIN_KEY, ticket_index.as_u64(), 1.0)?;
        ticket.status = AcknowledgedTicketStatus::BeingRedeemed;

        let ticket_value = ticket.verified_ticket().amount;

        db.upsert_channel(None, channel).await?;
        db.upsert_ticket(None, ticket.clone()).await?;

        let old_ticket =
            mock_acknowledged_ticket(&COUNTERPARTY_CHAIN_KEY, &SELF_CHAIN_KEY, ticket_index.as_u64() - 1, 1.0)?;
        db.upsert_ticket(None, old_ticket.clone()).await?;

        let ticket_redeemed_log = SerializableLog {
            address: handlers.addresses.channels.into(),
            topics: vec![
                hopr_bindings::hoprchannels::HoprChannels::TicketRedeemed::SIGNATURE_HASH.into(),
                // TicketRedeemedFilter::signature().into(),
                H256::from_slice(&channel.get_id().as_ref()).into(),
            ],
            data: Vec::from(next_ticket_index.to_be_bytes()).into(),
            ..test_log()
        };

        let outgoing_ticket_index_before = db
            .get_outgoing_ticket_index(channel.get_id())
            .await?
            .load(Ordering::Relaxed);

        let stats = db.get_ticket_statistics(Some(channel.get_id())).await?;
        assert_eq!(
            BalanceType::HOPR.zero(),
            stats.redeemed_value,
            "there should not be any redeemed value"
        );
        assert_eq!(
            BalanceType::HOPR.zero(),
            stats.neglected_value,
            "there should not be any neglected value"
        );

        let event_type = db
            .begin_transaction()
            .await?
            .perform(|tx| Box::pin(async move { handlers.process_log_event(tx, ticket_redeemed_log.into()).await }))
            .await?;

        let channel = db
            .get_channel_by_id(None, &channel.get_id())
            .await?
            .context("a value should be present")?;

        assert!(
            matches!(event_type, Some(ChainEventType::TicketRedeemed(c, t)) if channel == c && t == Some(ticket)),
            "must return the updated channel entry and the redeemed ticket"
        );

        assert_eq!(
            channel.ticket_index, next_ticket_index,
            "channel entry must contain next ticket index"
        );

        let outgoing_ticket_index_after = db
            .get_outgoing_ticket_index(channel.get_id())
            .await?
            .load(Ordering::Relaxed);

        assert_eq!(
            outgoing_ticket_index_before, outgoing_ticket_index_after,
            "outgoing ticket index must not change"
        );

        let tickets = db.get_tickets((&channel).into()).await?;
        assert!(tickets.is_empty(), "there should not be any tickets left");

        let stats = db.get_ticket_statistics(Some(channel.get_id())).await?;
        assert_eq!(
            ticket_value, stats.redeemed_value,
            "there should be redeemed value worth 1 ticket"
        );
        assert_eq!(
            ticket_value, stats.neglected_value,
            "there should neglected value worth 1 ticket"
        );
        Ok(())
    }

    #[tokio::test]
    async fn on_channel_ticket_redeemed_outgoing_channel() -> anyhow::Result<()> {
        let db = HoprDb::new_in_memory(SELF_CHAIN_KEY.clone()).await?;
        db.set_domain_separator(None, DomainSeparator::Channel, Hash::default())
            .await?;

        let handlers = init_handlers(db.clone());

        let channel = ChannelEntry::new(
            *SELF_CHAIN_ADDRESS,
            *COUNTERPARTY_CHAIN_ADDRESS,
            Balance::new(primitive_types::U256::from((1u128 << 96) - 1), BalanceType::HOPR),
            primitive_types::U256::zero(),
            ChannelStatus::Open,
            primitive_types::U256::one(),
        );

        let ticket_index = primitive_types::U256::from((1u128 << 48) - 2);
        let next_ticket_index = ticket_index + 1;

        db.upsert_channel(None, channel).await?;

        let ticket_redeemed_log = SerializableLog {
            address: handlers.addresses.channels.into(),
            topics: vec![
                hopr_bindings::hoprchannels::HoprChannels::TicketRedeemed::SIGNATURE_HASH.into(),
                // TicketRedeemedFilter::signature().into(),
                H256::from_slice(channel.get_id().as_ref()).into(),
            ],
            data: Vec::from(next_ticket_index.to_be_bytes()).into(),
            ..test_log()
        };

        let event_type = db
            .begin_transaction()
            .await?
            .perform(|tx| Box::pin(async move { handlers.process_log_event(tx, ticket_redeemed_log.into()).await }))
            .await?;

        let channel = db
            .get_channel_by_id(None, &channel.get_id())
            .await?
            .context("a value should be present")?;

        assert!(
            matches!(event_type, Some(ChainEventType::TicketRedeemed(c, None)) if channel == c),
            "must return update channel entry and no ticket"
        );

        assert_eq!(
            channel.ticket_index, next_ticket_index,
            "channel entry must contain next ticket index"
        );

        let outgoing_ticket_index = db
            .get_outgoing_ticket_index(channel.get_id())
            .await?
            .load(Ordering::Relaxed);

        assert!(
            outgoing_ticket_index >= ticket_index.as_u64(),
            "outgoing idx {outgoing_ticket_index} must be greater or equal to {ticket_index}"
        );
        assert_eq!(
            outgoing_ticket_index,
            next_ticket_index.as_u64(),
            "outgoing ticket index must be equal to next ticket index"
        );
        Ok(())
    }

    #[tokio::test]
    async fn on_channel_ticket_redeemed_on_incoming_channel_with_non_existent_ticket_should_pass() -> anyhow::Result<()>
    {
        let db = HoprDb::new_in_memory(SELF_CHAIN_KEY.clone()).await?;
        db.set_domain_separator(None, DomainSeparator::Channel, Hash::default())
            .await?;

        let handlers = init_handlers(db.clone());

        let channel = ChannelEntry::new(
            *COUNTERPARTY_CHAIN_ADDRESS,
            *SELF_CHAIN_ADDRESS,
            Balance::new(primitive_types::U256::from((1u128 << 96) - 1), BalanceType::HOPR),
            primitive_types::U256::zero(),
            ChannelStatus::Open,
            primitive_types::U256::one(),
        );

        db.upsert_channel(None, channel).await?;

        let next_ticket_index = primitive_types::U256::from((1u128 << 48) - 1);

        let ticket_redeemed_log = SerializableLog {
            address: handlers.addresses.channels.into(),
            topics: vec![
                hopr_bindings::hoprchannels::HoprChannels::TicketRedeemed::SIGNATURE_HASH.into(),
                // TicketRedeemedFilter::signature().into(),
                H256::from_slice(channel.get_id().as_ref()).into(),
            ],
            data: Vec::from(next_ticket_index.to_be_bytes()).into(),
            ..test_log()
        };

        let event_type = db
            .begin_transaction()
            .await?
            .perform(|tx| Box::pin(async move { handlers.process_log_event(tx, ticket_redeemed_log.into()).await }))
            .await?;

        let channel = db
            .get_channel_by_id(None, &channel.get_id())
            .await?
            .context("a value should be present")?;

        assert!(
            matches!(event_type, Some(ChainEventType::TicketRedeemed(c, None)) if c == channel),
            "must return updated channel entry and no ticket"
        );

        assert_eq!(
            channel.ticket_index, next_ticket_index,
            "channel entry must contain next ticket index"
        );
        Ok(())
    }

    #[tokio::test]
    async fn on_channel_ticket_redeemed_on_foreign_channel_should_pass() -> anyhow::Result<()> {
        let db = HoprDb::new_in_memory(SELF_CHAIN_KEY.clone()).await?;

        let handlers = init_handlers(db.clone());

        let channel = ChannelEntry::new(
            Address::from(hopr_crypto_random::random_bytes()),
            Address::from(hopr_crypto_random::random_bytes()),
            Balance::new(primitive_types::U256::from((1u128 << 96) - 1), BalanceType::HOPR),
            primitive_types::U256::zero(),
            ChannelStatus::Open,
            primitive_types::U256::one(),
        );

        db.upsert_channel(None, channel).await?;

        let next_ticket_index = primitive_types::U256::from((1u128 << 48) - 1);

        let ticket_redeemed_log = SerializableLog {
            address: handlers.addresses.channels.into(),
            topics: vec![
                hopr_bindings::hoprchannels::HoprChannels::TicketRedeemed::SIGNATURE_HASH.into(),
                // TicketRedeemedFilter::signature().into(),
                H256::from_slice(channel.get_id().as_ref()).into(),
            ],
            data: Vec::from(next_ticket_index.to_be_bytes()).into(),
            ..test_log()
        };

        let event_type = db
            .begin_transaction()
            .await?
            .perform(|tx| Box::pin(async move { handlers.process_log_event(tx, ticket_redeemed_log.into()).await }))
            .await?;

        let channel = db
            .get_channel_by_id(None, &channel.get_id())
            .await?
            .context("a value should be present")?;

        assert!(
            matches!(event_type, Some(ChainEventType::TicketRedeemed(c, None)) if c == channel),
            "must return updated channel entry and no ticket"
        );

        assert_eq!(
            channel.ticket_index, next_ticket_index,
            "channel entry must contain next ticket index"
        );
        Ok(())
    }

    #[tokio::test]
    async fn on_channel_closure_initiated() -> anyhow::Result<()> {
        let db = HoprDb::new_in_memory(SELF_CHAIN_KEY.clone()).await?;

        let handlers = init_handlers(db.clone());

        let channel = ChannelEntry::new(
            *SELF_CHAIN_ADDRESS,
            *COUNTERPARTY_CHAIN_ADDRESS,
            Balance::new(primitive_types::U256::from((1u128 << 96) - 1), BalanceType::HOPR),
            primitive_types::U256::zero(),
            ChannelStatus::Open,
            primitive_types::U256::one(),
        );

        db.upsert_channel(None, channel).await?;

        let timestamp = SystemTime::now();

        let encoded_data = (U256::from(timestamp.as_unix_timestamp().as_secs())).abi_encode();

        let closure_initiated_log = SerializableLog {
            address: handlers.addresses.channels.into(),
            topics: vec![
                hopr_bindings::hoprchannels::HoprChannels::OutgoingChannelClosureInitiated::SIGNATURE_HASH.into(),
                // OutgoingChannelClosureInitiatedFilter::signature().into(),
                H256::from_slice(channel.get_id().as_ref()).into(),
            ],
            data: encoded_data.into(),
            // data: Vec::from(U256::from(timestamp.as_unix_timestamp().as_secs()).to_be_bytes()).into(),
            ..test_log()
        };

        let event_type = db
            .begin_transaction()
            .await?
            .perform(|tx| Box::pin(async move { handlers.process_log_event(tx, closure_initiated_log.into()).await }))
            .await?;

        let channel = db
            .get_channel_by_id(None, &channel.get_id())
            .await?
            .context("a value should be present")?;

        assert!(
            matches!(event_type, Some(ChainEventType::ChannelClosureInitiated(c)) if c == channel),
            "must return updated channel entry"
        );

        assert_eq!(
            channel.status,
            ChannelStatus::PendingToClose(timestamp),
            "channel status must match"
        );
        Ok(())
    }

    #[tokio::test]
    async fn on_node_safe_registry_registered() -> anyhow::Result<()> {
        let db = HoprDb::new_in_memory(SELF_CHAIN_KEY.clone()).await?;

        let handlers = init_handlers(db.clone());

        let encoded_data = ().abi_encode();

        let safe_registered_log = SerializableLog {
            address: handlers.addresses.safe_registry.into(),
            topics: vec![
                hopr_bindings::hoprnodesaferegistry::HoprNodeSafeRegistry::RegisteredNodeSafe::SIGNATURE_HASH.into(),
                // RegisteredNodeSafeFilter::signature().into(),
                H256::from_slice(&SAFE_INSTANCE_ADDR.to_bytes32()).into(),
                H256::from_slice(&SELF_CHAIN_ADDRESS.to_bytes32()).into(),
            ],
            data: encoded_data.into(),
            ..test_log()
        };

        let event_type = db
            .begin_transaction()
            .await?
            .perform(|tx| Box::pin(async move { handlers.process_log_event(tx, safe_registered_log.into()).await }))
            .await?;

        assert!(matches!(event_type, Some(ChainEventType::NodeSafeRegistered(addr)) if addr == *SAFE_INSTANCE_ADDR));

        // Nothing to check in the DB here, since we do not track this
        Ok(())
    }

    #[tokio::test]
    async fn on_node_safe_registry_deregistered() -> anyhow::Result<()> {
        let db = HoprDb::new_in_memory(SELF_CHAIN_KEY.clone()).await?;

        let handlers = init_handlers(db.clone());

        // Nothing to write to the DB here, since we do not track this

        let encoded_data = ().abi_encode();

        let safe_registered_log = SerializableLog {
            address: handlers.addresses.safe_registry.into(),
            topics: vec![
                hopr_bindings::hoprnodesaferegistry::HoprNodeSafeRegistry::DergisteredNodeSafe::SIGNATURE_HASH.into(),
                // DergisteredNodeSafeFilter::signature().into(),
                H256::from_slice(&SAFE_INSTANCE_ADDR.to_bytes32()).into(),
                H256::from_slice(&SELF_CHAIN_ADDRESS.to_bytes32()).into(),
            ],
            data: encoded_data.into(),
            ..test_log()
        };

        let event_type = db
            .begin_transaction()
            .await?
            .perform(|tx| Box::pin(async move { handlers.process_log_event(tx, safe_registered_log.into()).await }))
            .await?;

        assert!(
            event_type.is_none(),
            "there's no associated chain event type with safe deregistration"
        );

        // Nothing to check in the DB here, since we do not track this
        Ok(())
    }

    #[tokio::test]
    async fn ticket_price_update() -> anyhow::Result<()> {
        let db = HoprDb::new_in_memory(SELF_CHAIN_KEY.clone()).await?;

        let handlers = init_handlers(db.clone());

        let encoded_data = (U256::from(1u64), U256::from(123u64)).abi_encode();

        let price_change_log = SerializableLog {
            address: handlers.addresses.price_oracle.into(),
            topics: vec![
                hopr_bindings::hoprticketpriceoracle::HoprTicketPriceOracle::TicketPriceUpdated::SIGNATURE_HASH.into(),
                // TicketPriceUpdatedFilter::signature().into()
            ],
            data: encoded_data.into(),
            // data: encode(&[Token::Uint(EthU256::from(1u64)), Token::Uint(EthU256::from(123u64))]).into(),
            ..test_log()
        };

        assert_eq!(db.get_indexer_data(None).await?.ticket_price, None);

        let event_type = db
            .begin_transaction()
            .await?
            .perform(|tx| Box::pin(async move { handlers.process_log_event(tx, price_change_log.into()).await }))
            .await?;

        assert!(
            event_type.is_none(),
            "there's no associated chain event type with price oracle"
        );

        assert_eq!(
            db.get_indexer_data(None).await?.ticket_price.map(|p| p.amount()),
            Some(primitive_types::U256::from(123u64))
        );
        Ok(())
    }

    #[tokio::test]
    async fn minimum_win_prob_update() -> anyhow::Result<()> {
        let db = HoprDb::new_in_memory(SELF_CHAIN_KEY.clone()).await?;

        let handlers = init_handlers(db.clone());

        let encoded_data = (
            U256::from_be_slice(f64_to_win_prob(1.0)?.as_ref()),
            U256::from_be_slice(f64_to_win_prob(0.5)?.as_ref()),
        )
            .abi_encode();

        let win_prob_change_log = SerializableLog {
            address: handlers.addresses.win_prob_oracle.into(),
<<<<<<< HEAD
            topics: vec![
                hopr_bindings::hoprwinningprobabilityoracle::HoprWinningProbabilityOracle::WinProbUpdated::SIGNATURE_HASH.into(),
                // WinProbUpdatedFilter::signature().into()
                ],
            // topics: vec![WinProbUpdatedFilter::signature().into()],
            data: encoded_data
            // data: encode(&[
            //     Token::Uint(EthU256::from(f64_to_win_prob(1.0)?.as_ref())),
            //     Token::Uint(EthU256::from(f64_to_win_prob(0.5)?.as_ref())),
            // ])
=======
            topics: vec![WinProbUpdatedFilter::signature().into()],
            data: encode(&[
                Token::Uint(EthU256::from(WinningProbability::ALWAYS.as_ref())),
                Token::Uint(EthU256::from(WinningProbability::try_from_f64(0.5)?.as_ref())),
            ])
>>>>>>> a4f91f6e
            .into(),
            ..test_log()
        };

        assert_eq!(
            db.get_indexer_data(None).await?.minimum_incoming_ticket_winning_prob,
            1.0
        );

        let event_type = db
            .begin_transaction()
            .await?
            .perform(|tx| Box::pin(async move { handlers.process_log_event(tx, win_prob_change_log.into()).await }))
            .await?;

        assert!(
            event_type.is_none(),
            "there's no associated chain event type with winning probability change"
        );

        assert_eq!(
            db.get_indexer_data(None).await?.minimum_incoming_ticket_winning_prob,
            0.5
        );
        Ok(())
    }

    #[tokio::test]
    async fn lowering_minimum_win_prob_update_should_reject_non_satisfying_unredeemed_tickets() -> anyhow::Result<()> {
        let db = HoprDb::new_in_memory(SELF_CHAIN_KEY.clone()).await?;
        db.set_minimum_incoming_ticket_win_prob(None, 0.1.try_into()?).await?;

        let new_minimum = 0.5;
        let ticket_win_probs = [0.1, 1.0, 0.3, 0.2];

        let channel_1 = ChannelEntry::new(
            *COUNTERPARTY_CHAIN_ADDRESS,
            *SELF_CHAIN_ADDRESS,
            Balance::new(primitive_types::U256::from((1u128 << 96) - 1), BalanceType::HOPR),
            3_u32.into(),
            ChannelStatus::Open,
            primitive_types::U256::one(),
        );

        db.upsert_channel(None, channel_1.clone()).await?;

        let ticket = mock_acknowledged_ticket(&COUNTERPARTY_CHAIN_KEY, &SELF_CHAIN_KEY, 1, ticket_win_probs[0])?;
        db.upsert_ticket(None, ticket).await?;

        let ticket = mock_acknowledged_ticket(&COUNTERPARTY_CHAIN_KEY, &SELF_CHAIN_KEY, 2, ticket_win_probs[1])?;
        db.upsert_ticket(None, ticket).await?;

        let tickets = db.get_tickets((&channel_1).into()).await?;
        assert_eq!(tickets.len(), 2);

        // ---

        let other_counterparty = ChainKeypair::random();
        let channel_2 = ChannelEntry::new(
            other_counterparty.public().to_address(),
            *SELF_CHAIN_ADDRESS,
            Balance::new(primitive_types::U256::from((1u128 << 96) - 1), BalanceType::HOPR),
            3_u32.into(),
            ChannelStatus::Open,
            primitive_types::U256::one(),
        );

        db.upsert_channel(None, channel_2.clone()).await?;

        let ticket = mock_acknowledged_ticket(&other_counterparty, &SELF_CHAIN_KEY, 1, ticket_win_probs[2])?;
        db.upsert_ticket(None, ticket).await?;

        let ticket = mock_acknowledged_ticket(&other_counterparty, &SELF_CHAIN_KEY, 2, ticket_win_probs[3])?;
        db.upsert_ticket(None, ticket).await?;

        let tickets = db.get_tickets((&channel_2).into()).await?;
        assert_eq!(tickets.len(), 2);

        let stats = db.get_ticket_statistics(None).await?;
        assert_eq!(BalanceType::HOPR.zero(), stats.rejected_value);

        let handlers = init_handlers(db.clone());

        let encoded_data = (
            U256::from_be_slice(f64_to_win_prob(0.1)?.as_ref()),
            U256::from_be_slice(f64_to_win_prob(new_minimum)?.as_ref()),
        )
            .abi_encode();

        let win_prob_change_log = SerializableLog {
            address: handlers.addresses.win_prob_oracle.into(),
<<<<<<< HEAD
            topics: vec![
                hopr_bindings::hoprwinningprobabilityoracle::HoprWinningProbabilityOracle::WinProbUpdated::SIGNATURE_HASH.into(),
                // WinProbUpdatedFilter::signature().into()
            ],
            data: encoded_data
            // data: encode(&[
            //     Token::Uint(EthU256::from(f64_to_win_prob(0.1)?.as_ref())),
            //     Token::Uint(EthU256::from(f64_to_win_prob(new_minimum)?.as_ref())),
            // ])
=======
            topics: vec![WinProbUpdatedFilter::signature().into()],
            data: encode(&[
                Token::Uint(EthU256::from(WinningProbability::try_from(0.1)?.as_ref())),
                Token::Uint(EthU256::from(WinningProbability::try_from(new_minimum)?.as_ref())),
            ])
>>>>>>> a4f91f6e
            .into(),
            ..test_log()
        };

        let event_type = db
            .begin_transaction()
            .await?
            .perform(|tx| Box::pin(async move { handlers.process_log_event(tx, win_prob_change_log.into()).await }))
            .await?;

        assert!(
            event_type.is_none(),
            "there's no associated chain event type with winning probability change"
        );

        assert_eq!(
            db.get_indexer_data(None).await?.minimum_incoming_ticket_winning_prob,
            new_minimum
        );

        let tickets = db.get_tickets((&channel_1).into()).await?;
        assert_eq!(tickets.len(), 1);

        let tickets = db.get_tickets((&channel_2).into()).await?;
        assert_eq!(tickets.len(), 0);

        let stats = db.get_ticket_statistics(None).await?;
        let rejected_value: primitive_types::U256 = ticket_win_probs
            .iter()
            .filter(|p| **p < new_minimum)
            .map(|p| {
                primitive_types::U256::from(PRICE_PER_PACKET)
                    .div_f64(*p)
                    .expect("must divide")
            })
            .reduce(|a, b| a + b)
            .ok_or(anyhow!("must sum"))?;

        assert_eq!(BalanceType::HOPR.balance(rejected_value), stats.rejected_value);

        Ok(())
    }
}<|MERGE_RESOLUTION|>--- conflicted
+++ resolved
@@ -698,21 +698,9 @@
         METRIC_INDEXER_LOG_COUNTERS.increment(&["win_prob_oracle"]);
 
         match event {
-<<<<<<< HEAD
-            HoprWinningProbabilityOracleEvents::WinProbUpdated(update) => {
-                let mut encoded_old: EncodedWinProb = Default::default();
-                // encoded_old.copy_from_slice(&update.oldWinProb.to_be_bytes()[1..]);
-                encoded_old.copy_from_slice(&update.oldWinProb.to_be_bytes::<7>());
-                let old_minimum_win_prob = win_prob_to_f64(&encoded_old);
-
-                let mut encoded_new: EncodedWinProb = Default::default();
-                encoded_new.copy_from_slice(&update.newWinProb.to_be_bytes::<7>());
-                let new_minimum_win_prob = win_prob_to_f64(&encoded_new);
-=======
             HoprWinningProbabilityOracleEvents::WinProbUpdatedFilter(update) => {
                 let old_minimum_win_prob: WinningProbability = update.old_win_prob.into();
                 let new_minimum_win_prob: WinningProbability = update.new_win_prob.into();
->>>>>>> a4f91f6e
 
                 trace!(
                     %old_minimum_win_prob,
@@ -2756,31 +2744,16 @@
         let handlers = init_handlers(db.clone());
 
         let encoded_data = (
-            U256::from_be_slice(f64_to_win_prob(1.0)?.as_ref()),
-            U256::from_be_slice(f64_to_win_prob(0.5)?.as_ref()),
+            U256::from_be_slice(WinningProbability::ALWAYS.as_ref()),
+            U256::from_be_slice(WinningProbability::try_from_f64(0.5)?.as_ref()),
         )
             .abi_encode();
 
         let win_prob_change_log = SerializableLog {
             address: handlers.addresses.win_prob_oracle.into(),
-<<<<<<< HEAD
-            topics: vec![
-                hopr_bindings::hoprwinningprobabilityoracle::HoprWinningProbabilityOracle::WinProbUpdated::SIGNATURE_HASH.into(),
-                // WinProbUpdatedFilter::signature().into()
-                ],
-            // topics: vec![WinProbUpdatedFilter::signature().into()],
+            topics: vec![
+                hopr_bindings::hoprwinningprobabilityoracle::HoprWinningProbabilityOracle::WinProbUpdated::SIGNATURE_HASH.into()],
             data: encoded_data
-            // data: encode(&[
-            //     Token::Uint(EthU256::from(f64_to_win_prob(1.0)?.as_ref())),
-            //     Token::Uint(EthU256::from(f64_to_win_prob(0.5)?.as_ref())),
-            // ])
-=======
-            topics: vec![WinProbUpdatedFilter::signature().into()],
-            data: encode(&[
-                Token::Uint(EthU256::from(WinningProbability::ALWAYS.as_ref())),
-                Token::Uint(EthU256::from(WinningProbability::try_from_f64(0.5)?.as_ref())),
-            ])
->>>>>>> a4f91f6e
             .into(),
             ..test_log()
         };
@@ -2865,30 +2838,17 @@
         let handlers = init_handlers(db.clone());
 
         let encoded_data = (
-            U256::from_be_slice(f64_to_win_prob(0.1)?.as_ref()),
-            U256::from_be_slice(f64_to_win_prob(new_minimum)?.as_ref()),
+            U256::from_be_slice(WinningProbability::try_from(0.1)?.as_ref()),
+            U256::from_be_slice(WinningProbability::try_from(new_minimum)?.as_ref()),
         )
             .abi_encode();
 
         let win_prob_change_log = SerializableLog {
             address: handlers.addresses.win_prob_oracle.into(),
-<<<<<<< HEAD
             topics: vec![
                 hopr_bindings::hoprwinningprobabilityoracle::HoprWinningProbabilityOracle::WinProbUpdated::SIGNATURE_HASH.into(),
-                // WinProbUpdatedFilter::signature().into()
             ],
             data: encoded_data
-            // data: encode(&[
-            //     Token::Uint(EthU256::from(f64_to_win_prob(0.1)?.as_ref())),
-            //     Token::Uint(EthU256::from(f64_to_win_prob(new_minimum)?.as_ref())),
-            // ])
-=======
-            topics: vec![WinProbUpdatedFilter::signature().into()],
-            data: encode(&[
-                Token::Uint(EthU256::from(WinningProbability::try_from(0.1)?.as_ref())),
-                Token::Uint(EthU256::from(WinningProbability::try_from(new_minimum)?.as_ref())),
-            ])
->>>>>>> a4f91f6e
             .into(),
             ..test_log()
         };
