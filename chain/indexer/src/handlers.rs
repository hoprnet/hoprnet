--- conflicted
+++ resolved
@@ -746,7 +746,7 @@
                                 .iter()
                                 .map(|h| h.as_slice())
                                 .collect::<Vec<_>>()
-                                .as_slice(),
+                                .as_ref(),
                         );
                         debug!("block hash of {block_id} is {h}");
                         Some(h)
@@ -757,15 +757,7 @@
                     // Once we're done with the block, update the DB
                     myself
                         .db
-<<<<<<< HEAD
-                        .set_last_indexed_block(
-                            Some(tx),
-                            block_with_logs.block_id as u32,
-                            Hash::create(log_tx_hashes.iter().map(|h| h.as_ref()).collect::<Vec<_>>().as_slice()),
-                        )
-=======
                         .set_last_indexed_block(Some(tx), block_with_logs.block_id as u32, block_hash)
->>>>>>> 385a7057
                         .await?;
                     Ok(ret)
                 })
