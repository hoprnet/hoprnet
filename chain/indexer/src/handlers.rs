use async_trait::async_trait;
use ethers::contract::EthLogDecode;
use ethers::types::TxHash;
use std::cmp::Ordering;
use std::fmt::Formatter;
use std::ops::{Add, Sub};
use std::sync::Arc;
use std::time::{Duration, SystemTime};
use tracing::{debug, error, info, trace, warn};

use bindings::{
    hopr_announcements::HoprAnnouncementsEvents, hopr_channels::HoprChannelsEvents,
    hopr_network_registry::HoprNetworkRegistryEvents, hopr_node_management_module::HoprNodeManagementModuleEvents,
    hopr_node_safe_registry::HoprNodeSafeRegistryEvents, hopr_ticket_price_oracle::HoprTicketPriceOracleEvents,
    hopr_token::HoprTokenEvents, hopr_winning_probability_oracle::HoprWinningProbabilityOracleEvents,
};
use chain_rpc::{BlockWithLogs, Log};
use chain_types::chain_events::{ChainEventType, NetworkRegistryStatus, SignificantChainEvent};
use chain_types::ContractAddresses;
use hopr_crypto_types::keypairs::ChainKeypair;
use hopr_crypto_types::prelude::{Hash, Keypair};
use hopr_crypto_types::types::OffchainSignature;
use hopr_db_sql::api::info::DomainSeparator;
use hopr_db_sql::api::tickets::TicketSelector;
use hopr_db_sql::errors::DbSqlError;
use hopr_db_sql::prelude::TicketMarker;
use hopr_db_sql::{HoprDbAllOperations, OpenTransaction};
use hopr_internal_types::prelude::*;
use hopr_primitive_types::prelude::*;

use crate::errors::{CoreEthereumIndexerError, Result};

#[cfg(all(feature = "prometheus", not(test)))]
lazy_static::lazy_static! {
    static ref METRIC_INDEXER_LOG_COUNTERS: hopr_metrics::MultiCounter =
        hopr_metrics::MultiCounter::new(
            "hopr_indexer_contract_log_counters",
            "Counts of different HOPR contract logs processed by the Indexer",
            &["contract"]
    ).unwrap();
}

/// Event handling an object for on-chain operations
///
/// Once an on-chain operation is recorded by the [crate::block::Indexer], it is pre-processed
/// and passed on to this object that handles event-specific actions for each on-chain operation.
///
#[derive(Clone)]
pub struct ContractEventHandlers<Db: Clone> {
    /// channels, announcements, network_registry, token: contract addresses
    /// whose event we process
    addresses: Arc<ContractAddresses>,
    /// Safe on-chain address which we are monitoring
    safe_address: Address,
    /// own address, aka message sender
    chain_key: ChainKeypair, // TODO: store only address here once Ticket have TryFrom DB
    /// callbacks to inform other modules
    db: Db,
}

impl<Db: Clone> std::fmt::Debug for ContractEventHandlers<Db> {
    fn fmt(&self, f: &mut Formatter<'_>) -> std::fmt::Result {
        f.debug_struct("ContractEventHandler")
            .field("addresses", &self.addresses)
            .field("safe_address", &self.safe_address)
            .field("chain_key", &self.chain_key)
            .finish_non_exhaustive()
    }
}

impl<Db> ContractEventHandlers<Db>
where
    Db: HoprDbAllOperations + Clone,
{
    pub fn new(addresses: ContractAddresses, safe_address: Address, chain_key: ChainKeypair, db: Db) -> Self {
        Self {
            addresses: Arc::new(addresses),
            safe_address,
            chain_key,
            db,
        }
    }

    async fn on_announcement_event(
        &self,
        tx: &OpenTransaction,
        event: HoprAnnouncementsEvents,
        block_number: u32,
    ) -> Result<Option<ChainEventType>> {
        #[cfg(all(feature = "prometheus", not(test)))]
        METRIC_INDEXER_LOG_COUNTERS.increment(&["announcements"]);

        match event {
            HoprAnnouncementsEvents::AddressAnnouncementFilter(address_announcement) => {
                trace!(
                    multiaddress = &address_announcement.base_multiaddr,
                    address = &address_announcement.node.to_string(),
                    "on_announcement_event",
                );
                // safeguard against empty multiaddrs, skip
                if address_announcement.base_multiaddr.is_empty() {
                    warn!(
                        address = ?address_announcement.node,
                        "encountered empty multiaddress announcement",
                    );
                    return Ok(None);
                }
                let node_address: Address = address_announcement.node.into();

                return match self
                    .db
                    .insert_announcement(
                        Some(tx),
                        node_address,
                        address_announcement.base_multiaddr.parse()?,
                        block_number,
                    )
                    .await
                {
                    Ok(account) => Ok(Some(ChainEventType::Announcement {
                        peer: account.public_key.into(),
                        address: account.chain_addr,
                        multiaddresses: vec![account.get_multiaddr().expect("not must contain multiaddr")],
                    })),
                    Err(DbSqlError::MissingAccount) => Err(CoreEthereumIndexerError::AnnounceBeforeKeyBinding),
                    Err(e) => Err(e.into()),
                };
            }
            HoprAnnouncementsEvents::KeyBindingFilter(key_binding) => {
                match KeyBinding::from_parts(
                    key_binding.chain_key.into(),
                    key_binding.ed_25519_pub_key.try_into()?,
                    OffchainSignature::try_from((key_binding.ed_25519_sig_0, key_binding.ed_25519_sig_1))?,
                ) {
                    Ok(binding) => {
                        self.db
                            .insert_account(
                                Some(tx),
                                AccountEntry::new(binding.packet_key, binding.chain_key, AccountType::NotAnnounced),
                            )
                            .await?;
                    }
                    Err(e) => {
                        warn!(
                            address = ?key_binding.chain_key,
                            error = %e,
                            "Filtering announcement with invalid signature",

                        )
                    }
                }
            }
            HoprAnnouncementsEvents::RevokeAnnouncementFilter(revocation) => {
                let node_address: Address = revocation.node.into();
                match self.db.delete_all_announcements(Some(tx), node_address).await {
                    Err(DbSqlError::MissingAccount) => {
                        return Err(CoreEthereumIndexerError::RevocationBeforeKeyBinding)
                    }
                    Err(e) => return Err(e.into()),
                    _ => {}
                }
            }
        };

        Ok(None)
    }

    async fn on_channel_event(
        &self,
        tx: &OpenTransaction,
        event: HoprChannelsEvents,
    ) -> Result<Option<ChainEventType>> {
        #[cfg(all(feature = "prometheus", not(test)))]
        METRIC_INDEXER_LOG_COUNTERS.increment(&["channels"]);

        match event {
            HoprChannelsEvents::ChannelBalanceDecreasedFilter(balance_decreased) => {
                let maybe_channel = self
                    .db
                    .begin_channel_update(tx.into(), &balance_decreased.channel_id.into())
                    .await?;

                if let Some(channel_edits) = maybe_channel {
                    let new_balance = Balance::new(balance_decreased.new_balance, BalanceType::HOPR);
                    let diff = channel_edits.entry().balance.sub(&new_balance);

                    let updated_channel = self
                        .db
                        .finish_channel_update(tx.into(), channel_edits.change_balance(new_balance))
                        .await?;

                    Ok(Some(ChainEventType::ChannelBalanceDecreased(updated_channel, diff)))
                } else {
                    Err(CoreEthereumIndexerError::ChannelDoesNotExist)
                }
            }
            HoprChannelsEvents::ChannelBalanceIncreasedFilter(balance_increased) => {
                let maybe_channel = self
                    .db
                    .begin_channel_update(tx.into(), &balance_increased.channel_id.into())
                    .await?;

                if let Some(channel_edits) = maybe_channel {
                    let new_balance = Balance::new(balance_increased.new_balance, BalanceType::HOPR);
                    let diff = new_balance.sub(&channel_edits.entry().balance);

                    let updated_channel = self
                        .db
                        .finish_channel_update(tx.into(), channel_edits.change_balance(new_balance))
                        .await?;

                    Ok(Some(ChainEventType::ChannelBalanceIncreased(updated_channel, diff)))
                } else {
                    Err(CoreEthereumIndexerError::ChannelDoesNotExist)
                }
            }
            HoprChannelsEvents::ChannelClosedFilter(channel_closed) => {
                let maybe_channel = self
                    .db
                    .begin_channel_update(tx.into(), &channel_closed.channel_id.into())
                    .await?;

                trace!(
                    "on_channel_closed_event - channel_id: {:?} - channel known: {:?}",
                    channel_closed.channel_id,
                    maybe_channel.is_some()
                );

                if let Some(channel_edits) = maybe_channel {
                    // Incoming channel, so once closed. All unredeemed tickets just became invalid
                    if channel_edits.entry().destination == self.chain_key.public().to_address() {
                        self.db
                            .mark_tickets_as(channel_edits.entry().into(), TicketMarker::Neglected)
                            .await?;
                    }

                    // set all channel fields like we do on-chain on close
                    let channel = channel_edits
                        .change_status(ChannelStatus::Closed)
                        .change_balance(BalanceType::HOPR.zero())
                        .change_ticket_index(0);

                    let updated_channel = self.db.finish_channel_update(tx.into(), channel).await?;

                    if updated_channel.source == self.chain_key.public().to_address()
                        || updated_channel.destination == self.chain_key.public().to_address()
                    {
                        // Reset the current_ticket_index to zero
                        self.db
                            .reset_outgoing_ticket_index(channel_closed.channel_id.into())
                            .await?;
                    }

                    Ok(Some(ChainEventType::ChannelClosed(updated_channel)))
                } else {
                    Err(CoreEthereumIndexerError::ChannelDoesNotExist)
                }
            }
            HoprChannelsEvents::ChannelOpenedFilter(channel_opened) => {
                let source: Address = channel_opened.source.into();
                let destination: Address = channel_opened.destination.into();
                let channel_id = generate_channel_id(&source, &destination);

                let maybe_channel = self.db.begin_channel_update(tx.into(), &channel_id).await?;

                let channel = if let Some(channel_edits) = maybe_channel {
                    // Check that we're not receiving the Open event without the channel being Close prior
                    if channel_edits.entry().status != ChannelStatus::Closed {
                        return Err(CoreEthereumIndexerError::ProcessError(format!(
                            "trying to re-open channel {} which is not closed",
                            channel_edits.entry().get_id()
                        )));
                    }

                    trace!(%source, %destination, %channel_id, "on_channel_reopened_event");

                    let current_epoch = channel_edits.entry().channel_epoch;

                    // cleanup tickets from previous epochs on channel re-opening
                    if source == self.chain_key.public().to_address()
                        || destination == self.chain_key.public().to_address()
                    {
                        self.db
                            .mark_tickets_as(TicketSelector::new(channel_id, current_epoch), TicketMarker::Neglected)
                            .await?;

                        self.db.reset_outgoing_ticket_index(channel_id).await?;
                    }

                    // set all channel fields like we do on-chain on close
                    self.db
                        .finish_channel_update(
                            tx.into(),
                            channel_edits
                                .change_ticket_index(0_u32)
                                .change_epoch(current_epoch.add(1))
                                .change_status(ChannelStatus::Open),
                        )
                        .await?
                } else {
                    trace!(%source, %destination, %channel_id, "on_channel_opened_event");

                    let new_channel = ChannelEntry::new(
                        source,
                        destination,
                        BalanceType::HOPR.zero(),
                        0_u32.into(),
                        ChannelStatus::Open,
                        1_u32.into(),
                    );

                    self.db.upsert_channel(tx.into(), new_channel).await?;
                    new_channel
                };

                Ok(Some(ChainEventType::ChannelOpened(channel)))
            }
            HoprChannelsEvents::TicketRedeemedFilter(ticket_redeemed) => {
                let maybe_channel = self
                    .db
                    .begin_channel_update(tx.into(), &ticket_redeemed.channel_id.into())
                    .await?;

                if let Some(channel_edits) = maybe_channel {
                    let ack_ticket = match channel_edits.entry().direction(&self.chain_key.public().to_address()) {
                        // For channels where destination is us, it means that our ticket
                        // has been redeemed, so mark it in the DB as redeemed
                        Some(ChannelDirection::Incoming) => {
                            // Filter all BeingRedeemed tickets in this channel and its current epoch
                            let mut matching_tickets = self
                                .db
                                .get_tickets(
                                    TicketSelector::from(channel_edits.entry())
                                        .with_state(AcknowledgedTicketStatus::BeingRedeemed),
                                )
                                .await?
                                .into_iter()
                                .filter(|ticket| {
                                    // The ticket that has been redeemed at this point has: index + index_offset - 1 == new_ticket_index - 1
                                    // Since unaggregated tickets have index_offset = 1, for the unagg case this leads to: index == new_ticket_index - 1
                                    let ticket_idx = ticket.verified_ticket().index;
                                    let ticket_off = ticket.verified_ticket().index_offset as u64;

                                    ticket_idx + ticket_off == ticket_redeemed.new_ticket_index
                                })
                                .collect::<Vec<_>>();

                            match matching_tickets.len().cmp(&1) {
                                Ordering::Equal => {
                                    let ack_ticket = matching_tickets.pop().unwrap();

                                    self.db
                                        .mark_tickets_as((&ack_ticket).into(), TicketMarker::Redeemed)
                                        .await?;
                                    info!(%ack_ticket, "ticket marked as redeemed");
                                    Some(ack_ticket)
                                }
                                Ordering::Less => {
                                    error!(
                                        idx = %ticket_redeemed.new_ticket_index - 1,
                                        entry = %channel_edits.entry(),
                                        "could not find acknowledged 'BeingRedeemed' ticket",
                                    );
                                    // This is not an error, because the ticket might've become neglected before
                                    // the ticket redemption could finish
                                    None
                                }
                                Ordering::Greater => {
                                    error!(
                                        count = matching_tickets.len(),
                                        index = %ticket_redeemed.new_ticket_index - 1,
                                        entry = %channel_edits.entry(),
                                        "found tickets matching 'BeingRedeemed'",
                                    );
                                    return Err(CoreEthereumIndexerError::ProcessError(format!(
                                        "multiple tickets matching idx {} found in {}",
                                        ticket_redeemed.new_ticket_index - 1,
                                        channel_edits.entry()
                                    )));
                                }
                            }
                        }
                        // For the channel where the source is us, it means a ticket that we
                        // issue has been redeemed.
                        // So we just need to be sure our outgoing ticket
                        // index value in the cache is at least the index of the redeemed ticket
                        Some(ChannelDirection::Outgoing) => {
                            // We need to ensure the outgoing ticket index is at least this new value
                            debug!(channel = %channel_edits.entry(), "observed redeem event on an outgoing channel");
                            self.db
                                .compare_and_set_outgoing_ticket_index(
                                    channel_edits.entry().get_id(),
                                    ticket_redeemed.new_ticket_index,
                                )
                                .await?;
                            None
                        }
                        // For a channel where neither source nor destination is us, we don't care
                        None => {
                            // Not our redeem event
                            debug!(channel = %channel_edits.entry(), "observed redeem event on a foreign channel");
                            None
                        }
                    };

                    // Update the ticket index on the Channel entry and get the updated model
                    let channel = self
                        .db
                        .finish_channel_update(
                            tx.into(),
                            channel_edits.change_ticket_index(ticket_redeemed.new_ticket_index),
                        )
                        .await?;

                    // Neglect all the tickets in this channel
                    // which have a lower ticket index than `ticket_redeemed.new_ticket_index`
                    self.db
                        .mark_tickets_as(
                            TicketSelector::from(&channel).with_index_lt(ticket_redeemed.new_ticket_index),
                            TicketMarker::Neglected,
                        )
                        .await?;

                    Ok(Some(ChainEventType::TicketRedeemed(channel, ack_ticket)))
                } else {
                    error!("observed ticket redeem on a channel that we don't have in the DB");
                    Err(CoreEthereumIndexerError::ChannelDoesNotExist)
                }
            }
            HoprChannelsEvents::OutgoingChannelClosureInitiatedFilter(closure_initiated) => {
                let maybe_channel = self
                    .db
                    .begin_channel_update(tx.into(), &closure_initiated.channel_id.into())
                    .await?;

                if let Some(channel_edits) = maybe_channel {
                    let new_status = ChannelStatus::PendingToClose(
                        SystemTime::UNIX_EPOCH.add(Duration::from_secs(closure_initiated.closure_time as u64)),
                    );

                    let channel = self
                        .db
                        .finish_channel_update(tx.into(), channel_edits.change_status(new_status))
                        .await?;
                    Ok(Some(ChainEventType::ChannelClosureInitiated(channel)))
                } else {
                    Err(CoreEthereumIndexerError::ChannelDoesNotExist)
                }
            }
            HoprChannelsEvents::DomainSeparatorUpdatedFilter(domain_separator_updated) => {
                self.db
                    .set_domain_separator(
                        Some(tx),
                        DomainSeparator::Channel,
                        domain_separator_updated.domain_separator.into(),
                    )
                    .await?;

                Ok(None)
            }
            HoprChannelsEvents::LedgerDomainSeparatorUpdatedFilter(ledger_domain_separator_updated) => {
                self.db
                    .set_domain_separator(
                        Some(tx),
                        DomainSeparator::Ledger,
                        ledger_domain_separator_updated.ledger_domain_separator.into(),
                    )
                    .await?;

                Ok(None)
            }
        }
    }

    async fn on_token_event(&self, tx: &OpenTransaction, event: HoprTokenEvents) -> Result<Option<ChainEventType>> {
        #[cfg(all(feature = "prometheus", not(test)))]
        METRIC_INDEXER_LOG_COUNTERS.increment(&["token"]);

        match event {
            HoprTokenEvents::TransferFilter(transferred) => {
                let from: Address = transferred.from.into();
                let to: Address = transferred.to.into();

                trace!(
                    safe_address = %&self.safe_address, %from, %to,
                    "on_token_transfer_event"
                );

                let mut current_balance = self.db.get_safe_hopr_balance(Some(tx)).await?;
                let transferred_value = transferred.value;

                if to.ne(&self.safe_address) && from.ne(&self.safe_address) {
                    return Ok(None);
                } else if to.eq(&self.safe_address) {
                    // This + is internally defined as saturating add
                    info!(?current_balance, added_value = %transferred_value, "Safe balance increased ");
                    current_balance = current_balance + transferred_value;
                } else if from.eq(&self.safe_address) {
                    // This - is internally defined as saturating sub
                    info!(?current_balance, removed_value = %transferred_value, "Safe balance decreased");
                    current_balance = current_balance - transferred_value;
                }

                self.db.set_safe_hopr_balance(Some(tx), current_balance).await?;
            }
            HoprTokenEvents::ApprovalFilter(approved) => {
                let owner: Address = approved.owner.into();
                let spender: Address = approved.spender.into();

                trace!(
                    address = %&self.safe_address, %owner, %spender, allowance = %approved.value,
                    "on_token_approval_event",

                );

                // if approval is for tokens on Safe contract to be spent by HoprChannels
                if owner.eq(&self.safe_address) && spender.eq(&self.addresses.channels) {
                    self.db
                        .set_safe_hopr_allowance(Some(tx), BalanceType::HOPR.balance(approved.value))
                        .await?;
                } else {
                    return Ok(None);
                }
            }
            _ => error!("Implement all the other filters for HoprTokenEvents"),
        }

        Ok(None)
    }

    async fn on_network_registry_event(
        &self,
        tx: &OpenTransaction,
        event: HoprNetworkRegistryEvents,
    ) -> Result<Option<ChainEventType>> {
        #[cfg(all(feature = "prometheus", not(test)))]
        METRIC_INDEXER_LOG_COUNTERS.increment(&["network_registry"]);

        match event {
            HoprNetworkRegistryEvents::DeregisteredByManagerFilter(deregistered) => {
                let node_address: Address = deregistered.node_address.into();
                self.db
                    .set_access_in_network_registry(Some(tx), node_address, false)
                    .await?;

                return Ok(Some(ChainEventType::NetworkRegistryUpdate(
                    node_address,
                    NetworkRegistryStatus::Denied,
                )));
            }
            HoprNetworkRegistryEvents::DeregisteredFilter(deregistered) => {
                let node_address: Address = deregistered.node_address.into();
                self.db
                    .set_access_in_network_registry(Some(tx), node_address, false)
                    .await?;

                return Ok(Some(ChainEventType::NetworkRegistryUpdate(
                    node_address,
                    NetworkRegistryStatus::Denied,
                )));
            }
            HoprNetworkRegistryEvents::RegisteredByManagerFilter(registered) => {
                let node_address: Address = registered.node_address.into();
                self.db
                    .set_access_in_network_registry(Some(tx), node_address, true)
                    .await?;

                if node_address == self.chain_key.public().to_address() {
                    info!("This node has been added to the registry, node activation process continues on: http://hub.hoprnet.org/.");
                }

                return Ok(Some(ChainEventType::NetworkRegistryUpdate(
                    node_address,
                    NetworkRegistryStatus::Allowed,
                )));
            }
            HoprNetworkRegistryEvents::RegisteredFilter(registered) => {
                let node_address: Address = registered.node_address.into();
                self.db
                    .set_access_in_network_registry(Some(tx), node_address, true)
                    .await?;

                if node_address == self.chain_key.public().to_address() {
                    info!("This node has been added to the registry, node can now continue the node activation process on: http://hub.hoprnet.org/.");
                }

                return Ok(Some(ChainEventType::NetworkRegistryUpdate(
                    node_address,
                    NetworkRegistryStatus::Allowed,
                )));
            }
            HoprNetworkRegistryEvents::EligibilityUpdatedFilter(eligibility_updated) => {
                let account: Address = eligibility_updated.staking_account.into();
                self.db
                    .set_safe_eligibility(Some(tx), account, eligibility_updated.eligibility)
                    .await?;
            }
            HoprNetworkRegistryEvents::NetworkRegistryStatusUpdatedFilter(enabled) => {
                self.db
                    .set_network_registry_enabled(Some(tx), enabled.is_enabled)
                    .await?;
            }
            _ => {} // Not important to at the moment
        };

        Ok(None)
    }

    async fn on_node_safe_registry_event(
        &self,
        tx: &OpenTransaction,
        event: HoprNodeSafeRegistryEvents,
    ) -> Result<Option<ChainEventType>> {
        #[cfg(all(feature = "prometheus", not(test)))]
        METRIC_INDEXER_LOG_COUNTERS.increment(&["safe_registry"]);

        match event {
            HoprNodeSafeRegistryEvents::RegisteredNodeSafeFilter(registered) => {
                if self.chain_key.public().to_address() == registered.node_address.into() {
                    info!(safe_address = %registered.safe_address, "Node safe registered", );
                    // NOTE: we don't store this state in the DB
                    return Ok(Some(ChainEventType::NodeSafeRegistered(registered.safe_address.into())));
                }
            }
            HoprNodeSafeRegistryEvents::DergisteredNodeSafeFilter(deregistered) => {
                if self.chain_key.public().to_address() == deregistered.node_address.into() {
                    info!("Node safe unregistered");
                    // NOTE: we don't store this state in the DB
                }
            }
            HoprNodeSafeRegistryEvents::DomainSeparatorUpdatedFilter(domain_separator_updated) => {
                self.db
                    .set_domain_separator(
                        Some(tx),
                        DomainSeparator::SafeRegistry,
                        domain_separator_updated.domain_separator.into(),
                    )
                    .await?;
            }
        }

        Ok(None)
    }

    async fn on_node_management_module_event(
        &self,
        _db: &OpenTransaction,
        _event: HoprNodeManagementModuleEvents,
    ) -> Result<Option<ChainEventType>> {
        #[cfg(all(feature = "prometheus", not(test)))]
        METRIC_INDEXER_LOG_COUNTERS.increment(&["node_management_module"]);

        // Don't care at the moment
        Ok(None)
    }

    async fn on_ticket_winning_probability_oracle_event(
        &self,
        tx: &OpenTransaction,
        event: HoprWinningProbabilityOracleEvents,
    ) -> Result<Option<ChainEventType>> {
        #[cfg(all(feature = "prometheus", not(test)))]
        METRIC_INDEXER_LOG_COUNTERS.increment(&["win_prob_oracle"]);

        match event {
            HoprWinningProbabilityOracleEvents::WinProbUpdatedFilter(update) => {
                let mut encoded_old: EncodedWinProb = Default::default();
                encoded_old.copy_from_slice(&update.old_win_prob.to_be_bytes()[1..]);
                let old_minimum_win_prob = win_prob_to_f64(&encoded_old);

                let mut encoded_new: EncodedWinProb = Default::default();
                encoded_new.copy_from_slice(&update.new_win_prob.to_be_bytes()[1..]);
                let new_minimum_win_prob = win_prob_to_f64(&encoded_new);

                trace!(
                    old = old_minimum_win_prob,
                    new = new_minimum_win_prob,
                    "on_ticket_minimum_win_prob_updated",
                );

                self.db
                    .set_minimum_incoming_ticket_win_prob(Some(tx), new_minimum_win_prob)
                    .await?;

                info!(
                    old = old_minimum_win_prob,
                    new = new_minimum_win_prob,
                    "minimum ticket winning probability updated"
                );

                // If the old minimum was less strict, we need to mark of all the
                // tickets below the new higher minimum as rejected
                if old_minimum_win_prob < new_minimum_win_prob {
                    let mut selector: Option<TicketSelector> = None;
                    for channel in self.db.get_incoming_channels(tx.into()).await? {
                        selector = selector
                            .map(|s| s.also_on_channel(channel.get_id(), channel.channel_epoch))
                            .or_else(|| Some(TicketSelector::from(channel)));
                    }
                    // Reject unredeemed tickets on all the channels with win prob lower than the new one
                    if let Some(selector) = selector {
                        let num_rejected = self
                            .db
                            .mark_tickets_as(
                                selector.with_winning_probability_lt(encoded_new),
                                TicketMarker::Rejected,
                            )
                            .await?;
                        info!(count = num_rejected, "unredeemed tickets were rejected, because the minimum winning probability has been increased");
                    }
                }
            }
            _ => {
                // Ignore other events
            }
        }
        Ok(None)
    }

    async fn on_ticket_price_oracle_event(
        &self,
        tx: &OpenTransaction,
        event: HoprTicketPriceOracleEvents,
    ) -> Result<Option<ChainEventType>> {
        #[cfg(all(feature = "prometheus", not(test)))]
        METRIC_INDEXER_LOG_COUNTERS.increment(&["price_oracle"]);

        match event {
            HoprTicketPriceOracleEvents::TicketPriceUpdatedFilter(update) => {
                trace!(
                    old = update.0.to_string(),
                    new = update.1.to_string(),
                    "on_ticket_price_updated",
                );

                self.db
                    .update_ticket_price(Some(tx), BalanceType::HOPR.balance(update.1))
                    .await?;

                info!(price = %update.1, "ticket price updated");
            }
            HoprTicketPriceOracleEvents::OwnershipTransferredFilter(_event) => {
                // ignore ownership transfer event
            }
        }
        Ok(None)
    }

    #[tracing::instrument(level = "debug", skip(self))]
<<<<<<< HEAD
    async fn process_log_event(&self, tx: &OpenTransaction, slog: SerializableLog) -> Result<Option<ChainEventType>> {
        trace!("processing events in {slog}");
        let log = Log::try_from(slog)?;
=======
    async fn process_log_event(&self, tx: &OpenTransaction, log: Log) -> Result<Option<ChainEventType>> {
        trace!(?log, "processing log");
>>>>>>> 83caa68e

        if log.address.eq(&self.addresses.announcements) {
            let bn = log.block_number as u32;
            let event = HoprAnnouncementsEvents::decode_log(&log.into())?;
            self.on_announcement_event(tx, event, bn).await
        } else if log.address.eq(&self.addresses.channels) {
            let event = HoprChannelsEvents::decode_log(&log.into())?;
            self.on_channel_event(tx, event).await
        } else if log.address.eq(&self.addresses.network_registry) {
            let event = HoprNetworkRegistryEvents::decode_log(&log.into())?;
            self.on_network_registry_event(tx, event).await
        } else if log.address.eq(&self.addresses.token) {
            let event = HoprTokenEvents::decode_log(&log.into())?;
            self.on_token_event(tx, event).await
        } else if log.address.eq(&self.addresses.safe_registry) {
            let event = HoprNodeSafeRegistryEvents::decode_log(&log.into())?;
            self.on_node_safe_registry_event(tx, event).await
        } else if log.address.eq(&self.addresses.module_implementation) {
            let event = HoprNodeManagementModuleEvents::decode_log(&log.into())?;
            self.on_node_management_module_event(tx, event).await
        } else if log.address.eq(&self.addresses.price_oracle) {
            let event = HoprTicketPriceOracleEvents::decode_log(&log.into())?;
            self.on_ticket_price_oracle_event(tx, event).await
        } else if log.address.eq(&self.addresses.win_prob_oracle) {
            let event = HoprWinningProbabilityOracleEvents::decode_log(&log.into())?;
            self.on_ticket_winning_probability_oracle_event(tx, event).await
        } else {
            #[cfg(all(feature = "prometheus", not(test)))]
            METRIC_INDEXER_LOG_COUNTERS.increment(&["unknown"]);

            error!(
                address = %log.address, log = ?log,
                "on_event error - unknown contract address, received log"
            );
            return Err(CoreEthereumIndexerError::UnknownContract(log.address));
        }
    }
}

#[async_trait]
impl<Db> crate::traits::ChainLogHandler for ContractEventHandlers<Db>
where
    Db: HoprDbAllOperations + Clone + Send + Sync + 'static,
{
    fn contract_addresses(&self) -> Vec<Address> {
        vec![
            self.addresses.announcements,
            self.addresses.channels,
            self.addresses.module_implementation,
            self.addresses.network_registry,
            self.addresses.price_oracle,
            self.addresses.win_prob_oracle,
            self.addresses.safe_registry,
            self.addresses.token,
        ]
    }

    fn contract_address_topics(&self, contract: Address) -> Vec<TxHash> {
        if contract.eq(&self.addresses.announcements) {
            crate::constants::topics::announcement()
        } else if contract.eq(&self.addresses.channels) {
            crate::constants::topics::channel()
        } else if contract.eq(&self.addresses.module_implementation) {
            crate::constants::topics::module_implementation()
        } else if contract.eq(&self.addresses.network_registry) {
            crate::constants::topics::network_registry()
        } else if contract.eq(&self.addresses.price_oracle) {
            crate::constants::topics::ticket_price_oracle()
        } else if contract.eq(&self.addresses.win_prob_oracle) {
            crate::constants::topics::winning_prob_oracle()
        } else if contract.eq(&self.addresses.safe_registry) {
            crate::constants::topics::node_safe_registry()
        } else if contract.eq(&self.addresses.token) {
            crate::constants::topics::token()
        } else {
            vec![]
        }
    }

    async fn collect_block_events(&self, block_with_logs: BlockWithLogs) -> Result<Vec<SignificantChainEvent>> {
        let myself = self.clone();
        self.db
            .begin_transaction()
            .await?
            .perform(|tx| {
                Box::pin(async move {
                    // In the worst case, each log contains a single event
                    let mut ret = Vec::with_capacity(block_with_logs.logs.len());

                    // Process all logs in the block
                    for log in block_with_logs.logs {
                        let tx_hash = Hash::from(log.tx_hash);

                        // If a significant chain event can be extracted from the log, push it
                        if let Some(event_type) = myself.process_log_event(tx, log).await? {
                            let significant_event = SignificantChainEvent { tx_hash, event_type };
                            debug!(?significant_event, "indexer got significant_event");
                            ret.push(significant_event);
                        }
                    }

<<<<<<< HEAD
=======
                    // Update the hash only if any logs were processed in this block
                    let block_hash = if !log_tx_hashes.is_empty() {
                        debug!(block = block_id, hashed = ?log_tx_hashes, "block log contents");
                        let h = Hash::create(log_tx_hashes.iter().map(|h| h.as_ref()).collect::<Vec<_>>().as_ref());
                        debug!(block = block_id, hash = %h, "block hash");
                        Some(h)
                    } else {
                        None
                    };

                    // Once we're done with the block, update the DB
                    myself
                        .db
                        .set_last_indexed_block(Some(tx), block_with_logs.block_id as u32, block_hash)
                        .await?;
>>>>>>> 83caa68e
                    Ok(ret)
                })
            })
            .await
    }
}

#[cfg(test)]
mod tests {
    use std::sync::atomic::Ordering;
    use std::sync::Arc;
    use std::time::SystemTime;

    use super::ContractEventHandlers;
    use anyhow::{anyhow, Context};
    use bindings::hopr_winning_probability_oracle_events::WinProbUpdatedFilter;
    use bindings::{
        hopr_announcements::{AddressAnnouncementFilter, KeyBindingFilter, RevokeAnnouncementFilter},
        hopr_channels::{
            ChannelBalanceDecreasedFilter, ChannelBalanceIncreasedFilter, ChannelClosedFilter, ChannelOpenedFilter,
            DomainSeparatorUpdatedFilter, OutgoingChannelClosureInitiatedFilter, TicketRedeemedFilter,
        },
        hopr_network_registry::{
            DeregisteredByManagerFilter, DeregisteredFilter, EligibilityUpdatedFilter,
            NetworkRegistryStatusUpdatedFilter, RegisteredByManagerFilter, RegisteredFilter,
        },
        hopr_node_safe_registry::{DergisteredNodeSafeFilter, RegisteredNodeSafeFilter},
        hopr_ticket_price_oracle::TicketPriceUpdatedFilter,
        hopr_token::{ApprovalFilter, TransferFilter},
    };
    use chain_types::chain_events::{ChainEventType, NetworkRegistryStatus};
    use chain_types::ContractAddresses;
    use ethers::contract::EthEvent;
    use ethers::{
        abi::{encode, Address as EthereumAddress, Token},
        types::U256 as EthU256,
    };
    use hex_literal::hex;
    use hopr_crypto_types::prelude::*;
    use hopr_db_sql::accounts::{ChainOrPacketKey, HoprDbAccountOperations};
    use hopr_db_sql::api::{info::DomainSeparator, tickets::HoprDbTicketOperations};
    use hopr_db_sql::channels::HoprDbChannelOperations;
    use hopr_db_sql::db::HoprDb;
    use hopr_db_sql::info::HoprDbInfoOperations;
    use hopr_db_sql::prelude::HoprDbResolverOperations;
    use hopr_db_sql::registry::HoprDbRegistryOperations;
    use hopr_db_sql::{HoprDbAllOperations, HoprDbGeneralModelOperations};
    use hopr_internal_types::prelude::*;
    use hopr_primitive_types::prelude::*;
    use multiaddr::Multiaddr;
    use primitive_types::H256;

    lazy_static::lazy_static! {
        static ref SELF_PRIV_KEY: OffchainKeypair = OffchainKeypair::from_secret(&hex!("492057cf93e99b31d2a85bc5e98a9c3aa0021feec52c227cc8170e8f7d047775")).expect("lazy static keypair should be constructible");
        static ref COUNTERPARTY_CHAIN_KEY: ChainKeypair = ChainKeypair::random();
        static ref COUNTERPARTY_CHAIN_ADDRESS: Address = COUNTERPARTY_CHAIN_KEY.public().to_address();
        static ref SELF_CHAIN_KEY: ChainKeypair = ChainKeypair::random();
        static ref SELF_CHAIN_ADDRESS: Address = SELF_CHAIN_KEY.public().to_address();
        static ref STAKE_ADDRESS: Address = "4331eaa9542b6b034c43090d9ec1c2198758dbc3".parse().expect("lazy static address should be constructible");
        static ref CHANNELS_ADDR: Address = "bab20aea98368220baa4e3b7f151273ee71df93b".parse().expect("lazy static address should be constructible"); // just a dummy
        static ref TOKEN_ADDR: Address = "47d1677e018e79dcdd8a9c554466cb1556fa5007".parse().expect("lazy static address should be constructible"); // just a dummy
        static ref NETWORK_REGISTRY_ADDR: Address = "a469d0225f884fb989cbad4fe289f6fd2fb98051".parse().expect("lazy static address should be constructible"); // just a dummy
        static ref NODE_SAFE_REGISTRY_ADDR: Address = "0dcd1bf9a1b36ce34237eeafef220932846bcd82".parse().expect("lazy static address should be constructible"); // just a dummy
        static ref ANNOUNCEMENTS_ADDR: Address = "11db4791bf45ef31a10ea4a1b5cb90f46cc72c7e".parse().expect("lazy static address should be constructible"); // just a dummy
        static ref SAFE_MANAGEMENT_MODULE_ADDR: Address = "9b91245a65ad469163a86e32b2281af7a25f38ce".parse().expect("lazy static address should be constructible"); // just a dummy
        static ref SAFE_INSTANCE_ADDR: Address = "b93d7fdd605fb64fdcc87f21590f950170719d47".parse().expect("lazy static address should be constructible"); // just a dummy
        static ref TICKET_PRICE_ORACLE_ADDR: Address = "11db4391bf45ef31a10ea4a1b5cb90f46cc72c7e".parse().expect("lazy static address should be constructible"); // just a dummy
        static ref WIN_PROB_ORACLE_ADDR: Address = "00db4391bf45ef31a10ea4a1b5cb90f46cc64c7e".parse().expect("lazy static address should be constructible"); // just a dummy
    }

    fn init_handlers<Db: HoprDbAllOperations + Clone>(db: Db) -> ContractEventHandlers<Db> {
        ContractEventHandlers {
            addresses: Arc::new(ContractAddresses {
                channels: *CHANNELS_ADDR,
                token: *TOKEN_ADDR,
                network_registry: *NETWORK_REGISTRY_ADDR,
                network_registry_proxy: Default::default(),
                safe_registry: *NODE_SAFE_REGISTRY_ADDR,
                announcements: *ANNOUNCEMENTS_ADDR,
                module_implementation: *SAFE_MANAGEMENT_MODULE_ADDR,
                price_oracle: *TICKET_PRICE_ORACLE_ADDR,
                win_prob_oracle: *WIN_PROB_ORACLE_ADDR,
                stake_factory: Default::default(),
            }),
            chain_key: SELF_CHAIN_KEY.clone(),
            safe_address: SELF_CHAIN_KEY.public().to_address(),
            db,
        }
    }

    fn test_log() -> SerializableLog {
        SerializableLog {
            address: Default::default(),
            topics: vec![],
            data: Default::default(),
            block_hash: Hash::default().into(),
            block_number: 0,
            tx_hash: Hash::default().into(),
            tx_index: 0,
            log_index: 0,
            removed: false,
            ..Default::default()
        }
    }

    #[async_std::test]
    async fn announce_keybinding() -> anyhow::Result<()> {
        let db = HoprDb::new_in_memory(SELF_CHAIN_KEY.clone()).await?;

        let handlers = init_handlers(db.clone());

        let keybinding = KeyBinding::new(*SELF_CHAIN_ADDRESS, &SELF_PRIV_KEY);

        let keybinding_log = SerializableLog {
            address: handlers.addresses.announcements.into(),
            topics: vec![KeyBindingFilter::signature().into()],
            data: encode(&[
                Token::FixedBytes(keybinding.signature.as_ref().to_vec()),
                Token::FixedBytes(keybinding.packet_key.as_ref().to_vec()),
                Token::Address(EthereumAddress::from_slice(
                    &SELF_CHAIN_KEY.public().to_address().as_ref(),
                )),
            ])
            .into(),
            ..test_log()
        };

        let account_entry = AccountEntry::new(*SELF_PRIV_KEY.public(), *SELF_CHAIN_ADDRESS, AccountType::NotAnnounced);

        let event_type = db
            .begin_transaction()
            .await?
            .perform(|tx| Box::pin(async move { handlers.process_log_event(tx, keybinding_log.into()).await }))
            .await?;

        assert!(event_type.is_none(), "keybinding does not have a chain event type");

        assert_eq!(
            db.get_account(None, ChainOrPacketKey::ChainKey(*SELF_CHAIN_ADDRESS))
                .await?
                .context("a value should be present")?,
            account_entry
        );
        Ok(())
    }

    #[async_std::test]
    async fn announce_address_announcement() -> anyhow::Result<()> {
        let db = HoprDb::new_in_memory(SELF_CHAIN_KEY.clone()).await?;

        let handlers = init_handlers(db.clone());

        // Assume that there is a keybinding
        let account_entry = AccountEntry::new(*SELF_PRIV_KEY.public(), *SELF_CHAIN_ADDRESS, AccountType::NotAnnounced);
        db.insert_account(None, account_entry.clone()).await?;

        let test_multiaddr_empty: Multiaddr = "".parse()?;

        let address_announcement_empty_log = SerializableLog {
            address: handlers.addresses.announcements.into(),
            topics: vec![AddressAnnouncementFilter::signature().into()],
            data: encode(&[
                Token::Address(EthereumAddress::from_slice(&SELF_CHAIN_ADDRESS.as_ref())),
                Token::String(test_multiaddr_empty.to_string()),
            ])
            .into(),
            ..test_log()
        };

        let handlers_clone = handlers.clone();
        let event_type = db
            .begin_transaction()
            .await?
            .perform(|tx| {
                Box::pin(async move {
                    handlers_clone
                        .process_log_event(tx, address_announcement_empty_log.into())
                        .await
                })
            })
            .await?;

        assert!(
            event_type.is_none(),
            "announcement of empty multiaddresses must pass through"
        );

        assert_eq!(
            db.get_account(None, ChainOrPacketKey::ChainKey(*SELF_CHAIN_ADDRESS))
                .await?
                .context("a value should be present")?,
            account_entry
        );

        let test_multiaddr: Multiaddr = "/ip4/1.2.3.4/tcp/56".parse()?;

        let address_announcement_log = SerializableLog {
            address: handlers.addresses.announcements.into(),
            block_number: 1,
            topics: vec![AddressAnnouncementFilter::signature().into()],
            data: encode(&[
                Token::Address(EthereumAddress::from_slice(&SELF_CHAIN_ADDRESS.as_ref())),
                Token::String(test_multiaddr.to_string()),
            ])
            .into(),
            ..test_log()
        };

        let announced_account_entry = AccountEntry::new(
            *SELF_PRIV_KEY.public(),
            *SELF_CHAIN_ADDRESS,
            AccountType::Announced {
                multiaddr: test_multiaddr.clone(),
                updated_block: 1,
            },
        );

        let handlers_clone = handlers.clone();
        let event_type = db
            .begin_transaction()
            .await?
            .perform(|tx| {
                Box::pin(async move {
                    handlers_clone
                        .process_log_event(tx, address_announcement_log.into())
                        .await
                })
            })
            .await?;

        assert!(
            matches!(event_type, Some(ChainEventType::Announcement { multiaddresses,.. }) if multiaddresses == vec![test_multiaddr]),
            "must return the latest announce multiaddress"
        );

        assert_eq!(
            db.get_account(None, ChainOrPacketKey::ChainKey(*SELF_CHAIN_ADDRESS))
                .await?
                .context("a value should be present")?,
            announced_account_entry
        );

        assert_eq!(
            Some(*SELF_CHAIN_ADDRESS),
            db.resolve_chain_key(SELF_PRIV_KEY.public()).await?,
            "must resolve correct chain key"
        );

        assert_eq!(
            Some(*SELF_PRIV_KEY.public()),
            db.resolve_packet_key(&SELF_CHAIN_ADDRESS).await?,
            "must resolve correct packet key"
        );

        let test_multiaddr_dns: Multiaddr = "/dns4/useful.domain/tcp/56".parse()?;

        let address_announcement_dns_log = SerializableLog {
            address: handlers.addresses.announcements.into(),
            block_number: 2,
            topics: vec![AddressAnnouncementFilter::signature().into()],
            data: encode(&[
                Token::Address(EthereumAddress::from_slice(&SELF_CHAIN_ADDRESS.as_ref())),
                Token::String(test_multiaddr_dns.to_string()),
            ])
            .into(),
            ..test_log()
        };

        let announced_dns_account_entry = AccountEntry::new(
            *SELF_PRIV_KEY.public(),
            *SELF_CHAIN_ADDRESS,
            AccountType::Announced {
                multiaddr: test_multiaddr_dns.clone(),
                updated_block: 2,
            },
        );

        let event_type = db
            .begin_transaction()
            .await?
            .perform(|tx| {
                Box::pin(async move {
                    handlers
                        .process_log_event(tx, address_announcement_dns_log.into())
                        .await
                })
            })
            .await?;

        assert!(
            matches!(event_type, Some(ChainEventType::Announcement { multiaddresses,.. }) if multiaddresses == vec![test_multiaddr_dns]),
            "must return the latest announce multiaddress"
        );

        assert_eq!(
            db.get_account(None, ChainOrPacketKey::ChainKey(*SELF_CHAIN_ADDRESS))
                .await?
                .context("a value should be present")?,
            announced_dns_account_entry
        );

        assert_eq!(
            Some(*SELF_CHAIN_ADDRESS),
            db.resolve_chain_key(SELF_PRIV_KEY.public()).await?,
            "must resolve correct chain key"
        );

        assert_eq!(
            Some(*SELF_PRIV_KEY.public()),
            db.resolve_packet_key(&SELF_CHAIN_ADDRESS).await?,
            "must resolve correct packet key"
        );
        Ok(())
    }

    #[async_std::test]
    async fn announce_revoke() -> anyhow::Result<()> {
        let db = HoprDb::new_in_memory(SELF_CHAIN_KEY.clone()).await?;
        let handlers = init_handlers(db.clone());

        let test_multiaddr: Multiaddr = "/ip4/1.2.3.4/tcp/56".parse()?;

        // Assume that there is a keybinding and an address announcement
        let announced_account_entry = AccountEntry::new(
            *SELF_PRIV_KEY.public(),
            *SELF_CHAIN_ADDRESS,
            AccountType::Announced {
                multiaddr: test_multiaddr,
                updated_block: 0,
            },
        );
        db.insert_account(None, announced_account_entry).await?;

        let revoke_announcement_log = SerializableLog {
            address: handlers.addresses.announcements.into(),
            topics: vec![format!("{:#x}", RevokeAnnouncementFilter::signature())],
            data: encode(&[Token::Address(EthereumAddress::from_slice(
                &SELF_CHAIN_ADDRESS.as_ref(),
            ))])
            .into(),
            ..test_log()
        };

        let account_entry = AccountEntry::new(*SELF_PRIV_KEY.public(), *SELF_CHAIN_ADDRESS, AccountType::NotAnnounced);

        let event_type = db
            .begin_transaction()
            .await?
            .perform(|tx| Box::pin(async move { handlers.process_log_event(tx, revoke_announcement_log.into()).await }))
            .await?;

        assert!(
            event_type.is_none(),
            "revoke announcement does not have chain event type"
        );

        assert_eq!(
            db.get_account(None, ChainOrPacketKey::ChainKey(*SELF_CHAIN_ADDRESS))
                .await?
                .context("a value should be present")?,
            account_entry
        );
        Ok(())
    }

    #[async_std::test]
    async fn on_token_transfer_to() -> anyhow::Result<()> {
        let db = HoprDb::new_in_memory(SELF_CHAIN_KEY.clone()).await?;

        let handlers = init_handlers(db.clone());

        let value = U256::max_value();

        let transferred_log = SerializableLog {
            address: handlers.addresses.token.into(),
            topics: vec![
                format!("{:#x}", TransferFilter::signature()),
                format!("{:#x}", H256::from_slice(&Address::default().to_bytes32())),
                format!("{:#x}", H256::from_slice(&SELF_CHAIN_ADDRESS.to_bytes32())),
            ],
            data: encode(&[Token::Uint(value)]).into(),
            ..test_log()
        };

        let event_type = db
            .begin_transaction()
            .await?
            .perform(|tx| Box::pin(async move { handlers.process_log_event(tx, transferred_log.into()).await }))
            .await?;

        assert!(event_type.is_none(), "token transfer does not have chain event type");

        assert_eq!(
            db.get_safe_hopr_balance(None).await?,
            Balance::new(value, BalanceType::HOPR)
        );

        Ok(())
    }

    #[async_std::test]
    async fn on_token_transfer_from() -> anyhow::Result<()> {
        let db = HoprDb::new_in_memory(SELF_CHAIN_KEY.clone()).await?;

        let handlers = init_handlers(db.clone());

        let value = U256::max_value();

        db.set_safe_hopr_balance(None, BalanceType::HOPR.balance(value)).await?;

        let transferred_log = SerializableLog {
            address: handlers.addresses.token.into(),
            topics: vec![
                format!("{:#x}", TransferFilter::signature()),
                format!("{:#x}", H256::from_slice(&SELF_CHAIN_ADDRESS.to_bytes32())),
                format!("{:#x}", H256::from_slice(&Address::default().to_bytes32())),
            ],
            data: encode(&[Token::Uint(value)]).into(),
            ..test_log()
        };

        let event_type = db
            .begin_transaction()
            .await?
            .perform(|tx| Box::pin(async move { handlers.process_log_event(tx, transferred_log.into()).await }))
            .await?;

        assert!(event_type.is_none(), "token transfer does not have chain event type");

        assert_eq!(db.get_safe_hopr_balance(None).await?, BalanceType::HOPR.zero());

        Ok(())
    }

    #[async_std::test]
    async fn on_token_approval_correct() -> anyhow::Result<()> {
        let db = HoprDb::new_in_memory(SELF_CHAIN_KEY.clone()).await?;

        let handlers = init_handlers(db.clone());

        let approval_log = SerializableLog {
            address: handlers.addresses.token.to_hex(),
            topics: vec![
                format!("{:#x}", ApprovalFilter::signature()),
                format!("{:#x}", H256::from_slice(&handlers.safe_address.to_bytes32())),
                format!("{:#x}", H256::from_slice(&handlers.addresses.channels.to_bytes32())),
            ],
            data: encode(&[Token::Uint(EthU256::from(1000u64))]).into(),
            ..test_log()
        };

        assert_eq!(
            db.get_safe_hopr_allowance(None).await?,
            Balance::new(U256::from(0u64), BalanceType::HOPR)
        );

        let approval_log_clone = approval_log.clone();
        let handlers_clone = handlers.clone();
        let event_type = db
            .begin_transaction()
            .await?
            .perform(|tx| {
                Box::pin(async move { handlers_clone.process_log_event(tx, approval_log_clone.into()).await })
            })
            .await?;

        assert!(event_type.is_none(), "token approval does not have chain event type");

        assert_eq!(
            db.get_safe_hopr_allowance(None).await?,
            Balance::new(U256::from(1000u64), BalanceType::HOPR)
        );

        // reduce allowance manually to verify a second time
        let _ = db
            .set_safe_hopr_allowance(None, Balance::new(U256::from(10u64), BalanceType::HOPR))
            .await;
        assert_eq!(
            db.get_safe_hopr_allowance(None).await?,
            Balance::new(U256::from(10u64), BalanceType::HOPR)
        );

        let handlers_clone = handlers.clone();
        let event_type = db
            .begin_transaction()
            .await?
            .perform(|tx| Box::pin(async move { handlers_clone.process_log_event(tx, approval_log.into()).await }))
            .await?;

        assert!(event_type.is_none(), "token approval does not have chain event type");

        assert_eq!(
            db.get_safe_hopr_allowance(None).await?,
            Balance::new(U256::from(1000u64), BalanceType::HOPR)
        );
        Ok(())
    }

    #[async_std::test]
    async fn on_network_registry_event_registered() -> anyhow::Result<()> {
        let db = HoprDb::new_in_memory(SELF_CHAIN_KEY.clone()).await?;

        let handlers = init_handlers(db.clone());

        let registered_log = SerializableLog {
            address: handlers.addresses.network_registry.into(),
            topics: vec![
                format!("{:#x}", RegisteredFilter::signature()),
                format!("{:#x}", H256::from_slice(&STAKE_ADDRESS.to_bytes32())),
                format!("{:#x}", H256::from_slice(&SELF_CHAIN_ADDRESS.to_bytes32())),
            ],
            data: encode(&[]).into(),
            ..test_log()
        };

        assert!(!db.is_allowed_in_network_registry(None, *SELF_CHAIN_ADDRESS).await?);

        let event_type = db
            .begin_transaction()
            .await?
            .perform(|tx| Box::pin(async move { handlers.process_log_event(tx, registered_log.into()).await }))
            .await?;

        assert!(
            matches!(event_type, Some(ChainEventType::NetworkRegistryUpdate(a, s)) if a == *SELF_CHAIN_ADDRESS && s == NetworkRegistryStatus::Allowed),
            "must return correct NR update"
        );

        assert!(
            db.is_allowed_in_network_registry(None, *SELF_CHAIN_ADDRESS).await?,
            "must be allowed in NR"
        );
        Ok(())
    }

    #[async_std::test]
    async fn on_network_registry_event_registered_by_manager() -> anyhow::Result<()> {
        let db = HoprDb::new_in_memory(SELF_CHAIN_KEY.clone()).await?;

        let handlers = init_handlers(db.clone());

        let registered_log = SerializableLog {
            address: handlers.addresses.network_registry.into(),
            topics: vec![
                format!("{:#x}", RegisteredByManagerFilter::signature()),
                format!("{:#x}", H256::from_slice(&STAKE_ADDRESS.to_bytes32())),
                format!("{:#x}", H256::from_slice(&SELF_CHAIN_ADDRESS.to_bytes32())),
            ],
            data: encode(&[]).into(),
            ..test_log()
        };

        assert!(!db.is_allowed_in_network_registry(None, *SELF_CHAIN_ADDRESS).await?);

        let event_type = db
            .begin_transaction()
            .await?
            .perform(|tx| Box::pin(async move { handlers.process_log_event(tx, registered_log.into()).await }))
            .await?;

        assert!(
            matches!(event_type, Some(ChainEventType::NetworkRegistryUpdate(a, s)) if a == *SELF_CHAIN_ADDRESS && s == NetworkRegistryStatus::Allowed),
            "must return correct NR update"
        );

        assert!(
            db.is_allowed_in_network_registry(None, *SELF_CHAIN_ADDRESS).await?,
            "must be allowed in NR"
        );
        Ok(())
    }

    #[async_std::test]
    async fn on_network_registry_event_deregistered() -> anyhow::Result<()> {
        let db = HoprDb::new_in_memory(SELF_CHAIN_KEY.clone()).await?;

        let handlers = init_handlers(db.clone());

        db.set_access_in_network_registry(None, *SELF_CHAIN_ADDRESS, true)
            .await?;

        let registered_log = SerializableLog {
            address: handlers.addresses.network_registry.into(),
            topics: vec![
                format!("{:#x}", DeregisteredFilter::signature()),
                format!("{:#x}", H256::from_slice(&STAKE_ADDRESS.to_bytes32())),
                format!("{:#x}", H256::from_slice(&SELF_CHAIN_ADDRESS.to_bytes32())),
            ],
            data: encode(&[]).into(),
            ..test_log()
        };

        assert!(db.is_allowed_in_network_registry(None, *SELF_CHAIN_ADDRESS).await?);

        let event_type = db
            .begin_transaction()
            .await?
            .perform(|tx| Box::pin(async move { handlers.process_log_event(tx, registered_log.into()).await }))
            .await?;

        assert!(
            matches!(event_type, Some(ChainEventType::NetworkRegistryUpdate(a, s)) if a == *SELF_CHAIN_ADDRESS && s == NetworkRegistryStatus::Denied),
            "must return correct NR update"
        );

        assert!(
            !db.is_allowed_in_network_registry(None, *SELF_CHAIN_ADDRESS).await?,
            "must not be allowed in NR"
        );
        Ok(())
    }

    #[async_std::test]
    async fn on_network_registry_event_deregistered_by_manager() -> anyhow::Result<()> {
        let db = HoprDb::new_in_memory(SELF_CHAIN_KEY.clone()).await?;

        let handlers = init_handlers(db.clone());

        db.set_access_in_network_registry(None, *SELF_CHAIN_ADDRESS, true)
            .await?;

        let registered_log = SerializableLog {
            address: handlers.addresses.network_registry.into(),
            topics: vec![
                format!("{:#x}", DeregisteredByManagerFilter::signature()),
                format!("{:#x}", H256::from_slice(&STAKE_ADDRESS.to_bytes32())),
                format!("{:#x}", H256::from_slice(&SELF_CHAIN_ADDRESS.to_bytes32())),
            ],
            data: encode(&[]).into(),
            ..test_log()
        };

        assert!(db.is_allowed_in_network_registry(None, *SELF_CHAIN_ADDRESS).await?);

        let event_type = db
            .begin_transaction()
            .await?
            .perform(|tx| Box::pin(async move { handlers.process_log_event(tx, registered_log.into()).await }))
            .await?;

        assert!(
            matches!(event_type, Some(ChainEventType::NetworkRegistryUpdate(a, s)) if a == *SELF_CHAIN_ADDRESS && s == NetworkRegistryStatus::Denied),
            "must return correct NR update"
        );

        assert!(
            !db.is_allowed_in_network_registry(None, *SELF_CHAIN_ADDRESS).await?,
            "must not be allowed in NR"
        );
        Ok(())
    }

    #[async_std::test]
    async fn on_network_registry_event_enabled() -> anyhow::Result<()> {
        let db = HoprDb::new_in_memory(SELF_CHAIN_KEY.clone()).await?;

        let handlers = init_handlers(db.clone());

        let nr_enabled = SerializableLog {
            address: handlers.addresses.network_registry.into(),
            topics: vec![
                format!("{:#x}", NetworkRegistryStatusUpdatedFilter::signature()),
                format!("{:#x}", H256::from_low_u64_be(1)),
            ],
            data: encode(&[]).into(),
            ..test_log()
        };

        let event_type = db
            .begin_transaction()
            .await?
            .perform(|tx| Box::pin(async move { handlers.process_log_event(tx, nr_enabled.into()).await }))
            .await?;

        assert!(event_type.is_none(), "there's no chain event type for nr disable");

        assert!(db.get_indexer_data(None).await?.nr_enabled);
        Ok(())
    }

    #[async_std::test]
    async fn on_network_registry_event_disabled() -> anyhow::Result<()> {
        let db = HoprDb::new_in_memory(SELF_CHAIN_KEY.clone()).await?;

        let handlers = init_handlers(db.clone());

        db.set_network_registry_enabled(None, true).await?;

        let nr_disabled = SerializableLog {
            address: handlers.addresses.network_registry.into(),
            topics: vec![
                format!("{:#x}", NetworkRegistryStatusUpdatedFilter::signature()),
                format!("{:#x}", H256::from_low_u64_be(0)),
            ],
            data: encode(&[]).into(),
            ..test_log()
        };

        let event_type = db
            .begin_transaction()
            .await?
            .perform(|tx| Box::pin(async move { handlers.process_log_event(tx, nr_disabled.into()).await }))
            .await?;

        assert!(event_type.is_none(), "there's no chain event type for nr enable");

        assert!(!db.get_indexer_data(None).await?.nr_enabled);
        Ok(())
    }

    #[async_std::test]
    async fn on_network_registry_set_eligible() -> anyhow::Result<()> {
        let db = HoprDb::new_in_memory(SELF_CHAIN_KEY.clone()).await?;

        let handlers = init_handlers(db.clone());

        let set_eligible = SerializableLog {
            address: handlers.addresses.network_registry.into(),
            topics: vec![
                format!("{:#x}", EligibilityUpdatedFilter::signature()),
                format!("{:#x}", H256::from_slice(&STAKE_ADDRESS.to_bytes32())),
                format!("{:#x}", H256::from_low_u64_be(1)),
            ],
            data: encode(&[]).into(),
            ..test_log()
        };

        let event_type = db
            .begin_transaction()
            .await?
            .perform(|tx| Box::pin(async move { handlers.process_log_event(tx, set_eligible.into()).await }))
            .await?;

        assert!(
            event_type.is_none(),
            "there's no chain event type for setting nr eligibility"
        );

        assert!(db.is_safe_eligible(None, *STAKE_ADDRESS).await?);

        Ok(())
    }

    #[async_std::test]
    async fn on_network_registry_set_not_eligible() -> anyhow::Result<()> {
        let db = HoprDb::new_in_memory(SELF_CHAIN_KEY.clone()).await?;

        let handlers = init_handlers(db.clone());

        db.set_safe_eligibility(None, *STAKE_ADDRESS, false).await?;

        let set_eligible = SerializableLog {
            address: handlers.addresses.network_registry.into(),
            topics: vec![
                format!("{:#x}", EligibilityUpdatedFilter::signature()),
                format!("{:#x}", H256::from_slice(&STAKE_ADDRESS.to_bytes32())),
                format!("{:#x}", H256::from_low_u64_be(0)),
            ],
            data: encode(&[]).into(),
            ..test_log()
        };

        let event_type = db
            .begin_transaction()
            .await?
            .perform(|tx| Box::pin(async move { handlers.process_log_event(tx, set_eligible.into()).await }))
            .await?;

        assert!(
            event_type.is_none(),
            "there's no chain event type for unsetting nr eligibility"
        );

        assert!(!db.is_safe_eligible(None, *STAKE_ADDRESS).await?);

        Ok(())
    }

    #[async_std::test]
    async fn on_channel_event_balance_increased() -> anyhow::Result<()> {
        let db = HoprDb::new_in_memory(SELF_CHAIN_KEY.clone()).await?;

        let handlers = init_handlers(db.clone());

        let channel = ChannelEntry::new(
            *SELF_CHAIN_ADDRESS,
            *COUNTERPARTY_CHAIN_ADDRESS,
            Balance::new(U256::zero(), BalanceType::HOPR),
            U256::zero(),
            ChannelStatus::Open,
            U256::one(),
        );

        db.upsert_channel(None, channel).await?;

        let solidity_balance = BalanceType::HOPR.balance(U256::from((1u128 << 96) - 1));
        let diff = solidity_balance - channel.balance;

        let balance_increased_log = SerializableLog {
            address: handlers.addresses.channels.into(),
            topics: vec![
                format!("{:#x}", ChannelBalanceIncreasedFilter::signature()),
                format!("{:#x}", H256::from_slice(channel.get_id().as_ref())),
            ],
            data: Vec::from(solidity_balance.amount().to_be_bytes()).into(),
            ..test_log()
        };

        let event_type = db
            .begin_transaction()
            .await?
            .perform(|tx| Box::pin(async move { handlers.process_log_event(tx, balance_increased_log.into()).await }))
            .await?;

        let channel = db
            .get_channel_by_id(None, &channel.get_id())
            .await?
            .context("a value should be present")?;

        assert!(
            matches!(event_type, Some(ChainEventType::ChannelBalanceIncreased(c, b)) if c == channel && b == diff),
            "must return updated channel entry and balance diff"
        );

        assert_eq!(solidity_balance, channel.balance, "balance must be updated");
        Ok(())
    }

    #[async_std::test]
    async fn on_channel_event_domain_separator_updated() -> anyhow::Result<()> {
        let db = HoprDb::new_in_memory(SELF_CHAIN_KEY.clone()).await?;

        let handlers = init_handlers(db.clone());

        let separator = Hash::from(hopr_crypto_random::random_bytes());

        let channels_dst_updated = SerializableLog {
            address: handlers.addresses.channels.into(),
            topics: vec![
                format!("{:#x}", DomainSeparatorUpdatedFilter::signature()),
                format!("{:#x}", H256::from_slice(separator.as_ref())),
            ],
            data: encode(&[]).into(),
            ..test_log()
        };

        assert!(db.get_indexer_data(None).await?.channels_dst.is_none());

        let event_type = db
            .begin_transaction()
            .await?
            .perform(|tx| Box::pin(async move { handlers.process_log_event(tx, channels_dst_updated.into()).await }))
            .await?;

        assert!(
            event_type.is_none(),
            "there's no chain event type for channel dst update"
        );

        assert_eq!(
            separator,
            db.get_indexer_data(None)
                .await?
                .channels_dst
                .context("a value should be present")?,
            "separator must be updated"
        );
        Ok(())
    }

    #[async_std::test]
    async fn on_channel_event_balance_decreased() -> anyhow::Result<()> {
        let db = HoprDb::new_in_memory(SELF_CHAIN_KEY.clone()).await?;

        let handlers = init_handlers(db.clone());

        let channel = ChannelEntry::new(
            *SELF_CHAIN_ADDRESS,
            *COUNTERPARTY_CHAIN_ADDRESS,
            Balance::new(U256::from((1u128 << 96) - 1), BalanceType::HOPR),
            U256::zero(),
            ChannelStatus::Open,
            U256::one(),
        );

        db.upsert_channel(None, channel).await?;

        let solidity_balance = U256::from((1u128 << 96) - 2);
        let diff = channel.balance - solidity_balance;

        let balance_decreased_log = SerializableLog {
            address: handlers.addresses.channels.into(),
            topics: vec![
                format!("{:#x}", ChannelBalanceDecreasedFilter::signature()),
                format!("{:#x}", H256::from_slice(channel.get_id().as_ref())),
            ],
            data: Vec::from(solidity_balance.to_be_bytes()).into(),
            ..test_log()
        };

        let event_type = db
            .begin_transaction()
            .await?
            .perform(|tx| Box::pin(async move { handlers.process_log_event(tx, balance_decreased_log.into()).await }))
            .await?;

        let channel = db
            .get_channel_by_id(None, &channel.get_id())
            .await?
            .context("a value should be present")?;

        assert!(
            matches!(event_type, Some(ChainEventType::ChannelBalanceDecreased(c, b)) if c == channel && b == diff),
            "must return updated channel entry and balance diff"
        );

        assert_eq!(solidity_balance, channel.balance.amount(), "balance must be updated");
        Ok(())
    }

    #[async_std::test]
    async fn on_channel_closed() -> anyhow::Result<()> {
        let db = HoprDb::new_in_memory(SELF_CHAIN_KEY.clone()).await?;

        let handlers = init_handlers(db.clone());

        let starting_balance = Balance::new(U256::from((1u128 << 96) - 1), BalanceType::HOPR);

        let channel = ChannelEntry::new(
            *SELF_CHAIN_ADDRESS,
            *COUNTERPARTY_CHAIN_ADDRESS,
            starting_balance,
            U256::zero(),
            ChannelStatus::Open,
            U256::one(),
        );

        db.upsert_channel(None, channel).await?;

        let channel_closed_log = SerializableLog {
            address: handlers.addresses.channels.into(),
            topics: vec![
                format!("{:#x}", ChannelClosedFilter::signature()),
                format!("{:#x}", H256::from_slice(channel.get_id().as_ref())),
            ],
            data: encode(&[]).into(),
            ..test_log()
        };

        let event_type = db
            .begin_transaction()
            .await?
            .perform(|tx| Box::pin(async move { handlers.process_log_event(tx, channel_closed_log.into()).await }))
            .await?;

        let closed_channel = db
            .get_channel_by_id(None, &channel.get_id())
            .await?
            .context("a value should be present")?;

        assert!(
            matches!(event_type, Some(ChainEventType::ChannelClosed(c)) if c == closed_channel),
            "must return the updated channel entry"
        );

        assert_eq!(closed_channel.status, ChannelStatus::Closed);
        assert_eq!(closed_channel.ticket_index, 0u64.into());
        assert_eq!(
            0,
            db.get_outgoing_ticket_index(closed_channel.get_id())
                .await?
                .load(Ordering::Relaxed)
        );

        assert!(closed_channel.balance.amount().eq(&U256::zero()));
        Ok(())
    }

    #[async_std::test]
    async fn on_channel_opened() -> anyhow::Result<()> {
        let db = HoprDb::new_in_memory(SELF_CHAIN_KEY.clone()).await?;

        let handlers = init_handlers(db.clone());

        let channel_id = generate_channel_id(&SELF_CHAIN_ADDRESS, &COUNTERPARTY_CHAIN_ADDRESS);

        let channel_opened_log = SerializableLog {
            address: handlers.addresses.channels.into(),
            topics: vec![
                format!("{:#x}", ChannelOpenedFilter::signature()),
                format!("{:#x}", H256::from_slice(&SELF_CHAIN_ADDRESS.to_bytes32())),
                format!("{:#x}", H256::from_slice(&COUNTERPARTY_CHAIN_ADDRESS.to_bytes32())),
            ],
            data: encode(&[]).into(),
            ..test_log()
        };

        let event_type = db
            .begin_transaction()
            .await?
            .perform(|tx| Box::pin(async move { handlers.process_log_event(tx, channel_opened_log.into()).await }))
            .await?;

        let channel = db
            .get_channel_by_id(None, &channel_id)
            .await?
            .context("a value should be present")?;

        assert!(
            matches!(event_type, Some(ChainEventType::ChannelOpened(c)) if c == channel),
            "must return the updated channel entry"
        );

        assert_eq!(channel.status, ChannelStatus::Open);
        assert_eq!(channel.channel_epoch, 1u64.into());
        assert_eq!(channel.ticket_index, 0u64.into());
        assert_eq!(
            0,
            db.get_outgoing_ticket_index(channel.get_id())
                .await?
                .load(Ordering::Relaxed)
        );
        Ok(())
    }

    #[async_std::test]
    async fn on_channel_reopened() -> anyhow::Result<()> {
        let db = HoprDb::new_in_memory(SELF_CHAIN_KEY.clone()).await?;

        let handlers = init_handlers(db.clone());

        let channel = ChannelEntry::new(
            *SELF_CHAIN_ADDRESS,
            *COUNTERPARTY_CHAIN_ADDRESS,
            Balance::zero(BalanceType::HOPR),
            U256::zero(),
            ChannelStatus::Closed,
            3.into(),
        );

        db.upsert_channel(None, channel).await?;

        let channel_opened_log = SerializableLog {
            address: handlers.addresses.channels.into(),
            topics: vec![
                format!("{:#x}", ChannelOpenedFilter::signature()),
                format!("{:#x}", H256::from_slice(&SELF_CHAIN_ADDRESS.to_bytes32())),
                format!("{:#x}", H256::from_slice(&COUNTERPARTY_CHAIN_ADDRESS.to_bytes32())),
            ],
            data: encode(&[]).into(),
            ..test_log()
        };

        let event_type = db
            .begin_transaction()
            .await?
            .perform(|tx| Box::pin(async move { handlers.process_log_event(tx, channel_opened_log.into()).await }))
            .await?;

        let channel = db
            .get_channel_by_id(None, &channel.get_id())
            .await?
            .context("a value should be present")?;

        assert!(
            matches!(event_type, Some(ChainEventType::ChannelOpened(c)) if c == channel),
            "must return the updated channel entry"
        );

        assert_eq!(channel.status, ChannelStatus::Open);
        assert_eq!(channel.channel_epoch, 4u64.into());
        assert_eq!(channel.ticket_index, 0u64.into());

        assert_eq!(
            0,
            db.get_outgoing_ticket_index(channel.get_id())
                .await?
                .load(Ordering::Relaxed)
        );
        Ok(())
    }

    #[async_std::test]
    async fn on_channel_should_not_reopen_when_not_closed() -> anyhow::Result<()> {
        let db = HoprDb::new_in_memory(SELF_CHAIN_KEY.clone()).await?;

        let handlers = init_handlers(db.clone());

        let channel = ChannelEntry::new(
            *SELF_CHAIN_ADDRESS,
            *COUNTERPARTY_CHAIN_ADDRESS,
            Balance::zero(BalanceType::HOPR),
            U256::zero(),
            ChannelStatus::Open,
            3.into(),
        );

        db.upsert_channel(None, channel).await?;

        let channel_opened_log = SerializableLog {
            address: handlers.addresses.channels.into(),
            topics: vec![
                format!("{:#x}", ChannelOpenedFilter::signature()),
                format!("{:#x}", H256::from_slice(&SELF_CHAIN_ADDRESS.to_bytes32())),
                format!("{:#x}", H256::from_slice(&COUNTERPARTY_CHAIN_ADDRESS.to_bytes32())),
            ],
            data: encode(&[]).into(),
            ..test_log()
        };

        db.begin_transaction()
            .await?
            .perform(|tx| Box::pin(async move { handlers.process_log_event(tx, channel_opened_log.into()).await }))
            .await
            .expect_err("should not re-open channel that is not Closed");
        Ok(())
    }

    const PRICE_PER_PACKET: u32 = 20_u32;

    fn mock_acknowledged_ticket(
        signer: &ChainKeypair,
        destination: &ChainKeypair,
        index: u64,
        win_prob: f64,
    ) -> anyhow::Result<AcknowledgedTicket> {
        let channel_id = generate_channel_id(&signer.into(), &destination.into());

        let channel_epoch = 1u64;
        let domain_separator = Hash::default();

        let response = Response::try_from(
            Hash::create(&[channel_id.as_ref(), &channel_epoch.to_be_bytes(), &index.to_be_bytes()]).as_ref(),
        )?;

        Ok(TicketBuilder::default()
            .direction(&signer.into(), &destination.into())
            .amount(U256::from(PRICE_PER_PACKET).div_f64(win_prob)?)
            .index(index)
            .index_offset(1)
            .win_prob(win_prob)
            .channel_epoch(1)
            .challenge(response.to_challenge().into())
            .build_signed(signer, &domain_separator)?
            .into_acknowledged(response))
    }

    #[async_std::test]
    async fn on_channel_ticket_redeemed_incoming_channel() -> anyhow::Result<()> {
        let db = HoprDb::new_in_memory(SELF_CHAIN_KEY.clone()).await?;
        db.set_domain_separator(None, DomainSeparator::Channel, Hash::default())
            .await?;

        let handlers = init_handlers(db.clone());

        let channel = ChannelEntry::new(
            *COUNTERPARTY_CHAIN_ADDRESS,
            *SELF_CHAIN_ADDRESS,
            Balance::new(U256::from((1u128 << 96) - 1), BalanceType::HOPR),
            U256::zero(),
            ChannelStatus::Open,
            U256::one(),
        );

        let ticket_index = U256::from((1u128 << 48) - 1);
        let next_ticket_index = ticket_index + 1;

        let mut ticket =
            mock_acknowledged_ticket(&COUNTERPARTY_CHAIN_KEY, &SELF_CHAIN_KEY, ticket_index.as_u64(), 1.0)?;
        ticket.status = AcknowledgedTicketStatus::BeingRedeemed;

        let ticket_value = ticket.verified_ticket().amount;

        db.upsert_channel(None, channel).await?;
        db.upsert_ticket(None, ticket.clone()).await?;

        let ticket_redeemed_log = SerializableLog {
            address: handlers.addresses.channels.into(),
            topics: vec![
                format!("{:#x}", TicketRedeemedFilter::signature()),
                format!("{:#x}", H256::from_slice(channel.get_id().as_ref())),
            ],
            data: Vec::from(next_ticket_index.to_be_bytes()).into(),
            ..test_log()
        };

        let outgoing_ticket_index_before = db
            .get_outgoing_ticket_index(channel.get_id())
            .await?
            .load(Ordering::Relaxed);

        let stats = db.get_ticket_statistics(Some(channel.get_id())).await?;
        assert_eq!(
            BalanceType::HOPR.zero(),
            stats.redeemed_value,
            "there should not be any redeemed value"
        );
        assert_eq!(
            BalanceType::HOPR.zero(),
            stats.neglected_value,
            "there should not be any neglected value"
        );

        let event_type = db
            .begin_transaction()
            .await?
            .perform(|tx| Box::pin(async move { handlers.process_log_event(tx, ticket_redeemed_log.into()).await }))
            .await?;

        let channel = db
            .get_channel_by_id(None, &channel.get_id())
            .await?
            .context("a value should be present")?;

        assert!(
            matches!(event_type, Some(ChainEventType::TicketRedeemed(c, t)) if channel == c && t == Some(ticket)),
            "must return the updated channel entry and the redeemed ticket"
        );

        assert_eq!(
            channel.ticket_index, next_ticket_index,
            "channel entry must contain next ticket index"
        );

        let outgoing_ticket_index_after = db
            .get_outgoing_ticket_index(channel.get_id())
            .await?
            .load(Ordering::Relaxed);

        assert_eq!(
            outgoing_ticket_index_before, outgoing_ticket_index_after,
            "outgoing ticket index must not change"
        );

        let tickets = db.get_tickets((&channel).into()).await?;
        assert!(tickets.is_empty(), "there should not be any tickets left");

        let stats = db.get_ticket_statistics(Some(channel.get_id())).await?;
        assert_eq!(
            ticket_value, stats.redeemed_value,
            "there should be redeemed value worth 1 ticket"
        );
        assert_eq!(
            BalanceType::HOPR.zero(),
            stats.neglected_value,
            "there should not be any neglected ticket"
        );
        Ok(())
    }

    #[async_std::test]
    async fn on_channel_ticket_redeemed_incoming_channel_neglect_left_over_tickets() -> anyhow::Result<()> {
        let db = HoprDb::new_in_memory(SELF_CHAIN_KEY.clone()).await?;
        db.set_domain_separator(None, DomainSeparator::Channel, Hash::default())
            .await?;

        let handlers = init_handlers(db.clone());

        let channel = ChannelEntry::new(
            *COUNTERPARTY_CHAIN_ADDRESS,
            *SELF_CHAIN_ADDRESS,
            Balance::new(U256::from((1u128 << 96) - 1), BalanceType::HOPR),
            U256::zero(),
            ChannelStatus::Open,
            U256::one(),
        );

        let ticket_index = U256::from((1u128 << 48) - 1);
        let next_ticket_index = ticket_index + 1;

        let mut ticket =
            mock_acknowledged_ticket(&COUNTERPARTY_CHAIN_KEY, &SELF_CHAIN_KEY, ticket_index.as_u64(), 1.0)?;
        ticket.status = AcknowledgedTicketStatus::BeingRedeemed;

        let ticket_value = ticket.verified_ticket().amount;

        db.upsert_channel(None, channel).await?;
        db.upsert_ticket(None, ticket.clone()).await?;

        let old_ticket =
            mock_acknowledged_ticket(&COUNTERPARTY_CHAIN_KEY, &SELF_CHAIN_KEY, ticket_index.as_u64() - 1, 1.0)?;
        db.upsert_ticket(None, old_ticket.clone()).await?;

        let ticket_redeemed_log = SerializableLog {
            address: handlers.addresses.channels.into(),
            topics: vec![
                format!("{:#x}", TicketRedeemedFilter::signature()),
                format!("{:#x}", H256::from_slice(&channel.get_id().as_ref())),
            ],
            data: Vec::from(next_ticket_index.to_be_bytes()).into(),
            ..test_log()
        };

        let outgoing_ticket_index_before = db
            .get_outgoing_ticket_index(channel.get_id())
            .await?
            .load(Ordering::Relaxed);

        let stats = db.get_ticket_statistics(Some(channel.get_id())).await?;
        assert_eq!(
            BalanceType::HOPR.zero(),
            stats.redeemed_value,
            "there should not be any redeemed value"
        );
        assert_eq!(
            BalanceType::HOPR.zero(),
            stats.neglected_value,
            "there should not be any neglected value"
        );

        let event_type = db
            .begin_transaction()
            .await?
            .perform(|tx| Box::pin(async move { handlers.process_log_event(tx, ticket_redeemed_log.into()).await }))
            .await?;

        let channel = db
            .get_channel_by_id(None, &channel.get_id())
            .await?
            .context("a value should be present")?;

        assert!(
            matches!(event_type, Some(ChainEventType::TicketRedeemed(c, t)) if channel == c && t == Some(ticket)),
            "must return the updated channel entry and the redeemed ticket"
        );

        assert_eq!(
            channel.ticket_index, next_ticket_index,
            "channel entry must contain next ticket index"
        );

        let outgoing_ticket_index_after = db
            .get_outgoing_ticket_index(channel.get_id())
            .await?
            .load(Ordering::Relaxed);

        assert_eq!(
            outgoing_ticket_index_before, outgoing_ticket_index_after,
            "outgoing ticket index must not change"
        );

        let tickets = db.get_tickets((&channel).into()).await?;
        assert!(tickets.is_empty(), "there should not be any tickets left");

        let stats = db.get_ticket_statistics(Some(channel.get_id())).await?;
        assert_eq!(
            ticket_value, stats.redeemed_value,
            "there should be redeemed value worth 1 ticket"
        );
        assert_eq!(
            ticket_value, stats.neglected_value,
            "there should neglected value worth 1 ticket"
        );
        Ok(())
    }

    #[async_std::test]
    async fn on_channel_ticket_redeemed_outgoing_channel() -> anyhow::Result<()> {
        let db = HoprDb::new_in_memory(SELF_CHAIN_KEY.clone()).await?;
        db.set_domain_separator(None, DomainSeparator::Channel, Hash::default())
            .await?;

        let handlers = init_handlers(db.clone());

        let channel = ChannelEntry::new(
            *SELF_CHAIN_ADDRESS,
            *COUNTERPARTY_CHAIN_ADDRESS,
            Balance::new(U256::from((1u128 << 96) - 1), BalanceType::HOPR),
            U256::zero(),
            ChannelStatus::Open,
            U256::one(),
        );

        let ticket_index = U256::from((1u128 << 48) - 1);
        let next_ticket_index = ticket_index + 1;

        db.upsert_channel(None, channel).await?;

        let ticket_redeemed_log = SerializableLog {
            address: handlers.addresses.channels.into(),
            topics: vec![
                format!("{:#x}", TicketRedeemedFilter::signature()),
                format!("{:#x}", H256::from_slice(channel.get_id().as_ref())),
            ],
            data: Vec::from(next_ticket_index.to_be_bytes()).into(),
            ..test_log()
        };

        let event_type = db
            .begin_transaction()
            .await?
            .perform(|tx| Box::pin(async move { handlers.process_log_event(tx, ticket_redeemed_log.into()).await }))
            .await?;

        let channel = db
            .get_channel_by_id(None, &channel.get_id())
            .await?
            .context("a value should be present")?;

        assert!(
            matches!(event_type, Some(ChainEventType::TicketRedeemed(c, None)) if channel == c),
            "must return update channel entry and no ticket"
        );

        assert_eq!(
            channel.ticket_index, next_ticket_index,
            "channel entry must contain next ticket index"
        );

        let outgoing_ticket_index = db
            .get_outgoing_ticket_index(channel.get_id())
            .await?
            .load(Ordering::Relaxed);

        assert!(
            outgoing_ticket_index >= ticket_index.as_u64(),
            "outgoing idx {outgoing_ticket_index} must be greater or equal to {ticket_index}"
        );
        assert_eq!(
            outgoing_ticket_index,
            next_ticket_index.as_u64(),
            "outgoing ticket index must be equal to next ticket index"
        );
        Ok(())
    }

    #[async_std::test]
    async fn on_channel_ticket_redeemed_on_incoming_channel_with_non_existent_ticket_should_pass() -> anyhow::Result<()>
    {
        let db = HoprDb::new_in_memory(SELF_CHAIN_KEY.clone()).await?;
        db.set_domain_separator(None, DomainSeparator::Channel, Hash::default())
            .await?;

        let handlers = init_handlers(db.clone());

        let channel = ChannelEntry::new(
            *COUNTERPARTY_CHAIN_ADDRESS,
            *SELF_CHAIN_ADDRESS,
            Balance::new(U256::from((1u128 << 96) - 1), BalanceType::HOPR),
            U256::zero(),
            ChannelStatus::Open,
            U256::one(),
        );

        db.upsert_channel(None, channel).await?;

        let next_ticket_index = U256::from((1u128 << 48) - 1);

        let ticket_redeemed_log = SerializableLog {
            address: handlers.addresses.channels.into(),
            topics: vec![
                format!("{:#x}", TicketRedeemedFilter::signature()),
                format!("{:#x}", H256::from_slice(channel.get_id().as_ref())),
            ],
            data: Vec::from(next_ticket_index.to_be_bytes()).into(),
            ..test_log()
        };

        let event_type = db
            .begin_transaction()
            .await?
            .perform(|tx| Box::pin(async move { handlers.process_log_event(tx, ticket_redeemed_log.into()).await }))
            .await?;

        let channel = db
            .get_channel_by_id(None, &channel.get_id())
            .await?
            .context("a value should be present")?;

        assert!(
            matches!(event_type, Some(ChainEventType::TicketRedeemed(c, None)) if c == channel),
            "must return updated channel entry and no ticket"
        );

        assert_eq!(
            channel.ticket_index, next_ticket_index,
            "channel entry must contain next ticket index"
        );
        Ok(())
    }

    #[async_std::test]
    async fn on_channel_ticket_redeemed_on_foreign_channel_should_pass() -> anyhow::Result<()> {
        let db = HoprDb::new_in_memory(SELF_CHAIN_KEY.clone()).await?;

        let handlers = init_handlers(db.clone());

        let channel = ChannelEntry::new(
            Address::from(hopr_crypto_random::random_bytes()),
            Address::from(hopr_crypto_random::random_bytes()),
            Balance::new(U256::from((1u128 << 96) - 1), BalanceType::HOPR),
            U256::zero(),
            ChannelStatus::Open,
            U256::one(),
        );

        db.upsert_channel(None, channel).await?;

        let next_ticket_index = U256::from((1u128 << 48) - 1);

        let ticket_redeemed_log = SerializableLog {
            address: handlers.addresses.channels.into(),
            topics: vec![
                format!("{:#x}", TicketRedeemedFilter::signature()),
                format!("{:#x}", H256::from_slice(channel.get_id().as_ref())),
            ],
            data: Vec::from(next_ticket_index.to_be_bytes()).into(),
            ..test_log()
        };

        let event_type = db
            .begin_transaction()
            .await?
            .perform(|tx| Box::pin(async move { handlers.process_log_event(tx, ticket_redeemed_log.into()).await }))
            .await?;

        let channel = db
            .get_channel_by_id(None, &channel.get_id())
            .await?
            .context("a value should be present")?;

        assert!(
            matches!(event_type, Some(ChainEventType::TicketRedeemed(c, None)) if c == channel),
            "must return updated channel entry and no ticket"
        );

        assert_eq!(
            channel.ticket_index, next_ticket_index,
            "channel entry must contain next ticket index"
        );
        Ok(())
    }

    #[async_std::test]
    async fn on_channel_closure_initiated() -> anyhow::Result<()> {
        let db = HoprDb::new_in_memory(SELF_CHAIN_KEY.clone()).await?;

        let handlers = init_handlers(db.clone());

        let channel = ChannelEntry::new(
            *SELF_CHAIN_ADDRESS,
            *COUNTERPARTY_CHAIN_ADDRESS,
            Balance::new(U256::from((1u128 << 96) - 1), BalanceType::HOPR),
            U256::zero(),
            ChannelStatus::Open,
            U256::one(),
        );

        db.upsert_channel(None, channel).await?;

        let timestamp = SystemTime::now();

        let closure_initiated_log = SerializableLog {
            address: handlers.addresses.channels.into(),
            topics: vec![
                format!("{:#x}", OutgoingChannelClosureInitiatedFilter::signature()),
                format!("{:#x}", H256::from_slice(channel.get_id().as_ref())),
            ],
            data: Vec::from(U256::from(timestamp.as_unix_timestamp().as_secs()).to_be_bytes()).into(),
            ..test_log()
        };

        let event_type = db
            .begin_transaction()
            .await?
            .perform(|tx| Box::pin(async move { handlers.process_log_event(tx, closure_initiated_log.into()).await }))
            .await?;

        let channel = db
            .get_channel_by_id(None, &channel.get_id())
            .await?
            .context("a value should be present")?;

        assert!(
            matches!(event_type, Some(ChainEventType::ChannelClosureInitiated(c)) if c == channel),
            "must return updated channel entry"
        );

        assert_eq!(
            channel.status,
            ChannelStatus::PendingToClose(timestamp),
            "channel status must match"
        );
        Ok(())
    }

    #[async_std::test]
    async fn on_node_safe_registry_registered() -> anyhow::Result<()> {
        let db = HoprDb::new_in_memory(SELF_CHAIN_KEY.clone()).await?;

        let handlers = init_handlers(db.clone());

        let safe_registered_log = SerializableLog {
            address: handlers.addresses.safe_registry.into(),
            topics: vec![
                format!("{:#x}", RegisteredNodeSafeFilter::signature()),
                format!("{:#x}", H256::from_slice(&SAFE_INSTANCE_ADDR.to_bytes32())),
                format!("{:#x}", H256::from_slice(&SELF_CHAIN_ADDRESS.to_bytes32())),
            ],
            data: encode(&[]).into(),
            ..test_log()
        };

        let event_type = db
            .begin_transaction()
            .await?
            .perform(|tx| Box::pin(async move { handlers.process_log_event(tx, safe_registered_log.into()).await }))
            .await?;

        assert!(matches!(event_type, Some(ChainEventType::NodeSafeRegistered(addr)) if addr == *SAFE_INSTANCE_ADDR));

        // Nothing to check in the DB here, since we do not track this
        Ok(())
    }

    #[async_std::test]
    async fn on_node_safe_registry_deregistered() -> anyhow::Result<()> {
        let db = HoprDb::new_in_memory(SELF_CHAIN_KEY.clone()).await?;

        let handlers = init_handlers(db.clone());

        // Nothing to write to the DB here, since we do not track this

        let safe_registered_log = SerializableLog {
            address: handlers.addresses.safe_registry.into(),
            topics: vec![
                format!("{:#x}", DergisteredNodeSafeFilter::signature()),
                format!("{:#x}", H256::from_slice(&SAFE_INSTANCE_ADDR.to_bytes32())),
                format!("{:#x}", H256::from_slice(&SELF_CHAIN_ADDRESS.to_bytes32())),
            ],
            data: encode(&[]).into(),
            ..test_log()
        };

        let event_type = db
            .begin_transaction()
            .await?
            .perform(|tx| Box::pin(async move { handlers.process_log_event(tx, safe_registered_log.into()).await }))
            .await?;

        assert!(
            event_type.is_none(),
            "there's no associated chain event type with safe deregistration"
        );

        // Nothing to check in the DB here, since we do not track this
        Ok(())
    }

    #[async_std::test]
    async fn ticket_price_update() -> anyhow::Result<()> {
        let db = HoprDb::new_in_memory(SELF_CHAIN_KEY.clone()).await?;

        let handlers = init_handlers(db.clone());

        let price_change_log = SerializableLog {
            address: handlers.addresses.price_oracle.into(),
            topics: vec![format!("{:#x}", TicketPriceUpdatedFilter::signature())],
            data: encode(&[Token::Uint(EthU256::from(1u64)), Token::Uint(EthU256::from(123u64))]).into(),
            ..test_log()
        };

        assert_eq!(db.get_indexer_data(None).await?.ticket_price, None);

        let event_type = db
            .begin_transaction()
            .await?
            .perform(|tx| Box::pin(async move { handlers.process_log_event(tx, price_change_log.into()).await }))
            .await?;

        assert!(
            event_type.is_none(),
            "there's no associated chain event type with price oracle"
        );

        assert_eq!(
            db.get_indexer_data(None).await?.ticket_price.map(|p| p.amount()),
            Some(U256::from(123u64))
        );
        Ok(())
    }

    #[async_std::test]
    async fn minimum_win_prob_update() -> anyhow::Result<()> {
        let db = HoprDb::new_in_memory(SELF_CHAIN_KEY.clone()).await?;

        let handlers = init_handlers(db.clone());

        let win_prob_change_log = SerializableLog {
            address: handlers.addresses.win_prob_oracle.into(),
            topics: vec![format!("{:#x}", WinProbUpdatedFilter::signature())],
            data: encode(&[
                Token::Uint(EthU256::from(f64_to_win_prob(1.0)?.as_ref())),
                Token::Uint(EthU256::from(f64_to_win_prob(0.5)?.as_ref())),
            ])
            .into(),
            ..test_log()
        };

        assert_eq!(
            db.get_indexer_data(None).await?.minimum_incoming_ticket_winning_prob,
            1.0
        );

        let event_type = db
            .begin_transaction()
            .await?
            .perform(|tx| Box::pin(async move { handlers.process_log_event(tx, win_prob_change_log.into()).await }))
            .await?;

        assert!(
            event_type.is_none(),
            "there's no associated chain event type with winning probability change"
        );

        assert_eq!(
            db.get_indexer_data(None).await?.minimum_incoming_ticket_winning_prob,
            0.5
        );
        Ok(())
    }

    #[async_std::test]
    async fn lowering_minimum_win_prob_update_should_reject_non_satisfying_unredeemed_tickets() -> anyhow::Result<()> {
        let db = HoprDb::new_in_memory(SELF_CHAIN_KEY.clone()).await?;
        db.set_minimum_incoming_ticket_win_prob(None, 0.1).await?;

        let new_minimum = 0.5;
        let ticket_win_probs = [0.1, 1.0, 0.3, 0.2];

        let channel_1 = ChannelEntry::new(
            *COUNTERPARTY_CHAIN_ADDRESS,
            *SELF_CHAIN_ADDRESS,
            Balance::new(U256::from((1u128 << 96) - 1), BalanceType::HOPR),
            3_u32.into(),
            ChannelStatus::Open,
            U256::one(),
        );

        db.upsert_channel(None, channel_1.clone()).await?;

        let ticket = mock_acknowledged_ticket(&COUNTERPARTY_CHAIN_KEY, &SELF_CHAIN_KEY, 1, ticket_win_probs[0])?;
        db.upsert_ticket(None, ticket).await?;

        let ticket = mock_acknowledged_ticket(&COUNTERPARTY_CHAIN_KEY, &SELF_CHAIN_KEY, 2, ticket_win_probs[1])?;
        db.upsert_ticket(None, ticket).await?;

        let tickets = db.get_tickets((&channel_1).into()).await?;
        assert_eq!(tickets.len(), 2);

        // ---

        let other_counterparty = ChainKeypair::random();
        let channel_2 = ChannelEntry::new(
            other_counterparty.public().to_address(),
            *SELF_CHAIN_ADDRESS,
            Balance::new(U256::from((1u128 << 96) - 1), BalanceType::HOPR),
            3_u32.into(),
            ChannelStatus::Open,
            U256::one(),
        );

        db.upsert_channel(None, channel_2.clone()).await?;

        let ticket = mock_acknowledged_ticket(&other_counterparty, &SELF_CHAIN_KEY, 1, ticket_win_probs[2])?;
        db.upsert_ticket(None, ticket).await?;

        let ticket = mock_acknowledged_ticket(&other_counterparty, &SELF_CHAIN_KEY, 2, ticket_win_probs[3])?;
        db.upsert_ticket(None, ticket).await?;

        let tickets = db.get_tickets((&channel_2).into()).await?;
        assert_eq!(tickets.len(), 2);

        let stats = db.get_ticket_statistics(None).await?;
        assert_eq!(BalanceType::HOPR.zero(), stats.rejected_value);

        let handlers = init_handlers(db.clone());

        let win_prob_change_log = SerializableLog {
            address: handlers.addresses.win_prob_oracle.into(),
            topics: vec![format!("{:#x}", WinProbUpdatedFilter::signature())],
            data: encode(&[
                Token::Uint(EthU256::from(f64_to_win_prob(0.1)?.as_ref())),
                Token::Uint(EthU256::from(f64_to_win_prob(new_minimum)?.as_ref())),
            ])
            .into(),
            ..test_log()
        };

        let event_type = db
            .begin_transaction()
            .await?
            .perform(|tx| Box::pin(async move { handlers.process_log_event(tx, win_prob_change_log.into()).await }))
            .await?;

        assert!(
            event_type.is_none(),
            "there's no associated chain event type with winning probability change"
        );

        assert_eq!(
            db.get_indexer_data(None).await?.minimum_incoming_ticket_winning_prob,
            new_minimum
        );

        let tickets = db.get_tickets((&channel_1).into()).await?;
        assert_eq!(tickets.len(), 1);

        let tickets = db.get_tickets((&channel_2).into()).await?;
        assert_eq!(tickets.len(), 0);

        let stats = db.get_ticket_statistics(None).await?;
        let rejected_value: U256 = ticket_win_probs
            .iter()
            .filter(|p| **p < new_minimum)
            .map(|p| U256::from(PRICE_PER_PACKET).div_f64(*p).expect("must divide"))
            .reduce(|a, b| a + b)
            .ok_or(anyhow!("must sum"))?;

        assert_eq!(BalanceType::HOPR.balance(rejected_value), stats.rejected_value);

        Ok(())
    }
}<|MERGE_RESOLUTION|>--- conflicted
+++ resolved
@@ -747,14 +747,9 @@
     }
 
     #[tracing::instrument(level = "debug", skip(self))]
-<<<<<<< HEAD
     async fn process_log_event(&self, tx: &OpenTransaction, slog: SerializableLog) -> Result<Option<ChainEventType>> {
-        trace!("processing events in {slog}");
+        trace!(log = %slog, "processing events in log");
         let log = Log::try_from(slog)?;
-=======
-    async fn process_log_event(&self, tx: &OpenTransaction, log: Log) -> Result<Option<ChainEventType>> {
-        trace!(?log, "processing log");
->>>>>>> 83caa68e
 
         if log.address.eq(&self.addresses.announcements) {
             let bn = log.block_number as u32;
@@ -856,24 +851,6 @@
                         }
                     }
 
-<<<<<<< HEAD
-=======
-                    // Update the hash only if any logs were processed in this block
-                    let block_hash = if !log_tx_hashes.is_empty() {
-                        debug!(block = block_id, hashed = ?log_tx_hashes, "block log contents");
-                        let h = Hash::create(log_tx_hashes.iter().map(|h| h.as_ref()).collect::<Vec<_>>().as_ref());
-                        debug!(block = block_id, hash = %h, "block hash");
-                        Some(h)
-                    } else {
-                        None
-                    };
-
-                    // Once we're done with the block, update the DB
-                    myself
-                        .db
-                        .set_last_indexed_block(Some(tx), block_with_logs.block_id as u32, block_hash)
-                        .await?;
->>>>>>> 83caa68e
                     Ok(ret)
                 })
             })
