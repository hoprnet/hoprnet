--- conflicted
+++ resolved
@@ -2158,11 +2158,7 @@
                 OutgoingChannelClosureInitiatedFilter::signature(),
                 H256::from_slice(channel.get_id().as_ref()),
             ],
-<<<<<<< HEAD
-            data: Vec::from(U256::from(timestamp.duration_since(UNIX_EPOCH).unwrap().as_secs()).to_be_bytes()).into(),
-=======
             data: Vec::from(U256::from(timestamp.as_unix_timestamp().as_secs()).to_bytes()).into(),
->>>>>>> c65a2c12
             ..test_log()
         };
 
