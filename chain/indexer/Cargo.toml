--- conflicted
+++ resolved
@@ -34,12 +34,7 @@
 hopr-primitive-types = { workspace = true }
 
 [dev-dependencies]
-<<<<<<< HEAD
-env_logger = { workspace = true }
 hex-literal = { workspace = true }
-=======
-hex-literal = "0.4"
->>>>>>> 758a0989
 mockall = "0.11"
 primitive-types = "0.12.2"
 
