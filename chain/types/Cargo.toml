--- conflicted
+++ resolved
@@ -1,10 +1,6 @@
 [package]
 name = "hopr-chain-types"
-<<<<<<< HEAD
-version = "0.11.1"
-=======
-version = "0.12.0"
->>>>>>> ec4aaf76
+version = "0.12.1"
 authors = ["HOPR Association <tech@hoprnet.org>"]
 edition = "2021"
 description = "Core-Ethereum-specific interaction with the backend database"
