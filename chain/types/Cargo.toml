--- conflicted
+++ resolved
@@ -20,17 +20,9 @@
 strum = { workspace = true }
 
 bindings = { workspace = true }
-<<<<<<< HEAD
 hopr-crypto-types = { workspace = true }
-core-types = { workspace = true }
-platform = { workspace = true }
-log = { workspace = true }
-utils-types = { workspace = true }
-=======
-hopr-crypto = { workspace = true }
 hopr-internal-types = { workspace = true }
 hopr-primitive-types = { workspace = true }
->>>>>>> 34678740
 
 [dev-dependencies]
 async-std = "1.12.0"
@@ -42,9 +34,4 @@
 hex = { workspace = true }
 
 [features]
-<<<<<<< HEAD
-default = []
-wasm = [ "utils-types/wasm", "platform/wasm-bindgen" ]
-=======
-default = []
->>>>>>> 34678740
+default = []