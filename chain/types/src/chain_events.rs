use hopr_crypto_types::types::Hash;
use hopr_internal_types::prelude::*;
use hopr_primitive_types::prelude::*;
use libp2p_identity::PeerId;
use multiaddr::Multiaddr;
use std::fmt::{Display, Formatter};

/// Contains TX hash along with the Chain Event data.
/// This could be used to pair up some events with `Action`
#[derive(Debug, Clone, PartialEq)]
pub struct SignificantChainEvent {
    /// TX hash
    pub tx_hash: Hash,
    /// Chain event of interest
    pub event_type: ChainEventType,
}

impl Display for SignificantChainEvent {
    fn fmt(&self, f: &mut Formatter<'_>) -> std::fmt::Result {
<<<<<<< HEAD
        write!(f, "{} @ tx {}", self.event_type, self.tx_hash)
=======
        write!(f, "{} in tx {}", self.tx_hash, self.event_type)
>>>>>>> 446f4d19
    }
}

/// Status of a node in network registry.
#[derive(Debug, Clone, PartialEq, Eq)]
pub enum NetworkRegistryStatus {
    /// Connections to the node are allowed.
    Allowed,
    /// Connections to the node are not allowed.
    Denied,
}

/// Enumeration of HOPR chain events.
#[allow(clippy::large_enum_variant)] // TODO: Refactor the large enum variant
#[derive(Debug, Clone, PartialEq)]
pub enum ChainEventType {
    /// Peer on-chain announcement event.
    Announcement {
        /// Announced peer id
        peer: PeerId,
        /// Announced on-chain address
        address: Address,
        /// Multiaddresses
        multiaddresses: Vec<Multiaddr>,
    },
    /// New channel has been opened
    ChannelOpened(ChannelEntry),
    /// Channel closure has been initiated.
    ChannelClosureInitiated(ChannelEntry),
    /// Channel closure has been finalized.
    ChannelClosed(ChannelEntry),
    /// Channel balance has increased by an amount.
    ChannelBalanceIncreased(ChannelEntry, Balance),
    /// Channel balance has decreased by an amount.
    ChannelBalanceDecreased(ChannelEntry, Balance),
    /// Ticket has been redeemed on a channel.
    /// If the channel is node's own, also contains the ticket that has been redeemed.
    TicketRedeemed(ChannelEntry, Option<AcknowledgedTicket>),
    /// Safe has been registered with the node.
    NodeSafeRegistered(Address),
    /// Network registry update for a node.
    NetworkRegistryUpdate(Address, NetworkRegistryStatus),
}

impl Display for ChainEventType {
    fn fmt(&self, f: &mut Formatter<'_>) -> std::fmt::Result {
        match self {
            ChainEventType::Announcement {
                peer,
                address,
                multiaddresses,
            } => write!(f, "announcement event of {peer} ({address}): {:?}", multiaddresses),
            ChainEventType::ChannelOpened(c) => write!(f, "open channel event {}", c.get_id()),
            ChainEventType::ChannelClosureInitiated(c) => write!(f, "close channel initiation event {}", c.get_id()),
            ChainEventType::ChannelClosed(c) => write!(f, "close channel event {}", c.get_id()),
            ChainEventType::ChannelBalanceIncreased(c, _) => write!(f, "channel increase balance event {}", c.get_id()),
            ChainEventType::ChannelBalanceDecreased(c, _) => write!(f, "channel decrease balance event {}", c.get_id()),
            ChainEventType::TicketRedeemed(c, _) => write!(f, "ticket redeem event in channel {}", c.get_id()),
            ChainEventType::NodeSafeRegistered(s) => write!(f, "safe registered event {s}"),
            ChainEventType::NetworkRegistryUpdate(a, s) => write!(f, "network registry update event {a}: {:?}", s),
        }
    }
}<|MERGE_RESOLUTION|>--- conflicted
+++ resolved
@@ -17,11 +17,7 @@
 
 impl Display for SignificantChainEvent {
     fn fmt(&self, f: &mut Formatter<'_>) -> std::fmt::Result {
-<<<<<<< HEAD
         write!(f, "{} @ tx {}", self.event_type, self.tx_hash)
-=======
-        write!(f, "{} in tx {}", self.tx_hash, self.event_type)
->>>>>>> 446f4d19
     }
 }
 
