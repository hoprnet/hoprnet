--- conflicted
+++ resolved
@@ -32,19 +32,14 @@
     /// Close channel with the given source and destination
     CloseChannel(ChannelEntry, ChannelDirection),
 
-<<<<<<< HEAD
     /// Close multiple channels in the same direction at once
     CloseChannels(Vec<ChannelEntry>, ChannelDirection, ChannelStatus),
 
-    /// Withdraw given balance to the given address
-    Withdraw(Address, Balance),
-=======
     /// Withdraw the given balance to the given address
     Withdraw(Address, HoprBalance),
 
     /// Withdraw the given native balance to the given address
     WithdrawNative(Address, XDaiBalance),
->>>>>>> 62a0a9fb
 
     /// Announce node on-chain
     Announce(AnnouncementData),
