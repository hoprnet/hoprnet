--- conflicted
+++ resolved
@@ -3,10 +3,7 @@
 //! This used in unit and integration tests.
 
 #![allow(clippy::too_many_arguments)]
-<<<<<<< HEAD
-=======
-
->>>>>>> 943af8f3
+
 use std::str::FromStr;
 
 use SafeContract::SafeContractInstance;
