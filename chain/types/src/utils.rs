--- conflicted
+++ resolved
@@ -2,8 +2,6 @@
 //! Chain utilities used for testing.
 //!
 //! This used in unit and integration tests.
-use std::str::FromStr;
-
 use SafeContract::SafeContractInstance;
 use alloy::{
     contract::{Error as ContractError, Result as ContractResult},
@@ -14,13 +12,10 @@
     sol,
     sol_types::{SolCall, SolValue},
 };
-<<<<<<< HEAD
 use hex_literal::hex;
 use std::str::FromStr;
 use tracing::debug;
 
-=======
->>>>>>> fb9bc860
 use hopr_bindings::{
     hoprchannels::HoprChannels::HoprChannelsInstance,
     hoprnodemanagementmodule::HoprNodeManagementModule,
@@ -29,7 +24,6 @@
 };
 use hopr_crypto_types::prelude::*;
 use hopr_primitive_types::primitives::Address;
-use tracing::debug;
 
 use crate::{
     ContractInstances, constants,
