//! This crate contains various on-chain related modules and types:
use bindings::hopr_announcements::HoprAnnouncements;
use bindings::hopr_channels::HoprChannels;
use bindings::hopr_dummy_proxy_for_network_registry::HoprDummyProxyForNetworkRegistry;
use bindings::hopr_network_registry::HoprNetworkRegistry;
use bindings::hopr_node_management_module::HoprNodeManagementModule;
use bindings::hopr_node_safe_registry::HoprNodeSafeRegistry;
use bindings::hopr_node_stake_factory::HoprNodeStakeFactory;
use bindings::hopr_safe_proxy_for_network_registry::HoprSafeProxyForNetworkRegistry;
use bindings::hopr_ticket_price_oracle::HoprTicketPriceOracle;
use bindings::hopr_token::HoprToken;
use ethers::abi::Token;
use ethers::prelude::*;
use hex_literal::hex;
use hopr_crypto_types::keypairs::{ChainKeypair, Keypair};
use hopr_primitive_types::primitives::Address;
use serde::{Deserialize, Serialize};
use std::str::FromStr;
use std::sync::Arc;

/// Types related to high-level actions that lead to Ethereum transactions.
pub mod actions;
/// Types related to the chain events processed by the Indexer
pub mod chain_events;
<<<<<<< HEAD
=======
pub mod constants;
pub mod utils;
>>>>>>> 8fe3097f

pub use ethers::core::types::transaction::eip2718::TypedTransaction;

/// Short-hand for creating new EIP1559 transaction object.
pub fn create_eip1559_transaction() -> TypedTransaction {
    TypedTransaction::Eip1559(Eip1559TransactionRequest::new())
}

/// Holds addresses of all smart contracts.
#[derive(Clone, Copy, Debug, PartialEq, Eq, Serialize, Deserialize, Default)]
pub struct ContractAddresses {
    /// Token contract
    pub token: Address,
    /// Channels contract
    pub channels: Address,
    /// Announcements contract
    pub announcements: Address,
    /// Network registry contract
    pub network_registry: Address,
    /// Network registry proxy contract
    pub network_registry_proxy: Address,
    /// Safe registry contract
    pub safe_registry: Address,
    /// Price oracle contract
    pub price_oracle: Address,
    /// Stake factory contract
    pub stake_factory: Address,
    /// Node management module contract (can be zero if safe is not used)
    pub module_implementation: Address,
}

#[derive(Debug, Clone)]
pub enum NetworkRegistryProxy<M: Middleware> {
    Dummy(HoprDummyProxyForNetworkRegistry<M>),
    Safe(HoprSafeProxyForNetworkRegistry<M>),
}

impl<M: Middleware> NetworkRegistryProxy<M> {
    pub fn address(&self) -> Address {
        match self {
            NetworkRegistryProxy::Dummy(c) => c.address().into(),
            NetworkRegistryProxy::Safe(c) => c.address().into(),
        }
    }
}

/// Holds instances to contracts.
#[derive(Debug)]
pub struct ContractInstances<M: Middleware> {
    pub token: HoprToken<M>,
    pub channels: HoprChannels<M>,
    pub announcements: HoprAnnouncements<M>,
    pub network_registry: HoprNetworkRegistry<M>,
    pub network_registry_proxy: NetworkRegistryProxy<M>,
    pub safe_registry: HoprNodeSafeRegistry<M>,
    pub price_oracle: HoprTicketPriceOracle<M>,
    pub stake_factory: HoprNodeStakeFactory<M>,
    pub module_implementation: HoprNodeManagementModule<M>,
}

impl<M: Middleware> Clone for ContractInstances<M> {
    fn clone(&self) -> Self {
        // Requires manual clone implementation, because `M` is usually never `Clone`
        let client = self.token.client();
        Self {
            token: HoprToken::new(self.token.address(), client.clone()),
            channels: HoprChannels::new(self.channels.address(), client.clone()),
            announcements: HoprAnnouncements::new(self.announcements.address(), client.clone()),
            network_registry: HoprNetworkRegistry::new(self.network_registry.address(), client.clone()),
            network_registry_proxy: match &self.network_registry_proxy {
                NetworkRegistryProxy::Dummy(nr) => {
                    NetworkRegistryProxy::Dummy(HoprDummyProxyForNetworkRegistry::new(nr.address(), client.clone()))
                }
                NetworkRegistryProxy::Safe(nr) => {
                    NetworkRegistryProxy::Safe(HoprSafeProxyForNetworkRegistry::new(nr.address(), client.clone()))
                }
            },
            safe_registry: HoprNodeSafeRegistry::new(self.safe_registry.address(), client.clone()),
            price_oracle: HoprTicketPriceOracle::new(self.price_oracle.address(), client.clone()),
            stake_factory: HoprNodeStakeFactory::new(self.stake_factory.address(), client.clone()),
            module_implementation: HoprNodeManagementModule::new(self.module_implementation.address(), client.clone()),
        }
    }
}

impl<M: Middleware> ContractInstances<M> {
    pub fn new(contract_addresses: &ContractAddresses, provider: Arc<M>, use_dummy_nr: bool) -> Self {
        Self {
            token: HoprToken::new(contract_addresses.token, provider.clone()),
            channels: HoprChannels::new(contract_addresses.channels, provider.clone()),
            announcements: HoprAnnouncements::new(contract_addresses.announcements, provider.clone()),
            network_registry: HoprNetworkRegistry::new(contract_addresses.network_registry, provider.clone()),
            network_registry_proxy: if use_dummy_nr {
                NetworkRegistryProxy::Dummy(HoprDummyProxyForNetworkRegistry::new(
                    contract_addresses.network_registry_proxy,
                    provider.clone(),
                ))
            } else {
                NetworkRegistryProxy::Safe(HoprSafeProxyForNetworkRegistry::new(
                    contract_addresses.network_registry_proxy,
                    provider.clone(),
                ))
            },
            safe_registry: HoprNodeSafeRegistry::new(contract_addresses.safe_registry, provider.clone()),
            price_oracle: HoprTicketPriceOracle::new(contract_addresses.price_oracle, provider.clone()),
            stake_factory: HoprNodeStakeFactory::new(contract_addresses.stake_factory, provider.clone()),
            module_implementation: HoprNodeManagementModule::new(
                contract_addresses.module_implementation,
                provider.clone(),
            ),
        }
    }

    /// Deploys testing environment (with dummy network registry proxy) via the given provider.
    pub async fn deploy_for_testing(provider: Arc<M>, deployer: &ChainKeypair) -> Result<Self, ContractError<M>> {
        {
            // Fund 1820 deployer and deploy ERC1820Registry
            let mut tx = Eip1559TransactionRequest::new();
            tx = tx.to(H160::from_str(crate::utils::ERC_1820_DEPLOYER).unwrap());
            tx = tx.value(crate::utils::ETH_VALUE_FOR_ERC1820_DEPLOYER);

            provider
                .send_transaction(tx, None)
                .await
                .map_err(|e| ContractError::MiddlewareError { e })?
                .await?;

            provider.send_raw_transaction(
                hex!("f90a388085174876e800830c35008080b909e5608060405234801561001057600080fd5b506109c5806100206000396000f3fe608060405234801561001057600080fd5b50600436106100a5576000357c010000000000000000000000000000000000000000000000000000000090048063a41e7d5111610078578063a41e7d51146101d4578063aabbb8ca1461020a578063b705676514610236578063f712f3e814610280576100a5565b806329965a1d146100aa5780633d584063146100e25780635df8122f1461012457806365ba36c114610152575b600080fd5b6100e0600480360360608110156100c057600080fd5b50600160a060020a038135811691602081013591604090910135166102b6565b005b610108600480360360208110156100f857600080fd5b5035600160a060020a0316610570565b60408051600160a060020a039092168252519081900360200190f35b6100e06004803603604081101561013a57600080fd5b50600160a060020a03813581169160200135166105bc565b6101c26004803603602081101561016857600080fd5b81019060208101813564010000000081111561018357600080fd5b82018360208201111561019557600080fd5b803590602001918460018302840111640100000000831117156101b757600080fd5b5090925090506106b3565b60408051918252519081900360200190f35b6100e0600480360360408110156101ea57600080fd5b508035600160a060020a03169060200135600160e060020a0319166106ee565b6101086004803603604081101561022057600080fd5b50600160a060020a038135169060200135610778565b61026c6004803603604081101561024c57600080fd5b508035600160a060020a03169060200135600160e060020a0319166107ef565b604080519115158252519081900360200190f35b61026c6004803603604081101561029657600080fd5b508035600160a060020a03169060200135600160e060020a0319166108aa565b6000600160a060020a038416156102cd57836102cf565b335b9050336102db82610570565b600160a060020a031614610339576040805160e560020a62461bcd02815260206004820152600f60248201527f4e6f7420746865206d616e616765720000000000000000000000000000000000604482015290519081900360640190fd5b6103428361092a565b15610397576040805160e560020a62461bcd02815260206004820152601a60248201527f4d757374206e6f7420626520616e204552433136352068617368000000000000604482015290519081900360640190fd5b600160a060020a038216158015906103b85750600160a060020a0382163314155b156104ff5760405160200180807f455243313832305f4143434550545f4d4147494300000000000000000000000081525060140190506040516020818303038152906040528051906020012082600160a060020a031663249cb3fa85846040518363ffffffff167c01000000000000000000000000000000000000000000000000000000000281526004018083815260200182600160a060020a0316600160a060020a031681526020019250505060206040518083038186803b15801561047e57600080fd5b505afa158015610492573d6000803e3d6000fd5b505050506040513d60208110156104a857600080fd5b5051146104ff576040805160e560020a62461bcd02815260206004820181905260248201527f446f6573206e6f7420696d706c656d656e742074686520696e74657266616365604482015290519081900360640190fd5b600160a060020a03818116600081815260208181526040808320888452909152808220805473ffffffffffffffffffffffffffffffffffffffff19169487169485179055518692917f93baa6efbd2244243bfee6ce4cfdd1d04fc4c0e9a786abd3a41313bd352db15391a450505050565b600160a060020a03818116600090815260016020526040812054909116151561059a5750806105b7565b50600160a060020a03808216600090815260016020526040902054165b919050565b336105c683610570565b600160a060020a031614610624576040805160e560020a62461bcd02815260206004820152600f60248201527f4e6f7420746865206d616e616765720000000000000000000000000000000000604482015290519081900360640190fd5b81600160a060020a031681600160a060020a0316146106435780610646565b60005b600160a060020a03838116600081815260016020526040808220805473ffffffffffffffffffffffffffffffffffffffff19169585169590951790945592519184169290917f605c2dbf762e5f7d60a546d42e7205dcb1b011ebc62a61736a57c9089d3a43509190a35050565b600082826040516020018083838082843780830192505050925050506040516020818303038152906040528051906020012090505b92915050565b6106f882826107ef565b610703576000610705565b815b600160a060020a03928316600081815260208181526040808320600160e060020a031996909616808452958252808320805473ffffffffffffffffffffffffffffffffffffffff19169590971694909417909555908152600284528181209281529190925220805460ff19166001179055565b600080600160a060020a038416156107905783610792565b335b905061079d8361092a565b156107c357826107ad82826108aa565b6107b85760006107ba565b815b925050506106e8565b600160a060020a0390811660009081526020818152604080832086845290915290205416905092915050565b6000808061081d857f01ffc9a70000000000000000000000000000000000000000000000000000000061094c565b909250905081158061082d575080155b1561083d576000925050506106e8565b61084f85600160e060020a031961094c565b909250905081158061086057508015155b15610870576000925050506106e8565b61087a858561094c565b909250905060018214801561088f5750806001145b1561089f576001925050506106e8565b506000949350505050565b600160a060020a0382166000908152600260209081526040808320600160e060020a03198516845290915281205460ff1615156108f2576108eb83836107ef565b90506106e8565b50600160a060020a03808316600081815260208181526040808320600160e060020a0319871684529091529020549091161492915050565b7bffffffffffffffffffffffffffffffffffffffffffffffffffffffff161590565b6040517f01ffc9a7000000000000000000000000000000000000000000000000000000008082526004820183905260009182919060208160248189617530fa90519096909550935050505056fea165627a7a72305820377f4a2d4301ede9949f163f319021a6e9c687c292a5e2b2c4734c126b524e6c00291ba01820182018201820182018201820182018201820182018201820182018201820a01820182018201820182018201820182018201820182018201820182018201820")
                    .into()).await.map_err(|e| ContractError::MiddlewareError {e})?.await?;
        }

        // Get deployer address
        let self_address: types::Address = deployer.public().to_address().into();

        let stake_factory = HoprNodeStakeFactory::deploy(provider.clone(), ())?.send().await?;
        let module_implementation = HoprNodeManagementModule::deploy(provider.clone(), ())?.send().await?;
        let safe_registry = HoprNodeSafeRegistry::deploy(provider.clone(), ())?.send().await?;
        let price_oracle = HoprTicketPriceOracle::deploy(
            provider.clone(),
            (self_address, ethers::types::U256::from(100000000000000000_u128)),
        )?
        .send()
        .await?;
        let token = HoprToken::deploy(provider.clone(), ())?.send().await?;
        let network_registry_proxy = HoprDummyProxyForNetworkRegistry::deploy(provider.clone(), self_address)?
            .send()
            .await?;
        let channels = HoprChannels::deploy(
            provider.clone(),
            Token::Tuple(vec![
                Token::Address(token.address()),
                Token::Uint(1_u32.into()),
                Token::Address(safe_registry.address()),
            ]),
        )?
        .send()
        .await?;
        let announcements = HoprAnnouncements::deploy(provider.clone(), Token::Address(safe_registry.address()))?
            .send()
            .await?;
        let network_registry = HoprNetworkRegistry::deploy(
            provider.clone(),
            (
                ethers::types::Address::from(network_registry_proxy.address()),
                self_address,
                self_address,
            ),
        )?
        .send()
        .await?;

        // Disable network registry in local environment
        network_registry.disable_registry().send().await?.await?;

        Ok(Self {
            token,
            channels,
            announcements,
            network_registry,
            network_registry_proxy: NetworkRegistryProxy::Dummy(network_registry_proxy),
            safe_registry,
            price_oracle,
            stake_factory,
            module_implementation,
        })
    }
}

impl<M: Middleware> From<&ContractInstances<M>> for ContractAddresses {
    fn from(value: &ContractInstances<M>) -> Self {
        Self {
            token: value.token.address().into(),
            channels: value.channels.address().into(),
            announcements: value.announcements.address().into(),
            network_registry: value.network_registry.address().into(),
            network_registry_proxy: value.network_registry_proxy.address(),
            safe_registry: value.safe_registry.address().into(),
            price_oracle: value.price_oracle.address().into(),
            stake_factory: value.stake_factory.address().into(),
            module_implementation: value.module_implementation.address().into(),
        }
    }
}

/// Creates local Anvil instance.
///
/// Used for testing. When block time is given, new blocks are mined periodically.
/// Otherwise, a new block is mined per transaction.
pub fn create_anvil(block_time: Option<std::time::Duration>) -> ethers::utils::AnvilInstance {
    let output = std::process::Command::new(env!("CARGO"))
        .arg("locate-project")
        .arg("--workspace")
        .arg("--message-format=plain")
        .output()
        .unwrap()
        .stdout;
    let cargo_path = std::path::Path::new(std::str::from_utf8(&output).unwrap().trim());
    let workspace_dir = cargo_path.parent().unwrap().to_path_buf();

    let mut anvil = ethers::utils::Anvil::new().path(workspace_dir.join(".foundry/bin/anvil"));

    if let Some(bt) = block_time {
        anvil = anvil.block_time(bt.as_secs());
    }

    anvil.spawn()
}<|MERGE_RESOLUTION|>--- conflicted
+++ resolved
@@ -22,11 +22,6 @@
 pub mod actions;
 /// Types related to the chain events processed by the Indexer
 pub mod chain_events;
-<<<<<<< HEAD
-=======
-pub mod constants;
-pub mod utils;
->>>>>>> 8fe3097f
 
 pub use ethers::core::types::transaction::eip2718::TypedTransaction;
 
