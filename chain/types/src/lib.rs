//! This crate contains various on-chain related modules and types:
//! - `constants`: constants related to on-chain operations
//! - `actions`: types related to high-level core-ethereum Actions

use bindings::hopr_announcements::HoprAnnouncements;
use bindings::hopr_channels::HoprChannels;
use bindings::hopr_dummy_proxy_for_network_registry::HoprDummyProxyForNetworkRegistry;
use bindings::hopr_network_registry::HoprNetworkRegistry;
use bindings::hopr_node_management_module::HoprNodeManagementModule;
use bindings::hopr_node_safe_registry::HoprNodeSafeRegistry;
use bindings::hopr_node_stake_factory::HoprNodeStakeFactory;
use bindings::hopr_safe_proxy_for_network_registry::HoprSafeProxyForNetworkRegistry;
use bindings::hopr_ticket_price_oracle::HoprTicketPriceOracle;
use bindings::hopr_token::HoprToken;
use ethers::abi::Token;
use ethers::prelude::*;
use hex_literal::hex;
use hopr_crypto_types::keypairs::{ChainKeypair, Keypair};
use hopr_primitive_types::primitives::Address;
use serde::{Deserialize, Serialize};
use std::str::FromStr;
use std::sync::Arc;

pub mod actions;
pub mod chain_events;
pub mod constants;
pub mod utils;

pub use ethers::core::types::transaction::eip2718::TypedTransaction;

/// Short-hand for creating new EIP1559 transaction object.
pub fn create_eip1559_transaction() -> TypedTransaction {
    TypedTransaction::Eip1559(Eip1559TransactionRequest::new())
}

/// Holds addresses of all smart contracts.
#[derive(Clone, Copy, Debug, PartialEq, Eq, Serialize, Deserialize, Default)]
pub struct ContractAddresses {
    /// Token contract
    pub token: Address,
    /// Channels contract
    pub channels: Address,
    /// Announcements contract
    pub announcements: Address,
    /// Network registry contract
    pub network_registry: Address,
    /// Network registry proxy contract
    pub network_registry_proxy: Address,
    /// Safe registry contract
    pub safe_registry: Address,
    /// Price oracle contract
    pub price_oracle: Address,
    /// Stake factory contract
    pub stake_factory: Address,
    /// Node management module contract (can be zero if safe is not used)
    pub module_implementation: Address,
}

#[derive(Debug, Clone)]
pub enum NetworkRegistryProxy<M: Middleware> {
    Dummy(HoprDummyProxyForNetworkRegistry<M>),
    Safe(HoprSafeProxyForNetworkRegistry<M>),
}

impl<M: Middleware> NetworkRegistryProxy<M> {
    pub fn address(&self) -> Address {
        match self {
            NetworkRegistryProxy::Dummy(c) => c.address().into(),
            NetworkRegistryProxy::Safe(c) => c.address().into(),
        }
    }
}

/// Holds instances to contracts.
#[derive(Debug)]
pub struct ContractInstances<M: Middleware> {
    pub token: HoprToken<M>,
    pub channels: HoprChannels<M>,
    pub announcements: HoprAnnouncements<M>,
    pub network_registry: HoprNetworkRegistry<M>,
    pub network_registry_proxy: NetworkRegistryProxy<M>,
    pub safe_registry: HoprNodeSafeRegistry<M>,
    pub price_oracle: HoprTicketPriceOracle<M>,
    pub stake_factory: HoprNodeStakeFactory<M>,
    pub module_implementation: HoprNodeManagementModule<M>,
}

impl<M: Middleware> Clone for ContractInstances<M> {
    fn clone(&self) -> Self {
        // Requires manual clone implementation, because `M` is usually never `Clone`
        let client = self.token.client();
        Self {
            token: HoprToken::new(self.token.address(), client.clone()),
            channels: HoprChannels::new(self.channels.address(), client.clone()),
            announcements: HoprAnnouncements::new(self.announcements.address(), client.clone()),
            network_registry: HoprNetworkRegistry::new(self.network_registry.address(), client.clone()),
            network_registry_proxy: match &self.network_registry_proxy {
                NetworkRegistryProxy::Dummy(nr) => {
                    NetworkRegistryProxy::Dummy(HoprDummyProxyForNetworkRegistry::new(nr.address(), client.clone()))
                }
                NetworkRegistryProxy::Safe(nr) => {
                    NetworkRegistryProxy::Safe(HoprSafeProxyForNetworkRegistry::new(nr.address(), client.clone()))
                }
            },
            safe_registry: HoprNodeSafeRegistry::new(self.safe_registry.address(), client.clone()),
            price_oracle: HoprTicketPriceOracle::new(self.price_oracle.address(), client.clone()),
            stake_factory: HoprNodeStakeFactory::new(self.stake_factory.address(), client.clone()),
            module_implementation: HoprNodeManagementModule::new(self.module_implementation.address(), client.clone()),
        }
    }
}

impl<M: Middleware> ContractInstances<M> {
    pub fn new(contract_addresses: &ContractAddresses, provider: Arc<M>, use_dummy_nr: bool) -> Self {
        Self {
            token: HoprToken::new(contract_addresses.token, provider.clone()),
            channels: HoprChannels::new(contract_addresses.channels, provider.clone()),
            announcements: HoprAnnouncements::new(contract_addresses.announcements, provider.clone()),
            network_registry: HoprNetworkRegistry::new(contract_addresses.network_registry, provider.clone()),
            network_registry_proxy: if use_dummy_nr {
                NetworkRegistryProxy::Dummy(HoprDummyProxyForNetworkRegistry::new(
                    contract_addresses.network_registry_proxy,
                    provider.clone(),
                ))
            } else {
                NetworkRegistryProxy::Safe(HoprSafeProxyForNetworkRegistry::new(
                    contract_addresses.network_registry_proxy,
                    provider.clone(),
                ))
            },
            safe_registry: HoprNodeSafeRegistry::new(contract_addresses.safe_registry, provider.clone()),
            price_oracle: HoprTicketPriceOracle::new(contract_addresses.price_oracle, provider.clone()),
            stake_factory: HoprNodeStakeFactory::new(contract_addresses.stake_factory, provider.clone()),
            module_implementation: HoprNodeManagementModule::new(
                contract_addresses.module_implementation,
                provider.clone(),
            ),
        }
    }

    /// Deploys testing environment (with dummy network registry proxy) via the given provider.
    pub async fn deploy_for_testing(provider: Arc<M>, deployer: &ChainKeypair) -> Result<Self, ContractError<M>> {
        {
            // Fund 1820 deployer and deploy ERC1820Registry
            let mut tx = Eip1559TransactionRequest::new();
            tx = tx.to(H160::from_str(crate::utils::ERC_1820_DEPLOYER).unwrap());
            tx = tx.value(crate::utils::ETH_VALUE_FOR_ERC1820_DEPLOYER);

            provider
                .send_transaction(tx, None)
                .await
                .map_err(|e| ContractError::MiddlewareError { e })?
                .await?;

            provider.send_raw_transaction(
                hex!("f90a388085174876e800830c35008080b909e5608060405234801561001057600080fd5b506109c5806100206000396000f3fe608060405234801561001057600080fd5b50600436106100a5576000357c010000000000000000000000000000000000000000000000000000000090048063a41e7d5111610078578063a41e7d51146101d4578063aabbb8ca1461020a578063b705676514610236578063f712f3e814610280576100a5565b806329965a1d146100aa5780633d584063146100e25780635df8122f1461012457806365ba36c114610152575b600080fd5b6100e0600480360360608110156100c057600080fd5b50600160a060020a038135811691602081013591604090910135166102b6565b005b610108600480360360208110156100f857600080fd5b5035600160a060020a0316610570565b60408051600160a060020a039092168252519081900360200190f35b6100e06004803603604081101561013a57600080fd5b50600160a060020a03813581169160200135166105bc565b6101c26004803603602081101561016857600080fd5b81019060208101813564010000000081111561018357600080fd5b82018360208201111561019557600080fd5b803590602001918460018302840111640100000000831117156101b757600080fd5b5090925090506106b3565b60408051918252519081900360200190f35b6100e0600480360360408110156101ea57600080fd5b508035600160a060020a03169060200135600160e060020a0319166106ee565b6101086004803603604081101561022057600080fd5b50600160a060020a038135169060200135610778565b61026c6004803603604081101561024c57600080fd5b508035600160a060020a03169060200135600160e060020a0319166107ef565b604080519115158252519081900360200190f35b61026c6004803603604081101561029657600080fd5b508035600160a060020a03169060200135600160e060020a0319166108aa565b6000600160a060020a038416156102cd57836102cf565b335b9050336102db82610570565b600160a060020a031614610339576040805160e560020a62461bcd02815260206004820152600f60248201527f4e6f7420746865206d616e616765720000000000000000000000000000000000604482015290519081900360640190fd5b6103428361092a565b15610397576040805160e560020a62461bcd02815260206004820152601a60248201527f4d757374206e6f7420626520616e204552433136352068617368000000000000604482015290519081900360640190fd5b600160a060020a038216158015906103b85750600160a060020a0382163314155b156104ff5760405160200180807f455243313832305f4143434550545f4d4147494300000000000000000000000081525060140190506040516020818303038152906040528051906020012082600160a060020a031663249cb3fa85846040518363ffffffff167c01000000000000000000000000000000000000000000000000000000000281526004018083815260200182600160a060020a0316600160a060020a031681526020019250505060206040518083038186803b15801561047e57600080fd5b505afa158015610492573d6000803e3d6000fd5b505050506040513d60208110156104a857600080fd5b5051146104ff576040805160e560020a62461bcd02815260206004820181905260248201527f446f6573206e6f7420696d706c656d656e742074686520696e74657266616365604482015290519081900360640190fd5b600160a060020a03818116600081815260208181526040808320888452909152808220805473ffffffffffffffffffffffffffffffffffffffff19169487169485179055518692917f93baa6efbd2244243bfee6ce4cfdd1d04fc4c0e9a786abd3a41313bd352db15391a450505050565b600160a060020a03818116600090815260016020526040812054909116151561059a5750806105b7565b50600160a060020a03808216600090815260016020526040902054165b919050565b336105c683610570565b600160a060020a031614610624576040805160e560020a62461bcd02815260206004820152600f60248201527f4e6f7420746865206d616e616765720000000000000000000000000000000000604482015290519081900360640190fd5b81600160a060020a031681600160a060020a0316146106435780610646565b60005b600160a060020a03838116600081815260016020526040808220805473ffffffffffffffffffffffffffffffffffffffff19169585169590951790945592519184169290917f605c2dbf762e5f7d60a546d42e7205dcb1b011ebc62a61736a57c9089d3a43509190a35050565b600082826040516020018083838082843780830192505050925050506040516020818303038152906040528051906020012090505b92915050565b6106f882826107ef565b610703576000610705565b815b600160a060020a03928316600081815260208181526040808320600160e060020a031996909616808452958252808320805473ffffffffffffffffffffffffffffffffffffffff19169590971694909417909555908152600284528181209281529190925220805460ff19166001179055565b600080600160a060020a038416156107905783610792565b335b905061079d8361092a565b156107c357826107ad82826108aa565b6107b85760006107ba565b815b925050506106e8565b600160a060020a0390811660009081526020818152604080832086845290915290205416905092915050565b6000808061081d857f01ffc9a70000000000000000000000000000000000000000000000000000000061094c565b909250905081158061082d575080155b1561083d576000925050506106e8565b61084f85600160e060020a031961094c565b909250905081158061086057508015155b15610870576000925050506106e8565b61087a858561094c565b909250905060018214801561088f5750806001145b1561089f576001925050506106e8565b506000949350505050565b600160a060020a0382166000908152600260209081526040808320600160e060020a03198516845290915281205460ff1615156108f2576108eb83836107ef565b90506106e8565b50600160a060020a03808316600081815260208181526040808320600160e060020a0319871684529091529020549091161492915050565b7bffffffffffffffffffffffffffffffffffffffffffffffffffffffff161590565b6040517f01ffc9a7000000000000000000000000000000000000000000000000000000008082526004820183905260009182919060208160248189617530fa90519096909550935050505056fea165627a7a72305820377f4a2d4301ede9949f163f319021a6e9c687c292a5e2b2c4734c126b524e6c00291ba01820182018201820182018201820182018201820182018201820182018201820a01820182018201820182018201820182018201820182018201820182018201820")
                    .into()).await.map_err(|e| ContractError::MiddlewareError {e})?.await?;
        }

        // Get deployer address
        let self_address: types::Address = deployer.public().to_address().into();

        let stake_factory = HoprNodeStakeFactory::deploy(provider.clone(), ())?.send().await?;
        let module_implementation = HoprNodeManagementModule::deploy(provider.clone(), ())?.send().await?;
        let safe_registry = HoprNodeSafeRegistry::deploy(provider.clone(), ())?.send().await?;
        let price_oracle = HoprTicketPriceOracle::deploy(
            provider.clone(),
            (self_address, ethers::types::U256::from(100000000000000000_u128)),
        )?
        .send()
        .await?;
        let token = HoprToken::deploy(provider.clone(), ())?.send().await?;
        let network_registry_proxy = HoprDummyProxyForNetworkRegistry::deploy(provider.clone(), self_address)?
            .send()
            .await?;
        let channels = HoprChannels::deploy(
            provider.clone(),
            Token::Tuple(vec![
                Token::Address(token.address()),
                Token::Uint(1_u32.into()),
                Token::Address(safe_registry.address()),
            ]),
        )?
        .send()
        .await?;
        let announcements = HoprAnnouncements::deploy(provider.clone(), Token::Address(safe_registry.address()))?
            .send()
            .await?;
        let network_registry = HoprNetworkRegistry::deploy(
            provider.clone(),
            (
                ethers::types::Address::from(network_registry_proxy.address()),
                self_address,
                self_address,
            ),
        )?
        .send()
        .await?;

        // Disable network registry in local environment
        network_registry.disable_registry().send().await?.await?;

        Ok(Self {
            token,
            channels,
            announcements,
            network_registry,
            network_registry_proxy: NetworkRegistryProxy::Dummy(network_registry_proxy),
            safe_registry,
            price_oracle,
            stake_factory,
            module_implementation,
        })
    }
}

impl<M: Middleware> From<&ContractInstances<M>> for ContractAddresses {
    fn from(value: &ContractInstances<M>) -> Self {
        Self {
            token: value.token.address().into(),
            channels: value.channels.address().into(),
            announcements: value.announcements.address().into(),
            network_registry: value.network_registry.address().into(),
            network_registry_proxy: value.network_registry_proxy.address(),
            safe_registry: value.safe_registry.address().into(),
            price_oracle: value.price_oracle.address().into(),
            stake_factory: value.stake_factory.address().into(),
            module_implementation: value.module_implementation.address().into(),
        }
    }
<<<<<<< HEAD
=======
}

/// Creates local Anvil instance.
///
/// Used for testing. When block time is given, new blocks are mined periodically.
/// Otherwise, a new block is mined per transaction.
pub fn create_anvil(block_time: Option<std::time::Duration>) -> ethers::utils::AnvilInstance {
    let mut anvil = ethers::utils::Anvil::new();

    if let Some(bt) = block_time {
        anvil = anvil.block_time(bt.as_secs());
    }

    anvil.spawn()
>>>>>>> 4c73ce53
}<|MERGE_RESOLUTION|>--- conflicted
+++ resolved
@@ -228,8 +228,6 @@
             module_implementation: value.module_implementation.address().into(),
         }
     }
-<<<<<<< HEAD
-=======
 }
 
 /// Creates local Anvil instance.
@@ -237,12 +235,21 @@
 /// Used for testing. When block time is given, new blocks are mined periodically.
 /// Otherwise, a new block is mined per transaction.
 pub fn create_anvil(block_time: Option<std::time::Duration>) -> ethers::utils::AnvilInstance {
-    let mut anvil = ethers::utils::Anvil::new();
+    let output = std::process::Command::new(env!("CARGO"))
+        .arg("locate-project")
+        .arg("--workspace")
+        .arg("--message-format=plain")
+        .output()
+        .unwrap()
+        .stdout;
+    let cargo_path = std::path::Path::new(std::str::from_utf8(&output).unwrap().trim());
+    let workspace_dir = cargo_path.parent().unwrap().to_path_buf();
+
+    let mut anvil = ethers::utils::Anvil::new().path(workspace_dir.join(".foundry/bin/anvil"));
 
     if let Some(bt) = block_time {
         anvil = anvil.block_time(bt.as_secs());
     }
 
     anvil.spawn()
->>>>>>> 4c73ce53
 }