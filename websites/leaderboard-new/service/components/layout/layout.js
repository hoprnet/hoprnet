import React, { useState, useEffect } from 'react'
import { useRouter } from 'next/router'
import Head from 'next/head'
import Menu from '../menu/menu'
import LeftSide from './left-side'
import RightSide from './right-side'
import CopieParagraph from '../data-view/copie-paragraph'
import DataBoxCloud from '../data-view/data-box-cloud'
import DataUpdateKnow from '../data-view/data-update-know'
import '../../styles/main.scss'

const Layout = ({ children }) => {
  const router = useRouter()
  const [activaMenu, setactivaMenu] = useState(false)

  return (
    <>
      <Head>
        <title>hopr</title>
      </Head>
      <header>
        <nav className="navbar only-mobile-view">
          <div className="icon-logo">
            <img className={[activaMenu ? 'open' : '']} src="/assets/brand/logo.svg" alt="hopr" />
          </div>
          <div className={'icon-menu ' + [activaMenu ? 'open' : '']} onClick={() => setactivaMenu(!activaMenu)}>
            <span></span>
            <span></span>
            <span></span>
            <span></span>
            <span></span>
            <span></span>
          </div>
        </nav>
        {/*  */}
        <div className=" only-desktop-view ">
          <div className="icon-logo-desktop">
<<<<<<< HEAD
            <a href="https://hoprnet.org/" target="_blank" rel="noopener noreferrer">
=======
            <a href="https://hoprnet.org/" target="_blank"  rel="noopener noreferrer">
>>>>>>> f6047bbe
              <img src="/assets/brand/logo.svg" alt="hopr" />
            </a>
          </div>
        </div>
      </header>
      <Menu activaMenu={activaMenu} />
      <div className="main-container">
        <div className="only-desktop-view">
          <LeftSide />
        </div>
        <section className={'about only-mobile-view ' + [router.pathname != '/' ? 'aux-margin' : '']}>
          <div className={[router.pathname != '/' ? 'only-desktop-view' : '']}>
            <CopieParagraph />
          </div>
        </section>
        {children}
        {/*  */}
        <section className="only-mobile-view">
          <hr />
          <DataBoxCloud />
          <hr />
          <DataUpdateKnow />
          <hr />
          <p className="paragraph-copy ">
            Thanks for helping us create the <span> HOPR network. </span>
          </p>
        </section>
        {/*  */}
        <RightSide />
        {/*  */}
      </div>
    </>
  )
}

export default Layout<|MERGE_RESOLUTION|>--- conflicted
+++ resolved
@@ -35,11 +35,12 @@
         {/*  */}
         <div className=" only-desktop-view ">
           <div className="icon-logo-desktop">
-<<<<<<< HEAD
-            <a href="https://hoprnet.org/" target="_blank" rel="noopener noreferrer">
-=======
-            <a href="https://hoprnet.org/" target="_blank"  rel="noopener noreferrer">
->>>>>>> f6047bbe
+<div className="icon-logo-desktop">
+            <a
+              href="https://hoprnet.org/"
+              target="_blank"
+              rel="noopener noreferrer"
+            >
               <img src="/assets/brand/logo.svg" alt="hopr" />
             </a>
           </div>
