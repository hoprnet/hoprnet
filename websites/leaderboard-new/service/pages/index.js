--- conflicted
+++ resolved
@@ -6,7 +6,6 @@
 import TrCustom from '../components/micro-components/tr-custom'
 import SuperBoxSearch from '../components/micro-components/super-box-search'
 
-<<<<<<< HEAD
 import api from '../utils/api'
 
 export default function Home() {
@@ -68,17 +67,17 @@
 
   useEffect(() => {
     let count = 0
-    
+
     if (nodes) {
       if (nodes.length) {
         count = nodes.length
         if (searchTerm != '' && searchTerm != undefined) {
           let auxcount = nodes.filter(
             (acum) =>
-            acum.address.toLowerCase().indexOf(searchTerm.toLowerCase()) >= 0 ||
-            acum.id.toLowerCase().indexOf(searchTerm.toLowerCase()) >= 0
+              acum.address.toLowerCase().indexOf(searchTerm.toLowerCase()) >= 0 ||
+              acum.id.toLowerCase().indexOf(searchTerm.toLowerCase()) >= 0
           )
-          count = auxcount.length;
+          count = auxcount.length
         }
       }
     }
@@ -112,90 +111,12 @@
     aColumns.find((item) => item.key === key).className = 'sortBy ' + sSort
 
     let aNew = { ...data }
-=======
-const columnsDefaults = [
-  {
-    title: "online",
-    dataIndex: "online",
-    key: "online",
-    className: 'sortBy asc',
-  },
-  {
-    title: "address",
-    dataIndex: "address",
-    key: "address",
-    className: 'sortBy asc',
-  },
-  {
-    title: "id",
-    dataIndex: "id",
-    key: "id",
-    className: 'sortBy asc',
-  },
-  {
-    title: "score",
-    dataIndex: "score",
-    key: "score",
-    className: 'sortBy asc',
-  },
-  {
-    title: "tweetUrl",
-    dataIndex: "tweetUrl",
-    key: "tweetUrl",
-    className: '',
-  },
-];
-
-export default function Home() {
-  const [data, setData] = useState(undefined);
-  const [columns, setColumns] = useState(columnsDefaults);
-
-  const nodesVerified = data ? data.connected.length : 0;
-  const nodesRegistered = data ? data.nodes.length : 0;
-  const nodesConnected = data ? data.connectedNodes : 0;
-  const nodes = data ? data.nodes : [];
-
-  useEffect(() => {
-    const fetchData = async () => {
-      const response = await api.getAllData();
-      if (response.data) setData(response.data);
-    };
-    fetchData();
-  }, []);
-
-  const getIntBase = key => {
-    switch(key) {
-      case 'address':
-        return 16;
-      case 'id':
-        return 36;
-      default:
-        return 10;
-    }
-  };
-
-  const onClickSort = key => {
-    let sSort = '',
-      aColumns = [...columns];
-
-    aColumns.map(item => {
-      if (item.key === key) {
-        sSort = item.className.replace('sortBy', '').trim();
-        sSort = sSort === 'asc' ? 'desc' : 'asc';
-      }
-      item.className = 'sortBy'
-    });
-    aColumns.find(item => item.key === key).className = 'sortBy ' + sSort;
-
-    let aNew = { ...data };
->>>>>>> f6047bbe
     aNew.nodes = aNew.nodes.sort((a, b) => {
       let iBase = getIntBase(key),
         convertA = parseInt(a[key], iBase),
         convertB = parseInt(b[key], iBase)
 
       if (sSort === 'asc') {
-<<<<<<< HEAD
         return convertB - convertA
       } else {
         return convertA - convertB
@@ -205,17 +126,6 @@
     setData(aNew)
     setColumns(aColumns)
   }
-=======
-        return convertA - convertB;
-      } else {
-        return convertB - convertA;
-      }
-    });
-
-    setData(aNew);
-    setColumns(aColumns);
-  };
->>>>>>> f6047bbe
 
   return (
     <Layout>
@@ -237,7 +147,7 @@
           </div>
 
           <div className="only-mobile-view remove-all-padding">
-            <SearchBar searchTerm={searchTerm} setSearchTerm={setSearchTerm} match={match}/>
+            <SearchBar searchTerm={searchTerm} setSearchTerm={setSearchTerm} match={match} />
           </div>
           <div className="only-desktop-view remove-all-padding ">
             <SuperBoxSearch
@@ -256,21 +166,12 @@
               <table id="date">
                 <thead>
                   <tr>
-<<<<<<< HEAD
                     {columns.map((e) => {
                       const { title, key, className } = e
                       return (
                         <th
                           className={className}
                           onClick={className ? () => onClickSort(key) : null}
-=======
-                    {columns.map(e => {
-                      const { title, key, className } = e;
-                      return (
-                        <th
-                          className={className}
-                          onClick={className ? () => onClickSort(key) : ''}
->>>>>>> f6047bbe
                           scope="col"
                           key={key}
                         >
@@ -282,7 +183,6 @@
                 </thead>
                 <tbody>
                   {nodes.map((e) => {
-<<<<<<< HEAD
                     const { online, address, id, score, tweetUrl } = e
                     if (searchTerm.length > 0) {
                       if (
@@ -312,27 +212,6 @@
                         />
                       )
                     }
-=======
-                    const { online, address, id, score, tweetUrl } = e;
-                    return (
-                      <tr key={id}>
-                        <td className="icon-help-online" data-label="online"><div className={[online ? "online" : "offline"]}></div></td>
-                        <td data-label="address">{address}</td>
-                        <td data-label="id">{id}</td>
-                        <td data-type="score" data-label="score">
-                          {score}
-                        </td>
-                        <td data-label="tweetUrl">
-                          <a href={tweetUrl}>
-                            <img
-                              src="/assets/icons/twitter.svg"
-                              alt="twitter"
-                            />
-                          </a>
-                        </td>
-                      </tr>
-                    );
->>>>>>> f6047bbe
                   })}
                 </tbody>
               </table>
