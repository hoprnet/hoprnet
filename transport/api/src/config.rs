--- conflicted
+++ resolved
@@ -124,13 +124,9 @@
 }
 
 /// Configuration of the physical transport mechanism.
-<<<<<<< HEAD
 #[serde_as]
 #[derive(Debug, Serialize, Deserialize, Validate, Clone, PartialEq, smart_default::SmartDefault)]
-=======
-#[derive(Debug, Default, Serialize, Deserialize, Validate, Clone, PartialEq)]
 #[serde(deny_unknown_fields)]
->>>>>>> b087aee7
 pub struct TransportConfig {
     /// When true, assume that the node is running in an isolated network and does
     /// not need any connection to nodes outside the subnet
