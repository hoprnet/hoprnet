use std::fmt::{Display, Formatter};
use std::num::ParseIntError;
use std::str::FromStr;

use serde::{Deserialize, Serialize};
use validator::{Validate, ValidationError};

pub use core_network::{heartbeat::HeartbeatConfig, network::NetworkConfig};
pub use core_protocol::config::ProtocolConfig;

use std::net::ToSocketAddrs;

use proc_macro_regex::regex;

regex!(is_dns_address_regex "^(?:[a-z0-9](?:[a-z0-9-]{0,61}[a-z0-9])?\\.)*[a-z0-9][a-z0-9-]{0,61}[a-z0-9]$");

/// Check whether the string looks like a valid domain.
#[inline]
pub fn looks_like_domain(s: &str) -> bool {
    is_dns_address_regex(s)
}

/// Check whether the string is an actual reachable domain.
pub fn is_reachable_domain(host: &str) -> bool {
    host.to_socket_addrs().map_or(false, |i| i.into_iter().next().is_some())
}

/// Enumeration of possible host types.
#[derive(Debug, Clone, PartialEq, Serialize, Deserialize)]
pub enum HostType {
    /// IPv4 based host
    IPv4(String),
    /// DNS based host
    Domain(String),
}

impl Default for HostType {
    fn default() -> Self {
        HostType::IPv4("127.0.0.1".to_owned())
    }
}

/// Configuration of the listening host.
///
/// This is used for the P2P and REST API listeners.
///
/// Intentionally has no default, because it depends on the use case.
#[derive(Debug, Serialize, Deserialize, Validate, Clone, PartialEq)]
pub struct HostConfig {
    /// Host on which to listen
    #[serde(default)] // must be defaulted to be mergeable from CLI args
    pub address: HostType,
    /// Listening TCP or UDP port (mandatory).
    #[validate(range(min = 1u16))]
    #[serde(default)] // must be defaulted to be mergeable from CLI args
    pub port: u16,
}

impl FromStr for HostConfig {
    type Err = String;

    fn from_str(s: &str) -> Result<Self, Self::Err> {
        let (ip_or_dns, str_port) = match s.split_once(':') {
            None => return Err("Invalid host, is not in the '<host>:<port>' format".into()),
            Some(split) => split,
        };

        let port = str_port.parse().map_err(|e: ParseIntError| e.to_string())?;

        if validator::validate_ip_v4(ip_or_dns) {
            Ok(Self {
                address: HostType::IPv4(ip_or_dns.to_owned()),
                port,
            })
        } else if looks_like_domain(ip_or_dns) {
            Ok(Self {
                address: HostType::Domain(ip_or_dns.to_owned()),
                port,
            })
        } else {
            Err("Not a valid IPv4 or domain host".into())
        }
    }
}

impl Display for HostConfig {
    fn fmt(&self, f: &mut Formatter<'_>) -> std::fmt::Result {
        write!(f, "{:?}:{}", self.address, self.port)
    }
}

fn validate_ipv4_address(s: &str) -> Result<(), ValidationError> {
    if validator::validate_ip(s) {
        let ipv4 = std::net::Ipv4Addr::from_str(s)
            .map_err(|_| ValidationError::new("Failed to deserialize the string into an ipv4 address"))?;

        if ipv4.is_private() || ipv4.is_multicast() || ipv4.is_unspecified() {
            return Err(ValidationError::new(
                "IPv4 cannot be private, multicast or unspecified (0.0.0.0)",
            ))?;
        }
        Ok(())
    } else {
        Err(ValidationError::new("Invalid IPv4 address provided"))
    }
}

fn validate_dns_address(s: &str) -> Result<(), ValidationError> {
    if looks_like_domain(s) || is_reachable_domain(s) {
        Ok(())
    } else {
        Err(ValidationError::new("Invalid DNS address provided"))
    }
}

/// Validates the HostConfig to be used as an external host
pub fn validate_external_host(host: &HostConfig) -> Result<(), ValidationError> {
    match &host.address {
        HostType::IPv4(ip4) => validate_ipv4_address(ip4),
        HostType::Domain(domain) => validate_dns_address(domain),
    }
}

<<<<<<< HEAD
#[derive(Debug, Serialize, Deserialize, Validate, Clone, PartialEq, smart_default::SmartDefault)]
=======
/// Configuration of the physical transport mechanism.
#[derive(Debug, Default, Serialize, Deserialize, Validate, Clone, PartialEq)]
>>>>>>> dbb352a5
pub struct TransportConfig {
    /// When true, assume that the node is running in an isolated network and does
    /// not need any connection to nodes outside the subnet
    ///
    /// Default is false.
    #[serde(default)]
    pub announce_local_addresses: bool,
    /// When true, assume a testnet with multiple nodes running on the same machine
    /// or in the same private IPv4 network
    ///
    /// Default is false.
    #[serde(default)]
    pub prefer_local_addresses: bool,

    /// Size of the LRU cache used for mapping between on-chain and offchain public keys.
    ///
    /// Default is 512.
    #[validate(range(min = 128))]
    #[default = 512]
    pub peer_map_cache_size: usize,
}

#[cfg(test)]
mod tests {
    use super::*;

    #[test]
    fn test_valid_domains_for_looks_like_a_domain() {
        assert!(looks_like_domain("localhost"));
        assert!(looks_like_domain("hoprnet.org"));
        assert!(looks_like_domain("hub.hoprnet.org"));
    }

    #[test]
    fn test_valid_domains_for_does_not_look_like_a_domain() {
        assert!(!looks_like_domain(".org"));
        assert!(!looks_like_domain("-hoprnet-.org"));
    }

    #[test]
    fn test_valid_domains_should_be_reachable() {
        assert!(!is_reachable_domain("google.com"));
    }

    #[test]
    fn test_verify_valid_ip4_addresses() {
        assert!(validate_ipv4_address("1.1.1.1").is_ok());
        assert!(validate_ipv4_address("1.255.1.1").is_ok());
        assert!(validate_ipv4_address("187.1.1.255").is_ok());
        assert!(validate_ipv4_address("127.0.0.1").is_ok());
    }

    #[test]
    fn test_verify_invalid_ip4_addresses() {
        assert!(validate_ipv4_address("1.256.1.1").is_err());
        assert!(validate_ipv4_address("-1.1.1.255").is_err());
        assert!(validate_ipv4_address("127.0.0.256").is_err());
        assert!(validate_ipv4_address("1").is_err());
        assert!(validate_ipv4_address("1.1").is_err());
        assert!(validate_ipv4_address("1.1.1").is_err());
        assert!(validate_ipv4_address("1.1.1.1.1").is_err());
    }

    #[test]
    fn test_verify_valid_dns_addresses() {
        assert!(validate_dns_address("localhost").is_ok());
        assert!(validate_dns_address("google.com").is_ok());
        assert!(validate_dns_address("hub.hoprnet.org").is_ok());
    }

    #[test]
    fn test_verify_invalid_dns_addresses() {
        assert!(validate_dns_address("-hoprnet-.org").is_err());
    }
}<|MERGE_RESOLUTION|>--- conflicted
+++ resolved
@@ -121,12 +121,8 @@
     }
 }
 
-<<<<<<< HEAD
+/// Configuration of the physical transport mechanism.
 #[derive(Debug, Serialize, Deserialize, Validate, Clone, PartialEq, smart_default::SmartDefault)]
-=======
-/// Configuration of the physical transport mechanism.
-#[derive(Debug, Default, Serialize, Deserialize, Validate, Clone, PartialEq)]
->>>>>>> dbb352a5
 pub struct TransportConfig {
     /// When true, assume that the node is running in an isolated network and does
     /// not need any connection to nodes outside the subnet
