//! The crate aggregates and composes individual transport level objects and functionality
//! into a unified [`crate::HoprTransport`] object with the goal of isolating the transport layer
//! and defining a fully specified transport API.
//!
//! See also the `hopr_protocol_start` crate for details on Start sub-protocol which initiates a Session.
//!
//! As such, the transport layer components should be only those that are directly necessary to:
//!
//! 1. send and receive a packet, acknowledgement or ticket aggregation request
//! 2. send and receive a network telemetry request
//! 3. automate transport level processes
//! 4. algorithms associated with the transport layer operational management
//! 5. interface specifications to allow modular behavioral extensions

/// Configuration of the [crate::HoprTransport].
pub mod config;
/// Constants used and exposed by the crate.
pub mod constants;
/// Errors used by the crate.
pub mod errors;
pub mod helpers;
pub mod network_notifier;

pub mod socket;

use std::{
    collections::{HashMap, HashSet},
    sync::{Arc, OnceLock},
    time::Duration,
};

use async_lock::RwLock;
use constants::MAXIMUM_MSG_OUTGOING_BUFFER_SIZE;
use futures::{
    FutureExt, SinkExt, StreamExt,
    channel::mpsc::{Sender, channel},
};
use helpers::PathPlanner;
use hopr_api::{
    chain::{ChainKeyOperations, ChainReadChannelOperations, ChainValues},
    db::{HoprDbPeersOperations, HoprDbProtocolOperations, HoprDbTicketOperations, PeerOrigin, PeerStatus},
};
use hopr_async_runtime::{AbortHandle, prelude::spawn, spawn_as_abortable};
pub use hopr_crypto_types::{
    keypairs::{ChainKeypair, Keypair, OffchainKeypair},
    types::{HalfKeyChallenge, Hash, OffchainPublicKey},
};
pub use hopr_internal_types::prelude::HoprPseudonym;
use hopr_internal_types::prelude::*;
pub use hopr_network_types::prelude::RoutingOptions;
use hopr_network_types::prelude::{DestinationRouting, ResolvedTransportRouting};
use hopr_path::selectors::dfs::{DfsPathSelector, DfsPathSelectorConfig, RandomizedEdgeWeighting};
use hopr_primitive_types::prelude::*;
pub use hopr_protocol_app::prelude::{ApplicationData, ApplicationDataIn, ApplicationDataOut, Tag};
use hopr_transport_identity::multiaddrs::strip_p2p_protocol;
pub use hopr_transport_identity::{Multiaddr, PeerId};
use hopr_transport_mixer::MixerConfig;
pub use hopr_transport_network::network::{Health, Network};
use hopr_transport_p2p::HoprSwarm;
use hopr_transport_probe::{
    DbProxy, Probe,
    ping::{PingConfig, Pinger},
};
pub use hopr_transport_probe::{errors::ProbeError, ping::PingQueryReplier};
use hopr_transport_protocol::processor::{MsgSender, PacketInteractionConfig, SendMsgInput};
pub use hopr_transport_protocol::{PeerDiscovery, execute_on_tick};
#[cfg(feature = "runtime-tokio")]
pub use hopr_transport_session::transfer_session;
pub use hopr_transport_session::{
    Capabilities as SessionCapabilities, Capability as SessionCapability, HoprSession, IncomingSession, SESSION_MTU,
    SURB_SIZE, ServiceId, SessionClientConfig, SessionId, SessionTarget, SurbBalancerConfig,
    errors::{SessionManagerError, TransportSessionError},
};
use hopr_transport_session::{DispatchResult, SessionManager, SessionManagerConfig};
use rand::seq::SliceRandom;
#[cfg(feature = "mixer-stream")]
use rust_stream_ext_concurrent::then_concurrent::StreamThenConcurrentExt;
use tracing::{debug, error, info, trace, warn};

pub use crate::{
    config::HoprTransportConfig,
    helpers::{PeerEligibility, TicketStatistics},
};
use crate::{
    constants::SESSION_INITIATION_TIMEOUT_BASE, errors::HoprTransportError, helpers::run_packet_planner,
    socket::HoprSocket,
};

pub const APPLICATION_TAG_RANGE: std::ops::Range<Tag> = Tag::APPLICATION_TAG_RANGE;

#[cfg(any(
    all(feature = "mixer-channel", feature = "mixer-stream"),
    all(not(feature = "mixer-channel"), not(feature = "mixer-stream"))
))]
compile_error!("Exactly one of the 'mixer-channel' or 'mixer-stream' features must be specified");

// Needs lazy-static, since Duration multiplication by a constant is yet not a const-operation.
lazy_static::lazy_static! {
    static ref SESSION_INITIATION_TIMEOUT_MAX: std::time::Duration = 2 * constants::SESSION_INITIATION_TIMEOUT_BASE * RoutingOptions::MAX_INTERMEDIATE_HOPS as u32;
}

#[derive(Debug, Copy, Clone, Hash, PartialEq, Eq, strum::Display)]
pub enum HoprTransportProcess {
    #[strum(to_string = "component responsible for the transport medium (libp2p swarm)")]
    Medium,
    #[strum(to_string = "HOPR protocol ({0})")]
    Protocol(hopr_transport_protocol::ProtocolProcesses),
    #[strum(to_string = "session manager sub-process #{0}")]
    SessionsManagement(usize),
    #[strum(to_string = "network probing sub-process: {0}")]
    Probing(hopr_transport_probe::HoprProbeProcess),
}

/// Currently used implementation of [`PathSelector`](hopr_path::selectors::PathSelector).
type CurrentPathSelector = DfsPathSelector<RandomizedEdgeWeighting>;

/// Interface into the physical transport mechanism allowing all off-chain HOPR-related tasks on
/// the transport, as well as off-chain ticket manipulation.
pub struct HoprTransport<Db, R> {
    me: OffchainKeypair,
    me_peerid: PeerId, // Cache to avoid an expensive conversion: OffchainPublicKey -> PeerId
    me_address: Address,
    cfg: HoprTransportConfig,
    db: Db,
    resolver: R,
    ping: Arc<OnceLock<Pinger>>,
    network: Arc<Network<Db>>,
    process_packet_send: Arc<OnceLock<MsgSender<Sender<SendMsgInput>>>>,
    path_planner: PathPlanner<Db, R, CurrentPathSelector>,
    my_multiaddresses: Vec<Multiaddr>,
    smgr: SessionManager<Sender<(DestinationRouting, ApplicationDataOut)>, Sender<IncomingSession>>,
}

impl<Db, R> HoprTransport<Db, R>
where
    Db: HoprDbTicketOperations + HoprDbPeersOperations + HoprDbProtocolOperations + Clone + Send + Sync + 'static,
    R: ChainReadChannelOperations + ChainKeyOperations + ChainValues + Clone + Send + Sync + 'static,
{
    pub fn new(
        me: &OffchainKeypair,
        me_onchain: &ChainKeypair,
        cfg: HoprTransportConfig,
        db: Db,
        resolver: R,
        channel_graph: Arc<RwLock<hopr_path::channel_graph::ChannelGraph>>,
        my_multiaddresses: Vec<Multiaddr>,
    ) -> Self {
        let process_packet_send = Arc::new(OnceLock::new());

        let me_peerid: PeerId = me.into();
        let me_chain_addr = me_onchain.public().to_address();

        Self {
            me: me.clone(),
            me_peerid,
            me_address: me_chain_addr,
            ping: Arc::new(OnceLock::new()),
            network: Arc::new(Network::new(
                me_peerid,
                my_multiaddresses.clone(),
                cfg.network.clone(),
                db.clone(),
            )),
            process_packet_send,
            path_planner: PathPlanner::new(
                me_chain_addr,
                db.clone(),
                resolver.clone(),
                CurrentPathSelector::new(
                    channel_graph.clone(),
                    DfsPathSelectorConfig {
                        node_score_threshold: cfg.network.node_score_auto_path_threshold,
                        max_first_hop_latency: cfg.network.max_first_hop_latency_threshold,
                        ..Default::default()
                    },
                ),
                channel_graph.clone(),
            ),
            my_multiaddresses,
            smgr: SessionManager::new(SessionManagerConfig {
                // TODO(v3.1): Use the entire range of tags properly
                session_tag_range: (16..65535),
                maximum_sessions: cfg.session.maximum_sessions as usize,
                frame_mtu: std::env::var("HOPR_SESSION_FRAME_SIZE")
                    .ok()
                    .and_then(|s| s.parse::<usize>().ok())
                    .unwrap_or_else(|| SessionManagerConfig::default().frame_mtu)
                    .max(ApplicationData::PAYLOAD_SIZE),
                max_frame_timeout: std::env::var("HOPR_SESSION_FRAME_TIMEOUT_MS")
                    .ok()
                    .and_then(|s| s.parse::<u64>().ok().map(Duration::from_millis))
                    .unwrap_or_else(|| SessionManagerConfig::default().max_frame_timeout)
                    .max(Duration::from_millis(100)),
                initiation_timeout_base: SESSION_INITIATION_TIMEOUT_BASE,
                idle_timeout: cfg.session.idle_timeout,
                balancer_sampling_interval: cfg.session.balancer_sampling_interval,
                initial_return_session_egress_rate: 10,
                minimum_surb_buffer_duration: Duration::from_secs(5),
                maximum_surb_buffer_size: db.get_surb_config().rb_capacity,
                // Allow a 10% increase of the target SURB buffer on incoming Sessions
                // if the SURB buffer level has surpassed it by at least 10% in the last 2 minutes.
                growable_target_surb_buffer: Some((Duration::from_secs(120), 0.10)),
            }),
            db,
            resolver,
            cfg,
        }
    }

    /// Execute all processes of the [`crate::HoprTransport`] object.
    ///
    /// This method will spawn the [`crate::HoprTransportProcess::Heartbeat`],
    /// [`crate::HoprTransportProcess::BloomFilterSave`], [`crate::HoprTransportProcess::Swarm`] and session-related
    /// processes and return join handles to the calling function. These processes are not started immediately but
    /// are waiting for a trigger from this piece of code.
    #[allow(clippy::too_many_arguments)]
    pub async fn run<S>(
        &self,
<<<<<<< HEAD
        public_nodes: Vec<AccountEntry>,
        on_incoming_data: S1,
        discovery_updates: S2,
=======
        me_onchain: &ChainKeypair,
        discovery_updates: S,
>>>>>>> bd9fe2dd
        on_incoming_session: Sender<IncomingSession>,
    ) -> crate::errors::Result<(
        HoprSocket<
            futures::channel::mpsc::Receiver<ApplicationDataIn>,
            futures::channel::mpsc::Sender<(
                hopr_protocol_app::prelude::ApplicationDataOut,
                hopr_transport_session::DestinationRouting,
            )>,
        >,
        HashMap<HoprTransportProcess, AbortHandle>,
    )>
    where
        S: futures::Stream<Item = PeerDiscovery> + Send + 'static,
    {
        info!("Loading initial peers from the storage");

        // Calculate the minimum capacity based on public nodes (each node can generate 2 messages)
        // plus 100 as additional buffer
        let minimum_capacity = public_nodes.len().saturating_mul(2).saturating_add(100);

        let internal_discovery_updates_capacity = std::env::var("HOPR_INTERNAL_DISCOVERY_UPDATES_CAPACITY")
            .ok()
            .and_then(|s| s.trim().parse::<usize>().ok())
            .filter(|&c| c > 0)
            .unwrap_or(2048)
            .max(minimum_capacity);

        debug!(
            capacity = internal_discovery_updates_capacity,
            minimum_required = minimum_capacity,
            "Creating internal discovery updates channel"
        );
        let (mut internal_discovery_update_tx, internal_discovery_update_rx) =
            futures::channel::mpsc::channel::<PeerDiscovery>(internal_discovery_updates_capacity);

        let me_peerid = self.me_peerid;
        let discovery_updates =
            futures_concurrency::stream::StreamExt::merge(discovery_updates, internal_discovery_update_rx).filter_map(
                move |event| {
                    async move {
                        match event {
                            PeerDiscovery::Allow(peer_id) | PeerDiscovery::Ban(peer_id) => {
                                debug!(%peer_id, "processed peer discovery event as a no-op")
                            }
                            PeerDiscovery::Announce(peer, multiaddresses) => {
                                debug!(peer = %peer, ?multiaddresses, "Processing peer discovery event: Announce");
                                if peer != me_peerid {
                                    // decapsulate the `p2p/<peer_id>` to remove duplicities
                                    let mas = multiaddresses
                                        .into_iter()
                                        .map(|ma| strip_p2p_protocol(&ma))
                                        .filter(|v| !v.is_empty())
                                        .collect::<Vec<_>>();

                                    if !mas.is_empty() {
                                        return Some(PeerDiscovery::Announce(peer, mas));
                                    }
                                }
                            }
                        }

                        None
                    }
                },
            );

        info!("Loading initial peers from the storage");

        let mut addresses: HashSet<Multiaddr> = HashSet::new();
        for node_entry in public_nodes {
            if let AccountType::Announced { multiaddr, .. } = node_entry.entry_type {
                let peer: PeerId = node_entry.public_key.into();
                let multiaddresses = vec![multiaddr];

                debug!(%peer, ?multiaddresses, "Using initial public node");
                addresses.extend(multiaddresses.clone());

                internal_discovery_update_tx
                    .send(PeerDiscovery::Announce(peer, multiaddresses.clone()))
                    .await
                    .map_err(|e| HoprTransportError::Api(e.to_string()))?;

                internal_discovery_update_tx
                    .send(PeerDiscovery::Allow(peer))
                    .await
                    .map_err(|e| HoprTransportError::Api(e.to_string()))?;
            }
        }

        let mut processes: HashMap<HoprTransportProcess, AbortHandle> = HashMap::new();

        let (external_msg_send, external_msg_rx) =
            channel::<(ApplicationDataOut, ResolvedTransportRouting)>(MAXIMUM_MSG_OUTGOING_BUFFER_SIZE);

        self.process_packet_send
            .clone()
            .set(MsgSender::new(external_msg_send.clone()))
            .expect("must set the packet processing writer only once");

        // -- transport medium
        let mixer_cfg = build_mixer_cfg_from_env();

        #[cfg(feature = "mixer-channel")]
        let (mixing_channel_tx, mixing_channel_rx) = hopr_transport_mixer::channel::<(PeerId, Box<[u8]>)>(mixer_cfg);

        #[cfg(feature = "mixer-stream")]
        let (mixing_channel_tx, mixing_channel_rx) = {
            let (tx, rx) = futures::channel::mpsc::channel::<(PeerId, Box<[u8]>)>(MAXIMUM_MSG_OUTGOING_BUFFER_SIZE);
            let rx = rx.then_concurrent(move |v| {
                let cfg = mixer_cfg;

                async move {
                    let random_delay = cfg.random_delay();
                    trace!(delay_in_ms = random_delay.as_millis(), "Created random mixer delay",);

                    #[cfg(all(feature = "prometheus", not(test)))]
                    hopr_transport_mixer::channel::METRIC_QUEUE_SIZE.decrement(1.0f64);

                    sleep(random_delay).await;

                    #[cfg(all(feature = "prometheus", not(test)))]
                    {
                        hopr_transport_mixer::channel::METRIC_QUEUE_SIZE.decrement(1.0f64);

                        let weight = 1.0f64 / cfg.metric_delay_window as f64;
                        hopr_transport_mixer::channel::METRIC_MIXER_AVERAGE_DELAY.set(
                            (weight * random_delay.as_millis() as f64)
                                + ((1.0f64 - weight) * hopr_transport_mixer::channel::METRIC_MIXER_AVERAGE_DELAY.get()),
                        );
                    }

                    v
                }
            });

            (tx, rx)
        };

        let mut transport_layer =
            HoprSwarm::new((&self.me).into(), discovery_updates, self.my_multiaddresses.clone()).await;

        if let Some(port) = self.cfg.protocol.autonat_port {
            transport_layer.run_nat_server(port);
        }

        if addresses.is_empty() {
            warn!("No addresses found in the database, not dialing any NAT servers");
        } else {
            info!(num_addresses = addresses.len(), "Found addresses from the database");
            let mut randomized_addresses: Vec<_> = addresses.into_iter().collect();
            randomized_addresses.shuffle(&mut rand::thread_rng());
            transport_layer.dial_nat_server(randomized_addresses);
        }

        let msg_proto_control =
            transport_layer.build_protocol_control(hopr_transport_protocol::CURRENT_HOPR_MSG_PROTOCOL);
        let msg_codec = hopr_transport_protocol::HoprBinaryCodec {};
        let (wire_msg_tx, wire_msg_rx) =
            hopr_transport_protocol::stream::process_stream_protocol(msg_codec, msg_proto_control).await?;

        let _mixing_process_before_sending_out = hopr_async_runtime::prelude::spawn(
            mixing_channel_rx
                .inspect(|(peer, _)| tracing::trace!(%peer, "moving message from mixer to p2p stream"))
                .map(Ok)
                .forward(wire_msg_tx)
                .inspect(|_| {
                    tracing::warn!(
                        task = "mixer -> egress process",
                        "long-running background task finished"
                    )
                }),
        );

        let (transport_events_tx, transport_events_rx) =
            futures::channel::mpsc::channel::<hopr_transport_p2p::DiscoveryEvent>(2048);

        let network_clone = self.network.clone();
        spawn(
            transport_events_rx
                .for_each(move |event| {
                    let network = network_clone.clone();

                    async move {
                        match event {
                            hopr_transport_p2p::DiscoveryEvent::IncomingConnection(peer, multiaddr) => {
                                if let Err(error) = network
                                    .add(&peer, PeerOrigin::IncomingConnection, vec![multiaddr])
                                    .await
                                {
                                    tracing::error!(%peer, %error, "Failed to add incoming connection peer");
                                }
                            }
                            hopr_transport_p2p::DiscoveryEvent::FailedDial(peer) => {
                                if let Err(error) = network
                                    .update(&peer, Err(hopr_transport_network::network::UpdateFailure::DialFailure))
                                    .await
                                {
                                    tracing::error!(%peer, %error, "Failed to update peer status after failed dial");
                                }
                            }
                        }
                    }
                })
                .inspect(|_| {
                    tracing::warn!(
                        task = "transport events recording",
                        "long-running background task finished"
                    )
                }),
        );

        processes.insert(
            HoprTransportProcess::Medium,
            spawn_as_abortable!(transport_layer.run(transport_events_tx).inspect(|_| tracing::warn!(
                task = %HoprTransportProcess::Medium,
                "long-running background task finished"
            ))),
        );

        // -- msg-ack protocol over the wire transport
        let packet_cfg = PacketInteractionConfig {
            packet_keypair: self.me.clone(),
            outgoing_ticket_win_prob: self
                .cfg
                .protocol
                .outgoing_ticket_winning_prob
                .map(WinningProbability::try_from)
                .transpose()?,
            outgoing_ticket_price: self.cfg.protocol.outgoing_ticket_price,
        };

        let msg_protocol_bidirectional_channel_capacity =
            std::env::var("HOPR_INTERNAL_PROTOCOL_BIDIRECTIONAL_CHANNEL_CAPACITY")
                .ok()
                .and_then(|s| s.trim().parse::<usize>().ok())
                .filter(|&c| c > 0)
                .unwrap_or(16_384);

        let (on_incoming_data_tx, on_incoming_data_rx) =
            channel::<ApplicationDataIn>(msg_protocol_bidirectional_channel_capacity);

        let (bridge_tx, bridge_rx) =
            channel::<(ApplicationDataOut, DestinationRouting)>(msg_protocol_bidirectional_channel_capacity);

        let pp = self.path_planner.clone();
        spawn(
            bridge_rx
                .filter_map(move |(data, routing)| {
                    let pp = pp.clone();

                    async move {
                        pp.resolve_routing(data.data.total_len(), usize::MAX, routing)
                            .await
                            .map(|(routing, _size)| {
                                let (tx, _rx) = futures::channel::oneshot::channel::<
                                    std::result::Result<(), hopr_crypto_packet::errors::PacketError>,
                                >();
                                (data, routing, tx.into())
                            })
                            .ok()
                    }
                })
                .map(Ok)
                .forward(external_msg_send.clone())
                .inspect(|_| {
                    tracing::warn!(
                        task = "transport -> bridge -> protocol",
                        "long-running background task finished"
                    )
                }),
        );

        let hopr_socket: crate::socket::HoprSocket<_, _> = (on_incoming_data_rx, bridge_tx).into();

        debug!(
            capacity = msg_protocol_bidirectional_channel_capacity,
            "Creating protocol bidirectional channel"
        );
        let (tx_from_protocol, rx_from_protocol) =
            channel::<(HoprPseudonym, ApplicationDataIn)>(msg_protocol_bidirectional_channel_capacity);
        for (k, v) in hopr_transport_protocol::run_msg_ack_protocol(
            packet_cfg,
            self.db.clone(),
            self.resolver.clone(),
            (
                mixing_channel_tx.with(|(peer, msg): (PeerId, Box<[u8]>)| {
                    trace!(%peer, "sending message to peer");
                    futures::future::ok::<_, hopr_transport_mixer::channel::SenderError>((peer, msg))
                }),
                wire_msg_rx.inspect(|(peer, _)| trace!(%peer, "received message from peer")),
            ),
            (tx_from_protocol, external_msg_rx),
        )
        .await
        .into_iter()
        {
            processes.insert(HoprTransportProcess::Protocol(k), v);
        }

        // -- network probing
        debug!(
            capacity = msg_protocol_bidirectional_channel_capacity,
            note = "same as protocol bidirectional",
            "Creating probing channel"
        );
        let (tx_from_probing, rx_from_probing) =
            channel::<(HoprPseudonym, ApplicationDataIn)>(msg_protocol_bidirectional_channel_capacity);

        let manual_ping_channel_capacity = std::env::var("HOPR_INTERNAL_MANUAL_PING_CHANNEL_CAPACITY")
            .ok()
            .and_then(|s| s.trim().parse::<usize>().ok())
            .filter(|&c| c > 0)
            .unwrap_or(128);
        debug!(capacity = manual_ping_channel_capacity, "Creating manual ping channel");
        let (manual_ping_tx, manual_ping_rx) = channel::<(PeerId, PingQueryReplier)>(manual_ping_channel_capacity);

        let probe = Probe::new((*self.me.public(), self.me_address), self.cfg.probe);
        for (k, v) in probe
            .continuously_scan(
                (external_msg_send, rx_from_protocol),
                manual_ping_rx,
                network_notifier::ProbeNetworkInteractions::new(
                    self.network.clone(),
                    self.resolver.clone(),
                    self.path_planner.channel_graph(),
                ),
                DbProxy::new(self.db.clone(), self.resolver.clone()),
                tx_from_probing,
            )
            .await
            .into_iter()
        {
            processes.insert(HoprTransportProcess::Probing(k), v);
        }

        // manual ping
        self.ping
            .clone()
            .set(Pinger::new(
                PingConfig {
                    timeout: self.cfg.probe.timeout,
                },
                manual_ping_tx,
            ))
            .expect("must set the ticket aggregation writer only once");

        // -- session management
        let packet_planner = run_packet_planner(
            self.path_planner.clone(),
            self.process_packet_send
                .get()
                .cloned()
                .expect("packet sender must be set"),
        );

        self.smgr
            .start(packet_planner, on_incoming_session)
            .expect("failed to start session manager")
            .into_iter()
            .enumerate()
            .map(|(i, jh)| (HoprTransportProcess::SessionsManagement(i + 1), jh))
            .for_each(|(k, v)| {
                processes.insert(k, v);
            });

        let smgr = self.smgr.clone();
        processes.insert(
            HoprTransportProcess::SessionsManagement(0),
            spawn_as_abortable!(
                StreamExt::filter_map(rx_from_probing, move |(pseudonym, data)| {
                    let smgr = smgr.clone();
                    async move {
                        match smgr.dispatch_message(pseudonym, data).await {
                            Ok(DispatchResult::Processed) => {
                                trace!("message dispatch completed");
                                None
                            }
                            Ok(DispatchResult::Unrelated(data)) => {
                                trace!("unrelated message dispatch completed");
                                Some(data)
                            }
                            Err(e) => {
                                error!(error = %e, "error while processing packet");
                                None
                            }
                        }
                    }
                })
                .map(Ok)
                .forward(on_incoming_data_tx)
                .inspect(|_| tracing::warn!(
                    task = %HoprTransportProcess::SessionsManagement(0),
                    "long-running background task finished"
                ))
            ),
        );

        Ok((hopr_socket, processes))
    }

    #[tracing::instrument(level = "debug", skip(self))]
    pub async fn ping(&self, peer: &PeerId) -> errors::Result<(std::time::Duration, PeerStatus)> {
        if peer == &self.me_peerid {
            return Err(HoprTransportError::Api("ping to self does not make sense".into()));
        }

        let pinger = self
            .ping
            .get()
            .ok_or_else(|| HoprTransportError::Api("ping processing is not yet initialized".into()))?;

        if let Err(e) = self.network.add(peer, PeerOrigin::ManualPing, vec![]).await {
            error!(error = %e, "Failed to store the peer observation");
        }

        let latency = (*pinger).ping(*peer).await?;

        let peer_status = self.network.get(peer).await?.ok_or(HoprTransportError::Probe(
            hopr_transport_probe::errors::ProbeError::NonExistingPeer,
        ))?;

        Ok((latency, peer_status))
    }

    #[tracing::instrument(level = "debug", skip(self))]
    pub async fn new_session(
        &self,
        destination: Address,
        target: SessionTarget,
        cfg: SessionClientConfig,
    ) -> errors::Result<HoprSession> {
        Ok(self.smgr.new_session(destination, target, cfg).await?)
    }

    #[tracing::instrument(level = "debug", skip(self))]
    pub async fn probe_session(&self, id: &SessionId) -> errors::Result<()> {
        Ok(self.smgr.ping_session(id).await?)
    }

    pub async fn session_surb_balancing_cfg(&self, id: &SessionId) -> errors::Result<Option<SurbBalancerConfig>> {
        Ok(self.smgr.get_surb_balancer_config(id).await?)
    }

    pub async fn update_session_surb_balancing_cfg(
        &self,
        id: &SessionId,
        cfg: SurbBalancerConfig,
    ) -> errors::Result<()> {
        Ok(self.smgr.update_surb_balancer_config(id, cfg).await?)
    }

    #[tracing::instrument(level = "debug", skip(self))]
    pub async fn listening_multiaddresses(&self) -> Vec<Multiaddr> {
        self.network
            .get(&self.me_peerid)
            .await
            .unwrap_or_else(|e| {
                error!(error = %e, "failed to obtain listening multi-addresses");
                None
            })
            .map(|peer| peer.multiaddresses)
            .unwrap_or_default()
    }

    #[tracing::instrument(level = "debug", skip(self))]
    pub fn announceable_multiaddresses(&self) -> Vec<Multiaddr> {
        let mut mas = self
            .local_multiaddresses()
            .into_iter()
            .filter(|ma| {
                hopr_transport_identity::multiaddrs::is_supported(ma)
                    && (self.cfg.transport.announce_local_addresses
                        || !hopr_transport_identity::multiaddrs::is_private(ma))
            })
            .map(|ma| strip_p2p_protocol(&ma))
            .filter(|v| !v.is_empty())
            .collect::<Vec<_>>();

        mas.sort_by(|l, r| {
            let is_left_dns = hopr_transport_identity::multiaddrs::is_dns(l);
            let is_right_dns = hopr_transport_identity::multiaddrs::is_dns(r);

            if !(is_left_dns ^ is_right_dns) {
                std::cmp::Ordering::Equal
            } else if is_left_dns {
                std::cmp::Ordering::Less
            } else {
                std::cmp::Ordering::Greater
            }
        });

        mas
    }

    pub fn local_multiaddresses(&self) -> Vec<Multiaddr> {
        self.my_multiaddresses.clone()
    }

    #[tracing::instrument(level = "debug", skip(self))]
    pub async fn network_observed_multiaddresses(&self, peer: &PeerId) -> Vec<Multiaddr> {
        self.network
            .get(peer)
            .await
            .unwrap_or(None)
            .map(|peer| peer.multiaddresses)
            .unwrap_or(vec![])
    }

    #[tracing::instrument(level = "debug", skip(self))]
    pub async fn network_health(&self) -> Health {
        self.network.health().await
    }

    #[tracing::instrument(level = "debug", skip(self))]
    pub async fn network_connected_peers(&self) -> errors::Result<Vec<PeerId>> {
        Ok(self.network.connected_peers().await?)
    }

    #[tracing::instrument(level = "debug", skip(self))]
    pub async fn network_peer_info(&self, peer: &PeerId) -> errors::Result<Option<PeerStatus>> {
        Ok(self.network.get(peer).await?)
    }

    #[tracing::instrument(level = "debug", skip(self))]
    pub async fn ticket_statistics(&self) -> errors::Result<TicketStatistics> {
        let ticket_stats = self
            .db
            .get_ticket_statistics(None)
            .await
            .map_err(|e| HoprTransportError::Other(e.into()))?;

        Ok(TicketStatistics {
            winning_count: ticket_stats.winning_tickets,
            unredeemed_value: ticket_stats.unredeemed_value,
            redeemed_value: ticket_stats.redeemed_value,
            neglected_value: ticket_stats.neglected_value,
            rejected_value: ticket_stats.rejected_value,
        })
    }

    #[tracing::instrument(level = "debug", skip(self))]
    pub async fn tickets_in_channel(&self, channel_id: &Hash) -> errors::Result<Option<Vec<AcknowledgedTicket>>> {
        if let Some(channel) = self
            .resolver
            .channel_by_id(channel_id)
            .await
            .map_err(|e| HoprTransportError::Other(e.into()))?
        {
            if channel.destination == self.me_address {
                Ok(Some(
                    self.db
                        .stream_tickets(Some((&channel).into()))
                        .await
                        .map_err(|e| HoprTransportError::Other(e.into()))?
                        .collect()
                        .await,
                ))
            } else {
                Ok(None)
            }
        } else {
            Ok(None)
        }
    }

    #[tracing::instrument(level = "debug", skip(self))]
    pub async fn all_tickets(&self) -> errors::Result<Vec<Ticket>> {
        Ok(self
            .db
            .stream_tickets(None)
            .await
            .map_err(|e| HoprTransportError::Other(e.into()))?
            .map(|v| v.ticket.leak())
            .collect()
            .await)
    }
}

fn build_mixer_cfg_from_env() -> MixerConfig {
    let mixer_cfg = MixerConfig {
        min_delay: std::time::Duration::from_millis(
            std::env::var("HOPR_INTERNAL_MIXER_MINIMUM_DELAY_IN_MS")
                .map(|v| {
                    v.trim()
                        .parse::<u64>()
                        .unwrap_or(hopr_transport_mixer::config::HOPR_MIXER_MINIMUM_DEFAULT_DELAY_IN_MS)
                })
                .unwrap_or(hopr_transport_mixer::config::HOPR_MIXER_MINIMUM_DEFAULT_DELAY_IN_MS),
        ),
        delay_range: std::time::Duration::from_millis(
            std::env::var("HOPR_INTERNAL_MIXER_DELAY_RANGE_IN_MS")
                .map(|v| {
                    v.trim()
                        .parse::<u64>()
                        .unwrap_or(hopr_transport_mixer::config::HOPR_MIXER_DEFAULT_DELAY_RANGE_IN_MS)
                })
                .unwrap_or(hopr_transport_mixer::config::HOPR_MIXER_DEFAULT_DELAY_RANGE_IN_MS),
        ),
        capacity: {
            let capacity = std::env::var("HOPR_INTERNAL_MIXER_CAPACITY")
                .ok()
                .and_then(|s| s.trim().parse::<usize>().ok())
                .filter(|&c| c > 0)
                .unwrap_or(hopr_transport_mixer::config::HOPR_MIXER_CAPACITY);
            debug!(capacity = capacity, "Setting mixer capacity");
            capacity
        },
        ..MixerConfig::default()
    };
    debug!(?mixer_cfg, "Mixer configuration");

    mixer_cfg
}<|MERGE_RESOLUTION|>--- conflicted
+++ resolved
@@ -216,14 +216,8 @@
     #[allow(clippy::too_many_arguments)]
     pub async fn run<S>(
         &self,
-<<<<<<< HEAD
         public_nodes: Vec<AccountEntry>,
-        on_incoming_data: S1,
-        discovery_updates: S2,
-=======
-        me_onchain: &ChainKeypair,
         discovery_updates: S,
->>>>>>> bd9fe2dd
         on_incoming_session: Sender<IncomingSession>,
     ) -> crate::errors::Result<(
         HoprSocket<
