//! The crate aggregates and composes individual transport level objects and functionality
//! into a unified [`HoprTransport`] object with the goal of isolating the transport layer
//! and defining a fully specified transport API.
//!
//! As such, the transport layer components should be only those that are directly needed in
//! order to:
//! 1. send and receive a packet, acknowledgement or ticket aggregation request
//! 2. send and receive a network telemetry request
//! 3. automate transport level processes
//! 4. algorithms associated with the transport layer operational management
//! 5. interface specifications to allow modular behavioral extensions

/// Configuration of the [HoprTransport].
pub mod config;
/// Constants used and exposed by the crate.
pub mod constants;
/// Errors used by the crate.
pub mod errors;
pub mod helpers;
pub mod network_notifier;
mod timer;

use std::{
    collections::HashMap,
    sync::{Arc, OnceLock},
};

<<<<<<< HEAD
pub(crate) mod executor {
    #[cfg(any(test, feature = "runtime-async-std"))]
    pub use async_std::task::{sleep, spawn, JoinHandle};

    #[cfg(all(not(test), feature = "runtime-tokio", not(feature = "runtime-async-std")))]
    pub use tokio::{
        task::{spawn, JoinHandle},
        time::sleep,
    };
}

use hopr_db_sql::{
    api::{
        peers::HoprDbPeersOperations,
        tickets::{AggregationPrerequisites, HoprDbTicketOperations},
    },
    HoprDbAllOperations,
=======
use async_lock::RwLock;
use constants::{RESERVED_SESSION_TAG_UPPER_LIMIT, RESERVED_SUBPROTOCOL_TAG_UPPER_LIMIT};
use futures::future::{select, Either};
use futures::pin_mut;
use futures::{
    channel::mpsc::{UnboundedReceiver, UnboundedSender},
    FutureExt, StreamExt,
>>>>>>> 3e82b8d0
};
use hopr_transport_session::{Capability, ClientSessionConfig};
use tracing::{error, info, warn};

use core_network::{
    heartbeat::Heartbeat,
    ping::{PingQueryReplier, Pinger, Pinging},
};
use core_network::{ping::PingConfig, PeerId};
use core_protocol::{
    ack::processor::AcknowledgementInteraction,
    bloom::WrappedTagBloomFilter,
    errors::ProtocolError,
    msg::processor::{PacketActions, PacketInteraction, PacketInteractionConfig},
    ticket_aggregation::processor::{
        AwaitingAggregator, TicketAggregationActions, TicketAggregationInteraction, TicketAggregatorTrait,
    },
};
use hopr_async_runtime::prelude::{sleep, spawn, JoinHandle};
use hopr_db_sql::{
    api::tickets::{AggregationPrerequisites, HoprDbTicketOperations},
    HoprDbAllOperations,
};
use hopr_internal_types::prelude::*;
use hopr_platform::time::native::current_time;
use hopr_primitive_types::prelude::*;
use hopr_transport_p2p::{
    swarm::{TicketAggregationRequestType, TicketAggregationResponseType},
    HoprSwarm,
};
pub use {
    core_network::network::{Health, Network, NetworkTriggeredEvent, PeerOrigin, PeerStatus},
    hopr_crypto_types::{
        keypairs::{ChainKeypair, Keypair, OffchainKeypair},
        types::{HalfKeyChallenge, Hash, OffchainPublicKey},
    },
    hopr_internal_types::protocol::ApplicationData,
    hopr_transport_p2p::{
        libp2p, libp2p::swarm::derive_prelude::Multiaddr, multiaddrs::strip_p2p_protocol,
        swarm::HoprSwarmWithProcessors, PeerTransportEvent, TransportOutput,
    },
    hopr_transport_session::PathOptions,
    hopr_transport_session::{errors::TransportSessionError, traits::SendMsg, Session, SessionId},
};

use crate::errors::HoprTransportError;
pub use crate::{
    helpers::{IndexerTransportEvent, PeerEligibility, TicketStatistics},
    timer::execute_on_tick,
};

#[derive(Debug, Copy, Clone, Hash, PartialEq, Eq)]
pub enum HoprTransportProcess {
    Heartbeat,
    Swarm,
    SessionsRouter,
    BloomFilterSave,
}

pub enum SessionComponents {
    Segmentation,
    Retransmission,
}

#[derive(Debug, Clone)]
pub struct AggregatorProxy<Db>
where
    Db: HoprDbTicketOperations + Send + Sync + Clone + std::fmt::Debug,
{
    db: Db,
    maybe_writer:
        Arc<std::sync::OnceLock<TicketAggregationActions<TicketAggregationResponseType, TicketAggregationRequestType>>>,
    agg_timeout: std::time::Duration,
}

impl<Db> AggregatorProxy<Db>
where
    Db: HoprDbTicketOperations + Send + Sync + Clone + std::fmt::Debug,
{
    pub fn new(
        db: Db,
        maybe_writer: Arc<
            std::sync::OnceLock<TicketAggregationActions<TicketAggregationResponseType, TicketAggregationRequestType>>,
        >,
        agg_timeout: std::time::Duration,
    ) -> Self {
        Self {
            db,
            maybe_writer,
            agg_timeout,
        }
    }
}

#[async_trait::async_trait]
impl<Db> TicketAggregatorTrait for AggregatorProxy<Db>
where
    Db: HoprDbTicketOperations + Send + Sync + Clone + std::fmt::Debug,
{
    async fn aggregate_tickets(
        &self,
        channel: &Hash,
        prerequisites: AggregationPrerequisites,
    ) -> core_protocol::errors::Result<()> {
        if let Some(writer) = self.maybe_writer.clone().get() {
            AwaitingAggregator::new(self.db.clone(), writer.clone(), self.agg_timeout)
                .aggregate_tickets(channel, prerequisites)
                .await
        } else {
            Err(core_protocol::errors::ProtocolError::TransportError(
                "Ticket aggregation writer not available, the object was not yet initialized".to_string(),
            ))
        }
    }
}

pub struct HoprTransportConfig {
    pub transport: config::TransportConfig,
    pub network: core_network::config::NetworkConfig,
    pub protocol: core_protocol::config::ProtocolConfig,
    pub heartbeat: core_network::heartbeat::HeartbeatConfig,
}

/// Interface into the physical transport mechanism allowing all HOPR related tasks on
/// the transport mechanism, as well as off-chain ticket manipulation.
pub struct HoprTransport<T>
where
    T: HoprDbAllOperations + std::fmt::Debug + Clone + Send + Sync + 'static,
{
    me: PeerId,
    me_onchain: Address,
    cfg: HoprTransportConfig,
    db: T,
    ping: Arc<OnceLock<Pinger<network_notifier::PingExternalInteractions<T>>>>,
    network: Arc<Network<T>>,
    path_planner: helpers::PathPlanner<T>,
    my_multiaddresses: Vec<Multiaddr>,
    process_packet_send: Arc<OnceLock<PacketActions>>,
    process_ticket_aggregate:
        Arc<OnceLock<TicketAggregationActions<TicketAggregationResponseType, TicketAggregationRequestType>>>,
    sessions: moka::future::Cache<SessionId, UnboundedSender<Box<[u8]>>>,
}

impl<T> HoprTransport<T>
where
    T: HoprDbAllOperations + std::fmt::Debug + Clone + Send + Sync + 'static,
{
    pub fn new(
        me: &OffchainKeypair,
        me_onchain: &ChainKeypair,
        cfg: HoprTransportConfig,
        db: T,
        channel_graph: Arc<RwLock<core_path::channel_graph::ChannelGraph>>,
        my_multiaddresses: Vec<Multiaddr>,
    ) -> Self {
        let identity: libp2p::identity::Keypair = (me).into();

        Self {
            me: identity.public().to_peer_id(),
            me_onchain: me_onchain.public().to_address(),
            db: db.clone(),
            ping: Arc::new(OnceLock::new()),
            network: Arc::new(Network::new(
                me.public().into(),
                my_multiaddresses.clone(),
                cfg.network.clone(),
                db.clone(),
            )),
            cfg,
            path_planner: helpers::PathPlanner::new(db, channel_graph),
            my_multiaddresses,
            process_packet_send: Arc::new(OnceLock::new()),
            process_ticket_aggregate: Arc::new(OnceLock::new()),
            sessions: moka::future::Cache::new(u16::MAX as u64),
        }
    }

    pub fn me(&self) -> &PeerId {
        &self.me
    }

    pub fn network(&self) -> Arc<Network<T>> {
        self.network.clone()
    }

    /// Execute all processes of the [`HoprTransport`] object.
    ///
    /// This method will spawn the [`HoprTransportProcessType::Heartbeat`] and [`HoprTransportProcessType::SwarmEventLoop`] processes and return
    /// join handles to the calling function. Both processes are not started immediately, but are
    /// waiting for a trigger from this piece of code.
    #[allow(clippy::too_many_arguments)]
    pub async fn run(
        &self,
        me: &OffchainKeypair,
        me_onchain: &ChainKeypair,
        version: String,
        network: Arc<Network<T>>,
        tbf_path: String,
        on_transport_output: UnboundedSender<TransportOutput>,
        on_acknowledged_ticket: UnboundedSender<AcknowledgedTicket>,
        transport_updates: UnboundedReceiver<PeerTransportEvent>,
        incoming_session_queue: UnboundedSender<Session>,
    ) -> HashMap<HoprTransportProcess, JoinHandle<()>> {
        // network event processing channel
        let (network_events_tx, network_events_rx) = futures::channel::mpsc::channel::<NetworkTriggeredEvent>(
            constants::MAXIMUM_NETWORK_UPDATE_EVENT_QUEUE_SIZE,
        );

        // manual ping
        let (ping_tx, ping_rx) = futures::channel::mpsc::unbounded::<(PeerId, PingQueryReplier)>();

        let ping_cfg = PingConfig {
            timeout: self.cfg.protocol.heartbeat.timeout,
            ..PingConfig::default()
        };

        let ping: Pinger<network_notifier::PingExternalInteractions<T>> = Pinger::new(
            ping_cfg,
            ping_tx.clone(),
            network_notifier::PingExternalInteractions::new(
                network.clone(),
                self.db.clone(),
                self.path_planner.channel_graph(),
                network_events_tx.clone(),
            ),
        );

        self.ping
            .clone()
            .set(ping)
            .expect("must set the ping executor only once");

        let transport_layer = HoprSwarm::new(me.into(), self.my_multiaddresses.clone(), self.cfg.protocol).await;

        let ack_proc = AcknowledgementInteraction::new(self.db.clone(), me_onchain);

        let tbf = WrappedTagBloomFilter::new(tbf_path);

        let tbf_clone = tbf.clone();

        let mut processes: HashMap<HoprTransportProcess, JoinHandle<()>> = HashMap::new();
        processes.insert(
            HoprTransportProcess::BloomFilterSave,
            spawn(Box::pin(execute_on_tick(
                std::time::Duration::from_secs(90),
                move || {
                    let tbf_clone = tbf_clone.clone();

                    async move { tbf_clone.save().await }
                },
            ))),
        );

        let packet_proc = PacketInteraction::new(self.db.clone(), tbf, PacketInteractionConfig::new(me, me_onchain));
        self.process_packet_send
            .clone()
            .set(packet_proc.writer())
            .expect("must set the packet processing writer only once");

        let ticket_agg_proc = TicketAggregationInteraction::new(self.db.clone(), me_onchain);
        self.process_ticket_aggregate
            .clone()
            .set(ticket_agg_proc.writer())
            .expect("must set the ticket aggregation writer only once");

        // heartbeat
        let mut heartbeat = Heartbeat::new(
            self.cfg.heartbeat,
            self.ping
                .get()
                .expect("Ping should be initialized at this point")
                .clone(),
            core_network::heartbeat::HeartbeatExternalInteractions::new(network.clone()),
            Box::new(|dur| Box::pin(sleep(dur))),
        );

        let transport_layer = transport_layer.with_processors(
            network_events_rx,
            transport_updates,
            ack_proc,
            packet_proc,
            ticket_agg_proc,
            ping_rx,
        );

        processes.insert(
            HoprTransportProcess::Heartbeat,
            spawn(async move { heartbeat.heartbeat_loop().await }),
        );

        let (tx, rx) = futures::channel::mpsc::unbounded::<TransportOutput>();
        let sessions = self.sessions.clone();
        let me = self.me;
        let message_sender = Box::new(helpers::MessageSender::new(
            self.process_packet_send.clone(),
            self.path_planner.clone(),
        ));

        processes.insert(
            HoprTransportProcess::SessionsRouter,
            spawn(async move {
                let _the_process_should_not_end = StreamExt::filter_map(rx, move |output| {
                    let sessions = sessions.clone();
                    let me = me;
                    let message_sender = message_sender.clone();
                    let incoming_session_queue = incoming_session_queue.clone();

                    async move {
                        match output {
                            TransportOutput::Received(data) => {
                                if let Some(app_tag) = data.application_tag {
                                    if app_tag < RESERVED_SUBPROTOCOL_TAG_UPPER_LIMIT {
                                        None
                                    } else if app_tag < RESERVED_SESSION_TAG_UPPER_LIMIT {
                                        if let Ok((peer, data)) =
                                            hopr_transport_session::types::unwrap_offchain_key(data.plain_text.clone())
                                        {
                                            // data belongs to an outgoing session
                                            if let Some(sender) = sessions.get(&SessionId::new(app_tag, peer)).await {
                                                // if the data does not get into the session, it can recover
                                                let _ = sender.unbounded_send(data);
                                            }
                                            // data belongs to a new incoming session
                                            else {
                                                let session_id = SessionId::new(app_tag, peer);

                                                let (tx, rx) = futures::channel::mpsc::unbounded::<Box<[u8]>>();

                                                if incoming_session_queue
                                                    .unbounded_send(Session::new(
                                                        session_id,
                                                        me,
                                                        PathOptions::Hops(1),
                                                        vec![Capability::Segmentation, Capability::Retransmission],
                                                        message_sender.clone(),
                                                        rx,
                                                    ))
                                                    .is_ok()
                                                {
                                                    sessions.insert(session_id, tx).await;
                                                } else {
                                                    warn!("Failed to send session to incoming session queue");
                                                }
                                            }
                                        }
                                        None
                                    } else {
                                        Some(TransportOutput::Received(data))
                                    }
                                } else {
                                    Some(TransportOutput::Received(data))
                                }
                            }
                            TransportOutput::Sent(hkc) => Some(TransportOutput::Sent(hkc)),
                        }
                    }
                })
                .map(Ok)
                .forward(on_transport_output)
                .await;
            }),
        );

        processes.insert(
            HoprTransportProcess::Swarm,
            spawn(transport_layer.run(version, tx, on_acknowledged_ticket)),
        );

        processes
    }

    pub fn ticket_aggregator(&self) -> Arc<dyn TicketAggregatorTrait + Send + Sync + 'static> {
        Arc::new(AggregatorProxy::new(
            self.db.clone(),
            self.process_ticket_aggregate.clone(),
            self.cfg.protocol.ticket_aggregation.timeout,
        ))
    }

    #[tracing::instrument(level = "debug", skip(self))]
    pub async fn ping(&self, peer: &PeerId) -> errors::Result<Option<std::time::Duration>> {
        if !self.is_allowed_to_access_network(peer).await? {
            return Err(HoprTransportError::Api(format!(
                "ping to '{peer}' not allowed due to network registry"
            )));
        }

        if peer == &self.me {
            return Err(HoprTransportError::Api("ping to self does not make sense".into()));
        }

        let pinger = self
            .ping
            .get()
            .ok_or_else(|| HoprTransportError::Api("ping processing is not yet initialized".into()))?;

        let timeout = sleep(std::time::Duration::from_secs(30)).fuse();
        let ping = (*pinger).ping(vec![*peer]).fuse();

        pin_mut!(timeout, ping);

        if let Err(e) = self.network.add(peer, PeerOrigin::ManualPing, vec![]).await {
            error!("Failed to store the peer observation: {e}");
        }

        let start = current_time().as_unix_timestamp();

        match select(timeout, ping).await {
            Either::Left(_) => {
                warn!(peer = peer.to_string(), "Manual ping to peer timed out");
                return Err(ProtocolError::Timeout.into());
            }
            Either::Right(_) => info!("Manual ping succeeded"),
        };

        Ok(self
            .network
            .get(peer)
            .await?
            .map(|status| status.last_seen.as_unix_timestamp().saturating_sub(start)))
    }

    pub async fn new_session(&self, cfg: ClientSessionConfig) -> errors::Result<Session> {
        // TODO: 2.2 session initiation protocol is necessary to establish an application tag instead of this random approach
        let mut session_id: Option<SessionId> = None;
        for _ in 0..100 {
            let hopr_ra = hopr_crypto_random::random_integer(
                RESERVED_SUBPROTOCOL_TAG_UPPER_LIMIT as u64,
                Some(RESERVED_SESSION_TAG_UPPER_LIMIT as u64),
            ) as u16;
            let id = SessionId::new(hopr_ra, cfg.peer);
            if !self.sessions.contains_key(&id) {
                session_id = Some(id);
            }
        }

        let session_id = session_id
            .ok_or_else(|| errors::HoprTransportError::Api("Failed to generate a non-occupied session ID".into()))?;

        let (tx, rx) = futures::channel::mpsc::unbounded::<Box<[u8]>>();

        self.sessions.insert(session_id, tx).await;

        Ok(Session::new(
            session_id,
            self.me,
            cfg.path_options,
            cfg.capabilities,
            Box::new(helpers::MessageSender::new(
                self.process_packet_send.clone(),
                self.path_planner.clone(),
            )),
            rx,
        ))
    }

    #[tracing::instrument(level = "info", skip(self, msg), fields(uuid = uuid::Uuid::new_v4().to_string()))]
    pub async fn send_message(
        &self,
        msg: Box<[u8]>,
        destination: PeerId,
        options: PathOptions,
        application_tag: Option<u16>,
    ) -> errors::Result<HalfKeyChallenge> {
        if let Some(application_tag) = application_tag {
            if application_tag < RESERVED_SESSION_TAG_UPPER_LIMIT {
                return Err(HoprTransportError::Api(format!(
                    "Application tag must not be lower than {RESERVED_SESSION_TAG_UPPER_LIMIT}"
                )));
            }
        }

        if msg.len() > PAYLOAD_SIZE {
            return Err(HoprTransportError::Api(format!(
                "Message exceeds the maximum allowed size of {PAYLOAD_SIZE} bytes"
            )));
        }

        let app_data = ApplicationData::new_from_owned(application_tag, msg)?;

        let path = self.path_planner.resolve_path(destination, options).await?;

        let mut sender = self
            .process_packet_send
            .get()
            .ok_or_else(|| {
                HoprTransportError::Api(
                    "send msg: failed to send a message, because message processing is not yet initialized".into(),
                )
            })?
            .clone();

        match sender.send_packet(app_data, path) {
            Ok(mut awaiter) => {
                tracing::trace!("Awaiting the HalfKeyChallenge");
                Ok(awaiter
                    .consume_and_wait(crate::constants::PACKET_QUEUE_TIMEOUT_MILLISECONDS)
                    .await?)
            }
            Err(e) => Err(HoprTransportError::Api(format!(
                "send msg: failed to enqueue msg send: {e}"
            ))),
        }
    }

    #[tracing::instrument(level = "debug", skip(self))]
    pub async fn aggregate_tickets(&self, channel_id: &Hash) -> errors::Result<()> {
        let entry = self
            .db
            .get_channel_by_id(None, channel_id)
            .await
            .map_err(hopr_db_sql::api::errors::DbError::from)
            .map_err(HoprTransportError::from)
            .and_then(|c| {
                if let Some(c) = c {
                    Ok(c)
                } else {
                    Err(core_protocol::errors::ProtocolError::ChannelNotFound.into())
                }
            })?;

        if entry.status != ChannelStatus::Open {
            return Err(core_protocol::errors::ProtocolError::ChannelClosed.into());
        }

        Ok(Arc::new(AggregatorProxy::new(
            self.db.clone(),
            self.process_ticket_aggregate.clone(),
            self.cfg.protocol.ticket_aggregation.timeout,
        ))
        .aggregate_tickets(&entry.get_id(), Default::default())
        .await?)
    }

    #[tracing::instrument(level = "debug", skip(self))]
    pub async fn get_public_nodes(&self) -> errors::Result<Vec<(PeerId, Address, Vec<Multiaddr>)>> {
        Ok(self
            .db
            .get_accounts(None, true)
            .await
            .map_err(hopr_db_sql::api::errors::DbError::from)?
            .into_iter()
            .map(|entry| {
                (
                    PeerId::from(entry.public_key),
                    entry.chain_addr,
                    Vec::from_iter(entry.get_multiaddr().into_iter()),
                )
            })
            .collect())
    }

    pub async fn is_allowed_to_access_network<'a>(&self, peer: &'a PeerId) -> errors::Result<bool>
    where
        T: 'a,
    {
        let db_clone = self.db.clone();
        let peer = *peer;
        Ok(self
            .db
            .begin_transaction()
            .await
            .map_err(hopr_db_sql::api::errors::DbError::from)?
            .perform(|tx| {
                Box::pin(async move {
                    let pk = OffchainPublicKey::try_from(peer)?;
                    if let Some(address) = db_clone.translate_key(Some(tx), pk).await? {
                        db_clone
                            .is_allowed_in_network_registry(Some(tx), address.try_into()?)
                            .await
                    } else {
                        Err(hopr_db_sql::errors::DbSqlError::LogicalError(
                            "cannot translate off-chain key".into(),
                        ))
                    }
                })
            })
            .await
            .map_err(hopr_db_sql::api::errors::DbError::from)?)
    }

    #[tracing::instrument(level = "debug", skip(self))]
    pub async fn listening_multiaddresses(&self) -> Vec<Multiaddr> {
        self.network
            .get(&self.me)
            .await
            .unwrap_or(None)
            .map(|peer| peer.multiaddresses)
            .unwrap_or(vec![])
    }

    #[tracing::instrument(level = "debug", skip(self))]
    pub fn announceable_multiaddresses(&self) -> Vec<Multiaddr> {
        let mut mas = self
            .local_multiaddresses()
            .into_iter()
            .filter(|ma| {
                hopr_transport_p2p::multiaddrs::is_supported(ma)
                    && (self.cfg.transport.announce_local_addresses || !hopr_transport_p2p::multiaddrs::is_private(ma))
            })
            .map(|ma| strip_p2p_protocol(&ma))
            .filter(|v| !v.is_empty())
            .collect::<Vec<_>>();

        mas.sort_by(|l, r| {
            let is_left_dns = hopr_transport_p2p::multiaddrs::is_dns(l);
            let is_right_dns = hopr_transport_p2p::multiaddrs::is_dns(r);

            if !(is_left_dns ^ is_right_dns) {
                std::cmp::Ordering::Equal
            } else if is_left_dns {
                std::cmp::Ordering::Less
            } else {
                std::cmp::Ordering::Greater
            }
        });

        mas
    }

    pub fn local_multiaddresses(&self) -> Vec<Multiaddr> {
        self.my_multiaddresses.clone()
    }

    #[tracing::instrument(level = "debug", skip(self))]
    pub async fn network_observed_multiaddresses(&self, peer: &PeerId) -> Vec<Multiaddr> {
        self.network
            .get(peer)
            .await
            .unwrap_or(None)
            .map(|peer| peer.multiaddresses)
            .unwrap_or(vec![])
    }

    #[tracing::instrument(level = "debug", skip(self))]
    pub async fn network_health(&self) -> Health {
        self.network.health().await
    }

    #[tracing::instrument(level = "debug", skip(self))]
    pub async fn network_connected_peers(&self) -> errors::Result<Vec<PeerId>> {
        Ok(self.network.peer_filter(|peer| async move { Some(peer.id.1) }).await?)
    }

    #[tracing::instrument(level = "debug", skip(self))]
    pub async fn network_peer_info(&self, peer: &PeerId) -> errors::Result<Option<PeerStatus>> {
        Ok(self.network.get(peer).await?)
    }

    #[tracing::instrument(level = "debug", skip(self))]
    pub async fn ticket_statistics(&self) -> errors::Result<TicketStatistics> {
        let ticket_stats = self.db.get_ticket_statistics(None).await?;

        Ok(TicketStatistics {
            winning_count: ticket_stats.winning_tickets,
            unredeemed_value: ticket_stats.unredeemed_value,
            redeemed_value: ticket_stats.redeemed_value,
            neglected_value: ticket_stats.neglected_value,
            rejected_value: ticket_stats.rejected_value,
        })
    }

    #[tracing::instrument(level = "debug", skip(self))]
    pub async fn tickets_in_channel(&self, channel_id: &Hash) -> errors::Result<Option<Vec<AcknowledgedTicket>>> {
        if let Some(channel) = self
            .db
            .get_channel_by_id(None, channel_id)
            .await
            .map_err(hopr_db_sql::api::errors::DbError::from)?
        {
            if channel.destination == self.me_onchain {
                Ok(Some(self.db.get_tickets((&channel).into()).await?))
            } else {
                Ok(None)
            }
        } else {
            Ok(None)
        }
    }

    #[tracing::instrument(level = "debug", skip(self))]
    pub async fn all_tickets(&self) -> errors::Result<Vec<Ticket>> {
        Ok(self
            .db
            .get_all_tickets()
            .await?
            .into_iter()
            .map(|v| v.ticket.leak())
            .collect())
    }
}<|MERGE_RESOLUTION|>--- conflicted
+++ resolved
@@ -25,25 +25,6 @@
     sync::{Arc, OnceLock},
 };
 
-<<<<<<< HEAD
-pub(crate) mod executor {
-    #[cfg(any(test, feature = "runtime-async-std"))]
-    pub use async_std::task::{sleep, spawn, JoinHandle};
-
-    #[cfg(all(not(test), feature = "runtime-tokio", not(feature = "runtime-async-std")))]
-    pub use tokio::{
-        task::{spawn, JoinHandle},
-        time::sleep,
-    };
-}
-
-use hopr_db_sql::{
-    api::{
-        peers::HoprDbPeersOperations,
-        tickets::{AggregationPrerequisites, HoprDbTicketOperations},
-    },
-    HoprDbAllOperations,
-=======
 use async_lock::RwLock;
 use constants::{RESERVED_SESSION_TAG_UPPER_LIMIT, RESERVED_SUBPROTOCOL_TAG_UPPER_LIMIT};
 use futures::future::{select, Either};
@@ -51,7 +32,6 @@
 use futures::{
     channel::mpsc::{UnboundedReceiver, UnboundedSender},
     FutureExt, StreamExt,
->>>>>>> 3e82b8d0
 };
 use hopr_transport_session::{Capability, ClientSessionConfig};
 use tracing::{error, info, warn};
