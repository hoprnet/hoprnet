//! The crate aggregates and composes individual transport level objects and functionality
//! into a unified [`crate::HoprTransport`] object with the goal of isolating the transport layer
//! and defining a fully specified transport API.
//!
//! See also the `hopr_protocol_start` crate for details on Start sub-protocol which initiates a Session.
//!
//! As such, the transport layer components should be only those that are directly necessary to:
//!
//! 1. send and receive a packet, acknowledgement or ticket aggregation request
//! 2. send and receive a network telemetry request
//! 3. automate transport level processes
//! 4. algorithms associated with the transport layer operational management
//! 5. interface specifications to allow modular behavioral extensions

/// Configuration of the [crate::HoprTransport].
pub mod config;
/// Constants used and exposed by the crate.
pub mod constants;
/// Errors used by the crate.
pub mod errors;
pub mod helpers;
pub mod network_notifier;

pub mod socket;

use std::{
    collections::HashMap,
    sync::{Arc, OnceLock},
    time::Duration,
};

use async_lock::RwLock;
use constants::MAXIMUM_MSG_OUTGOING_BUFFER_SIZE;
use futures::{
    FutureExt, SinkExt, StreamExt,
    channel::mpsc::{Sender, channel},
};
use helpers::PathPlanner;
use hopr_api::{
    chain::{AccountSelector, ChainKeyOperations, ChainReadAccountOperations, ChainReadChannelOperations, ChainValues},
    db::{HoprDbPeersOperations, HoprDbProtocolOperations, HoprDbTicketOperations, PeerOrigin, PeerStatus},
};
use hopr_async_runtime::{AbortHandle, prelude::spawn, spawn_as_abortable};
pub use hopr_crypto_types::{
    keypairs::{ChainKeypair, Keypair, OffchainKeypair},
    types::{HalfKeyChallenge, Hash, OffchainPublicKey},
};
pub use hopr_internal_types::prelude::HoprPseudonym;
use hopr_internal_types::prelude::*;
pub use hopr_network_types::prelude::RoutingOptions;
use hopr_network_types::prelude::{DestinationRouting, ResolvedTransportRouting};
use hopr_path::selectors::dfs::{DfsPathSelector, DfsPathSelectorConfig, RandomizedEdgeWeighting};
use hopr_primitive_types::prelude::*;
pub use hopr_protocol_app::prelude::{ApplicationData, ApplicationDataIn, ApplicationDataOut, Tag};
use hopr_transport_identity::multiaddrs::strip_p2p_protocol;
pub use hopr_transport_identity::{Multiaddr, PeerId, Protocol};
use hopr_transport_mixer::MixerConfig;
pub use hopr_transport_network::network::{Health, Network};
use hopr_transport_p2p::HoprSwarm;
use hopr_transport_probe::{
    DbProxy, Probe,
    ping::{PingConfig, Pinger},
};
pub use hopr_transport_probe::{errors::ProbeError, ping::PingQueryReplier};
use hopr_transport_protocol::processor::{MsgSender, PacketInteractionConfig, SendMsgInput};
pub use hopr_transport_protocol::{PeerDiscovery, execute_on_tick};
#[cfg(feature = "runtime-tokio")]
pub use hopr_transport_session::transfer_session;
pub use hopr_transport_session::{
    Capabilities as SessionCapabilities, Capability as SessionCapability, HoprSession, IncomingSession, SESSION_MTU,
    SURB_SIZE, ServiceId, SessionClientConfig, SessionId, SessionTarget, SurbBalancerConfig,
    errors::{SessionManagerError, TransportSessionError},
};
use hopr_transport_session::{DispatchResult, SessionManager, SessionManagerConfig};
<<<<<<< HEAD
use hopr_transport_ticket_aggregation::{
    AwaitingAggregator, TicketAggregationActions, TicketAggregationError, TicketAggregationInteraction,
    TicketAggregatorTrait,
};
=======
use rand::seq::SliceRandom;
>>>>>>> 492d01a0
#[cfg(feature = "mixer-stream")]
use rust_stream_ext_concurrent::then_concurrent::StreamThenConcurrentExt;
use tracing::{debug, error, info, trace, warn};

pub use crate::{
    config::HoprTransportConfig,
    helpers::{PeerEligibility, TicketStatistics},
};
use crate::{
    constants::SESSION_INITIATION_TIMEOUT_BASE, errors::HoprTransportError, helpers::run_packet_planner,
    socket::HoprSocket,
};

pub const APPLICATION_TAG_RANGE: std::ops::Range<Tag> = Tag::APPLICATION_TAG_RANGE;

#[cfg(any(
    all(feature = "mixer-channel", feature = "mixer-stream"),
    all(not(feature = "mixer-channel"), not(feature = "mixer-stream"))
))]
compile_error!("Exactly one of the 'mixer-channel' or 'mixer-stream' features must be specified");

// Needs lazy-static, since Duration multiplication by a constant is yet not a const-operation.
lazy_static::lazy_static! {
    static ref SESSION_INITIATION_TIMEOUT_MAX: std::time::Duration = 2 * constants::SESSION_INITIATION_TIMEOUT_BASE * RoutingOptions::MAX_INTERMEDIATE_HOPS as u32;
}

#[derive(Debug, Copy, Clone, Hash, PartialEq, Eq, strum::Display)]
pub enum HoprTransportProcess {
    #[strum(to_string = "component responsible for the transport medium (libp2p swarm)")]
    Medium,
    #[strum(to_string = "HOPR protocol ({0})")]
    Protocol(hopr_transport_protocol::ProtocolProcesses),
    #[strum(to_string = "session manager sub-process #{0}")]
    SessionsManagement(usize),
    #[strum(to_string = "network probing sub-process: {0}")]
    Probing(hopr_transport_probe::HoprProbeProcess),
}

/// Currently used implementation of [`PathSelector`](hopr_path::selectors::PathSelector).
type CurrentPathSelector = DfsPathSelector<RandomizedEdgeWeighting>;

/// Interface into the physical transport mechanism allowing all off-chain HOPR-related tasks on
/// the transport, as well as off-chain ticket manipulation.
pub struct HoprTransport<Db, R> {
    me: OffchainKeypair,
    me_peerid: PeerId, // Cache to avoid an expensive conversion: OffchainPublicKey -> PeerId
    me_address: Address,
    cfg: HoprTransportConfig,
    db: Db,
    resolver: R,
    ping: Arc<OnceLock<Pinger>>,
    network: Arc<Network<Db>>,
    process_packet_send: Arc<OnceLock<MsgSender<Sender<SendMsgInput>>>>,
    path_planner: PathPlanner<Db, R, CurrentPathSelector>,
    my_multiaddresses: Vec<Multiaddr>,
    smgr: SessionManager<Sender<(DestinationRouting, ApplicationDataOut)>, Sender<IncomingSession>>,
}

impl<Db, R> HoprTransport<Db, R>
where
    Db: HoprDbTicketOperations + HoprDbPeersOperations + HoprDbProtocolOperations + Clone + Send + Sync + 'static,
    R: ChainReadChannelOperations
        + ChainReadAccountOperations
        + ChainKeyOperations
        + ChainValues
        + Clone
        + Send
        + Sync
        + 'static,
{
    pub fn new(
        me: &OffchainKeypair,
        me_onchain: &ChainKeypair,
        cfg: HoprTransportConfig,
        db: Db,
        resolver: R,
        channel_graph: Arc<RwLock<hopr_path::channel_graph::ChannelGraph>>,
        my_multiaddresses: Vec<Multiaddr>,
    ) -> Self {
        let process_packet_send = Arc::new(OnceLock::new());

        let me_peerid: PeerId = me.into();
        let me_chain_addr = me_onchain.public().to_address();

        Self {
            me: me.clone(),
            me_peerid,
            me_address: me_chain_addr,
            ping: Arc::new(OnceLock::new()),
            network: Arc::new(Network::new(
                me_peerid,
                my_multiaddresses.clone(),
                cfg.network.clone(),
                db.clone(),
            )),
            process_packet_send,
            path_planner: PathPlanner::new(
                me_chain_addr,
                db.clone(),
                resolver.clone(),
                CurrentPathSelector::new(
                    channel_graph.clone(),
                    DfsPathSelectorConfig {
                        node_score_threshold: cfg.network.node_score_auto_path_threshold,
                        max_first_hop_latency: cfg.network.max_first_hop_latency_threshold,
                        ..Default::default()
                    },
                ),
                channel_graph.clone(),
            ),
            my_multiaddresses,
            smgr: SessionManager::new(SessionManagerConfig {
                // TODO(v3.1): Use the entire range of tags properly
                session_tag_range: (16..65535),
                maximum_sessions: cfg.session.maximum_sessions as usize,
                frame_mtu: std::env::var("HOPR_SESSION_FRAME_SIZE")
                    .ok()
                    .and_then(|s| s.parse::<usize>().ok())
                    .unwrap_or_else(|| SessionManagerConfig::default().frame_mtu)
                    .max(ApplicationData::PAYLOAD_SIZE),
                max_frame_timeout: std::env::var("HOPR_SESSION_FRAME_TIMEOUT_MS")
                    .ok()
                    .and_then(|s| s.parse::<u64>().ok().map(Duration::from_millis))
                    .unwrap_or_else(|| SessionManagerConfig::default().max_frame_timeout)
                    .max(Duration::from_millis(100)),
                initiation_timeout_base: SESSION_INITIATION_TIMEOUT_BASE,
                idle_timeout: cfg.session.idle_timeout,
                balancer_sampling_interval: cfg.session.balancer_sampling_interval,
                initial_return_session_egress_rate: 10,
                minimum_surb_buffer_duration: Duration::from_secs(5),
                maximum_surb_buffer_size: db.get_surb_config().rb_capacity,
                // Allow a 10% increase of the target SURB buffer on incoming Sessions
                // if the SURB buffer level has surpassed it by at least 10% in the last 2 minutes.
                growable_target_surb_buffer: Some((Duration::from_secs(120), 0.10)),
            }),
            db,
            resolver,
            cfg,
        }
    }

    /// Execute all processes of the [`crate::HoprTransport`] object.
    ///
    /// This method will spawn the [`crate::HoprTransportProcess::Heartbeat`],
    /// [`crate::HoprTransportProcess::BloomFilterSave`], [`crate::HoprTransportProcess::Swarm`] and session-related
    /// processes and return join handles to the calling function. These processes are not started immediately but
    /// are waiting for a trigger from this piece of code.
    #[allow(clippy::too_many_arguments)]
    pub async fn run<S>(
        &self,
        discovery_updates: S,
        on_incoming_session: Sender<IncomingSession>,
    ) -> crate::errors::Result<(
        HoprSocket<
            futures::channel::mpsc::Receiver<ApplicationDataIn>,
            futures::channel::mpsc::Sender<(
                hopr_protocol_app::prelude::ApplicationDataOut,
                hopr_transport_session::DestinationRouting,
            )>,
        >,
        HashMap<HoprTransportProcess, AbortHandle>,
    )>
    where
        S: futures::Stream<Item = PeerDiscovery> + Send + 'static,
    {
        info!("Loading initial peers from the chain");
        let public_nodes = self
            .resolver
            .stream_accounts(AccountSelector {
                public_only: true,
                ..Default::default()
            })
            .await
            .map_err(|e| HoprTransportError::Other(e.into()))?
            .collect::<Vec<_>>()
            .await;

        // Calculate the minimum capacity based on public nodes (each node can generate 2 messages)
        // plus 100 as additional buffer
        let minimum_capacity = public_nodes.len().saturating_mul(2).saturating_add(100);

        let internal_discovery_updates_capacity = std::env::var("HOPR_INTERNAL_DISCOVERY_UPDATES_CAPACITY")
            .ok()
            .and_then(|s| s.trim().parse::<usize>().ok())
            .filter(|&c| c > 0)
            .unwrap_or(2048)
            .max(minimum_capacity);

        debug!(
            capacity = internal_discovery_updates_capacity,
            minimum_required = minimum_capacity,
            "Creating internal discovery updates channel"
        );
        let (mut internal_discovery_update_tx, internal_discovery_update_rx) =
            futures::channel::mpsc::channel::<PeerDiscovery>(internal_discovery_updates_capacity);

        let me_peerid = self.me_peerid;
        let network = self.network.clone();
        let discovery_updates = futures_concurrency::stream::StreamExt::merge(
            discovery_updates,
            internal_discovery_update_rx,
        )
        .filter_map(move |event| {
            let network = network.clone();
            async move {
                match event {
                    PeerDiscovery::Announce(peer, multiaddresses) => {
                        debug!(%peer, ?multiaddresses, "processing peer discovery event: Announce");
                        if peer != me_peerid {
                            // decapsulate the `p2p/<peer_id>` to remove duplicities
                            let mas = multiaddresses
                                .into_iter()
                                .map(|ma| strip_p2p_protocol(&ma))
                                .filter(|v| !v.is_empty())
                                .collect::<Vec<_>>();

                            if !mas.is_empty() {
                                if let Err(error) = network.add(&peer, PeerOrigin::NetworkRegistry, mas.clone()).await {
                                    error!(%peer, %error, "failed to add peer to the network");
                                    None
                                } else {
                                    Some(PeerDiscovery::Announce(peer, mas))
                                }
                            } else {
                                None
                            }
                        } else {
                            None
                        }
                    }
                    _ => None,
                }
            }
        });

        info!(
            public_nodes = public_nodes.len(),
            "Initializing swarm with peers from chain"
        );

<<<<<<< HEAD
        let nodes = self.get_public_nodes().await?;
        for (peer, _address, multiaddresses) in nodes {
            if self.is_allowed_to_access_network(either::Left(&peer)).await? {
=======
        let mut addresses: HashSet<Multiaddr> = HashSet::new();
        for node_entry in public_nodes {
            if let AccountType::Announced { multiaddr, .. } = node_entry.entry_type {
                let peer: PeerId = node_entry.public_key.into();
                let multiaddresses = vec![multiaddr];

>>>>>>> 492d01a0
                debug!(%peer, ?multiaddresses, "Using initial public node");

                internal_discovery_update_tx
                    .send(PeerDiscovery::Announce(peer, multiaddresses.clone()))
                    .await
                    .map_err(|e| HoprTransportError::Api(e.to_string()))?;
            }
        }

        let mut processes: HashMap<HoprTransportProcess, AbortHandle> = HashMap::new();

        let (external_msg_send, external_msg_rx) =
            channel::<(ApplicationDataOut, ResolvedTransportRouting)>(MAXIMUM_MSG_OUTGOING_BUFFER_SIZE);

        self.process_packet_send
            .clone()
            .set(MsgSender::new(external_msg_send.clone()))
            .expect("must set the packet processing writer only once");

        // -- transport medium
        let mixer_cfg = build_mixer_cfg_from_env();

        #[cfg(feature = "mixer-channel")]
        let (mixing_channel_tx, mixing_channel_rx) = hopr_transport_mixer::channel::<(PeerId, Box<[u8]>)>(mixer_cfg);

        #[cfg(feature = "mixer-stream")]
        let (mixing_channel_tx, mixing_channel_rx) = {
            let (tx, rx) = futures::channel::mpsc::channel::<(PeerId, Box<[u8]>)>(MAXIMUM_MSG_OUTGOING_BUFFER_SIZE);
            let rx = rx.then_concurrent(move |v| {
                let cfg = mixer_cfg;

                async move {
                    let random_delay = cfg.random_delay();
                    trace!(delay_in_ms = random_delay.as_millis(), "Created random mixer delay",);

                    #[cfg(all(feature = "prometheus", not(test)))]
                    hopr_transport_mixer::channel::METRIC_QUEUE_SIZE.decrement(1.0f64);

                    sleep(random_delay).await;

                    #[cfg(all(feature = "prometheus", not(test)))]
                    {
                        hopr_transport_mixer::channel::METRIC_QUEUE_SIZE.decrement(1.0f64);

                        let weight = 1.0f64 / cfg.metric_delay_window as f64;
                        hopr_transport_mixer::channel::METRIC_MIXER_AVERAGE_DELAY.set(
                            (weight * random_delay.as_millis() as f64)
                                + ((1.0f64 - weight) * hopr_transport_mixer::channel::METRIC_MIXER_AVERAGE_DELAY.get()),
                        );
                    }

                    v
                }
            });

            (tx, rx)
        };

        let transport_layer =
            HoprSwarm::new((&self.me).into(), discovery_updates, self.my_multiaddresses.clone()).await;

        let msg_proto_control =
            transport_layer.build_protocol_control(hopr_transport_protocol::CURRENT_HOPR_MSG_PROTOCOL);
        let msg_codec = hopr_transport_protocol::HoprBinaryCodec {};
        let (wire_msg_tx, wire_msg_rx) =
            hopr_transport_protocol::stream::process_stream_protocol(msg_codec, msg_proto_control).await?;

        let _mixing_process_before_sending_out = hopr_async_runtime::prelude::spawn(
            mixing_channel_rx
                .inspect(|(peer, _)| tracing::trace!(%peer, "moving message from mixer to p2p stream"))
                .map(Ok)
                .forward(wire_msg_tx)
                .inspect(|_| {
                    tracing::warn!(
                        task = "mixer -> egress process",
                        "long-running background task finished"
                    )
                }),
        );

        let (transport_events_tx, transport_events_rx) =
            futures::channel::mpsc::channel::<hopr_transport_p2p::DiscoveryEvent>(2048);

        let network_clone = self.network.clone();
        spawn(
            transport_events_rx
                .for_each(move |event| {
                    let network = network_clone.clone();

                    async move {
                        match event {
                            hopr_transport_p2p::DiscoveryEvent::IncomingConnection(peer, multiaddr) => {
                                if let Err(error) = network
                                    .add(&peer, PeerOrigin::IncomingConnection, vec![multiaddr])
                                    .await
                                {
                                    tracing::error!(%peer, %error, "Failed to add incoming connection peer");
                                }
                            }
                            hopr_transport_p2p::DiscoveryEvent::FailedDial(peer) => {
                                if let Err(error) = network
                                    .update(&peer, Err(hopr_transport_network::network::UpdateFailure::DialFailure))
                                    .await
                                {
                                    tracing::error!(%peer, %error, "Failed to update peer status after failed dial");
                                }
                            }
                        }
                    }
                })
                .inspect(|_| {
                    tracing::warn!(
                        task = "transport events recording",
                        "long-running background task finished"
                    )
                }),
        );

        processes.insert(
            HoprTransportProcess::Medium,
            spawn_as_abortable!(transport_layer.run(transport_events_tx).inspect(|_| tracing::warn!(
                task = %HoprTransportProcess::Medium,
                "long-running background task finished"
            ))),
        );

        // -- msg-ack protocol over the wire transport
        let packet_cfg = PacketInteractionConfig {
            packet_keypair: self.me.clone(),
            outgoing_ticket_win_prob: self
                .cfg
                .protocol
                .outgoing_ticket_winning_prob
                .map(WinningProbability::try_from)
                .transpose()?,
            outgoing_ticket_price: self.cfg.protocol.outgoing_ticket_price,
        };

        let msg_protocol_bidirectional_channel_capacity =
            std::env::var("HOPR_INTERNAL_PROTOCOL_BIDIRECTIONAL_CHANNEL_CAPACITY")
                .ok()
                .and_then(|s| s.trim().parse::<usize>().ok())
                .filter(|&c| c > 0)
                .unwrap_or(16_384);

        let (on_incoming_data_tx, on_incoming_data_rx) =
            channel::<ApplicationDataIn>(msg_protocol_bidirectional_channel_capacity);

        let (bridge_tx, bridge_rx) =
            channel::<(ApplicationDataOut, DestinationRouting)>(msg_protocol_bidirectional_channel_capacity);

        let pp = self.path_planner.clone();
        spawn(
            bridge_rx
                .filter_map(move |(data, routing)| {
                    let pp = pp.clone();

                    async move {
                        pp.resolve_routing(data.data.total_len(), 1, routing)
                            .await
                            .map(|(routing, _size)| (data, routing))
                            .ok()
                    }
                })
                .map(Ok)
                .forward(external_msg_send.clone())
                .inspect(|_| {
                    tracing::warn!(
                        task = "transport -> bridge -> protocol",
                        "long-running background task finished"
                    )
                }),
        );

        let hopr_socket: crate::socket::HoprSocket<_, _> = (on_incoming_data_rx, bridge_tx).into();

        debug!(
            capacity = msg_protocol_bidirectional_channel_capacity,
            "Creating protocol bidirectional channel"
        );
        let (tx_from_protocol, rx_from_protocol) =
            channel::<(HoprPseudonym, ApplicationDataIn)>(msg_protocol_bidirectional_channel_capacity);
        for (k, v) in hopr_transport_protocol::run_msg_ack_protocol(
            packet_cfg,
            self.db.clone(),
            self.resolver.clone(),
            (
                mixing_channel_tx.with(|(peer, msg): (PeerId, Box<[u8]>)| {
                    trace!(%peer, "sending message to peer");
                    futures::future::ok::<_, hopr_transport_mixer::channel::SenderError>((peer, msg))
                }),
                wire_msg_rx.inspect(|(peer, _)| trace!(%peer, "received message from peer")),
            ),
            (tx_from_protocol, external_msg_rx),
        )
        .await
        .into_iter()
        {
            processes.insert(HoprTransportProcess::Protocol(k), v);
        }

        // -- network probing
        debug!(
            capacity = msg_protocol_bidirectional_channel_capacity,
            note = "same as protocol bidirectional",
            "Creating probing channel"
        );
        let (tx_from_probing, rx_from_probing) =
            channel::<(HoprPseudonym, ApplicationDataIn)>(msg_protocol_bidirectional_channel_capacity);

        let manual_ping_channel_capacity = std::env::var("HOPR_INTERNAL_MANUAL_PING_CHANNEL_CAPACITY")
            .ok()
            .and_then(|s| s.trim().parse::<usize>().ok())
            .filter(|&c| c > 0)
            .unwrap_or(128);
        debug!(capacity = manual_ping_channel_capacity, "Creating manual ping channel");
        let (manual_ping_tx, manual_ping_rx) = channel::<(PeerId, PingQueryReplier)>(manual_ping_channel_capacity);

        let probe = Probe::new((*self.me.public(), self.me_address), self.cfg.probe);
        for (k, v) in probe
            .continuously_scan(
                (external_msg_send, rx_from_protocol),
                manual_ping_rx,
                network_notifier::ProbeNetworkInteractions::new(
                    self.network.clone(),
                    self.resolver.clone(),
                    self.path_planner.channel_graph(),
                ),
                DbProxy::new(self.db.clone(), self.resolver.clone()),
                tx_from_probing,
            )
            .await
            .into_iter()
        {
            processes.insert(HoprTransportProcess::Probing(k), v);
        }

        // manual ping
        self.ping
            .clone()
            .set(Pinger::new(
                PingConfig {
                    timeout: self.cfg.probe.timeout,
                },
                manual_ping_tx,
            ))
            .expect("must set the ticket aggregation writer only once");

        // -- session management
        let packet_planner = run_packet_planner(
            self.path_planner.clone(),
            self.process_packet_send
                .get()
                .cloned()
                .expect("packet sender must be set"),
        );

        self.smgr
            .start(packet_planner, on_incoming_session)
            .expect("failed to start session manager")
            .into_iter()
            .enumerate()
            .map(|(i, jh)| (HoprTransportProcess::SessionsManagement(i + 1), jh))
            .for_each(|(k, v)| {
                processes.insert(k, v);
            });

        let smgr = self.smgr.clone();
        processes.insert(
            HoprTransportProcess::SessionsManagement(0),
            spawn_as_abortable!(
                StreamExt::filter_map(rx_from_probing, move |(pseudonym, data)| {
                    let smgr = smgr.clone();
                    async move {
                        match smgr.dispatch_message(pseudonym, data).await {
                            Ok(DispatchResult::Processed) => {
                                trace!("message dispatch completed");
                                None
                            }
                            Ok(DispatchResult::Unrelated(data)) => {
                                trace!("unrelated message dispatch completed");
                                Some(data)
                            }
                            Err(e) => {
                                error!(error = %e, "error while processing packet");
                                None
                            }
                        }
                    }
                })
                .map(Ok)
                .forward(on_incoming_data_tx)
                .inspect(|_| tracing::warn!(
                    task = %HoprTransportProcess::SessionsManagement(0),
                    "long-running background task finished"
                ))
            ),
        );

        Ok((hopr_socket, processes))
    }

    #[tracing::instrument(level = "debug", skip(self))]
    pub async fn ping(&self, peer: &PeerId) -> errors::Result<(std::time::Duration, PeerStatus)> {
        if peer == &self.me_peerid {
            return Err(HoprTransportError::Api("ping to self does not make sense".into()));
        }

        let pinger = self
            .ping
            .get()
            .ok_or_else(|| HoprTransportError::Api("ping processing is not yet initialized".into()))?;

        if let Err(e) = self.network.add(peer, PeerOrigin::ManualPing, vec![]).await {
            error!(error = %e, "Failed to store the peer observation");
        }

        let latency = (*pinger).ping(*peer).await?;

        let peer_status = self.network.get(peer).await?.ok_or(HoprTransportError::Probe(
            hopr_transport_probe::errors::ProbeError::NonExistingPeer,
        ))?;

        Ok((latency, peer_status))
    }

    #[tracing::instrument(level = "debug", skip(self))]
    pub async fn new_session(
        &self,
        destination: Address,
        target: SessionTarget,
        cfg: SessionClientConfig,
    ) -> errors::Result<HoprSession> {
        Ok(self.smgr.new_session(destination, target, cfg).await?)
    }

    #[tracing::instrument(level = "debug", skip(self))]
    pub async fn probe_session(&self, id: &SessionId) -> errors::Result<()> {
        Ok(self.smgr.ping_session(id).await?)
    }

    pub async fn session_surb_balancing_cfg(&self, id: &SessionId) -> errors::Result<Option<SurbBalancerConfig>> {
        Ok(self.smgr.get_surb_balancer_config(id).await?)
    }

    pub async fn update_session_surb_balancing_cfg(
        &self,
        id: &SessionId,
        cfg: SurbBalancerConfig,
    ) -> errors::Result<()> {
        Ok(self.smgr.update_surb_balancer_config(id, cfg).await?)
    }

    #[tracing::instrument(level = "debug", skip(self))]
    pub async fn listening_multiaddresses(&self) -> Vec<Multiaddr> {
        self.network
            .get(&self.me_peerid)
            .await
            .unwrap_or_else(|e| {
                error!(error = %e, "failed to obtain listening multi-addresses");
                None
            })
            .map(|peer| peer.multiaddresses)
            .unwrap_or_default()
    }

    #[tracing::instrument(level = "debug", skip(self))]
    pub fn announceable_multiaddresses(&self) -> Vec<Multiaddr> {
        let mut mas = self
            .local_multiaddresses()
            .into_iter()
            .filter(|ma| {
                hopr_transport_identity::multiaddrs::is_supported(ma)
                    && (self.cfg.transport.announce_local_addresses
                        || !hopr_transport_identity::multiaddrs::is_private(ma))
            })
            .map(|ma| strip_p2p_protocol(&ma))
            .filter(|v| !v.is_empty())
            .collect::<Vec<_>>();

        mas.sort_by(|l, r| {
            let is_left_dns = hopr_transport_identity::multiaddrs::is_dns(l);
            let is_right_dns = hopr_transport_identity::multiaddrs::is_dns(r);

            if !(is_left_dns ^ is_right_dns) {
                std::cmp::Ordering::Equal
            } else if is_left_dns {
                std::cmp::Ordering::Less
            } else {
                std::cmp::Ordering::Greater
            }
        });

        mas
    }

    pub fn local_multiaddresses(&self) -> Vec<Multiaddr> {
        self.my_multiaddresses.clone()
    }

    #[tracing::instrument(level = "debug", skip(self))]
    pub async fn network_observed_multiaddresses(&self, peer: &PeerId) -> Vec<Multiaddr> {
        self.network
            .get(peer)
            .await
            .unwrap_or(None)
            .map(|peer| peer.multiaddresses)
            .unwrap_or(vec![])
    }

    #[tracing::instrument(level = "debug", skip(self))]
    pub async fn network_health(&self) -> Health {
        self.network.health().await
    }

    #[tracing::instrument(level = "debug", skip(self))]
    pub async fn network_connected_peers(&self) -> errors::Result<Vec<PeerId>> {
        Ok(self.network.connected_peers().await?)
    }

    #[tracing::instrument(level = "debug", skip(self))]
    pub async fn network_peer_info(&self, peer: &PeerId) -> errors::Result<Option<PeerStatus>> {
        Ok(self.network.get(peer).await?)
    }

    #[tracing::instrument(level = "debug", skip(self))]
    pub async fn ticket_statistics(&self) -> errors::Result<TicketStatistics> {
        let ticket_stats = self
            .db
            .get_ticket_statistics(None)
            .await
            .map_err(|e| HoprTransportError::Other(e.into()))?;

        Ok(TicketStatistics {
            winning_count: ticket_stats.winning_tickets,
            unredeemed_value: ticket_stats.unredeemed_value,
            redeemed_value: ticket_stats.redeemed_value,
            neglected_value: ticket_stats.neglected_value,
            rejected_value: ticket_stats.rejected_value,
        })
    }

    #[tracing::instrument(level = "debug", skip(self))]
    pub async fn tickets_in_channel(&self, channel_id: &Hash) -> errors::Result<Option<Vec<AcknowledgedTicket>>> {
        if let Some(channel) = self
            .resolver
            .channel_by_id(channel_id)
            .await
            .map_err(|e| HoprTransportError::Other(e.into()))?
        {
            if channel.destination == self.me_address {
                Ok(Some(
                    self.db
                        .stream_tickets(Some((&channel).into()))
                        .await
                        .map_err(|e| HoprTransportError::Other(e.into()))?
                        .collect()
                        .await,
                ))
            } else {
                Ok(None)
            }
        } else {
            Ok(None)
        }
    }

    #[tracing::instrument(level = "debug", skip(self))]
    pub async fn all_tickets(&self) -> errors::Result<Vec<Ticket>> {
        Ok(self
            .db
            .stream_tickets(None)
            .await
            .map_err(|e| HoprTransportError::Other(e.into()))?
            .map(|v| v.ticket.leak())
            .collect()
            .await)
    }
}

fn build_mixer_cfg_from_env() -> MixerConfig {
    let mixer_cfg = MixerConfig {
        min_delay: std::time::Duration::from_millis(
            std::env::var("HOPR_INTERNAL_MIXER_MINIMUM_DELAY_IN_MS")
                .map(|v| {
                    v.trim()
                        .parse::<u64>()
                        .unwrap_or(hopr_transport_mixer::config::HOPR_MIXER_MINIMUM_DEFAULT_DELAY_IN_MS)
                })
                .unwrap_or(hopr_transport_mixer::config::HOPR_MIXER_MINIMUM_DEFAULT_DELAY_IN_MS),
        ),
        delay_range: std::time::Duration::from_millis(
            std::env::var("HOPR_INTERNAL_MIXER_DELAY_RANGE_IN_MS")
                .map(|v| {
                    v.trim()
                        .parse::<u64>()
                        .unwrap_or(hopr_transport_mixer::config::HOPR_MIXER_DEFAULT_DELAY_RANGE_IN_MS)
                })
                .unwrap_or(hopr_transport_mixer::config::HOPR_MIXER_DEFAULT_DELAY_RANGE_IN_MS),
        ),
        capacity: {
            let capacity = std::env::var("HOPR_INTERNAL_MIXER_CAPACITY")
                .ok()
                .and_then(|s| s.trim().parse::<usize>().ok())
                .filter(|&c| c > 0)
                .unwrap_or(hopr_transport_mixer::config::HOPR_MIXER_CAPACITY);
            debug!(capacity = capacity, "Setting mixer capacity");
            capacity
        },
        ..MixerConfig::default()
    };
    debug!(?mixer_cfg, "Mixer configuration");

    mixer_cfg
}<|MERGE_RESOLUTION|>--- conflicted
+++ resolved
@@ -72,14 +72,7 @@
     errors::{SessionManagerError, TransportSessionError},
 };
 use hopr_transport_session::{DispatchResult, SessionManager, SessionManagerConfig};
-<<<<<<< HEAD
-use hopr_transport_ticket_aggregation::{
-    AwaitingAggregator, TicketAggregationActions, TicketAggregationError, TicketAggregationInteraction,
-    TicketAggregatorTrait,
-};
-=======
 use rand::seq::SliceRandom;
->>>>>>> 492d01a0
 #[cfg(feature = "mixer-stream")]
 use rust_stream_ext_concurrent::then_concurrent::StreamThenConcurrentExt;
 use tracing::{debug, error, info, trace, warn};
@@ -320,18 +313,12 @@
             "Initializing swarm with peers from chain"
         );
 
-<<<<<<< HEAD
-        let nodes = self.get_public_nodes().await?;
-        for (peer, _address, multiaddresses) in nodes {
-            if self.is_allowed_to_access_network(either::Left(&peer)).await? {
-=======
         let mut addresses: HashSet<Multiaddr> = HashSet::new();
         for node_entry in public_nodes {
             if let AccountType::Announced { multiaddr, .. } = node_entry.entry_type {
                 let peer: PeerId = node_entry.public_key.into();
                 let multiaddresses = vec![multiaddr];
 
->>>>>>> 492d01a0
                 debug!(%peer, ?multiaddresses, "Using initial public node");
 
                 internal_discovery_update_tx
