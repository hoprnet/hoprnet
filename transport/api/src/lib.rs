--- conflicted
+++ resolved
@@ -123,13 +123,7 @@
     process_packet_send: Arc<OnceLock<MsgSender<Sender<SendMsgInput>>>>,
     path_planner: PathPlanner<Db, R, CurrentPathSelector>,
     my_multiaddresses: Vec<Multiaddr>,
-<<<<<<< HEAD
-    smgr: SessionManager<Sender<(DestinationRouting, ApplicationDataOut)>>,
-=======
-    process_ticket_aggregate:
-        Arc<OnceLock<TicketAggregationActions<TicketAggregationResponseType, TicketAggregationRequestType>>>,
     smgr: SessionManager<Sender<(DestinationRouting, ApplicationDataOut)>, Sender<IncomingSession>>,
->>>>>>> 64eac558
 }
 
 impl<Db, R> HoprTransport<Db, R>
@@ -224,14 +218,7 @@
     #[allow(clippy::too_many_arguments)]
     pub async fn run<S1, S2>(
         &self,
-<<<<<<< HEAD
         public_nodes: Vec<AccountEntry>,
-        on_incoming_data: UnboundedSender<ApplicationDataIn>,
-        discovery_updates: UnboundedReceiver<PeerDiscovery>,
-        on_incoming_session: UnboundedSender<IncomingSession>,
-    ) -> crate::errors::Result<HashMap<HoprTransportProcess, AbortHandle>> {
-=======
-        me_onchain: &ChainKeypair,
         on_incoming_data: S1,
         discovery_updates: S2,
         on_incoming_session: Sender<IncomingSession>,
@@ -244,8 +231,6 @@
             .ok()
             .and_then(|s| s.parse().ok())
             .unwrap_or(2048);
-
->>>>>>> 64eac558
         let (mut internal_discovery_update_tx, internal_discovery_update_rx) =
             futures::channel::mpsc::channel::<PeerDiscovery>(internal_discovery_updates_capacity);
 
@@ -306,13 +291,7 @@
         let mut processes: HashMap<HoprTransportProcess, AbortHandle> = HashMap::new();
 
         let (external_msg_send, external_msg_rx) =
-<<<<<<< HEAD
-            mpsc::channel::<(ApplicationDataOut, ResolvedTransportRouting)>(MAXIMUM_MSG_OUTGOING_BUFFER_SIZE);
-=======
-            channel::<(ApplicationDataOut, ResolvedTransportRouting, PacketSendFinalizer)>(
-                MAXIMUM_MSG_OUTGOING_BUFFER_SIZE,
-            );
->>>>>>> 64eac558
+            channel::<(ApplicationDataOut, ResolvedTransportRouting)>(MAXIMUM_MSG_OUTGOING_BUFFER_SIZE);
 
         self.process_packet_send
             .clone()
@@ -422,17 +401,6 @@
                             }
                         }
                     }
-<<<<<<< HEAD
-                }
-            }
-            .inspect(|_| {
-                info!(
-                    task = "transport event notifier",
-                    "long-running background task finished"
-                )
-            })
-        }));
-=======
                 })
                 .inspect(|_| {
                     tracing::warn!(
@@ -441,7 +409,6 @@
                     )
                 }),
         );
->>>>>>> 64eac558
 
         processes.insert(
             HoprTransportProcess::Medium,
