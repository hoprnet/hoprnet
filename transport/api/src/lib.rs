--- conflicted
+++ resolved
@@ -529,24 +529,15 @@
         processes.insert(HoprTransportProcess::Medium, spawn(transport_layer.run(version)));
 
         // initiate the msg-ack protocol stack over the wire transport
-<<<<<<< HEAD
-        let packet_cfg = PacketInteractionConfig::new(
-            &self.me,
-            me_onchain,
-            self.cfg
+        let packet_cfg = PacketInteractionConfig {
+            packet_keypair: self.me.clone(),
+            outgoing_ticket_win_prob: self.cfg
                 .protocol
                 .outgoing_ticket_winning_prob
                 .map(WinningProbability::try_from)
                 .transpose()?,
-            self.cfg.protocol.outgoing_ticket_price,
-        );
-=======
-        let packet_cfg = PacketInteractionConfig {
-            packet_keypair: self.me.clone(),
-            outgoing_ticket_win_prob: self.cfg.protocol.outgoing_ticket_winning_prob,
             outgoing_ticket_price: self.cfg.protocol.outgoing_ticket_price,
         };
->>>>>>> 30291e0c
 
         let (tx_from_protocol, rx_from_protocol) = mpsc::unbounded::<ApplicationData>();
         for (k, v) in hopr_transport_protocol::run_msg_ack_protocol(
