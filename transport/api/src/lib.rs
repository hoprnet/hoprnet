//! The crate aggregates and composes individual transport level objects and functionality
//! into a unified [`HoprTransport`] object with the goal of isolating the transport layer
//! and defining a fully specified transport API.
//!
//! As such, the transport layer components should be only those that are directly needed in
//! order to:
//! 1. send and receive a packet, acknowledgement or ticket aggregation request
//! 2. send and receive a network telemetry request
//! 3. automate transport level processes
//! 4. algorithms associated with the transport layer operational management
//! 5. interface specifications to allow modular behavioral extensions

/// Configuration of the [HoprTransport].
pub mod config;
/// Constants used and exposed by the crate.
pub mod constants;
/// Errors used by the crate.
pub mod errors;
pub mod network_notifier;
mod processes;
mod timer;

pub use {
    core_network::network::{Health, Network, NetworkTriggeredEvent, PeerOrigin, PeerStatus},
    hopr_crypto_types::{
        keypairs::{ChainKeypair, Keypair, OffchainKeypair},
        types::{HalfKeyChallenge, Hash, OffchainPublicKey},
    },
    hopr_internal_types::protocol::ApplicationData,
    hopr_transport_p2p::{
        libp2p, libp2p::swarm::derive_prelude::Multiaddr, multiaddrs::strip_p2p_protocol,
        swarm::HoprSwarmWithProcessors, PeerTransportEvent, TransportOutput,
    },
    timer::execute_on_tick,
};

use async_lock::RwLock;
use constants::RESERVED_TAG_UPPER_LIMIT;
use futures::{
    channel::mpsc::{UnboundedReceiver, UnboundedSender},
    FutureExt, SinkExt,
};
use hopr_transport_p2p::{
    swarm::{TicketAggregationRequestType, TicketAggregationResponseType},
    HoprSwarm,
};
use std::{
    collections::HashMap,
    sync::{Arc, OnceLock},
};

pub(crate) mod executor {
    #[cfg(any(feature = "runtime-async-std", test))]
    pub use async_std::task::{sleep, spawn, JoinHandle};

    #[cfg(all(feature = "runtime-tokio", not(test)))]
    pub use tokio::{
        task::{spawn, JoinHandle},
        time::sleep,
    };
}

use hopr_db_sql::{
    api::{
        peers::HoprDbPeersOperations,
        tickets::{AggregationPrerequisites, HoprDbTicketOperations},
    },
    HoprDbAllOperations,
};
use tracing::{debug, error, info, warn};

<<<<<<< HEAD
use core_network::{
    config::NetworkConfig,
    heartbeat::Heartbeat,
    ping::{PingQueryReplier, Pinger},
};
=======
use core_network::{config::NetworkConfig, heartbeat::Heartbeat, messaging::ControlMessage, ping::Ping};
>>>>>>> 52f2c992
use core_network::{heartbeat::HeartbeatConfig, ping::PingConfig, PeerId};
use core_protocol::{
    ack::processor::AcknowledgementInteraction,
    msg::processor::{PacketActions, PacketInteraction, PacketInteractionConfig},
    ticket_aggregation::processor::{
        AwaitingAggregator, TicketAggregationActions, TicketAggregationInteraction, TicketAggregatorTrait,
    },
};
use hopr_internal_types::prelude::*;
use hopr_platform::time::native::current_time;
use hopr_primitive_types::primitives::Address;

#[cfg(all(feature = "prometheus", not(test)))]
use {core_path::path::Path, hopr_metrics::metrics::SimpleHistogram};

#[cfg(all(feature = "prometheus", not(test)))]
lazy_static::lazy_static! {
    static ref METRIC_PATH_LENGTH: SimpleHistogram = SimpleHistogram::new(
        "hopr_path_length",
        "Distribution of number of hops of sent messages",
        vec![0.0, 1.0, 2.0, 3.0, 4.0]
    ).unwrap();
}

use chain_types::chain_events::NetworkRegistryStatus;

#[derive(Debug, Copy, Clone, PartialEq, Eq)]
pub enum PeerEligibility {
    Eligible,
    Ineligible,
}

impl From<NetworkRegistryStatus> for PeerEligibility {
    fn from(value: NetworkRegistryStatus) -> Self {
        match value {
            NetworkRegistryStatus::Allowed => Self::Eligible,
            NetworkRegistryStatus::Denied => Self::Ineligible,
        }
    }
}

/// Indexer events triggered externally from the [crate::HoprTransport] object.
pub enum IndexerTransportEvent {
    EligibilityUpdate(PeerId, PeerEligibility),
    Announce(PeerId, Vec<Multiaddr>),
}

/// Build the [Network] object responsible for tracking and holding the
/// observable state of the physical transport network, peers inside the network
/// and telemetry about network connections.
pub fn build_network<T>(peer_id: PeerId, addresses: Vec<Multiaddr>, cfg: NetworkConfig, db: T) -> Arc<Network<T>>
where
    T: HoprDbPeersOperations + Sync + Send + std::fmt::Debug,
{
    Arc::new(Network::new(peer_id, addresses, cfg, db))
}

/// Event emitter used by the indexer to emit events when an on-chain change on a
/// channel is detected.
#[derive(Clone)]
pub struct ChannelEventEmitter {
    pub tx: UnboundedSender<ChannelEntry>,
}

impl ChannelEventEmitter {
    pub async fn send_event(&self, channel: &ChannelEntry) {
        let mut sender = self.tx.clone();
        let _ = sender.send(*channel).await;
    }
}

/// Ticket statistics data exposed by the ticket mechanism.
#[derive(Debug, Copy, Clone, PartialEq)]
pub struct TicketStatistics {
    pub winning_count: u128,
    pub unredeemed_value: hopr_primitive_types::primitives::Balance,
    pub redeemed_value: hopr_primitive_types::primitives::Balance,
    pub neglected_value: hopr_primitive_types::primitives::Balance,
    pub rejected_value: hopr_primitive_types::primitives::Balance,
}

pub struct PublicNodesResult {
    pub id: String,
    pub address: Address,
    pub multiaddrs: Vec<Multiaddr>,
}

use core_network::ping::Pinging;
use core_path::path::TransportPath;
use core_path::selectors::legacy::LegacyPathSelector;
use core_path::selectors::PathSelector;
use core_protocol::errors::ProtocolError;
use futures::future::{select, Either};
use futures::pin_mut;
use hopr_internal_types::channels::ChannelStatus;
use hopr_primitive_types::prelude::*;

#[derive(Debug, Copy, Clone, Hash, PartialEq, Eq)]
pub enum HoprTransportProcess {
    Heartbeat,
    Swarm,
}

#[derive(Debug, Clone)]
pub struct AggregatorProxy<Db>
where
    Db: HoprDbTicketOperations + Send + Sync + Clone + std::fmt::Debug,
{
    db: Db,
    maybe_writer:
        Arc<std::sync::OnceLock<TicketAggregationActions<TicketAggregationResponseType, TicketAggregationRequestType>>>,
    agg_timeout: std::time::Duration,
}

impl<Db> AggregatorProxy<Db>
where
    Db: HoprDbTicketOperations + Send + Sync + Clone + std::fmt::Debug,
{
    pub fn new(
        db: Db,
        maybe_writer: Arc<
            std::sync::OnceLock<TicketAggregationActions<TicketAggregationResponseType, TicketAggregationRequestType>>,
        >,
        agg_timeout: std::time::Duration,
    ) -> Self {
        Self {
            db,
            maybe_writer,
            agg_timeout,
        }
    }
}

#[async_trait::async_trait]
impl<Db> TicketAggregatorTrait for AggregatorProxy<Db>
where
    Db: HoprDbTicketOperations + Send + Sync + Clone + std::fmt::Debug,
{
    async fn aggregate_tickets(
        &self,
        channel: &Hash,
        prerequisites: AggregationPrerequisites,
    ) -> core_protocol::errors::Result<()> {
        if let Some(writer) = self.maybe_writer.clone().get() {
            AwaitingAggregator::new(self.db.clone(), writer.clone(), self.agg_timeout)
                .aggregate_tickets(channel, prerequisites)
                .await
        } else {
            Err(core_protocol::errors::ProtocolError::TransportError(
                "Ticket aggregation writer not available, the object was not yet initialized".to_string(),
            ))
        }
    }
}

/// Interface into the physical transport mechanism allowing all HOPR related tasks on
/// the transport mechanism, as well as off-chain ticket manipulation.
#[derive(Debug)]
pub struct HoprTransport<T>
where
    T: HoprDbAllOperations + std::fmt::Debug + Clone + Send + Sync + 'static,
{
    me: PeerId,
    me_onchain: Address,
    cfg: config::TransportConfig,
    hb_cfg: HeartbeatConfig,
    proto_cfg: core_protocol::config::ProtocolConfig,
    db: T,
    ping: Arc<OnceLock<Pinger<network_notifier::PingExternalInteractions<T>>>>,
    network: Arc<Network<T>>,
    channel_graph: Arc<RwLock<core_path::channel_graph::ChannelGraph>>,
    my_multiaddresses: Vec<Multiaddr>,
    process_packet_send: Arc<OnceLock<PacketActions>>,
    process_ticket_aggregate:
        Arc<OnceLock<TicketAggregationActions<TicketAggregationResponseType, TicketAggregationRequestType>>>,
}

impl<T> HoprTransport<T>
where
    T: HoprDbAllOperations + std::fmt::Debug + Clone + Send + Sync + 'static,
{
    #[allow(clippy::too_many_arguments)] // TODO: Needs refactoring and cleanup once rearchitected
    pub fn new(
        me: &OffchainKeypair,
        me_onchain: &ChainKeypair,
        cfg: config::TransportConfig,
        proto_cfg: core_protocol::config::ProtocolConfig,
        hb_cfg: HeartbeatConfig,
        db: T,
        network: Arc<Network<T>>,
        channel_graph: Arc<RwLock<core_path::channel_graph::ChannelGraph>>,
        my_multiaddresses: Vec<Multiaddr>,
    ) -> Self {
        let identity: libp2p::identity::Keypair = (me).into();

        Self {
            me: identity.public().to_peer_id(),
            me_onchain: me_onchain.public().to_address(),
            cfg,
            hb_cfg,
            proto_cfg,
            db,
            ping: Arc::new(OnceLock::new()),
            network,
            channel_graph,
            my_multiaddresses,
            process_packet_send: Arc::new(OnceLock::new()),
            process_ticket_aggregate: Arc::new(OnceLock::new()),
        }
    }

    pub fn me(&self) -> &PeerId {
        &self.me
    }

    /// Execute all processes of the [`HoprTransport`] object.
    ///
    /// This method will spawn the [`HoprTransportProcessType::Heartbeat`] and [`HoprTransportProcessType::SwarmEventLoop`] processes and return
    /// join handles to the calling function. Both processes are not started immediately, but are
    /// waiting for a trigger from this piece of code.
    #[allow(clippy::too_many_arguments)]
    pub async fn run(
        &self,
        me: &OffchainKeypair,
        me_onchain: &ChainKeypair,
        version: String,
        network: Arc<Network<T>>,
        tbf: Arc<RwLock<TagBloomFilter>>,
        on_transport_output: UnboundedSender<TransportOutput>,
        on_acknowledged_ticket: UnboundedSender<AcknowledgedTicket>,
        transport_updates: UnboundedReceiver<PeerTransportEvent>,
    ) -> HashMap<HoprTransportProcess, executor::JoinHandle<()>> {
        // network event processing channel
        let (network_events_tx, network_events_rx) = futures::channel::mpsc::channel::<NetworkTriggeredEvent>(
            constants::MAXIMUM_NETWORK_UPDATE_EVENT_QUEUE_SIZE,
        );

        // manual ping
        let (ping_tx, ping_rx) = futures::channel::mpsc::unbounded::<(PeerId, PingQueryReplier)>();

        let ping_cfg = PingConfig {
            timeout: self.proto_cfg.heartbeat.timeout,
            ..PingConfig::default()
        };

        let ping: Pinger<network_notifier::PingExternalInteractions<T>> = Pinger::new(
            ping_cfg,
            ping_tx.clone(),
            network_notifier::PingExternalInteractions::new(
                network.clone(),
                self.db.clone(),
                self.channel_graph.clone(),
                network_events_tx.clone(),
            ),
        );

        self.ping
            .clone()
            .set(ping)
            .expect("must set the ping executor only once");

        let transport_layer = HoprSwarm::new(me.into(), self.my_multiaddresses.clone(), self.proto_cfg).await;

        let ack_proc = AcknowledgementInteraction::new(self.db.clone(), me_onchain);

        let packet_proc = PacketInteraction::new(self.db.clone(), tbf, PacketInteractionConfig::new(me, me_onchain));
        self.process_packet_send
            .clone()
            .set(packet_proc.writer())
            .expect("must set the packet processing writer only once");

        let ticket_agg_proc = TicketAggregationInteraction::new(self.db.clone(), me_onchain);
        self.process_ticket_aggregate
            .clone()
            .set(ticket_agg_proc.writer())
            .expect("must set the packet processing writer only once");

        // heartbeat
        let mut heartbeat = Heartbeat::new(
            self.hb_cfg,
            self.ping
                .get()
                .expect("Ping should be initialized at this point")
                .clone(),
            core_network::heartbeat::HeartbeatExternalInteractions::new(network.clone()),
            Box::new(|dur| Box::pin(executor::sleep(dur))),
        );

        // let swarm_loop = HoprSwarmWithProcessors::new

        let transport_layer = transport_layer.with_processors(
            network_events_rx,
            transport_updates,
            ack_proc,
            packet_proc,
            ticket_agg_proc,
            ping_rx,
        );

        let mut processes: HashMap<HoprTransportProcess, executor::JoinHandle<()>> = HashMap::new();

        processes.insert(
            HoprTransportProcess::Heartbeat,
            executor::spawn(async move { heartbeat.heartbeat_loop().await }),
        );
        processes.insert(
            HoprTransportProcess::Swarm,
            executor::spawn(transport_layer.run(version, on_transport_output, on_acknowledged_ticket)),
        );

        processes
    }

    pub fn ticket_aggregator(&self) -> Arc<dyn TicketAggregatorTrait + Send + Sync + 'static> {
        Arc::new(AggregatorProxy::new(
            self.db.clone(),
            self.process_ticket_aggregate.clone(),
            self.proto_cfg.ticket_aggregation.timeout,
        ))
    }

    #[tracing::instrument(level = "debug", skip(self))]
    pub async fn ping(&self, peer: &PeerId) -> errors::Result<Option<std::time::Duration>> {
        if !self.is_allowed_to_access_network(peer).await? {
            return Err(errors::HoprTransportError::Api(format!(
                "ping to {peer} not allowed due to network registry"
            )));
        }

        if peer == &self.me {
            return Err(errors::HoprTransportError::Api(
                "ping to self does not make sense".into(),
            ));
        }

        let pinger = self.ping.get().ok_or_else(|| {
            crate::errors::HoprTransportError::Api(
                "ping: failed to send a ping, because ping processing is not yet initialized".into(),
            )
        })?;

        let timeout = executor::sleep(std::time::Duration::from_secs(30)).fuse();
        let ping = (*pinger).ping(vec![*peer]).fuse();

        pin_mut!(timeout, ping);

        if let Err(e) = self.network.add(peer, PeerOrigin::ManualPing, vec![]).await {
            error!("Failed to store the peer observation: {e}");
        }

        let start = current_time().as_unix_timestamp();

        match select(timeout, ping).await {
            Either::Left(_) => {
                warn!(peer = peer.to_string(), "Manual ping to peer timed out");
                return Err(ProtocolError::Timeout.into());
            }
            Either::Right(_) => info!("Manual ping succeeded"),
        };

        Ok(self
            .network
            .get(peer)
            .await?
            .map(|status| status.last_seen.as_unix_timestamp().saturating_sub(start)))
    }

    #[tracing::instrument(level = "info", skip(self, msg), fields(uuid = uuid::Uuid::new_v4().to_string()))]
    pub async fn send_message(
        &self,
        msg: Box<[u8]>,
        destination: PeerId,
        intermediate_path: Option<Vec<PeerId>>,
        hops: Option<u16>,
        application_tag: Option<u16>,
    ) -> crate::errors::Result<HalfKeyChallenge> {
        if let Some(application_tag) = application_tag {
            if application_tag < RESERVED_TAG_UPPER_LIMIT {
                return Err(crate::errors::HoprTransportError::Api(format!(
                    "Application tag must not be lower than {RESERVED_TAG_UPPER_LIMIT}"
                )));
            }
        }

        let app_data = ApplicationData::new(application_tag, &msg)?;

        if msg.len() > PAYLOAD_SIZE {
            return Err(crate::errors::HoprTransportError::Api(format!(
                "Message exceeds the maximum allowed size of {PAYLOAD_SIZE} bytes"
            )));
        }

        let path: TransportPath = if let Some(intermediate_path) = intermediate_path {
            let mut full_path = intermediate_path;
            full_path.push(destination);

            debug!(
                full_path = format!("{full_path:?}"),
                "Sending a message using full path"
            );

            let cg = self.channel_graph.read().await;

            TransportPath::resolve(full_path, &self.db, &cg).await.map(|(p, _)| p)?
        } else if let Some(hops) = hops {
            debug!(hops, "Sending a message using hops");

            let pk = OffchainPublicKey::try_from(destination)?;

            if let Some(chain_key) = self
                .db
                .translate_key(None, pk)
                .await
                .map_err(hopr_db_sql::api::errors::DbError::from)?
            {
                let selector = LegacyPathSelector::default();
                let target_chain_key: Address = chain_key.try_into()?;
                let cp = {
                    let cg = self.channel_graph.read().await;
                    selector.select_path(&cg, cg.my_address(), target_chain_key, hops as usize, hops as usize)?
                };

                cp.into_path(&self.db, target_chain_key).await?
            } else {
                return Err(crate::errors::HoprTransportError::Api(
                    "send msg: unknown destination peer id encountered".to_owned(),
                ));
            }
        } else {
            return Err(crate::errors::HoprTransportError::Api(
                "send msg: one of either hops or intermediate path must be specified".to_owned(),
            ));
        };

        #[cfg(all(feature = "prometheus", not(test)))]
        SimpleHistogram::observe(&METRIC_PATH_LENGTH, (path.hops().len() - 1) as f64);

        let mut sender = self
            .process_packet_send
            .get()
            .ok_or_else(|| {
                crate::errors::HoprTransportError::Api(
                    "send msg: failed to send a message, because message processing is not yet initialized".into(),
                )
            })?
            .clone();

        match sender.send_packet(app_data, path) {
            Ok(mut awaiter) => {
                tracing::trace!("Awaiting the HalfKeyChallenge");
                Ok(awaiter
                    .consume_and_wait(crate::constants::PACKET_QUEUE_TIMEOUT_MILLISECONDS)
                    .await?)
            }
            Err(e) => Err(crate::errors::HoprTransportError::Api(format!(
                "send msg: failed to enqueue msg send: {}",
                e
            ))),
        }
    }

    #[tracing::instrument(level = "debug", skip(self))]
    pub async fn aggregate_tickets(&self, channel_id: &Hash) -> errors::Result<()> {
        let entry = self
            .db
            .get_channel_by_id(None, channel_id)
            .await
            .map_err(hopr_db_sql::api::errors::DbError::from)
            .map_err(errors::HoprTransportError::from)
            .and_then(|c| {
                if let Some(c) = c {
                    Ok(c)
                } else {
                    Err(core_protocol::errors::ProtocolError::ChannelNotFound.into())
                }
            })?;

        if entry.status != ChannelStatus::Open {
            return Err(core_protocol::errors::ProtocolError::ChannelClosed.into());
        }

        Ok(Arc::new(AggregatorProxy::new(
            self.db.clone(),
            self.process_ticket_aggregate.clone(),
            self.proto_cfg.ticket_aggregation.timeout,
        ))
        .aggregate_tickets(&entry.get_id(), Default::default())
        .await?)
    }

    #[tracing::instrument(level = "debug", skip(self))]
    pub async fn get_public_nodes(&self) -> errors::Result<Vec<(PeerId, Address, Vec<Multiaddr>)>> {
        Ok(self
            .db
            .get_accounts(None, true)
            .await
            .map_err(hopr_db_sql::api::errors::DbError::from)?
            .into_iter()
            .map(|entry| {
                (
                    PeerId::from(entry.public_key),
                    entry.chain_addr,
                    Vec::from_iter(entry.get_multiaddr().into_iter()),
                )
            })
            .collect())
    }

    pub async fn is_allowed_to_access_network<'a>(&self, peer: &'a PeerId) -> errors::Result<bool>
    where
        T: 'a,
    {
        let db_clone = self.db.clone();
        let peer = *peer;
        Ok(self
            .db
            .begin_transaction()
            .await
            .map_err(hopr_db_sql::api::errors::DbError::from)?
            .perform(|tx| {
                Box::pin(async move {
                    let pk = OffchainPublicKey::try_from(peer)?;
                    if let Some(address) = db_clone.translate_key(Some(tx), pk).await? {
                        db_clone
                            .is_allowed_in_network_registry(Some(tx), address.try_into()?)
                            .await
                    } else {
                        Err(hopr_db_sql::errors::DbSqlError::LogicalError(
                            "cannot translate off-chain key".into(),
                        ))
                    }
                })
            })
            .await
            .map_err(hopr_db_sql::api::errors::DbError::from)?)
    }

    #[tracing::instrument(level = "debug", skip(self))]
    pub async fn listening_multiaddresses(&self) -> Vec<Multiaddr> {
        self.network
            .get(&self.me)
            .await
            .unwrap_or(None)
            .map(|peer| peer.multiaddresses)
            .unwrap_or(vec![])
    }

    #[tracing::instrument(level = "debug", skip(self))]
    pub fn announceable_multiaddresses(&self) -> Vec<Multiaddr> {
        let mut mas = self
            .local_multiaddresses()
            .into_iter()
            .filter(|ma| {
                hopr_transport_p2p::multiaddrs::is_supported(ma)
                    && (self.cfg.announce_local_addresses || !hopr_transport_p2p::multiaddrs::is_private(ma))
            })
            .map(|ma| strip_p2p_protocol(&ma))
            .filter(|v| !v.is_empty())
            .collect::<Vec<_>>();

        mas.sort_by(|l, r| {
            let is_left_dns = hopr_transport_p2p::multiaddrs::is_dns(l);
            let is_right_dns = hopr_transport_p2p::multiaddrs::is_dns(r);

            if !(is_left_dns ^ is_right_dns) {
                std::cmp::Ordering::Equal
            } else if is_left_dns {
                std::cmp::Ordering::Less
            } else {
                std::cmp::Ordering::Greater
            }
        });

        mas
    }

    pub fn local_multiaddresses(&self) -> Vec<Multiaddr> {
        self.my_multiaddresses.clone()
    }

    #[tracing::instrument(level = "debug", skip(self))]
    pub async fn network_observed_multiaddresses(&self, peer: &PeerId) -> Vec<Multiaddr> {
        self.network
            .get(peer)
            .await
            .unwrap_or(None)
            .map(|peer| peer.multiaddresses)
            .unwrap_or(vec![])
    }

    #[tracing::instrument(level = "debug", skip(self))]
    pub async fn network_health(&self) -> Health {
        self.network.health().await
    }

    #[tracing::instrument(level = "debug", skip(self))]
    pub async fn network_connected_peers(&self) -> errors::Result<Vec<PeerId>> {
        Ok(self.network.peer_filter(|peer| async move { Some(peer.id.1) }).await?)
    }

    #[tracing::instrument(level = "debug", skip(self))]
    pub async fn network_peer_info(&self, peer: &PeerId) -> errors::Result<Option<PeerStatus>> {
        Ok(self.network.get(peer).await?)
    }

    #[tracing::instrument(level = "debug", skip(self))]
    pub async fn ticket_statistics(&self) -> errors::Result<TicketStatistics> {
        let ticket_stats = self.db.get_ticket_statistics(None).await?;

        Ok(TicketStatistics {
            winning_count: ticket_stats.winning_tickets,
            unredeemed_value: ticket_stats.unredeemed_value,
            redeemed_value: ticket_stats.redeemed_value,
            neglected_value: ticket_stats.neglected_value,
            rejected_value: ticket_stats.rejected_value,
        })
    }

    #[tracing::instrument(level = "debug", skip(self))]
    pub async fn tickets_in_channel(&self, channel_id: &Hash) -> errors::Result<Option<Vec<AcknowledgedTicket>>> {
        if let Some(channel) = self
            .db
            .get_channel_by_id(None, channel_id)
            .await
            .map_err(hopr_db_sql::api::errors::DbError::from)?
        {
            if channel.destination == self.me_onchain {
                Ok(Some(self.db.get_tickets((&channel).into()).await?))
            } else {
                Ok(None)
            }
        } else {
            Ok(None)
        }
    }

    #[tracing::instrument(level = "debug", skip(self))]
    pub async fn all_tickets(&self) -> errors::Result<Vec<Ticket>> {
        Ok(self
            .db
            .get_all_tickets()
            .await?
            .into_iter()
            .map(|v| v.ticket.leak())
            .collect())
    }
}<|MERGE_RESOLUTION|>--- conflicted
+++ resolved
@@ -69,15 +69,11 @@
 };
 use tracing::{debug, error, info, warn};
 
-<<<<<<< HEAD
 use core_network::{
     config::NetworkConfig,
     heartbeat::Heartbeat,
     ping::{PingQueryReplier, Pinger},
 };
-=======
-use core_network::{config::NetworkConfig, heartbeat::Heartbeat, messaging::ControlMessage, ping::Ping};
->>>>>>> 52f2c992
 use core_network::{heartbeat::HeartbeatConfig, ping::PingConfig, PeerId};
 use core_protocol::{
     ack::processor::AcknowledgementInteraction,
