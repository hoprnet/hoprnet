--- conflicted
+++ resolved
@@ -21,12 +21,7 @@
     },
     core_network::network::{Health, Network, NetworkEvent, NetworkExternalActions, PeerOrigin, PeerStatus},
     core_p2p::libp2p_identity,
-<<<<<<< HEAD
-    core_types::protocol::ApplicationData,
     hopr_crypto_types::{
-=======
-    hopr_crypto::{
->>>>>>> 34678740
         keypairs::{ChainKeypair, Keypair, OffchainKeypair},
         types::{HalfKeyChallenge, Hash, OffchainPublicKey},
     },
