--- conflicted
+++ resolved
@@ -45,7 +45,11 @@
 };
 use core_path::{path::TransportPath, selectors::dfs::DfsPathSelectorConfig};
 use hopr_async_runtime::prelude::{sleep, spawn, JoinHandle};
-use hopr_db_sql::{accounts::ChainOrPacketKey, HoprDbAllOperations};
+use hopr_db_sql::{
+    accounts::ChainOrPacketKey,
+    api::tickets::{AggregationPrerequisites, HoprDbTicketOperations},
+    HoprDbAllOperations,
+};
 use hopr_internal_types::prelude::*;
 use hopr_platform::time::native::current_time;
 use hopr_primitive_types::prelude::*;
@@ -55,15 +59,10 @@
 };
 use hopr_transport_protocol::{
     errors::ProtocolError,
-<<<<<<< HEAD
     msg::processor::{MsgSender, PacketInteractionConfig, PacketSendFinalizer, SendMsgInput},
     ticket_aggregation::processor::{
         AwaitingAggregator, TicketAggregationActions, TicketAggregationInteraction, TicketAggregatorTrait,
     },
-=======
-    msg::processor::{MsgSender, PacketInteractionConfig, PacketSendFinalizer},
-    ticket_aggregation::processor::{TicketAggregationActions, TicketAggregationInteraction, TicketAggregatorTrait},
->>>>>>> 2f569d1a
 };
 use hopr_transport_session::{DispatchResult, SessionManager, SessionManagerConfig};
 
@@ -86,48 +85,34 @@
     },
 };
 
-<<<<<<< HEAD
-use crate::constants::SESSION_INITIATION_TIMEOUT_BASE;
-pub use crate::helpers::{IndexerTransportEvent, PeerEligibility, TicketStatistics};
-pub use hopr_network_types::prelude::RoutingOptions;
-pub use hopr_transport_session::types::{ServiceId, SessionTarget};
-
-/*#[cfg(all(feature = "prometheus", not(test)))]
+use crate::{
+    constants::{
+        RESERVED_SESSION_TAG_UPPER_LIMIT, RESERVED_SUBPROTOCOL_TAG_UPPER_LIMIT, SESSION_INITIATION_TIMEOUT_BASE,
+    },
+    errors::HoprTransportError,
+    helpers::PathPlanner,
+};
+
+pub use crate::{
+    config::HoprTransportConfig,
+    helpers::{PeerEligibility, TicketStatistics},
+};
+
+// Needs lazy-static, since Duration multiplication by a constant is yet not a const-operation.
 lazy_static::lazy_static! {
-    static ref METRIC_ACTIVE_SESSIONS: hopr_metrics::SimpleGauge = hopr_metrics::SimpleGauge::new(
-        "hopr_session_num_active_session",
-        "Number of currently active HOPR sessions"
-    ).unwrap();
-    static ref METRIC_NUM_ESTABLISHED_SESSIONS: hopr_metrics::SimpleCounter = hopr_metrics::SimpleCounter::new(
-        "hopr_session_established_sessions",
-        "Number of sessions that were successfully established as an Exit node"
-    ).unwrap();
-    static ref METRIC_NUM_INITIATED_SESSIONS: hopr_metrics::SimpleCounter = hopr_metrics::SimpleCounter::new(
-        "hopr_session_initiated_sessions",
-        "Number of sessions that were successfully initiated as an Entry node"
-    ).unwrap();
-    static ref METRIC_RECEIVED_SESSION_ERRS: hopr_metrics::MultiCounter = hopr_metrics::MultiCounter::new(
-        "hopr_session_received_error_counts",
-        "Number of HOPR session errors received from an Exit node",
-        &["kind"]
-    ).unwrap();
-    static ref METRIC_SENT_SESSION_ERRS: hopr_metrics::MultiCounter = hopr_metrics::MultiCounter::new(
-        "hopr_session_sent_error_counts",
-        "Number of HOPR session errors sent to an Entry node",
-        &["kind"]
-    ).unwrap();
-}*/
+    static ref SESSION_INITIATION_TIMEOUT_MAX: std::time::Duration = 2 * constants::SESSION_INITIATION_TIMEOUT_BASE * RoutingOptions::MAX_INTERMEDIATE_HOPS as u32;
+}
 
 #[derive(Debug, Copy, Clone, Hash, PartialEq, Eq, strum::Display)]
 pub enum HoprTransportProcess {
-    #[strum(to_string = "protocol [{0}]")]
+    #[strum(to_string = "component responsible for the transport medium (libp2p swarm)")]
+    Medium,
+    #[strum(to_string = "HOPR protocol ({0})")]
     Protocol(hopr_transport_protocol::ProtocolProcesses),
+    #[strum(to_string = "session manager sub-process #{0}")]
+    SessionsManagement(usize),
     #[strum(to_string = "protocol [HOPR [heartbeat]]")]
     Heartbeat,
-    #[strum(to_string = "swarm libp2p")]
-    Swarm,
-    #[strum(to_string = "session management [#{0}]")]
-    SessionsManagement(usize),
 }
 
 #[derive(Debug, Clone)]
@@ -139,36 +124,46 @@
     maybe_writer: Arc<OnceLock<TicketAggregationActions<TicketAggregationResponseType, TicketAggregationRequestType>>>,
     agg_timeout: std::time::Duration,
 }
-=======
-use crate::{
-    constants::{
-        RESERVED_SESSION_TAG_UPPER_LIMIT, RESERVED_SUBPROTOCOL_TAG_UPPER_LIMIT, SESSION_INITIATION_TIMEOUT_BASE,
-    },
-    errors::HoprTransportError,
-    helpers::PathPlanner,
-};
->>>>>>> 2f569d1a
-
-pub use crate::{
-    config::HoprTransportConfig,
-    helpers::{PeerEligibility, TicketStatistics},
-};
-
-// Needs lazy-static, since Duration multiplication by a constant is yet not a const-operation.
-lazy_static::lazy_static! {
-    static ref SESSION_INITIATION_TIMEOUT_MAX: std::time::Duration = 2 * constants::SESSION_INITIATION_TIMEOUT_BASE * RoutingOptions::MAX_INTERMEDIATE_HOPS as u32;
+
+impl<Db> TicketAggregatorProxy<Db>
+where
+    Db: HoprDbTicketOperations + Send + Sync + Clone + std::fmt::Debug,
+{
+    pub fn new(
+        db: Db,
+        maybe_writer: Arc<
+            OnceLock<TicketAggregationActions<TicketAggregationResponseType, TicketAggregationRequestType>>,
+        >,
+        agg_timeout: std::time::Duration,
+    ) -> Self {
+        Self {
+            db,
+            maybe_writer,
+            agg_timeout,
+        }
+    }
 }
 
-#[derive(Debug, Copy, Clone, Hash, PartialEq, Eq, strum::Display)]
-pub enum HoprTransportProcess {
-    #[strum(to_string = "component responsible for the transport medium (libp2p swarm)")]
-    Medium,
-    #[strum(to_string = "HOPR protocol ({0})")]
-    Protocol(hopr_transport_protocol::ProtocolProcesses),
-    #[strum(to_string = "session manager sub-process #{0}")]
-    SessionsManagement(usize),
-    #[strum(to_string = "heartbeat performing the network quality measurements")]
-    Heartbeat,
+#[async_trait::async_trait]
+impl<Db> TicketAggregatorTrait for TicketAggregatorProxy<Db>
+where
+    Db: HoprDbTicketOperations + Send + Sync + Clone + std::fmt::Debug,
+{
+    async fn aggregate_tickets(
+        &self,
+        channel: &Hash,
+        prerequisites: AggregationPrerequisites,
+    ) -> hopr_transport_protocol::errors::Result<()> {
+        if let Some(writer) = self.maybe_writer.clone().get() {
+            AwaitingAggregator::new(self.db.clone(), writer.clone(), self.agg_timeout)
+                .aggregate_tickets(channel, prerequisites)
+                .await
+        } else {
+            Err(ProtocolError::TransportError(
+                "Ticket aggregation writer not available, the object was not yet initialized".to_string(),
+            ))
+        }
+    }
 }
 
 /// Interface into the physical transport mechanism allowing all off-chain HOPR-related tasks on
@@ -419,16 +414,10 @@
             Box::new(|dur| Box::pin(sleep(dur))),
         );
 
-<<<<<<< HEAD
         // initiate the libp2p transport layer
         let (ack_to_send_tx, ack_to_send_rx) = mpsc::unbounded::<(PeerId, Acknowledgement)>();
         let (ack_received_tx, ack_received_rx) =
             mpsc::channel::<(PeerId, Acknowledgement)>(MAXIMUM_ACK_INCOMING_BUFFER_SIZE);
-=======
-        // initiate the transport layer
-        let (ack_to_send_tx, ack_to_send_rx) = futures::channel::mpsc::unbounded::<(PeerId, Acknowledgement)>();
-        let (ack_received_tx, ack_received_rx) = futures::channel::mpsc::unbounded::<(PeerId, Acknowledgement)>();
->>>>>>> 2f569d1a
 
         let (msg_to_send_tx, msg_to_send_rx) = mpsc::unbounded::<(PeerId, Box<[u8]>)>();
         let (msg_received_tx, msg_received_rx) = mpsc::channel::<(PeerId, Box<[u8]>)>(MAXIMUM_MSG_INCOMING_BUFFER_SIZE);
