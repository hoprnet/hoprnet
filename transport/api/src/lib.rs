--- conflicted
+++ resolved
@@ -48,11 +48,7 @@
 use hopr_internal_types::prelude::*;
 use hopr_network_types::prelude::DestinationRouting;
 pub use hopr_network_types::prelude::RoutingOptions;
-<<<<<<< HEAD
 use hopr_network_types::prelude::*;
-=======
-use hopr_path::selectors::dfs::{DfsPathSelector, DfsPathSelectorConfig, RandomizedEdgeWeighting};
->>>>>>> 238b743f
 use hopr_primitive_types::prelude::*;
 pub use hopr_protocol_app::prelude::{ApplicationData, ApplicationDataIn, ApplicationDataOut, Tag};
 use hopr_transport_identity::multiaddrs::strip_p2p_protocol;
@@ -65,17 +61,13 @@
     neighbors::ImmediateNeighborProber,
     ping::{PingConfig, Pinger},
 };
-<<<<<<< HEAD
-pub use hopr_transport_probe::{errors::ProbeError, ping::PingQueryReplier};
-pub use hopr_transport_protocol::PeerDiscovery;
-=======
 pub use hopr_transport_probe::{
     errors::ProbeError,
     ping::PingQueryReplier,
     traits::TrafficGeneration,
     types::{NeighborTelemetry, Telemetry},
 };
->>>>>>> 238b743f
+pub use hopr_transport_protocol::PeerDiscovery;
 use hopr_transport_protocol::processor::PacketInteractionConfig;
 pub use hopr_transport_session as session;
 #[cfg(feature = "runtime-tokio")]
@@ -552,22 +544,6 @@
         debug!(capacity = manual_ping_channel_capacity, "Creating manual ping channel");
         let (manual_ping_tx, manual_ping_rx) = channel::<(PeerId, PingQueryReplier)>(manual_ping_channel_capacity);
 
-<<<<<<< HEAD
-        // TODO (Tibor): make Probing accept Sender<(DestinationRouting, ApplicationDataOut)> and remove the
-        // resolved_routing_msg_tx channel completely
-        let probe = Probe::new((*self.me.public(), self.me_address), self.cfg.probe);
-        for (k, v) in probe
-            .continuously_scan(
-                (resolved_routing_msg_tx, rx_from_protocol),
-                manual_ping_rx,
-                network_notifier::ProbeNetworkInteractions::new(self.network.clone()),
-                DbProxy::new(self.db.clone(), self.resolver.clone()),
-                tx_from_probing,
-            )
-            .await
-            .into_iter()
-        {
-=======
         let probe = Probe::new(self.cfg.probe);
         let probing_processes = if let Some(ct) = cover_traffic {
             probe
@@ -585,19 +561,13 @@
                     manual_ping_rx,
                     tx_from_probing,
                     ImmediateNeighborProber::new(
-                        self.cfg.probe,
-                        network_notifier::ProbeNetworkInteractions::new(
-                            self.network.clone(),
-                            self.resolver.clone(),
-                            self.path_planner.channel_graph(),
-                        ),
-                    ),
+                        self.cfg.probe,network_notifier::ProbeNetworkInteractions::new(self.network.clone()),
+                ),
                 )
                 .await
         };
 
         for (k, v) in probing_processes.into_iter() {
->>>>>>> 238b743f
             processes.insert(HoprTransportProcess::Probing(k), v);
         }
 
