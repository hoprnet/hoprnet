--- conflicted
+++ resolved
@@ -459,7 +459,6 @@
                     SwarmEvent::Behaviour(HoprNetworkBehaviorEvent::Message(libp2p::request_response::Event::<Box<[u8]>, ()>::InboundFailure {..}))
                     | SwarmEvent::Behaviour(HoprNetworkBehaviorEvent::Message(libp2p::request_response::Event::<Box<[u8]>, ()>::ResponseSent {..})) => {
                     },
-<<<<<<< HEAD
                     // ---------------
                     // ack protocol
                     SwarmEvent::Behaviour(HoprNetworkBehaviorEvent::Acknowledgement(libp2p::request_response::Event::<Acknowledgement,()>::Message {
@@ -478,20 +477,6 @@
                         if swarm.behaviour_mut().ack.send_response(channel, ()).is_err() {
                             error!("transport protocol - p2p - ack - failed to send a response to '{peer}', likely a timeout");
                         };
-=======
-                })) => {
-                    debug!("transport protocol - p2p - ticket aggregation - received an aggregation request {request_id} from '{peer}'");
-                    let request = request.into_iter().map(TransferableWinningTicket::from).collect::<Vec<_>>();
-                    if let Err(e) = aggregation_writer.receive_aggregation_request(peer, request, channel) {
-                        error!("transport protocol - p2p - ticket aggregation - failed to aggregate tickets for '{peer}': {e}");
-                    }
-                },
-                SwarmEvent::Behaviour(HoprNetworkBehaviorEvent::TicketAggregation(libp2p::request_response::Event::<Vec<legacy::AcknowledgedTicket>, std::result::Result<Ticket,String>>::Message {
-                    peer,
-                    message:
-                    libp2p::request_response::Message::<Vec<legacy::AcknowledgedTicket>, std::result::Result<Ticket,String>>::Response {
-                        request_id, response
->>>>>>> 5a36bba5
                     },
                     SwarmEvent::Behaviour(HoprNetworkBehaviorEvent::Acknowledgement(libp2p::request_response::Event::<Acknowledgement,()>::Message {
                         peer,
@@ -521,7 +506,7 @@
                         },
                     })) => {
                         debug!("transport protocol - p2p - ticket aggregation - received an aggregation request {request_id} from '{peer}'");
-                        let request = request.into_iter().map(AcknowledgedTicket::from).collect::<Vec<_>>();
+                        let request = request.into_iter().map(TransferableWinningTicket::from).collect::<Vec<_>>();
                         if let Err(e) = aggregation_writer.receive_aggregation_request(peer, request, channel) {
                             error!("transport protocol - p2p - ticket aggregation - failed to aggregate tickets for '{peer}': {e}");
                         }
