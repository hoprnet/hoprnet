--- conflicted
+++ resolved
@@ -12,20 +12,6 @@
 [features]
 default = []
 runtime-async-std = [
-<<<<<<< HEAD
-  "async-std",
-  "core-network/runtime-async-std",
-  "core-protocol/runtime-async-std",
-  "hopr-db-sql/runtime-async-std",
-  "hopr-transport-p2p/runtime-async-std",
-]
-runtime-tokio = [
-  "tokio",
-  "core-network/runtime-tokio",
-  "core-protocol/runtime-tokio",
-  "hopr-db-sql/runtime-tokio",
-  "hopr-transport-p2p/runtime-tokio",
-=======
   "core-network/runtime-async-std",
   "core-protocol/runtime-async-std",
   "hopr-async-runtime/runtime-async-std",
@@ -40,7 +26,6 @@
   "hopr-db-sql/runtime-tokio",
   "hopr-transport-p2p/runtime-tokio",
   "hopr-transport-session/runtime-tokio",
->>>>>>> 3e82b8d0
 ]
 prometheus = [
   "dep:lazy_static",
