[package]
name = "core-transport"
version = "0.4.0"
authors = ["HOPR Association <tech@hoprnet.org>"]
description = "Implements the main HOPR interface for the core library"
edition = "2021"
license = "GPL-3.0-only"

[lib]
crate-type = ["rlib"]

[features]
default = ["prometheus"]
<<<<<<< HEAD
wasm = [
    "chain-db/wasm", "core-network/wasm", "core-packet/wasm", "core-path/wasm", "core-p2p/wasm",
    "core-protocol/wasm", "core-types/wasm",
    "utils-db/wasm", "platform/wasm-bindgen", "metrics?/wasm", "utils-types/wasm",
]
=======
>>>>>>> 34678740
prometheus = [
    "dep:lazy_static", "dep:hopr-metrics",
    "core-network/prometheus", "core-packet/prometheus", "core-path/prometheus", "core-protocol/prometheus"
]

[dependencies]
async-std = { workspace = true }
async-trait = { workspace = true }
async-lock = { workspace = true }
futures = { workspace = true }
futures-concurrency = "7.3.0"
libp2p = { workspace = true, features = ["request-response"] }
multiaddr = { workspace = true }
proc-macro-regex = "~1.1.0"
serde = { workspace = true }
thiserror = { workspace = true }
validator = { workspace = true }
lazy_static = { workspace = true, optional = true }

core-network = { workspace = true }
hopr-crypto-types = { workspace = true }
chain-db = { workspace = true }
chain-types = { workspace = true }
core-path = { workspace = true }
core-p2p = { workspace = true }
core-packet = { workspace = true }
core-protocol = { workspace = true }
utils-db = { workspace = true}
log = { workspace = true }
hopr-platform = { workspace = true }
hopr-metrics = { workspace = true, optional = true }
hopr-internal-types = { workspace = true }
hopr-primitive-types = { workspace = true }
<|MERGE_RESOLUTION|>--- conflicted
+++ resolved
@@ -11,14 +11,6 @@
 
 [features]
 default = ["prometheus"]
-<<<<<<< HEAD
-wasm = [
-    "chain-db/wasm", "core-network/wasm", "core-packet/wasm", "core-path/wasm", "core-p2p/wasm",
-    "core-protocol/wasm", "core-types/wasm",
-    "utils-db/wasm", "platform/wasm-bindgen", "metrics?/wasm", "utils-types/wasm",
-]
-=======
->>>>>>> 34678740
 prometheus = [
     "dep:lazy_static", "dep:hopr-metrics",
     "core-network/prometheus", "core-packet/prometheus", "core-path/prometheus", "core-protocol/prometheus"
