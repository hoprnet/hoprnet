[package]
name = "core-packet"
version = "0.7.0"
description = "Contains high-level HOPR protocol building blocks for packet interaction"
authors = ["HOPR Association <tech@hoprnet.org>"]
edition = "2021"
homepage = "https://hoprnet.org/"
repository = "https://github.com/hoprnet/hoprnet"
license = "GPL-3.0-only"

[lib]
crate-type = ["rlib"]

[dependencies]
async-std = { workspace = true }
hex = { workspace = true }
lazy_static = { workspace = true }
thiserror = "1.0"
typenum = "1.16"

hopr-crypto-sphinx = { workspace = true }
hopr-crypto-types = { workspace = true }
chain-db = { workspace = true }
core-path = { workspace = true }
utils-db = { workspace = true }
log = { workspace = true }
hopr-internal-types = { workspace = true }
hopr-primitive-types = { workspace = true }

[dev-dependencies]
async-std = {version = "1.12.0", features = ["unstable"]}
async-process = "1.7.0"
async-trait = "0.1.73"
chain-types = { workspace = true, default-features = false }
env_logger = "0.10.0"
hex-literal = "0.4.1"
hopr-crypto-random = { workspace = true }
hopr-crypto-sphinx = { workspace = true, features = ["ed25519", "secp256k1", "x25519"] }
mockall = "0.11.4"
parameterized = "1.0"
serial_test = "2.0"

[features]
<<<<<<< HEAD
default = ["prometheus"]
wasm = [ "chain-db/wasm", "core-path/wasm", "core-types/wasm", "utils-db/wasm", "platform/wasm-bindgen", "utils-types/wasm", "metrics?/wasm", "chain-types/wasm" ]
prometheus = [ "dep:metrics", "core-path/prometheus" ]
=======
default = [ "prometheus" ]
prometheus = [ "core-path/prometheus" ]
>>>>>>> 34678740
<|MERGE_RESOLUTION|>--- conflicted
+++ resolved
@@ -41,11 +41,5 @@
 serial_test = "2.0"
 
 [features]
-<<<<<<< HEAD
-default = ["prometheus"]
-wasm = [ "chain-db/wasm", "core-path/wasm", "core-types/wasm", "utils-db/wasm", "platform/wasm-bindgen", "utils-types/wasm", "metrics?/wasm", "chain-types/wasm" ]
-prometheus = [ "dep:metrics", "core-path/prometheus" ]
-=======
 default = [ "prometheus" ]
-prometheus = [ "core-path/prometheus" ]
->>>>>>> 34678740
+prometheus = [ "core-path/prometheus" ]