--- conflicted
+++ resolved
@@ -1,10 +1,6 @@
 use async_trait::async_trait;
-<<<<<<< HEAD
-use hopr_api::db::FoundSurb;
+use hopr_network_types::types::DestinationRouting;
 use hopr_transport_protocol::FoundSurb;
-=======
-use hopr_network_types::types::DestinationRouting;
->>>>>>> 266c1a51
 use libp2p_identity::PeerId;
 
 #[cfg_attr(test, mockall::automock)]
@@ -22,16 +18,6 @@
 
 /// A trait for types that can produce a stream of cover traffic routes.
 ///
-<<<<<<< HEAD
-/// This trait should eventually disappear as parts of this functionality move closer
-/// to the network layer.
-#[async_trait]
-pub trait DbOperations {
-    type ChainError: std::error::Error + Send + Sync + 'static;
-
-    /// Attempts to find SURB and its ID given the [`SurbMatcher`](hopr_network_types::types::SurbMatcher).
-    async fn find_surb(&self, matcher: hopr_network_types::types::SurbMatcher) -> Option<FoundSurb>;
-=======
 /// The basic assumption is that the implementor will provide the logic
 /// to choose suitable route candidates for cover traffic based on a
 /// custom algorithm.
@@ -51,6 +37,5 @@
         + 'static,
     );
 }
->>>>>>> 266c1a51
 
 const _: () = assert!(size_of::<u128>() > crate::content::PathTelemetry::ID_SIZE);