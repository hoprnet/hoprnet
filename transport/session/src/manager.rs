--- conflicted
+++ resolved
@@ -359,11 +359,7 @@
         Self {
             msg_sender: msg_sender.clone(),
             session_initiations: moka::future::Cache::builder()
-<<<<<<< HEAD
-                .max_capacity(cfg.session_tag_range.clone().count() as u64)
-=======
                 .max_capacity(cfg.maximum_sessions as u64)
->>>>>>> 22c6aec7
                 .time_to_live(
                     2 * initiation_timeout_max_one_way(
                         cfg.initiation_timeout_base,
@@ -476,9 +472,6 @@
         target: SessionTarget,
         cfg: SessionClientConfig,
     ) -> crate::errors::Result<Session> {
-<<<<<<< HEAD
-        let mut msg_sender = self.msg_sender.get().cloned().ok_or(SessionManagerError::NotStarted)?;
-=======
         self.session_initiations.run_pending_tasks().await;
         self.sessions.run_pending_tasks().await;
 
@@ -486,8 +479,7 @@
             return Err(SessionManagerError::TooManySessions.into());
         }
 
-        let msg_sender = self.msg_sender.get().ok_or(SessionManagerError::NotStarted)?;
->>>>>>> 22c6aec7
+        let mut msg_sender = self.msg_sender.get().cloned().ok_or(SessionManagerError::NotStarted)?;
 
         let (tx_initiation_done, rx_initiation_done) = futures::channel::mpsc::unbounded();
         let challenge = insert_into_next_slot(
@@ -1376,6 +1368,104 @@
                 SessionId::new(16u64, alice_pseudonym),
                 CachedSession {
                     session_tx: Arc::new(dummy_tx),
+                    routing_opts: DestinationRouting::Return(SurbMatcher::Pseudonym(alice_pseudonym)),
+                    abort_handles: Vec::new(),
+                },
+            )
+            .await;
+
+        let mut sequence = mockall::Sequence::new();
+        let mut alice_transport = MockMsgSender::new();
+        let mut bob_transport = MockMsgSender::new();
+
+        // Alice sends the StartSession message
+        let bob_mgr_clone = bob_mgr.clone();
+        alice_transport
+            .expect_send_message()
+            .once()
+            .in_sequence(&mut sequence)
+            .withf(move |data, peer| {
+                msg_type(data, StartProtocolDiscriminants::StartSession)
+                    && matches!(peer, DestinationRouting::Forward { destination, .. } if destination == &bob_peer)
+            })
+            .returning(move |data, _| {
+                let bob_mgr_clone = bob_mgr_clone.clone();
+                Box::pin(async move {
+                    bob_mgr_clone.dispatch_message(alice_pseudonym, data).await?;
+                    Ok(())
+                })
+            });
+
+        // Bob sends the SessionError message
+        let alice_mgr_clone = alice_mgr.clone();
+        bob_transport
+            .expect_send_message()
+            .once()
+            .in_sequence(&mut sequence)
+            .withf(move |data, peer| {
+                msg_type(data, StartProtocolDiscriminants::SessionError)
+                    && matches!(peer, DestinationRouting::Return(SurbMatcher::Pseudonym(p)) if p == &alice_pseudonym)
+            })
+            .returning(move |data, _| {
+                let alice_mgr_clone = alice_mgr_clone.clone();
+                Box::pin(async move {
+                    alice_mgr_clone.dispatch_message(alice_pseudonym, data).await?;
+                    Ok(())
+                })
+            });
+
+        let mut jhs = Vec::new();
+
+        // Start Alice
+        let (new_session_tx_alice, _) = futures::channel::mpsc::unbounded();
+        jhs.extend(alice_mgr.start(alice_transport, new_session_tx_alice)?);
+
+        // Start Bob
+        let (new_session_tx_bob, _) = futures::channel::mpsc::unbounded();
+        jhs.extend(bob_mgr.start(bob_transport, new_session_tx_bob)?);
+
+        let result = alice_mgr
+            .new_session(
+                bob_peer,
+                SessionTarget::TcpStream(SealedHost::Plain("127.0.0.1:80".parse()?)),
+                SessionClientConfig {
+                    capabilities: Capabilities::empty(),
+                    pseudonym: alice_pseudonym.into(),
+                    surb_management: None,
+                    ..Default::default()
+                },
+            )
+            .await;
+
+        assert!(
+            matches!(result, Err(TransportSessionError::Rejected(reason)) if reason == StartErrorReason::NoSlotsAvailable)
+        );
+
+        Ok(())
+    }
+
+    #[test_log::test(tokio::test)]
+    async fn session_manager_should_not_allow_establish_session_when_maximum_number_of_session_is_reached()
+    -> anyhow::Result<()> {
+        let alice_pseudonym = HoprPseudonym::random();
+        let bob_peer: Address = (&ChainKeypair::random()).into();
+
+        let cfg = SessionManagerConfig {
+            maximum_sessions: 1,
+            ..Default::default()
+        };
+
+        let alice_mgr = SessionManager::new(Default::default());
+        let bob_mgr = SessionManager::new(cfg);
+
+        // Occupy the only free slot with tag 16
+        let (dummy_tx, _) = futures::channel::mpsc::unbounded();
+        bob_mgr
+            .sessions
+            .insert(
+                SessionId::new(16u64, alice_pseudonym),
+                CachedSession {
+                    session_tx: Arc::new(dummy_tx),
                     routing_opts: DestinationRouting::Return(alice_pseudonym.into()),
                     abort_handles: Vec::new(),
                 },
@@ -1438,104 +1528,6 @@
                 SessionTarget::TcpStream(SealedHost::Plain("127.0.0.1:80".parse()?)),
                 SessionClientConfig {
                     capabilities: None.into(),
-                    pseudonym: alice_pseudonym.into(),
-                    surb_management: None,
-                    ..Default::default()
-                },
-            )
-            .await;
-
-        assert!(
-            matches!(result, Err(TransportSessionError::Rejected(reason)) if reason == StartErrorReason::NoSlotsAvailable)
-        );
-
-        Ok(())
-    }
-
-    #[test_log::test(tokio::test)]
-    async fn session_manager_should_not_allow_establish_session_when_maximum_number_of_session_is_reached()
-    -> anyhow::Result<()> {
-        let alice_pseudonym = HoprPseudonym::random();
-        let bob_peer: Address = (&ChainKeypair::random()).into();
-
-        let cfg = SessionManagerConfig {
-            maximum_sessions: 1,
-            ..Default::default()
-        };
-
-        let alice_mgr = SessionManager::new(Default::default());
-        let bob_mgr = SessionManager::new(cfg);
-
-        // Occupy the only free slot with tag 16
-        let (dummy_tx, _) = futures::channel::mpsc::unbounded();
-        bob_mgr
-            .sessions
-            .insert(
-                SessionId::new(16u64, alice_pseudonym),
-                CachedSession {
-                    session_tx: Arc::new(dummy_tx),
-                    routing_opts: DestinationRouting::Return(SurbMatcher::Pseudonym(alice_pseudonym)),
-                    abort_handles: Vec::new(),
-                },
-            )
-            .await;
-
-        let mut sequence = mockall::Sequence::new();
-        let mut alice_transport = MockMsgSender::new();
-        let mut bob_transport = MockMsgSender::new();
-
-        // Alice sends the StartSession message
-        let bob_mgr_clone = bob_mgr.clone();
-        alice_transport
-            .expect_send_message()
-            .once()
-            .in_sequence(&mut sequence)
-            .withf(move |data, peer| {
-                msg_type(data, StartProtocolDiscriminants::StartSession)
-                    && matches!(peer, DestinationRouting::Forward { destination, .. } if destination == &bob_peer)
-            })
-            .returning(move |data, _| {
-                let bob_mgr_clone = bob_mgr_clone.clone();
-                Box::pin(async move {
-                    bob_mgr_clone.dispatch_message(alice_pseudonym, data).await?;
-                    Ok(())
-                })
-            });
-
-        // Bob sends the SessionError message
-        let alice_mgr_clone = alice_mgr.clone();
-        bob_transport
-            .expect_send_message()
-            .once()
-            .in_sequence(&mut sequence)
-            .withf(move |data, peer| {
-                msg_type(data, StartProtocolDiscriminants::SessionError)
-                    && matches!(peer, DestinationRouting::Return(SurbMatcher::Pseudonym(p)) if p == &alice_pseudonym)
-            })
-            .returning(move |data, _| {
-                let alice_mgr_clone = alice_mgr_clone.clone();
-                Box::pin(async move {
-                    alice_mgr_clone.dispatch_message(alice_pseudonym, data).await?;
-                    Ok(())
-                })
-            });
-
-        let mut jhs = Vec::new();
-
-        // Start Alice
-        let (new_session_tx_alice, _) = futures::channel::mpsc::unbounded();
-        jhs.extend(alice_mgr.start(alice_transport, new_session_tx_alice)?);
-
-        // Start Bob
-        let (new_session_tx_bob, _) = futures::channel::mpsc::unbounded();
-        jhs.extend(bob_mgr.start(bob_transport, new_session_tx_bob)?);
-
-        let result = alice_mgr
-            .new_session(
-                bob_peer,
-                SessionTarget::TcpStream(SealedHost::Plain("127.0.0.1:80".parse()?)),
-                SessionClientConfig {
-                    capabilities: Capabilities::empty(),
                     pseudonym: alice_pseudonym.into(),
                     surb_management: None,
                     ..Default::default()
