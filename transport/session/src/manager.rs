use std::{
    ops::Range,
    sync::{Arc, OnceLock, atomic::AtomicU64},
    time::Duration,
};

use futures::{
    FutureExt, SinkExt, StreamExt, TryStreamExt,
    channel::mpsc::UnboundedSender,
    future::{AbortHandle, Either},
    pin_mut,
};
use hopr_crypto_packet::prelude::HoprPacket;
use hopr_crypto_random::Randomizable;
use hopr_internal_types::prelude::HoprPseudonym;
use hopr_network_types::prelude::*;
use hopr_primitive_types::prelude::Address;
use hopr_transport_packet::prelude::{ApplicationData, ReservedTag, Tag};
use tracing::{debug, error, info, trace, warn};

use crate::{
    IncomingSession, Session, SessionClientConfig, SessionId, SessionTarget,
    balancer::{RateController, RateLimitExt, SurbBalancer, SurbFlowController},
    errors::{SessionManagerError, TransportSessionError},
    initiation::{StartChallenge, StartErrorReason, StartErrorType, StartEstablished, StartInitiation, StartProtocol},
    utils::ScoringSink,
};

#[cfg(all(feature = "prometheus", not(test)))]
lazy_static::lazy_static! {
    static ref METRIC_ACTIVE_SESSIONS: hopr_metrics::SimpleGauge = hopr_metrics::SimpleGauge::new(
        "hopr_session_num_active_sessions",
        "Number of currently active HOPR sessions"
    ).unwrap();
    static ref METRIC_NUM_ESTABLISHED_SESSIONS: hopr_metrics::SimpleCounter = hopr_metrics::SimpleCounter::new(
        "hopr_session_established_sessions_count",
        "Number of sessions that were successfully established as an Exit node"
    ).unwrap();
    static ref METRIC_NUM_INITIATED_SESSIONS: hopr_metrics::SimpleCounter = hopr_metrics::SimpleCounter::new(
        "hopr_session_initiated_sessions_count",
        "Number of sessions that were successfully initiated as an Entry node"
    ).unwrap();
    static ref METRIC_RECEIVED_SESSION_ERRS: hopr_metrics::MultiCounter = hopr_metrics::MultiCounter::new(
        "hopr_session_received_error_count",
        "Number of HOPR session errors received from an Exit node",
        &["kind"]
    ).unwrap();
    static ref METRIC_SENT_SESSION_ERRS: hopr_metrics::MultiCounter = hopr_metrics::MultiCounter::new(
        "hopr_session_sent_error_count",
        "Number of HOPR session errors sent to an Entry node",
        &["kind"]
    ).unwrap();
}

/// Configuration for the [`SessionManager`].
#[derive(Clone, Debug, PartialEq, Eq, smart_default::SmartDefault)]
pub struct SessionManagerConfig {
    /// Ranges of tags available for Sessions.
    ///
    /// **NOTE**: If the range starts lower than [`MIN_SESSION_TAG_RANGE_RESERVATION`],
    /// it will be automatically transformed to start at this value.
    /// This is due to the reserved range by the Start sub-protocol.
    ///
    /// Default is 16..1024.
    #[doc(hidden)]
    #[default(_code = "16u64..1024u64")]
    pub session_tag_range: Range<u64>,

    /// The base timeout for initiation of Session initiation.
    ///
    /// The actual timeout is adjusted according to the number of hops for that Session:
    /// `t = initiation_time_out_base * (num_forward_hops + num_return_hops + 2)`
    ///
    /// Default is 5 seconds.
    #[default(Duration::from_secs(5))]
    pub initiation_timeout_base: Duration,

    /// Timeout for Session to be closed due to inactivity.
    ///
    /// Default is 180 seconds.
    #[default(Duration::from_secs(180))]
    pub idle_timeout: Duration,

    /// The sampling interval for SURB balancer.
    /// It will make SURB control decisions regularly at this interval.
    ///
    /// Default is 500 milliseconds.
    #[default(Duration::from_millis(500))]
    pub balancer_sampling_interval: Duration,
}

fn close_session_after_eviction<S>(
    msg_sender: Arc<OnceLock<S>>,
    session_id: SessionId,
    session_data: CachedSession,
    cause: moka::notification::RemovalCause,
) -> moka::notification::ListenerFuture
where
    S: futures::Sink<(DestinationRouting, ApplicationData)> + Clone + Send + Sync + Unpin + 'static,
    S::Error: std::error::Error + Send + Sync + 'static,
{
    // When a Session is removed from the cache, we notify the other party only
    // if this removal was due to expiration or cache size limit.
    match cause {
        r @ moka::notification::RemovalCause::Expired | r @ moka::notification::RemovalCause::Size
            if msg_sender.get().is_some() =>
        {
            trace!(
                ?session_id,
                reason = ?r,
                "session termination due to eviction from the cache"
            );
            let data = match ApplicationData::try_from(StartProtocol::CloseSession(session_id)) {
                Ok(data) => data,
                Err(error) => {
                    error!(%session_id, %error, "failed to serialize CloseSession");
                    return futures::future::ready(()).boxed();
                }
            };

            // Unwrap cannot panic, since the value's existence is checked on L72
            let mut msg_sender = msg_sender.get().cloned().unwrap();
            async move {
                if let Err(error) = msg_sender.send((session_data.routing_opts.clone(), data)).await {
                    error!(
                        %session_id,
                        %error,
                        "could not send notification of session closure after cache eviction"
                    );
                }

                session_data.session_tx.close_channel();
                debug!(
                    ?session_id,
                    reason = ?r,
                    "session has been closed due to cache eviction"
                );

                // Terminate any additional tasks spawned by the Session
                session_data.abort_handles.into_iter().for_each(|h| h.abort());

                #[cfg(all(feature = "prometheus", not(test)))]
                METRIC_ACTIVE_SESSIONS.decrement(1.0);
            }
            .boxed()
        }
        _ => futures::future::ready(()).boxed(),
    }
}

/// This function will use the given generator to generate an initial seeding key.
/// It will check whether the given cache already contains a value for that key, and if not,
/// calls the generator (with the previous value) to generate a new seeding key and retry.
/// The function either finds a suitable free slot, inserting the `value` and returns the found key,
/// or terminates with `None` when `gen` returns the initial seed again.
async fn insert_into_next_slot<K, V, F>(cache: &moka::future::Cache<K, V>, generator: F, value: V) -> Option<K>
where
    K: Copy + std::hash::Hash + Eq + Send + Sync + 'static,
    V: Clone + Send + Sync + 'static,
    F: Fn(Option<K>) -> K,
{
    let initial = generator(None);
    let mut next = initial;
    loop {
        let insertion_result = cache
            .entry(next)
            .and_try_compute_with(|e| {
                if e.is_none() {
                    futures::future::ok::<_, ()>(moka::ops::compute::Op::Put(value.clone()))
                } else {
                    futures::future::ok::<_, ()>(moka::ops::compute::Op::Nop)
                }
            })
            .await;

        // If we inserted successfully, break the loop and return the insertion key
        if let Ok(moka::ops::compute::CompResult::Inserted(_)) = insertion_result {
            return Some(next);
        }

        // Otherwise, generate the next key
        next = generator(Some(next));

        // If generated keys made it to full loop, return failure
        if next == initial {
            return None;
        }
    }
}

/// The first challenge value used in Start protocol to initiate a session.
pub(crate) const MIN_CHALLENGE: StartChallenge = 1;

/// Maximum time to wait for counterparty to receive the target amount of SURBs.
const SESSION_READINESS_TIMEOUT: Duration = Duration::from_secs(10);

// Needs to use an UnboundedSender instead of oneshot
// because Moka cache requires the value to be Clone, which oneshot Sender is not.
// It also cannot be enclosed in an Arc, since calling `send` consumes the oneshot Sender.
type SessionInitiationCache =
    moka::future::Cache<StartChallenge, UnboundedSender<Result<StartEstablished<SessionId>, StartErrorType>>>;

#[derive(Clone)]
struct CachedSession {
    // Sender needs to be put in Arc, so that no clones are made by `moka`.
    // This makes sure that the entire channel closes once the one and only sender is closed.
    session_tx: Arc<UnboundedSender<Box<[u8]>>>,
    routing_opts: DestinationRouting,
    abort_handles: Vec<AbortHandle>,
}

/// Indicates the result of processing a message.
#[derive(Clone, Debug, PartialEq, Eq)]
pub enum DispatchResult {
    /// Session or Start protocol message has been processed successfully.
    Processed,
    /// The message was not related to Start or Session protocol.
    Unrelated(ApplicationData),
}

pub(crate) struct KeepAliveController(pub(crate) RateController);

impl SurbFlowController for KeepAliveController {
    fn adjust_surb_flow(&self, surbs_per_sec: usize) {
        // Currently, a keep-alive message can bear `HoprPacket::MAX_SURBS_IN_PACKET` SURBs,
        // so the correction by this factor is applied.
        self.0.set_rate_per_unit(
            surbs_per_sec,
            HoprPacket::MAX_SURBS_IN_PACKET as u32 * Duration::from_secs(1),
        );
    }
}

fn spawn_keep_alive_stream<S>(
    session_id: SessionId,
    sender: S,
    routing: DestinationRouting,
) -> (KeepAliveController, AbortHandle)
where
    S: futures::Sink<(DestinationRouting, ApplicationData)> + Clone + Send + Sync + Unpin + 'static,
    S::Error: std::error::Error + Send + Sync + 'static,
{
    let elem = StartProtocol::KeepAlive(session_id);

    // The stream is suspended until the caller sets a rate via the Controller
    let (ka_stream, controller) = futures::stream::repeat(elem).rate_limit_per_unit(0, Duration::from_secs(1));

    let (abort_handle, reg) = AbortHandle::new_pair();
    let sender_clone = sender.clone();
    let fwd_routing_clone = routing.clone();

    // This task will automatically terminate once the returned abort handle is used.
    debug!(%session_id, "spawning keep-alive stream");
    hopr_async_runtime::prelude::spawn(
        futures::stream::Abortable::new(ka_stream, reg)
            .map(move |msg| ApplicationData::try_from(msg).map(|m| (fwd_routing_clone.clone(), m)))
            .try_for_each_concurrent(None, move |msg| {
                let mut sender_clone = sender_clone.clone();
                async move {
                    sender_clone
                        .send(msg)
                        .await
                        .map_err(|e| TransportSessionError::PacketSendingError(e.to_string()))
                }
            })
            .then(move |res| {
                match res {
                    Ok(_) => debug!(%session_id, "keep-alive stream done"),
                    Err(error) => error!(%session_id, %error, "keep-alive stream failed"),
                }
                futures::future::ready(())
            }),
    );

    (KeepAliveController(controller), abort_handle)
}

/// Manages lifecycles of Sessions.
///
/// Once the manager is [started](SessionManager::start), the [`SessionManager::dispatch_message`]
/// should be called for each [`ApplicationData`] received by the node.
/// This way, the `SessionManager` takes care of proper Start sub-protocol message processing
/// and correct dispatch of Session-related packets to individual existing Sessions.
///
/// Secondly, the manager can initiate new outgoing sessions via [`SessionManager::new_session`].
///
/// Since the `SessionManager` operates over the HOPR protocol,
/// the [message transport `S`](SendMsg) is required.
/// Such transport must also be `Clone`, since it will be cloned into the created [`Session`] objects.
///
/// The manager also can take care of [SURB balancing](SurbBalancerConfig) per Session. When enabled,
/// a desired target level of SURBs at the Session counterparty is set. According to measured
/// inflow and outflow of SURBS to/from the counterparty, the production of non-organic SURBs
/// through keep-alive messages (sent to counterparty) is controlled to maintain that target level.
pub struct SessionManager<S> {
    session_initiations: SessionInitiationCache,
    session_notifiers: Arc<OnceLock<(UnboundedSender<IncomingSession>, UnboundedSender<SessionId>)>>,
    sessions: moka::future::Cache<SessionId, CachedSession>,
    msg_sender: Arc<OnceLock<S>>,
    cfg: SessionManagerConfig,
}

impl<S> Clone for SessionManager<S> {
    fn clone(&self) -> Self {
        Self {
            session_initiations: self.session_initiations.clone(),
            session_notifiers: self.session_notifiers.clone(),
            sessions: self.sessions.clone(),
            cfg: self.cfg.clone(),
            msg_sender: self.msg_sender.clone(),
        }
    }
}

fn initiation_timeout_max_one_way(base: Duration, hops: usize) -> Duration {
    base * (hops as u32)
}

/// Smallest possible interval for balancer sampling.
pub const MIN_BALANCER_SAMPLING_INTERVAL: Duration = Duration::from_millis(100);

impl<S> SessionManager<S>
where
    S: futures::Sink<(DestinationRouting, ApplicationData)> + Clone + Send + Sync + Unpin + 'static,
    S::Error: std::error::Error + Send + Sync + 'static,
{
    /// Creates a new instance given the `PeerId` and [config](SessionManagerConfig).
    pub fn new(mut cfg: SessionManagerConfig) -> Self {
        let min_session_tag_range_reservation = ReservedTag::range().end;
        debug_assert!(
            min_session_tag_range_reservation > StartProtocol::<SessionId>::START_PROTOCOL_MESSAGE_TAG.as_u64(),
            "invalid tag reservation range"
        );

        // Accommodate the lower bound if too low.
        if cfg.session_tag_range.start < min_session_tag_range_reservation {
            let diff = min_session_tag_range_reservation - cfg.session_tag_range.start;
            cfg.session_tag_range = min_session_tag_range_reservation..cfg.session_tag_range.end + diff;
        }

        #[cfg(all(feature = "prometheus", not(test)))]
        METRIC_ACTIVE_SESSIONS.set(0.0);

        let msg_sender = Arc::new(OnceLock::new());
        Self {
            msg_sender: msg_sender.clone(),
            session_initiations: moka::future::Cache::builder()
                .max_capacity(cfg.session_tag_range.clone().count() as u64)
                .time_to_live(
                    2 * initiation_timeout_max_one_way(
                        cfg.initiation_timeout_base,
                        RoutingOptions::MAX_INTERMEDIATE_HOPS,
                    ),
                )
                .build(),
            sessions: moka::future::Cache::builder()
                .max_capacity(u16::MAX as u64)
                .time_to_idle(cfg.idle_timeout)
                .async_eviction_listener(move |k, v, c| {
                    let msg_sender = msg_sender.clone();
                    close_session_after_eviction(msg_sender, *k, v, c)
                })
                .build(),
            session_notifiers: Arc::new(OnceLock::new()),
            cfg,
        }
    }

    /// Starts the instance with the given [transport](SendMsg) implementation
    /// and a channel that is used to notify when a new incoming session is opened to us.
    ///
    /// This method must be called prior to any calls to [`SessionManager::new_session`] or
    /// [`SessionManager::dispatch_message`].
    pub fn start(
        &self,
        msg_sender: S,
        new_session_notifier: UnboundedSender<IncomingSession>,
    ) -> crate::errors::Result<Vec<hopr_async_runtime::AbortHandle>> {
        self.msg_sender
            .set(msg_sender)
            .map_err(|_| SessionManagerError::AlreadyStarted)?;

        let (session_close_tx, session_close_rx) = futures::channel::mpsc::unbounded();
        self.session_notifiers
            .set((new_session_notifier, session_close_tx))
            .map_err(|_| SessionManagerError::AlreadyStarted)?;

        let myself = self.clone();
        let ah_closure_notifications = hopr_async_runtime::spawn_as_abortable(session_close_rx.for_each_concurrent(
            None,
            move |closed_session_id| {
                let myself = myself.clone();
                async move {
                    trace!(
                        session_id = ?closed_session_id,
                        "sending notification of session closure done by us"
                    );
                    match myself.close_session(closed_session_id, true).await {
                        Ok(closed) if closed => debug!(
                            session_id = ?closed_session_id,
                            "session has been closed by us"
                        ),
                        Err(e) => error!(
                            session_id = ?closed_session_id,
                            error = %e,
                            "cannot initiate session closure notification"
                        ),
                        _ => {}
                    }
                }
            },
        ));

        // This is necessary to evict expired entries from the caches if
        // no session-related operations happen at all.
        // This ensures the dangling expired sessions are properly closed
        // and their closure is timely notified to the other party.
        let myself = self.clone();
        let ah_session_expiration = hopr_async_runtime::spawn_as_abortable(async move {
            let jitter = hopr_crypto_random::random_float_in_range(1.0..1.5);
            let timeout = 2 * initiation_timeout_max_one_way(
                myself.cfg.initiation_timeout_base,
                RoutingOptions::MAX_INTERMEDIATE_HOPS,
            )
            .min(myself.cfg.idle_timeout)
            .mul_f64(jitter)
                / 2;
            futures_time::stream::interval(timeout.into())
                .for_each(|_| {
                    trace!("executing session cache evictions");
                    futures::future::join(
                        myself.sessions.run_pending_tasks(),
                        myself.session_initiations.run_pending_tasks(),
                    )
                    .map(|_| ())
                })
                .await;
        });

        Ok(vec![ah_closure_notifications, ah_session_expiration])
    }

    /// Check if [`start`](SessionManager::start) has been called and the instance is running.
    pub fn is_started(&self) -> bool {
        self.session_notifiers.get().is_some()
    }

<<<<<<< HEAD
=======
    fn spawn_keep_alive_stream(
        &self,
        session_id: SessionId,
        sender: Arc<CountingSendMsg<S>>,
        routing: DestinationRouting,
    ) -> (KeepAliveController, AbortHandle) {
        let elem = StartProtocol::KeepAlive(session_id.into());

        // The stream is suspended until the caller sets a rate via the Controller
        let (ka_stream, controller) = futures::stream::repeat(elem).rate_limit_per_unit(0, Duration::from_secs(1));

        let (abort_handle, reg) = AbortHandle::new_pair();
        let sender_clone = sender.clone();
        let fwd_routing_clone = routing.clone();

        // This task will automatically terminate once the returned abort handle is used.
        debug!(%session_id, "spawning keep-alive stream");
        hopr_async_runtime::prelude::spawn(
            futures::stream::Abortable::new(ka_stream, reg)
                .map(ApplicationData::try_from)
                .try_for_each_concurrent(None, move |msg| {
                    let sender_clone = sender_clone.clone();
                    let fwd_routing_clone = fwd_routing_clone.clone();
                    async move { sender_clone.send_message(msg, fwd_routing_clone).await }
                })
                .then(move |res| {
                    match res {
                        Ok(_) => debug!(%session_id, "keep-alive stream done"),
                        Err(error) => error!(%session_id, %error, "keep-alive stream failed"),
                    }
                    futures::future::ready(())
                }),
        );

        (KeepAliveController(controller), abort_handle)
    }

>>>>>>> 728c2280
    /// Initiates a new outgoing Session to `destination` with the given configuration.
    ///
    /// If the Session's counterparty does not respond within
    /// the [configured](SessionManagerConfig) period,
    /// this method returns [`TransportSessionError::Timeout`].
    ///
    /// It will also fail if the instance has not been [started](SessionManager::start).
    pub async fn new_session(
        &self,
        destination: Address,
        target: SessionTarget,
        cfg: SessionClientConfig,
    ) -> crate::errors::Result<Session> {
        let mut msg_sender = self.msg_sender.get().cloned().ok_or(SessionManagerError::NotStarted)?;

        let (tx_initiation_done, rx_initiation_done) = futures::channel::mpsc::unbounded();
        let challenge = insert_into_next_slot(
            &self.session_initiations,
            |ch| {
                if let Some(challenge) = ch {
                    ((challenge + 1) % hopr_crypto_random::MAX_RANDOM_INTEGER).max(MIN_CHALLENGE)
                } else {
                    hopr_crypto_random::random_integer(MIN_CHALLENGE, None)
                }
            },
            tx_initiation_done,
        )
        .await
        .ok_or(SessionManagerError::NoChallengeSlots)?; // almost impossible with u64

        // Prepare the session initiation message in the Start protocol
        trace!(challenge, ?cfg, "initiating session with config");
        let start_session_msg = StartProtocol::<SessionId>::StartSession(StartInitiation {
            challenge,
            target,
            capabilities: cfg.capabilities,
        });

        let pseudonym = cfg.pseudonym.unwrap_or(HoprPseudonym::random());
        let forward_routing = DestinationRouting::Forward {
            destination,
            pseudonym: Some(pseudonym), // Session must use a fixed pseudonym already
            forward_options: cfg.forward_path_options.clone(),
            return_options: cfg.return_path_options.clone().into(),
        };

        // Send the Session initiation message
        info!(challenge, %pseudonym, %destination, "new session request");
        msg_sender
            .send((forward_routing.clone(), start_session_msg.try_into()?))
            .await
            .map_err(|e| TransportSessionError::PacketSendingError(e.to_string()))?;

        // Await session establishment response from the Exit node or timeout
        pin_mut!(rx_initiation_done);
        let initiation_done = TryStreamExt::try_next(&mut rx_initiation_done);

        // The timeout is given by the number of hops requested
        let timeout = hopr_async_runtime::prelude::sleep(initiation_timeout_max_one_way(
            self.cfg.initiation_timeout_base,
            cfg.forward_path_options.count_hops() + cfg.return_path_options.count_hops() + 2,
        ));
        pin_mut!(timeout);

        trace!(challenge, "awaiting session establishment");
        match futures::future::select(initiation_done, timeout).await {
            Either::Left((Ok(Some(est)), _)) => {
                // Session has been established, construct it
                let session_id = est.session_id;
                debug!(challenge = est.orig_challenge, ?session_id, "started a new session");

                let (tx, rx) = futures::channel::mpsc::unbounded::<Box<[u8]>>();
                let mut abort_handles = Vec::new();
                let notifier = self
                    .session_notifiers
                    .get()
                    .map(|(_, notifier)| {
                        let notifier = notifier.clone();
                        Box::new(move |session_id: SessionId| {
                            let _ = notifier
                                .unbounded_send(session_id)
                                .inspect_err(|error| error!(%session_id, %error, "failed to notify session closure"));
                        })
                    })
                    .ok_or(SessionManagerError::NotStarted)?;

                let session = if let Some(balancer_config) = cfg.surb_management {
                    let surb_production_counter = Arc::new(AtomicU64::new(0));
                    let surb_consumption_counter = Arc::new(AtomicU64::new(0));

                    // Sender responsible for keep-alive and Session data is counting produced SURBs
                    let scoring_sender = ScoringSink::new(msg_sender, surb_production_counter.clone(), |(_, data)| {
                        HoprPacket::max_surbs_with_message(data.len()) as u64
                    });

                    // Spawn the SURB-bearing keep alive stream
                    let (ka_controller, ka_abort_handle) =
                        spawn_keep_alive_stream(session_id, scoring_sender.clone(), forward_routing.clone());
                    abort_handles.push(ka_abort_handle);

                    // Spawn the SURB balancer, which will decide on the initial SURB rate.
                    debug!(%session_id, ?balancer_config, "spawning SURB balancer");
                    let mut balancer = SurbBalancer::new(
                        session_id,
                        surb_production_counter,
                        surb_consumption_counter.clone(),
                        ka_controller,
                        balancer_config,
                    );

                    let (surbs_ready_tx, surbs_ready_rx) = futures::channel::oneshot::channel();
                    let mut surbs_ready_tx = Some(surbs_ready_tx);
                    let (balancer_abort_handle, reg) = AbortHandle::new_pair();
                    hopr_async_runtime::prelude::spawn(
                        futures::stream::Abortable::new(
                            futures_time::stream::interval(
                                self.cfg
                                    .balancer_sampling_interval
                                    .max(MIN_BALANCER_SAMPLING_INTERVAL)
                                    .into(),
                            ),
                            reg,
                        )
                        .for_each(move |_| {
                            let level = balancer.update();
                            // We will wait until at least half of the target buffer has been sent
                            if surbs_ready_tx.is_some() && level >= balancer_config.target_surb_buffer_size / 2 {
                                let _ = surbs_ready_tx.take().unwrap().send(level);
                            }
                            futures::future::ready(())
                        })
                        .then(move |_| {
                            debug!(%session_id, "balancer done");
                            futures::future::ready(())
                        }),
                    );
                    abort_handles.push(balancer_abort_handle);

                    // Wait for enough SURBs to be sent to the counterparty
                    // TODO: consider making this interactive = other party reports the exact level periodically
                    let timeout = hopr_async_runtime::prelude::sleep(SESSION_READINESS_TIMEOUT);
                    pin_mut!(timeout);
                    match futures::future::select(surbs_ready_rx, timeout).await {
                        Either::Left((Ok(surb_level), _)) => {
                            info!(%session_id, surb_level, "session is ready");
                        }
                        Either::Left((Err(_), _)) => {
                            return Err(
                                SessionManagerError::Other("surb balancer was cancelled prematurely".into()).into(),
                            );
                        }
                        Either::Right(_) => {
                            warn!(%session_id, "session didn't reach target SURB buffer size");
                        }
                    }

                    Session::new(
                        session_id,
                        forward_routing.clone(),
                        cfg.capabilities,
                        (
                            scoring_sender,
                            rx.inspect(move |_| {
                                // Received packets = SURB consumption estimate
                                surb_consumption_counter.fetch_add(1, std::sync::atomic::Ordering::Relaxed);
                            }),
                        ),
                        Some(notifier),
                    )
                } else {
                    warn!(%session_id, "session ready without SURB balancing");
                    Session::new(
                        session_id,
                        forward_routing.clone(),
                        cfg.capabilities,
                        (msg_sender, rx),
                        Some(notifier),
                    )
                }?;

                // We currently do not support loopback Sessions on ourselves.
                if let moka::ops::compute::CompResult::Inserted(_) = self
                    .sessions
                    .entry(session_id)
                    .and_compute_with(|entry| {
                        futures::future::ready(if entry.is_none() {
                            moka::ops::compute::Op::Put(CachedSession {
                                session_tx: Arc::new(tx),
                                routing_opts: forward_routing,
                                abort_handles,
                            })
                        } else {
                            moka::ops::compute::Op::Nop
                        })
                    })
                    .await
                {
                    #[cfg(all(feature = "prometheus", not(test)))]
                    {
                        METRIC_NUM_INITIATED_SESSIONS.increment();
                        METRIC_ACTIVE_SESSIONS.increment(1.0);
                    }

                    Ok(session)
                } else {
                    // Session already exists; it means it is most likely a loopback attempt
                    error!(%session_id, "session already exists - loopback attempt");
                    Err(SessionManagerError::Loopback.into())
                }
            }
            Either::Left((Ok(None), _)) => Err(SessionManagerError::Other(
                "internal error: sender has been closed without completing the session establishment".into(),
            )
            .into()),
            Either::Left((Err(e), _)) => {
                // The other side did not allow us to establish a session
                error!(
                    challenge = e.challenge,
                    error = ?e,
                    "the other party rejected the session initiation with error"
                );
                Err(TransportSessionError::Rejected(e.reason))
            }
            Either::Right(_) => {
                // Timeout waiting for a session establishment
                error!(challenge, "session initiation attempt timed out");

                #[cfg(all(feature = "prometheus", not(test)))]
                METRIC_RECEIVED_SESSION_ERRS.increment(&["timeout"]);

                Err(TransportSessionError::Timeout)
            }
        }
    }

    /// Sends a keep-alive packet with the given [`SessionId`].
    ///
    /// This currently "fires & forgets" and does not expect nor await any "pong" response.
    pub async fn ping_session(&self, id: &SessionId) -> crate::errors::Result<()> {
        if let Some(session_data) = self.sessions.get(id).await {
            Ok(self
                .msg_sender
                .get()
                .ok_or(SessionManagerError::NotStarted)?
                .send_message(
                    StartProtocol::KeepAlive((*id).into()).try_into()?,
                    session_data.routing_opts.clone(),
                )
                .await?)
        } else {
            Err(SessionManagerError::NonExistingSession.into())
        }
    }

    /// The main method to be called whenever data are received.
    ///
    /// It tries to recognize the message and correctly dispatches either
    /// the Session protocol or Start protocol messages.
    ///
    /// If the data are not recognized, they are returned as [`DispatchResult::Unrelated`].
    pub async fn dispatch_message(
        &self,
        pseudonym: HoprPseudonym,
        data: ApplicationData,
    ) -> crate::errors::Result<DispatchResult> {
        if data.application_tag == StartProtocol::<SessionId>::START_PROTOCOL_MESSAGE_TAG {
            // This is a Start protocol message, so we handle it
            trace!(tag = %data.application_tag, "dispatching Start protocol message");
            return self
                .handle_start_protocol_message(pseudonym, data)
                .await
                .map(|_| DispatchResult::Processed);
        } else if self.cfg.session_tag_range.contains(&data.application_tag.as_u64()) {
            let session_id = SessionId::new(data.application_tag, pseudonym);

            return if let Some(session_data) = self.sessions.get(&session_id).await {
                trace!(?session_id, "received data for a registered session");

                Ok(session_data
                    .session_tx
                    .unbounded_send(data.plain_text)
                    .map(|_| DispatchResult::Processed)
                    .map_err(|e| SessionManagerError::Other(e.to_string()))?)
            } else {
                error!(%session_id, "received data from an unestablished session");
                Err(TransportSessionError::UnknownData)
            };
        }

        trace!(%data.application_tag, "received data not associated with session protocol or any existing session");
        Ok(DispatchResult::Unrelated(data))
    }

    async fn handle_start_protocol_message(
        &self,
        pseudonym: HoprPseudonym,
        data: ApplicationData,
    ) -> crate::errors::Result<()> {
        match StartProtocol::<SessionId>::try_from(data)? {
            StartProtocol::StartSession(session_req) => {
                trace!(challenge = session_req.challenge, "received session initiation request");

                debug!(%pseudonym, "got new session request, searching for a free session slot");

                let mut msg_sender = self.msg_sender.get().cloned().ok_or(SessionManagerError::NotStarted)?;

                let (new_session_notifier, close_session_notifier) = self
                    .session_notifiers
                    .get()
                    .cloned()
                    .ok_or(SessionManagerError::NotStarted)?;

                // Reply routing uses SURBs only with the pseudonym of this Session's ID
                let reply_routing = DestinationRouting::Return(pseudonym.into());

                // Construct the session
                let (tx_session_data, rx_session_data) = futures::channel::mpsc::unbounded::<Box<[u8]>>();
                if let Some(session_id) = insert_into_next_slot(
                    &self.sessions,
                    |sid| {
                        // NOTE: It is allowed to insert sessions using the same tag
                        // but different pseudonyms because the SessionId is different.
                        let next_tag: Tag = match sid {
                            Some(session_id) => ((session_id.tag().as_u64() + 1) % self.cfg.session_tag_range.end)
                                .max(self.cfg.session_tag_range.start)
                                .into(),
                            None => hopr_crypto_random::random_integer(
                                self.cfg.session_tag_range.start,
                                Some(self.cfg.session_tag_range.end),
                            )
                            .into(),
                        };
                        SessionId::new(next_tag, pseudonym)
                    },
                    CachedSession {
                        session_tx: Arc::new(tx_session_data),
                        routing_opts: reply_routing.clone(),
                        abort_handles: vec![],
                    },
                )
                .await
                {
                    debug!(?session_id, "assigning a new session");

                    let session = Session::new(
                        session_id,
                        reply_routing.clone(),
                        session_req.capabilities,
                        (msg_sender.clone(), rx_session_data),
                        Some(Box::new(move |session_id: SessionId| {
                            if let Err(error) = close_session_notifier.unbounded_send(session_id) {
                                error!(%session_id, %error, "failed to notify session closure");
                            }
                        })),
                    )?;

                    // Extract useful information about the session from the Start protocol message
                    let incoming_session = IncomingSession {
                        session,
                        target: session_req.target,
                    };

                    // Notify that a new incoming session has been created
                    if let Err(error) = new_session_notifier.unbounded_send(incoming_session) {
                        warn!(%error, "failed to send session to incoming session queue");
                    }

                    trace!(?session_id, "session notification sent");

                    // Notify the sender that the session has been established.
                    // Set our peer ID in the session ID sent back to them.
                    let data = StartProtocol::SessionEstablished(StartEstablished {
                        orig_challenge: session_req.challenge,
                        session_id,
                    });

                    msg_sender.send((reply_routing, data.try_into()?)).await.map_err(|e| {
                        SessionManagerError::Other(format!("failed to send session establishment message: {e}"))
                    })?;

                    info!(%session_id, "new session established");

                    #[cfg(all(feature = "prometheus", not(test)))]
                    {
                        METRIC_NUM_ESTABLISHED_SESSIONS.increment();
                        METRIC_ACTIVE_SESSIONS.increment(1.0);
                    }
                } else {
                    error!(
                        %pseudonym,
                        "failed to reserve a new session slot"
                    );

                    // Notify the sender that the session could not be established
                    let reason = StartErrorReason::NoSlotsAvailable;
                    let data = StartProtocol::<SessionId>::SessionError(StartErrorType {
                        challenge: session_req.challenge,
                        reason,
                    });

                    msg_sender.send((reply_routing, data.try_into()?)).await.map_err(|e| {
                        SessionManagerError::Other(format!("failed to send session establishment error message: {e}"))
                    })?;

                    trace!(%pseudonym, "session establishment failure message sent");

                    #[cfg(all(feature = "prometheus", not(test)))]
                    METRIC_SENT_SESSION_ERRS.increment(&[&reason.to_string()])
                }
            }
            StartProtocol::SessionEstablished(est) => {
                trace!(
                    session_id = ?est.session_id,
                    "received session establishment confirmation"
                );
                let challenge = est.orig_challenge;
                let session_id = est.session_id;
                if let Some(tx_est) = self.session_initiations.remove(&est.orig_challenge).await {
                    if let Err(e) = tx_est.unbounded_send(Ok(est)) {
                        return Err(SessionManagerError::Other(format!(
                            "could not notify session {session_id} establishment: {e}"
                        ))
                        .into());
                    }
                    debug!(?session_id, challenge, "session establishment complete");
                } else {
                    error!(%session_id, challenge, "session establishment attempt expired");
                }
            }
            StartProtocol::SessionError(error) => {
                trace!(
                    challenge = error.challenge,
                    error = ?error.reason,
                    "failed to initialize a session",
                );
                // Currently, we do not distinguish between individual error types
                // and just discard the initiation attempt and pass on the error.
                if let Some(tx_est) = self.session_initiations.remove(&error.challenge).await {
                    if let Err(e) = tx_est.unbounded_send(Err(error)) {
                        return Err(SessionManagerError::Other(format!(
                            "could not notify session establishment error {error:?}: {e}"
                        ))
                        .into());
                    }
                    error!(
                        challenge = error.challenge,
                        ?error,
                        "session establishment error received"
                    );
                } else {
                    error!(
                        challenge = error.challenge,
                        ?error,
                        "session establishment attempt expired before error could be delivered"
                    );
                }

                #[cfg(all(feature = "prometheus", not(test)))]
                METRIC_RECEIVED_SESSION_ERRS.increment(&[&error.reason.to_string()])
            }
            StartProtocol::CloseSession(session_id) => {
                trace!(?session_id, "received session close request");
                match self.close_session(session_id, false).await {
                    Ok(closed) if closed => debug!(?session_id, "session has been closed by the other party"),
                    Err(error) => error!(
                        %session_id,
                        %error,
                        "session could not be closed on other party's request"
                    ),
                    _ => {}
                }
            }
            StartProtocol::KeepAlive(msg) => {
                let session_id = msg.id;
                if self.sessions.get(&session_id).await.is_some() {
                    trace!(?session_id, "received keep-alive request");
                } else {
                    error!(%session_id, "received keep-alive request for an unknown session");
                }
            }
        }

        Ok(())
    }

    async fn close_session(&self, session_id: SessionId, notify_closure: bool) -> crate::errors::Result<bool> {
        if let Some(session_data) = self.sessions.remove(&session_id).await {
            // Notification is not sent only when closing in response to the other party's request
            if notify_closure {
                trace!(?session_id, "sending session termination");
                self.msg_sender
                    .get()
                    .cloned()
                    .ok_or(SessionManagerError::NotStarted)?
                    .send((
                        session_data.routing_opts,
                        StartProtocol::CloseSession(session_id).try_into()?,
                    ))
                    .await
                    .map_err(|e| TransportSessionError::PacketSendingError(e.to_string()))?;
            }

            // Closing the data sender on the session will cause the Session to terminate
            session_data.session_tx.close_channel();
            trace!(?session_id, "data tx channel closed on session");

            // Terminate any additional tasks spawned by the Session
            session_data.abort_handles.into_iter().for_each(|h| h.abort());

            #[cfg(all(feature = "prometheus", not(test)))]
            METRIC_ACTIVE_SESSIONS.decrement(1.0);
            Ok(true)
        } else {
            // Do not treat this as an error
            debug!(
                ?session_id,
                "could not find session id to close, maybe the session is already closed"
            );
            Ok(false)
        }
    }
}

#[cfg(test)]
mod tests {
    use anyhow::anyhow;
    use futures::{AsyncWriteExt, future::BoxFuture};
    use hopr_crypto_random::Randomizable;
    use hopr_crypto_types::{keypairs::ChainKeypair, prelude::Keypair};
    use hopr_primitive_types::prelude::Address;
    use tokio::time::timeout;

    use super::*;
    use crate::{
        Capabilities, Capability, balancer::SurbBalancerConfig, initiation::StartProtocolDiscriminants,
        types::SessionTarget,
    };

    #[async_trait::async_trait]
    trait SendMsg {
        async fn send_message(&self, routing: DestinationRouting, data: ApplicationData) -> crate::errors::Result<()>;
    }

    mockall::mock! {
        MsgSender {}
        impl SendMsg for MsgSender {
            fn send_message<'a, 'b>(&'a self, routing: DestinationRouting, data: ApplicationData)
            -> BoxFuture<'b, crate::errors::Result<()>> where 'a: 'b, Self: Sync + 'b;
        }
    }

    fn mock_packet_planning(sender: MockMsgSender) -> UnboundedSender<(DestinationRouting, ApplicationData)> {
        let (tx, rx) = futures::channel::mpsc::unbounded();
        tokio::task::spawn(async move {
            pin_mut!(rx);
            while let Some((routing, data)) = rx.next().await {
                sender
                    .send_message(routing, data)
                    .await
                    .expect("send message must not fail in mock");
            }
        });
        tx
    }

    fn msg_type(data: &ApplicationData) -> StartProtocolDiscriminants {
        StartProtocolDiscriminants::from(
            StartProtocol::<SessionId>::decode(data.application_tag, &data.plain_text)
                .expect("failed to parse message"),
        )
    }

    #[tokio::test]
    async fn test_insert_into_next_slot() -> anyhow::Result<()> {
        let cache = moka::future::Cache::new(10);

        for i in 0..5 {
            let v = insert_into_next_slot(&cache, |prev| prev.map(|v| (v + 1) % 5).unwrap_or(0), "foo".to_string())
                .await
                .ok_or(anyhow!("should insert"))?;
            assert_eq!(v, i);
            assert_eq!(Some("foo".to_string()), cache.get(&i).await);
        }

        assert!(
            insert_into_next_slot(&cache, |prev| prev.map(|v| (v + 1) % 5).unwrap_or(0), "foo".to_string())
                .await
                .is_none(),
            "must not find slot when full"
        );

        Ok(())
    }

    #[test_log::test(tokio::test)]
    async fn session_manager_should_follow_start_protocol_to_establish_new_session_and_close_it() -> anyhow::Result<()>
    {
        let alice_pseudonym = HoprPseudonym::random();
        let bob_peer: Address = (&ChainKeypair::random()).into();

        let alice_mgr = SessionManager::new(Default::default());
        let bob_mgr = SessionManager::new(Default::default());

        let mut sequence = mockall::Sequence::new();
        let mut alice_transport = MockMsgSender::new();
        let mut bob_transport = MockMsgSender::new();

        // Alice sends the StartSession message
        let bob_mgr_clone = bob_mgr.clone();
        alice_transport
            .expect_send_message()
            .once()
            .in_sequence(&mut sequence)
            .withf(move |peer, data| {
                msg_type(data) == StartProtocolDiscriminants::StartSession
                    && matches!(peer, DestinationRouting::Forward { destination, .. } if destination == &bob_peer)
            })
            .returning(move |_, data| {
                let bob_mgr_clone = bob_mgr_clone.clone();
                Box::pin(async move {
                    bob_mgr_clone.dispatch_message(alice_pseudonym, data).await?;
                    Ok(())
                })
            });

        // Bob sends the SessionEstablished message
        let alice_mgr_clone = alice_mgr.clone();
        bob_transport
            .expect_send_message()
            .once()
            .in_sequence(&mut sequence)
            .withf(move |peer, data| {
                msg_type(data) == StartProtocolDiscriminants::SessionEstablished
                    && matches!(peer, DestinationRouting::Return(SurbMatcher::Pseudonym(p)) if p == &alice_pseudonym)
            })
            .returning(move |_, data| {
                let alice_mgr_clone = alice_mgr_clone.clone();

                Box::pin(async move {
                    alice_mgr_clone.dispatch_message(alice_pseudonym, data).await?;
                    Ok(())
                })
            });

        // Alice sends the CloseSession message to initiate closure
        let bob_mgr_clone = bob_mgr.clone();
        alice_transport
            .expect_send_message()
            .once()
            .in_sequence(&mut sequence)
            .withf(move |peer, data| {
                msg_type(data) == StartProtocolDiscriminants::CloseSession
                    && matches!(peer, DestinationRouting::Forward { destination, .. } if destination == &bob_peer)
            })
            .returning(move |_, data| {
                let bob_mgr_clone = bob_mgr_clone.clone();
                Box::pin(async move {
                    bob_mgr_clone.dispatch_message(alice_pseudonym, data).await?;
                    Ok(())
                })
            });

        // Bob does NOT confirm the closure
        let alice_mgr_clone = alice_mgr.clone();
        bob_transport
            .expect_send_message()
            .never()
            .in_sequence(&mut sequence)
            .withf(move |peer, data| {
                msg_type(data) == StartProtocolDiscriminants::CloseSession
                    && matches!(peer, DestinationRouting::Return(SurbMatcher::Pseudonym(p)) if p == &alice_pseudonym)
            })
            .returning(move |_, data| {
                let alice_mgr_clone = alice_mgr_clone.clone();
                Box::pin(async move {
                    alice_mgr_clone.dispatch_message(alice_pseudonym, data).await?;
                    Ok(())
                })
            });

        let mut ahs = Vec::new();

        // Start Alice
        let (new_session_tx_alice, _) = futures::channel::mpsc::unbounded();
<<<<<<< HEAD
        jhs.extend(alice_mgr.start(mock_packet_planning(alice_transport), new_session_tx_alice)?);

        // Start Bob
        let (new_session_tx_bob, new_session_rx_bob) = futures::channel::mpsc::unbounded();
        jhs.extend(bob_mgr.start(mock_packet_planning(bob_transport), new_session_tx_bob)?);
=======
        ahs.extend(alice_mgr.start(alice_transport, new_session_tx_alice)?);

        // Start Bob
        let (new_session_tx_bob, new_session_rx_bob) = futures::channel::mpsc::unbounded();
        ahs.extend(bob_mgr.start(bob_transport, new_session_tx_bob)?);
>>>>>>> 728c2280

        let target = SealedHost::Plain("127.0.0.1:80".parse()?);

        pin_mut!(new_session_rx_bob);
        let (alice_session, bob_session) = timeout(
            Duration::from_secs(2),
            futures::future::join(
                alice_mgr.new_session(
                    bob_peer,
                    SessionTarget::TcpStream(target.clone()),
                    SessionClientConfig {
                        pseudonym: alice_pseudonym.into(),
                        surb_management: None,
                        ..Default::default()
                    },
                ),
                new_session_rx_bob.next(),
            ),
        )
        .await?;

        let mut alice_session = alice_session?;
        let bob_session = bob_session.ok_or(anyhow!("bob must get an incoming session"))?;

        assert_eq!(
            alice_session.capabilities(),
            &Capabilities::from(Capability::Segmentation)
        );
        assert_eq!(alice_session.capabilities(), bob_session.session.capabilities());
        assert!(matches!(bob_session.target, SessionTarget::TcpStream(host) if host == target));

        tokio::time::sleep(Duration::from_millis(100)).await;
        alice_session.close().await?;

        tokio::time::sleep(Duration::from_millis(100)).await;
        futures::stream::iter(ahs)
            .for_each(|ah| async move { ah.abort() })
            .await;

        Ok(())
    }

    #[test_log::test(tokio::test)]
    async fn session_manager_should_close_idle_session_automatically() -> anyhow::Result<()> {
        let alice_pseudonym = HoprPseudonym::random();
        let bob_peer: Address = (&ChainKeypair::random()).into();

        let cfg = SessionManagerConfig {
            idle_timeout: Duration::from_millis(200),
            ..Default::default()
        };

        let alice_mgr = SessionManager::new(cfg);
        let bob_mgr = SessionManager::new(Default::default());

        let mut sequence = mockall::Sequence::new();
        let mut alice_transport = MockMsgSender::new();
        let mut bob_transport = MockMsgSender::new();

        // Alice sends the StartSession message
        let bob_mgr_clone = bob_mgr.clone();
        alice_transport
            .expect_send_message()
            .once()
            .in_sequence(&mut sequence)
            .withf(move |peer, data| {
                msg_type(data) == StartProtocolDiscriminants::StartSession
                    && matches!(peer, DestinationRouting::Forward { destination, .. } if destination == &bob_peer)
            })
            .returning(move |_, data| {
                let bob_mgr_clone = bob_mgr_clone.clone();
                Box::pin(async move {
                    bob_mgr_clone.dispatch_message(alice_pseudonym, data).await?;
                    Ok(())
                })
            });

        // Bob sends the SessionEstablished message
        let alice_mgr_clone = alice_mgr.clone();
        bob_transport
            .expect_send_message()
            .once()
            .in_sequence(&mut sequence)
            .withf(move |peer, data| {
                msg_type(data) == StartProtocolDiscriminants::SessionEstablished
                    && matches!(peer, DestinationRouting::Return(SurbMatcher::Pseudonym(p)) if p == &alice_pseudonym)
            })
            .returning(move |_, data| {
                let alice_mgr_clone = alice_mgr_clone.clone();

                Box::pin(async move {
                    alice_mgr_clone.dispatch_message(alice_pseudonym, data).await?;
                    Ok(())
                })
            });

        // Alice sends the CloseSession message to initiate closure
        let bob_mgr_clone = bob_mgr.clone();
        alice_transport
            .expect_send_message()
            .once()
            .in_sequence(&mut sequence)
            .withf(move |peer, data| {
                msg_type(data) == StartProtocolDiscriminants::CloseSession
                    && matches!(peer, DestinationRouting::Forward { destination, .. } if destination == &bob_peer)
            })
            .returning(move |_, data| {
                let bob_mgr_clone = bob_mgr_clone.clone();
                Box::pin(async move {
                    bob_mgr_clone.dispatch_message(alice_pseudonym, data).await?;
                    Ok(())
                })
            });

        // Bob sends the CloseSession message to confirm
        let alice_mgr_clone = alice_mgr.clone();
        bob_transport
            .expect_send_message()
            .once()
            .in_sequence(&mut sequence)
            .withf(move |peer, data| {
                msg_type(data) == StartProtocolDiscriminants::CloseSession
                    && matches!(peer, DestinationRouting::Return(SurbMatcher::Pseudonym(p)) if p == &alice_pseudonym)
            })
            .returning(move |_, data| {
                let alice_mgr_clone = alice_mgr_clone.clone();

                Box::pin(async move {
                    alice_mgr_clone.dispatch_message(alice_pseudonym, data).await?;
                    Ok(())
                })
            });

        let mut ahs = Vec::new();

        // Start Alice
        let (new_session_tx_alice, _) = futures::channel::mpsc::unbounded();
<<<<<<< HEAD
        jhs.extend(alice_mgr.start(mock_packet_planning(alice_transport), new_session_tx_alice)?);

        // Start Bob
        let (new_session_tx_bob, new_session_rx_bob) = futures::channel::mpsc::unbounded();
        jhs.extend(bob_mgr.start(mock_packet_planning(bob_transport), new_session_tx_bob)?);
=======
        ahs.extend(alice_mgr.start(alice_transport, new_session_tx_alice)?);

        // Start Bob
        let (new_session_tx_bob, new_session_rx_bob) = futures::channel::mpsc::unbounded();
        ahs.extend(bob_mgr.start(bob_transport, new_session_tx_bob)?);
>>>>>>> 728c2280

        let target = SealedHost::Plain("127.0.0.1:80".parse()?);

        pin_mut!(new_session_rx_bob);
        let (alice_session, bob_session) = timeout(
            Duration::from_secs(2),
            futures::future::join(
                alice_mgr.new_session(
                    bob_peer,
                    SessionTarget::TcpStream(target.clone()),
                    SessionClientConfig {
                        pseudonym: alice_pseudonym.into(),
                        surb_management: None,
                        ..Default::default()
                    },
                ),
                new_session_rx_bob.next(),
            ),
        )
        .await?;

        let alice_session = alice_session?;
        let bob_session = bob_session.ok_or(anyhow!("bob must get an incoming session"))?;

        assert_eq!(
            alice_session.capabilities(),
            &Capabilities::from(Capability::Segmentation)
        );
        assert_eq!(alice_session.capabilities(), bob_session.session.capabilities());
        assert!(matches!(bob_session.target, SessionTarget::TcpStream(host) if host == target));

        // Let the session timeout
        tokio::time::sleep(Duration::from_millis(300)).await;

        futures::stream::iter(ahs)
            .for_each(|ah| async move { ah.abort() })
            .await;

        Ok(())
    }

    #[test_log::test(tokio::test)]
    async fn session_manager_should_not_allow_establish_session_when_tag_range_is_used_up() -> anyhow::Result<()> {
        let alice_pseudonym = HoprPseudonym::random();
        let bob_peer: Address = (&ChainKeypair::random()).into();

        let cfg = SessionManagerConfig {
            session_tag_range: 16u64..17u64, // Slot for exactly one session
            ..Default::default()
        };

        let alice_mgr = SessionManager::new(Default::default());
        let bob_mgr = SessionManager::new(cfg);

        // Occupy the only free slot with tag 16
        let (dummy_tx, _) = futures::channel::mpsc::unbounded();
        bob_mgr
            .sessions
            .insert(
                SessionId::new(16u64, alice_pseudonym),
                CachedSession {
                    session_tx: Arc::new(dummy_tx),
                    routing_opts: DestinationRouting::Return(alice_pseudonym.into()),
                    abort_handles: Vec::new(),
                },
            )
            .await;

        let mut sequence = mockall::Sequence::new();
        let mut alice_transport = MockMsgSender::new();
        let mut bob_transport = MockMsgSender::new();

        // Alice sends the StartSession message
        let bob_mgr_clone = bob_mgr.clone();
        alice_transport
            .expect_send_message()
            .once()
            .in_sequence(&mut sequence)
            .withf(move |peer, data| {
                msg_type(data) == StartProtocolDiscriminants::StartSession
                    && matches!(peer, DestinationRouting::Forward { destination, .. } if destination == &bob_peer)
            })
            .returning(move |_, data| {
                let bob_mgr_clone = bob_mgr_clone.clone();
                Box::pin(async move {
                    bob_mgr_clone.dispatch_message(alice_pseudonym, data).await?;
                    Ok(())
                })
            });

        // Bob sends the SessionError message
        let alice_mgr_clone = alice_mgr.clone();
        bob_transport
            .expect_send_message()
            .once()
            .in_sequence(&mut sequence)
            .withf(move |peer, data| {
                msg_type(data) == StartProtocolDiscriminants::SessionError
                    && matches!(peer, DestinationRouting::Return(SurbMatcher::Pseudonym(p)) if p == &alice_pseudonym)
            })
            .returning(move |_, data| {
                let alice_mgr_clone = alice_mgr_clone.clone();
                Box::pin(async move {
                    alice_mgr_clone.dispatch_message(alice_pseudonym, data).await?;
                    Ok(())
                })
            });

        let mut jhs = Vec::new();

        // Start Alice
        let (new_session_tx_alice, _) = futures::channel::mpsc::unbounded();
        jhs.extend(alice_mgr.start(mock_packet_planning(alice_transport), new_session_tx_alice)?);

        // Start Bob
        let (new_session_tx_bob, _) = futures::channel::mpsc::unbounded();
        jhs.extend(bob_mgr.start(mock_packet_planning(bob_transport), new_session_tx_bob)?);

        let result = alice_mgr
            .new_session(
                bob_peer,
                SessionTarget::TcpStream(SealedHost::Plain("127.0.0.1:80".parse()?)),
                SessionClientConfig {
                    capabilities: None.into(),
                    pseudonym: alice_pseudonym.into(),
                    surb_management: None,
                    ..Default::default()
                },
            )
            .await;

        assert!(
            matches!(result, Err(TransportSessionError::Rejected(reason)) if reason == StartErrorReason::NoSlotsAvailable)
        );

        Ok(())
    }

    #[test_log::test(tokio::test)]
    async fn session_manager_should_not_allow_loopback_sessions() -> anyhow::Result<()> {
        let alice_pseudonym = HoprPseudonym::random();
        let bob_peer: Address = (&ChainKeypair::random()).into();

        let alice_mgr = SessionManager::new(Default::default());

        let mut sequence = mockall::Sequence::new();
        let mut alice_transport = MockMsgSender::new();

        // Alice sends the StartSession message
        let alice_mgr_clone = alice_mgr.clone();
        alice_transport
            .expect_send_message()
            .once()
            .in_sequence(&mut sequence)
            .withf(move |peer, data| {
                msg_type(data) == StartProtocolDiscriminants::StartSession
                    && matches!(peer, DestinationRouting::Forward { destination, .. } if destination == &bob_peer)
            })
            .returning(move |_, data| {
                // But the message is again processed by Alice due to Loopback
                let alice_mgr_clone = alice_mgr_clone.clone();
                Box::pin(async move {
                    alice_mgr_clone.dispatch_message(alice_pseudonym, data).await?;
                    Ok(())
                })
            });

        // Alice sends the SessionEstablished message (as Bob)
        let alice_mgr_clone = alice_mgr.clone();
        alice_transport
            .expect_send_message()
            .once()
            .in_sequence(&mut sequence)
            .withf(move |peer, data| {
                msg_type(data) == StartProtocolDiscriminants::SessionEstablished
                    && matches!(peer, DestinationRouting::Return(SurbMatcher::Pseudonym(p)) if p == &alice_pseudonym)
            })
            .returning(move |_, data| {
                let alice_mgr_clone = alice_mgr_clone.clone();

                Box::pin(async move {
                    alice_mgr_clone.dispatch_message(alice_pseudonym, data).await?;
                    Ok(())
                })
            });

        // Start Alice
        let (new_session_tx_alice, _) = futures::channel::mpsc::unbounded();
        alice_mgr.start(mock_packet_planning(alice_transport), new_session_tx_alice)?;

        let alice_session = alice_mgr
            .new_session(
                bob_peer,
                SessionTarget::TcpStream(SealedHost::Plain("127.0.0.1:80".parse()?)),
                SessionClientConfig {
                    capabilities: None.into(),
                    pseudonym: alice_pseudonym.into(),
                    surb_management: None,
                    ..Default::default()
                },
            )
            .await;

        println!("{:?}", alice_session);
        assert!(matches!(
            alice_session,
            Err(TransportSessionError::Manager(SessionManagerError::Loopback))
        ));

        Ok(())
    }

    #[test_log::test(tokio::test)]
    async fn session_manager_should_timeout_new_session_attempt_when_no_response() -> anyhow::Result<()> {
        let bob_peer: Address = (&ChainKeypair::random()).into();

        let cfg = SessionManagerConfig {
            initiation_timeout_base: Duration::from_millis(100),
            ..Default::default()
        };

        let alice_mgr = SessionManager::new(cfg);
        let bob_mgr = SessionManager::new(Default::default());

        let mut sequence = mockall::Sequence::new();
        let mut alice_transport = MockMsgSender::new();
        let bob_transport = MockMsgSender::new();

        // Alice sends the StartSession message, but Bob does not handle it
        alice_transport
            .expect_send_message()
            .once()
            .in_sequence(&mut sequence)
            .withf(move |peer, data| {
                msg_type(data) == StartProtocolDiscriminants::StartSession
                    && matches!(peer, DestinationRouting::Forward { destination, .. } if destination == &bob_peer)
            })
            .returning(|_, _| Box::pin(async { Ok(()) }));

        // Start Alice
        let (new_session_tx_alice, _) = futures::channel::mpsc::unbounded();
        alice_mgr.start(mock_packet_planning(alice_transport), new_session_tx_alice)?;

        // Start Bob
        let (new_session_tx_bob, _) = futures::channel::mpsc::unbounded();
        bob_mgr.start(mock_packet_planning(bob_transport), new_session_tx_bob)?;

        let result = alice_mgr
            .new_session(
                bob_peer,
                SessionTarget::TcpStream(SealedHost::Plain("127.0.0.1:80".parse()?)),
                SessionClientConfig {
                    capabilities: None.into(),
                    pseudonym: None,
                    surb_management: None,
                    ..Default::default()
                },
            )
            .await;

        assert!(matches!(result, Err(TransportSessionError::Timeout)));

        Ok(())
    }

    #[test_log::test(tokio::test)]
    async fn session_manager_should_send_keep_alives_via_surb_balancer() -> anyhow::Result<()> {
        let alice_pseudonym = HoprPseudonym::random();
        let bob_peer: Address = (&ChainKeypair::random()).into();

        let alice_mgr = SessionManager::new(Default::default());
        let bob_mgr = SessionManager::new(Default::default());

        let mut alice_transport = MockMsgSender::new();
        let mut bob_transport = MockMsgSender::new();

        // Alice sends the StartSession message
        let mut open_sequence = mockall::Sequence::new();
        let bob_mgr_clone = bob_mgr.clone();
        alice_transport
            .expect_send_message()
            .once()
            .in_sequence(&mut open_sequence)
            .withf(move |peer, data| {
                msg_type(data) == StartProtocolDiscriminants::StartSession
                    && matches!(peer, DestinationRouting::Forward { destination, .. } if destination == &bob_peer)
            })
            .returning(move |_, data| {
                let bob_mgr_clone = bob_mgr_clone.clone();
                Box::pin(async move {
                    bob_mgr_clone.dispatch_message(alice_pseudonym, data).await?;
                    Ok(())
                })
            });

        // Bob sends the SessionEstablished message
        let alice_mgr_clone = alice_mgr.clone();
        bob_transport
            .expect_send_message()
            .once()
            .in_sequence(&mut open_sequence)
            .withf(move |peer, data| {
                msg_type(data) == StartProtocolDiscriminants::SessionEstablished
                    && matches!(peer, DestinationRouting::Return(SurbMatcher::Pseudonym(p)) if p == &alice_pseudonym)
            })
            .returning(move |_, data| {
                let alice_mgr_clone = alice_mgr_clone.clone();
                Box::pin(async move {
                    alice_mgr_clone.dispatch_message(alice_pseudonym, data).await?;
                    Ok(())
                })
            });

        // Alice sends the KeepAlive messages
        let bob_mgr_clone = bob_mgr.clone();
        alice_transport
            .expect_send_message()
            .times(5..)
            //.in_sequence(&mut sequence)
            .withf(move |peer, data| {
                msg_type(data) == StartProtocolDiscriminants::KeepAlive
                    && matches!(peer, DestinationRouting::Forward { destination, .. } if destination == &bob_peer)
            })
            .returning(move |_, data| {
                let bob_mgr_clone = bob_mgr_clone.clone();
                Box::pin(async move {
                    bob_mgr_clone.dispatch_message(alice_pseudonym, data).await?;
                    Ok(())
                })
            });

        // Alice sends the CloseSession message to initiate closure
        let bob_mgr_clone = bob_mgr.clone();
        alice_transport
            .expect_send_message()
            .once()
            .withf(move |peer, data| {
                tracing::debug!("Alice sends {:?} message to Bob", msg_type(data));
                msg_type(data) == StartProtocolDiscriminants::CloseSession
                    && matches!(peer, DestinationRouting::Forward { destination, .. } if destination == &bob_peer)
            })
            .returning(move |_, data| {
                let bob_mgr_clone = bob_mgr_clone.clone();
                Box::pin(async move {
                    bob_mgr_clone.dispatch_message(alice_pseudonym, data).await?;
                    Ok(())
                })
            });

<<<<<<< HEAD
        let mut jhs = Vec::new();

        // Start Alice
        let (new_session_tx_alice, _) = futures::channel::mpsc::unbounded();
        jhs.extend(alice_mgr.start(mock_packet_planning(alice_transport), new_session_tx_alice)?);

        // Start Bob
        let (new_session_tx_bob, new_session_rx_bob) = futures::channel::mpsc::unbounded();
        jhs.extend(bob_mgr.start(mock_packet_planning(bob_transport), new_session_tx_bob)?);
=======
        // Bob sends the CloseSession message to confirm
        let alice_mgr_clone = alice_mgr.clone();
        bob_transport
            .expect_send_message()
            .once()
            .in_sequence(&mut sequence)
            .withf(move |data, peer| {
                msg_type(data, StartProtocolDiscriminants::CloseSession)
                    && matches!(peer, DestinationRouting::Return(SurbMatcher::Pseudonym(p)) if p == &alice_pseudonym)
            })
            .returning(move |data, _| {
                let alice_mgr_clone = alice_mgr_clone.clone();
                Box::pin(async move {
                    alice_mgr_clone.dispatch_message(alice_pseudonym, data).await?;
                    Ok(())
                })
            });

        let mut ahs = Vec::new();

        // Start Alice
        let (new_session_tx_alice, _) = futures::channel::mpsc::unbounded();
        ahs.extend(alice_mgr.start(alice_transport, new_session_tx_alice)?);

        // Start Bob
        let (new_session_tx_bob, new_session_rx_bob) = futures::channel::mpsc::unbounded();
        ahs.extend(bob_mgr.start(bob_transport, new_session_tx_bob)?);
>>>>>>> 728c2280

        let target = SealedHost::Plain("127.0.0.1:80".parse()?);

        pin_mut!(new_session_rx_bob);
        let (alice_session, bob_session) = timeout(
            Duration::from_secs(2),
            futures::future::join(
                alice_mgr.new_session(
                    bob_peer,
                    SessionTarget::TcpStream(target.clone()),
                    SessionClientConfig {
                        pseudonym: alice_pseudonym.into(),
                        surb_management: Some(SurbBalancerConfig {
                            target_surb_buffer_size: 10,
                            max_surbs_per_sec: 100,
                        }),
                        ..Default::default()
                    },
                ),
                new_session_rx_bob.next(),
            ),
        )
        .await?;

        let mut alice_session = alice_session?;
        let bob_session = bob_session.ok_or(anyhow!("bob must get an incoming session"))?;

        assert!(matches!(bob_session.target, SessionTarget::TcpStream(host) if host == target));

        // Let the Surb balancer send enough KeepAlive messages
        tokio::time::sleep(Duration::from_millis(1500)).await;
        alice_session.close().await?;

        tokio::time::sleep(Duration::from_millis(300)).await;
        futures::stream::iter(ahs)
            .for_each(|ah| async move { ah.abort() })
            .await;

        Ok(())
    }
}<|MERGE_RESOLUTION|>--- conflicted
+++ resolved
@@ -445,46 +445,6 @@
         self.session_notifiers.get().is_some()
     }
 
-<<<<<<< HEAD
-=======
-    fn spawn_keep_alive_stream(
-        &self,
-        session_id: SessionId,
-        sender: Arc<CountingSendMsg<S>>,
-        routing: DestinationRouting,
-    ) -> (KeepAliveController, AbortHandle) {
-        let elem = StartProtocol::KeepAlive(session_id.into());
-
-        // The stream is suspended until the caller sets a rate via the Controller
-        let (ka_stream, controller) = futures::stream::repeat(elem).rate_limit_per_unit(0, Duration::from_secs(1));
-
-        let (abort_handle, reg) = AbortHandle::new_pair();
-        let sender_clone = sender.clone();
-        let fwd_routing_clone = routing.clone();
-
-        // This task will automatically terminate once the returned abort handle is used.
-        debug!(%session_id, "spawning keep-alive stream");
-        hopr_async_runtime::prelude::spawn(
-            futures::stream::Abortable::new(ka_stream, reg)
-                .map(ApplicationData::try_from)
-                .try_for_each_concurrent(None, move |msg| {
-                    let sender_clone = sender_clone.clone();
-                    let fwd_routing_clone = fwd_routing_clone.clone();
-                    async move { sender_clone.send_message(msg, fwd_routing_clone).await }
-                })
-                .then(move |res| {
-                    match res {
-                        Ok(_) => debug!(%session_id, "keep-alive stream done"),
-                        Err(error) => error!(%session_id, %error, "keep-alive stream failed"),
-                    }
-                    futures::future::ready(())
-                }),
-        );
-
-        (KeepAliveController(controller), abort_handle)
-    }
-
->>>>>>> 728c2280
     /// Initiates a new outgoing Session to `destination` with the given configuration.
     ///
     /// If the Session's counterparty does not respond within
@@ -1169,19 +1129,11 @@
 
         // Start Alice
         let (new_session_tx_alice, _) = futures::channel::mpsc::unbounded();
-<<<<<<< HEAD
-        jhs.extend(alice_mgr.start(mock_packet_planning(alice_transport), new_session_tx_alice)?);
+        ahs.extend(alice_mgr.start(mock_packet_planning(alice_transport), new_session_tx_alice)?);
 
         // Start Bob
         let (new_session_tx_bob, new_session_rx_bob) = futures::channel::mpsc::unbounded();
-        jhs.extend(bob_mgr.start(mock_packet_planning(bob_transport), new_session_tx_bob)?);
-=======
-        ahs.extend(alice_mgr.start(alice_transport, new_session_tx_alice)?);
-
-        // Start Bob
-        let (new_session_tx_bob, new_session_rx_bob) = futures::channel::mpsc::unbounded();
-        ahs.extend(bob_mgr.start(bob_transport, new_session_tx_bob)?);
->>>>>>> 728c2280
+        ahs.extend(bob_mgr.start(mock_packet_planning(bob_transport), new_session_tx_bob)?);
 
         let target = SealedHost::Plain("127.0.0.1:80".parse()?);
 
@@ -1319,19 +1271,11 @@
 
         // Start Alice
         let (new_session_tx_alice, _) = futures::channel::mpsc::unbounded();
-<<<<<<< HEAD
-        jhs.extend(alice_mgr.start(mock_packet_planning(alice_transport), new_session_tx_alice)?);
+        ahs.extend(alice_mgr.start(mock_packet_planning(alice_transport), new_session_tx_alice)?);
 
         // Start Bob
         let (new_session_tx_bob, new_session_rx_bob) = futures::channel::mpsc::unbounded();
-        jhs.extend(bob_mgr.start(mock_packet_planning(bob_transport), new_session_tx_bob)?);
-=======
-        ahs.extend(alice_mgr.start(alice_transport, new_session_tx_alice)?);
-
-        // Start Bob
-        let (new_session_tx_bob, new_session_rx_bob) = futures::channel::mpsc::unbounded();
-        ahs.extend(bob_mgr.start(bob_transport, new_session_tx_bob)?);
->>>>>>> 728c2280
+        ahs.extend(bob_mgr.start(mock_packet_planning(bob_transport), new_session_tx_bob)?);
 
         let target = SealedHost::Plain("127.0.0.1:80".parse()?);
 
@@ -1681,45 +1625,15 @@
                 })
             });
 
-<<<<<<< HEAD
-        let mut jhs = Vec::new();
+        let mut ahs = Vec::new();
 
         // Start Alice
         let (new_session_tx_alice, _) = futures::channel::mpsc::unbounded();
-        jhs.extend(alice_mgr.start(mock_packet_planning(alice_transport), new_session_tx_alice)?);
+        ahs.extend(alice_mgr.start(mock_packet_planning(alice_transport), new_session_tx_alice)?);
 
         // Start Bob
         let (new_session_tx_bob, new_session_rx_bob) = futures::channel::mpsc::unbounded();
-        jhs.extend(bob_mgr.start(mock_packet_planning(bob_transport), new_session_tx_bob)?);
-=======
-        // Bob sends the CloseSession message to confirm
-        let alice_mgr_clone = alice_mgr.clone();
-        bob_transport
-            .expect_send_message()
-            .once()
-            .in_sequence(&mut sequence)
-            .withf(move |data, peer| {
-                msg_type(data, StartProtocolDiscriminants::CloseSession)
-                    && matches!(peer, DestinationRouting::Return(SurbMatcher::Pseudonym(p)) if p == &alice_pseudonym)
-            })
-            .returning(move |data, _| {
-                let alice_mgr_clone = alice_mgr_clone.clone();
-                Box::pin(async move {
-                    alice_mgr_clone.dispatch_message(alice_pseudonym, data).await?;
-                    Ok(())
-                })
-            });
-
-        let mut ahs = Vec::new();
-
-        // Start Alice
-        let (new_session_tx_alice, _) = futures::channel::mpsc::unbounded();
-        ahs.extend(alice_mgr.start(alice_transport, new_session_tx_alice)?);
-
-        // Start Bob
-        let (new_session_tx_bob, new_session_rx_bob) = futures::channel::mpsc::unbounded();
-        ahs.extend(bob_mgr.start(bob_transport, new_session_tx_bob)?);
->>>>>>> 728c2280
+        ahs.extend(bob_mgr.start(mock_packet_planning(bob_transport), new_session_tx_bob)?);
 
         let target = SealedHost::Plain("127.0.0.1:80".parse()?);
 
