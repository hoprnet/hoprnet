--- conflicted
+++ resolved
@@ -614,16 +614,10 @@
         Ok(())
     }
 
-<<<<<<< HEAD
-    #[async_std::test]
+    #[tokio::test]
     async fn session_should_write_data_on_forward_path() -> anyhow::Result<()> {
         let addr: Address = (&ChainKeypair::random()).into();
         let id = SessionId::new(1, HoprPseudonym::random());
-=======
-    #[tokio::test]
-    async fn session_should_write_data() -> anyhow::Result<()> {
-        let id = SessionId::new(1, (&ChainKeypair::random()).into());
->>>>>>> 30291e0c
         let (_tx, rx) = futures::channel::mpsc::unbounded();
         let mut mock = MockSendMsg::new();
 
