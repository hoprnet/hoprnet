--- conflicted
+++ resolved
@@ -427,18 +427,9 @@
     use anyhow::Context;
     use futures::{AsyncReadExt, AsyncWriteExt};
     use hopr_crypto_random::Randomizable;
-<<<<<<< HEAD
     use hopr_crypto_types::prelude::*;
     use hopr_network_types::prelude::*;
     use hopr_primitive_types::prelude::*;
-=======
-    use hopr_crypto_types::{
-        keypairs::{ChainKeypair, Keypair},
-        types::SimplePseudonym,
-    };
-    use hopr_network_types::prelude::{RoutingOptions, SurbMatcher};
-    use hopr_primitive_types::prelude::Address;
->>>>>>> 61fa7fea
 
     use super::*;
 
