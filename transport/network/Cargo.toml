[package]
name = "core-network"
version = "0.6.1"
authors = ["HOPR Association <tech@hoprnet.org>"]
edition = "2021"
license = "GPL-3.0-only"

[lib]
crate-type = ["rlib"]

[features]
default = ["compat-ping"]
compat-ping = []
prometheus = ["dep:hopr-metrics"]
runtime-async-std = ["hopr-async-runtime/runtime-async-std"]
runtime-tokio = ["hopr-async-runtime/runtime-tokio"]

[dependencies]
async-trait = { workspace = true }
futures = { workspace = true }
lazy_static = { workspace = true }
libp2p-identity = { workspace = true }
multiaddr = { workspace = true }
serde = { workspace = true }
serde_with = { workspace = true }
smart-default = { workspace = true }
strum = { workspace = true }
thiserror = { workspace = true }
tracing = { workspace = true }
validator = { workspace = true }

hopr-db-api = { workspace = true }
hopr-crypto-sphinx = { workspace = true }
hopr-crypto-random = { workspace = true }
hopr-crypto-types = { workspace = true }
hopr-platform = { workspace = true }
hopr-metrics = { workspace = true, optional = true }
hopr-primitive-types = { workspace = true }
hopr-async-runtime = { workspace = true }

[dev-dependencies]
async-std = { workspace = true, optional = false }
mockall = { workspace = true }
<<<<<<< HEAD
more-asserts = { workspace = true }

hopr-db-sql = { workspace = true, features = ["runtime-async-std"] }

[features]
default = ["compat-ping"]
compat-ping = []
prometheus = ["dep:hopr-metrics"]
runtime-async-std = ["async-std"]
runtime-tokio = ["tokio"]
=======
more-asserts = { workspace = true }
>>>>>>> 3e82b8d0
<|MERGE_RESOLUTION|>--- conflicted
+++ resolved
@@ -41,17 +41,5 @@
 [dev-dependencies]
 async-std = { workspace = true, optional = false }
 mockall = { workspace = true }
-<<<<<<< HEAD
 more-asserts = { workspace = true }
-
-hopr-db-sql = { workspace = true, features = ["runtime-async-std"] }
-
-[features]
-default = ["compat-ping"]
-compat-ping = []
-prometheus = ["dep:hopr-metrics"]
-runtime-async-std = ["async-std"]
-runtime-tokio = ["tokio"]
-=======
-more-asserts = { workspace = true }
->>>>>>> 3e82b8d0
+hopr-db-sql = { workspace = true, features = ["runtime-async-std"] }