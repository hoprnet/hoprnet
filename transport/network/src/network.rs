--- conflicted
+++ resolved
@@ -4,12 +4,8 @@
 };
 
 use futures::StreamExt;
-<<<<<<< HEAD
 use hopr_api::db::{HoprDbPeersOperations, PeerOrigin, PeerSelector, PeerStatus, Stats};
-=======
-pub use hopr_db_api::peers::{HoprDbPeersOperations, PeerOrigin, PeerSelector, PeerStatus, Stats};
 use hopr_network_types::addr::is_public_address;
->>>>>>> 36a223ff
 use hopr_platform::time::current_time;
 #[cfg(all(feature = "prometheus", not(test)))]
 use hopr_primitive_types::prelude::*;
@@ -140,21 +136,17 @@
             return Err(NetworkingError::DisallowedOperationOnOwnPeerIdError);
         }
 
-<<<<<<< HEAD
+        // Filter out private addresses before storing
+        addrs = addrs.into_iter().filter(is_public_address).collect();
+
+        debug!(%peer, %origin, multiaddresses = ?addrs, "Filtered addresses, proceeding with public addresses only");
+
         if let Some(mut peer_status) = self
             .db
             .get_network_peer(peer)
             .await
             .map_err(|e| NetworkingError::DbChainError(e.into()))?
         {
-=======
-        // Filter out private addresses before storing
-        addrs = addrs.into_iter().filter(is_public_address).collect();
-
-        debug!(%peer, %origin, multiaddresses = ?addrs, "Filtered addresses, proceeding with public addresses only");
-
-        if let Some(mut peer_status) = self.db.get_network_peer(peer).await? {
->>>>>>> 36a223ff
             debug!(%peer, %origin, multiaddresses = ?addrs, "Updating existing peer in the store");
 
             if !peer_status.is_ignored() || matches!(origin, PeerOrigin::IncomingConnection) {
@@ -221,15 +213,12 @@
                 ps
             }))
         } else {
-<<<<<<< HEAD
-            Ok(self
+            // Get peer info from database and filter private addresses
+            match self
                 .db
                 .get_network_peer(peer)
                 .await
-                .map_err(|e| NetworkingError::DbChainError(e.into()))?)
-=======
-            // Get peer info from database and filter private addresses
-            match self.db.get_network_peer(peer).await? {
+                .map_err(|e| NetworkingError::DbChainError(e.into()))? {
                 Some(mut peer_status) => {
                     // Filter out private addresses from multiaddresses before returning
                     peer_status.multiaddresses = peer_status
@@ -242,7 +231,6 @@
                 }
                 None => Ok(None),
             }
->>>>>>> 36a223ff
         }
     }
 
