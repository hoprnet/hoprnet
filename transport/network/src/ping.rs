use async_stream::stream;
use async_trait::async_trait;
use futures::channel::mpsc::UnboundedSender;
use futures::{Stream, StreamExt};
use hopr_primitive_types::traits::SaturatingSub;
use libp2p_identity::PeerId;
use std::ops::Div;

use tracing::{debug, warn};

use hopr_async_runtime::prelude::timeout_fut;
use hopr_platform::time::native::current_time;

use crate::messaging::ControlMessage;

#[cfg(all(feature = "prometheus", not(test)))]
use hopr_metrics::metrics::{MultiCounter, SimpleHistogram};
use hopr_primitive_types::prelude::AsUnixTimestamp;

#[cfg(all(feature = "prometheus", not(test)))]
lazy_static::lazy_static! {
    static ref METRIC_TIME_TO_PING: SimpleHistogram =
        SimpleHistogram::new(
            "hopr_ping_time_sec",
            "Measures total time it takes to ping a single node (seconds)",
            vec![0.1, 0.25, 0.5, 1.0, 2.5, 5.0, 10.0, 15.0, 30.0],
        ).unwrap();
    static ref METRIC_PING_COUNT: MultiCounter = MultiCounter::new(
            "hopr_heartbeat_pings_count",
            "Total number of pings by result",
            &["success"]
        ).unwrap();
}

/// The maximum number of pings that are allowed to run in parallel per `ping` call.
pub const MAX_PARALLEL_PINGS: usize = 14;

/// Trait for the ping operation itself.
pub trait Pinging {
    fn ping(&self, peers: Vec<PeerId>) -> impl Stream<Item = crate::errors::Result<std::time::Duration>>;
}

/// External behavior that will be triggered once a ping operation result is available
/// per each pinged peer.
#[cfg_attr(test, mockall::automock)]
#[async_trait]
pub trait PingExternalAPI {
    async fn on_finished_ping(
        &self,
        peer: &PeerId,
        result: std::result::Result<std::time::Duration, ()>,
        version: String,
    );
}

/// Heartbeat send ping TX type
///
/// NOTE: UnboundedSender and UnboundedReceiver are bound only by available memory
/// in case of faster input than output the memory might run out.
///
/// The unboundedness relies on the fact that a back pressure mechanism exists on a
/// higher level of the business logic making sure that only a fixed maximum count
/// of pings ever enter the queues at any given time.
pub type HeartbeatSendPingTx = UnboundedSender<(PeerId, PingQueryReplier)>;

/// Configuration for the [`Pinger`] mechanism
#[derive(Debug, Clone, PartialEq, Eq, smart_default::SmartDefault)]
pub struct PingConfig {
    /// The maximum total allowed concurrent heartbeat ping count
    #[default = 14]
    pub max_parallel_pings: usize,
    /// The timeout duration for an indiviual ping
    #[default(std::time::Duration::from_secs(30))]
    pub timeout: std::time::Duration, // `Duration` -> should be in millis,
}

/// Ping query result type holding data about the ping duration and the string
/// containg an optional version information of the pinged peer, if provided.
pub type PingQueryResult = std::result::Result<(std::time::Duration, String), ()>;

/// Helper object allowing to send a ping query as a wrapped channel combination
/// that can be filled up on the transport part and awaited locally by the `Pinger`.
#[derive(Debug)]
pub struct PingQueryReplier {
    notifier: futures::channel::oneshot::Sender<PingQueryResult>,
    challenge: Box<(u64, ControlMessage)>,
}

impl PingQueryReplier {
    pub fn new(notifier: futures::channel::oneshot::Sender<PingQueryResult>) -> Self {
        Self {
            notifier,
            challenge: Box::new((
                current_time().as_unix_timestamp().as_millis() as u64,
                ControlMessage::generate_ping_request(),
            )),
        }
    }

    /// Return a copy of the challenge for which the reply is expected
    pub fn challenge(&self) -> ControlMessage {
        self.challenge.1.clone()
    }

    /// Mechanism to finalize the ping operation by providing a [`ControlMessage`] received by the
    /// transport layer.
    ///
    /// The resulting timing information about the RTT is halved to provide a unidirectional latency.
    pub fn notify(self, pong: ControlMessage, version: String) {
        let timed_result = if ControlMessage::validate_pong_response(&self.challenge.1, &pong).is_ok() {
            let unidirectional_latency = current_time()
                .as_unix_timestamp()
                .saturating_sub(std::time::Duration::from_millis(self.challenge.0))
                .div(2u32);
            Ok((unidirectional_latency, version))
        } else {
            Err(())
        };

        if self.notifier.send(timed_result).is_err() {
            warn!("Failed to notify the ping query result due to timeout");
        }
    }
}

/// Timeout-based future that will resolve to the result of the ping operation.
#[tracing::instrument(level = "trace", skip(sender, timeout))]
pub fn to_active_ping(
    peer: PeerId,
    sender: HeartbeatSendPingTx,
    timeout: std::time::Duration,
) -> impl std::future::Future<Output = (PeerId, std::result::Result<std::time::Duration, ()>, String)> {
    let (tx, rx) = futures::channel::oneshot::channel::<PingQueryResult>();
    let replier = PingQueryReplier::new(tx);

    if let Err(e) = sender.unbounded_send((peer, replier)) {
        warn!("Failed to initiate a ping request to '{peer}': {e}");
    }

    async move {
        match timeout_fut(timeout, rx).await {
            Ok(Ok(Ok((latency, version)))) => {
                debug!(latency = latency.as_millis(), "Ping to '{peer}' ({version}) succeeded",);
                (peer, Ok(latency), version)
            }
            _ => {
                debug!("Ping to '{peer}' failed");
                (peer, Err(()), "unknown".into())
            }
        }
    }
}

/// Implementation of the ping mechanism
#[derive(Debug, Clone)]
pub struct Pinger<T>
where
    T: PingExternalAPI + Send + Sync,
{
    config: PingConfig,
    send_ping: HeartbeatSendPingTx,
    recorder: T,
}

impl<T> Pinger<T>
where
    T: PingExternalAPI + Send + Sync,
{
    pub fn new(config: PingConfig, send_ping: HeartbeatSendPingTx, recorder: T) -> Self {
        let config = PingConfig {
            max_parallel_pings: config.max_parallel_pings.min(MAX_PARALLEL_PINGS),
            ..config
        };

        Pinger {
            config,
            send_ping,
            recorder,
        }
    }

    pub fn config(&self) -> &PingConfig {
        &self.config
    }
}

impl<T> Pinging for Pinger<T>
where
    T: PingExternalAPI + Send + Sync,
{
    /// Performs multiple concurrent async pings to the specified peers.
    ///
    /// A sliding window mechanism is used to select at most a fixed number of concurrently processed
    /// peers in order to stabilize the pinging mechanism. Pings that do not fit into that window must
    /// wait until they can be further processed.
    ///
    /// # Arguments
    ///
    /// * `peers` - A vector of PeerId objects referencing the peers to be pinged
<<<<<<< HEAD
    #[tracing::instrument(level = "info", skip(self, peers))]
    async fn ping(&self, peers: Vec<PeerId>) {
=======
    #[tracing::instrument(level = "info", skip(self))]
    fn ping(&self, mut peers: Vec<PeerId>) -> impl Stream<Item = crate::errors::Result<std::time::Duration>> {
>>>>>>> 991abc98
        let start_all_peers = current_time();

        stream! {
            if !peers.is_empty() {
                let remainder = peers.split_off(self.config.max_parallel_pings.min(peers.len()));
                let mut active_pings = peers
                    .into_iter()
                    .map(|peer| to_active_ping(peer, self.send_ping.clone(), self.config.timeout))
                    .collect::<futures::stream::FuturesUnordered<_>>();

                let mut waiting = std::collections::VecDeque::from(remainder);

                while let Some((peer, result, version)) = active_pings.next().await {
                    self.recorder.on_finished_ping(&peer, result, version).await;

                    #[cfg(all(feature = "prometheus", not(test)))]
                    match &result {
                        Ok(duration) => {
                            METRIC_TIME_TO_PING.observe((duration.as_millis() as f64) / 1000.0); // precision for seconds
                            METRIC_PING_COUNT.increment(&["true"]);
                        }
                        Err(_) => {
                            METRIC_PING_COUNT.increment(&["false"]);
                        }
                    }

                    if current_time().saturating_sub(start_all_peers) < self.config.timeout {
                        if let Some(peer) = waiting.pop_front() {
                            active_pings.push(to_active_ping(peer, self.send_ping.clone(), self.config.timeout));
                        }
                    }

                    // TODO: we can make the error more specific if we allow to propagate the transport error upwards
                    yield result.map_err(|_| crate::errors::NetworkingError::PingerError(peer, "ping error".into()));

                    if active_pings.is_empty() && waiting.is_empty() {
                        break;
                    }
                }
            } else {
                debug!("Received an empty peer list, not pinging any peers");
            }
        }
    }
}

#[cfg(test)]
mod tests {
    use super::*;
    use crate::messaging::ControlMessage;
    use crate::ping::Pinger;
    use futures::TryStreamExt;
    use hopr_primitive_types::traits::SaturatingSub;
    use mockall::*;
    use more_asserts::*;

    fn simple_ping_config() -> PingConfig {
        PingConfig {
            max_parallel_pings: 2,
            timeout: std::time::Duration::from_millis(150),
        }
    }

    #[async_std::test]
    async fn ping_query_replier_should_return_ok_result_when_the_pong_is_correct_for_the_challenge(
    ) -> anyhow::Result<()> {
        let (tx, rx) = futures::channel::oneshot::channel::<PingQueryResult>();

        let replier = PingQueryReplier::new(tx);
        let challenge = replier.challenge.clone();

        replier.notify(
            ControlMessage::generate_pong_response(&challenge.1)?,
            "version".to_owned(),
        );

        assert!(rx.await?.is_ok());

        Ok(())
    }

    #[async_std::test]
    async fn ping_query_replier_should_return_err_result_when_the_pong_is_incorrect_for_the_challenge(
    ) -> anyhow::Result<()> {
        let (tx, rx) = futures::channel::oneshot::channel::<PingQueryResult>();

        let replier = PingQueryReplier::new(tx);

        replier.notify(
            ControlMessage::generate_pong_response(&ControlMessage::generate_ping_request())?,
            "version".to_owned(),
        );

        assert!(rx.await?.is_err());

        Ok(())
    }

    #[async_std::test]
    async fn ping_query_replier_should_return_the_unidirectional_latency() -> anyhow::Result<()> {
        let (tx, rx) = futures::channel::oneshot::channel::<PingQueryResult>();

        let replier = PingQueryReplier::new(tx);
        let challenge = replier.challenge.clone();

        let delay = std::time::Duration::from_millis(10);

        async_std::task::sleep(delay).await;
        replier.notify(
            ControlMessage::generate_pong_response(&challenge.1)?,
            "version".to_owned(),
        );

        let actual_latency = rx
            .await?
            .map_err(|_e| anyhow::anyhow!("should contain a result value"))?
            .0;
        assert!(actual_latency > delay / 2);
        assert!(actual_latency < delay);

        Ok(())
    }

    #[async_std::test]
    async fn ping_empty_vector_of_peers_should_not_do_any_api_calls() -> anyhow::Result<()> {
        let (tx, mut rx) = futures::channel::mpsc::unbounded::<(PeerId, PingQueryReplier)>();

        let ideal_channel = async_std::task::spawn(async move {
            while let Some((_peer, replier)) = rx.next().await {
                let challenge = replier.challenge.1.clone();

                replier.notify(
                    ControlMessage::generate_pong_response(&challenge).expect("valid challenge reply"),
                    "version".to_owned(),
                );
            }
        });

        let mut mock = MockPingExternalAPI::new();
        mock.expect_on_finished_ping().times(0);

        let pinger = Pinger::new(simple_ping_config(), tx, mock);

        assert!(pinger.ping(vec![]).try_collect::<Vec<_>>().await?.is_empty());

        ideal_channel.cancel().await;

        Ok(())
    }

    #[async_std::test]
    async fn test_ping_peers_with_happy_path_should_trigger_the_desired_external_api_calls() -> anyhow::Result<()> {
        let (tx, mut rx) = futures::channel::mpsc::unbounded::<(PeerId, PingQueryReplier)>();

        let ideal_channel = async_std::task::spawn(async move {
            while let Some((_peer, replier)) = rx.next().await {
                let challenge = replier.challenge.1.clone();

                replier.notify(
                    ControlMessage::generate_pong_response(&challenge).expect("valid challenge reply"),
                    "version".to_owned(),
                );
            }
        });

        let peer = PeerId::random();

        let mut mock = MockPingExternalAPI::new();
        mock.expect_on_finished_ping()
            .times(1)
            .with(
                predicate::eq(peer),
                predicate::function(|x: &std::result::Result<std::time::Duration, ()>| x.is_ok()),
                predicate::eq("version".to_owned()),
            )
            .return_const(());

        let pinger = Pinger::new(simple_ping_config(), tx, mock);
        pinger.ping(vec![peer]).try_collect::<Vec<_>>().await?;

        ideal_channel.cancel().await;

        Ok(())
    }

    #[async_std::test]
    async fn test_ping_should_invoke_a_failed_ping_reply_for_an_incorrect_reply() -> anyhow::Result<()> {
        let (tx, mut rx) = futures::channel::mpsc::unbounded::<(PeerId, PingQueryReplier)>();

        let failing_channel = async_std::task::spawn(async move {
            while let Some((_peer, replier)) = rx.next().await {
                replier.notify(
                    ControlMessage::generate_pong_response(&ControlMessage::generate_ping_request())
                        .expect("valid challenge reply"),
                    "version".to_owned(),
                );
            }
        });

        let peer = PeerId::random();

        let mut mock = MockPingExternalAPI::new();
        mock.expect_on_finished_ping()
            .times(1)
            .with(
                predicate::eq(peer),
                predicate::function(|x: &std::result::Result<std::time::Duration, ()>| x.is_err()),
                predicate::eq("unknown".to_owned()),
            )
            .return_const(());

        let pinger = Pinger::new(simple_ping_config(), tx, mock);
        assert!(pinger.ping(vec![peer]).try_collect::<Vec<_>>().await.is_err());

        failing_channel.cancel().await;

        Ok(())
    }

    #[async_std::test]
    async fn test_ping_peer_returns_error_on_the_pong() -> anyhow::Result<()> {
        let (tx, mut rx) = futures::channel::mpsc::unbounded::<(PeerId, PingQueryReplier)>();

        let delay = std::time::Duration::from_millis(10);
        let delaying_channel = async_std::task::spawn(async move {
            while let Some((_peer, replier)) = rx.next().await {
                let challenge = replier.challenge.1.clone();

                async_std::task::sleep(delay).await;
                replier.notify(
                    ControlMessage::generate_pong_response(&challenge).expect("valid challenge reply"),
                    "version".to_owned(),
                );
            }
        });

        let peer = PeerId::random();
        let ping_config = PingConfig {
            timeout: std::time::Duration::from_millis(0),
            ..simple_ping_config()
        };

        let mut mock = MockPingExternalAPI::new();
        mock.expect_on_finished_ping()
            .times(1)
            .with(
                predicate::eq(peer),
                predicate::function(|x: &std::result::Result<std::time::Duration, ()>| x.is_err()),
                predicate::eq("unknown".to_owned()),
            )
            .return_const(());

        let pinger = Pinger::new(ping_config, tx, mock);
        assert!(pinger.ping(vec![peer]).try_collect::<Vec<_>>().await.is_err());

        delaying_channel.cancel().await;

        Ok(())
    }

    #[async_std::test]
    async fn test_ping_peers_multiple_peers_are_pinged_in_parallel() -> anyhow::Result<()> {
        let (tx, mut rx) = futures::channel::mpsc::unbounded::<(PeerId, PingQueryReplier)>();

        let ideal_channel = async_std::task::spawn(async move {
            while let Some((_peer, replier)) = rx.next().await {
                let challenge = replier.challenge.1.clone();

                replier.notify(
                    ControlMessage::generate_pong_response(&challenge).expect("valid challenge reply"),
                    "version".to_owned(),
                );
            }
        });

        let peers = vec![PeerId::random(), PeerId::random()];

        let mut mock = MockPingExternalAPI::new();
        mock.expect_on_finished_ping()
            .times(1)
            .with(
                predicate::eq(peers[0]),
                predicate::function(|x: &std::result::Result<std::time::Duration, ()>| x.is_ok()),
                predicate::eq("version".to_owned()),
            )
            .return_const(());
        mock.expect_on_finished_ping()
            .times(1)
            .with(
                predicate::eq(peers[1]),
                predicate::function(|x: &std::result::Result<std::time::Duration, ()>| x.is_ok()),
                predicate::eq("version".to_owned()),
            )
            .return_const(());

        let pinger = Pinger::new(simple_ping_config(), tx, mock);
        pinger.ping(peers).try_collect::<Vec<_>>().await?;

        ideal_channel.cancel().await;

        Ok(())
    }

    #[async_std::test]
    async fn test_ping_peers_should_ping_parallel_only_a_limited_number_of_peers() -> anyhow::Result<()> {
        let (tx, mut rx) = futures::channel::mpsc::unbounded::<(PeerId, PingQueryReplier)>();

        let delay = 10u64;

        let ideal_delaying_channel = async_std::task::spawn(async move {
            while let Some((_peer, replier)) = rx.next().await {
                let challenge = replier.challenge.1.clone();

                async_std::task::sleep(std::time::Duration::from_millis(delay)).await;
                replier.notify(
                    ControlMessage::generate_pong_response(&challenge).expect("valid challenge reply"),
                    "version".to_owned(),
                );
            }
        });

        let peers = vec![PeerId::random(), PeerId::random()];

        let mut mock = MockPingExternalAPI::new();
        mock.expect_on_finished_ping()
            .times(1)
            .with(
                predicate::eq(peers[0]),
                predicate::function(|x: &std::result::Result<std::time::Duration, ()>| x.is_ok()),
                predicate::eq("version".to_owned()),
            )
            .return_const(());
        mock.expect_on_finished_ping()
            .times(1)
            .with(
                predicate::eq(peers[1]),
                predicate::function(|x: &std::result::Result<std::time::Duration, ()>| x.is_ok()),
                predicate::eq("version".to_owned()),
            )
            .return_const(());

        let pinger = Pinger::new(
            PingConfig {
                max_parallel_pings: 1,
                ..simple_ping_config()
            },
            tx,
            mock,
        );

        let start = current_time();
        pinger.ping(peers).try_collect::<Vec<_>>().await?;
        let end = current_time();

        assert_ge!(end.saturating_sub(start), std::time::Duration::from_millis(delay));

        ideal_delaying_channel.cancel().await;

        Ok(())
    }
}<|MERGE_RESOLUTION|>--- conflicted
+++ resolved
@@ -197,13 +197,8 @@
     /// # Arguments
     ///
     /// * `peers` - A vector of PeerId objects referencing the peers to be pinged
-<<<<<<< HEAD
     #[tracing::instrument(level = "info", skip(self, peers))]
-    async fn ping(&self, peers: Vec<PeerId>) {
-=======
-    #[tracing::instrument(level = "info", skip(self))]
     fn ping(&self, mut peers: Vec<PeerId>) -> impl Stream<Item = crate::errors::Result<std::time::Duration>> {
->>>>>>> 991abc98
         let start_all_peers = current_time();
 
         stream! {
