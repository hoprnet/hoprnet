[package]
name = "hopr-transport-p2p"
<<<<<<< HEAD
version = "0.5.6"
=======
version = "0.6.0"
>>>>>>> acfdeca4
authors = ["HOPR Association <tech@hoprnet.org>"]
edition = "2021"
license = "GPL-3.0-only"

[lib]
crate-type = ["rlib"]

[features]
default = []
prometheus = [
  "dep:lazy_static",
  "dep:hopr-metrics",
  "hopr-transport-protocol/prometheus",
]
runtime-async-std = [
  "libp2p/async-std",
  "hopr-transport-protocol/runtime-async-std",
]
runtime-tokio = ["libp2p/tokio", "hopr-transport-protocol/runtime-tokio"]

[dependencies]
async-trait = { workspace = true }
futures = { workspace = true }
futures-concurrency = { workspace = true }
lazy_static = { workspace = true, optional = true }
libp2p = { workspace = true, features = [
  "noise",
  "request-response",
  "cbor",
  "macros",
  "tcp",
  "quic",
  "dns",
  "yamux",
] }
libp2p-stream = { workspace = true }
moka = { workspace = true }
serde = { workspace = true, features = ["derive"] }
thiserror = { workspace = true }
tracing = { workspace = true }
void = { workspace = true } # needed for Behavior implementations from libp2p

hopr-internal-types = { workspace = true }
hopr-metrics = { workspace = true, optional = true }
hopr-transport-identity = { workspace = true }
hopr-transport-network = { workspace = true }
hopr-transport-protocol = { workspace = true }

[dev-dependencies]
anyhow = { workspace = true }
async-std = { workspace = true }
async-trait = { workspace = true }
lazy_static = { workspace = true }
tracing-test = { workspace = true }
tokio = { workspace = true }
hopr-crypto-packet = { workspace = true }
hopr-crypto-random = { workspace = true }
hopr-crypto-types = { workspace = true }
hopr-platform = { workspace = true }<|MERGE_RESOLUTION|>--- conflicted
+++ resolved
@@ -1,10 +1,6 @@
 [package]
 name = "hopr-transport-p2p"
-<<<<<<< HEAD
-version = "0.5.6"
-=======
 version = "0.6.0"
->>>>>>> acfdeca4
 authors = ["HOPR Association <tech@hoprnet.org>"]
 edition = "2021"
 license = "GPL-3.0-only"
