--- conflicted
+++ resolved
@@ -306,35 +306,19 @@
                                     libp2p::request_response::Message::<Vec<TransferableWinningTicket>, std::result::Result<Ticket, String>>::Response {
                                         request_id, response
                                     } => {
-<<<<<<< HEAD
                                         if let Err(e) = aggregation_writer.receive_ticket(peer, response, request_id) {
-                                            error!(%peer, %request_id,error = %e,  "Failed to receive aggregated ticket");
-                                        }
-                                    }
-                                }
-                            },
-                            libp2p::request_response::Event::<Vec<TransferableWinningTicket>, std::result::Result<Ticket,String>>::OutboundFailure {
-                                peer, request_id, error, ..
-=======
-                                        if let Err(e) = aggregation_writer.receive_ticket(peer, response.map(|t| t.0), request_id) {
                                             error!(%peer, %request_id, %connection_id, error = %e,  "Failed to receive aggregated ticket");
                                         }
                                     }
                                 }
                             },
-                            libp2p::request_response::Event::<Vec<legacy::AcknowledgedTicket>, std::result::Result<legacy::Ticket,String>>::OutboundFailure {
+                            libp2p::request_response::Event::<Vec<TransferableWinningTicket>, std::result::Result<Ticket,String>>::OutboundFailure {
                                 peer, request_id, error, connection_id
->>>>>>> a83bb7e5
                             } => {
                                 error!(%peer, %request_id, %connection_id, %error, "Failed to send an aggregation request");
                             },
-<<<<<<< HEAD
                             libp2p::request_response::Event::<Vec<TransferableWinningTicket>, std::result::Result<Ticket,String>>::InboundFailure {
-                                peer, request_id, error, ..
-=======
-                            libp2p::request_response::Event::<Vec<legacy::AcknowledgedTicket>, std::result::Result<legacy::Ticket,String>>::InboundFailure {
                                 peer, request_id, error, connection_id
->>>>>>> a83bb7e5
                             } => {
                                 warn!(%peer, %request_id, %connection_id, %error, "Failed to receive an aggregated ticket");
                             },
