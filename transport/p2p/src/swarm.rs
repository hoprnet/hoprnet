use std::{net::Ipv4Addr, num::NonZeroU8};

use futures::{Sink, SinkExt, Stream, StreamExt, select};
use hopr_internal_types::prelude::*;
#[cfg(all(feature = "prometheus", not(test)))]
use hopr_metrics::metrics::SimpleGauge;
use hopr_transport_identity::{
    Multiaddr, PeerId,
    multiaddrs::{replace_transport_with_unspecified, resolve_dns_if_any},
};
use hopr_transport_protocol::PeerDiscovery;
use libp2p::{
    autonat,
    multiaddr::Protocol,
    request_response::{OutboundRequestId, ResponseChannel},
    swarm::{NetworkInfo, SwarmEvent, dial_opts::DialOpts},
};
use tracing::{debug, error, info, trace, warn};

use crate::{HoprNetworkBehavior, HoprNetworkBehaviorEvent, constants, errors::Result};

#[cfg(all(feature = "prometheus", not(test)))]
lazy_static::lazy_static! {
    static ref METRIC_TRANSPORT_P2P_OPEN_CONNECTION_COUNT: SimpleGauge = SimpleGauge::new(
        "hopr_transport_p2p_opened_connection_count",
        "Number of currently open connections"
    ).unwrap();
}

/// Build objects comprising the p2p network.
///
/// Returns a built [libp2p::Swarm] object implementing the HoprNetworkBehavior functionality.
async fn build_p2p_network<T>(
    me: libp2p::identity::Keypair,
    indexer_update_input: T,
) -> Result<libp2p::Swarm<HoprNetworkBehavior>>
where
    T: Stream<Item = PeerDiscovery> + Send + 'static,
{
    let me_peerid: PeerId = me.public().into();

    // Both features could be enabled during testing, therefore we only use tokio when its
    // exclusively enabled.
    #[cfg(feature = "runtime-tokio")]
    let swarm = libp2p::SwarmBuilder::with_existing_identity(me)
        .with_tokio()
        .with_tcp(
            libp2p::tcp::Config::default().nodelay(true),
            libp2p::noise::Config::new,
            // use default yamux configuration to enable auto-tuning
            // see https://github.com/libp2p/rust-libp2p/pull/4970
            libp2p::yamux::Config::default,
        )
        .map_err(|e| crate::errors::P2PError::Libp2p(e.to_string()))?
        .with_quic()
        .with_dns();

    Ok(swarm
        .map_err(|e| crate::errors::P2PError::Libp2p(e.to_string()))?
        .with_behaviour(|_key| HoprNetworkBehavior::new(me_peerid, indexer_update_input))
        .map_err(|e| crate::errors::P2PError::Libp2p(e.to_string()))?
        .with_swarm_config(|cfg| {
            cfg.with_dial_concurrency_factor(
                NonZeroU8::new(
                    std::env::var("HOPR_INTERNAL_LIBP2P_MAX_CONCURRENTLY_DIALED_PEER_COUNT")
                        .map(|v| v.trim().parse::<u8>().unwrap_or(u8::MAX))
                        .unwrap_or(constants::HOPR_SWARM_CONCURRENTLY_DIALED_PEER_COUNT),
                )
                .expect("concurrently dialed peer count must be > 0"),
            )
            .with_max_negotiating_inbound_streams(
                std::env::var("HOPR_INTERNAL_LIBP2P_MAX_NEGOTIATING_INBOUND_STREAM_COUNT")
                    .and_then(|v| v.parse::<usize>().map_err(|_e| std::env::VarError::NotPresent))
                    .unwrap_or(constants::HOPR_SWARM_CONCURRENTLY_NEGOTIATING_INBOUND_PEER_COUNT),
            )
            .with_idle_connection_timeout(
                std::env::var("HOPR_INTERNAL_LIBP2P_SWARM_IDLE_TIMEOUT")
                    .and_then(|v| v.parse::<u64>().map_err(|_e| std::env::VarError::NotPresent))
                    .map(std::time::Duration::from_secs)
                    .unwrap_or(constants::HOPR_SWARM_IDLE_CONNECTION_TIMEOUT),
            )
        })
        .build())
}

pub struct HoprSwarm {
    pub(crate) swarm: libp2p::Swarm<HoprNetworkBehavior>,
}

impl std::fmt::Debug for HoprSwarm {
    fn fmt(&self, f: &mut std::fmt::Formatter<'_>) -> std::fmt::Result {
        f.debug_struct("HoprSwarm").finish()
    }
}

impl From<HoprSwarm> for libp2p::Swarm<HoprNetworkBehavior> {
    fn from(value: HoprSwarm) -> Self {
        value.swarm
    }
}

impl HoprSwarm {
    pub async fn new<T>(
        identity: libp2p::identity::Keypair,
        indexer_update_input: T,
        my_multiaddresses: Vec<Multiaddr>,
    ) -> Self
    where
        T: Stream<Item = PeerDiscovery> + Send + 'static,
    {
        let mut swarm = build_p2p_network(identity, indexer_update_input)
            .await
            .expect("swarm must be constructible");

        for multiaddress in my_multiaddresses.iter() {
            match resolve_dns_if_any(multiaddress) {
                Ok(ma) => {
                    if let Err(e) = swarm.listen_on(ma.clone()) {
                        warn!(%multiaddress, listen_on=%ma, error = %e, "Failed to listen_on, will try to use an unspecified address");

                        match replace_transport_with_unspecified(&ma) {
                            Ok(ma) => {
                                if let Err(e) = swarm.listen_on(ma.clone()) {
                                    warn!(multiaddress = %ma, error = %e, "Failed to listen_on using the unspecified multiaddress",);
                                } else {
                                    info!(
                                        listen_on = ?ma,
                                        multiaddress = ?multiaddress,
                                        "Listening for p2p connections"
                                    );
                                    swarm.add_external_address(multiaddress.clone());
                                }
                            }
                            Err(e) => {
                                error!(multiaddress = %ma, error = %e, "Failed to transform the multiaddress")
                            }
                        }
                    } else {
                        info!(
                            listen_on = ?ma,
                            multiaddress = ?multiaddress,
                            "Listening for p2p connections"
                        );
                        swarm.add_external_address(multiaddress.clone());
                    }
                }
                Err(e) => error!(%multiaddress, error = %e, "Failed to transform the multiaddress"),
            }
        }

        // TODO: perform this check
        // NOTE: This would be a valid check but is not immediate
        // assert!(
        //     swarm.listeners().count() > 0,
        //     "The node failed to listen on at least one of the specified interfaces"
        // );

        Self { swarm }
    }

    pub fn build_protocol_control(&self, protocol: &'static str) -> crate::HoprStreamProtocolControl {
        crate::HoprStreamProtocolControl::new(self.swarm.behaviour().streams.new_control(), protocol)
    }

    /// Main p2p loop that instantiates a new libp2p::Swarm instance and sets up listening and reacting pipelines
    /// running in a neverending loop future.
    ///
    /// The function represents the entirety of the business logic of the hopr daemon related to core operations.
    ///
    /// This future can only be resolved by an unrecoverable error or a panic.
    pub async fn run<T>(self, events: T)
    where
        T: Sink<crate::behavior::discovery::Event> + Send + 'static,
    {
        let mut swarm: libp2p::Swarm<HoprNetworkBehavior> = self.into();
        futures::pin_mut!(events);

        loop {
            select! {
                event = swarm.select_next_some() => match event {
                    SwarmEvent::Behaviour(HoprNetworkBehaviorEvent::Discovery(event)) => {
                        if let Err(_error) = events.send(event).await {
                            tracing::error!("Failed to send discovery event from the transport layer");
                        }
                    }
                    SwarmEvent::Behaviour(HoprNetworkBehaviorEvent::AutonatClient(autonat::v2::client::Event {
                        server,
                        tested_addr,
                        bytes_sent,
                        result,
                    })) => {
                        match result {
                            Ok(_) => {
                                debug!(%server, %tested_addr, %bytes_sent, "Autonat server successfully tested");
                            }
                            Err(error) => {
                                warn!(%server, %tested_addr, %bytes_sent, %error, "Autonat server test failed");
                            }
                        }
                    }
                    SwarmEvent::Behaviour(HoprNetworkBehaviorEvent::AutonatServer(event)) => {
                        warn!(?event, "Autonat server event");
                    }
                    SwarmEvent::ConnectionEstablished {
                        peer_id,
                        connection_id,
                        num_established,
                        established_in,
                        ..
                        // concurrent_dial_errors,
                        // endpoint,
                    } => {
                        debug!(%peer_id, %connection_id, num_established, established_in_ms = established_in.as_millis(), transport="libp2p", "connection established");

                        print_network_info(swarm.network_info(), "connection established");

                        #[cfg(all(feature = "prometheus", not(test)))]
                        {
                            METRIC_TRANSPORT_P2P_OPEN_CONNECTION_COUNT.increment(1.0);
                        }
                    }
                    SwarmEvent::ConnectionClosed {
                        peer_id,
                        connection_id,
                        cause,
                        num_established,
                        ..
                        // endpoint,
                    } => {
                        debug!(%peer_id, %connection_id, num_established, transport="libp2p", "connection closed: {cause:?}");

                        print_network_info(swarm.network_info(), "connection closed");

                        #[cfg(all(feature = "prometheus", not(test)))]
                        {
                            METRIC_TRANSPORT_P2P_OPEN_CONNECTION_COUNT.decrement(1.0);
                        }
                    }
                    SwarmEvent::IncomingConnection {
                        connection_id,
                        local_addr,
                        send_back_addr,
                    } => {
                        trace!(%local_addr, %send_back_addr, %connection_id, transport="libp2p",  "incoming connection");
                    }
                    SwarmEvent::IncomingConnectionError {
                        local_addr,
                        connection_id,
                        error,
                        send_back_addr,
                        peer_id
                    } => {
<<<<<<< HEAD
                        error!(%local_addr, %send_back_addr, %connection_id, ?peer_id, transport="libp2p", %error, "incoming connection error");
=======
                        error!(?peer_id, %local_addr, %send_back_addr, %connection_id, transport="libp2p", %error, "incoming connection error");
>>>>>>> 6dcbb00a

                        print_network_info(swarm.network_info(), "incoming connection error");
                    }
                    SwarmEvent::OutgoingConnectionError {
                        connection_id,
                        error,
                        peer_id
                    } => {
                        error!(peer = ?peer_id, %connection_id, transport="libp2p", %error, "outgoing connection error");

                        print_network_info(swarm.network_info(), "outgoing connection error");
                    }
                    SwarmEvent::NewListenAddr {
                        listener_id,
                        address,
                    } => {
                        debug!(%listener_id, %address, transport="libp2p", "new listen address")
                    }
                    SwarmEvent::ExpiredListenAddr {
                        listener_id,
                        address,
                    } => {
                        debug!(%listener_id, %address, transport="libp2p", "expired listen address")
                    }
                    SwarmEvent::ListenerClosed {
                        listener_id,
                        addresses,
                        reason,
                    } => {
                        debug!(%listener_id, ?addresses, ?reason, transport="libp2p", "listener closed", )
                    }
                    SwarmEvent::ListenerError {
                        listener_id,
                        error,
                    } => {
                        debug!(%listener_id, transport="libp2p", %error, "listener error")
                    }
                    SwarmEvent::Dialing {
                        peer_id,
                        connection_id,
                    } => {
                        debug!(peer = ?peer_id, %connection_id, transport="libp2p", "dialing")
                    }
                    SwarmEvent::NewExternalAddrCandidate {
                        ..  // address: Multiaddr
                    } => {}
                    SwarmEvent::ExternalAddrConfirmed { address } => {
                        info!(%address, "Detected external address")
                    }
                    SwarmEvent::ExternalAddrExpired {
                        ..  // address: Multiaddr
                    } => {}
                    SwarmEvent::NewExternalAddrOfPeer {
                        peer_id, address
                    } => {
                        swarm.add_peer_address(peer_id, address.clone());
                        trace!(transport="libp2p", peer = %peer_id, multiaddress = %address, "New peer stored in swarm")
                    },
                    _ => trace!(transport="libp2p", "Unsupported enum option detected")
                }
            }
        }
    }

    pub fn run_nat_server(&mut self, port: u16) {
        info!(listen_on = port, "Starting NAT server");

        match self.swarm.listen_on(
            Multiaddr::empty()
                .with(Protocol::Ip4(Ipv4Addr::UNSPECIFIED))
                .with(Protocol::Tcp(port)),
        ) {
            Ok(_) => {
                info!("NAT server started");
            }
            Err(e) => {
                warn!(error = %e, "Failed to listen on NAT server");
            }
        }
    }

    pub fn dial_nat_server(&mut self, addresses: Vec<Multiaddr>) {
        // let dial_opts = DialOpts::peer_id(PeerId::random())
        //     .addresses(addresses)
        //     .extend_addresses_through_behaviour()
        //     .build();
        info!(
            num_addresses = addresses.len(),
            "Dialing NAT servers with multiple candidate addresses"
        );

        for addr in addresses {
            let dial_opts = DialOpts::unknown_peer_id().address(addr.clone()).build();
            if let Err(e) = self.swarm.dial(dial_opts) {
                warn!(%addr, %e, "Failed to dial NAT server address");
            } else {
                info!(%addr, "Dialed NAT server address");
                break;
            }
        }
    }
}

fn print_network_info(network_info: NetworkInfo, event: &str) {
    let num_peers = network_info.num_peers();
    let connection_counters = network_info.connection_counters();
    let num_incoming = connection_counters.num_established_incoming();
    let num_outgoing = connection_counters.num_established_outgoing();
    info!(
        num_peers,
        num_incoming, num_outgoing, "swarm network status after {event}"
    );
}

pub type TicketAggregationRequestType = OutboundRequestId;
pub type TicketAggregationResponseType = ResponseChannel<std::result::Result<Ticket, String>>;<|MERGE_RESOLUTION|>--- conflicted
+++ resolved
@@ -250,11 +250,7 @@
                         send_back_addr,
                         peer_id
                     } => {
-<<<<<<< HEAD
-                        error!(%local_addr, %send_back_addr, %connection_id, ?peer_id, transport="libp2p", %error, "incoming connection error");
-=======
                         error!(?peer_id, %local_addr, %send_back_addr, %connection_id, transport="libp2p", %error, "incoming connection error");
->>>>>>> 6dcbb00a
 
                         print_network_info(swarm.network_info(), "incoming connection error");
                     }
