--- conflicted
+++ resolved
@@ -250,18 +250,12 @@
 
 pub type SendMsgInput = (ApplicationData, TransportPath, PacketSendFinalizer);
 
-<<<<<<< HEAD
 #[derive(Debug)]
 pub struct MsgSender<T>
 where
     T: Sink<SendMsgInput> + Send + Sync + Clone + 'static + std::marker::Unpin,
 {
     tx: T,
-=======
-#[derive(Debug, Clone)]
-pub struct MsgSender {
-    tx: futures::channel::mpsc::UnboundedSender<SendMsgInput>,
->>>>>>> 2f569d1a
 }
 
 impl<T> MsgSender<T>
@@ -281,7 +275,7 @@
             .clone()
             .send((data, path, tx.into()))
             .await
-            .map_err(|e| TransportError(format!("Failed to send a message: {e}")))
+            .map_err(|_| TransportError(format!("Failed to send a message")))
             .map(move |_| {
                 let awaiter: PacketSendAwaiter = rx.into();
                 awaiter
