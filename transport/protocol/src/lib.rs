--- conflicted
+++ resolved
@@ -75,15 +75,11 @@
 
 use std::{collections::HashMap, time::Duration};
 
-<<<<<<< HEAD
-use futures::{SinkExt, StreamExt};
+use futures::{FutureExt, SinkExt, StreamExt};
 use hopr_api::{
     chain::{ChainKeyOperations, ChainMiscOperations, ChainReadChannelOperations, ChainReadTicketOperations},
     db::{HoprDbProtocolOperations, IncomingPacket},
 };
-=======
-use futures::{FutureExt, SinkExt, StreamExt};
->>>>>>> 64eac558
 use hopr_async_runtime::spawn_as_abortable;
 use hopr_crypto_types::types::{HalfKey, OffchainPublicKey};
 use hopr_internal_types::{
@@ -281,24 +277,15 @@
     let msg_to_send_tx = wire_msg.0.clone();
     processes.insert(
         ProtocolProcesses::AckOut,
-<<<<<<< HEAD
-        spawn_as_abortable!(ack_out_rx.for_each_concurrent(
-            NUM_CONCURRENT_ACK_OUT_PROCESSING,
-            move |(maybe_ack_key, destination)| {
-                let db = db_clone.clone();
-                let resolver = resolver_clone.clone();
-                let me = me_clone.clone();
-                let mut msg_to_send_tx_clone = msg_to_send_tx.clone();
-=======
         spawn_as_abortable!(
             ack_out_rx
                 .for_each_concurrent(
                     NUM_CONCURRENT_ACK_OUT_PROCESSING,
                     move |(maybe_ack_key, destination)| {
                         let db = db_clone.clone();
+                        let resolver = resolver_clone.clone();
                         let me = me_clone.clone();
                         let mut msg_to_send_tx_clone = msg_to_send_tx.clone();
->>>>>>> 64eac558
 
                         #[cfg(feature = "capture")]
                         let mut capture = capture_clone.clone();
@@ -317,11 +304,19 @@
                             })
                             .await;
 
-<<<<<<< HEAD
+                            #[cfg(feature = "capture")]
+                            let captured_packet: capture::CapturedPacket = capture::PacketBeforeTransit::OutgoingAck {
+                                me: me_pub,
+                                ack,
+                                is_random,
+                                next_hop: destination,
+                            }
+                            .into();
+
                     match db
                         .to_send_no_ack(ack.leak().as_ref().into(), destination, &resolver)
                         .await
-                    {
+                            {
                         Ok(ack_packet) => {
                             let now = std::time::Instant::now();
                             if msg_to_send_tx_clone
@@ -330,34 +325,10 @@
                                 .is_err()
                             {
                                 tracing::error!("failed to forward an acknowledgement to the transport layer");
-                            }
-                            let elapsed = now.elapsed();
-                            if elapsed.as_millis() > SLOW_OP_MS {
-                                tracing::warn!(?elapsed, " msg_to_send_tx.send on ack took too long");
-=======
-                            #[cfg(feature = "capture")]
-                            let captured_packet: capture::CapturedPacket = capture::PacketBeforeTransit::OutgoingAck {
-                                me: me_pub,
-                                ack,
-                                is_random,
-                                next_hop: destination,
->>>>>>> 64eac558
-                            }
-                            .into();
-
-                            match db.to_send_no_ack(ack.leak().as_ref().into(), destination).await {
-                                Ok(ack_packet) => {
-                                    let now = std::time::Instant::now();
-                                    if msg_to_send_tx_clone
-                                        .send((ack_packet.next_hop.into(), ack_packet.data))
-                                        .await
-                                        .is_err()
-                                    {
-                                        error!("failed to forward an acknowledgement to the transport layer");
                                     }
                                     let elapsed = now.elapsed();
                                     if elapsed.as_millis() > SLOW_OP_MS {
-                                        warn!(?elapsed, " msg_to_send_tx.send on ack took too long");
+                                        tracing::warn!(?elapsed, " msg_to_send_tx.send on ack took too long");
                                     }
 
                                     #[cfg(feature = "capture")]
