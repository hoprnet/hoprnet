--- conflicted
+++ resolved
@@ -536,15 +536,6 @@
                             ack,
                             ..
                         } => {
-<<<<<<< HEAD
-                            trace!(%previous_hop, "received a valid acknowledgement");
-                            let now = std::time::Instant::now();
-                            match db.handle_acknowledgement(ack).await {
-                                Ok(_) => trace!(%previous_hop, "successfully processed a known acknowledgement"),
-                                // Eventually, we do not care here if the acknowledgement does not belong to any
-                                // unacknowledged packets.
-                                Err(error) => trace!(%previous_hop, %error, "valid acknowledgement is unknown or error occurred while processing it"),
-=======
                             trace!(%previous_hop, "acknowledging ticket using received ack");
                             let now = std::time::Instant::now();
                             if let Err(error) = ticket_ack_tx_clone.send((ack, previous_hop)).await {
@@ -553,7 +544,6 @@
                             let elapsed = now.elapsed();
                             if elapsed.as_millis() > SLOW_OP_MS {
                                 warn!(?elapsed," ack_tx.send took too long");
->>>>>>> 807cdb62
                             }
                             let elapsed = now.elapsed();
                             if elapsed.as_millis() > SLOW_OP_MS {
