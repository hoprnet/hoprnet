--- conflicted
+++ resolved
@@ -64,29 +64,19 @@
 use hopr_transport_identity::Multiaddr;
 pub use timer::execute_on_tick;
 
-pub use msg::processor::DEFAULT_PRICE_PER_PACKET;
-use msg::processor::{PacketSendFinalizer, PacketUnwrapping, PacketWrapping};
-
 use futures::{SinkExt, StreamExt};
-<<<<<<< HEAD
-use libp2p::PeerId;
-=======
-use msg::processor::{PacketSendFinalizer, PacketUnwrapping, PacketWrapping};
->>>>>>> 2f569d1a
 use rust_stream_ext_concurrent::then_concurrent::StreamThenConcurrentExt;
 use std::collections::HashMap;
 use tracing::error;
 
-<<<<<<< HEAD
 use core_path::path::TransportPath;
 use hopr_async_runtime::prelude::spawn;
-use hopr_crypto_types::prelude::*;
-=======
-use hopr_async_runtime::prelude::{sleep, spawn};
->>>>>>> 2f569d1a
 use hopr_db_api::protocol::HoprDbProtocolOperations;
 use hopr_internal_types::protocol::{Acknowledgement, ApplicationData};
 use hopr_transport_identity::PeerId;
+
+pub use msg::processor::DEFAULT_PRICE_PER_PACKET;
+use msg::processor::{PacketSendFinalizer, PacketUnwrapping, PacketWrapping};
 
 #[cfg(all(feature = "prometheus", not(test)))]
 use hopr_metrics::metrics::{MultiCounter, SimpleCounter};
@@ -123,7 +113,6 @@
         SimpleCounter::new("hopr_rejected_tickets_count", "Number of rejected tickets").unwrap();
 }
 
-<<<<<<< HEAD
 #[derive(Debug, Copy, Clone, PartialEq, Eq, Hash, strum::Display)]
 pub enum ProtocolProcesses {
     #[strum(to_string = "HOPR [ack] - ingress")]
@@ -136,30 +125,15 @@
     MsgOut,
     #[strum(to_string = "HOPR [msg] - mixer")]
     Mixer,
-    #[strum(to_string = "bloom filter persistence")]
+    #[strum(to_string = "bloom filter persistence (periodic)")]
     BloomPersist,
-=======
+}
 /// Processed indexer generated events.
 #[derive(Debug, Clone)]
 pub enum PeerDiscovery {
     Allow(PeerId),
     Ban(PeerId),
     Announce(PeerId, Vec<Multiaddr>),
-}
-
-#[derive(Debug, Copy, Clone, PartialEq, Eq, Hash, strum::Display)]
-pub enum ProtocolProcesses {
-    #[strum(to_string = "HOPR ack ingress")]
-    AckIn,
-    #[strum(to_string = "HOPR ack egress")]
-    AckOut,
-    #[strum(to_string = "HOPR msg ingress")]
-    MsgIn,
-    #[strum(to_string = "HOPR msg egress")]
-    MsgOut,
-    #[strum(to_string = "periodic bloom filter save")]
-    BloomFilterSave,
->>>>>>> 2f569d1a
 }
 
 #[allow(clippy::too_many_arguments)]
@@ -204,7 +178,7 @@
         let tbf = bloom::WrappedTagBloomFilter::new(bloom_filter_persistent_path);
         let tbf_2 = tbf.clone();
         processes.insert(
-            ProtocolProcesses::BloomFilterSave,
+            ProtocolProcesses::BloomPersist,
             spawn(Box::pin(execute_on_tick(
                 std::time::Duration::from_secs(90),
                 move || {
