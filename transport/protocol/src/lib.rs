//! Collection of objects and functionality allowing building of p2p or stream protocols for the higher business logic layers.
//!
//! ## Contents
//!
//! Supported protocol configurations:
//!
//! - `msg`
//! - `ack`
//! - `heartbeat`
//! - `ticket_aggregation`
//!
//! Supported protocol processors:
//!
//! - `ticket_aggregation`
//!
//! ### `ticket_aggregation`
//!
//! Ticket aggregation processing mechanism is responsible for ingesting the ticket aggregation related requests:
//!
//! - `Receive(PeerId, U)`,
//! - `Reply(PeerId, std::result::Result<Ticket, String>, T)`,
//! - `Send(PeerId, Vec<AcknowledgedTicket>, TicketAggregationFinalizer)`,
//!
//! where `U` is the type of an aggregated ticket extractable (`ResponseChannel<Result<Ticket, String>>`) and `T` represents a network negotiated identifier (`RequestId`).
//!
//! In broader context the protocol flow is as follows:
//!
//! 1. requesting ticket aggregation
//!
//!    - the peer A desires to aggregate tickets, collects the tickets into a data collection and sends a request containing the collection to aggregate `Vec<AcknowledgedTicket>` to peer B using the `Send` mechanism
//!
//! 2. responding to ticket aggregation
//!
//!    - peer B obtains the request from peer A, performs the ticket aggregation and returns a result of that operation in the form of `std::result::Result<Ticket, String>` using the `Reply` mechanism
//!
//! 3. accepting the aggregated ticket
//!    - peer A receives the aggregated ticket using the `Receive` mechanism
//!
//! Furthermore, apart from the basic positive case scenario, standard mechanics of protocol communication apply:
//!
//! - the requesting side can time out, if the responding side takes too long to provide an aggregated ticket, in which case the ticket is not considered aggregated, even if eventually an aggregated ticket is delivered
//! - the responder can fail to aggregate tickets in which case it replies with an error string describing the failure reason and it is the requester's responsibility to handle the negative case as well
//!   - in the absence of response, the requester will time out
//!

/// Configuration of the protocol components.
pub mod config;
/// Errors produced by the crate.
pub mod errors;

/// Bloom filter for the transport layer.
pub mod bloom;
// protocols
/// `ack` p2p protocol
pub mod ack;
/// `heartbeat` p2p protocol
pub mod heartbeat;
/// `msg` p2p protocol
pub mod msg;
/// `ticket_aggregation` p2p protocol
<<<<<<< HEAD
pub mod ticket_aggregation;

pub(crate) mod executor {
    #[cfg(any(test, feature = "runtime-async-std"))]
    pub(crate) use async_std::task::{sleep, spawn};

    #[cfg(all(not(test), feature = "runtime-tokio", not(feature = "runtime-async-std")))]
    pub(crate) use tokio::{task::spawn, time::sleep};
}
=======
pub mod ticket_aggregation;
>>>>>>> 3e82b8d0
<|MERGE_RESOLUTION|>--- conflicted
+++ resolved
@@ -58,16 +58,4 @@
 /// `msg` p2p protocol
 pub mod msg;
 /// `ticket_aggregation` p2p protocol
-<<<<<<< HEAD
-pub mod ticket_aggregation;
-
-pub(crate) mod executor {
-    #[cfg(any(test, feature = "runtime-async-std"))]
-    pub(crate) use async_std::task::{sleep, spawn};
-
-    #[cfg(all(not(test), feature = "runtime-tokio", not(feature = "runtime-async-std")))]
-    pub(crate) use tokio::{task::spawn, time::sleep};
-}
-=======
-pub mod ticket_aggregation;
->>>>>>> 3e82b8d0
+pub mod ticket_aggregation;