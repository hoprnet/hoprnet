--- conflicted
+++ resolved
@@ -76,11 +76,8 @@
 use std::time::Duration;
 
 use futures::{FutureExt, SinkExt, StreamExt};
-<<<<<<< HEAD
-use futures_time::stream::StreamExt as FuturesTimeExt;
-=======
-use futures_time::future::FutureExt as FuturesTimeExt;
->>>>>>> 76bb549b
+use futures_time::stream::StreamExt as FuturesTimeStreamExt;
+use futures_time::future::FutureExt as FuturesTimeFuturesExt;
 use hopr_api::{
     chain::{ChainKeyOperations, ChainReadChannelOperations, ChainValues},
     db::{HoprDbProtocolOperations, IncomingPacket},
@@ -568,32 +565,18 @@
                             acknowledgements,
                             ..
                         } => {
-<<<<<<< HEAD
-                            tracing::trace!(%previous_hop, count_acks = acknowledgements.len(), "acknowledging tickets using received acks");
-                            let now = std::time::Instant::now();
-                            if let Err(error) = ticket_ack_tx_clone
+                            tracing::trace!(%previous_hop, "acknowledging tickets using received acks");
+                            ticket_ack_tx_clone
                                 .send((previous_hop, acknowledgements))
-                                .await {
-                                tracing::error!(%error, "failed dispatching received acknowledgement to the ticket ack queue");
-                            }
-                            let elapsed = now.elapsed();
-                            if elapsed.as_millis() > SLOW_OP_MS {
-                                tracing::warn!(?elapsed," ack_tx.send took too long");
-                            }
-=======
-                            tracing::trace!(%previous_hop, "acknowledging ticket using received ack");
-                            ticket_ack_tx_clone
-                                .send((ack, previous_hop))
                                 .timeout(futures_time::time::Duration::from(QUEUE_SEND_TIMEOUT))
                                 .await
                                 .unwrap_or_else(|_| {
-                                    tracing::error!("failed dispatching received acknowledgement to the ticket ack queue: timeout");
+                                    tracing::error!("failed dispatching received acknowledgements to the ticket ack queue: timeout");
                                     Ok(())
                                 })
                                 .unwrap_or_else(|_| {
-                                    tracing::error!("failed dispatching received acknowledgement to the ticket ack queue");
+                                    tracing::error!("failed dispatching received acknowledgements to the ticket ack queue");
                                 });
->>>>>>> 76bb549b
 
                             // We do not acknowledge back acknowledgements.
                             None
