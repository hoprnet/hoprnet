[package]
name = "core-protocol"
version = "0.2.3"
authors = ["HOPR Association <tech@hoprnet.org>"]
edition = "2021"
license = "GPL-3.0-only"

[lib]
crate-type = ["rlib"]

[features]
default = ["prometheus"]
<<<<<<< HEAD
wasm = [
    "dep:getrandom",
    "chain-db/wasm", "core-packet/wasm", "core-path/wasm", "core-types/wasm",
    "utils-db/wasm", "utils-types/wasm", "metrics?/wasm",
]
prometheus = ["dep:metrics", "core-path/prometheus", "core-packet/prometheus"]
=======
prometheus = ["dep:hopr-metrics", "core-path/prometheus", "core-packet/prometheus"]
>>>>>>> 34678740

[dependencies]
async-trait = { workspace = true }
async-std = { workspace = true, features = ["attributes", "unstable"] }
async-lock = { workspace = true }
futures = { workspace = true }
futures-lite = { workspace = true }
hex-literal = "0.4"
lazy_static = { workspace = true }
libp2p-identity = { workspace = true }
libp2p = { workspace = true, features = ["noise", "request-response"] }
rand = "0.8.5"
rust-stream-ext-concurrent = { workspace = true }
serde = { workspace = true, features = ["derive"]}
serde_with = { workspace = true }
thiserror = { workspace = true }
validator = { workspace = true }

hopr-crypto-random = { workspace = true }
hopr-crypto-sphinx = { workspace = true }
hopr-crypto-types = { workspace = true }
chain-db = { workspace = true }
core-packet = { workspace = true }
core-path = { workspace = true }
log = { workspace = true }
hopr-metrics = { optional = true, workspace = true }
hopr-platform = { workspace = true }
utils-db = { workspace = true }
hopr-internal-types = { workspace = true }
hopr-primitive-types = { workspace = true }

[dev-dependencies]
env_logger = "0.10.0"
hex-literal = "0.4.1"
more-asserts = "0.3.1"
parameterized = "1.0"
serial_test = "2.0"<|MERGE_RESOLUTION|>--- conflicted
+++ resolved
@@ -10,16 +10,7 @@
 
 [features]
 default = ["prometheus"]
-<<<<<<< HEAD
-wasm = [
-    "dep:getrandom",
-    "chain-db/wasm", "core-packet/wasm", "core-path/wasm", "core-types/wasm",
-    "utils-db/wasm", "utils-types/wasm", "metrics?/wasm",
-]
-prometheus = ["dep:metrics", "core-path/prometheus", "core-packet/prometheus"]
-=======
 prometheus = ["dep:hopr-metrics", "core-path/prometheus", "core-packet/prometheus"]
->>>>>>> 34678740
 
 [dependencies]
 async-trait = { workspace = true }
