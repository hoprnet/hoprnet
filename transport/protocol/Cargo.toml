--- conflicted
+++ resolved
@@ -40,11 +40,8 @@
 core-path = { workspace = true }
 hopr-platform = { workspace = true }
 hopr-primitive-types = { workspace = true }
-<<<<<<< HEAD
+hopr-transport-identity = { workspace = true }
 hopr-transport-mixer = { workspace = true }
-=======
-hopr-transport-identity = { workspace = true }
->>>>>>> 2f569d1a
 
 [dev-dependencies]
 anyhow = { workspace = true }
