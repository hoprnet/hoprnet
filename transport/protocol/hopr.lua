--[[
    This is a dissector for HOPR protocol stack.
    It however does not dissect raw network packets, but works only with custom
    diagnostic capture format enabled using the "capture" feature on this crate.

    Installation Linux:
        mkdir -p $HOME/.local/lib/wireshark/plugins/
        cp transport/protocol/hopr.lua $HOME/.local/lib/wireshark/plugins/
<<<<<<< HEAD
=======

    Installation MacOS:
        mkdir -p ~/.config/wireshark/plugins
        cp transport/protocol/hopr.lua ~/.config/wireshark/plugins/
>>>>>>> 21d77f7a
--]]

-- HOPR Start Protocol Lua dissector

local hopr_start = Proto("hopr_start", "HOPR Start Protocol")

local start_msg_types = {
    [0x00] = "StartSession",
    [0x01] = "SessionEstablished",
    [0x02] = "SessionError",
    [0x03] = "KeepAlive"
}

local start_error_reasons = {
    [0x00] = "Unknown",
    [0x01] = "No slots available",
    [0x02] = "Busy",
}

-- Start protocol fields
local start_fields = {
    version = ProtoField.uint8("hopr_start.version", "Version", base.DEC),
    type = ProtoField.uint8("hopr_start.type", "Type", base.HEX, start_msg_types),
    session_id = ProtoField.bytes("hopr_start.session_id", "Session ID"),
    challenge = ProtoField.uint64("hopr_start.challenge", "Challenge", base.DEC),
    length = ProtoField.uint16("hopr_start.len", "Payload length", base.DEC),

    capabilities_nrcl = ProtoField.bool("hopr_start.init.capabilities.no_rate_control", "No rate control", 8, nil, 0x10),
    capabilities_seg = ProtoField.bool("hopr_start.init.capabilities.segmentation", "Segmentation", 8, nil, 0x08),
    capabilities_ack = ProtoField.bool("hopr_start.init.capabilities.retransmission_ack", "Retransmission ACK", 8, nil, 0x04),
    capabilities_nack = ProtoField.bool("hopr_start.init.capabilities.retransmission_nack", "Retransmission NACK", 8, nil, 0x02),
    capabilities_ndly = ProtoField.bool("hopr_start.init.capabilities.no_delay", "No delay", 8, nil, 0x01),
    target = ProtoField.bytes("hopr_start.init.target", "Target (CBOR encoded)"),
    init_ad_data = ProtoField.uint32("hopr_start.init.additional_data", "Additional data", base.HEX),

    flags = ProtoField.uint8("hopr_start.keep_alive.flags", "Flags", base.HEX),
    ka_additional_data = ProtoField.uint64("hopr_start.keep_alive.additional_data", "Additional data", base.HEX),
    err_reason = ProtoField.uint8("hopr_start.error.reason", "Error reason", base.HEX, start_error_reasons)
}

hopr_start.fields = start_fields

-- Dissector function
local function dissect_hopr_start(buffer, pinfo, tree)
    local subtree = tree:add(hopr_start, buffer())

    local offset = 0
    subtree:add(start_fields.version, buffer(offset,1))
    local version = buffer(offset,1):uint()

    if version ~= 0x02 then
        subtree:add_expert_info(PI_MALFORMED, PI_ERROR, "Unsupported Start version " .. version )
        return offset
    end

    offset = offset + 1

    subtree:add(start_fields.type, buffer(offset, 1))
    local type = buffer(offset, 1):uint()
    pinfo.cols.info:append(", " .. (start_msg_types[type] or "Unknown"))
    offset = offset + 1

    local len = buffer(offset, 2):uint()
    subtree:add(start_fields.length, len)
    offset = offset + 2

    if type == 0x00 then -- Session Initiation
        if len < 13 then
            subtree:add_expert_info(PI_MALFORMED, PI_ERROR, "payload too short for Session Initiation ("..len.." < 13)")
            return offset + len
        end

        local init_subtree = subtree:add("Session Initiation")
        init_subtree:add(start_fields.challenge, buffer(offset, 8):uint64())
        offset = offset + 8
        init_subtree:add(start_fields.capabilities_seg, buffer(offset, 1))
        init_subtree:add(start_fields.capabilities_ack, buffer(offset, 1))
        init_subtree:add(start_fields.capabilities_nack, buffer(offset, 1))
        init_subtree:add(start_fields.capabilities_ndly, buffer(offset, 1))
        init_subtree:add(start_fields.capabilities_nrcl, buffer(offset, 1))
        offset = offset + 1
        init_subtree:add(start_fields.init_ad_data, buffer(offset, 4):uint())
        offset = offset + 4

        local cbor_dissector = Dissector.get("cbor")
        if cbor_dissector ~= nil then
            local target_tree = init_subtree:add("Target")
            cbor_dissector:call(buffer(offset):tvb(), pinfo, target_tree)
        else
            init_subtree:add(start_fields.target, buffer(offset))
        end
        offset = offset + len - 13
    elseif type == 0x01 then -- Session Established
        if len < 8 then
            subtree:add_expert_info(PI_MALFORMED, PI_ERROR, "payload too short for Session Initiation ("..len.." < 8)")
            return offset + len
        end

        local est_subtree = subtree:add("Session Established")
        est_subtree:add(start_fields.challenge, buffer(offset, 8):uint64())
        offset = offset + 8
        est_subtree:add(start_fields.session_id, buffer(offset))
        offset = offset + len - 8
    elseif type == 0x02 then -- Session Initiation Error
        if len < 9 then
            subtree:add_expert_info(PI_MALFORMED, PI_ERROR, "payload too short for Session Initiation ("..len.." < 9)")
            return offset + len
        end

        local err_subtree = subtree:add("Session Error")
        err_subtree:add(start_fields.challenge, buffer(offset, 8):uint64())
        offset = offset + 8
        err_subtree:add(start_fields.err_reason, buffer(offset):uint())
        offset = offset + 1
    elseif type == 0x03 then -- Keep-Alive
        if len < 5 then
            subtree:add_expert_info(PI_MALFORMED, PI_ERROR, "payload too short for Session Initiation ("..len.." < 13)")
            return offset + len
        end

        local ka_subtree = subtree:add("Keep-Alive")
        ka_subtree:add(start_fields.flags, buffer(offset, 1):uint())
        offset = offset + 1
        ka_subtree:add(start_fields.ka_additional_data, buffer(offset, 8):uint64())
        offset = offset + 8
        ka_subtree:add(start_fields.session_id, buffer(offset))
        offset = offset + len - 9
    else
        subtree:add_expert_info(PI_MALFORMED, PI_ERROR, "Unknown Start protocol message" )
        offset = offset + len
    end


    return offset
end

---------------------------------------------------------------------------------------

-- HOPR Probe Protocol Lua dissector

local hopr_probe = Proto("hopr_probe", "HOPR Probe Protocol")

local probe_types = {
    [0x00] = "Telemetry",
    [0x01] = "Probe",
}

local probe_probe_types = {
    [0x00] = "Ping",
    [0x01] = "Pong",
}

-- Start protocol fields
local probe_fields = {
    version = ProtoField.uint8("hopr_probe.version", "Version", base.DEC),
    type = ProtoField.uint8("hopr_probe.type", "Type", base.HEX, probe_types),

    probe_type = ProtoField.uint8("hopr_probe.probe.type", "Probe Type", base.HEX, probe_probe_types),
    probe_nonce = ProtoField.bytes("hopr_probe.probe.nonce", "Probe Nonce"),

    tele_id = ProtoField.bytes("hopr_probe.telemetry.id", "Telemetry ID"),
    tele_path = ProtoField.bytes("hopr_probe.telemetry.path", "Telemetry Path"),
    tele_ts = ProtoField.bytes("hopr_probe.telemetry.ts", "Telemetry Timestamp"),
}

hopr_probe.fields = probe_fields

-- Dissector function
local function dissect_hopr_probe(buffer, pinfo, tree)
    local subtree = tree:add(hopr_probe, buffer())

    local offset = 0
    subtree:add(probe_fields.version, buffer(offset,1))
    local version = buffer(offset,1):uint()

    if version ~= 0x01 then
        subtree:add_expert_info(PI_MALFORMED, PI_ERROR, "Unsupported Probe version " .. version )
        return offset
    end

    offset = offset + 1

    subtree:add(probe_fields.type, buffer(offset,1))
    local msg_type = buffer(offset,1):uint()
    offset = offset + 1

    if msg_type == 0x00 then -- Telemetry
        pinfo.cols.info:append(", Telemetry")

        local tele_tree = subtree:add("Telemetry")
        tele_tree:add(probe_fields.tele_id, buffer(offset, 10))
        offset = offset + 10

        tele_tree:add(probe_fields.tele_path, buffer(offset, 10))
        offset = offset + 10

        tele_tree:add(probe_fields.tele_ts, buffer(offset, 16))
        offset = offset + 16
    elseif msg_type == 0x01 then -- Probe

        local probe_tree = subtree:add("Probe")
        probe_tree:add(probe_fields.probe_type, buffer(offset, 1))

        local probe_type = buffer(offset,1):uint()
        pinfo.cols.info:append(", " .. probe_probe_types[probe_type] or "Unknown")

        offset = offset + 1

        probe_tree:add(probe_fields.probe_nonce, buffer(offset, 32))
        offset = offset + 32
    else
        subtree:add_expert_info(PI_MALFORMED, PI_ERROR, "Unknown Probe message type: " .. msg_type)
    end

    return offset
end

---------------------------------------------------------------------------------------

-- HOPR Session Protocol Lua dissector

local hopr_session = Proto("hopr_session", "HOPR Session Protocol")

-- Session protocol fields
local session_fields = {
    version = ProtoField.uint8("hopr_session.version", "Version", base.DEC),
    
    type = ProtoField.uint8("hopr_session.type", "Type", base.HEX, {
        [0x00] = "Segment",
        [0x01] = "SegmentRequest",
        [0x02] = "FrameAcknowledgements"
    }),

    len = ProtoField.uint16("hopr_session.len", "Message Length", base.DEC),

    -- Segment fields
    seg_frame_id = ProtoField.framenum("hopr_session.segment.frame_id", "Frame ID", base.NONE, frametype.NONE),
    seg_idx = ProtoField.uint8("hopr_session.segment.seg_idx", "Segment Index", base.DEC),
    seg_terminating = ProtoField.bool("hopr_session.segment.terminating", "Terminating", 8, nil, 0x80),
    seg_seq_len = ProtoField.uint8("hopr_session.segment.seq_len", "Sequence Length", base.DEC, nil, 0x3f),
    seg_data = ProtoField.bytes("hopr_session.segment.data", "Data"),

    -- SegmentRequest fields
    req_frame_id = ProtoField.framenum("hopr_session.segment_request.frame_id", "Frame ID", base.NONE, frametype.REQUEST),
    req_missing_1 = ProtoField.bool("hopr_session.segment_request.missing_segments.seg_1", "Segment 1 missing", 8, nil, 0x80),
    req_missing_2 = ProtoField.bool("hopr_session.segment_request.missing_segments.seg_2", "Segment 2 missing", 8, nil, 0x40),
    req_missing_3 = ProtoField.bool("hopr_session.segment_request.missing_segments.seg_3", "Segment 3 missing", 8, nil, 0x20),
    req_missing_4 = ProtoField.bool("hopr_session.segment_request.missing_segments.seg_4", "Segment 4 missing", 8, nil, 0x10),
    req_missing_5 = ProtoField.bool("hopr_session.segment_request.missing_segments.seg_5", "Segment 5 missing", 8, nil, 0x08),
    req_missing_6 = ProtoField.bool("hopr_session.segment_request.missing_segments.seg_6", "Segment 6 missing", 8, nil, 0x04),
    req_missing_7 = ProtoField.bool("hopr_session.segment_request.missing_segments.seg_7", "Segment 7 missing", 8, nil, 0x02),
    req_missing_8 = ProtoField.bool("hopr_session.segment_request.missing_segments.seg_8", "Segment 8 missing", 8, nil, 0x01),

    -- FrameAcknowledgement fields
    ack_frame_id = ProtoField.framenum("hopr_session.frame_ack.frame_id", "Frame ID", base.NONE, frametype.ACK)
}

hopr_session.fields = session_fields

-- Dissector function
local function dissect_hopr_session(buffer, pinfo, tree)
    local subtree = tree:add(hopr_session, buffer())

    local offset = 0
    subtree:add(session_fields.version, buffer(offset,1))
    local version = buffer(offset,1):uint()
    offset = offset + 1

    subtree:add(session_fields.type, buffer(offset,1))
    local msg_type = buffer(offset,1):uint()
    offset = offset + 1

    subtree:add(session_fields.len, buffer(offset,2))
    local msg_len = buffer(offset,2):uint()
    offset = offset + 2

    -- Parse message based on type
    if msg_type == 0x00 then
        -- Segment
        local frame_id = buffer(offset,4):uint()
        local seg_idx = buffer(offset+4,1):uint()
        pinfo.cols.info:append(", Segment (" .. frame_id .. "," ..seg_idx.. ")")
        local seg_tree = subtree:add("Segment")
        seg_tree:add(session_fields.seg_frame_id, frame_id)
        seg_tree:add(session_fields.seg_idx, seg_idx)
        local seg_flags = seg_tree:add("Sequence flags")
        seg_flags:add(session_fields.seg_terminating, buffer(offset+5,1))
        seg_flags:add(session_fields.seg_seq_len, buffer(offset+5,1))
        if bit.band(buffer(offset+5,1):uint(), 0x80) ~= 0 then
            pinfo.cols.info:append(" [F]")
        end

        local data_len = msg_len - 6
        if data_len > 0 then
            local data_buf = buffer(offset+6, data_len)

            -- Call heuristic dissectors on Segment.data
            -- This allows Wireshark to attempt to decode the payload inside Segment.data
            local data_tvb = data_buf:tvb()

            -- Get the heuristic dissector table for "data"
            succ = DissectorTable.try_heuristics("udp", data_tvb, pinfo, seg_tree)
            if not succ then
                succ = DissectorTable.try_heuristics("tcp", data_tvb, pinfo, seg_tree)
                if not succ then
                    -- Fallback: just add raw bytes if no heuristic table found
                    seg_tree:add(session_fields.seg_data, data_buf)
                end
            end
        else
            seg_tree:add("No data")
        end
    elseif msg_type == 0x01 then
        -- SegmentRequest[]
        local end_offset = offset + msg_len
        local idx = 0
        while offset < end_offset do
            local frame_id = buffer(offset,4):uint()
            if frame_id == 0 then 
                break 
            end

            local req_tree = subtree:add("SegmentRequest["..idx.."]")
            req_tree:add(session_fields.req_frame_id, frame_id)
            local missing = req_tree:add("Missing segments")
            missing:add(session_fields.req_missing_1, buffer(offset+4,1))
            missing:add(session_fields.req_missing_2, buffer(offset+4,1))
            missing:add(session_fields.req_missing_3, buffer(offset+4,1))
            missing:add(session_fields.req_missing_4, buffer(offset+4,1))
            missing:add(session_fields.req_missing_5, buffer(offset+4,1))
            missing:add(session_fields.req_missing_6, buffer(offset+4,1))
            missing:add(session_fields.req_missing_7, buffer(offset+4,1))
            missing:add(session_fields.req_missing_8, buffer(offset+4,1))
            offset = offset + 5
            idx = idx + 1
        end
        pinfo.cols.info:append(", SegmentRequest ("..idx..")")
    elseif msg_type == 0x02 then
        -- FrameAcknowledgement[]
        local end_offset = offset + msg_len
        local idx = 0
        while offset < end_offset do
            local frame_id = buffer(offset,4):uint()
            if frame_id == 0 then 
                break
            end

            local ack_tree = subtree:add("FrameAcknowledgement["..idx.."]")
            ack_tree:add(session_fields.ack_frame_id, frame_id)
            offset = offset + 4
            idx = idx + 1
        end
        pinfo.cols.info:append(", FrameAcknowledgements ("..idx..")")
    end

    return 2 + msg_len
end

function hopr_session.dissector(buffer, pinfo, tree)
    local length = buffer:len()
    if length < 1 then return end

    pinfo.cols.protocol = "HOPR Session"
    pinfo.cols.info = "Session"
    return dissect_hopr_session(buffer, pinfo, tree)
end

---------------------------------------------------------------------------------------

-- HOPR Protocol Wireshark Lua Dissector

local hopr_proto = Proto("hopr", "HOPR Protocol")


-- HOPR Protocol fields
local hopr_fields = {
    type = ProtoField.uint8("hopr.type", "Packet Type", base.DEC, {
        [0x00] = "Final",
        [0x01] = "Forwarded",
        [0x02] = "Outgoing",
        [0x03] = "AcknowledgementIn",
        [0x04] = "AcknowledgementOut",
    }),

    -- Common fields
    packet_tag = ProtoField.bytes("hopr.packet_tag", "Packet Tag"),
    previous_hop = ProtoField.bytes("hopr.previous_hop", "Previous Hop"),
    previous_hop_peer_id = ProtoField.stringz("hopr.previous_hop_peer_id", "Previous Hop (Peer ID)"),
    next_hop = ProtoField.bytes("hopr.next_hop", "Next Hop"),
    next_hop_peer_id = ProtoField.stringz("hopr.next_hop_peer_id", "Next Hop (Peer ID)"),
    num_surbs = ProtoField.uint8("hopr.num_surbs", "Number of SURBs"),
    is_fwd = ProtoField.bool("hopr.is_forwarded", "Is forwarded"),
    data_len = ProtoField.uint16("hopr.data_len", "Data Length"),
    raw_data = ProtoField.bytes("hopr.raw_data", "Raw packet data"),
    dst_flags = ProtoField.uint8("hopr.packet_signals", "Packet signals"),

    -- Ticket fields
    ticket_channel_id = ProtoField.bytes("hopr.ticket.channel_id", "Channel ID"),
    ticket_amount = ProtoField.bytes("hopr.ticket.amount", "Amount"),
    ticket_index = ProtoField.uint64("hopr.ticket.index", "Index"),
    ticket_offset = ProtoField.uint32("hopr.ticket.index_offset", "Index offset"),
    ticket_epoch = ProtoField.uint24("hopr.ticket.channel_epoch", "Channel epoch"),
    ticket_challenge = ProtoField.bytes("hopr.ticket.challenge", "Ethereum challenge"),
    ticket_luck = ProtoField.uint64("hopr.ticket.luck", "Luck"),
    ticket_win_prob = ProtoField.double("hopr.ticket.win_prob", "Winning probability"),
    ticket_signature = ProtoField.bytes("hopr.ticket.signature", "Signature"),

    -- FinalPacket specific
    sender_pseudonym = ProtoField.bytes("hopr.sender_pseudonym", "Sender Pseudonym"),

    ack_key = ProtoField.bytes("hopr.ack.key", "ACK Key"),
    ack_sig = ProtoField.bytes("hopr.ack.sig", "ACK Signature"),
    challenge = ProtoField.bytes("hopr.challenge", "Challenge"),

    -- ApplicationData
    appdata_tag = ProtoField.uint64("hopr.appdata.tag", "Tag", base.HEX),
    appdata_type = ProtoField.uint8("hopr.appdata.type", "Type", base.DEC, {
        [0x00] = "Probe",
        [0x01] = "Start",
        [0x0f] = "Undefined",
        [0x10] = "Session"
    }),
    appdata_data = ProtoField.bytes("hopr.appdata.data", "Data")
}

hopr_proto.fields = hopr_fields

-- Helper function to convert IEEE 754 bits to double
local function convert_ieee_to_double(high32, low32)
    -- Create byte array in big-endian order
    local bytes = {}
    bytes[1] = bit.rshift(high32, 24)
    bytes[2] = bit.band(bit.rshift(high32, 16), 0xFF)
    bytes[3] = bit.band(bit.rshift(high32, 8), 0xFF)
    bytes[4] = bit.band(high32, 0xFF)
    bytes[5] = bit.rshift(low32, 24)
    bytes[6] = bit.band(bit.rshift(low32, 16), 0xFF)
    bytes[7] = bit.band(bit.rshift(low32, 8), 0xFF)
    bytes[8] = bit.band(low32, 0xFF)

    -- Create ByteArray and convert to Tvb
    local ba = ByteArray.new()
    ba:set_size(8)
    for i = 1, 8 do
        ba:set_index(i - 1, bytes[i])
    end

    -- Convert to Tvb and extract as double
    local tvb = ba:tvb("IEEE754")
    return tvb(0, 8):float()
end

local function luck_to_double(buffer)
    -- Input validation
    if buffer:len() ~= 7 then
        error("Input must be exactly 7 bytes")
    end

    -- Check for special case: all zeros
    local all_zeros = true
    for i = 0, 6 do
        if buffer(i, 1):uint() ~= 0 then
            all_zeros = false
            break
        end
    end
    if all_zeros then
        return 0.0
    end

    -- Check for special case: all 0xff
    local all_ff = true
    for i = 0, 6 do
        if buffer(i, 1):uint() ~= 0xff then
            all_ff = false
            break
        end
    end
    if all_ff then
        return 1.0
    end

    -- Build 64-bit value from 7 bytes (big-endian)
    local high32 = 0
    local low32 = 0

    -- Process first 3 bytes for high 32 bits
    for i = 0, 2 do
        high32 = high32 + bit.lshift(buffer(i, 1):uint(), 8 * (2 - i))
    end

    -- Process last 4 bytes for low 32 bits
    for i = 3, 6 do
        low32 = low32 + bit.lshift(buffer(i, 1):uint(), 8 * (6 - i))
    end

    -- Add 1 to the 56-bit value (significand = tmp + 1)
    low32 = low32 + 1
    if low32 >= 2^32 then
        high32 = high32 + 1
        low32 = low32 - 2^32
    end

    -- Right shift by 4 bits (significand >> 4)
    local shifted_low = bit.rshift(low32, 4)
    local shifted_high = bit.rshift(high32, 4)
    shifted_low = shifted_low + bit.lshift(bit.band(high32, 0xF), 28)

    -- Add IEEE 754 exponent bias (1023 << 52)
    shifted_high = shifted_high + bit.lshift(1023, 20)  -- 52 - 32 = 20

    -- Convert to double using byte manipulation
    return convert_ieee_to_double(shifted_high, shifted_low) - 1.0
end


local function dissect_ticket(buffer, tree, offset)
    local ticket_tree = tree:add("Ticket")

    local data_len = buffer(offset, 1):uint()
    offset = offset + 1
    if data_len ~= 148 then
        ticket_tree:add_expert_info(PI_MALFORMED, PI_ERROR, "Invalid ticket length: ".. data_len)
        return offset
    end

    ticket_tree:add(hopr_fields.ticket_channel_id, buffer(offset, 32))
    offset = offset + 32

    ticket_tree:add(hopr_fields.ticket_amount, buffer(offset, 12))
    offset = offset + 12

    ticket_tree:add(hopr_fields.ticket_index, buffer(offset, 6):uint64())
    offset = offset + 6

    ticket_tree:add(hopr_fields.ticket_offset, buffer(offset, 4):uint())
    offset = offset + 4

    ticket_tree:add(hopr_fields.ticket_epoch, buffer(offset, 3):uint())
    offset = offset + 3

    ticket_tree:add(hopr_fields.ticket_luck, buffer(offset, 7))
    ticket_tree:add(hopr_fields.ticket_win_prob, luck_to_double(buffer(offset, 7)))
    offset = offset + 7

    ticket_tree:add(hopr_fields.ticket_challenge, buffer(offset, 20))
    offset = offset + 20

    ticket_tree:add(hopr_fields.ticket_signature, buffer(offset, 64))
    offset = offset + 64

    return offset
end

-- ApplicationData dissector
local function dissect_appdata(buffer, tree, offset, data_len, pinfo)
    local appdata_tree = tree:add("ApplicationData")

    -- Tag (u64)
    local tag_field = buffer(offset, 8)
    local tag = tag_field:uint64()
    appdata_tree:add(hopr_fields.appdata_tag, tag_field)
    offset = offset + 8

    -- Data (variable length)
    if data_len > 8 then
        local data_field = buffer(offset, data_len - 8)
        if tag == UInt64(0) then
            pinfo.cols.info:append(", Probe")
            appdata_tree:add(hopr_fields.appdata_type, 0)
            dissect_hopr_probe(data_field, pinfo, appdata_tree)
        elseif tag == UInt64(1) then
            pinfo.cols.info:append(", Start")
            appdata_tree:add(hopr_fields.appdata_type, 1)
            dissect_hopr_start(data_field, pinfo, appdata_tree)
        elseif tag >= UInt64(16) then
            pinfo.cols.info:append(", Session")
            appdata_tree:add(hopr_fields.appdata_type, 16)
            dissect_hopr_session(data_field, pinfo, appdata_tree)
        else
            pinfo.cols.info:append(", Unknown")
            appdata_tree:add(hopr_fields.appdata_type, 15)
            appdata_tree:add(hopr_fields.appdata_data, data_field)
        end
        offset = offset + data_len - 8
    end

    return offset
end

-- Main dissector
function hopr_proto.dissector(buffer, pinfo, tree)
    local length = buffer:len()
    if length < 1 then return end

    pinfo.cols.protocol = "HOPR"
    local offset = 0
    local subtree = tree:add(hopr_proto, buffer(), "HOPR Protocol")

    -- Packet Type (u8)
    local pkt_type = buffer(offset, 1):uint()
    subtree:add(hopr_fields.type, buffer(offset, 1))
    offset = offset + 1

    -- Process based on packet type
    if pkt_type == 0 then -- IncomingPacket
        if length < 1 + 16 + 32 + 32 + 10 + 32 + 2 + 8 then
            subtree:add_expert_info(PI_MALFORMED, PI_ERROR, "Packet too short for FinalPacket")
            return
        end
        pinfo.cols.info:set("Incoming")

        local final_tree = subtree:add("FinalPacket")
        final_tree:add(hopr_fields.packet_tag, buffer(offset, 16))
        offset = offset + 16

        final_tree:add(hopr_fields.previous_hop, buffer(offset, 32))
        offset = offset + 32

        local prev_hop_peer_id = buffer(offset):stringz()
        final_tree:add(hopr_fields.previous_hop_peer_id, prev_hop_peer_id)
        pinfo.cols.src = prev_hop_peer_id

        offset = offset + prev_hop_peer_id:len() + 1

        final_tree:add(hopr_fields.next_hop, buffer(offset, 32))
        offset = offset + 32

        local next_hop_peer_id = buffer(offset):stringz()
        final_tree:add(hopr_fields.next_hop_peer_id, next_hop_peer_id)
        pinfo.cols.dst = next_hop_peer_id

        offset = offset + next_hop_peer_id:len() + 1

        final_tree:add(hopr_fields.sender_pseudonym, buffer(offset, 10))
        offset = offset + 10

        final_tree:add(hopr_fields.ack_key, buffer(offset, 32))
        offset = offset + 32

        offset = dissect_ticket(buffer, final_tree, offset)

        final_tree:add(hopr_fields.dst_flags, buffer(offset, 1):uint())
        offset = offset + 1

        local data_len_field = buffer(offset, 2)
        local data_len = data_len_field:uint()
        final_tree:add(hopr_fields.data_len, data_len_field)
        offset = offset + 2

        offset = dissect_appdata(buffer, final_tree, offset, data_len, pinfo)

    elseif pkt_type == 1 then -- ForwardedPacket
        if length < 1 + 16 + 32 + 32 + 32 then
            subtree:add_expert_info(PI_MALFORMED, PI_ERROR, "Packet too short for ForwardedPacket")
            return
        end
        pinfo.cols.info:set("Relayed")

        local fwd_tree = subtree:add("ForwardedPacket")
        fwd_tree:add(hopr_fields.packet_tag, buffer(offset, 16))
        offset = offset + 16

        fwd_tree:add(hopr_fields.previous_hop, buffer(offset, 32))
        offset = offset + 32

        local prev_hop_peer_id = buffer(offset):stringz()
        fwd_tree:add(hopr_fields.previous_hop_peer_id, prev_hop_peer_id)
        pinfo.cols.src = prev_hop_peer_id

        offset = offset + prev_hop_peer_id:len() + 1

        fwd_tree:add(hopr_fields.next_hop, buffer(offset, 32))
        offset = offset + 32

        local next_hop_peer_id = buffer(offset):stringz()
        fwd_tree:add(hopr_fields.next_hop_peer_id, next_hop_peer_id)
        pinfo.cols.dst = next_hop_peer_id

        offset = offset + next_hop_peer_id:len() + 1

        local ack_subtree = fwd_tree:add("Acknowledgement Data")
        ack_subtree:add(hopr_fields.ack_key, buffer(offset, 32))
        offset = offset + 32

        offset = dissect_ticket(buffer, fwd_tree, offset)
    elseif pkt_type == 2 then -- OutgoingPacket
        if length < 1 + 32 + 32 + 33 + 2 + 8 then
            subtree:add_expert_info(PI_MALFORMED, PI_ERROR, "Packet too short for OutgoingPacket")
            return
        end
        pinfo.cols.info:set("Outgoing")

        local out_tree = subtree:add("OutgoingPacket")

        out_tree:add(hopr_fields.previous_hop, buffer(offset, 32))
        offset = offset + 32

        local prev_hop_peer_id = buffer(offset):stringz()
        out_tree:add(hopr_fields.previous_hop_peer_id, prev_hop_peer_id)
        pinfo.cols.src = prev_hop_peer_id

        offset = offset + prev_hop_peer_id:len() + 1

        out_tree:add(hopr_fields.next_hop, buffer(offset, 32))
        offset = offset + 32

        local next_hop_peer_id = buffer(offset):stringz()
        out_tree:add(hopr_fields.next_hop_peer_id, next_hop_peer_id)
        pinfo.cols.dst = next_hop_peer_id

        offset = offset + next_hop_peer_id:len() + 1

        out_tree:add(hopr_fields.challenge, buffer(offset, 33))
        offset = offset + 33

        offset = dissect_ticket(buffer, out_tree, offset)

        local num_surbs = buffer(offset, 1):uint()
        offset = offset + 1

        local is_fwd = buffer(offset, 1):uint() == 1
        offset = offset + 1

        if is_fwd == false then
            out_tree:add(hopr_fields.num_surbs, num_surbs)
        end
        out_tree:add(hopr_fields.is_fwd, is_fwd)

        out_tree:add(hopr_fields.dst_flags, buffer(offset, 1):uint())
        offset = offset + 1

        local data_len_field = buffer(offset, 2)
        local data_len = data_len_field:uint()
        out_tree:add(hopr_fields.data_len, data_len_field)
        offset = offset + 2

        if is_fwd then
            out_tree:add(hopr_fields.raw_data, buffer(offset, data_len))
            offset = offset + data_len
        else
            offset = dissect_appdata(buffer, out_tree, offset, data_len, pinfo)
        end

    elseif pkt_type == 3 then -- AcknowledgementIn
        if length < 1 + 16 + 32 + 32 + 32 then
            subtree:add_expert_info(PI_MALFORMED, PI_ERROR, "Packet too short for AckIn")
            return
        end
        pinfo.cols.info:set("Incoming, Acknowledgement")

        local ack_in_tree = subtree:add("Acknowledgement")
        ack_in_tree:add(hopr_fields.packet_tag, buffer(offset, 16))
        offset = offset + 16

        ack_in_tree:add(hopr_fields.previous_hop, buffer(offset, 32))
        offset = offset + 32

        local prev_hop_peer_id = buffer(offset):stringz()
        ack_in_tree:add(hopr_fields.previous_hop_peer_id, prev_hop_peer_id)
        pinfo.cols.src = prev_hop_peer_id

        offset = offset + prev_hop_peer_id:len() + 1

        ack_in_tree:add(hopr_fields.next_hop, buffer(offset, 32))
        offset = offset + 32

        local next_hop_peer_id = buffer(offset):stringz()
        ack_in_tree:add(hopr_fields.next_hop_peer_id, next_hop_peer_id)
        pinfo.cols.dst = next_hop_peer_id

        offset = offset + next_hop_peer_id:len() + 1

        local ack_subtree = ack_in_tree:add("Acknowledgement Data")
        ack_subtree:add(hopr_fields.ack_key, buffer(offset, 32))
        offset = offset + 32
        ack_subtree:add(hopr_fields.ack_sig, buffer(offset, 64))
        offset = offset + 64

    elseif pkt_type == 4 then -- AcknowledgementOut
            if length < 1 + 32 + 1 + 96 then
                subtree:add_expert_info(PI_MALFORMED, PI_ERROR, "Packet too short for AckOut")
                return
            end
            pinfo.cols.info:set("Outgoing, Acknowledgement")

            local ack_out_tree = subtree:add("Acknowledgement")

            ack_out_tree:add(hopr_fields.previous_hop, buffer(offset, 32))
            offset = offset + 32

            local prev_hop_peer_id = buffer(offset):stringz()
            ack_out_tree:add(hopr_fields.previous_hop_peer_id, prev_hop_peer_id)
            pinfo.cols.src = prev_hop_peer_id

            offset = offset + prev_hop_peer_id:len() + 1

            ack_out_tree:add(hopr_fields.next_hop, buffer(offset, 32))
            offset = offset + 32

            local next_hop_peer_id = buffer(offset):stringz()
            ack_out_tree:add(hopr_fields.next_hop_peer_id, next_hop_peer_id)
            pinfo.cols.dst = next_hop_peer_id

            offset = offset + next_hop_peer_id:len() + 1

            if buffer(offset, 1):uint() == 1 then
                subtree:add_expert_info(PI_NOTE, PI_ERROR, "This acknowledgement is random due to processing error on the node")
            end
            offset = offset + 1

            local ack_subtree = ack_out_tree:add("Acknowledgement Data")
            ack_subtree:add(hopr_fields.ack_key, buffer(offset, 32))
            offset = offset + 32
            ack_subtree:add(hopr_fields.ack_sig, buffer(offset, 64))
            offset = offset + 64
    else
        subtree:add_expert_info(PI_MALFORMED, PI_ERROR, "Unknown packet type: " .. pkt_type)
    end
end

-- Register dissector
local ethertype_table = DissectorTable.get("ethertype")
ethertype_table:add(0x1234, hopr_proto)
ethertype_table:add(0x1235, hopr_session)

local udp_table = DissectorTable.get("udp.port")
udp_table:add(10000, hopr_session)<|MERGE_RESOLUTION|>--- conflicted
+++ resolved
@@ -6,13 +6,10 @@
     Installation Linux:
         mkdir -p $HOME/.local/lib/wireshark/plugins/
         cp transport/protocol/hopr.lua $HOME/.local/lib/wireshark/plugins/
-<<<<<<< HEAD
-=======
 
     Installation MacOS:
         mkdir -p ~/.config/wireshark/plugins
         cp transport/protocol/hopr.lua ~/.config/wireshark/plugins/
->>>>>>> 21d77f7a
 --]]
 
 -- HOPR Start Protocol Lua dissector
