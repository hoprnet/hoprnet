--- conflicted
+++ resolved
@@ -42,7 +42,12 @@
 /.cargo/.crates.toml
 /.cargo/.crates2.json
 
-<<<<<<< HEAD
+# make sure anything which is vendored is copied
+!/vendor/**/*.log
+
+# ignore local secret env file
+/.secrets
+
 # FIXME: temporary fix to commit code
 *.js
 *.js.map
@@ -55,11 +60,4 @@
 *.cts
 *.cts.map
 *.cjs
-*.cjs.map
-=======
-# make sure anything which is vendored is copied
-!/vendor/**/*.log
-
-# ignore local secret env file
-/.secrets
->>>>>>> 82fa5407
+*.cjs.map