# Documentation of our usage of Rust & WASM

This file documents how we're using our Rust toolchain to build WASM compatible crates that are used in
our monorepo.

It is also meant as place that can contain various tips that make development of WASM-compatible creates easier,
including tips related to `wasm-bindgen`.

## Structure

All our packages contain the `crates` directory, that is meant to contain the Rust crates.
E.g. the `utils` package looks as follows:

```text
utils
    ├── crates
    │   ├── Makefile
    │   ├── utils-metrics
    │   │   ├── Cargo.toml
    │   │   ├── README.md
    │   │   ├── src
    │   │   │   ├── lib.rs
    │   │   │   └── metrics.rs
    │   │   └── tests
    │   │       └── wasm.rs
    │   └── utils-misc
    │       ├── Cargo.toml
    │       ├── src
    │       │   ├── lib.rs
    │       │   └── utils.rs
    │       └── tests
    │           └── node.rs

```

Each crate is prefixed using the name of the package, therefore the crate names are

- `utils-metrics`
- `utils-misc`

In addition, all Rust crates across all packages must be enumerated in `Cargo.toml` in the root of the Monorepo:

```toml
[workspace]

members = [
    "packages/real/crates/real-base",
    "packages/hoprd/crates/hoprd-misc",
    "packages/utils/crates/utils-misc",
    "packages/utils/crates/utils-metrics"
]

# ... etc.
```

The `Makefile` which is present in `crates` directory of each package takes care of building and testing the
crates for that respective package. The crates in a package must be enumerated on the first line of the respective `Makefile`.
e.g. in `utils` crate:

```makefile
# Append here when new Rust WASM crate is added (the list is space separated)
PACKAGES = utils-misc utils-metrics
##########################################

# ... etc.
```

The `Makefile` supports basic actions:

- `clean`
- `all`
- `install`
- `test`

### Testing

The unit tests are meant to be in the same module file, for each Rust module.
They are pure-Rust and are easy to debug with IDE.

The integration tests, that run in WASM runtime are currently not possible to be debugged
and are located in the `test` directory of a crate.

## Adding a new crate

To add a new Rust WASM module (crate) into an existing package:

1. `cd packages/<package>/crates`
2. `wasm-pack new my-crate --template https://github.com/hoprnet/hopr-wasm-template`, this will create a new Rust crate `my-crate` from a template.
3. remove the cloned Git repo: `rm -rf my-crate/.git`
4. add `my-crate` to `PACKAGES` space separated list in `Makefile`
5. add `my-crate` to `workspace.members` in `Cargo.toml` in the root of the Monorepo
6. run `make all && make install` for the first time
7. commit all changes: `git add my-crate && git commit -a`

You can use the following pattern in TS to export Rust types or functions:

```typescript
// Load `my-crate` crate
import { set_panic_hook as my_crate_panic_hook } from '../lib/my_crate.js'
my_crate_panic_hook()
export { foo } from '../lib/my_crate.js'
```

Note, that the panic hook needs to be installed for each crate separately (each crate run in separate execution environment).

Triggering the build of the entire monorepo (`make deps build`) should now also build
and integrate your new Rust crate. Similarly `make test` in the root of the monorepo
will trigger your Rust unit tests and WASM integration tests.

## Guidelines and tips
<<<<<<< HEAD

### To make something visible to WASM

Use `#[cfg_attr(feature = "wasm", wasm_bindgen::prelude::wasm_bindgen)]` attribute on it (a function, type or `impl` block).
The attribute makes sure, that when the `wasm` feature is enabled in Cargo, it will be available to BOTH WASM and non-WASM (pure Rust),
therefore you MUST use only types which are compatible with BOTH. Avoid using WASM-incompatible types and WASM-specific types.

### Something available only to pure Rust

Do not use any attribute. Types NOT compatible with WASM can be used freely.

- trait implementations & generic types are NOT supported by `wasm-bindgen` and therefore they can be used only in pure Rust.

### Something available only to WASM

Put it inside the `wasm` submodule. The code in that module is built only when the `wasm` feature is enabled in Cargo,
and does not interfere with your pure Rust code (unless you intentionally `use` that module).
You can use WASM-specific types freely.

## Avoid WASM-specific imports outside `wasm` submodule

Any WASM imports (such as `js_sys`,...etc.) ARE WASM-specific (obviously), and must be used strictly inside
the `wasm` submodule. This makes sure our code is buildable with the `wasm` Cargo feature turned on/off.

The following example shows our some guidelines how to properly implement WASM and non-WASM types and their definitions:

```rust
// This type will be made available to both WASM (when the "wasm" feature is turned on)
// and non-WASM (pure Rust)
#[cfg_attr(feature = "wasm", wasm_bindgen::prelude::wasm_bindgen)]
pub struct MyStruct {
    foo: u32,        // private members do not need to have WASM-compatible types
    pub bar: u32    // public members MUST have WASM-compatible types, if struct used with #[cfg_attr(feature = "wasm"...
    // NOTE: you can use #[cfg_attr(feature = "wasm", wasm_bindgen::prelude::wasm_bindgen(skip))]
    // on a public attribute that shall not be available to WASM
}

// This function won't be available in WASM, even when the "wasm" feature is on
pub fn foo() -> u32 { 42 }

// This function must not use WASM-specific types, but must be WASM compatible,
// because the attribute makes it available to both WASM and non-WASM (pure Rust)
#[cfg_attr(feature = "wasm", wasm_bindgen::prelude::wasm_bindgen)]
pub fn bar() -> u32 { 0 }

impl MyStruct {
   // Here, specify methods with types that are strictly NOT compatible with WASM (pure Rust)
}

#[cfg_attr(feature = "wasm", wasm_bindgen::prelude::wasm_bindgen)]
impl MyStruct {
   // Here, specify methods with types that are compatible with BOTH WASM and non-WASM (pure Rust)
}

// NOTE: That several `impl` blocks of the same type can co-exist, if there are different attributes on them!

// Trait implementations for types can NEVER be made available for WASM (not currently supported by wasm-bindgen)
impl ToString for ChannelStatus {
    fn to_string(&self) -> String {
        todo!()
    }
}

/// Unit tests of pure Rust code (must not contain anything WASM specific)
#[cfg(test)]
mod tests {
    use super::*;

    #[test]
    fn test_foo() {
        assert_eq!(42, foo());
    }
}

/// Module for WASM-specific Rust code
#[cfg(feature = "wasm")]
pub mod wasm {

    // Specify free functions here that operate on MyStruct which are stricly WASM-only compatible (e.g. use js_sys,...etc.)
    // Also types and other free functions that are WASM-only specific are defined here

    use wasm_bindgen::prelude::*;
    use wasm_bindgen::JsValue;

    #[wasm_bindgen]
    pub fn foo(_val: JsValue) -> i32 {
        super::foo()
    }
}
```
=======

We distinguish between 3 different Rust types and expressions with respect to WASM:
- Rust-specific (WASM-incompatible)
- WASM-compatible
- WASM-specific

### To make something visible to WASM and Rust

Use `#[cfg_attr(feature = "wasm", wasm_bindgen::prelude::wasm_bindgen)]` attribute on it (on a function, type or `impl` block).
The attribute makes sure, that when the `wasm` feature is enabled in Cargo, it will be available to BOTH WASM and non-WASM (pure Rust),
therefore you MUST use only types which are compatible with BOTH. Avoid using WASM-incompatible types and WASM-specific types in your
types and functions.

### Something available only to pure Rust

Do not use any attribute. Types NOT compatible with WASM can be used freely, unless the `#[cfg_attr(feature = "wasm", wasm_bindgen::prelude::wasm_bindgen)]`
is specified.
Please note that:
- trait implementations, lifetimes & generic types are NOT supported by `wasm-bindgen` and therefore they can be used only in pure Rust.

### Something available only to WASM

Put it strictly inside the `wasm` submodule. The code in that module is built only when the `wasm` feature is enabled in Cargo,
and does not interfere with your pure Rust code (unless you intentionally `use` that module).
You can use WASM-specific types freely in this submodule.

## Avoid WASM-specific imports outside `wasm` submodule

Any WASM imports (such as from `wasm_bindgen`, `js_sys`,...etc.) ARE WASM-specific (obviously), and must be used strictly inside
the `wasm` submodule. This makes sure our code is buildable with the `wasm` Cargo feature turned off.

The following example shows our some guidelines how to properly implement WASM and non-WASM types and their definitions:

```rust
// This type will be made available to both WASM (when the "wasm" feature is turned on)
// and non-WASM (pure Rust)
#[cfg_attr(feature = "wasm", wasm_bindgen::prelude::wasm_bindgen)]
pub struct MyStruct {
    foo: u32,       // private members do not need to have WASM-compatible types
    pub bar: u32    // public members MUST have WASM-compatible types, if struct used with #[cfg_attr(feature = "wasm"...
    // NOTE: you can use #[cfg_attr(feature = "wasm", wasm_bindgen::prelude::wasm_bindgen(skip))]
    // on a public attribute that shall not be available to WASM
}

// This function won't be available in WASM, even when the "wasm" feature is turned on
// You can use WASM-incompatible types in its arguments and return types freely.
pub fn foo() -> u32 { 42 }

// This function must not use WASM-specific types. Only WASM-compatible types must be used,
// because the attribute makes it available to both WASM and non-WASM (pure Rust)
#[cfg_attr(feature = "wasm", wasm_bindgen::prelude::wasm_bindgen)]
pub fn bar() -> u32 { 0 }

impl MyStruct {
   // Here, specify methods with types that are strictly NOT WASM-compatible
}

#[cfg_attr(feature = "wasm", wasm_bindgen::prelude::wasm_bindgen)]
impl MyStruct {
   // Here, specify methods with types that are strictly WASM-compatible, but not WASM-specific.
}

// NOTE: That several `impl` blocks of the same type can co-exist, if there are different attributes on them!

// Trait implementations for types can NEVER be made available for WASM (not currently supported by wasm-bindgen)
impl ToString for ChannelStatus {
    fn to_string(&self) -> String {
        todo!()
    }
}

/// Unit tests of pure Rust code (must not contain anything WASM-specific)
#[cfg(test)]
mod tests {
    use super::*;

    #[test]
    fn test_foo() {
        assert_eq!(42, foo());
    }
}

/// Module for WASM-specific Rust code
#[cfg(feature = "wasm")]
pub mod wasm {

    // Use this module to specify everything that is WASM-specific (e.g. uses wasm-bindgen types, js_sys, ...etc.) 
    
    use wasm_bindgen::prelude::*;
    use wasm_bindgen::JsValue;

    #[wasm_bindgen]
    pub fn foo(_val: JsValue) -> i32 {
        super::foo()
    }

    #[wasm_bindgen]
    impl MyStruct {
        // Specify methods of MyStruct which use WASM-specific
    }
}
```

### Types between WASM and Rust
The following sections list examples of Rust types with respect to WASM.
For a complete guidance, please refer to [wasm-bindgen docs](https://rustwasm.github.io/docs/wasm-bindgen/reference/types.html).

#### WASM-incompatible types & expressions
- fixed size arrays
- `Result<X,Y>` where one of `X` and `Y` is WASM-incompatible
- `Vec<X>` if `X` is not WASM-compatible
- any reference types used on return values
- trait implementations, lifetime specifiers & generic types

#### WASM-compatible types & expressions
Below are example of types are compatible with both pure Rust and WASM.
As mentioned in the previous text, these can be used anywhere 
below the `#[cfg_attr(feature = "wasm", wasm_bindgen::prelude::wasm_bindgen)]` attribute. 

- `Box<[X]>` on public members, arguments and return types which are fixed length byte arrays. (`X` is Rust builtin number type)
- `Vec<X>` on public members, arguments and return types that can change at some point. (`X` is Rust builtin number type)
- `&[X]` on arguments only. (`X` is Rust builtin number type)
- `String` on public members and return types.
- `&str` on arguments only.
- any builtin Rust numeric types except `usize`, can be used on members, arguments and return types.
- WASM-incompatible types used as private members

#### WASM-specific types & expressions

The following are examples of WASM-specific types or expressions and MUST be used ONLY within the `wasm` submodule.
- `#[wasm_bindgen]`
- `JsValue`
- `Result<X, JsValue>`
- `JsString`, `JsFunction`, `Uint8Array`... and anything from `js_sys` crate
>>>>>>> 915452fd
<|MERGE_RESOLUTION|>--- conflicted
+++ resolved
@@ -108,98 +108,6 @@
 will trigger your Rust unit tests and WASM integration tests.
 
 ## Guidelines and tips
-<<<<<<< HEAD
-
-### To make something visible to WASM
-
-Use `#[cfg_attr(feature = "wasm", wasm_bindgen::prelude::wasm_bindgen)]` attribute on it (a function, type or `impl` block).
-The attribute makes sure, that when the `wasm` feature is enabled in Cargo, it will be available to BOTH WASM and non-WASM (pure Rust),
-therefore you MUST use only types which are compatible with BOTH. Avoid using WASM-incompatible types and WASM-specific types.
-
-### Something available only to pure Rust
-
-Do not use any attribute. Types NOT compatible with WASM can be used freely.
-
-- trait implementations & generic types are NOT supported by `wasm-bindgen` and therefore they can be used only in pure Rust.
-
-### Something available only to WASM
-
-Put it inside the `wasm` submodule. The code in that module is built only when the `wasm` feature is enabled in Cargo,
-and does not interfere with your pure Rust code (unless you intentionally `use` that module).
-You can use WASM-specific types freely.
-
-## Avoid WASM-specific imports outside `wasm` submodule
-
-Any WASM imports (such as `js_sys`,...etc.) ARE WASM-specific (obviously), and must be used strictly inside
-the `wasm` submodule. This makes sure our code is buildable with the `wasm` Cargo feature turned on/off.
-
-The following example shows our some guidelines how to properly implement WASM and non-WASM types and their definitions:
-
-```rust
-// This type will be made available to both WASM (when the "wasm" feature is turned on)
-// and non-WASM (pure Rust)
-#[cfg_attr(feature = "wasm", wasm_bindgen::prelude::wasm_bindgen)]
-pub struct MyStruct {
-    foo: u32,        // private members do not need to have WASM-compatible types
-    pub bar: u32    // public members MUST have WASM-compatible types, if struct used with #[cfg_attr(feature = "wasm"...
-    // NOTE: you can use #[cfg_attr(feature = "wasm", wasm_bindgen::prelude::wasm_bindgen(skip))]
-    // on a public attribute that shall not be available to WASM
-}
-
-// This function won't be available in WASM, even when the "wasm" feature is on
-pub fn foo() -> u32 { 42 }
-
-// This function must not use WASM-specific types, but must be WASM compatible,
-// because the attribute makes it available to both WASM and non-WASM (pure Rust)
-#[cfg_attr(feature = "wasm", wasm_bindgen::prelude::wasm_bindgen)]
-pub fn bar() -> u32 { 0 }
-
-impl MyStruct {
-   // Here, specify methods with types that are strictly NOT compatible with WASM (pure Rust)
-}
-
-#[cfg_attr(feature = "wasm", wasm_bindgen::prelude::wasm_bindgen)]
-impl MyStruct {
-   // Here, specify methods with types that are compatible with BOTH WASM and non-WASM (pure Rust)
-}
-
-// NOTE: That several `impl` blocks of the same type can co-exist, if there are different attributes on them!
-
-// Trait implementations for types can NEVER be made available for WASM (not currently supported by wasm-bindgen)
-impl ToString for ChannelStatus {
-    fn to_string(&self) -> String {
-        todo!()
-    }
-}
-
-/// Unit tests of pure Rust code (must not contain anything WASM specific)
-#[cfg(test)]
-mod tests {
-    use super::*;
-
-    #[test]
-    fn test_foo() {
-        assert_eq!(42, foo());
-    }
-}
-
-/// Module for WASM-specific Rust code
-#[cfg(feature = "wasm")]
-pub mod wasm {
-
-    // Specify free functions here that operate on MyStruct which are stricly WASM-only compatible (e.g. use js_sys,...etc.)
-    // Also types and other free functions that are WASM-only specific are defined here
-
-    use wasm_bindgen::prelude::*;
-    use wasm_bindgen::JsValue;
-
-    #[wasm_bindgen]
-    pub fn foo(_val: JsValue) -> i32 {
-        super::foo()
-    }
-}
-```
-=======
 
 We distinguish between 3 different Rust types and expressions with respect to WASM:
 - Rust-specific (WASM-incompatible)
@@ -333,5 +241,4 @@
 - `#[wasm_bindgen]`
 - `JsValue`
 - `Result<X, JsValue>`
-- `JsString`, `JsFunction`, `Uint8Array`... and anything from `js_sys` crate
->>>>>>> 915452fd
+- `JsString`, `JsFunction`, `Uint8Array`... and anything from `js_sys` crate