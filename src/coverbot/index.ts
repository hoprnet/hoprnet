--- conflicted
+++ resolved
@@ -298,7 +298,6 @@
         this._sendMessageOpeningChannels(this.address, ` Packet relayed by ${_hoprNodeAddress}`, [_hoprNodeAddress])
 
         // 3.
-<<<<<<< HEAD
         this.relayTimeouts.set(
           _hoprNodeAddress,
           setTimeout(() => {
@@ -308,7 +307,7 @@
              * 4.1.1 Internally log that this is the case.
              * 4.1.2 Let the node that we couldn't get our response back in time.
              * 4.1.3 Remove from timeout so they can try again somehow.
-             * 4.1.4 Remove from our verified node and write to the stats.json
+             * NB: DELETED BY PB AFTER CHAT 10/9 [4.1.4 Remove from our verified node and write to the stats.json]
              */
 
             // 4.1.1
@@ -319,44 +318,16 @@
 
             // 4.1.3
             this.relayTimeouts.delete(_hoprNodeAddress)
-            this.verifiedHoprNodes.delete(_hoprNodeAddress)
 
             // 4.1.4
-            this.dumpData()
+            //this.verifiedHoprNodes.delete(_hoprNodeAddress)
+            //this.dumpData()
           }, RELAY_VERIFICATION_CYCLE_IN_MS),
         )
       }
     } catch (err) {
       console.log('Err:', err)
-=======
-        this.relayTimeouts.set(_hoprNodeAddress, setTimeout(() => {
-          // 4.1
-          /*
-          * The timeout passed, and we didn‘t get the message back.
-          * 4.1.1 Internally log that this is the case.
-          * 4.1.2 Let the node that we couldn't get our response back in time.
-          * 4.1.3 Remove from timeout so they can try again somehow.
-          * NB: DELETED BY PB AFTER CHAT 10/9 [4.1.4 Remove from our verified node and write to the stats.json]
-          */
-
-          // 4.1.1
-          console.log(`No response from ${_hoprNodeAddress}. Removing as valid node.`)
-
-          // 4.1.2
-          this._sendMessageFromBot(_hoprNodeAddress, NodeStateResponses[NodeStates.relayingNodeFailed])
-
-          // 4.1.3
-          this.relayTimeouts.delete(_hoprNodeAddress)
-
-          // 4.1.4
-          //this.verifiedHoprNodes.delete(_hoprNodeAddress)
-          //this.dumpData()
-        }, RELAY_VERIFICATION_CYCLE_IN_MS))
-      }
-    } catch (err) {
-      console.log('Err:', err);
-
->>>>>>> 55fc40c4
+
       // Something failed. We better remove node and update.
       this.verifiedHoprNodes.delete(hoprNode.id)
       this.dumpData()
@@ -461,20 +432,13 @@
       return
     }
 
-<<<<<<< HEAD
-    const [tweet, nodeState] = message.text.match(/https:\/\/twitter.com.*?$/i)
-      ? await this._verifyTweet(message)
-      : [undefined, NodeStates.newUnverifiedNode]
-=======
-
     let tweet, nodeState
-    if (message.text.match(/https:\/\/twitter.com.*?$/i)){
+    if (message.text.match(/https:\/\/twitter.com.*?$/i)) {
       this._sendMessageFromBot(message.from, VERIFY_MESSAGE)
       ;[tweet, nodeState] = await this._verifyTweet(message)
     } else {
-      ;[tweet, nodeState] = [undefined, NodeStates.newUnverifiedNode];
-    }
->>>>>>> 55fc40c4
+      ;[tweet, nodeState] = [undefined, NodeStates.newUnverifiedNode]
+    }
 
     switch (nodeState) {
       case NodeStates.newUnverifiedNode:
