import assert from 'assert'
import { Listener } from './listener'
import { Multiaddr } from 'multiaddr'
import type { MultiaddrConnection, Upgrader } from 'libp2p-interfaces/src/transport/types'
import dgram from 'dgram'
import type { Socket, RemoteInfo } from 'dgram'
import { handleStunRequest } from './stun'
import PeerId from 'peer-id'
<<<<<<< HEAD
import net from 'net'
=======
import { createConnection } from 'net'
import Defer from 'p-defer'
import type { DeferredPromise } from 'p-defer'
>>>>>>> 689c635a
import * as stun from 'webrtc-stun'
import { once, on, EventEmitter } from 'events'

import { networkInterfaces } from 'os'
import { u8aEquals, Defer } from '@hoprnet/hopr-utils'

import type { PublicNodesEmitter, PeerStoreType } from '../types'

/**
 * Decorated Listener class that emits events after
 * updating list of potential relays
 */
class TestingListener extends Listener {
  public emitter: EventEmitter
  constructor(...args: ConstructorParameters<typeof Listener>) {
    super(...args)

    this.emitter = new EventEmitter()
  }

  protected onRemoveRelay(peer: PeerId) {
    super.onRemoveRelay(peer)

    this.emitter.emit(`_nodeOffline`, peer)
  }

  protected async updatePublicNodes(peer: PeerId) {
    await super.updatePublicNodes(peer)

    this.emitter.emit(`_newNodeRegistered`, peer)
  }
}

async function getPeerStoreEntry(addr: string): Promise<PeerStoreType> {
  return {
    id: await PeerId.create({ keyType: 'secp256k1' }),
    multiaddrs: [new Multiaddr(addr)]
  }
}

/**
 * Creates a UDP socket and binds it to the given port.
 * @param port port to which the socket should be bound
 * @returns a bound socket
 */
function bindToUdpSocket(port?: number): Promise<Socket> {
  const socket = dgram.createSocket('udp4')

  return new Promise<Socket>((resolve, reject) => {
    socket.once('error', (err: any) => {
      socket.removeListener('listening', resolve)
      reject(err)
    })
    socket.once('listening', () => {
      socket.removeListener('error', reject)
      resolve(socket)
    })

    try {
      socket.bind(port)
    } catch (err) {
      reject(err)
    }
  })
}

/**
 * Encapsulates the logic that is necessary to lauch a test
 * STUN server instance and track whether it receives requests
 * @param port port to listen to
 * @param state used to track incoming messages
 */
async function startStunServer(
  port: number | undefined,
<<<<<<< HEAD
  state: { msgReceived: Defer<void> }
=======
  state?: { msgReceived?: DeferredPromise<void> }
>>>>>>> 689c635a
): Promise<Socket> {
  const socket = await bindToUdpSocket(port)

  socket.on('message', (msg: Buffer, rinfo: RemoteInfo) => {
    state?.msgReceived?.resolve()
    handleStunRequest(socket, msg, rinfo)
  })

  return socket
}

async function waitUntilListening(socket: Listener, ma: Multiaddr) {
  const promise = once(socket, 'listening')

  await socket.listen(ma)

  return promise
}

/**
 * Creates a node and attaches message listener to it.
 * @param publicNodes emitter that emit an event on new public nodes
 * @param initialNodes nodes that are initially known
 * @param state check message reception and content of message
 * @param expectedMessage message to check for, or undefined to skip this check
 * @param peerId peerId of the node
 * @returns
 */
async function startNode(
  initialNodes: PeerStoreType[],
<<<<<<< HEAD
  state: { msgReceived: Defer<void>; expectedMessageReceived?: Defer<void> },
=======
  state?: { msgReceived?: DeferredPromise<void>; expectedMessageReceived?: DeferredPromise<void> },
>>>>>>> 689c635a
  expectedMessage?: Uint8Array,
  peerId?: PeerId,
  upgrader?: Upgrader,
  handler?: (conn: any) => any | Promise<any>
) {
  peerId = peerId ?? (await PeerId.create({ keyType: 'secp256k1' }))
  const publicNodesEmitter = new EventEmitter() as PublicNodesEmitter

  const listener = new TestingListener(
    handler,
    upgrader ??
      ({
        upgradeInbound: async (conn: MultiaddrConnection) => {
          if (expectedMessage != undefined) {
            for await (const msg of conn.source) {
              if (u8aEquals(msg.slice(), expectedMessage)) {
                state?.expectedMessageReceived?.resolve()
              }
            }
          }

          state?.msgReceived?.resolve()
          return conn
        },
        upgradeOutbound: async (conn: MultiaddrConnection) => conn
      } as any),
    publicNodesEmitter,
    initialNodes,
    peerId,
    undefined
  )

  process.nextTick(() =>
    waitUntilListening(listener, new Multiaddr(`/ip4/127.0.0.1/tcp/0/p2p/${peerId!.toB58String()}`))
  )

  const initialNodesRegistered: PeerId[] = []

  for await (const initialNode of on(listener.emitter, '_newNodeRegistered')) {
    if (initialNodesRegistered.push(initialNode[0]) == initialNodes.length) {
      break
    }
  }

  assert(
    initialNodes.every((entry: PeerStoreType) => initialNodesRegistered.some((peer: PeerId) => peer.equals(entry.id)))
  )

  return {
    peerId,
    listener,
    publicNodesEmitter
  }
}

async function stopNode(socket: Socket | Listener) {
  const closePromise = once(socket, 'close')

  socket.close()

  return closePromise
}

describe('check listening to sockets', function () {
  it('recreate the socket and perform STUN request', async function () {
    let listener: Listener
    const peerId = await PeerId.create({ keyType: 'secp256k1' })

    const msgReceived = [new Defer<void>(), new Defer<void>()]

    const stunServers = [
      await startStunServer(undefined, { msgReceived: msgReceived[0] }),
      await startStunServer(undefined, { msgReceived: msgReceived[1] })
    ]

    for (let i = 0; i < 2; i++) {
      listener = new Listener(
        undefined,
        undefined as any,
        undefined,
        await Promise.all(stunServers.map((s: Socket) => getPeerStoreEntry(`/ip4/127.0.0.1/tcp/${s.address().port}`))),
        peerId,
        undefined
      )

      await waitUntilListening(listener, new Multiaddr(`/ip4/127.0.0.1/tcp/0/p2p/${peerId.toB58String()}`))
      await stopNode(listener)
    }

    await Promise.all(msgReceived.map((received) => received.promise))

    await Promise.all(stunServers.map(stopNode))
  })

  it('should contact potential relays and expose relay addresses', async function () {
    this.timeout(4e3)

    const relayContacted = new Defer<void>()

<<<<<<< HEAD
    const stunServer = await startStunServer(undefined, { msgReceived: new Defer() })
=======
    const stunServer = await startStunServer(undefined)
>>>>>>> 689c635a

    const stunPeer = await getPeerStoreEntry(`/ip4/127.0.0.1/udp/${stunServer.address().port}`)

    const relay = await startNode([stunPeer], {
      msgReceived: relayContacted
    })

    const node = await startNode([stunPeer], { msgReceived: new Defer<void>() })

    const eventPromise = once(node.listener.emitter, '_newNodeRegistered')

    node.publicNodesEmitter.emit(`addPublicNode`, {
      id: relay.peerId,
      multiaddrs: [new Multiaddr(`/ip4/127.0.0.1/tcp/${relay.listener.getPort()}/p2p/${relay.peerId.toB58String()}`)]
    })

    // Checks that relay and STUN got contacted, otherwise timeout
    await Promise.all([relayContacted.promise, eventPromise])

    const addrs = node.listener.getAddrs().map((ma: Multiaddr) => ma.toString())

    assert(
      addrs.includes(`/p2p/${relay.peerId.toB58String()}/p2p-circuit/p2p/${node.peerId.toB58String()}`),
      `Listener must expose circuit address`
    )

    await Promise.all([stopNode(node.listener), stopNode(relay.listener), stopNode(stunServer)])
  })

  it('check that node is reachable', async function () {
<<<<<<< HEAD
    const stunServer = await startStunServer(undefined, { msgReceived: new Defer<void>() })
    const msgReceived = new Defer<void>()
    const expectedMessageReceived = new Defer<void>()
=======
    const stunServer = await startStunServer(undefined)
    const msgReceived = Defer<void>()
    const expectedMessageReceived = Defer<void>()
>>>>>>> 689c635a

    const testMessage = new TextEncoder().encode('test')

    const node = await startNode(
      [await getPeerStoreEntry(`/ip4/127.0.0.1/udp/${stunServer.address().port}`)],
      {
        msgReceived,
        expectedMessageReceived
      },
      testMessage
    )

    const socket = createConnection(
      {
        host: '127.0.0.1',
        port: node.listener.getPort()
      },
      () => {
        socket.write(testMessage, () => {
          socket.end()
        })
      }
    )

    await msgReceived.promise

    await Promise.all([stopNode(node.listener), stopNode(stunServer)])
  })

  it('should bind to specific interfaces', async function () {
    const validInterfaces = Object.keys(networkInterfaces()).filter((iface) =>
      networkInterfaces()[iface]?.some((x) => !x.internal)
    )

    if (validInterfaces.length == 0) {
      // Cannot test without any available interfaces
      return
    }

<<<<<<< HEAD
    const stunServer = await startStunServer(undefined, { msgReceived: new Defer() })
=======
    const stunServer = await startStunServer(undefined)
>>>>>>> 689c635a
    const peerId = await PeerId.create({ keyType: 'secp256k1' })

    const listener = new Listener(
      undefined,
      {
        upgradeInbound: async (conn: MultiaddrConnection) => conn
      } as any,
      undefined,
      [await getPeerStoreEntry(`/ip4/127.0.0.1/udp/${stunServer.address().port}`)],
      peerId,
      validInterfaces[0]
    )

    await assert.rejects(async () => {
      await waitUntilListening(listener, new Multiaddr(`/ip4/0.0.0.1/tcp/0/p2p/${peerId.toB58String()}`))
    })

    await Promise.all([stopNode(listener), stopNode(stunServer)])
  })

  it('check that node speaks STUN', async function () {
<<<<<<< HEAD
    const defer = new Defer<void>()
    const stunServer = await startStunServer(undefined, { msgReceived: new Defer() })

    const node = await startNode([await getPeerStoreEntry(`/ip4/127.0.0.1/udp/${stunServer.address().port}`)], {
      msgReceived: new Defer()
    })
=======
    const defer = Defer<void>()
    const stunServer = await startStunServer(undefined)

    const node = await startNode([await getPeerStoreEntry(`/ip4/127.0.0.1/udp/${stunServer.address().port}`)])
>>>>>>> 689c635a

    const socket = dgram.createSocket({ type: 'udp4' })
    const tid = stun.generateTransactionId()

    socket.on('message', (msg) => {
      const res = stun.createBlank()

      // if msg is valid STUN message
      if (res.loadBuffer(msg)) {
        // if msg is BINDING_RESPONSE_SUCCESS and valid content
        if (res.isBindingResponseSuccess({ transactionId: tid })) {
          const attr = res.getXorMappedAddressAttribute()
          // if msg includes attr
          if (attr) {
            defer.resolve()
          }
        }
      }

      socket.close()
    })

    const req = stun.createBindingRequest(tid).setFingerprintAttribute()

    const addrs = node.listener.getAddrs()

    const localAddress = addrs.find((ma: Multiaddr) => ma.toString().match(/127.0.0.1/))

    assert(localAddress != null, `Listener must be available on localhost`)

    socket.send(req.toBuffer(), localAddress.toOptions().port, `localhost`)

    await defer.promise

    await stopNode(node.listener)
  })

  it('get the right addresses', async function () {
<<<<<<< HEAD
    const stunServer = await startStunServer(undefined, { msgReceived: new Defer() })

    const stunPeer = await getPeerStoreEntry(`/ip4/127.0.0.1/udp/${stunServer.address().port}`)
    const relay = await startNode([stunPeer], {
      msgReceived: new Defer()
    })

    const node = await startNode([stunPeer], {
      msgReceived:new  Defer()
    })
=======
    const stunServer = await startStunServer(undefined)

    const stunPeer = await getPeerStoreEntry(`/ip4/127.0.0.1/udp/${stunServer.address().port}`)
    const relay = await startNode([stunPeer])

    const node = await startNode([stunPeer])
>>>>>>> 689c635a

    let eventPromise = once(node.listener.emitter, '_newNodeRegistered')
    node.publicNodesEmitter.emit('addPublicNode', {
      id: relay.peerId,
      multiaddrs: [new Multiaddr(`/ip4/127.0.0.1/tcp/${relay.listener.getPort()}/p2p/${relay.peerId.toB58String()}`)]
    })

    await eventPromise

    eventPromise = once(node.listener.emitter, '_newNodeRegistered')
    node.publicNodesEmitter.emit('addPublicNode', {
      id: relay.peerId,
      multiaddrs: [new Multiaddr(`/ip4/127.0.0.1/tcp/${relay.listener.getPort()}/p2p/${relay.peerId.toB58String()}`)]
    })

    await eventPromise

    const addrsFromListener = node.listener.getAddrs()

    const uniqueAddresses = new Set<string>(addrsFromListener.map((ma: Multiaddr) => ma.toString()))

    assert(
      uniqueAddresses.has(`/p2p/${relay.peerId.toB58String()}/p2p-circuit/p2p/${node.peerId.toB58String()}`),
      `Addresses must include relay address`
    )

    assert(
      uniqueAddresses.has(`/ip4/127.0.0.1/tcp/${node.listener.getPort()}/p2p/${node.peerId.toB58String()}`),
      `Addresses must include relay address`
    )

    assert(addrsFromListener.length == uniqueAddresses.size, `Addresses must not appear twice`)

    await Promise.all([stopNode(relay.listener), stopNode(node.listener), stopNode(stunServer)])
  })

  it('check connection tracking', async function () {
<<<<<<< HEAD
    const stunServer = await startStunServer(undefined, { msgReceived: new Defer() })
=======
    const stunServer = await startStunServer(undefined)
>>>>>>> 689c635a
    const stunPeer = await getPeerStoreEntry(`/ip4/127.0.0.1/udp/${stunServer.address().port}`)
    const msgReceived = new Defer<void>()
    const expectedMessageReceived = new Defer<void>()

    const node = await startNode([stunPeer], {
      msgReceived,
      expectedMessageReceived
    })

    const bothConnectionsOpened = new Defer()
    let connections = 0

    node.listener.on('connection', () => {
      connections++

      if (connections == 2) {
        bothConnectionsOpened.resolve()
      }
    })

    const socketOne = createConnection({
      host: '127.0.0.1',
      port: node.listener.getPort()
    })

    const socketTwo = createConnection({
      host: '127.0.0.1',
      port: node.listener.getPort()
    })

    await bothConnectionsOpened.promise

    assert(node.listener.getConnections() == 2)

    // Add event listener at the end of the event listeners array
    const socketOneClosePromise = once(socketOne, 'close')
    const socketTwoClosePromise = once(socketTwo, 'close')

    socketOne.end()
    socketTwo.end()

    await Promise.all([socketOneClosePromise, socketTwoClosePromise])

    // let I/O actions happen
    await new Promise((resolve) => setImmediate(resolve))

    assert(node.listener.getConnections() == 0, `Connection must have been removed`)

    await Promise.all([stopNode(node.listener), stopNode(stunServer)])
  })

  it('add relay node only once', async function () {
<<<<<<< HEAD
    const stunServer = await startStunServer(undefined, { msgReceived: new Defer() })
    const stunPeer = await getPeerStoreEntry(`/ip4/127.0.0.1/udp/${stunServer.address().port}`)

    const relay = await startNode([stunPeer], {
      msgReceived: new Defer()
    })

    const node = await startNode([stunPeer], {
      msgReceived: new Defer()
    })
=======
    const stunServer = await startStunServer(undefined)
    const stunPeer = await getPeerStoreEntry(`/ip4/127.0.0.1/udp/${stunServer.address().port}`)

    const relay = await startNode([stunPeer])

    const node = await startNode([stunPeer])
>>>>>>> 689c635a

    let eventPromise = once(node.listener.emitter, '_newNodeRegistered')

    node.publicNodesEmitter.emit(`addPublicNode`, {
      id: relay.peerId,
      multiaddrs: [new Multiaddr(`/ip4/127.0.0.1/tcp/${relay.listener.getPort()}/p2p/${relay.peerId.toB58String()}`)]
    })

    await eventPromise

    let addrs = node.listener.getAddrs().map((ma: Multiaddr) => ma.toString())

    assert(
      addrs.includes(`/p2p/${relay.peerId.toB58String()}/p2p-circuit/p2p/${node.peerId.toB58String()}`),
      'Addrs should include new relay node'
    )

    eventPromise = once(node.listener.emitter, '_newNodeRegistered')
    node.publicNodesEmitter.emit(`addPublicNode`, {
      id: relay.peerId,
      multiaddrs: [new Multiaddr(`/ip4/127.0.0.1/tcp/${relay.listener.getPort()}/p2p/${relay.peerId.toB58String()}`)]
    })

    await eventPromise

    let addrsAfterSecondEvent = node.listener.getAddrs().map((ma: Multiaddr) => ma.toString())

    assert(addrs.length == addrsAfterSecondEvent.length)

    assert(
      addrsAfterSecondEvent.includes(`/p2p/${relay.peerId.toB58String()}/p2p-circuit/p2p/${node.peerId.toB58String()}`),
      'Addrs should include new relay node'
    )

    await Promise.all([stopNode(node.listener), stopNode(relay.listener), stopNode(stunServer)])
  })

  it('overwrite existing relays', async function () {
<<<<<<< HEAD
    const stunServer = await startStunServer(undefined, { msgReceived: new Defer() })
    const stunPeer = await getPeerStoreEntry(`/ip4/127.0.0.1/udp/${stunServer.address().port}`)

    const relay = await startNode([stunPeer], {
      msgReceived: new Defer()
    })

    const node = await startNode([stunPeer], {
      msgReceived: new Defer()
    })
=======
    const stunServer = await startStunServer(undefined)
    const stunPeer = await getPeerStoreEntry(`/ip4/127.0.0.1/udp/${stunServer.address().port}`)

    const relay = await startNode([stunPeer])

    const node = await startNode([stunPeer])
>>>>>>> 689c635a

    let eventPromise = once(node.listener.emitter, '_newNodeRegistered')

    node.publicNodesEmitter.emit(`addPublicNode`, {
      id: relay.peerId,
      multiaddrs: [new Multiaddr(`/ip4/127.0.0.1/tcp/${relay.listener.getPort()}/p2p/${relay.peerId.toB58String()}`)]
    })

    await eventPromise

    eventPromise = once(node.listener.emitter, '_newNodeRegistered')

    let addrs = node.listener.getAddrs().map((ma: Multiaddr) => ma.toString())

    assert(addrs.includes(`/p2p/${relay.peerId.toB58String()}/p2p-circuit/p2p/${node.peerId.toB58String()}`))

    node.publicNodesEmitter.emit(`addPublicNode`, {
      id: relay.peerId,
      multiaddrs: [new Multiaddr(`/ip4/127.0.0.1/tcp/${relay.listener.getPort()}/p2p/${relay.peerId.toB58String()}`)]
    })

    await eventPromise

    // Stop first relay and let it attach to different port
    await stopNode(relay.listener)

<<<<<<< HEAD
    const newRelay = await startNode(
      [stunPeer],
      {
        msgReceived:new Defer()
      },
      undefined,
      relay.peerId
    )
=======
    const newRelay = await startNode([stunPeer], undefined, undefined, relay.peerId)
>>>>>>> 689c635a

    eventPromise = once(node.listener.emitter, '_newNodeRegistered')
    node.publicNodesEmitter.emit(`addPublicNode`, {
      id: relay.peerId,
      multiaddrs: [new Multiaddr(`/ip4/127.0.0.1/tcp/${newRelay.listener.getPort()}/p2p/${relay.peerId.toB58String()}`)]
    })

    await eventPromise

    const addrsAfterThirdEvent = node.listener.getAddrs()

    assert(addrs.length == addrsAfterThirdEvent.length)

    await Promise.all([stopNode(node.listener), stopNode(newRelay.listener), stopNode(stunServer)])
  })

  it('remove offline relay nodes', async function () {
<<<<<<< HEAD
    const stunServer = await startStunServer(undefined, { msgReceived: new Defer() })
    const stunPeer = await getPeerStoreEntry(`/ip4/127.0.0.1/udp/${stunServer.address().port}`)

    const relay = await startNode([stunPeer], {
      msgReceived:new  Defer()
    })

    const node = await startNode([stunPeer], {
      msgReceived: new Defer()
    })
=======
    const stunServer = await startStunServer(undefined)
    const stunPeer = await getPeerStoreEntry(`/ip4/127.0.0.1/udp/${stunServer.address().port}`)

    const relay = await startNode([stunPeer])

    const node = await startNode([stunPeer])
>>>>>>> 689c635a

    let eventPromise = once(node.listener.emitter, '_newNodeRegistered')

    node.publicNodesEmitter.emit(`addPublicNode`, {
      id: relay.peerId,
      multiaddrs: [new Multiaddr(`/ip4/127.0.0.1/tcp/${relay.listener.getPort()}/p2p/${relay.peerId.toB58String()}`)]
    })

    await eventPromise

    let addrs = node.listener.getAddrs().map((ma: Multiaddr) => ma.toString())

    assert(addrs.includes(`/p2p/${relay.peerId.toB58String()}/p2p-circuit/p2p/${node.peerId.toB58String()}`))

    eventPromise = once(node.listener.emitter, '_nodeOffline')

    node.publicNodesEmitter.emit(`removePublicNode`, relay.peerId)

    await eventPromise

    let addrsAfterRemoval = node.listener.getAddrs().map((ma: Multiaddr) => ma.toString())

    assert(addrs.length - 1 == addrsAfterRemoval.length, 'Addr should be removed, hence size should be reduced by one.')
    assert(
      !addrsAfterRemoval.includes(`/p2p/${relay.peerId.toB58String()}/p2p-circuit/p2p/${node.peerId.toB58String()}`),
      'Addrs should not contain removed node'
    )

    await Promise.all([stopNode(node.listener), stopNode(relay.listener), stopNode(stunServer)])
  })

  it('remove offline relay nodes - edge cases', async function () {
<<<<<<< HEAD
    const stunServer = await startStunServer(undefined, { msgReceived: new Defer() })
    const stunPeer = await getPeerStoreEntry(`/ip4/127.0.0.1/udp/${stunServer.address().port}`)

    const relay = await startNode([stunPeer], {
      msgReceived: new Defer()
    })

    const node = await startNode([stunPeer], {
      msgReceived: new Defer()
    })
=======
    const stunServer = await startStunServer(undefined)
    const stunPeer = await getPeerStoreEntry(`/ip4/127.0.0.1/udp/${stunServer.address().port}`)

    const relay = await startNode([stunPeer])

    const node = await startNode([stunPeer])
>>>>>>> 689c635a

    let addrs = node.listener.getAddrs().map((ma: Multiaddr) => ma.toString())

    let eventPromise = once(node.listener.emitter, '_nodeOffline')

    node.publicNodesEmitter.emit(`removePublicNode`, relay.peerId)

    await eventPromise

    let addrsAfterRemoval = node.listener.getAddrs().map((ma: Multiaddr) => ma.toString())

    assert(
      addrs.length == addrsAfterRemoval.length,
      'Number of addresses should stay same after removing invalid multiaddr'
    )
    assert(
      !addrsAfterRemoval.includes(`/p2p/${relay.peerId.toB58String()}/p2p-circuit/p2p/${node.peerId.toB58String()}`),
      'Addrs should not include addr of invalid node'
    )
    assert(
      addrs.every((addr: string) => addrsAfterRemoval.some((addrAfterRemoval: string) => addr === addrAfterRemoval)),
      'Addrs should stay same after trying remove invalid multiaddr'
    )

    await Promise.all([stopNode(node.listener), stopNode(relay.listener), stopNode(stunServer)])
  })
})

describe('error cases', function () {
  it('throw error while upgrading the connection', async () => {
    const peer = await PeerId.create({ keyType: 'secp256k1' })
    const stunServer = await startStunServer(undefined)

    const node = await startNode(
      [await getPeerStoreEntry(`/ip4/127.0.0.1/udp/${stunServer.address().port}`)],
      undefined,
      undefined,
      peer,
      {
        upgradeInbound: async (_maConn: MultiaddrConnection) => {
          await new Promise((resolve) => setTimeout(resolve, 100))

          throw Error('foo')
        }
      } as any
    )

    const socket = createConnection(
      {
        host: '127.0.0.1',
        port: node.listener.getPort()
      },
      async () => {
        await new Promise((resolve) => setTimeout(resolve, 200))

        socket.end()
      }
    )

    await new Promise((resolve) => setTimeout(resolve, 300))

    await Promise.all([node.listener, stunServer].map(stopNode))
  })

  it('throw unexpected error', async function () {
    // This unit test case produces an uncaught error in case there
    // is no "global" try / catch on incoming socket connections
    const peer = await PeerId.create({ keyType: 'secp256k1' })
    const stunServer = await startStunServer(undefined)

    const node = await startNode(
      [await getPeerStoreEntry(`/ip4/127.0.0.1/udp/${stunServer.address().port}`)],
      undefined,
      undefined,
      peer,
      {
        upgradeInbound: async (_maConn: MultiaddrConnection) => {
          await new Promise((resolve) => setTimeout(resolve, 100))

          return {}
        }
      } as any,
      // Simulate an unexpected error while processing data
      (conn: any) => conn.nonExisting()
    )

    const socket = createConnection(
      {
        host: '127.0.0.1',
        port: node.listener.getPort()
      },
      async () => {
        await new Promise((resolve) => setTimeout(resolve, 200))

        socket.end()
      }
    )

    await new Promise((resolve) => setTimeout(resolve, 300))

    await Promise.all([node.listener, stunServer].map(stopNode))
  })
})<|MERGE_RESOLUTION|>--- conflicted
+++ resolved
@@ -6,13 +6,7 @@
 import type { Socket, RemoteInfo } from 'dgram'
 import { handleStunRequest } from './stun'
 import PeerId from 'peer-id'
-<<<<<<< HEAD
-import net from 'net'
-=======
 import { createConnection } from 'net'
-import Defer from 'p-defer'
-import type { DeferredPromise } from 'p-defer'
->>>>>>> 689c635a
 import * as stun from 'webrtc-stun'
 import { once, on, EventEmitter } from 'events'
 
@@ -87,11 +81,7 @@
  */
 async function startStunServer(
   port: number | undefined,
-<<<<<<< HEAD
-  state: { msgReceived: Defer<void> }
-=======
-  state?: { msgReceived?: DeferredPromise<void> }
->>>>>>> 689c635a
+  state?: { msgReceived?: Defer<void> }
 ): Promise<Socket> {
   const socket = await bindToUdpSocket(port)
 
@@ -122,11 +112,7 @@
  */
 async function startNode(
   initialNodes: PeerStoreType[],
-<<<<<<< HEAD
-  state: { msgReceived: Defer<void>; expectedMessageReceived?: Defer<void> },
-=======
-  state?: { msgReceived?: DeferredPromise<void>; expectedMessageReceived?: DeferredPromise<void> },
->>>>>>> 689c635a
+  state?: { msgReceived?: Defer<void>; expectedMessageReceived?: Defer<void> },
   expectedMessage?: Uint8Array,
   peerId?: PeerId,
   upgrader?: Upgrader,
@@ -226,11 +212,7 @@
 
     const relayContacted = new Defer<void>()
 
-<<<<<<< HEAD
-    const stunServer = await startStunServer(undefined, { msgReceived: new Defer() })
-=======
-    const stunServer = await startStunServer(undefined)
->>>>>>> 689c635a
+    const stunServer = await startStunServer(undefined)
 
     const stunPeer = await getPeerStoreEntry(`/ip4/127.0.0.1/udp/${stunServer.address().port}`)
 
@@ -261,15 +243,9 @@
   })
 
   it('check that node is reachable', async function () {
-<<<<<<< HEAD
-    const stunServer = await startStunServer(undefined, { msgReceived: new Defer<void>() })
-    const msgReceived = new Defer<void>()
-    const expectedMessageReceived = new Defer<void>()
-=======
     const stunServer = await startStunServer(undefined)
     const msgReceived = Defer<void>()
     const expectedMessageReceived = Defer<void>()
->>>>>>> 689c635a
 
     const testMessage = new TextEncoder().encode('test')
 
@@ -309,11 +285,7 @@
       return
     }
 
-<<<<<<< HEAD
-    const stunServer = await startStunServer(undefined, { msgReceived: new Defer() })
-=======
-    const stunServer = await startStunServer(undefined)
->>>>>>> 689c635a
+    const stunServer = await startStunServer(undefined)
     const peerId = await PeerId.create({ keyType: 'secp256k1' })
 
     const listener = new Listener(
@@ -335,19 +307,10 @@
   })
 
   it('check that node speaks STUN', async function () {
-<<<<<<< HEAD
     const defer = new Defer<void>()
-    const stunServer = await startStunServer(undefined, { msgReceived: new Defer() })
-
-    const node = await startNode([await getPeerStoreEntry(`/ip4/127.0.0.1/udp/${stunServer.address().port}`)], {
-      msgReceived: new Defer()
-    })
-=======
-    const defer = Defer<void>()
     const stunServer = await startStunServer(undefined)
 
     const node = await startNode([await getPeerStoreEntry(`/ip4/127.0.0.1/udp/${stunServer.address().port}`)])
->>>>>>> 689c635a
 
     const socket = dgram.createSocket({ type: 'udp4' })
     const tid = stun.generateTransactionId()
@@ -386,25 +349,12 @@
   })
 
   it('get the right addresses', async function () {
-<<<<<<< HEAD
-    const stunServer = await startStunServer(undefined, { msgReceived: new Defer() })
-
-    const stunPeer = await getPeerStoreEntry(`/ip4/127.0.0.1/udp/${stunServer.address().port}`)
-    const relay = await startNode([stunPeer], {
-      msgReceived: new Defer()
-    })
-
-    const node = await startNode([stunPeer], {
-      msgReceived:new  Defer()
-    })
-=======
     const stunServer = await startStunServer(undefined)
 
     const stunPeer = await getPeerStoreEntry(`/ip4/127.0.0.1/udp/${stunServer.address().port}`)
     const relay = await startNode([stunPeer])
 
     const node = await startNode([stunPeer])
->>>>>>> 689c635a
 
     let eventPromise = once(node.listener.emitter, '_newNodeRegistered')
     node.publicNodesEmitter.emit('addPublicNode', {
@@ -442,11 +392,7 @@
   })
 
   it('check connection tracking', async function () {
-<<<<<<< HEAD
-    const stunServer = await startStunServer(undefined, { msgReceived: new Defer() })
-=======
-    const stunServer = await startStunServer(undefined)
->>>>>>> 689c635a
+    const stunServer = await startStunServer(undefined)
     const stunPeer = await getPeerStoreEntry(`/ip4/127.0.0.1/udp/${stunServer.address().port}`)
     const msgReceived = new Defer<void>()
     const expectedMessageReceived = new Defer<void>()
@@ -499,25 +445,12 @@
   })
 
   it('add relay node only once', async function () {
-<<<<<<< HEAD
-    const stunServer = await startStunServer(undefined, { msgReceived: new Defer() })
+    const stunServer = await startStunServer(undefined)
     const stunPeer = await getPeerStoreEntry(`/ip4/127.0.0.1/udp/${stunServer.address().port}`)
 
-    const relay = await startNode([stunPeer], {
-      msgReceived: new Defer()
-    })
-
-    const node = await startNode([stunPeer], {
-      msgReceived: new Defer()
-    })
-=======
-    const stunServer = await startStunServer(undefined)
-    const stunPeer = await getPeerStoreEntry(`/ip4/127.0.0.1/udp/${stunServer.address().port}`)
-
     const relay = await startNode([stunPeer])
 
     const node = await startNode([stunPeer])
->>>>>>> 689c635a
 
     let eventPromise = once(node.listener.emitter, '_newNodeRegistered')
 
@@ -556,25 +489,12 @@
   })
 
   it('overwrite existing relays', async function () {
-<<<<<<< HEAD
-    const stunServer = await startStunServer(undefined, { msgReceived: new Defer() })
+    const stunServer = await startStunServer(undefined)
     const stunPeer = await getPeerStoreEntry(`/ip4/127.0.0.1/udp/${stunServer.address().port}`)
 
-    const relay = await startNode([stunPeer], {
-      msgReceived: new Defer()
-    })
-
-    const node = await startNode([stunPeer], {
-      msgReceived: new Defer()
-    })
-=======
-    const stunServer = await startStunServer(undefined)
-    const stunPeer = await getPeerStoreEntry(`/ip4/127.0.0.1/udp/${stunServer.address().port}`)
-
     const relay = await startNode([stunPeer])
 
     const node = await startNode([stunPeer])
->>>>>>> 689c635a
 
     let eventPromise = once(node.listener.emitter, '_newNodeRegistered')
 
@@ -601,18 +521,7 @@
     // Stop first relay and let it attach to different port
     await stopNode(relay.listener)
 
-<<<<<<< HEAD
-    const newRelay = await startNode(
-      [stunPeer],
-      {
-        msgReceived:new Defer()
-      },
-      undefined,
-      relay.peerId
-    )
-=======
     const newRelay = await startNode([stunPeer], undefined, undefined, relay.peerId)
->>>>>>> 689c635a
 
     eventPromise = once(node.listener.emitter, '_newNodeRegistered')
     node.publicNodesEmitter.emit(`addPublicNode`, {
@@ -630,25 +539,12 @@
   })
 
   it('remove offline relay nodes', async function () {
-<<<<<<< HEAD
-    const stunServer = await startStunServer(undefined, { msgReceived: new Defer() })
+    const stunServer = await startStunServer(undefined)
     const stunPeer = await getPeerStoreEntry(`/ip4/127.0.0.1/udp/${stunServer.address().port}`)
 
-    const relay = await startNode([stunPeer], {
-      msgReceived:new  Defer()
-    })
-
-    const node = await startNode([stunPeer], {
-      msgReceived: new Defer()
-    })
-=======
-    const stunServer = await startStunServer(undefined)
-    const stunPeer = await getPeerStoreEntry(`/ip4/127.0.0.1/udp/${stunServer.address().port}`)
-
     const relay = await startNode([stunPeer])
 
     const node = await startNode([stunPeer])
->>>>>>> 689c635a
 
     let eventPromise = once(node.listener.emitter, '_newNodeRegistered')
 
@@ -681,25 +577,12 @@
   })
 
   it('remove offline relay nodes - edge cases', async function () {
-<<<<<<< HEAD
-    const stunServer = await startStunServer(undefined, { msgReceived: new Defer() })
+    const stunServer = await startStunServer(undefined)
     const stunPeer = await getPeerStoreEntry(`/ip4/127.0.0.1/udp/${stunServer.address().port}`)
 
-    const relay = await startNode([stunPeer], {
-      msgReceived: new Defer()
-    })
-
-    const node = await startNode([stunPeer], {
-      msgReceived: new Defer()
-    })
-=======
-    const stunServer = await startStunServer(undefined)
-    const stunPeer = await getPeerStoreEntry(`/ip4/127.0.0.1/udp/${stunServer.address().port}`)
-
     const relay = await startNode([stunPeer])
 
     const node = await startNode([stunPeer])
->>>>>>> 689c635a
 
     let addrs = node.listener.getAddrs().map((ma: Multiaddr) => ma.toString())
 
