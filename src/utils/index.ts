--- conflicted
+++ resolved
@@ -2,15 +2,8 @@
 import type { Multiaddr } from 'multiaddr'
 import type { AddressInfo } from 'net'
 
-<<<<<<< HEAD
-=======
-const verbose = Debug('hopr-connect:dialer:verbose')
-const error = Debug('hopr-connect:dialer:error')
-
-export * from './network'
 export { parseAddress } from './addrs'
 export type { ValidAddress } from './addrs'
->>>>>>> 1695fb59
 export { encodeWithLengthPrefix, decodeWithLengthPrefix } from './lengthPrefix'
 
 /**
