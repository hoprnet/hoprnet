--- conflicted
+++ resolved
@@ -130,17 +130,14 @@
     });
   };
 
-<<<<<<< HEAD
   args =
     if buildDocs then sharedArgs // docsArgs
     else sharedArgs // defaultArgs;
 
-=======
-  args = if buildDocs then sharedArgs // docsArgs else sharedArgs // defaultArgs;
   mkBench = import ./cargo-bench.nix {
     mkCargoDerivation = craneLib.mkCargoDerivation;
   };
->>>>>>> 48caa94d
+
   builder =
     if runTests then craneLib.cargoTest
     else if runClippy then craneLib.cargoClippy
