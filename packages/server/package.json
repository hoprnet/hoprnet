{
  "name": "@hoprnet/hopr-server",
<<<<<<< HEAD
  "version": "1.17.2-alpha.0",
=======
  "version": "1.17.4",
>>>>>>> 8c8ef079
  "description": "gRPC Server wrapper around HOPR Node",
  "repository": "https://github.com/hoprnet/hoprnet.git",
  "homepage": "https://hoprnet.org",
  "license": "GPL-3.0-only",
  "main": "dist/main.js",
  "files": [
    "dist",
    "package.json",
    "README.md",
    "!*.spec.ts",
    "!*.spec.d.ts",
    "!*.spec.js",
    "!*.spec.js.map"
  ],
  "publishConfig": {
    "access": "public"
  },
  "scripts": {
    "clean": "rimraf ./dist",
    "clean:all": "yarn util:clean:all && yarn clean",
    "prebuild": "yarn clean",
    "build": "nest build",
    "format": "prettier --write \"src/**/*.ts\" \"test/**/*.ts\"",
    "util:clean:all": "rimraf .alice .bob .charlie",
    "util:create:alice": "mkdirp .alice && copyfiles -a dist/**/**/**/* .alice && copyfiles .env .alice/",
    "util:create:bob": "mkdirp .bob && copyfiles -a dist/**/**/**/* .bob && copyfiles .env .bob/",
    "util:create:charlie": "mkdirp .charlie && copyfiles -a dist/**/**/**/* .charlie && copyfiles .env .charlie/",
    "start": "nest start",
    "start:alice": "yarn util:create:alice && cd .alice && cross-env SERVER_HOST=0.0.0.0:50051 CORE_HOST=0.0.0.0:9091 node dist/main.js",
    "start:bob": "yarn util:create:bob && cd .bob && cross-env SERVER_HOST=0.0.0.0:50052 CORE_HOST=0.0.0.0:9092 node dist/main.js",
    "start:charlie": "yarn util:create:charlie && cd .charlie && cross-env SERVER_HOST=0.0.0.0:50053 CORE_HOST=0.0.0.0:9093 node dist/main.js",
    "start:dev": "nest start --watch",
    "start:debug": "nest start --debug --watch",
    "start:prod": "node dist/main",
    "lint": "eslint \"{src,apps,libs,test}/**/*.ts\" --fix",
    "test": "rimraf db && jest",
    "test:watch": "jest --watch",
    "test:cov": "jest --coverage",
    "test:debug": "node --inspect-brk -r tsconfig-paths/register -r ts-node/register node_modules/.bin/jest --runInBand",
    "test:e2e": "jest --config ./test/jest-e2e.json --forceExit --runInBand"
  },
  "engines": {
    "node": "12",
    "yarn": "1"
  },
  "dependencies": {
    "@grpc/proto-loader": "^0.5.4",
<<<<<<< HEAD
    "@hoprnet/hopr-core": "1.17.2-alpha.0",
    "@hoprnet/hopr-core-connector-interface": "1.17.2-alpha.0",
    "@hoprnet/hopr-protos": "1.17.2-alpha.0",
    "@hoprnet/hopr-utils": "1.17.2-alpha.0",
=======
    "@hoprnet/hopr-core": "1.17.4",
    "@hoprnet/hopr-core-connector-interface": "1.17.4",
    "@hoprnet/hopr-protos": "1.17.4",
    "@hoprnet/hopr-utils": "1.17.4",
>>>>>>> 8c8ef079
    "@nestjs/common": "^7.0.0",
    "@nestjs/config": "^0.5.0",
    "@nestjs/core": "^7.0.0",
    "@nestjs/microservices": "^7.3.1",
    "class-validator": "^0.12.2",
    "dotenv-parse-variables": "^1.0.1",
    "grpc": "^1.24.3",
    "multiaddr": "^7.5.0",
    "parse-ip-port": "^1.0.0",
    "peer-id": "^0.13.13",
    "peer-info": "^0.17.5",
    "read-pkg-up": "^7.0.1",
    "reflect-metadata": "^0.1.13",
    "rlp": "^2.2.6",
    "rxjs": "^6.6.0"
  },
  "devDependencies": {
<<<<<<< HEAD
    "@hoprnet/hopr-ethereum": "1.17.2-alpha.0",
    "@hoprnet/hopr-testing": "1.17.2-alpha.0",
=======
    "@hoprnet/hopr-ethereum": "1.17.4",
    "@hoprnet/hopr-testing": "1.17.4",
>>>>>>> 8c8ef079
    "@nestjs/cli": "^7.0.0",
    "@nestjs/schematics": "^7.0.0",
    "@nestjs/testing": "^7.0.0",
    "@types/dotenv-parse-variables": "^0.2.0",
    "@types/express": "^4.17.3",
    "@types/jest": "26.0.3",
    "@types/node": "~12",
    "@typescript-eslint/eslint-plugin": "4.0.0",
    "@typescript-eslint/parser": "3.10.1",
    "copyfiles": "^2.3.0",
    "cross-env": "^7.0.2",
    "eslint": "7.11.0",
    "eslint-config-prettier": "^6.10.0",
    "eslint-plugin-import": "^2.20.1",
    "jest": "26.0.1",
    "mkdirp": "^1.0.4",
    "prettier": "^2.0.5",
    "rimraf": "^3.0.2",
    "ts-jest": "26.1.0",
    "ts-loader": "^8.0.4",
    "ts-node": "^9.0.0",
    "tsconfig-paths": "^3.9.0",
    "typescript": "^4.0.3"
  },
  "jest": {
    "moduleFileExtensions": [
      "js",
      "json",
      "ts"
    ],
    "rootDir": "src",
    "testRegex": ".spec.ts$",
    "transform": {
      "^.+\\.(t|j)s$": "ts-jest"
    },
    "coverageDirectory": "../coverage",
    "testEnvironment": "node"
  }
}<|MERGE_RESOLUTION|>--- conflicted
+++ resolved
@@ -1,10 +1,6 @@
 {
   "name": "@hoprnet/hopr-server",
-<<<<<<< HEAD
-  "version": "1.17.2-alpha.0",
-=======
   "version": "1.17.4",
->>>>>>> 8c8ef079
   "description": "gRPC Server wrapper around HOPR Node",
   "repository": "https://github.com/hoprnet/hoprnet.git",
   "homepage": "https://hoprnet.org",
@@ -52,17 +48,10 @@
   },
   "dependencies": {
     "@grpc/proto-loader": "^0.5.4",
-<<<<<<< HEAD
-    "@hoprnet/hopr-core": "1.17.2-alpha.0",
-    "@hoprnet/hopr-core-connector-interface": "1.17.2-alpha.0",
-    "@hoprnet/hopr-protos": "1.17.2-alpha.0",
-    "@hoprnet/hopr-utils": "1.17.2-alpha.0",
-=======
     "@hoprnet/hopr-core": "1.17.4",
     "@hoprnet/hopr-core-connector-interface": "1.17.4",
     "@hoprnet/hopr-protos": "1.17.4",
     "@hoprnet/hopr-utils": "1.17.4",
->>>>>>> 8c8ef079
     "@nestjs/common": "^7.0.0",
     "@nestjs/config": "^0.5.0",
     "@nestjs/core": "^7.0.0",
@@ -80,13 +69,8 @@
     "rxjs": "^6.6.0"
   },
   "devDependencies": {
-<<<<<<< HEAD
-    "@hoprnet/hopr-ethereum": "1.17.2-alpha.0",
-    "@hoprnet/hopr-testing": "1.17.2-alpha.0",
-=======
     "@hoprnet/hopr-ethereum": "1.17.4",
     "@hoprnet/hopr-testing": "1.17.4",
->>>>>>> 8c8ef079
     "@nestjs/cli": "^7.0.0",
     "@nestjs/schematics": "^7.0.0",
     "@nestjs/testing": "^7.0.0",
