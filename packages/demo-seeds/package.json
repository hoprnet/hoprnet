--- conflicted
+++ resolved
@@ -1,10 +1,6 @@
 {
   "name": "@hoprnet/hopr-demo-seeds",
-<<<<<<< HEAD
-  "version": "1.67.3",
-=======
   "version": "1.68.0-next.0",
->>>>>>> b6794838
   "description": "Demo seeds for HOPR testing",
   "repository": "https://github.com/hoprnet/hoprnet.git",
   "homepage": "https://hoprnet.org",
