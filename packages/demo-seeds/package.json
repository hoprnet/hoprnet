{
  "name": "@hoprnet/hopr-demo-seeds",
<<<<<<< HEAD
  "version": "1.62.15",
=======
  "version": "1.64.0-next.8",
>>>>>>> f5f06590
  "description": "Demo seeds for HOPR testing",
  "repository": "https://github.com/hoprnet/hoprnet.git",
  "homepage": "https://hoprnet.org",
  "license": "GPL-3.0-only",
  "scripts": {
    "clean": "rimraf ./lib",
    "build": "yarn clean && tsc -d -p .",
    "prepublishOnly": "yarn build"
  },
  "files": [
    "lib",
    "README"
  ],
  "keywords": [
    "privacy",
    "web3",
    "messaging"
  ],
  "main": "lib/index.js",
  "types": "lib/index.d.ts",
  "devDependencies": {
    "rimraf": "^3.0.2",
    "typescript": "^4.1"
  },
  "publishConfig": {
    "access": "public"
  }
}<|MERGE_RESOLUTION|>--- conflicted
+++ resolved
@@ -1,10 +1,6 @@
 {
   "name": "@hoprnet/hopr-demo-seeds",
-<<<<<<< HEAD
-  "version": "1.62.15",
-=======
   "version": "1.64.0-next.8",
->>>>>>> f5f06590
   "description": "Demo seeds for HOPR testing",
   "repository": "https://github.com/hoprnet/hoprnet.git",
   "homepage": "https://hoprnet.org",
