--- conflicted
+++ resolved
@@ -1,10 +1,6 @@
 {
   "name": "@hoprnet/hopr-demo-seeds",
-<<<<<<< HEAD
-  "version": "1.69.0-next.2",
-=======
   "version": "1.69.0-next.4",
->>>>>>> 9d2f9e02
   "description": "Demo seeds for HOPR testing",
   "repository": "https://github.com/hoprnet/hoprnet.git",
   "homepage": "https://hoprnet.org",
