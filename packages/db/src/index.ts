--- conflicted
+++ resolved
@@ -361,7 +361,6 @@
   public async deleteAcknowledgedTicket(index: Uint8Array): Promise<void> {
     await this.db.del(Buffer.from(AcknowledgedTickets(index)))
   }
-<<<<<<< HEAD
 
   public async checkPacketSeen(tag){
     const key = PacketTag(tag)
@@ -410,7 +409,4 @@
 export const updateLatestBlockNumber = async (db: LevelUp, blockNumber: BN): Promise<void> => {
   await db.put(Buffer.from(LATEST_BLOCK_KEY), blockNumber.toBuffer())
 }
-}
-=======
-}
->>>>>>> 884127aa
+}