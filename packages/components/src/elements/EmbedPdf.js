<<<<<<< HEAD
import React, { useState, useRef } from 'react';
import { usePdf } from '@mikecousins/react-pdf';

const EmbedPdf = ({ src }) => {
  const [page, setPage] = useState(1);
  const canvasRef = useRef(null);

  const { pdfDocument } = usePdf({
    file: src,
    page,
    canvasRef,
    scale: 2
  });

  return (
    <div style={{
      display: "flex",
      justifyContent: "flex-start",
      width: "100vw",
      alignItems: "center",
      flexDirection: "column",
      marginTop: "50px",
    }}>
      {!pdfDocument && <span>Loading...</span>}
      <canvas ref={canvasRef} width="842" height="595" />
      {Boolean(pdfDocument && pdfDocument.numPages) && (
        <nav>
          <ul className="pager">
            <li className="previous">
              <button disabled={page === 1} onClick={() => setPage(page - 1)}>
                Previous
              </button>
            </li>
            <li className="next">
              <button
                disabled={page === pdfDocument.numPages}
                onClick={() => setPage(page + 1)}
              >
                Next
              </button>
            </li>
          </ul>
        </nav>
      )}
    </div>
  );
=======
import React from 'react'
import { SizeMe } from 'react-sizeme'
import { Document, Page, pdfjs } from 'react-pdf'
pdfjs.GlobalWorkerOptions.workerSrc = `//cdnjs.cloudflare.com/ajax/libs/pdf.js/${pdfjs.version}/pdf.worker.js`;
import 'react-pdf/dist/Page/AnnotationLayer.css';

class EmbedPdf extends React.Component {
  constructor(props) {
    super(props);

    this.state = {
      pageNumber: 1,
      numPages: null,
    }
  }

  onDocumentLoadSuccess = ({ numPages }) => {
    this.setState({ numPages });
  }

  previousPage = () => {
    const { pageNumber } = this.state

    this.setState({
      pageNumber: pageNumber - 1
    })
  }

  nextPage = () => {
    const { pageNumber } = this.state

    this.setState({
      pageNumber: pageNumber + 1
    })
  }

  render() {
    const { src } = this.props;
    const { pageNumber, numPages } = this.state;

    return (
      <SizeMe
        monitorHeight
        refreshRate={500}
        refreshMode={"debounce"}
        render={({ size }) => (
          <div className="pdfContainer">
            <Document
              file={src}
              onLoadSuccess={this.onDocumentLoadSuccess}
            >
              <Page width={size.width} pageNumber={pageNumber} />
            </Document>
            <div
              className="mb-24 pdfPages"
            >
              <p>
                Page {pageNumber || (numPages ? 1 : '--')} of {numPages || '--'}
              </p>
              <button
                type="button"
                disabled={pageNumber <= 1}
                onClick={this.previousPage}
              >
                Previous
              </button>
              <button
                type="button"
                disabled={pageNumber >= numPages}
                onClick={this.nextPage}
              >
                Next
              </button>
            </div>
          </div>
        )}
      />
    )
  }
>>>>>>> 48b5ee6a
}

export default EmbedPdf<|MERGE_RESOLUTION|>--- conflicted
+++ resolved
@@ -1,51 +1,3 @@
-<<<<<<< HEAD
-import React, { useState, useRef } from 'react';
-import { usePdf } from '@mikecousins/react-pdf';
-
-const EmbedPdf = ({ src }) => {
-  const [page, setPage] = useState(1);
-  const canvasRef = useRef(null);
-
-  const { pdfDocument } = usePdf({
-    file: src,
-    page,
-    canvasRef,
-    scale: 2
-  });
-
-  return (
-    <div style={{
-      display: "flex",
-      justifyContent: "flex-start",
-      width: "100vw",
-      alignItems: "center",
-      flexDirection: "column",
-      marginTop: "50px",
-    }}>
-      {!pdfDocument && <span>Loading...</span>}
-      <canvas ref={canvasRef} width="842" height="595" />
-      {Boolean(pdfDocument && pdfDocument.numPages) && (
-        <nav>
-          <ul className="pager">
-            <li className="previous">
-              <button disabled={page === 1} onClick={() => setPage(page - 1)}>
-                Previous
-              </button>
-            </li>
-            <li className="next">
-              <button
-                disabled={page === pdfDocument.numPages}
-                onClick={() => setPage(page + 1)}
-              >
-                Next
-              </button>
-            </li>
-          </ul>
-        </nav>
-      )}
-    </div>
-  );
-=======
 import React from 'react'
 import { SizeMe } from 'react-sizeme'
 import { Document, Page, pdfjs } from 'react-pdf'
@@ -125,7 +77,6 @@
       />
     )
   }
->>>>>>> 48b5ee6a
 }
 
 export default EmbedPdf