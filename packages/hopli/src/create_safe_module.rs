use crate::{
    identity_input::LocalIdentityArgs,
    key_pair::read_identities,
    password::PasswordArgs,
    process::{child_process_call_foundry_express_setup_safe_module, set_process_path_env},
    utils::{Cmd, HelperErrors},
};
use clap::Parser;
use core_crypto::keypairs::Keypair;
<<<<<<< HEAD
use ethers::{
    types::U256,
    utils::parse_units, //, types::U256, utils::format_units, ParseUnits
};
use log::{log, Level};
use std::env;
=======
>>>>>>> 3813753f
use ethers::{
    types::U256,
    utils::parse_units, //, types::U256, utils::format_units, ParseUnits
};
use log::{log, Level};
use std::env;

/// CLI arguments for `hopli create-safe-module`
#[derive(Parser, Default, Debug)]
pub struct CreateSafeModuleArgs {
    #[clap(help = "Network name. E.g. monte_rosa", long)]
    network: String,

    #[clap(flatten)]
    local_identity: LocalIdentityArgs,

    #[clap(flatten)]
    password: PasswordArgs,

    #[clap(
        help = "Specify path pointing to the contracts root",
        long,
        short,
        default_value = None
    )]
    contracts_root: Option<String>,

    #[clap(
        help = "Hopr amount in ether, e.g. 10",
        long,
        short = 't',
        value_parser = clap::value_parser!(f64),
        default_value_t = 2000.0
    )]
    hopr_amount: f64,

    #[clap(
        help = "Native token amount in ether, e.g. 1",
        long,
        short = 'n',
        value_parser = clap::value_parser!(f64),
        default_value_t = 10.0
    )]
    native_amount: f64,
}

impl CreateSafeModuleArgs {
    /// 1. Create a safe instance and a node management module instance:
    /// 2. Set default permissions for the module
    /// 3. Include node as a member with restricted permission on sending assets
    fn execute_safe_module_creation(self) -> Result<(), HelperErrors> {
        let CreateSafeModuleArgs {
            network,
            local_identity,
            password,
            contracts_root,
            hopr_amount,
            native_amount,
        } = self;

        // 1. `PRIVATE_KEY` - Private key is required to send on-chain transactions
        if let Err(_) = env::var("PRIVATE_KEY") {
            return Err(HelperErrors::UnableToReadPrivateKey);
        }

        // 2. Calculate addresses from the identity file
        // collect all the peer ids
        let all_node_addresses: Vec<String>;
        // check if password is provided
        let pwd = match password.read_password() {
            Ok(read_pwd) => read_pwd,
            Err(e) => return Err(e),
        };

        // read all the identities from the directory
        let files = local_identity.get_files();
        match read_identities(files, &pwd) {
            Ok(node_identities) => {
                all_node_addresses = node_identities
                    .values()
                    .map(|ni| ni.chain_key.public().to_address().to_string())
                    .collect();
            }
            Err(e) => {
                println!("error {:?}", e);
                return Err(e);
            }
        }
        log!(target: "create_safe_module", Level::Info, "NodeAddresses {:?}", all_node_addresses.join(","));

        // set directory and environment variables
        if let Err(e) = set_process_path_env(&contracts_root, &network) {
            return Err(e);
        }

        // convert hopr_amount and native_amount from f64 to uint256 string
        let hopr_amount_uint256 = parse_units(hopr_amount, "ether").unwrap();
        let hopr_amount_uint256_string = U256::from(hopr_amount_uint256).to_string();
        let native_amount_uint256 = parse_units(native_amount, "ether").unwrap();
        let native_amount_uint256_string = U256::from(native_amount_uint256).to_string();

        log!(target: "create_safe_module", Level::Debug, "Calling foundry...");
        // iterate and collect execution result. If error occurs, the entire operation failes.
        child_process_call_foundry_express_setup_safe_module(
            &network,
            &format!("[{}]", &&all_node_addresses.join(",")),
            &hopr_amount_uint256_string,
            &native_amount_uint256_string,
        )
    }
}

impl Cmd for CreateSafeModuleArgs {
    /// Run the execute_safe_module_creation function
    fn run(self) -> Result<(), HelperErrors> {
        self.execute_safe_module_creation()
    }
}<|MERGE_RESOLUTION|>--- conflicted
+++ resolved
@@ -7,21 +7,13 @@
 };
 use clap::Parser;
 use core_crypto::keypairs::Keypair;
-<<<<<<< HEAD
 use ethers::{
     types::U256,
     utils::parse_units, //, types::U256, utils::format_units, ParseUnits
 };
 use log::{log, Level};
 use std::env;
-=======
->>>>>>> 3813753f
-use ethers::{
-    types::U256,
-    utils::parse_units, //, types::U256, utils::format_units, ParseUnits
-};
-use log::{log, Level};
-use std::env;
+
 
 /// CLI arguments for `hopli create-safe-module`
 #[derive(Parser, Default, Debug)]
