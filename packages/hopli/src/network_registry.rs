use crate::identity_input::LocalIdentityArgs;
use crate::key_pair::read_identities;
use crate::password::PasswordArgs;
use crate::process::{child_process_call_foundry_self_register, set_process_path_env};
use crate::utils::{Cmd, HelperErrors};
use clap::Parser;
use log::{log, Level};
use std::env;

/// CLI arguments for `hopli register-in-network-registry`
#[derive(Parser, Default, Debug)]
pub struct RegisterInNetworkRegistryArgs {
    #[clap(help = "Environment name. E.g. monte_rosa", long)]
    network: String,

    #[clap(
        help = "Comma sperated node peer ids",
        long,
        short,
        default_value = None
    )]
    peer_ids: Option<String>,

    #[clap(flatten)]
    local_identity: LocalIdentityArgs,

    #[clap(flatten)]
    password: PasswordArgs,

    #[clap(
        help = "Specify path pointing to the contracts root",
        long,
        short,
        default_value = None
    )]
    contracts_root: Option<String>,
}

impl RegisterInNetworkRegistryArgs {
    /// Node self register with given parameters
    /// `PRIVATE_KEY` env variable is required to send on-chain transactions
    fn execute_self_register(self) -> Result<(), HelperErrors> {
        let RegisterInNetworkRegistryArgs {
<<<<<<< HEAD
            network,
=======
            environment_name,
            local_identity,
>>>>>>> c05a1fc8
            peer_ids,
            password,
            contracts_root,
        } = self;

        // `PRIVATE_KEY` - Private key is required to send on-chain transactions
        if let Err(_) = env::var("PRIVATE_KEY") {
            return Err(HelperErrors::UnableToReadPrivateKey);
        }

        // collect all the peer ids
        let mut all_peer_ids = Vec::new();
        // add peer_ids from CLI, if there's one
        if let Some(provided_peer_ids) = peer_ids {
            all_peer_ids.push(provided_peer_ids);
        }

        // read all the identities from the directory
        let local_files = local_identity.get_files();
        // get peer ids and stringinfy them
        if local_files.len() > 0 {
            // check if password is provided
            let pwd = match password.read_password() {
                Ok(read_pwd) => read_pwd,
                Err(e) => return Err(e),
            };

            // read all the identities from the directory
            match read_identities(local_files, &pwd) {
                Ok(node_identities) => {
                    all_peer_ids.extend(node_identities.iter().map(|ni| ni.peer_id.clone()));
                }
                Err(e) => {
                    println!("error {:?}", e);
                    return Err(e);
                }
            }
        }

        log!(target: "network_registry", Level::Info, "merged peer_ids {:?}", all_peer_ids.join(","));

        // set directory and environment variables
        if let Err(e) = set_process_path_env(&contracts_root, &network) {
            return Err(e);
        }

        // iterate and collect execution result. If error occurs, the entire operation failes.
<<<<<<< HEAD
        child_process_call_foundry_self_register(&network, &peer_ids)
=======
        child_process_call_foundry_self_register(&environment_name, &all_peer_ids.join(","))
>>>>>>> c05a1fc8
    }
}

impl Cmd for RegisterInNetworkRegistryArgs {
    /// Run the execute_self_register function
    fn run(self) -> Result<(), HelperErrors> {
        self.execute_self_register()
    }
}<|MERGE_RESOLUTION|>--- conflicted
+++ resolved
@@ -10,7 +10,7 @@
 /// CLI arguments for `hopli register-in-network-registry`
 #[derive(Parser, Default, Debug)]
 pub struct RegisterInNetworkRegistryArgs {
-    #[clap(help = "Environment name. E.g. monte_rosa", long)]
+    #[clap(help = "Network name. E.g. monte_rosa", long)]
     network: String,
 
     #[clap(
@@ -41,12 +41,8 @@
     /// `PRIVATE_KEY` env variable is required to send on-chain transactions
     fn execute_self_register(self) -> Result<(), HelperErrors> {
         let RegisterInNetworkRegistryArgs {
-<<<<<<< HEAD
             network,
-=======
-            environment_name,
             local_identity,
->>>>>>> c05a1fc8
             peer_ids,
             password,
             contracts_root,
@@ -94,11 +90,7 @@
         }
 
         // iterate and collect execution result. If error occurs, the entire operation failes.
-<<<<<<< HEAD
-        child_process_call_foundry_self_register(&network, &peer_ids)
-=======
-        child_process_call_foundry_self_register(&environment_name, &all_peer_ids.join(","))
->>>>>>> c05a1fc8
+        child_process_call_foundry_self_register(&network, &all_peer_ids.join(","))
     }
 }
 
