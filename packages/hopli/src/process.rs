--- conflicted
+++ resolved
@@ -26,13 +26,8 @@
 ///
 /// * `contracts_root` - Directory to the foundry project
 /// * `foundry_profile` - Value of FOUNDRY_PROFILE variable
-<<<<<<< HEAD
 /// * `network` - Name of the environment that nodes run in
 pub fn set_process_path_env(contracts_root: &Option<String>, network: &String) -> Result<(), HelperErrors> {
-=======
-/// * `environment_name` - Name of the environment that nodes run in
-pub fn set_process_path_env(contracts_root: &Option<String>, environment_name: &String) -> Result<(), HelperErrors> {
->>>>>>> c05a1fc8
     // run in the repo where the make target is saved
     if let Some(new_root) = contracts_root {
         let root = Path::new(OsStr::new(&new_root));
@@ -44,11 +39,7 @@
 
     // get environment_type and set it as FOUNDRY_PROFILE
     if let Ok(foundry_profile) =
-<<<<<<< HEAD
         environment_config::get_environment_type_from_name(&env::current_dir().unwrap(), network)
-=======
-        environment_config::get_environment_type_from_name(&env::current_dir().unwrap(), environment_name)
->>>>>>> c05a1fc8
     {
         env::set_var("FOUNDRY_PROFILE", foundry_profile.to_string());
     } else {
@@ -69,13 +60,8 @@
 /// * `hopr_amount` - Amount of HOPR tokens to be funded
 /// * `native_amount` - Amount of native tokens to be funded
 pub fn child_process_call_foundry_faucet(
-<<<<<<< HEAD
     network: &str,
-    address: &Address,
-=======
-    environment_name: &str,
     address: &String,
->>>>>>> c05a1fc8
     hopr_amount: &str,
     native_amount: &str,
 ) -> Result<(), HelperErrors> {
@@ -101,20 +87,16 @@
 ///
 /// # Arguments
 ///
-/// * `network` - Name of the environment that nodes run in
+/// * `network` - Name of the network that nodes run in
 /// * `environment_type` - Type of the environment that nodes run in
 /// * `peer_id` - Peer Ids of HOPR nodes to be registered under the caller
-<<<<<<< HEAD
-pub fn child_process_call_foundry_self_register(network: &str, peer_ids: &String) -> Result<(), HelperErrors> {
-=======
 pub fn child_process_call_foundry_express_initialization(
-    environment_name: &str,
+    network: &str,
     ethereum_address: &String,
     hopr_amount: &str,
     native_amount: &str,
     peer_ids: &String,
 ) -> Result<(), HelperErrors> {
->>>>>>> c05a1fc8
     // add brackets to around the string
     let peer_id_string = vec!["[", &peer_ids, "]"].concat();
     let self_register_args = vec![
@@ -129,17 +111,17 @@
         &peer_id_string,
     ];
 
-    child_process_call_foundry(environment_name, &self_register_args)
+    child_process_call_foundry(network, &self_register_args)
 }
 
 /// Launch a child process to call foundry  command
 ///
 /// # Arguments
 ///
-/// * `environment_name` - Name of the environment that nodes run in
+/// * `network` - Name of the network that nodes run in
 /// * `environment_type` - Type of the environment that nodes run in
 /// * `peer_id` - Peer Ids of HOPR nodes to be registered under the caller
-pub fn child_process_call_foundry_self_register(environment_name: &str, peer_ids: &String) -> Result<(), HelperErrors> {
+pub fn child_process_call_foundry_self_register(network: &str, peer_ids: &String) -> Result<(), HelperErrors> {
     // add brackets to around the string
     let peer_id_string = vec!["[", &peer_ids, "]"].concat();
     let self_register_args = vec![
@@ -158,13 +140,9 @@
 ///
 /// # Arguments
 ///
-/// * `network` - Name of the environment that nodes run in
+/// * `network` - Name of the network that nodes run in
 /// * `forge_args` - arguments to be passed to `forge`
-<<<<<<< HEAD
 pub fn child_process_call_foundry<T>(network: &str, forge_args: &[T]) -> Result<(), HelperErrors>
-=======
-pub fn child_process_call_foundry<T>(environment_name: &str, forge_args: &[T]) -> Result<(), HelperErrors>
->>>>>>> c05a1fc8
 where
     T: AsRef<OsStr>,
 {
