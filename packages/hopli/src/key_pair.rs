--- conflicted
+++ resolved
@@ -5,22 +5,14 @@
 use ethers::core::rand::thread_rng;
 use generic_array::GenericArray;
 use k256::ecdsa::{SigningKey, VerifyingKey};
-<<<<<<< HEAD
 use serde::Serialize;
-=======
-use serde::{Deserialize, Serialize};
->>>>>>> 3bae6646
 use std::{
     fmt, fs,
     path::{Path, PathBuf},
 };
 use utils_types::traits::PeerIdLike;
-#[derive(Debug, Deserialize, Serialize)]
-
-<<<<<<< HEAD
+
 #[derive(Debug, Serialize)]
-=======
->>>>>>> 3bae6646
 pub struct NodeIdentity {
     pub peer_id: String,
     pub ethereum_address: String,
@@ -45,15 +37,11 @@
 
 impl fmt::Display for NodeIdentity {
     fn fmt(&self, f: &mut fmt::Formatter<'_>) -> fmt::Result {
-<<<<<<< HEAD
         write!(
             f,
             "peer_id: {}, ethereum_address: {}",
             self.peer_id, self.ethereum_address
         )
-=======
-        write!(f, "(peerid: {}, address: {})", self.peer_id, self.ethereum_address)
->>>>>>> 3bae6646
     }
 }
 
