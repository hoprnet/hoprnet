[@hoprnet/hopr-utils](README.md) / Exports

# @hoprnet/hopr-utils

## Table of contents

### References

- [DialOpts](modules.md#dialopts)

### Enumerations

- [ChannelStatus](enums/ChannelStatus.md)
- [DialStatus](enums/DialStatus.md)

### Classes

- [AccountEntry](classes/AccountEntry.md)
- [AcknowledgedTicket](classes/AcknowledgedTicket.md)
- [Address](classes/Address.md)
- [Balance](classes/Balance.md)
- [Challenge](classes/Challenge.md)
- [ChannelEntry](classes/ChannelEntry.md)
- [CurvePoint](classes/CurvePoint.md)
- [EthereumChallenge](classes/EthereumChallenge.md)
- [HalfKey](classes/HalfKey.md)
- [HalfKeyChallenge](classes/HalfKeyChallenge.md)
- [Hash](classes/Hash.md)
- [HoprDB](classes/HoprDB.md)
- [NativeBalance](classes/NativeBalance.md)
- [PRG](classes/PRG.md)
- [PRP](classes/PRP.md)
- [PublicKey](classes/PublicKey.md)
- [Response](classes/Response.md)
- [Signature](classes/Signature.md)
- [Snapshot](classes/Snapshot.md)
- [Ticket](classes/Ticket.md)
- [UINT256](classes/UINT256.md)
- [UnacknowledgedTicket](classes/UnacknowledgedTicket.md)

### Interfaces

- [FIFO](interfaces/FIFO.md)
- [Intermediate](interfaces/Intermediate.md)
- [NetOptions](interfaces/NetOptions.md)

### Type Aliases

- [AddressSorter](modules.md#addresssorter)
- [DeferType](modules.md#defertype)
- [DialResponse](modules.md#dialresponse)
- [Hosts](modules.md#hosts)
- [LibP2PHandlerArgs](modules.md#libp2phandlerargs)
- [LibP2PHandlerFunction](modules.md#libp2phandlerfunction)
- [Network](modules.md#network)
- [PRGParameters](modules.md#prgparameters)
- [PRPParameters](modules.md#prpparameters)
- [PendingAckowledgement](modules.md#pendingackowledgement)
- [TimeoutOpts](modules.md#timeoutopts)
- [U8aAndSize](modules.md#u8aandsize)
- [WaitingAsRelayer](modules.md#waitingasrelayer)
- [WaitingAsSender](modules.md#waitingassender)
- [libp2pSendMessage](modules.md#libp2psendmessage)
- [libp2pSubscribe](modules.md#libp2psubscribe)

### Variables

- [ADDRESS\_LENGTH](modules.md#address_length)
- [A\_EQUALS\_B](modules.md#a_equals_b)
- [A\_STRICLY\_LESS\_THAN\_B](modules.md#a_stricly_less_than_b)
- [A\_STRICTLY\_GREATER\_THAN\_B](modules.md#a_strictly_greater_than_b)
- [CARRIER\_GRADE\_NAT\_NETWORK](modules.md#carrier_grade_nat_network)
- [DEFAULT\_BACKOFF\_PARAMETERS](modules.md#default_backoff_parameters)
- [HASH\_LENGTH](modules.md#hash_length)
- [INVERSE\_TICKET\_WIN\_PROB](modules.md#inverse_ticket_win_prob)
- [LENGTH\_PREFIX\_LENGTH](modules.md#length_prefix_length)
- [LINK\_LOCAL\_NETWORKS](modules.md#link_local_networks)
- [LOOPBACK\_ADDRS](modules.md#loopback_addrs)
- [MAX\_AUTO\_CHANNELS](modules.md#max_auto_channels)
- [MAX\_RANDOM\_BIGINTEGER](modules.md#max_random_biginteger)
- [MAX\_RANDOM\_INTEGER](modules.md#max_random_integer)
- [MINIMUM\_REASONABLE\_CHANNEL\_STAKE](modules.md#minimum_reasonable_channel_stake)
- [MIN\_NATIVE\_BALANCE](modules.md#min_native_balance)
- [MULTI\_ADDR\_MAX\_LENGTH](modules.md#multi_addr_max_length)
- [POR\_STRING\_LENGTH](modules.md#por_string_length)
- [PRG\_COUNTER\_LENGTH](modules.md#prg_counter_length)
- [PRG\_IV\_LENGTH](modules.md#prg_iv_length)
- [PRG\_KEY\_LENGTH](modules.md#prg_key_length)
- [PRICE\_PER\_PACKET](modules.md#price_per_packet)
- [PRIVATE\_KEY\_LENGTH](modules.md#private_key_length)
- [PRIVATE\_NETWORKS](modules.md#private_networks)
- [PRIVATE\_V4\_CLASS\_A](modules.md#private_v4_class_a)
- [PRIVATE\_V4\_CLASS\_AVADO](modules.md#private_v4_class_avado)
- [PRIVATE\_V4\_CLASS\_B](modules.md#private_v4_class_b)
- [PRIVATE\_V4\_CLASS\_C](modules.md#private_v4_class_c)
- [PRP\_IV\_LENGTH](modules.md#prp_iv_length)
- [PRP\_KEY\_LENGTH](modules.md#prp_key_length)
- [PRP\_MIN\_LENGTH](modules.md#prp_min_length)
- [PUBLIC\_KEY\_LENGTH](modules.md#public_key_length)
- [RESERVED\_ADDRS](modules.md#reserved_addrs)
- [SECP256K1\_CONSTANTS](modules.md#secp256k1_constants)
- [SECRET\_LENGTH](modules.md#secret_length)
- [SIGNATURE\_LENGTH](modules.md#signature_length)
- [SIGNATURE\_RECOVERY\_LENGTH](modules.md#signature_recovery_length)
- [SUGGESTED\_BALANCE](modules.md#suggested_balance)
- [SUGGESTED\_NATIVE\_BALANCE](modules.md#suggested_native_balance)
- [UNCOMPRESSED\_PUBLIC\_KEY\_LENGTH](modules.md#uncompressed_public_key_length)
- [b58StringRegex](modules.md#b58stringregex)
- [dbMock](modules.md#dbmock)
- [durations](modules.md#durations)
- [get\_package\_version](modules.md#get_package_version)

### Functions

- [FIFO](modules.md#fifo)
- [abortableTimeout](modules.md#abortabletimeout)
- [cacheNoArgAsyncFunction](modules.md#cachenoargasyncfunction)
- [channelStatusToString](modules.md#channelstatustostring)
- [checkNetworks](modules.md#checknetworks)
- [convertPubKeyFromB58String](modules.md#convertpubkeyfromb58string)
- [convertPubKeyFromPeerId](modules.md#convertpubkeyfrompeerid)
- [createCircuitAddress](modules.md#createcircuitaddress)
- [createPacket](modules.md#createpacket)
- [createPoRString](modules.md#createporstring)
- [createPoRValuesForSender](modules.md#createporvaluesforsender)
- [createRelayerKey](modules.md#createrelayerkey)
- [debug](modules.md#debug)
- [decodePoRBytes](modules.md#decodeporbytes)
- [defer](modules.md#defer)
- [deriveAckKeyShare](modules.md#deriveackkeyshare)
- [deriveCommitmentSeed](modules.md#derivecommitmentseed)
- [deserializeKeyPair](modules.md#deserializekeypair)
- [dial](modules.md#dial)
- [expandVars](modules.md#expandvars)
- [forwardTransform](modules.md#forwardtransform)
- [gcd](modules.md#gcd)
- [generateChannelId](modules.md#generatechannelid)
- [generateKeyShares](modules.md#generatekeyshares)
- [getB58String](modules.md#getb58string)
- [getBackoffRetries](modules.md#getbackoffretries)
- [getBackoffRetryTimeout](modules.md#getbackoffretrytimeout)
- [getHeaderLength](modules.md#getheaderlength)
- [getLocalAddresses](modules.md#getlocaladdresses)
- [getLocalHosts](modules.md#getlocalhosts)
- [getNetworkPrefix](modules.md#getnetworkprefix)
- [getPacketLength](modules.md#getpacketlength)
- [getPrivateAddresses](modules.md#getprivateaddresses)
- [getPublicAddresses](modules.md#getpublicaddresses)
- [hasB58String](modules.md#hasb58string)
- [inSameNetwork](modules.md#insamenetwork)
- [ipToU8aAddress](modules.md#iptou8aaddress)
- [isAnyAddress](modules.md#isanyaddress)
- [isErrorOutOfFunds](modules.md#iserroroutoffunds)
- [isErrorOutOfHoprFunds](modules.md#iserroroutofhoprfunds)
- [isErrorOutOfNativeFunds](modules.md#iserroroutofnativefunds)
- [isExpired](modules.md#isexpired)
- [isLinkLocaleAddress](modules.md#islinklocaleaddress)
- [isLocalhost](modules.md#islocalhost)
- [isMultiaddrLocal](modules.md#ismultiaddrlocal)
- [isPrivateAddress](modules.md#isprivateaddress)
- [isReservedAddress](modules.md#isreservedaddress)
- [isSecp256k1PeerId](modules.md#issecp256k1peerid)
- [iterateHash](modules.md#iteratehash)
- [libp2pSendMessage](modules.md#libp2psendmessage-1)
- [libp2pSubscribe](modules.md#libp2psubscribe-1)
- [loadJson](modules.md#loadjson)
- [moveDecimalPoint](modules.md#movedecimalpoint)
- [nAtATime](modules.md#natatime)
- [oneAtATime](modules.md#oneatatime)
- [ordered](modules.md#ordered)
- [parseHosts](modules.md#parsehosts)
- [parseJSON](modules.md#parsejson)
- [pickVersion](modules.md#pickversion)
- [preVerify](modules.md#preverify)
- [prefixLength](modules.md#prefixlength)
- [privKeyToPeerId](modules.md#privkeytopeerid)
- [pubKeyToPeerId](modules.md#pubkeytopeerid)
- [randomBigInteger](modules.md#randombiginteger)
- [randomChoice](modules.md#randomchoice)
- [randomFloat](modules.md#randomfloat)
- [randomInteger](modules.md#randominteger)
- [randomPermutation](modules.md#randompermutation)
- [randomSubset](modules.md#randomsubset)
- [recoverIteratedHash](modules.md#recoveriteratedhash)
- [retimer](modules.md#retimer)
- [retryWithBackoffThenThrow](modules.md#retrywithbackoffthenthrow)
- [sampleGroupElement](modules.md#samplegroupelement)
- [serializeKeyPair](modules.md#serializekeypair)
- [serializeToU8a](modules.md#serializetou8a)
- [startResourceUsageLogger](modules.md#startresourceusagelogger)
- [stringToU8a](modules.md#stringtou8a)
- [timeout](modules.md#timeout)
- [timer](modules.md#timer)
- [toNetworkPrefix](modules.md#tonetworkprefix)
- [toU8a](modules.md#tou8a)
- [tryExistingConnections](modules.md#tryexistingconnections)
- [u8aAdd](modules.md#u8aadd)
- [u8aAddrToString](modules.md#u8aaddrtostring)
- [u8aAddressToCIDR](modules.md#u8aaddresstocidr)
- [u8aCompare](modules.md#u8acompare)
- [u8aConcat](modules.md#u8aconcat)
- [u8aEquals](modules.md#u8aequals)
- [u8aSplit](modules.md#u8asplit)
- [u8aToHex](modules.md#u8atohex)
- [u8aToNumber](modules.md#u8atonumber)
- [u8aToNumberOrBigInt](modules.md#u8atonumberorbigint)
- [u8aXOR](modules.md#u8axor)
- [validateData](modules.md#validatedata)
- [validatePoRHalfKeys](modules.md#validateporhalfkeys)
- [validatePoRHint](modules.md#validateporhint)
- [validatePoRResponse](modules.md#validateporresponse)
- [verifySignatureFromPeerId](modules.md#verifysignaturefrompeerid)
- [wait](modules.md#wait)

## References

### DialOpts

Renames and re-exports [TimeoutOpts](modules.md#timeoutopts)

## Type Aliases

### AddressSorter

Ƭ **AddressSorter**: (`input`: `Address`[]) => `Address`[]

#### Type declaration

▸ (`input`): `Address`[]

##### Parameters

| Name | Type |
| :------ | :------ |
| `input` | `Address`[] |

##### Returns

`Address`[]

#### Defined in

[libp2p/addressSorters.ts:35](https://github.com/hoprnet/hoprnet/blob/master/packages/utils/src/libp2p/addressSorters.ts#L35)

___

### DeferType

Ƭ **DeferType**<`T`\>: `Object`

#### Type parameters

| Name |
| :------ |
| `T` |

#### Type declaration

| Name | Type |
| :------ | :------ |
| `promise` | `Promise`<`T`\> |
| `reject` | (`reason?`: `any`) => `void` |
| `resolve` | (`value`: `T` \| `PromiseLike`<`T`\>) => `void` |

#### Defined in

[async/defer.ts:1](https://github.com/hoprnet/hoprnet/blob/master/packages/utils/src/async/defer.ts#L1)

___

### DialResponse

Ƭ **DialResponse**: { `resp`: `ProtocolStream` & { `conn`: `Connection`  } ; `status`: [`SUCCESS`](enums/DialStatus.md#success)  } \| { `status`: [`TIMEOUT`](enums/DialStatus.md#timeout)  } \| { `status`: [`ABORTED`](enums/DialStatus.md#aborted)  } \| { `dhtContacted`: `boolean` ; `status`: [`DIAL_ERROR`](enums/DialStatus.md#dial_error)  } \| { `query`: `string` ; `status`: [`DHT_ERROR`](enums/DialStatus.md#dht_error)  } \| { `status`: [`NO_DHT`](enums/DialStatus.md#no_dht)  }

#### Defined in

[libp2p/dialHelper.ts:33](https://github.com/hoprnet/hoprnet/blob/master/packages/utils/src/libp2p/dialHelper.ts#L33)

___

### Hosts

Ƭ **Hosts**: `Object`

#### Type declaration

| Name | Type |
| :------ | :------ |
| `ip4?` | [`NetOptions`](interfaces/NetOptions.md) |
| `ip6?` | [`NetOptions`](interfaces/NetOptions.md) |

#### Defined in

[network/hosts.ts:6](https://github.com/hoprnet/hoprnet/blob/master/packages/utils/src/network/hosts.ts#L6)

___

### LibP2PHandlerArgs

Ƭ **LibP2PHandlerArgs**: `Object`

#### Type declaration

| Name | Type |
| :------ | :------ |
| `connection` | `Connection` |
| `protocol` | `string` |
| `stream` | `ProtocolStream`[``"stream"``] |

#### Defined in

[libp2p/index.ts:168](https://github.com/hoprnet/hoprnet/blob/master/packages/utils/src/libp2p/index.ts#L168)

___

### LibP2PHandlerFunction

Ƭ **LibP2PHandlerFunction**<`T`\>: (`msg`: `Uint8Array`, `remotePeer`: `PeerId`) => `T`

#### Type parameters

| Name |
| :------ |
| `T` |

#### Type declaration

▸ (`msg`, `remotePeer`): `T`

##### Parameters

| Name | Type |
| :------ | :------ |
| `msg` | `Uint8Array` |
| `remotePeer` | `PeerId` |

##### Returns

`T`

#### Defined in

[libp2p/index.ts:169](https://github.com/hoprnet/hoprnet/blob/master/packages/utils/src/libp2p/index.ts#L169)

___

### Network

Ƭ **Network**: `Object`

#### Type declaration

| Name | Type |
| :------ | :------ |
| `family` | `NetworkInterfaceInfo`[``"family"``] |
| `networkPrefix` | `Uint8Array` |
| `subnet` | `Uint8Array` |

#### Defined in

[network/constants.ts:3](https://github.com/hoprnet/hoprnet/blob/master/packages/utils/src/network/constants.ts#L3)

___

### PRGParameters

Ƭ **PRGParameters**: `Object`

#### Type declaration

| Name | Type |
| :------ | :------ |
| `iv` | `Uint8Array` |
| `key` | `Uint8Array` |

#### Defined in

[crypto/prg.ts:11](https://github.com/hoprnet/hoprnet/blob/master/packages/utils/src/crypto/prg.ts#L11)

___

### PRPParameters

Ƭ **PRPParameters**: `Object`

#### Type declaration

| Name | Type |
| :------ | :------ |
| `iv` | `Uint8Array` |
| `key` | `Uint8Array` |

#### Defined in

[crypto/prp.ts:16](https://github.com/hoprnet/hoprnet/blob/master/packages/utils/src/crypto/prp.ts#L16)

___

### PendingAckowledgement

Ƭ **PendingAckowledgement**: [`WaitingAsSender`](modules.md#waitingassender) \| [`WaitingAsRelayer`](modules.md#waitingasrelayer)

#### Defined in

[db/db.ts:119](https://github.com/hoprnet/hoprnet/blob/master/packages/utils/src/db/db.ts#L119)

___

### TimeoutOpts

Ƭ **TimeoutOpts**: `Object`

#### Type declaration

| Name | Type |
| :------ | :------ |
| `signal?` | `AbortSignal` |
| `timeout` | `number` |

#### Defined in

[async/abortableTimeout.ts:5](https://github.com/hoprnet/hoprnet/blob/master/packages/utils/src/async/abortableTimeout.ts#L5)

___

### U8aAndSize

Ƭ **U8aAndSize**: [`Uint8Array`, `number`]

#### Defined in

[u8a/index.ts:17](https://github.com/hoprnet/hoprnet/blob/master/packages/utils/src/u8a/index.ts#L17)

___

### WaitingAsRelayer

Ƭ **WaitingAsRelayer**: `Object`

#### Type declaration

| Name | Type |
| :------ | :------ |
| `isMessageSender` | ``false`` |
| `ticket` | [`UnacknowledgedTicket`](classes/UnacknowledgedTicket.md) |

#### Defined in

[db/db.ts:114](https://github.com/hoprnet/hoprnet/blob/master/packages/utils/src/db/db.ts#L114)

___

### WaitingAsSender

Ƭ **WaitingAsSender**: `Object`

#### Type declaration

| Name | Type |
| :------ | :------ |
| `isMessageSender` | ``true`` |

#### Defined in

[db/db.ts:110](https://github.com/hoprnet/hoprnet/blob/master/packages/utils/src/db/db.ts#L110)

___

### libp2pSendMessage

Ƭ **libp2pSendMessage**: (`components`: `Components`, `destination`: `PeerId`, `protocols`: `string` \| `string`[], `message`: `Uint8Array`, `includeReply`: ``false``, `opts?`: [`TimeoutOpts`](modules.md#timeoutopts)) => `Promise`<`void`\> & (`components`: `Components`, `destination`: `PeerId`, `protocols`: `string` \| `string`[], `message`: `Uint8Array`, `includeReply`: ``true``, `opts?`: [`TimeoutOpts`](modules.md#timeoutopts)) => `Promise`<`Uint8Array`[]\>

Asks libp2p to establish a connection to another node and
send message. If `includeReply` is set, wait for a response

**`param`** libp2p instance

**`param`** peer to connect to

**`param`** protocols to speak

**`param`** message to send

**`param`** try to receive a reply

**`param`** [optional] timeout

#### Defined in

[libp2p/index.ts:122](https://github.com/hoprnet/hoprnet/blob/master/packages/utils/src/libp2p/index.ts#L122)

[libp2p/index.ts:105](https://github.com/hoprnet/hoprnet/blob/master/packages/utils/src/libp2p/index.ts#L105)

___

### libp2pSubscribe

Ƭ **libp2pSubscribe**: (`components`: `Components`, `protocols`: `string` \| `string`[], `handler`: [`LibP2PHandlerFunction`](modules.md#libp2phandlerfunction)<`Promise`<`void`\> \| `void`\>, `errHandler`: `ErrHandler`, `includeReply`: ``false``) => `void` & (`components`: `Components`, `protocols`: `string` \| `string`[], `handler`: [`LibP2PHandlerFunction`](modules.md#libp2phandlerfunction)<`Promise`<`Uint8Array`\>\>, `errHandler`: `ErrHandler`, `includeReply`: ``true``) => `void`

Generates a handler that pulls messages out of a stream
and feeds them to the given handler.

**`param`** libp2p instance

**`param`** protocol to dial

**`param`** called once another node requests that protocol

**`param`** handle stream pipeline errors

**`param`** try to receive a reply

#### Defined in

[libp2p/index.ts:261](https://github.com/hoprnet/hoprnet/blob/master/packages/utils/src/libp2p/index.ts#L261)

[libp2p/index.ts:246](https://github.com/hoprnet/hoprnet/blob/master/packages/utils/src/libp2p/index.ts#L246)

## Variables

### ADDRESS\_LENGTH

• `Const` **ADDRESS\_LENGTH**: ``20``

#### Defined in

[constants.ts:6](https://github.com/hoprnet/hoprnet/blob/master/packages/utils/src/constants.ts#L6)

___

### A\_EQUALS\_B

• `Const` **A\_EQUALS\_B**: ``0``

#### Defined in

[u8a/u8aCompare.ts:2](https://github.com/hoprnet/hoprnet/blob/master/packages/utils/src/u8a/u8aCompare.ts#L2)

___

### A\_STRICLY\_LESS\_THAN\_B

• `Const` **A\_STRICLY\_LESS\_THAN\_B**: ``-1``

#### Defined in

[u8a/u8aCompare.ts:1](https://github.com/hoprnet/hoprnet/blob/master/packages/utils/src/u8a/u8aCompare.ts#L1)

___

### A\_STRICTLY\_GREATER\_THAN\_B

• `Const` **A\_STRICTLY\_GREATER\_THAN\_B**: ``1``

#### Defined in

[u8a/u8aCompare.ts:3](https://github.com/hoprnet/hoprnet/blob/master/packages/utils/src/u8a/u8aCompare.ts#L3)

___

### CARRIER\_GRADE\_NAT\_NETWORK

• `Const` **CARRIER\_GRADE\_NAT\_NETWORK**: [`Network`](modules.md#network)

#### Defined in

[network/constants.ts:34](https://github.com/hoprnet/hoprnet/blob/master/packages/utils/src/network/constants.ts#L34)

___

### DEFAULT\_BACKOFF\_PARAMETERS

• `Const` **DEFAULT\_BACKOFF\_PARAMETERS**: `Object`

#### Type declaration

| Name | Type |
| :------ | :------ |
| `delayMultiple` | `number` |
| `maxDelay` | `number` |
| `minDelay` | `number` |

#### Defined in

[async/backoff.ts:9](https://github.com/hoprnet/hoprnet/blob/master/packages/utils/src/async/backoff.ts#L9)

___

### HASH\_LENGTH

• `Const` **HASH\_LENGTH**: ``32``

#### Defined in

[constants.ts:7](https://github.com/hoprnet/hoprnet/blob/master/packages/utils/src/constants.ts#L7)

___

### INVERSE\_TICKET\_WIN\_PROB

• `Const` **INVERSE\_TICKET\_WIN\_PROB**: `BN`

#### Defined in

[constants.ts:16](https://github.com/hoprnet/hoprnet/blob/master/packages/utils/src/constants.ts#L16)

___

### LENGTH\_PREFIX\_LENGTH

• `Const` **LENGTH\_PREFIX\_LENGTH**: ``4``

#### Defined in

[u8a/constants.ts:1](https://github.com/hoprnet/hoprnet/blob/master/packages/utils/src/u8a/constants.ts#L1)

___

### LINK\_LOCAL\_NETWORKS

• `Const` **LINK\_LOCAL\_NETWORKS**: [`Network`](modules.md#network)[]

#### Defined in

[network/constants.ts:55](https://github.com/hoprnet/hoprnet/blob/master/packages/utils/src/network/constants.ts#L55)

___

### LOOPBACK\_ADDRS

• `Const` **LOOPBACK\_ADDRS**: [`Network`](modules.md#network)[]

#### Defined in

[network/constants.ts:69](https://github.com/hoprnet/hoprnet/blob/master/packages/utils/src/network/constants.ts#L69)

___

### MAX\_AUTO\_CHANNELS

• `Const` **MAX\_AUTO\_CHANNELS**: ``5``

#### Defined in

[constants.ts:20](https://github.com/hoprnet/hoprnet/blob/master/packages/utils/src/constants.ts#L20)

___

### MAX\_RANDOM\_BIGINTEGER

• `Const` **MAX\_RANDOM\_BIGINTEGER**: `bigint`

Maximum random big integer that can be generated using randomInteger function.

#### Defined in

[crypto/randomInteger.ts:18](https://github.com/hoprnet/hoprnet/blob/master/packages/utils/src/crypto/randomInteger.ts#L18)

___

### MAX\_RANDOM\_INTEGER

• `Const` **MAX\_RANDOM\_INTEGER**: `bigint`

Maximum random integer that can be generated using randomInteger function.

#### Defined in

[crypto/randomInteger.ts:144](https://github.com/hoprnet/hoprnet/blob/master/packages/utils/src/crypto/randomInteger.ts#L144)

___

### MINIMUM\_REASONABLE\_CHANNEL\_STAKE

• `Const` **MINIMUM\_REASONABLE\_CHANNEL\_STAKE**: `BN`

#### Defined in

[constants.ts:18](https://github.com/hoprnet/hoprnet/blob/master/packages/utils/src/constants.ts#L18)

___

### MIN\_NATIVE\_BALANCE

• `Const` **MIN\_NATIVE\_BALANCE**: `BN`

#### Defined in

[constants.ts:23](https://github.com/hoprnet/hoprnet/blob/master/packages/utils/src/constants.ts#L23)

___

### MULTI\_ADDR\_MAX\_LENGTH

• `Const` **MULTI\_ADDR\_MAX\_LENGTH**: ``200``

#### Defined in

[constants.ts:12](https://github.com/hoprnet/hoprnet/blob/master/packages/utils/src/constants.ts#L12)

___

### POR\_STRING\_LENGTH

• `Const` **POR\_STRING\_LENGTH**: `number`

#### Defined in

[crypto/por/index.ts:8](https://github.com/hoprnet/hoprnet/blob/master/packages/utils/src/crypto/por/index.ts#L8)

___

### PRG\_COUNTER\_LENGTH

• `Const` **PRG\_COUNTER\_LENGTH**: ``4``

#### Defined in

[crypto/prg.ts:7](https://github.com/hoprnet/hoprnet/blob/master/packages/utils/src/crypto/prg.ts#L7)

___

### PRG\_IV\_LENGTH

• `Const` **PRG\_IV\_LENGTH**: ``12``

#### Defined in

[crypto/prg.ts:6](https://github.com/hoprnet/hoprnet/blob/master/packages/utils/src/crypto/prg.ts#L6)

___

### PRG\_KEY\_LENGTH

• `Const` **PRG\_KEY\_LENGTH**: ``16``

#### Defined in

[crypto/prg.ts:5](https://github.com/hoprnet/hoprnet/blob/master/packages/utils/src/crypto/prg.ts#L5)

___

### PRICE\_PER\_PACKET

• `Const` **PRICE\_PER\_PACKET**: `BN`

#### Defined in

[constants.ts:14](https://github.com/hoprnet/hoprnet/blob/master/packages/utils/src/constants.ts#L14)

___

### PRIVATE\_KEY\_LENGTH

• `Const` **PRIVATE\_KEY\_LENGTH**: ``32``

#### Defined in

[constants.ts:3](https://github.com/hoprnet/hoprnet/blob/master/packages/utils/src/constants.ts#L3)

___

### PRIVATE\_NETWORKS

• `Const` **PRIVATE\_NETWORKS**: [`Network`](modules.md#network)[]

#### Defined in

[network/constants.ts:41](https://github.com/hoprnet/hoprnet/blob/master/packages/utils/src/network/constants.ts#L41)

___

### PRIVATE\_V4\_CLASS\_A

• `Const` **PRIVATE\_V4\_CLASS\_A**: [`Network`](modules.md#network)

#### Defined in

[network/constants.ts:9](https://github.com/hoprnet/hoprnet/blob/master/packages/utils/src/network/constants.ts#L9)

___

### PRIVATE\_V4\_CLASS\_AVADO

• `Const` **PRIVATE\_V4\_CLASS\_AVADO**: [`Network`](modules.md#network)

#### Defined in

[network/constants.ts:22](https://github.com/hoprnet/hoprnet/blob/master/packages/utils/src/network/constants.ts#L22)

___

### PRIVATE\_V4\_CLASS\_B

• `Const` **PRIVATE\_V4\_CLASS\_B**: [`Network`](modules.md#network)

#### Defined in

[network/constants.ts:15](https://github.com/hoprnet/hoprnet/blob/master/packages/utils/src/network/constants.ts#L15)

___

### PRIVATE\_V4\_CLASS\_C

• `Const` **PRIVATE\_V4\_CLASS\_C**: [`Network`](modules.md#network)

#### Defined in

[network/constants.ts:28](https://github.com/hoprnet/hoprnet/blob/master/packages/utils/src/network/constants.ts#L28)

___

### PRP\_IV\_LENGTH

• `Const` **PRP\_IV\_LENGTH**: `number`

#### Defined in

[crypto/prp.ts:13](https://github.com/hoprnet/hoprnet/blob/master/packages/utils/src/crypto/prp.ts#L13)

___

### PRP\_KEY\_LENGTH

• `Const` **PRP\_KEY\_LENGTH**: `number`

#### Defined in

[crypto/prp.ts:12](https://github.com/hoprnet/hoprnet/blob/master/packages/utils/src/crypto/prp.ts#L12)

___

### PRP\_MIN\_LENGTH

• `Const` **PRP\_MIN\_LENGTH**: ``32``

#### Defined in

[crypto/prp.ts:14](https://github.com/hoprnet/hoprnet/blob/master/packages/utils/src/crypto/prp.ts#L14)

___

### PUBLIC\_KEY\_LENGTH

• `Const` **PUBLIC\_KEY\_LENGTH**: ``33``

#### Defined in

[constants.ts:4](https://github.com/hoprnet/hoprnet/blob/master/packages/utils/src/constants.ts#L4)

___

### RESERVED\_ADDRS

• `Const` **RESERVED\_ADDRS**: [`Network`](modules.md#network)[]

#### Defined in

[network/constants.ts:82](https://github.com/hoprnet/hoprnet/blob/master/packages/utils/src/network/constants.ts#L82)

___

### SECP256K1\_CONSTANTS

• `Const` **SECP256K1\_CONSTANTS**: `Object`

Several ECDSA on secp256k1 related constants

#### Type declaration

| Name | Type |
| :------ | :------ |
| `COMPRESSED_PUBLIC_KEY_LENGTH` | `number` |
| `PRIVATE_KEY_LENGTH` | `number` |
| `RECOVERABLE_SIGNATURE_LENGTH` | `number` |
| `SIGNATURE_LENGTH` | `number` |
| `UNCOMPRESSED_PUBLIC_KEY_LENGTH` | `number` |

#### Defined in

[crypto/constants.ts:4](https://github.com/hoprnet/hoprnet/blob/master/packages/utils/src/crypto/constants.ts#L4)

___

### SECRET\_LENGTH

• `Const` **SECRET\_LENGTH**: ``32``

#### Defined in

[constants.ts:8](https://github.com/hoprnet/hoprnet/blob/master/packages/utils/src/constants.ts#L8)

___

### SIGNATURE\_LENGTH

• `Const` **SIGNATURE\_LENGTH**: ``64``

#### Defined in

[constants.ts:9](https://github.com/hoprnet/hoprnet/blob/master/packages/utils/src/constants.ts#L9)

___

### SIGNATURE\_RECOVERY\_LENGTH

• `Const` **SIGNATURE\_RECOVERY\_LENGTH**: ``1``

#### Defined in

[constants.ts:10](https://github.com/hoprnet/hoprnet/blob/master/packages/utils/src/constants.ts#L10)

___

### SUGGESTED\_BALANCE

• `Const` **SUGGESTED\_BALANCE**: `BN`

#### Defined in

[constants.ts:27](https://github.com/hoprnet/hoprnet/blob/master/packages/utils/src/constants.ts#L27)

___

### SUGGESTED\_NATIVE\_BALANCE

• `Const` **SUGGESTED\_NATIVE\_BALANCE**: `BN`

#### Defined in

[constants.ts:24](https://github.com/hoprnet/hoprnet/blob/master/packages/utils/src/constants.ts#L24)

___

### UNCOMPRESSED\_PUBLIC\_KEY\_LENGTH

• `Const` **UNCOMPRESSED\_PUBLIC\_KEY\_LENGTH**: ``66``

#### Defined in

[constants.ts:5](https://github.com/hoprnet/hoprnet/blob/master/packages/utils/src/constants.ts#L5)

___

### b58StringRegex

• `Const` **b58StringRegex**: `RegExp`

Regular expresion used to match b58Strings

#### Defined in

[libp2p/index.ts:28](https://github.com/hoprnet/hoprnet/blob/master/packages/utils/src/libp2p/index.ts#L28)

___

### dbMock

• `Const` **dbMock**: [`HoprDB`](classes/HoprDB.md) = `db`

#### Defined in

[db/db.mock.ts:13](https://github.com/hoprnet/hoprnet/blob/master/packages/utils/src/db/db.mock.ts#L13)

___

### durations

• `Const` **durations**: `Object`

#### Type declaration

| Name | Type |
| :------ | :------ |
| `days` | (`days`: `number`) => `number` |
| `hours` | (`hours`: `number`) => `number` |
| `minutes` | (`minutes`: `number`) => `number` |
| `seconds` | (`seconds`: `number`) => `number` |

#### Defined in

[time.ts:1](https://github.com/hoprnet/hoprnet/blob/master/packages/utils/src/time.ts#L1)

___

### get\_package\_version

• **get\_package\_version**: `any`

#### Defined in

[index.ts:19](https://github.com/hoprnet/hoprnet/blob/master/packages/utils/src/index.ts#L19)

## Functions

### FIFO

▸ **FIFO**<`T`\>(): [`FIFO`](modules.md#fifo)<`T`\>

#### Type parameters

| Name |
| :------ |
| `T` |

#### Returns

[`FIFO`](modules.md#fifo)<`T`\>

___

### abortableTimeout

▸ **abortableTimeout**<`Result`, `AbortMsg`, `TimeoutMsg`\>(`fn`, `abortMsg`, `timeoutMsg`, `opts`): `Promise`<`Result` \| `AbortMsg` \| `TimeoutMsg`\>

Cals the worker function with a timeout. Once the timeout is done
abort the call using an abort controller.
If the caller aims to end the call before the tiemout has happened
it can pass an AbortController and end the call prematurely.

#### Type parameters

| Name |
| :------ |
| `Result` |
| `AbortMsg` |
| `TimeoutMsg` |

#### Parameters

| Name | Type | Description |
| :------ | :------ | :------ |
| `fn` | (`opts`: `Required`<[`TimeoutOpts`](modules.md#timeoutopts)\>) => `Promise`<`Result`\> | worker function to dial |
| `abortMsg` | `AbortMsg` | value to be returned if aborted |
| `timeoutMsg` | `TimeoutMsg` | value to be returned on timeout |
| `opts` | [`TimeoutOpts`](modules.md#timeoutopts) | options to pass to worker function |

#### Returns

`Promise`<`Result` \| `AbortMsg` \| `TimeoutMsg`\>

___

### cacheNoArgAsyncFunction

▸ **cacheNoArgAsyncFunction**<`T`\>(`func`, `expiry`): () => `Promise`<`T`\>

#### Type parameters

| Name |
| :------ |
| `T` |

#### Parameters

| Name | Type |
| :------ | :------ |
| `func` | () => `Promise`<`T`\> |
| `expiry` | `number` |

#### Returns

`fn`

▸ (): `Promise`<`T`\>

##### Returns

`Promise`<`T`\>

___

### channelStatusToString

▸ **channelStatusToString**(`status`): `string`

#### Parameters

| Name | Type |
| :------ | :------ |
| `status` | [`ChannelStatus`](enums/ChannelStatus.md) |

#### Returns

`string`

___

### checkNetworks

▸ **checkNetworks**(`networks`, `address`, `family`): `boolean`

Checks if given address is in one of the given networks

**`dev`** Used to check if a node is in the same network

#### Parameters

| Name | Type | Description |
| :------ | :------ | :------ |
| `networks` | [`Network`](modules.md#network)[] | network address spaces to check |
| `address` | `Uint8Array` | ip address to check |
| `family` | ``"IPv4"`` \| ``"IPv6"`` | ip address family, 'IPv4' or 'IPv6' |

#### Returns

`boolean`

true if address is at least one of the given networks

___

### convertPubKeyFromB58String

▸ **convertPubKeyFromB58String**(`b58string`): `PublicKey`

Takes a B58String and converts them to a PublicKey

#### Parameters

| Name | Type | Description |
| :------ | :------ | :------ |
| `b58string` | `string` | the B58String used to represent the PeerId |

#### Returns

`PublicKey`

___

### convertPubKeyFromPeerId

▸ **convertPubKeyFromPeerId**(`peerId`): `PublicKey`

Takes a peerId and returns its corresponding public key.

#### Parameters

| Name | Type | Description |
| :------ | :------ | :------ |
| `peerId` | `PeerId` | the PeerId used to generate a public key |

#### Returns

`PublicKey`

___

### createCircuitAddress

▸ **createCircuitAddress**(`relay`, `destination`): `Multiaddr`

Create a multiaddress that is a circuit address using given relay to the given destination.

#### Parameters

| Name | Type | Description |
| :------ | :------ | :------ |
| `relay` | `PeerId` | Relay peer ID |
| `destination` | `PeerId` | Destination peer ID |

#### Returns

`Multiaddr`

___

### createPacket

▸ **createPacket**(`secrets`, `alpha`, `msg`, `path`, `maxHops`, `additionalDataRelayerLength`, `additionalDataRelayer`, `additionalDataLastHop?`): `Uint8Array`

Creates a mixnet packet

#### Parameters

| Name | Type | Description |
| :------ | :------ | :------ |
| `secrets` | `Uint8Array`[] | - |
| `alpha` | `Uint8Array` | - |
| `msg` | `Uint8Array` | payload to send |
| `path` | `PeerId`[] | nodes to use for relaying, including the final destination |
| `maxHops` | `number` | maximal number of hops to use |
| `additionalDataRelayerLength` | `number` | - |
| `additionalDataRelayer` | `Uint8Array`[] | additional data to put next to each node's routing information |
| `additionalDataLastHop?` | `Uint8Array` | additional data for the final destination |

#### Returns

`Uint8Array`

the packet as u8a

___

### createPoRString

▸ **createPoRString**(`secretC`, `secretD?`): `Uint8Array`

Creates the bitstring containing the PoR challenge for the next
downstream node as well as the hint that is used to verify the
challenge that is given to the relayer.

#### Parameters

| Name | Type | Description |
| :------ | :------ | :------ |
| `secretC` | `Uint8Array` | shared secret with node +2 |
| `secretD?` | `Uint8Array` | shared secret with node +3 |

#### Returns

`Uint8Array`

the bitstring that is embedded next to the routing
information for each relayer

___

### createPoRValuesForSender

▸ **createPoRValuesForSender**(`secretB`, `secretC?`): `Object`

Takes the secrets which the first and the second relayer are able
to derive from the packet header and computes the challenge for
the first ticket.

#### Parameters

| Name | Type | Description |
| :------ | :------ | :------ |
| `secretB` | `Uint8Array` | shared secret with node +1 |
| `secretC?` | `Uint8Array` | shared secret with node +2 |

#### Returns

`Object`

the challenge for the first ticket sent to the first relayer

| Name | Type |
| :------ | :------ |
| `ackChallenge` | [`HalfKeyChallenge`](classes/HalfKeyChallenge.md) |
| `ownKey` | [`HalfKey`](classes/HalfKey.md) |
| `ticketChallenge` | [`Challenge`](classes/Challenge.md) |

___

### createRelayerKey

▸ **createRelayerKey**(`destination`): `CID`

Creates a DHT entry to give relays the opportunity to signal
other nodes in the network that they act as a relay for the given
node.

#### Parameters

| Name | Type | Description |
| :------ | :------ | :------ |
| `destination` | `PeerId` | peerId of the node for which relay services are provided |

#### Returns

`CID`

the DHT entry key

___

### debug

▸ **debug**(`namespace`): (`message`: `any`, ...`parameters`: `any`[]) => `void`

#### Parameters

| Name | Type |
| :------ | :------ |
| `namespace` | `any` |

#### Returns

`fn`

▸ (`message`, ...`parameters`): `void`

##### Parameters

| Name | Type |
| :------ | :------ |
| `message` | `any` |
| `...parameters` | `any`[] |

##### Returns

`void`

___

### decodePoRBytes

▸ **decodePoRBytes**(`porBytes`): `Object`

#### Parameters

| Name | Type |
| :------ | :------ |
| `porBytes` | `Uint8Array` |

#### Returns

`Object`

| Name | Type |
| :------ | :------ |
| `ackChallenge` | [`HalfKeyChallenge`](classes/HalfKeyChallenge.md) |
| `nextTicketChallenge` | [`Challenge`](classes/Challenge.md) |

___

### defer

▸ **defer**<`T`\>(): [`DeferType`](modules.md#defertype)<`T`\>

#### Type parameters

| Name |
| :------ |
| `T` |

#### Returns

[`DeferType`](modules.md#defertype)<`T`\>

___

### deriveAckKeyShare

▸ **deriveAckKeyShare**(`secret`): [`HalfKey`](classes/HalfKey.md)

Computes the key share that is embedded in the acknowledgement
for a packet and thereby unlocks the incentive for the previous
relayer for transforming and delivering the packet

#### Parameters

| Name | Type | Description |
| :------ | :------ | :------ |
| `secret` | `Uint8Array` | shared secret with the creator of the packet |

#### Returns

[`HalfKey`](classes/HalfKey.md)

___

### deriveCommitmentSeed

▸ **deriveCommitmentSeed**(`privateKey`, `channelInfo`): `Uint8Array`

Derives the initial commitment seed on a newly opened channel.

#### Parameters

| Name | Type | Description |
| :------ | :------ | :------ |
| `privateKey` | `Uint8Array` | Node private key. |
| `channelInfo` | `Uint8Array` | Additional information identifying the channel. |

#### Returns

`Uint8Array`

___

### deserializeKeyPair

▸ **deserializeKeyPair**(`serialized`, `password`, `useWeakCrypto?`): `Promise`<`DeserializationResponse`\>

Deserializes an encoded key pair

**`dev`** This method uses a computation and memory intensive hash function,
     for testing set `useWeakCrypto = true`

#### Parameters

| Name | Type | Default value | Description |
| :------ | :------ | :------ | :------ |
| `serialized` | `Uint8Array` | `undefined` | encoded key pair |
| `password` | `string` | `undefined` | password to use for decryption |
| `useWeakCrypto` | `boolean` | `false` | [optional] use faster but weaker crypto to reconstruct key pair |

#### Returns

`Promise`<`DeserializationResponse`\>

reconstructed key pair

___

### dial

▸ **dial**(`components`, `destination`, `protocols`, `opts?`): `Promise`<[`DialResponse`](modules.md#dialresponse)\>

Performs a dial strategy using libp2p.dialProtocol and libp2p.findPeer
to establish a connection.
Contains a baseline protection against dialing same addresses twice.

#### Parameters

| Name | Type | Description |
| :------ | :------ | :------ |
| `components` | `Components` | components of a libp2p instance |
| `destination` | `PeerId` | PeerId of the destination |
| `protocols` | `string` \| `string`[] | protocols to use |
| `opts?` | [`TimeoutOpts`](modules.md#timeoutopts) |  |

#### Returns

`Promise`<[`DialResponse`](modules.md#dialresponse)\>

___

### expandVars

▸ **expandVars**(`input`, `vars`): `string`

#### Parameters

| Name | Type | Description |
| :------ | :------ | :------ |
| `input` | `string` | a string containing templated references to environment variables e.g. 'foo ${bar}' |
| `vars` | `Object` | a key-value vars storage object, e.g. { 'bar': 'bar_value' } |

#### Returns

`string`

a string with variables resolved to the actual values

___

### forwardTransform

▸ **forwardTransform**(`privKey`, `packet`, `additionalDataRelayerLength`, `additionalDataLastHopLength`, `maxHops`): `LastNodeOutput` \| `RelayNodeOutput`

Applies the transformation to the header to forward
it to the next node or deliver it to the user

#### Parameters

| Name | Type | Description |
| :------ | :------ | :------ |
| `privKey` | `PeerId` | private key of the relayer |
| `packet` | `Uint8Array` | incoming packet as u8a |
| `additionalDataRelayerLength` | `number` | length of the additional data next the routing information of each hop |
| `additionalDataLastHopLength` | `number` | lenght of the additional data for the last hop |
| `maxHops` | `number` | maximal amount of hops |

#### Returns

`LastNodeOutput` \| `RelayNodeOutput`

whether the packet is valid, if yes returns
the transformed packet, the public key of the next hop
and the data next to the routing information. If current
hop is the final recipient, it returns the plaintext

___

### gcd

▸ **gcd**(`a`, `b`): `number`

Computes the greatest common divisor of two integers

#### Parameters

| Name | Type | Description |
| :------ | :------ | :------ |
| `a` | `number` | first number |
| `b` | `number` | second number |

#### Returns

`number`

___

### generateChannelId

▸ **generateChannelId**(`source`, `destination`): [`Hash`](classes/Hash.md)

#### Parameters

| Name | Type |
| :------ | :------ |
| `source` | [`Address`](classes/Address.md) |
| `destination` | [`Address`](classes/Address.md) |

#### Returns

[`Hash`](classes/Hash.md)

___

### generateKeyShares

▸ **generateKeyShares**(`path`): `Object`

Performs an offline Diffie-Hellman key exchange with
the nodes along the given path

#### Parameters

| Name | Type | Description |
| :------ | :------ | :------ |
| `path` | `PeerId`[] | the path to use for the mixnet packet |

#### Returns

`Object`

the first group element and the shared secrets
with the nodes along the path

| Name | Type |
| :------ | :------ |
| `alpha` | `Uint8Array` |
| `secrets` | `Uint8Array`[] |

___

### getB58String

▸ **getB58String**(`content`): `string`

Returns the b58String within a given content. Returns empty string if none is found.

#### Parameters

| Name | Type | Description |
| :------ | :------ | :------ |
| `content` | `string` | arbitrary content with maybe a b58string |

#### Returns

`string`

___

### getBackoffRetries

▸ **getBackoffRetries**(`minDelay`, `maxDelay`, `delayMultiple`): `number`

Returns the maximal number of retries after which the `retryWithBackoff` throws

#### Parameters

| Name | Type | Description |
| :------ | :------ | :------ |
| `minDelay` | `number` | initial delay |
| `maxDelay` | `number` | maximal delay to retry |
| `delayMultiple` | `number` | factor by which last delay got multiplied |

#### Returns

`number`

___

### getBackoffRetryTimeout

▸ **getBackoffRetryTimeout**(`minDelay`, `maxDelay`, `delayMultiple`): `number`

Returns the *total* amount of time between calling `retryWithBackThenThrow` and
once it throws because it ran out of retries.

#### Parameters

| Name | Type | Description |
| :------ | :------ | :------ |
| `minDelay` | `number` | initial delay |
| `maxDelay` | `number` | maximal delay to retry |
| `delayMultiple` | `number` | factor by which last delay got multiplied |

#### Returns

`number`

___

### getHeaderLength

▸ **getHeaderLength**(`maxHops`, `additionalDataRelayerLength`, `additionalDataLastHopLength`): `number`

#### Parameters

| Name | Type |
| :------ | :------ |
| `maxHops` | `number` |
| `additionalDataRelayerLength` | `number` |
| `additionalDataLastHopLength` | `number` |

#### Returns

`number`

___

### getLocalAddresses

▸ **getLocalAddresses**(`_iface?`): [`Network`](modules.md#network)[]

#### Parameters

| Name | Type |
| :------ | :------ |
| `_iface?` | `string` |

#### Returns

[`Network`](modules.md#network)[]

___

### getLocalHosts

▸ **getLocalHosts**(`_iface?`): [`Network`](modules.md#network)[]

#### Parameters

| Name | Type |
| :------ | :------ |
| `_iface?` | `string` |

#### Returns

[`Network`](modules.md#network)[]

___

### getNetworkPrefix

▸ **getNetworkPrefix**(`address`, `subnet`, `family`): `Uint8Array`

#### Parameters

| Name | Type |
| :------ | :------ |
| `address` | `Uint8Array` |
| `subnet` | `Uint8Array` |
| `family` | ``"IPv4"`` \| ``"IPv6"`` |

#### Returns

`Uint8Array`

___

### getPacketLength

▸ **getPacketLength**(`maxHops`, `additionalDataRelayerLength`, `additionalDataLastHopLength`): `number`

#### Parameters

| Name | Type |
| :------ | :------ |
| `maxHops` | `number` |
| `additionalDataRelayerLength` | `number` |
| `additionalDataLastHopLength` | `number` |

#### Returns

`number`

___

### getPrivateAddresses

▸ **getPrivateAddresses**(`_iface?`): [`Network`](modules.md#network)[]

#### Parameters

| Name | Type |
| :------ | :------ |
| `_iface?` | `string` |

#### Returns

[`Network`](modules.md#network)[]

___

### getPublicAddresses

▸ **getPublicAddresses**(`_iface?`): [`Network`](modules.md#network)[]

#### Parameters

| Name | Type |
| :------ | :------ |
| `_iface?` | `string` |

#### Returns

[`Network`](modules.md#network)[]

___

### hasB58String

▸ **hasB58String**(`content`): `Boolean`

Returns true or false if given string does not contain a b58string

#### Parameters

| Name | Type | Description |
| :------ | :------ | :------ |
| `content` | `string` | arbitrary content with maybe a b58string |

#### Returns

`Boolean`

___

### inSameNetwork

▸ **inSameNetwork**(`address`, `networkPrefix`, `subnetMask`, `family`): `boolean`

#### Parameters

| Name | Type |
| :------ | :------ |
| `address` | `Uint8Array` |
| `networkPrefix` | `Uint8Array` |
| `subnetMask` | `Uint8Array` |
| `family` | ``"IPv4"`` \| ``"IPv6"`` |

#### Returns

`boolean`

___

### ipToU8aAddress

▸ **ipToU8aAddress**(`address`, `family`): `Uint8Array`

Converts ip address string to Uint8Arrays

#### Parameters

| Name | Type | Description |
| :------ | :------ | :------ |
| `address` | `string` | ip address as string, e.g. 192.168.12.34 |
| `family` | ``"IPv4"`` \| ``"IPv6"`` | ip address family, 'IPv4' or 'IPv6' |

#### Returns

`Uint8Array`

Byte representation of the given ip address

___

### isAnyAddress

▸ **isAnyAddress**(`address`, `family`): `boolean`

Checks if given address is any address

#### Parameters

| Name | Type | Description |
| :------ | :------ | :------ |
| `address` | `string` | ip address to check |
| `family` | ``"IPv4"`` \| ``"IPv6"`` | ip address family, 'IPv4' or 'IPv6' |

#### Returns

`boolean`

___

### isErrorOutOfFunds

▸ **isErrorOutOfFunds**(`error`): ``"NATIVE"`` \| ``"HOPR"`` \| ``false``

#### Parameters

| Name | Type |
| :------ | :------ |
| `error` | `any` |

#### Returns

``"NATIVE"`` \| ``"HOPR"`` \| ``false``

___

### isErrorOutOfHoprFunds

▸ **isErrorOutOfHoprFunds**(`error`): `boolean`

#### Parameters

| Name | Type |
| :------ | :------ |
| `error` | `any` |

#### Returns

`boolean`

___

### isErrorOutOfNativeFunds

▸ **isErrorOutOfNativeFunds**(`error`): `boolean`

#### Parameters

| Name | Type |
| :------ | :------ |
| `error` | `any` |

#### Returns

`boolean`

___

### isExpired

▸ **isExpired**(`value`, `now`, `ttl`): `boolean`

Compares timestamps to find out if "value" has expired.

#### Parameters

| Name | Type | Description |
| :------ | :------ | :------ |
| `value` | `number` | timestamp to compare with |
| `now` | `number` | timestamp example: `new Date().getTime()` |
| `ttl` | `number` | in milliseconds |

#### Returns

`boolean`

true if it's expired

___

### isLinkLocaleAddress

▸ **isLinkLocaleAddress**(`address`, `family`): `boolean`

Checks if given address is link-locale address

#### Parameters

| Name | Type | Description |
| :------ | :------ | :------ |
| `address` | `Uint8Array` | ip address to check |
| `family` | ``"IPv4"`` \| ``"IPv6"`` | ip address family, 'IPv4' or 'IPv6' |

#### Returns

`boolean`

true if is link-locale address

___

### isLocalhost

▸ **isLocalhost**(`address`, `family`): `boolean`

Checks if given address is a loopback address (localhost)

#### Parameters

| Name | Type | Description |
| :------ | :------ | :------ |
| `address` | `Uint8Array` | ip address to check |
| `family` | ``"IPv4"`` \| ``"IPv6"`` | ip address family, 'IPv4' or 'IPv6' |

#### Returns

`boolean`

true if localhost

___

### isMultiaddrLocal

▸ **isMultiaddrLocal**(`multiaddr`): `boolean`

Checks if given Multiaddr encodes a private address

#### Parameters

| Name | Type | Description |
| :------ | :------ | :------ |
| `multiaddr` | `Multiaddr` | multiaddr to check |

#### Returns

`boolean`

true if address is a private ip address

___

### isPrivateAddress

▸ **isPrivateAddress**(`address`, `family`): `boolean`

Checks if given address is a private address

#### Parameters

| Name | Type | Description |
| :------ | :------ | :------ |
| `address` | `Uint8Array` | ip address to check |
| `family` | ``"IPv4"`` \| ``"IPv6"`` | ip address family, 'IPv4' or 'IPv6' |

#### Returns

`boolean`

true if private address

___

### isReservedAddress

▸ **isReservedAddress**(`address`, `family`): `boolean`

Checks if given address is a reserved address

#### Parameters

| Name | Type | Description |
| :------ | :------ | :------ |
| `address` | `Uint8Array` | ip address to check |
| `family` | ``"IPv4"`` \| ``"IPv6"`` | ip address family, 'IPv4' or 'IPv6' |

#### Returns

`boolean`

true if address is a reserved address

___

### isSecp256k1PeerId

▸ **isSecp256k1PeerId**(`peer`): `boolean`

Check if PeerId contains a secp256k1 privKey

#### Parameters

| Name | Type | Description |
| :------ | :------ | :------ |
| `peer` | `PeerId` | PeerId to check |

#### Returns

`boolean`

whether embedded privKey is a secp256k1 key

___

### iterateHash

▸ **iterateHash**(`seed`, `hashFunc`, `iterations`, `stepSize`, `hint?`): `Promise`<{ `hash`: `Uint8Array` ; `intermediates`: [`Intermediate`](interfaces/Intermediate.md)[]  }\>

#### Parameters

| Name | Type |
| :------ | :------ |
| `seed` | `Uint8Array` |
| `hashFunc` | (`preImage`: `Uint8Array`) => `Uint8Array` |
| `iterations` | `number` |
| `stepSize` | `number` |
| `hint?` | (`index`: `number`) => `Uint8Array` \| `Promise`<`Uint8Array`\> |

#### Returns

`Promise`<{ `hash`: `Uint8Array` ; `intermediates`: [`Intermediate`](interfaces/Intermediate.md)[]  }\>

___

### libp2pSendMessage

▸ **libp2pSendMessage**(`components`, `destination`, `protocols`, `message`, `includeReply`, `opts?`): `Promise`<`void` \| `Uint8Array`[]\>

#### Parameters

| Name | Type |
| :------ | :------ |
| `components` | `Components` |
| `destination` | `PeerId` |
| `protocols` | `string` \| `string`[] |
| `message` | `Uint8Array` |
| `includeReply` | `boolean` |
| `opts?` | [`TimeoutOpts`](modules.md#timeoutopts) |

#### Returns

`Promise`<`void` \| `Uint8Array`[]\>

___

### libp2pSubscribe

▸ **libp2pSubscribe**(`components`, `protocols`, `handler`, `errHandler`, `includeReply?`): `Promise`<`void`\>

#### Parameters

| Name | Type | Default value |
| :------ | :------ | :------ |
| `components` | `Components` | `undefined` |
| `protocols` | `string` \| `string`[] | `undefined` |
| `handler` | [`LibP2PHandlerFunction`](modules.md#libp2phandlerfunction)<`void` \| `Promise`<`void` \| `Uint8Array`\>\> | `undefined` |
| `errHandler` | `ErrHandler` | `undefined` |
| `includeReply` | `boolean` | `false` |

#### Returns

`Promise`<`void`\>

___

### loadJson

▸ **loadJson**(`file_path`): `any`

loads JSON data from file

**`throws`** if unable to open the file the JSON data is malformed

#### Parameters

| Name | Type | Description |
| :------ | :------ | :------ |
| `file_path` | `string` | json file to load |

#### Returns

`any`

object parsed from JSON data

___

### moveDecimalPoint

▸ **moveDecimalPoint**(`amount`, `position`): `string`

#### Parameters

| Name | Type |
| :------ | :------ |
| `amount` | `string` \| `number` \| `BigNumber` |
| `position` | `number` |

#### Returns

`string`

___

### nAtATime

▸ **nAtATime**<`ArgType`, `Return`, `Args`\>(`fn`, `args`, `concurrency`, `done?`): `Promise`<(`Return` \| `Error`)[]\>

Runs the same worker function with multiple arguments but does not run more
than a given number of workers concurrently.

**`dev`** Iterative implementation of the functionality

**`example`** ```ts
import { setTimeout } from 'timers/promises'

const result = await nAtaTime(setTimeout, [[300, 'one'], [200, 'two'], [100, 'three']], 2)
// => ['two', 'one', 'three']
```

#### Type parameters

| Name | Type |
| :------ | :------ |
| `ArgType` | `ArgType` |
| `Return` | `Return` |
| `Args` | extends `ArgType`[] |

#### Parameters

| Name | Type | Description |
| :------ | :------ | :------ |
| `fn` | (...`args`: `Args`) => `Promise`<`Return`\> | worker function |
| `args` | `Args`[] | arguments passed to worker function |
| `concurrency` | `number` | number of parallel jobs |
| `done?` | (`results`: (`Error` \| `Return`)[]) => `boolean` | - |

#### Returns

`Promise`<(`Return` \| `Error`)[]\>

an array containing the results

___

### oneAtATime

▸ **oneAtATime**<`ReturnType`\>(): (`fn`: () => `Promise`<`ReturnType`\>) => `void`

Creates a limiter that takes functions and runs them subsequently
with no concurrency.

**`example`** ```ts
let limiter = oneAtATime()
limiter(() => Promise.resolve('1'))
limiter(() => Promise.resolve('2'))
```

#### Type parameters

| Name |
| :------ |
| `ReturnType` |

#### Returns

`fn`

a limiter that takes additional functions

▸ (`fn`): `void`

##### Parameters

| Name | Type |
| :------ | :------ |
| `fn` | () => `Promise`<`ReturnType`\> |

##### Returns

`void`

___

### ordered

▸ **ordered**<`T`\>(): `Object`

Creates a queue that consumes items asynchronously and potentially
unorders but outputs them ordered using an asynchronous iterator.
Each element consists of a value and an index upon which
elements are ordered.

**`example`** ```ts
import { ordered, wait } from '@hoprnet/hopr-utils'

const order = ordered<number>()

(async function () {
  order.push({ index: 0, value: 'first' })
  wait(50)
  order.push({ index: 2, value: 'second' })
  wait(50)
  order.push({ index: 1, value: 'third' })
  wait(50)
  order.end()
})()

const result: string[] = []
for await (const item of order.iterator()) {
  result.push(item.value)
}
// result == ['first', 'third', 'second']
```

#### Type parameters

| Name |
| :------ |
| `T` |

#### Returns

`Object`

an ordered stream

| Name | Type |
| :------ | :------ |
| `end` | () => `void` |
| `iterator` | () => `AsyncGenerator`<`Item`<`T`\>, `void`, `unknown`\> |
| `push` | (`newItem`: `Item`<`T`\>) => `void` |

___

### parseHosts

▸ **parseHosts**(): [`Hosts`](modules.md#hosts)

#### Returns

[`Hosts`](modules.md#hosts)

___

### parseJSON

▸ **parseJSON**(`str`): `object`

Parse JSON while recovering all Buffer elements

#### Parameters

| Name | Type | Description |
| :------ | :------ | :------ |
| `str` | `string` | JSON string |

#### Returns

`object`

___

### pickVersion

▸ **pickVersion**(`full_version`): `string`

Used by our network stack and deployment scripts to determine.

#### Parameters

| Name | Type |
| :------ | :------ |
| `full_version` | `string` |

#### Returns

`string`

major and minor versions, ex: `1.8.5` -> `1.8.0`

___

### preVerify

▸ **preVerify**(`secret`, `porBytes`, `challenge`): `ValidOutput` \| `InvalidOutput`

Verifies that an incoming packet contains all values that
are necessary to reconstruct the response to redeem the
incentive for relaying the packet

#### Parameters

| Name | Type | Description |
| :------ | :------ | :------ |
| `secret` | `Uint8Array` | shared secret with the creator of the packet |
| `porBytes` | `Uint8Array` | PoR bitstring as included within the packet |
| `challenge` | [`EthereumChallenge`](classes/EthereumChallenge.md) | ticket challenge of the incoming ticket |

#### Returns

`ValidOutput` \| `InvalidOutput`

whether the challenge is derivable, if yes, it returns
the keyShare of the relayer as well as the secret that is used
to create it and the challenge for the next relayer.

___

### prefixLength

▸ **prefixLength**(`prefix`): `number`

Returns the prefix length of a network prefix

#### Parameters

| Name | Type | Description |
| :------ | :------ | :------ |
| `prefix` | `Uint8Array` | network prefix, e.g. `new Uint8Array([255,255,255,0])` |

#### Returns

`number`

the prefix length, e.g. 24

___

### privKeyToPeerId

▸ **privKeyToPeerId**(`privKey`): `PeerId`

Converts a plain compressed ECDSA private key over the curve `secp256k1`
to a peerId in order to use it with libp2p.
It equips the generated peerId with private key and public key.

#### Parameters

| Name | Type | Description |
| :------ | :------ | :------ |
| `privKey` | `string` \| `Uint8Array` | the plain private key |

#### Returns

`PeerId`

___

### pubKeyToPeerId

▸ **pubKeyToPeerId**(`pubKey`): `PeerId`

Converts a plain compressed ECDSA public key over the curve `secp256k1`
to a peerId in order to use it with libp2p.

**`notice`** Libp2p stores the keys in format that is derived from `protobuf`.
Using `libsecp256k1` directly does not work.

#### Parameters

| Name | Type | Description |
| :------ | :------ | :------ |
| `pubKey` | `string` \| `Uint8Array` | the plain public key |

#### Returns

`PeerId`

___

### randomBigInteger

▸ **randomBigInteger**(`start`, `end?`): `bigint`

same as randomInteger, but for BigInts

#### Parameters

| Name | Type |
| :------ | :------ |
| `start` | `bigint` |
| `end?` | `bigint` |

#### Returns

`bigint`

___

### randomChoice

▸ **randomChoice**<`T`\>(`collection`): `T`

#### Type parameters

| Name |
| :------ |
| `T` |

#### Parameters

| Name | Type |
| :------ | :------ |
| `collection` | `T`[] |

#### Returns

`T`

___

### randomFloat

▸ **randomFloat**(): `number`

#### Returns

`number`

___

### randomInteger

▸ **randomInteger**(`start`, `end?`): `number`

Returns a random value between `start` and `end`.

**`example`** ```
randomInteger(3) // result in { 0, 1, 2}
randomInteger(0, 3) // result in { 0, 1, 2 }
randomInteger(7, 9) // result in { 7, 8 }
```
The maximum number generated by this function is MAX_RANDOM_INTEGER.

#### Parameters

| Name | Type | Description |
| :------ | :------ | :------ |
| `start` | `number` | start of the interval (inclusive). Must be non-negative. |
| `end?` | `number` | end of the interval (not inclusive). Must not exceed MAX_RANDOM_INTEGER. |

#### Returns

`number`

random number between

___

### randomPermutation

▸ **randomPermutation**<`T`\>(`array`): `T`[]

Return a random permutation of the given `array`
by using the (optimized) Fisher-Yates shuffling algorithm.

**`example`** ```javascript
randomPermutation([1,2,3,4]);
// first run: [2,4,1,2]
// second run: [3,1,2,4]
// ...
```

#### Type parameters

| Name |
| :------ |
| `T` |

#### Parameters

| Name | Type | Description |
| :------ | :------ | :------ |
| `array` | `T`[] | the array to permutate |

#### Returns

`T`[]

___

### randomSubset

▸ **randomSubset**<`T`\>(`array`, `subsetSize`, `filter?`): `T`[]

Picks

**`notice`** If less than

#### Type parameters

| Name |
| :------ |
| `T` |

#### Parameters

| Name | Type | Description |
| :------ | :------ | :------ |
| `array` | `T`[] | . The order of the picked elements does not coincide with their order in |
| `subsetSize` | `number` | elements at random from |
| `filter?` | (`candidate`: `T`) => `boolean` | called with `(peerInfo)` and should return `true` for every node that should be in the subset |

#### Returns

`T`[]

array with at most

___

### recoverIteratedHash

▸ **recoverIteratedHash**(`hashValue`, `hashFunc`, `hint`, `maxIterations`, `stepSize?`, `indexHint?`): `Promise`<[`Intermediate`](interfaces/Intermediate.md) \| `undefined`\>

#### Parameters

| Name | Type |
| :------ | :------ |
| `hashValue` | `Uint8Array` |
| `hashFunc` | (`preImage`: `Uint8Array`) => `Uint8Array` |
| `hint` | (`index`: `number`) => `Promise`<`Uint8Array`\> |
| `maxIterations` | `number` |
| `stepSize?` | `number` |
| `indexHint?` | `number` |

#### Returns

`Promise`<[`Intermediate`](interfaces/Intermediate.md) \| `undefined`\>

___

### retimer

▸ **retimer**(`fn`, `newTimeout`): () => `void`

Repeatedly apply a function after a timeout

#### Parameters

| Name | Type | Description |
| :------ | :------ | :------ |
| `fn` | () => `void` | function to apply after every timeout |
| `newTimeout` | () => `number` | function that returns the new timeout |

#### Returns

`fn`

▸ (): `void`

##### Returns

`void`

___

### retryWithBackoffThenThrow
<<<<<<< HEAD

▸ **retryWithBackoffThenThrow**<`T`\>(`fn`, `options?`): `Promise`<`T`\>

A general-use exponential backoff that will throw once
iteratively increased timeout reaches MAX_DELAY.

=======

▸ **retryWithBackoffThenThrow**<`T`\>(`fn`, `options?`): `Promise`<`T`\>

A general-use exponential backoff that will throw once
iteratively increased timeout reaches MAX_DELAY.

>>>>>>> b3a3e90a
**`dev`** this function THROWS if retries were not successful

#### Type parameters

| Name |
| :------ |
| `T` |

#### Parameters

| Name | Type | Default value | Description |
| :------ | :------ | :------ | :------ |
| `fn` | () => `Promise`<`T`\> | `undefined` | asynchronous function to run on every tick |
| `options` | `Object` | `DEFAULT_BACKOFF_PARAMETERS` | - |
| `options.delayMultiple?` | `number` | `undefined` | multiplier to apply to increase running delay |
| `options.maxDelay?` | `number` | `undefined` | maximum delay, we reject once we reach this |
| `options.minDelay?` | `number` | `undefined` | minimum delay, we start with this |

#### Returns

`Promise`<`T`\>

___

### sampleGroupElement

▸ **sampleGroupElement**(`compressed?`): [exponent: Uint8Array, groupElement: Uint8Array]

Samples a valid exponent and returns the exponent
and the product of exponent and base-point.

**`dev`** can be used to derive a secp256k1 keypair

#### Parameters

| Name | Type | Default value |
| :------ | :------ | :------ |
| `compressed` | `boolean` | `false` |

#### Returns

[exponent: Uint8Array, groupElement: Uint8Array]

[ exponent, groupElement]

___

### serializeKeyPair

▸ **serializeKeyPair**(`peerId`, `password`, `useWeakCrypto?`, `__iv?`, `__salt?`, `__uuidSalt?`): `Promise`<`Uint8Array`\>

Serializes a peerId using geth's KeyStore format
see https://medium.com/@julien.maffre/what-is-an-ethereum-keystore-file-86c8c5917b97

**`dev`** This method uses a computation and memory intensive hash function,
     for testing set `useWeakCrypto = true`

#### Parameters

| Name | Type | Default value | Description |
| :------ | :------ | :------ | :------ |
| `peerId` | `PeerId` | `undefined` | id to store |
| `password` | `string` | `undefined` | password used for encryption |
| `useWeakCrypto` | `boolean` | `false` | [optional] weak parameter for fast serialization |
| `__iv?` | `string` | `undefined` | - |
| `__salt?` | `string` | `undefined` | - |
| `__uuidSalt?` | `string` | `undefined` | - |

#### Returns

`Promise`<`Uint8Array`\>

Uint8Array representation

___

### serializeToU8a

▸ **serializeToU8a**(`items`): `Uint8Array`

#### Parameters

| Name | Type |
| :------ | :------ |
| `items` | [`U8aAndSize`](modules.md#u8aandsize)[] |

#### Returns

`Uint8Array`

___

### startResourceUsageLogger

▸ **startResourceUsageLogger**(`log`, `ms?`): () => `void`

Creates a resource logger and provides a function to stop it.

#### Parameters

| Name | Type | Default value | Description |
| :------ | :------ | :------ | :------ |
| `log` | `LogType` | `undefined` | logs resource stat strings |
| `ms` | `number` | `60_000` | interval to redo the measurement |

#### Returns

`fn`

a function that stop the resource logger

▸ (): `void`

##### Returns

`void`

___

### stringToU8a

▸ **stringToU8a**(`str`, `length?`): `Uint8Array`

Converts a **HEX** string to a Uint8Array and optionally adds some padding to match
the desired size.

**`example`** ```ts
stringToU8a('0xDEadBeeF') // Uint8Array [ 222, 173, 190, 239 ]
```

**`notice`** Throws an error in case a length was provided and the result does not fit.

#### Parameters

| Name | Type | Description |
| :------ | :------ | :------ |
| `str` | `string` | string to convert |
| `length?` | `number` | desired length of the Uint8Array |

#### Returns

`Uint8Array`

___

### timeout

▸ **timeout**<`T`\>(`timeout`, `work`): `Promise`<`T`\>

Races a timeout against some work

#### Type parameters

| Name |
| :------ |
| `T` |

#### Parameters

| Name | Type | Description |
| :------ | :------ | :------ |
| `timeout` | `number` | return after timeout in ms |
| `work` | () => `Promise`<`T`\> | function that returns a Promise that resolves once the work is done |

#### Returns

`Promise`<`T`\>

a Promise that resolves once the timeout is due or the work is done

___

### timer

▸ **timer**(`fn`): `number`

#### Parameters

| Name | Type |
| :------ | :------ |
| `fn` | () => `void` |

#### Returns

`number`

___

### toNetworkPrefix

▸ **toNetworkPrefix**(`addr`): [`Network`](modules.md#network)

#### Parameters

| Name | Type |
| :------ | :------ |
| `addr` | `NetworkInterfaceInfo` |

#### Returns

[`Network`](modules.md#network)

___

### toU8a

▸ **toU8a**(`arg`, `length?`): `Uint8Array`

Converts a number to a Uint8Array and optionally adds some padding to match
the desired size.

#### Parameters

| Name | Type | Description |
| :------ | :------ | :------ |
| `arg` | `number` | to convert to Uint8Array |
| `length?` | `number` | desired length of the Uint8Array |

#### Returns

`Uint8Array`

___

### tryExistingConnections

▸ **tryExistingConnections**(`components`, `destination`, `protocols`): `Promise`<`void` \| `ProtocolStream` & { `conn`: `Connection`  }\>

#### Parameters

| Name | Type |
| :------ | :------ |
| `components` | `Components` |
| `destination` | `PeerId` |
| `protocols` | `string` \| `string`[] |

#### Returns

`Promise`<`void` \| `ProtocolStream` & { `conn`: `Connection`  }\>

___

### u8aAdd

▸ **u8aAdd**(`inplace`, `a`, `b`): `Uint8Array`

Adds the contents of two arrays together while ignoring the final overflow.
Computes `a + b % ( 2 ** (8 * a.length) - 1)`

**`example`** ```ts
u8aAdd(false, new Uint8Array([1], new Uint8Array([2])) // Uint8Array([3])
u8aAdd(false, new Uint8Array([1], new Uint8Array([255])) // Uint8Array([0])
u8aAdd(false, new Uint8Array([0, 1], new Uint8Array([0, 255])) // Uint8Array([1, 0])
```

#### Parameters

| Name | Type | Description |
| :------ | :------ | :------ |
| `inplace` | `boolean` | result is stored in a if set to true |
| `a` | `Uint8Array` | first array |
| `b` | `Uint8Array` | second array |

#### Returns

`Uint8Array`

___

### u8aAddrToString

▸ **u8aAddrToString**(`address`, `family`): `string`

Converts ip address from byte representation to string

#### Parameters

| Name | Type | Description |
| :------ | :------ | :------ |
| `address` | `Uint8Array` | ip addr given as Uint8Array |
| `family` | ``"IPv4"`` \| ``"IPv6"`` | ip address family, 'IPv4' or 'IPv6' |

#### Returns

`string`

___

### u8aAddressToCIDR

▸ **u8aAddressToCIDR**(`prefix`, `subnet`, `family`): `string`

Takes a network prefix, a subnet and a IP address family and
returns a CIDR string

#### Parameters

| Name | Type | Description |
| :------ | :------ | :------ |
| `prefix` | `Uint8Array` | network prefix, e.g. `new Uint8Array([10,0,0,0]) @param subnet subnet, e.g. `new Uint8Array([255,255,255,0]) |
| `subnet` | `Uint8Array` | - |
| `family` | ``"IPv4"`` \| ``"IPv6"`` | IP address family, `IPv4` or `IPv6` |

#### Returns

`string`

a CIDR string, such as `192.168.1.0/24`

___

### u8aCompare

▸ **u8aCompare**(`a`, `b`): `number`

#### Parameters

| Name | Type |
| :------ | :------ |
| `a` | `Uint8Array` |
| `b` | `Uint8Array` |

#### Returns

`number`

___

### u8aConcat

▸ **u8aConcat**(...`list`): `Uint8Array`

Concatenates the input arrays into a single `UInt8Array`.

**`example`** ```ts
u8aConcat(
  new Uint8Array([1, 1, 1]),
  new Uint8Array([2, 2, 2])
); // Uint8Arrau([1, 1, 1, 2, 2, 2])
 * u8aConcat(
  new Uint8Array([1, 1, 1]),
  undefined
  new Uint8Array([2, 2, 2])
); // Uint8Arrau([1, 1, 1, 2, 2, 2])
```

#### Parameters

| Name | Type |
| :------ | :------ |
| `...list` | `Uint8Array`[] |

#### Returns

`Uint8Array`

___

### u8aEquals

▸ **u8aEquals**(...`arrays`): `boolean`

Checks if the contents of the given Uint8Arrays are equal. Returns once at least
one different entry is found.

#### Parameters

| Name | Type | Description |
| :------ | :------ | :------ |
| `...arrays` | `Uint8Array`[] | additional arrays |

#### Returns

`boolean`

___

### u8aSplit

▸ **u8aSplit**(`u8a`, `sizes`): `Uint8Array`[]

#### Parameters

| Name | Type |
| :------ | :------ |
| `u8a` | `Uint8Array` |
| `sizes` | `number`[] |

#### Returns

`Uint8Array`[]

___

### u8aToHex

▸ **u8aToHex**(`arr?`, `prefixed?`): `string`

Converts a Uint8Array to a hex string.

**`notice`** Mainly used for debugging.

#### Parameters

| Name | Type | Default value | Description |
| :------ | :------ | :------ | :------ |
| `arr?` | `Uint8Array` | `undefined` | Uint8Array |
| `prefixed` | `boolean` | `true` | if `true` add a `0x` in the beginning |

#### Returns

`string`

___

### u8aToNumber

▸ **u8aToNumber**(`arr`): `number`

#### Parameters

| Name | Type |
| :------ | :------ |
| `arr` | `Uint8Array` |

#### Returns

`number`

___

### u8aToNumberOrBigInt

▸ **u8aToNumberOrBigInt**(`arr`): `number` \| `bigint`

Converts a Uint8Array to number.

#### Parameters

| Name | Type | Description |
| :------ | :------ | :------ |
| `arr` | `Uint8Array` | Uint8Array to convert to number |

#### Returns

`number` \| `bigint`

___

### u8aXOR

▸ **u8aXOR**(`inPlace?`, ...`list`): `Uint8Array`

Apply an XOR on a list of arrays.

#### Parameters

| Name | Type | Default value | Description |
| :------ | :------ | :------ | :------ |
| `inPlace` | `boolean` | `false` | if `true` overwrite first Array with result |
| `...list` | `Uint8Array`[] | `undefined` | arrays to XOR |

#### Returns

`Uint8Array`

___

### validateData

▸ **validateData**(`data`, `schema`): `void`

validates JSON data against JSON schema
prints errors to the console and throws in case of non-conforming

**`throws`** 

#### Parameters

| Name | Type | Description |
| :------ | :------ | :------ |
| `data` | `any` | parsed JSON data |
| `schema` | `any` | parsed JSON schema for the data |

#### Returns

`void`

___

### validatePoRHalfKeys

▸ **validatePoRHalfKeys**(`ethereumChallenge`, `ownKey`, `ack`): `boolean`

#### Parameters

| Name | Type |
| :------ | :------ |
| `ethereumChallenge` | [`EthereumChallenge`](classes/EthereumChallenge.md) |
| `ownKey` | [`HalfKey`](classes/HalfKey.md) |
| `ack` | [`HalfKey`](classes/HalfKey.md) |

#### Returns

`boolean`

___

### validatePoRHint

▸ **validatePoRHint**(`ethereumChallenge`, `ownShare`, `ack`): `boolean`

#### Parameters

| Name | Type |
| :------ | :------ |
| `ethereumChallenge` | [`EthereumChallenge`](classes/EthereumChallenge.md) |
| `ownShare` | [`HalfKeyChallenge`](classes/HalfKeyChallenge.md) |
| `ack` | [`HalfKey`](classes/HalfKey.md) |

#### Returns

`boolean`

___

### validatePoRResponse

▸ **validatePoRResponse**(`ethereumChallenge`, `response`): `boolean`

#### Parameters

| Name | Type |
| :------ | :------ |
| `ethereumChallenge` | [`EthereumChallenge`](classes/EthereumChallenge.md) |
| `response` | [`Response`](classes/Response.md) |

#### Returns

`boolean`

___

### verifySignatureFromPeerId

▸ **verifySignatureFromPeerId**(`peerId`, `message`, `signature`): `Promise`<`boolean`\>

Verifies a given signature comes from a specific PeerId, based on the
signature generated and the PeerId id.

**`notice`** Currently we assume that the peerId was generated with a sec256k1
key, but no other tests had been done for additional keys (e.g. Curve25519)

#### Parameters

| Name | Type | Description |
| :------ | :------ | :------ |
| `peerId` | `string` | the base58String representation of the PeerId |
| `message` | `string` | the message signed by the given PeerId |
| `signature` | `string` | the generated signature created by the PeerId |

#### Returns

`Promise`<`boolean`\>

___

### wait

▸ **wait**(`milliseconds`): `Promise`<`void`\>

#### Parameters

| Name | Type |
| :------ | :------ |
| `milliseconds` | `number` |

#### Returns

`Promise`<`void`\><|MERGE_RESOLUTION|>--- conflicted
+++ resolved
@@ -2533,21 +2533,12 @@
 ___
 
 ### retryWithBackoffThenThrow
-<<<<<<< HEAD
 
 ▸ **retryWithBackoffThenThrow**<`T`\>(`fn`, `options?`): `Promise`<`T`\>
 
 A general-use exponential backoff that will throw once
 iteratively increased timeout reaches MAX_DELAY.
 
-=======
-
-▸ **retryWithBackoffThenThrow**<`T`\>(`fn`, `options?`): `Promise`<`T`\>
-
-A general-use exponential backoff that will throw once
-iteratively increased timeout reaches MAX_DELAY.
-
->>>>>>> b3a3e90a
 **`dev`** this function THROWS if retries were not successful
 
 #### Type parameters
