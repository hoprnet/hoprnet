--- conflicted
+++ resolved
@@ -48,23 +48,15 @@
  * @returns random number between @param start and @param end
  */
 export function randomInteger(start: number, end?: number): number {
-<<<<<<< HEAD
 
   if (!end) {
     end = start;
     start = 0
   }
-=======
-  if (!end) end = Number(MAX_RANDOM_INTEGER)
->>>>>>> 67537e80
 
   if (end <= start || start < 0) throw Error('invalid range')
 
-<<<<<<< HEAD
   return start + randomBoundedInteger(end-start)
-=======
-  return start + randomBoundedInteger(end - start + 1)
->>>>>>> 67537e80
 }
 
 export function randomChoice<T>(collection: T[]): T {
