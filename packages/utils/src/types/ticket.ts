import BN from 'bn.js'
import { stringToU8a, u8aSplit, serializeToU8a } from '..'
import { Address, Balance, Hash, Signature, UINT256, PublicKey, Response } from '.'
import { ecdsaRecover, ecdsaSign } from 'secp256k1'
import { ethers } from 'ethers'
import { Challenge } from './challenge'
import { EthereumChallenge } from './ethereumChallenge'

// Prefix message with "\x19Ethereum Signed Message:\n {length} HOPRnet {message}" and return hash
function toEthSignedMessageHash(message: Hash): Hash {
  const result = ethers.utils.solidityKeccak256(
    ['string', 'bytes'],
    ['\x19Ethereum Signed Message:\n32', message.serialize()]
  )

  return new Hash(stringToU8a(result))
}

function serializeUnsigned({
  counterparty,
  challenge,
  epoch,
  index,
  amount,
  winProb,
  channelIteration
}: {
  counterparty: Address
  challenge: EthereumChallenge
  epoch: UINT256
  index: UINT256
  amount: Balance
  winProb: UINT256
  channelIteration: UINT256
}): Uint8Array {
  // the order of the items needs to be the same as the one used in the SC
  return serializeToU8a([
    [counterparty.serialize(), Address.SIZE],
    [challenge.serialize(), EthereumChallenge.SIZE],
    [epoch.serialize(), UINT256.SIZE],
    [amount.serialize(), Balance.SIZE],
    [winProb.serialize(), UINT256.SIZE],
    [index.serialize(), UINT256.SIZE],
    [channelIteration.serialize(), UINT256.SIZE]
  ])
}

export class Ticket {
  constructor(
    readonly counterparty: Address,
    readonly challenge: EthereumChallenge,
    readonly epoch: UINT256,
    readonly index: UINT256,
    readonly amount: Balance,
    readonly winProb: UINT256,
    readonly channelIteration: UINT256,
    readonly signature: Signature
  ) {}

  static create(
    counterparty: Address,
    challenge: Challenge,
    epoch: UINT256,
    index: UINT256,
    amount: Balance,
    winProb: UINT256,
    channelIteration: UINT256,
    signPriv: Uint8Array
  ): Ticket {
    const encodedChallenge = challenge.toEthereumChallenge()
    const hashedTicket = Hash.create(
      serializeUnsigned({
        counterparty,
<<<<<<< HEAD
        challenge: challenge.toEthereumChallenge(),
=======
        challenge: encodedChallenge,
>>>>>>> 5ee152a9
        epoch,
        index,
        amount,
        winProb,
        channelIteration
      })
    )

    const message = toEthSignedMessageHash(hashedTicket)
    const sig = ecdsaSign(message.serialize(), signPriv)
    const signature = new Signature(sig.signature, sig.recid + 27)
    return new Ticket(counterparty, encodedChallenge, epoch, index, amount, winProb, channelIteration, signature)
  }

  public serialize(): Uint8Array {
    const unsigned = serializeUnsigned({ ...this })
    return Uint8Array.from([...unsigned, ...this.signature.serialize()])
  }

  static deserialize(arr: Uint8Array): Ticket {
    const components = u8aSplit(arr, [
      Address.SIZE,
      EthereumChallenge.SIZE,
      UINT256.SIZE,
      UINT256.SIZE,
      Balance.SIZE,
      UINT256.SIZE,
      UINT256.SIZE,
      Signature.SIZE
    ])

    const counterparty = new Address(components[0])
    const challenge = new EthereumChallenge(components[1])
    const epoch = new UINT256(new BN(components[2]))
    const index = new UINT256(new BN(components[3]))
    const amount = new Balance(new BN(components[4]))
    const winProb = new UINT256(new BN(components[5]))
    const channelIteration = new UINT256(new BN(components[6]))
    const signature = Signature.deserialize(components[7])
    return new Ticket(counterparty, challenge, epoch, index, amount, winProb, channelIteration, signature)
  }

  getHash(): Hash {
<<<<<<< HEAD
    return Hash.create(serializeUnsigned({ ...this }))
=======
    return Hash.create(
      serializeUnsigned({
        counterparty: this.counterparty,
        challenge: this.challenge,
        epoch: this.epoch,
        index: this.index,
        amount: this.amount,
        winProb: this.winProb,
        channelIteration: this.channelIteration
      })
    )
>>>>>>> 5ee152a9
  }

  static get SIZE(): number {
    return (
      Address.SIZE +
      EthereumChallenge.SIZE +
      UINT256.SIZE +
      UINT256.SIZE +
      Balance.SIZE +
      Hash.SIZE +
      UINT256.SIZE +
      Signature.SIZE
    )
  }

  recoverSigner() {
    return new PublicKey(ecdsaRecover(this.signature.signature, this.signature.recovery, this.getHash().serialize()))
  }

  verify(pubKey: PublicKey): boolean {
    return pubKey.eq(this.recoverSigner())
  }

  getLuck(preImage: Hash, challengeResponse: Response, winProb: UINT256): BN {
    return new BN(
      Hash.create(
        Uint8Array.from([
          ...this.getHash().serialize(),
          ...preImage.serialize(),
          ...challengeResponse.serialize(),
          ...winProb.serialize()
        ])
      ).serialize()
    )
  }

  /**
   * Decides whether a ticket is a win or not.
   * Note that this mimics the on-chain logic.
   * @dev Purpose of the function is to check the validity of
   * a ticket before we submit it to the blockchain.
   * @param challengeResponse response that solves the signed challenge
   * @param preImage preImage of the current onChainSecret
   * @param winProb winning probability of the ticket
   */
  isWinningTicket(preImage: Hash, challengeResponse: Response, winProb: UINT256): boolean {
    const luck = this.getLuck(preImage, challengeResponse, winProb)
    return luck.lte(winProb.toBN())
  }

  getPathPosition(pricePerTicket: BN, inverseTicketWinProb: BN): number {
    const baseUnit = pricePerTicket.mul(inverseTicketWinProb)

    if (!this.amount.toBN().mod(baseUnit).isZero()) {
      throw Error(`Invalid balance`)
    }

    return this.amount.toBN().div(baseUnit).toNumber()
  }
}<|MERGE_RESOLUTION|>--- conflicted
+++ resolved
@@ -68,14 +68,11 @@
     signPriv: Uint8Array
   ): Ticket {
     const encodedChallenge = challenge.toEthereumChallenge()
+    
     const hashedTicket = Hash.create(
       serializeUnsigned({
         counterparty,
-<<<<<<< HEAD
-        challenge: challenge.toEthereumChallenge(),
-=======
         challenge: encodedChallenge,
->>>>>>> 5ee152a9
         epoch,
         index,
         amount,
@@ -119,21 +116,7 @@
   }
 
   getHash(): Hash {
-<<<<<<< HEAD
     return Hash.create(serializeUnsigned({ ...this }))
-=======
-    return Hash.create(
-      serializeUnsigned({
-        counterparty: this.counterparty,
-        challenge: this.challenge,
-        epoch: this.epoch,
-        index: this.index,
-        amount: this.amount,
-        winProb: this.winProb,
-        channelIteration: this.channelIteration
-      })
-    )
->>>>>>> 5ee152a9
   }
 
   static get SIZE(): number {
