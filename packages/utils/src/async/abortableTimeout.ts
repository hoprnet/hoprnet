import { debug } from '../process/index.js'

// @ts-ignore untyped library
import retimer from 'retimer'

const logError = debug('hopr:lateTimeout')

export type TimeoutOpts = {
  timeout: number
  signal?: AbortSignal
}

/**
 * Cals the worker function with a timeout. Once the timeout is done
 * abort the call using an abort controller.
 * If the caller aims to end the call before the tiemout has happened
 * it can pass an AbortController and end the call prematurely.
 * @param fn worker function to dial
 * @param abortMsg value to be returned if aborted
 * @param timeoutMsg value to be returned on timeout
 * @param opts options to pass to worker function
 * @returns
 */
export function abortableTimeout<Result, AbortMsg, TimeoutMsg>(
  fn: (opts: Required<TimeoutOpts>) => Promise<Result>,
  abortMsg: AbortMsg,
  timeoutMsg: TimeoutMsg,
  opts: TimeoutOpts
): Promise<Result | AbortMsg | TimeoutMsg> {
  return new Promise<Result | AbortMsg | TimeoutMsg>(async (resolve, reject) => {
    const abort = new AbortController()

    let result: Result
    let timer: any

    let done = false

    let timeout: NodeJS.Timeout
    // forward outer abort
    const innerAbort = abort.abort.bind(abort)

    const cleanUp = () => {
      clearTimeout(timeout)
      done = true
      timer?.clear()
      abort.signal.removeEventListener('abort', onInnerAbort)
      opts.signal?.removeEventListener('abort', innerAbort)
    }

    const onTimeout = () => {
      if (done) {
        return
      }
      cleanUp()
      innerAbort()
      resolve(timeoutMsg)
    }

    const onInnerAbort = () => {
      if (done) {
        return
      }
      cleanUp()
      resolve(abortMsg)
    }

    abort.signal.addEventListener('abort', onInnerAbort)

    opts.signal?.addEventListener('abort', innerAbort)

    // Let the timeout run through and let the handler do nothing, i.e. `done = true`
    // instead of clearing the timeout with `clearTimeout` which becomes an expensive
    // operation when using many timeouts
<<<<<<< HEAD
    timeout = setTimeout(onTimeout, opts.timeout)
=======
    timer = retimer(onTimeout, opts.timeout)
>>>>>>> 24723037

    try {
      result = await fn({
        timeout: opts.timeout,
        signal: abort.signal
      })
    } catch (err) {
      if (!done) {
        cleanUp()
        reject(err)
        return
      } else {
        cleanUp()
        // The function has thrown an error after there
        // was a timeout or the call has been aborted.
        // The abortableTimeout has returned a value, hence
        // the caller is no longer interested in errors.
        // Nevertheless, in order to debug these errors and
        // to prevent from uncaught promise rejection, the error
        // are logged.
        logError(`Function has thrown an error after the timeout happend or the function got aborted`, err)
        return
      }
    }

    if (done) {
      return
    }

    cleanUp()

    resolve(result)
  })
}<|MERGE_RESOLUTION|>--- conflicted
+++ resolved
@@ -35,12 +35,10 @@
 
     let done = false
 
-    let timeout: NodeJS.Timeout
     // forward outer abort
     const innerAbort = abort.abort.bind(abort)
 
     const cleanUp = () => {
-      clearTimeout(timeout)
       done = true
       timer?.clear()
       abort.signal.removeEventListener('abort', onInnerAbort)
@@ -71,11 +69,7 @@
     // Let the timeout run through and let the handler do nothing, i.e. `done = true`
     // instead of clearing the timeout with `clearTimeout` which becomes an expensive
     // operation when using many timeouts
-<<<<<<< HEAD
-    timeout = setTimeout(onTimeout, opts.timeout)
-=======
     timer = retimer(onTimeout, opts.timeout)
->>>>>>> 24723037
 
     try {
       result = await fn({
