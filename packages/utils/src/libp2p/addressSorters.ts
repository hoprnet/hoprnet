import { Address } from 'libp2p/src/peer-store'
import { isPrivateAddress, isLocalhost, ipToU8aAddress } from '../network'
import { Multiaddr } from 'multiaddr'
import type { NetworkInterfaceInfo } from 'os'
import { log } from 'debug'

/**
 * Checks if given Multiaddr encodes a private address
 * @param multiaddr multiaddr to check
 * @returns true if address is a private ip address
 */
export function isMultiaddrLocal(multiaddr: Multiaddr): boolean {
  try {
    const { address, family } = multiaddr.nodeAddress()

    let ipFamily: NetworkInterfaceInfo['family']
    switch (family) {
      case 4:
        ipFamily = 'IPv4'
        break
      case 6:
        ipFamily = 'IPv6'
        break
      default:
        return false
    }

    const u8aAddr = ipToU8aAddress(address, ipFamily)
    return isLocalhost(u8aAddr, ipFamily) || isPrivateAddress(u8aAddr, ipFamily)
  } catch (err) {
    log(`failed to determine address locality: ${err}`)
    return false
  }
}

export function getIpv4LocalAddressClass(address: Multiaddr): 'A' | 'B' | 'C' | 'D' | undefined {
  if (isMultiaddrLocal(address)) {
    if (address.toString().startsWith('/ip4/10.')) return 'A'

<<<<<<< HEAD
    if (/\/ip4\/172\.((1[6-9])|(2\d)|(3[0-1]))\./.test(address.toString()))
      return 'B'
=======
    if (/\/ip4\/172\.((1[6-9])|(2\d)|(3[0-1]))\./.test(address.toString())) return 'B'
>>>>>>> 841f08a6

    if (address.toString().startsWith('/ip4/192.168.')) return 'C'

    if (address.toString().startsWith('/ip4/127.0.0.1')) return 'D'
  }

  return undefined
}

<<<<<<< HEAD
=======
/**
 * Compare two multiaddresses based on their class: A class first, B class second, ...
 * Local addresses take precedence over remote addresses.
 * @param a
 * @param b
 */
export function multiaddressCompareByClassFunction(a: Multiaddr, b: Multiaddr) {
  if (isMultiaddrLocal(a) && isMultiaddrLocal(b)) {
    // Sort based on private address class
    const clsA = getIpv4LocalAddressClass(a)
    const clsB = getIpv4LocalAddressClass(b)
    if (clsA == undefined) return 1
    if (clsB == undefined) return -1
    return clsA.localeCompare(clsB)
  } else if (isMultiaddrLocal(a) && !isMultiaddrLocal(b)) {
    return -1 // Local address takes precedence
  } else if (!isMultiaddrLocal(a) && isMultiaddrLocal(b)) {
    return 1 // Local address takes precedence
  } else return 0
}

>>>>>>> 841f08a6
function addressesLocalFirstCompareFunction(a: Address, b: Address) {
  const isAPrivate = isMultiaddrLocal(a.multiaddr)
  const isBPrivate = isMultiaddrLocal(b.multiaddr)

  if (isAPrivate && !isBPrivate) {
    return -1
  } else if (!isAPrivate && isBPrivate) {
    return 1
  }

  if (a.isCertified && !b.isCertified) {
    return -1
  } else if (!a.isCertified && b.isCertified) {
    return 1
  }

  return 0
}

/**
 * Take an array of addresses and sorts such that private addresses are first
 * @dev used to run Hopr locally
 * @param addresses
 * @returns
 */
export function localAddressesFirst(addresses: Address[]): Address[] {
  return [...addresses].sort(addressesLocalFirstCompareFunction)
}

export declare type AddressSorter = (input: Address[]) => Address[]<|MERGE_RESOLUTION|>--- conflicted
+++ resolved
@@ -37,12 +37,7 @@
   if (isMultiaddrLocal(address)) {
     if (address.toString().startsWith('/ip4/10.')) return 'A'
 
-<<<<<<< HEAD
-    if (/\/ip4\/172\.((1[6-9])|(2\d)|(3[0-1]))\./.test(address.toString()))
-      return 'B'
-=======
     if (/\/ip4\/172\.((1[6-9])|(2\d)|(3[0-1]))\./.test(address.toString())) return 'B'
->>>>>>> 841f08a6
 
     if (address.toString().startsWith('/ip4/192.168.')) return 'C'
 
@@ -52,8 +47,6 @@
   return undefined
 }
 
-<<<<<<< HEAD
-=======
 /**
  * Compare two multiaddresses based on their class: A class first, B class second, ...
  * Local addresses take precedence over remote addresses.
@@ -75,7 +68,6 @@
   } else return 0
 }
 
->>>>>>> 841f08a6
 function addressesLocalFirstCompareFunction(a: Address, b: Address) {
   const isAPrivate = isMultiaddrLocal(a.multiaddr)
   const isBPrivate = isMultiaddrLocal(b.multiaddr)
