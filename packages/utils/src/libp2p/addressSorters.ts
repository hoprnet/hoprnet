--- conflicted
+++ resolved
@@ -35,12 +35,8 @@
   if (isMultiaddrLocal(address)) {
     if (address.toString().startsWith('/ip4/10.')) return 'A'
 
-<<<<<<< HEAD
-    if (address.toString().startsWith('/ip4/172.16')) return 'B'
-=======
     if (/\/ip4\/172\.((1[6-9])|(2\d)|(3[0-1]))\./.test(address.toString()))
       return 'B'
->>>>>>> e75814fb
 
     if (address.toString().startsWith('/ip4/192.168.')) return 'C'
 
