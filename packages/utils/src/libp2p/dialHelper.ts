--- conflicted
+++ resolved
@@ -316,18 +316,8 @@
     return { status: DialStatus.DHT_ERROR, query: destination.toB58String() }
   }
 
-<<<<<<< HEAD
   // Take all the known circuit addresses from the existing set of known addresses
-  const knownCircuitAddressSet = new Set(knownAddressesForPeer
-    .map((address) => address.multiaddr)
-    .filter((address) => {
-      const tuples = address.tuples()
-      return tuples[0][0] == CODE_P2P
-    })
-    .map((address) => address.toString()))
-=======
-  // Use the existing set of known addresses
-  const knownAddressSet = new Set(
+  const knownCircuitAddressSet = new Set(
     knownAddressesForPeer
       .map((address) => address.multiaddr)
       .filter((address) => {
@@ -336,7 +326,6 @@
       })
       .map((address) => address.toString())
   )
->>>>>>> ec5da202
 
   let relayStruct: {
     stream: MuxedStream
