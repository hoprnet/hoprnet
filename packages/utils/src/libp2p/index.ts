/*
 * Add a more usable API on top of LibP2P
 */
import type { PeerId } from '@libp2p/interface-peer-id'
import type { PublicKey } from '@libp2p/interface-keys'
import type { Components } from '@libp2p/interfaces/components'
import type { Connection, ProtocolStream } from '@libp2p/interface-connection'

import { keys } from '@libp2p/crypto'
import { peerIdFromString } from '@libp2p/peer-id'

import { debug } from '../process/index.js'
import { pipe } from 'it-pipe'
import { dial, type DialOpts } from './dialHelper.js'

export * from './addressSorters.js'
export * from './dialHelper.js'
export * from './pickVersion.js'
export * from './pubKeyToPeerId.js'
export * from './privKeyToPeerId.js'
export * from './relayCode.js'
export * from './verifySignatureFromPeerId.js'

/**
 * Regular expresion used to match b58Strings
 *
 */
export const b58StringRegex = /16Uiu2HA[A-Za-z0-9]{45}/i

/**
 * Takes a peerId and returns its corresponding public key.
 *
 * @param peerId the PeerId used to generate a public key
 */
export function convertPubKeyFromPeerId(peerId: PeerId): PublicKey {
  return keys.unmarshalPublicKey(peerId.publicKey)
}

/**
 *
 * Takes a B58String and converts them to a PublicKey
 *
 * @param b58string the B58String used to represent the PeerId
 */
export function convertPubKeyFromB58String(b58string: string): PublicKey {
  return convertPubKeyFromPeerId(peerIdFromString(b58string))
}

/**
 *
 * Returns true or false if given string does not contain a b58string
 *
 * @param content arbitrary content with maybe a b58string
 */
export function hasB58String(content: string): Boolean {
  const hasMatcheableContent = content.match(b58StringRegex)
  if (hasMatcheableContent) {
    const [maybeB58String] = hasMatcheableContent
    const b58String = maybeB58String.substr(0, 53)
    return b58String.length === 53
  } else {
    return false
  }
}

/**
 *
 * Returns the b58String within a given content. Returns empty string if none is found.
 *
 * @param content arbitrary content with maybe a b58string
 */
export function getB58String(content: string): string {
  const hasMatcheableContent = content.match(b58StringRegex)
  if (hasMatcheableContent) {
    const [maybeB58String] = hasMatcheableContent
    const b58String = maybeB58String.substring(0, 53)
    return b58String
  } else {
    return ''
  }
}

/**
 * Check if PeerId contains a secp256k1 privKey
 * @param peer PeerId to check
 * @returns whether embedded privKey is a secp256k1 key
 */
export function isSecp256k1PeerId(peer: PeerId): boolean {
  return peer.type === 'secp256k1'
}

const logError = debug(`hopr-core:libp2p:error`)

/**
 * Asks libp2p to establish a connection to another node and
 * send message. If `includeReply` is set, wait for a response
 * @param components libp2p components
 * @param destination peer to connect to
 * @param protocols protocols to speak
 * @param message message to send
 * @param includeReply try to receive a reply
 * @param opts [optional] timeout
 */
<<<<<<< HEAD
export async function libp2pSendMessage<T extends boolean>(
=======

export type libp2pSendMessage = ((
  components: Components,
  destination: PeerId,
  protocols: string | string[],
  message: Uint8Array,
  includeReply: false,
  opts?: DialOpts
) => Promise<void>) &
  ((
    components: Components,
    destination: PeerId,
    protocols: string | string[],
    message: Uint8Array,
    includeReply: true,
    opts?: DialOpts
  ) => Promise<Uint8Array[]>)

export async function libp2pSendMessage(
>>>>>>> f3a23988
  components: Components,
  destination: PeerId,
  protocols: string | string[],
  message: Uint8Array,
  includeReply: T,
  opts?: DialOpts
): Promise<T extends true ? Uint8Array[] : void> {
  // Components is not part of interface
  const r = await dial(components, destination, protocols, opts)

  if (r.status !== 'SUCCESS') {
    logError(r)
    throw new Error(r.status)
  }

  if (includeReply) {
    const result = await pipe(
      // prettier-ignore
      [message],
      r.resp.stream,
      async function collect(source: AsyncIterable<Uint8Array>) {
        const vals: Uint8Array[] = []
        for await (const val of source) {
          // Convert from potential BufferList to Uint8Array
          vals.push(Uint8Array.from(val.slice()))
        }
        return vals
      }
    )

    return result as any // Limitation of Typescript
  } else {
    await pipe(
      // prettier-ignore
      [message],
      r.resp.stream
    )
  }
}

/*
 *  LibP2P API uses async iterables which aren't particularly friendly to
 *  interact with - this function simply allows us to assign a handler
 *  function that is called on each 'message' of the stream.
 */
export type LibP2PHandlerArgs = { connection: Connection; stream: ProtocolStream['stream']; protocol: string }
export type LibP2PHandlerFunction<T> = (msg: Uint8Array, remotePeer: PeerId) => T

type HandlerFunction<T> = (props: LibP2PHandlerArgs) => T

type ErrHandler = (msg: any) => void

function generateHandler<T extends boolean>(
  handlerFunction: LibP2PHandlerFunction<T extends true ? Promise<Uint8Array> : Promise<void> | void>,
  errHandler: ErrHandler,
  includeReply: T
): HandlerFunction<T extends true ? Promise<void> : void> {
  // Return a function to be consumed by Libp2p.handle()

  if (includeReply) {
    return async function libP2PHandler(props: LibP2PHandlerArgs): Promise<void> {
      try {
        await pipe(
          // prettier-ignore
          props.stream,
          async function* pipeToHandler(source: AsyncIterable<Uint8Array>) {
            for await (const msg of source) {
              // Convert from potential BufferList to Uint8Array
              yield (await handlerFunction(
                Uint8Array.from(msg.slice()),
                props.connection.remotePeer
              )) as Promise<Uint8Array>
            }
          },
          props.stream
        )
      } catch (err) {
        // Mostly used to capture send errors
        errHandler(err)
      }
    } as any // Limitation of Typescript
  } else {
    return function libP2PHandler(props: LibP2PHandlerArgs): void {
      try {
        // End the send stream by sending nothing
        props.stream.sink((async function* () {})()).catch(errHandler)
      } catch (err) {
        errHandler(err)
      }

      pipe(
        // prettier-ignore
        props.stream,
        async function collect(source: AsyncIterable<Uint8Array>) {
          for await (const msg of source) {
            // Convert from potential BufferList to Uint8Array
            await handlerFunction(Uint8Array.from(msg.slice()), props.connection.remotePeer)
          }
        }
      )
    } as any // Limitation of Typescript
  }
}

/**
 * Generates a handler that pulls messages out of a stream
 * and feeds them to the given handler.
<<<<<<< HEAD
 * @param components libp2p components
 * @param protocol protocol to dial
=======
 * @param libp2p libp2p instance
 * @param protocols protocol to dial
>>>>>>> f3a23988
 * @param handler called once another node requests that protocol
 * @param errHandler handle stream pipeline errors
 * @param includeReply try to receive a reply
 */
<<<<<<< HEAD
export async function libp2pSubscribe<T extends boolean>(
  components: Components,
  protocol: string,
  handler: LibP2PHandlerFunction<T extends true ? Promise<Uint8Array> : Promise<void> | void>,
=======

export type libp2pSubscribe = ((
  components: Components,
  protocols: string | string[],
  handler: LibP2PHandlerFunction<Promise<void> | void>,
  errHandler: ErrHandler,
  includeReply: false
) => void) &
  ((
    components: Components,
    protocols: string | string[],
    handler: LibP2PHandlerFunction<Promise<Uint8Array>>,
    errHandler: ErrHandler,
    includeReply: true
  ) => void)

export async function libp2pSubscribe(
  components: Components,
  protocols: string | string[],
  handler: LibP2PHandlerFunction<Promise<void | Uint8Array> | void>,
>>>>>>> f3a23988
  errHandler: ErrHandler,
  includeReply: T
): Promise<void> {
  await components.getRegistrar().handle(protocols, generateHandler(handler, errHandler, includeReply))
}<|MERGE_RESOLUTION|>--- conflicted
+++ resolved
@@ -101,29 +101,7 @@
  * @param includeReply try to receive a reply
  * @param opts [optional] timeout
  */
-<<<<<<< HEAD
 export async function libp2pSendMessage<T extends boolean>(
-=======
-
-export type libp2pSendMessage = ((
-  components: Components,
-  destination: PeerId,
-  protocols: string | string[],
-  message: Uint8Array,
-  includeReply: false,
-  opts?: DialOpts
-) => Promise<void>) &
-  ((
-    components: Components,
-    destination: PeerId,
-    protocols: string | string[],
-    message: Uint8Array,
-    includeReply: true,
-    opts?: DialOpts
-  ) => Promise<Uint8Array[]>)
-
-export async function libp2pSendMessage(
->>>>>>> f3a23988
   components: Components,
   destination: PeerId,
   protocols: string | string[],
@@ -231,44 +209,16 @@
 /**
  * Generates a handler that pulls messages out of a stream
  * and feeds them to the given handler.
-<<<<<<< HEAD
  * @param components libp2p components
- * @param protocol protocol to dial
-=======
- * @param libp2p libp2p instance
  * @param protocols protocol to dial
->>>>>>> f3a23988
  * @param handler called once another node requests that protocol
  * @param errHandler handle stream pipeline errors
  * @param includeReply try to receive a reply
  */
-<<<<<<< HEAD
 export async function libp2pSubscribe<T extends boolean>(
   components: Components,
-  protocol: string,
+  protocols: string | string[],
   handler: LibP2PHandlerFunction<T extends true ? Promise<Uint8Array> : Promise<void> | void>,
-=======
-
-export type libp2pSubscribe = ((
-  components: Components,
-  protocols: string | string[],
-  handler: LibP2PHandlerFunction<Promise<void> | void>,
-  errHandler: ErrHandler,
-  includeReply: false
-) => void) &
-  ((
-    components: Components,
-    protocols: string | string[],
-    handler: LibP2PHandlerFunction<Promise<Uint8Array>>,
-    errHandler: ErrHandler,
-    includeReply: true
-  ) => void)
-
-export async function libp2pSubscribe(
-  components: Components,
-  protocols: string | string[],
-  handler: LibP2PHandlerFunction<Promise<void | Uint8Array> | void>,
->>>>>>> f3a23988
   errHandler: ErrHandler,
   includeReply: T
 ): Promise<void> {
