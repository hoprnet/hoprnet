/*
 * Add a more usable API on top of LibP2P
 */
import type { PeerId } from '@libp2p/interface-peer-id'
import type { PublicKey } from '@libp2p/interface-keys'
import type { Components } from '@libp2p/interfaces/components'
import type { Connection, ProtocolStream } from '@libp2p/interface-connection'

import { keys } from '@libp2p/crypto'
import { peerIdFromString } from '@libp2p/peer-id'

import { debug } from '../process/index.js'
import { pipe } from 'it-pipe'
import { dial } from './dialHelper.js'
import { abortableSource } from 'abortable-iterator'
import { TimeoutController } from 'timeout-abort-controller'

export * from './addressSorters.js'
export * from './dialHelper.js'
export * from './pickVersion.js'
export * from './pubKeyToPeerId.js'
export * from './privKeyToPeerId.js'
export * from './relayCode.js'
export * from './verifySignatureFromPeerId.js'

/**
 * Regular expresion used to match b58Strings
 *
 */
export const b58StringRegex = /16Uiu2HA[A-Za-z0-9]{45}/i

/**
 * Takes a peerId and returns its corresponding public key.
 *
 * @param peerId the PeerId used to generate a public key
 */
export function convertPubKeyFromPeerId(peerId: PeerId): PublicKey {
  return keys.unmarshalPublicKey(peerId.publicKey)
}

/**
 *
 * Takes a B58String and converts them to a PublicKey
 *
 * @param b58string the B58String used to represent the PeerId
 */
export function convertPubKeyFromB58String(b58string: string): PublicKey {
  return convertPubKeyFromPeerId(peerIdFromString(b58string))
}

/**
 *
 * Returns true or false if given string does not contain a b58string
 *
 * @param content arbitrary content with maybe a b58string
 */
export function hasB58String(content: string): Boolean {
  const hasMatcheableContent = content.match(b58StringRegex)
  if (hasMatcheableContent) {
    const [maybeB58String] = hasMatcheableContent
    const b58String = maybeB58String.substr(0, 53)
    return b58String.length === 53
  } else {
    return false
  }
}

/**
 *
 * Returns the b58String within a given content. Returns empty string if none is found.
 *
 * @param content arbitrary content with maybe a b58string
 */
export function getB58String(content: string): string {
  const hasMatcheableContent = content.match(b58StringRegex)
  if (hasMatcheableContent) {
    const [maybeB58String] = hasMatcheableContent
    const b58String = maybeB58String.substring(0, 53)
    return b58String
  } else {
    return ''
  }
}

/**
 * Check if PeerId contains a secp256k1 privKey
 * @param peer PeerId to check
 * @returns whether embedded privKey is a secp256k1 key
 */
export function isSecp256k1PeerId(peer: PeerId): boolean {
  return peer.type === 'secp256k1'
}

const logError = debug(`hopr-core:libp2p:error`)

const DEFAULT_SEND_TIMEOUT = 10_000

/**
 * Asks libp2p to establish a connection to another node and
 * send message. If `includeReply` is set, wait for a response
 * @param components libp2p components
 * @param destination peer to connect to
 * @param protocols protocols to speak
 * @param message message to send
 * @param includeReply try to receive a reply
 * @param opts [optional] timeout
 */
export async function libp2pSendMessage<T extends boolean>(
  components: Components,
  destination: PeerId,
  protocols: string | string[],
  message: Uint8Array,
  includeReply: T,
  opts: {
    timeout?: number
  } = {}
): Promise<T extends true ? Uint8Array[] : void> {
  // Components is not part of interface
  const r = await dial(components, destination, protocols)

  if (r.status !== 'SUCCESS') {
    logError(r)
    throw new Error(r.status)
  }

  const timeoutController = new TimeoutController(opts.timeout ?? DEFAULT_SEND_TIMEOUT)

  if (includeReply) {
    try {
      const result = await pipe(
        // prettier-ignore
        abortableSource([message], timeoutController.signal),
        r.resp.stream,
        async function collect(source: AsyncIterable<Uint8Array>) {
          const vals: Uint8Array[] = []
          for await (const val of source) {
            // Convert from potential BufferList to Uint8Array
            vals.push(Uint8Array.from(val.slice()))
          }
          return vals
        }
      )
      return result as any
    } catch (err) {
<<<<<<< HEAD
      // @TODO filter aborts
=======
      logError(`Could not send message to ${destination.toString()} due to "${err?.message}".`)
>>>>>>> e7230e50
    } finally {
      timeoutController.clear()
    }

    return [] as any // limitation of Typescript
  } else {
    try {
      await pipe(
        // prettier-ignore
        abortableSource([message], timeoutController.signal),
        r.resp.stream
      )
    } catch (err) {
<<<<<<< HEAD
      // @TODO filter aborts
=======
      logError(`Could not send message to ${destination.toString()} due to "${err?.message}".`)
>>>>>>> e7230e50
    } finally {
      timeoutController.clear()
    }
  }
}

/*
 *  LibP2P API uses async iterables which aren't particularly friendly to
 *  interact with - this function simply allows us to assign a handler
 *  function that is called on each 'message' of the stream.
 */
export type LibP2PHandlerArgs = { connection: Connection; stream: ProtocolStream['stream']; protocol: string }
export type LibP2PHandlerFunction<T> = (msg: Uint8Array, remotePeer: PeerId) => T

type HandlerFunction<T> = (props: LibP2PHandlerArgs) => T

type ErrHandler = (msg: any) => void

function generateHandler<T extends boolean>(
  handlerFunction: LibP2PHandlerFunction<T extends true ? Promise<Uint8Array> : Promise<void> | void>,
  errHandler: ErrHandler,
  includeReply: T
): HandlerFunction<T extends true ? Promise<void> : void> {
  // Return a function to be consumed by Libp2p.handle()

  if (includeReply) {
    return async function libP2PHandler(props: LibP2PHandlerArgs): Promise<void> {
      try {
        await pipe(
          // prettier-ignore
          props.stream,
          async function* pipeToHandler(source: AsyncIterable<Uint8Array>) {
            for await (const msg of source) {
              // Convert from potential BufferList to Uint8Array
              yield (await handlerFunction(
                Uint8Array.from(msg.slice()),
                props.connection.remotePeer
              )) as Promise<Uint8Array>
            }
          },
          props.stream
        )
      } catch (err) {
        // Mostly used to capture send errors
        errHandler(err)
      }
    } as any // Limitation of Typescript
  } else {
    return function libP2PHandler(props: LibP2PHandlerArgs): void {
      try {
        // End the send stream by sending nothing
        props.stream.sink((async function* () {})()).catch(errHandler)
      } catch (err) {
        errHandler(err)
      }

      pipe(
        // prettier-ignore
        props.stream,
        async function collect(source: AsyncIterable<Uint8Array>) {
          for await (const msg of source) {
            // Convert from potential BufferList to Uint8Array
            await handlerFunction(Uint8Array.from(msg.slice()), props.connection.remotePeer)
          }
        }
      )
    } as any // Limitation of Typescript
  }
}

/**
 * Generates a handler that pulls messages out of a stream
 * and feeds them to the given handler.
 * @param components libp2p components
 * @param protocols protocol to dial
 * @param handler called once another node requests that protocol
 * @param errHandler handle stream pipeline errors
 * @param includeReply try to receive a reply
 */
export async function libp2pSubscribe<T extends boolean>(
  components: Components,
  protocols: string | string[],
  handler: LibP2PHandlerFunction<T extends true ? Promise<Uint8Array> : Promise<void> | void>,
  errHandler: ErrHandler,
  includeReply: T
): Promise<void> {
  await components.getRegistrar().handle(protocols, generateHandler(handler, errHandler, includeReply))
}<|MERGE_RESOLUTION|>--- conflicted
+++ resolved
@@ -142,11 +142,7 @@
       )
       return result as any
     } catch (err) {
-<<<<<<< HEAD
-      // @TODO filter aborts
-=======
       logError(`Could not send message to ${destination.toString()} due to "${err?.message}".`)
->>>>>>> e7230e50
     } finally {
       timeoutController.clear()
     }
@@ -160,11 +156,7 @@
         r.resp.stream
       )
     } catch (err) {
-<<<<<<< HEAD
-      // @TODO filter aborts
-=======
       logError(`Could not send message to ${destination.toString()} due to "${err?.message}".`)
->>>>>>> e7230e50
     } finally {
       timeoutController.clear()
     }
