--- conflicted
+++ resolved
@@ -1,12 +1,7 @@
 import { NOISE } from '@chainsafe/libp2p-noise'
-<<<<<<< HEAD
-const Mplex = require('libp2p-mplex')
-import Libp2p from 'libp2p'
-=======
 import MPLEX from 'libp2p-mplex'
 import LibP2P from 'libp2p'
 import type { Address } from 'libp2p/src/peer-store/address-book'
->>>>>>> 75070bc2
 import { dial as dialHelper, DialStatus } from './dialHelper'
 import { privKeyToPeerId } from './privKeyToPeerId'
 import TCP from 'libp2p-tcp'
@@ -33,7 +28,7 @@
     peerId: id,
     modules: {
       transport: [TCP],
-      streamMuxer: [Mplex],
+      streamMuxer: [MPLEX],
       connEncryption: [NOISE as any],
       dht: withDHT ? KadDHT : undefined
     },
