import assert from 'assert'
import PeerId from 'peer-id'
import {
  isSecp256k1PeerId,
  convertPubKeyFromPeerId,
  convertPubKeyFromB58String,
  hasB58String,
  getB58String,
  libp2pSubscribe,
  libp2pSendMessage,
  libp2pSendMessageAndExpectResponse,
  LibP2PHandlerArgs
} from '.'
import BL from 'bl'
<<<<<<< HEAD
import { Defer } from '../async'
=======
import { defer } from '../async'
>>>>>>> f3948b2f
import { u8aEquals } from '../u8a'
import { Multiaddr } from 'multiaddr'

describe(`test convertPubKeyFromPeerId`, function () {
  it(`should equal to a newly created pubkey from PeerId`, async function () {
    const id = await PeerId.create({ keyType: 'secp256k1', bits: 256 })
    const pubKey = await convertPubKeyFromPeerId(id)
    assert(id.pubKey.toString() === pubKey.toString())
  })
  it(`should equal to pubkey from a PeerId CID`, async function () {
    const testIdB58String = '16Uiu2HAmCPgzWWQWNAn2E3UXx1G3CMzxbPfLr1SFzKqnFjDcbdwg'
    const pubKey = await convertPubKeyFromB58String(testIdB58String)
    const id = PeerId.createFromB58String(testIdB58String)
    assert(id.pubKey.toString() === pubKey.toString())
  })
})

describe(`test hasB58String`, function () {
  it(`should return a boolean value`, function () {
    const response = hasB58String('test')
    assert(typeof response === 'boolean')
  })
  it(`should return false to a content w/o a b58string`, function () {
    const response = hasB58String('A random string w/o a b58string')
    assert(response === false)
  })
  it(`should return true to a content w/a b58string`, function () {
    const response = hasB58String('16Uiu2HAmCPgzWWQWNAn2E3UXx1G3CMzxbPfLr1SFzKqnFjDcbdwg')
    assert(response === true)
  })
  it(`should return true to a content w/a b58string`, function () {
    const tweet = `16Uiu2HAkz2s8kLcY7KTSkQBDUmfD8eSgKVnYRt8dLM36jDgZ5Z7d 
@hoprnet
 #HOPRNetwork
    `
    const response = hasB58String(tweet)
    assert(response === true)
  })
})

describe(`test hasB58String`, function () {
  it(`should return a string value`, function () {
    const response = getB58String('test')
    assert(typeof response === 'string')
  })
  it(`should return an empty string to a content w/o a b58string`, function () {
    const response = getB58String('A random string w/o a b58string')
    assert(response === '')
  })
  it(`should return the b58string to a content w/a b58string`, function () {
    const response = getB58String('16Uiu2HAmCPgzWWQWNAn2E3UXx1G3CMzxbPfLr1SFzKqnFjDcbdwg')
    assert(response === '16Uiu2HAmCPgzWWQWNAn2E3UXx1G3CMzxbPfLr1SFzKqnFjDcbdwg')
  })
  it(`should return the b58string to a content w/a b58string`, function () {
    const tweet = `16Uiu2HAkz2s8kLcY7KTSkQBDUmfD8eSgKVnYRt8dLM36jDgZ5Z7d 
@hoprnet
 #HOPRNetwork
    `
    const response = getB58String(tweet)
    assert(response === '16Uiu2HAkz2s8kLcY7KTSkQBDUmfD8eSgKVnYRt8dLM36jDgZ5Z7d')
  })
})

describe(`test libp2pSendMessage`, function () {
  it(`send message`, async function () {
    const msgToReceive = new TextEncoder().encode(`This message should be received.`)

    const desintation = await PeerId.create({ keyType: 'secp256k1' })
<<<<<<< HEAD
    const msgReceived = Defer<void>()
=======
    const msgReceived = defer<void>()
>>>>>>> f3948b2f

    const fakeLibp2p = {
      dialProtocol(destination: Multiaddr, protocol: string, ..._opts: any[]): Promise<LibP2PHandlerArgs> {
        return Promise.resolve({
          stream: {
            sink: async (source: AsyncIterable<Uint8Array>) => {
              for await (const msg of source) {
                if (u8aEquals(Uint8Array.from(msg.slice()), msgToReceive)) {
                  msgReceived.resolve()
                } else {
                  msgReceived.reject()
                }
              }
            },
            source: []
          } as any,
          protocol,
          connection: {
            remotePeer: destination
          } as any
        })
      },
      peerStore: {
        get() {
          return {
            addresses: [
              {
                multiaddr: new Multiaddr(`/ip4/1.2.3.4/`)
              }
            ]
          }
        }
      }
    }

    libp2pSendMessage(fakeLibp2p as any, desintation, 'demo protocol', msgToReceive, { timeout: 5000 })

    await msgReceived.promise
  })
})

describe(`test libp2pSendMessageAndExpectResponse`, function () {
  it(`send message and get response`, async function () {
    const msgToReceive = new TextEncoder().encode(`This message should be received.`)
    const msgToReplyWith = new TextEncoder().encode(`This message should be received.`)

    const desintation = await PeerId.create({ keyType: 'secp256k1' })

<<<<<<< HEAD
    const msgReceived = Defer<void>()

    const waitUntilSend = Defer<void>()
=======
    const msgReceived = defer<void>()

    const waitUntilSend = defer<void>()
>>>>>>> f3948b2f

    const fakeLibp2p = {
      dialProtocol(destination: Multiaddr, protocol: string, ..._opts: any[]): Promise<LibP2PHandlerArgs> {
        return Promise.resolve({
          stream: {
            sink: async (source: AsyncIterable<Uint8Array>) => {
              for await (const msg of source) {
                if (u8aEquals(Uint8Array.from(msg.slice()), msgToReceive)) {
                  msgReceived.resolve()
                } else {
                  msgReceived.reject()
                }

                await new Promise((resolve) => setTimeout(resolve, 50))
                waitUntilSend.resolve()
              }
            },
            source: (async function* () {
              await waitUntilSend.promise

              yield new BL(msgToReplyWith as any)
            })()
          } as any,
          protocol,
          connection: {
            remotePeer: destination
          } as any
        })
      },
      peerStore: {
        get() {
          return {
            addresses: [
              {
                multiaddr: new Multiaddr(`/ip4/1.2.3.4/`)
              }
            ]
          }
        }
      }
    }

    const results = await Promise.all([
      msgReceived.promise,
      libp2pSendMessageAndExpectResponse(fakeLibp2p as any, desintation, 'demo protocol', msgToReceive, {
        timeout: 5000
      })
    ])

    assert(u8aEquals(results[1][0], msgToReplyWith), `Replied message should match the expected value`)
  })
})

describe(`test libp2pSubscribe`, async function () {
  it(`subscribe and reply`, async function () {
    const msgToReceive = new TextEncoder().encode(`This message should be received.`)
    const msgToReplyWith = new TextEncoder().encode(`This message should be replied by the handler.`)

    const remotePeer = await PeerId.create({ keyType: 'secp256k1' })

<<<<<<< HEAD
    let msgReceived = Defer<void>()
    let msgReplied = Defer<void>()
=======
    let msgReceived = defer<void>()
    let msgReplied = defer<void>()
>>>>>>> f3948b2f

    const fakeOnMessage = async (msg: Uint8Array) => {
      if (u8aEquals(msg, msgToReceive)) {
        msgReceived.resolve()
      } else {
        msgReceived.reject()
      }

      return new Promise((resolve) => setTimeout(resolve, 50, msgToReplyWith))
    }

    const fakeLibp2p = {
      handle(protocols: string[], handlerFunction: (args: LibP2PHandlerArgs) => Promise<void>) {
        handlerFunction({
          stream: {
            source: (async function* () {
              yield new BL(msgToReceive as any)
            })(),
            sink: (async (source: AsyncIterable<Uint8Array>) => {
              const msgs = []
              for await (const msg of source) {
                msgs.push(msg)
              }
              if (msgs.length > 0 && u8aEquals(msgs[0], msgToReplyWith)) {
                msgReplied.resolve()
              } else {
                msgReplied.reject()
              }
            }) as any
          } as any,
          connection: {
            remotePeer
          } as any,
          protocol: protocols[0]
        })
      }
    }

    libp2pSubscribe(fakeLibp2p as any, 'demo protocol', fakeOnMessage, true)

    await Promise.all([msgReceived.promise, msgReplied.promise])
  })

  it(`subscribe and consume`, async function () {
    const msgToReceive = new TextEncoder().encode(`This message should be received.`)

    const remotePeer = await PeerId.create({ keyType: 'secp256k1' })

<<<<<<< HEAD
    let msgReceived = Defer<void>()
=======
    let msgReceived = defer<void>()
>>>>>>> f3948b2f

    const fakeOnMessage = async (msg: Uint8Array) => {
      await new Promise((resolve) => setTimeout(resolve, 50))

      if (u8aEquals(msg, msgToReceive)) {
        msgReceived.resolve()
      } else {
        msgReceived.reject()
      }
    }

    const fakeLibp2p = {
      handle(protocols: string[], handlerFunction: (args: LibP2PHandlerArgs) => Promise<void>) {
        handlerFunction({
          stream: {
            source: (async function* () {
              yield new BL(msgToReceive as any)
            })(),
            sink: (() => {}) as any
          } as any,
          connection: {
            remotePeer
          } as any,
          protocol: protocols[0]
        })
      }
    }

    libp2pSubscribe(fakeLibp2p as any, 'demo protocol', fakeOnMessage, false)

    await msgReceived.promise
  })
})

describe('test libp2p utils', function () {
  it('should be a secp256k1 peerId', async function () {
    const pId = await PeerId.create({ keyType: 'secp256k1' })

    assert(isSecp256k1PeerId(pId) == true, 'peerId must have a secp256k1 keypair')

    const pIdDifferentKey = await PeerId.create({ keyType: 'Ed25519' })

    assert(isSecp256k1PeerId(pIdDifferentKey) == false, 'peerId does not have a secp256k1 keypair')
  })
})<|MERGE_RESOLUTION|>--- conflicted
+++ resolved
@@ -12,11 +12,7 @@
   LibP2PHandlerArgs
 } from '.'
 import BL from 'bl'
-<<<<<<< HEAD
-import { Defer } from '../async'
-=======
 import { defer } from '../async'
->>>>>>> f3948b2f
 import { u8aEquals } from '../u8a'
 import { Multiaddr } from 'multiaddr'
 
@@ -85,11 +81,7 @@
     const msgToReceive = new TextEncoder().encode(`This message should be received.`)
 
     const desintation = await PeerId.create({ keyType: 'secp256k1' })
-<<<<<<< HEAD
-    const msgReceived = Defer<void>()
-=======
     const msgReceived = defer<void>()
->>>>>>> f3948b2f
 
     const fakeLibp2p = {
       dialProtocol(destination: Multiaddr, protocol: string, ..._opts: any[]): Promise<LibP2PHandlerArgs> {
@@ -138,15 +130,9 @@
 
     const desintation = await PeerId.create({ keyType: 'secp256k1' })
 
-<<<<<<< HEAD
-    const msgReceived = Defer<void>()
-
-    const waitUntilSend = Defer<void>()
-=======
     const msgReceived = defer<void>()
 
     const waitUntilSend = defer<void>()
->>>>>>> f3948b2f
 
     const fakeLibp2p = {
       dialProtocol(destination: Multiaddr, protocol: string, ..._opts: any[]): Promise<LibP2PHandlerArgs> {
@@ -207,13 +193,8 @@
 
     const remotePeer = await PeerId.create({ keyType: 'secp256k1' })
 
-<<<<<<< HEAD
-    let msgReceived = Defer<void>()
-    let msgReplied = Defer<void>()
-=======
     let msgReceived = defer<void>()
     let msgReplied = defer<void>()
->>>>>>> f3948b2f
 
     const fakeOnMessage = async (msg: Uint8Array) => {
       if (u8aEquals(msg, msgToReceive)) {
@@ -262,11 +243,7 @@
 
     const remotePeer = await PeerId.create({ keyType: 'secp256k1' })
 
-<<<<<<< HEAD
-    let msgReceived = Defer<void>()
-=======
     let msgReceived = defer<void>()
->>>>>>> f3948b2f
 
     const fakeOnMessage = async (msg: Uint8Array) => {
       await new Promise((resolve) => setTimeout(resolve, 50))
