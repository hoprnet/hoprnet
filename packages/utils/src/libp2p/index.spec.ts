--- conflicted
+++ resolved
@@ -1,14 +1,9 @@
 import assert from 'assert'
 import PeerId from 'peer-id'
-<<<<<<< HEAD
 import { convertPubKeyFromPeerId, convertPubKeyFromB58String, hasB58String, getB58String } from '.'
-import * as multihashes from 'typestub-multihashes'
 import { validTweetsMap } from './tweets'
-=======
-import { convertPubKeyFromPeerId, convertPubKeyFromB58String } from '.'
 // @ts-ignore
 import * as multihashes from 'multihashes'
->>>>>>> 36244065
 
 describe(`test convertPubKeyFromPeerId`, function () {
   it(`should equal to a newly created pubkey from PeerId`, async function () {
