import assert from 'assert'
import PeerId from 'peer-id'
import { convertPubKeyFromPeerId, convertPubKeyFromB58String, hasB58String, getB58String } from '.'
<<<<<<< HEAD
import { validTweetsMap } from './tweets'
=======
// @ts-ignore
import * as multihashes from 'multihashes'
>>>>>>> 61411351

describe(`test convertPubKeyFromPeerId`, function () {
  it(`should equal to a newly created pubkey from PeerId`, async function () {
    const id = await PeerId.create({ keyType: 'secp256k1', bits: 256 })
    const pubKey = await convertPubKeyFromPeerId(id)
    assert(id.pubKey.toString() === pubKey.toString())
  })
  it(`should equal to pubkey from a PeerId CID`, async function () {
    const testIdB58String = '16Uiu2HAmCPgzWWQWNAn2E3UXx1G3CMzxbPfLr1SFzKqnFjDcbdwg'
    const pubKey = await convertPubKeyFromB58String(testIdB58String)
    const id = PeerId.createFromCID(testIdB58String)
    assert(id.pubKey.toString() === pubKey.toString())
  })
})

describe(`test hasB58String`, function () {
  it(`should return a boolean value`, function () {
    const response = hasB58String('test')
    assert(typeof response === 'boolean')
  })
  it(`should return false to a content w/o a b58string`, function () {
    const response = hasB58String('A random string w/o a b58string')
    assert(response === false)
  })
  it(`should return true to a content w/a b58string`, function () {
    const response = hasB58String('16Uiu2HAmCPgzWWQWNAn2E3UXx1G3CMzxbPfLr1SFzKqnFjDcbdwg')
    assert(response === true)
  })
  it(`should return true to a content w/a b58string`, function () {
    const tweet = `16Uiu2HAkz2s8kLcY7KTSkQBDUmfD8eSgKVnYRt8dLM36jDgZ5Z7d 
@hoprnet
 #HOPRNetwork
    `
    const response = hasB58String(tweet)
    assert(response === true)
  })
})

describe(`test hasB58String`, function () {
  it(`should return a string value`, function () {
    const response = getB58String('test')
    assert(typeof response === 'string')
  })
  it(`should return an empty string to a content w/o a b58string`, function () {
    const response = getB58String('A random string w/o a b58string')
    assert(response === '')
  })
  it(`should return the b58string to a content w/a b58string`, function () {
    const response = getB58String('16Uiu2HAmCPgzWWQWNAn2E3UXx1G3CMzxbPfLr1SFzKqnFjDcbdwg')
    assert(response === '16Uiu2HAmCPgzWWQWNAn2E3UXx1G3CMzxbPfLr1SFzKqnFjDcbdwg')
  })
  it(`should return the b58string to a content w/a b58string`, function () {
    const tweet = `16Uiu2HAkz2s8kLcY7KTSkQBDUmfD8eSgKVnYRt8dLM36jDgZ5Z7d 
@hoprnet
 #HOPRNetwork
    `
    const response = getB58String(tweet)
    assert(response === '16Uiu2HAkz2s8kLcY7KTSkQBDUmfD8eSgKVnYRt8dLM36jDgZ5Z7d')
  })
})<|MERGE_RESOLUTION|>--- conflicted
+++ resolved
@@ -1,12 +1,6 @@
 import assert from 'assert'
 import PeerId from 'peer-id'
 import { convertPubKeyFromPeerId, convertPubKeyFromB58String, hasB58String, getB58String } from '.'
-<<<<<<< HEAD
-import { validTweetsMap } from './tweets'
-=======
-// @ts-ignore
-import * as multihashes from 'multihashes'
->>>>>>> 61411351
 
 describe(`test convertPubKeyFromPeerId`, function () {
   it(`should equal to a newly created pubkey from PeerId`, async function () {
