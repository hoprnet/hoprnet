import { randomBytes } from 'crypto'

import Libp2p from 'libp2p'
import TCP from 'libp2p-tcp'
import Mplex from 'libp2p-mplex'
import { NOISE } from '@chainsafe/libp2p-noise'
import KadDHT from 'libp2p-kad-dht'
import { Multiaddr } from 'multiaddr'

import type PeerId from 'peer-id'

import { createRelayerKey } from './relayCode'
import { privKeyToPeerId } from './privKeyToPeerId'
import assert from 'assert'

const peerA = privKeyToPeerId('0x06243fcfd7d7ba9364c9903b95cb8cfb3a3e6e95a80c96656598bda6942ae1c2')
const peerB = privKeyToPeerId('0x0e5574d6fcb05bc06542daeaa231639d26753f366b02fdc072944e728cbd4647')
const peerC = privKeyToPeerId('0x462684d27c3573981dd8b62ec4fbb92446dbb1797ef1278208f99216995015d5')

/**
 * Synchronous method to sample peerIds
 * @returns a random peerId
 */
function getPeerId(): PeerId {
  return privKeyToPeerId(randomBytes(32))
}

/**
 * Creates and starts a minimal libp2p instance
 * @param id peerId of the node to create
 * @returns a started libp2p instance with a DHT
 */
async function getNode(id = getPeerId()): Promise<Libp2p> {
  const node = await Libp2p.create({
    addresses: {
      listen: [new Multiaddr(`/ip4/0.0.0.0/tcp/0/p2p/${id.toB58String()}`).toString()]
    },
    peerId: id,
    modules: {
      transport: [TCP],
<<<<<<< HEAD
      streamMuxer: [Mplex as any],
=======
      streamMuxer: [Mplex],
>>>>>>> 1777a951
      connEncryption: [NOISE],
      dht: KadDHT
    },
    metrics: {
      enabled: false
    },
    config: {
      dht: {
        enabled: true,
        // @ts-ignore
        bootstrapPeers: [peerA, peerB].map((id) => ({ id, multiaddrs: [] }))
      },
      nat: {
        enabled: false
      },
      relay: {
        enabled: false
      },
      peerDiscovery: {
        autoDial: false
      }
    }
  })

  await node.start()

  return node
}

describe('relay code generation', function () {
  it('provide and fetch CID key', async function () {
    const nodeA = await getNode(peerA)
    const nodeB = await getNode(peerB)
    const nodeC = await getNode(peerC)

    await nodeA.dial(nodeB.multiaddrs[0])
    const CIDA = await createRelayerKey(nodeA.peerId)

    await nodeA.contentRouting.provide(CIDA)

    const fetchedFromNodeB = []
    for await (const resultB of nodeB.contentRouting.findProviders(CIDA)) {
      fetchedFromNodeB.push(resultB)
    }

    assert(fetchedFromNodeB.length > 0, `Node B must be able to perform the DHT query`)

    // Add PeerC to the network
    await nodeB.dial(nodeC.multiaddrs[0])

    const fetchedFromNodeC = []
    for await (const resultC of nodeC.contentRouting.findProviders(CIDA)) {
      fetchedFromNodeC.push(resultC)
    }

    assert(fetchedFromNodeC.length > 0, `Node C must be able to perform the DHT query`)

    await Promise.all([nodeA.stop(), nodeB.stop(), nodeC.stop()])
  })

  // Check that nodes can renew keys in the DHT
  it('renew CID key', async function () {
    const nodeA = await getNode(peerA)
    const nodeB = await getNode(peerB)
    const nodeC = await getNode(peerC)

    await nodeA.dial(nodeB.multiaddrs[0])
    await nodeB.dial(nodeC.multiaddrs[0])

    const CIDA = await createRelayerKey(nodeA.peerId)

    const ATTEMPTS = 3

    for (let i = 0; i < ATTEMPTS; i++) {
      await nodeA.contentRouting.provide(CIDA)

      const fetchedFromNodeC = []
      for await (const resultC of nodeC.contentRouting.findProviders(CIDA)) {
        fetchedFromNodeC.push(resultC)
      }

      assert(fetchedFromNodeC.length > 0, `Node C must be able to perform the DHT query. Attempt #${i + 1}`)
    }

    await Promise.all([nodeA.stop(), nodeB.stop(), nodeC.stop()])
  })
})<|MERGE_RESOLUTION|>--- conflicted
+++ resolved
@@ -38,11 +38,7 @@
     peerId: id,
     modules: {
       transport: [TCP],
-<<<<<<< HEAD
-      streamMuxer: [Mplex as any],
-=======
       streamMuxer: [Mplex],
->>>>>>> 1777a951
       connEncryption: [NOISE],
       dht: KadDHT
     },
