import levelup, { type LevelUp } from 'levelup'
import leveldown from 'leveldown'
import MemDown from 'memdown'
import { stat, mkdir, rm } from 'fs/promises'
import { debug } from '../process/index.js'
import { Intermediate } from '../crypto/index.js'
import {
  AcknowledgedTicket,
  UnacknowledgedTicket,
  AccountEntry,
  ChannelEntry,
  Snapshot,
  PublicKey,
  Balance,
  HalfKeyChallenge,
  EthereumChallenge,
  UINT256,
  Ticket,
  Address,
  Hash,
  generateChannelId
} from '../types/index.js'
import BN from 'bn.js'
import { u8aToNumber, u8aConcat, toU8a } from '../u8a/index.js'
import fs from 'fs'

const log = debug(`hopr-core:db`)

const encoder = new TextEncoder()
const decoder = new TextDecoder()

// key seperator:    `:`
// key query prefix: `-`

const ACCOUNT_PREFIX = encoder.encode('account-')
const CHANNEL_PREFIX = encoder.encode('channel-')
const COMMITMENT_PREFIX = encoder.encode('commitment-')
const CURRENT_COMMITMENT_PREFIX = encoder.encode('commitment:current-')
const TICKET_INDEX_PREFIX = encoder.encode('ticketIndex-')
const PENDING_TICKETS_COUNT = encoder.encode('statistics:pending:value-')
const ACKNOWLEDGED_TICKETS_PREFIX = encoder.encode('tickets:acknowledged-')
const PENDING_ACKNOWLEDGEMENTS_PREFIX = encoder.encode('tickets:pending-acknowledgement-')
const PACKET_TAG_PREFIX: Uint8Array = encoder.encode('packets:tag-')
const NETWORK_REGISTRY_HOPR_NODE_PREFIX: Uint8Array = encoder.encode('networkRegistry:hopr-node-')
const NETWORK_REGISTRY_ADDRESS_ELIGIBLE_PREFIX: Uint8Array = encoder.encode('networkRegistry:addressEligible-')
const NETWORK_REGISTRY_ADDRESS_PUBLIC_KEY_PREFIX: Uint8Array = encoder.encode('networkRegistry:addressPublicKey-')

const NETWORK_REGISTRY_ENABLED_PREFIX: Uint8Array = encoder.encode('networkRegistry:enabled')

function createChannelKey(channelId: Hash): Uint8Array {
  return Uint8Array.from([...CHANNEL_PREFIX, ...channelId.serialize()])
}
function createAccountKey(address: Address): Uint8Array {
  return Uint8Array.from([...ACCOUNT_PREFIX, ...address.serialize()])
}
function createCommitmentKey(channelId: Hash, iteration: number): Uint8Array {
  return Uint8Array.from([...COMMITMENT_PREFIX, ...channelId.serialize(), ...toU8a(iteration, 4)])
}
function createCurrentCommitmentKey(channelId: Hash): Uint8Array {
  return Uint8Array.from([...CURRENT_COMMITMENT_PREFIX, ...channelId.serialize()])
}
function createCurrentTicketIndexKey(channelId: Hash): Uint8Array {
  return Uint8Array.from([...TICKET_INDEX_PREFIX, ...channelId.serialize()])
}
function createPendingTicketsCountKey(address: Address): Uint8Array {
  return Uint8Array.from([...PENDING_TICKETS_COUNT, ...address.serialize()])
}
function createAcknowledgedTicketKey(challenge: EthereumChallenge, channelEpoch: UINT256): Uint8Array {
  return Uint8Array.from([...ACKNOWLEDGED_TICKETS_PREFIX, ...channelEpoch.serialize(), ...challenge.serialize()])
}
function createPendingAcknowledgement(halfKey: HalfKeyChallenge): Uint8Array {
  return Uint8Array.from([...PENDING_ACKNOWLEDGEMENTS_PREFIX, ...halfKey.serialize()])
}
function createPacketTagKey(tag: Uint8Array): Uint8Array {
  return Uint8Array.from([...PACKET_TAG_PREFIX, ...tag])
}

// Use compressed EC-points within entry key because canonical (uncompressed) representation
// is not needed and thus prevents decompression operations when converting from PeerId.
// This happens e.g. on newly established connections.
function createNetworkRegistryEntryKey(publicKey: PublicKey): Uint8Array {
  return Uint8Array.from([...NETWORK_REGISTRY_HOPR_NODE_PREFIX, ...publicKey.serializeCompressed()])
}
function createNetworkRegistryAddressEligibleKey(address: Address): Uint8Array {
  return Uint8Array.from([...NETWORK_REGISTRY_ADDRESS_ELIGIBLE_PREFIX, ...address.serialize()])
}
function createNetworkRegistryAddressToPublicKeyKey(address: Address) {
  return Uint8Array.from([...NETWORK_REGISTRY_ADDRESS_PUBLIC_KEY_PREFIX, ...address.serialize()])
}

const LATEST_BLOCK_NUMBER_KEY = encoder.encode('latestBlockNumber')
const LATEST_CONFIRMED_SNAPSHOT_KEY = encoder.encode('latestConfirmedSnapshot')
const REDEEMED_TICKETS_COUNT = encoder.encode('statistics:redeemed:count')
const REDEEMED_TICKETS_VALUE = encoder.encode('statistics:redeemed:value')
const LOSING_TICKET_COUNT = encoder.encode('statistics:losing:count')
const NEGLECTED_TICKET_COUNT = encoder.encode('statistics:neglected:count')
const REJECTED_TICKETS_COUNT = encoder.encode('statistics:rejected:count')
const REJECTED_TICKETS_VALUE = encoder.encode('statistics:rejected:value')
const ENVIRONMENT_KEY = encoder.encode('environment_id')
const HOPR_BALANCE_KEY = encoder.encode('hopr-balance')

enum PendingAcknowledgementPrefix {
  Relayer = 0,
  MessageSender = 1
}

export type WaitingAsSender = {
  isMessageSender: true
}

export type WaitingAsRelayer = {
  isMessageSender: false
  ticket: UnacknowledgedTicket
}

export type PendingAckowledgement = WaitingAsSender | WaitingAsRelayer

function serializePendingAcknowledgement(isMessageSender: boolean, unackTicket?: UnacknowledgedTicket) {
  if (isMessageSender) {
    return Uint8Array.from([PendingAcknowledgementPrefix.MessageSender])
  } else {
    return Uint8Array.from([PendingAcknowledgementPrefix.Relayer, ...unackTicket.serialize()])
  }
}

function deserializePendingAcknowledgement(data: Uint8Array): PendingAckowledgement {
  switch (data[0] as PendingAcknowledgementPrefix) {
    case PendingAcknowledgementPrefix.MessageSender:
      return {
        isMessageSender: true
      }
    case PendingAcknowledgementPrefix.Relayer:
      return {
        isMessageSender: false,
        ticket: UnacknowledgedTicket.deserialize(data.slice(1))
      }
  }
}

export class HoprDB {
  private db: LevelUp

  constructor(private id: PublicKey) {}

  async init(initialize: boolean, dbPath: string, forceCreate: boolean = false, environmentId: string) {
    let setEnvironment = false

    log(`using db at ${dbPath}`)
    if (forceCreate) {
      log('force create - wipe old database and create a new')
      await rm(dbPath, { recursive: true, force: true })
      await mkdir(dbPath, { recursive: true })
      setEnvironment = true
    } else {
      let exists = false

      try {
        exists = !(await stat(dbPath)).isDirectory()
      } catch (err: any) {
        if (err.code === 'ENOENT') {
          exists = false
        } else {
          // Unexpected error, therefore throw it
          throw err
        }
      }

      if (!exists) {
        log('db directory does not exist, creating?:', initialize)
        if (initialize) {
          await mkdir(dbPath, { recursive: true })
          setEnvironment = true
        } else {
          throw new Error('Database does not exist: ' + dbPath)
        }
      }
    }

    // CommonJS / ESM issue
    // @ts-ignore
    this.db = levelup(leveldown(dbPath))

    // Fully initialize database
    await this.db.open()

    log(`namespacing db by public key: ${this.id.toCompressedPubKeyHex()}`)
    if (setEnvironment) {
      log(`setting environment id ${environmentId} to db`)
      await this.setEnvironmentId(environmentId)
    } else {
      const hasEnvironmentKey = await this.verifyEnvironmentId(environmentId)

      if (!hasEnvironmentKey) {
        const storedId = await this.getEnvironmentId()

        throw new Error(`invalid db environment id: ${storedId} (expected: ${environmentId})`)
      }
    }
  }

  private keyOf(...segments: Uint8Array[]): Uint8Array {
    return u8aConcat(this.id.serializeCompressed(), ...segments)
  }

  private async has(key: Uint8Array): Promise<boolean> {
    try {
      await this.db.get(Buffer.from(this.keyOf(key)))

      return true
    } catch (err) {
      if (err.type === 'NotFoundError' || err.notFound) {
        return false
      } else {
        throw err
      }
    }
  }

  protected async put(key: Uint8Array, value: Uint8Array): Promise<void> {
    await this.db.put(Buffer.from(this.keyOf(key)), Buffer.from(value))
  }

  public dumpDatabase(destFile: string) {
    log(`Dumping current database to ${destFile}`)
    let dumpFile = fs.createWriteStream(destFile, { flags: 'a' })
    this.db.createReadStream({ keys: true, keyAsBuffer: true, values: true, valueAsBuffer: true })
      .on('data', (d) =>
      {
        // Skip the public key prefix in each key
        let key = (d.key as Buffer).subarray(PublicKey.SIZE_COMPRESSED)
        let keyString = ''
        let isHex = false
        let sawDelimiter = false
        for (const b of key) {
          if (!sawDelimiter && b >= 32 && b <= 126) {
            // Print sequences of ascii chars normally
            let cc = String.fromCharCode(b)
            keyString += (isHex ? ' ' : '') + cc
            isHex = false
            // Once a delimiter is encountered, always print as hex since then
            sawDelimiter = sawDelimiter || (cc == '-' || cc == ':')
          } else {
            // Print sequences of non-ascii chars as hex
            keyString += (!isHex ? '0x' : '') + (b as number).toString(16)
            isHex = true
          }
        }
<<<<<<< HEAD
        dumpFile.write(keyString + ':' + d.value.toString("hex") + '\n')
    })
    .on('end',  function () {
        dumpFile.close()
=======
      }
      dumpFile.write(keyString + ':' + d.value.toString('hex') + '\n')
>>>>>>> ed3fd7e5
    })
  }

  private async touch(key: Uint8Array): Promise<void> {
    return await this.put(key, new Uint8Array())
  }

  protected async get(key: Uint8Array): Promise<Uint8Array> {
    return Uint8Array.from(await this.db.get(Buffer.from(this.keyOf(key))))
  }

  private async maybeGet(key: Uint8Array): Promise<Uint8Array | undefined> {
    try {
      return await this.get(key)
    } catch (err) {
      if (err.type === 'NotFoundError' || err.notFound) {
        return undefined
      }
      throw err
    }
  }

  private async getCoerced<T>(key: Uint8Array, coerce: (u: Uint8Array) => T) {
    let u8a = await this.get(key)
    return coerce(u8a)
  }

  private async getCoercedOrDefault<T>(key: Uint8Array, coerce: (u: Uint8Array) => T, defaultVal: T) {
    let u8a = await this.maybeGet(key)
    if (u8a === undefined) {
      return defaultVal
    }
    return coerce(u8a)
  }

  /**
   * Gets a elements from the database of a kind.
   * Optionally applies `filter`then `map` then `sort` to the result.
   * @param range.prefix key prefix, such as `channels-`
   * @param range.suffixLength length of the appended identifier to distinguish elements
   * @param deserialize function to parse serialized objects
   * @param filter [optional] filter deserialized objects
   * @param map [optional] transform deserialized and filtered objects
   * @param sorter [optional] sort deserialized, filtered and transformed objects
   * @returns a Promises that resolves with the found elements
   */
  protected async getAll<Element, TransformedElement = Element>(
    range: {
      prefix: Uint8Array
      suffixLength: number
    },
    deserialize: (u: Uint8Array) => Element,
    filter?: ((o: Element) => boolean) | undefined,
    map?: (i: Element) => TransformedElement,
    sorter?: (e1: TransformedElement, e2: TransformedElement) => number
  ): Promise<TransformedElement[]> {
    const firstPrefixed = this.keyOf(range.prefix, new Uint8Array(range.suffixLength).fill(0x00))
    const lastPrefixed = this.keyOf(range.prefix, new Uint8Array(range.suffixLength).fill(0xff))

    const results: TransformedElement[] = []

    // @TODO fix types in @types/levelup package
    for await (const [_key, chunk] of this.db.iterator({
      gte: Buffer.from(firstPrefixed),
      lte: Buffer.from(lastPrefixed),
      keys: false
    }) as any) {
      const obj: Element = deserialize(Uint8Array.from(chunk))

      if (!filter || filter(obj)) {
        if (map) {
          results.push(map(obj))
        } else {
          results.push(obj as unknown as TransformedElement)
        }
      }
    }

    if (sorter) {
      // sort in-place
      results.sort(sorter)
    }

    return results
  }

  private async del(key: Uint8Array): Promise<void> {
    await this.db.del(Buffer.from(this.keyOf(key)))
  }

  private async increment(key: Uint8Array): Promise<number> {
    let val = await this.getCoercedOrDefault<number>(key, u8aToNumber, 0)
    await this.put(key, Uint8Array.of(val + 1))
    return val + 1
  }

  private async addBalance(key: Uint8Array, amount: Balance): Promise<void> {
    let val = await this.getCoercedOrDefault<Balance>(key, Balance.deserialize, Balance.ZERO)
    await this.put(key, val.add(amount).serialize())
  }

  private async subBalance(key: Uint8Array, amount: Balance): Promise<void> {
    let val = await this.getCoercedOrDefault<Balance>(key, Balance.deserialize, Balance.ZERO)
    await this.put(key, new Balance(val.toBN().sub(amount.toBN())).serialize())
  }

  /**
   * Get unacknowledged tickets.
   * @param filter optionally filter by signer
   * @returns an array of all unacknowledged tickets
   */
  public async getUnacknowledgedTickets(filter?: { signer: PublicKey }): Promise<UnacknowledgedTicket[]> {
    const filterFunc = (pending: PendingAckowledgement): boolean => {
      if (pending.isMessageSender == true) {
        return false
      }

      // if signer provided doesn't match our ticket's signer dont add it to the list
      if (filter?.signer && pending.ticket.signer.eq(filter.signer)) {
        return false
      }
      return true
    }

    return await this.getAll<PendingAckowledgement, UnacknowledgedTicket>(
      {
        prefix: PENDING_ACKNOWLEDGEMENTS_PREFIX,
        suffixLength: HalfKeyChallenge.SIZE
      },
      deserializePendingAcknowledgement,
      filterFunc,
      (pending: WaitingAsRelayer) => pending.ticket
    )
  }

  public async getPendingAcknowledgement(halfKeyChallenge: HalfKeyChallenge): Promise<PendingAckowledgement> {
    return await this.getCoerced(createPendingAcknowledgement(halfKeyChallenge), deserializePendingAcknowledgement)
  }

  public async storePendingAcknowledgement(halfKeyChallenge: HalfKeyChallenge, isMessageSender: true): Promise<void>
  public async storePendingAcknowledgement(
    halfKeyChallenge: HalfKeyChallenge,
    isMessageSender: false,
    unackTicket: UnacknowledgedTicket
  ): Promise<void>

  public async storePendingAcknowledgement(
    halfKeyChallenge: HalfKeyChallenge,
    isMessageSender: boolean,
    unackTicket?: UnacknowledgedTicket
  ): Promise<void> {
    await this.put(
      createPendingAcknowledgement(halfKeyChallenge),
      serializePendingAcknowledgement(isMessageSender, unackTicket)
    )
  }

  /**
   * Get acknowledged tickets sorted by ticket index in ascending order.
   * @param filter optionally filter by signer
   * @returns an array of all acknowledged tickets
   */
  public async getAcknowledgedTickets(filter?: {
    signer?: PublicKey
    channel?: ChannelEntry
  }): Promise<AcknowledgedTicket[]> {
    const filterFunc = (a: AcknowledgedTicket): boolean => {
      // if signer provided doesn't match our ticket's signer dont add it to the list
      if (filter?.signer && !a.signer.eq(filter.signer)) {
        return false
      }

      if (
        filter?.channel &&
        (!a.signer.eq(filter.channel.source) ||
          !filter.channel.destination.eq(this.id) ||
          !a.ticket.channelEpoch.eq(filter.channel.channelEpoch))
      ) {
        return false
      }

      return true
    }
    // sort in ascending order by ticket index: 1,2,3,4,...
    const sortFunc = (t1: AcknowledgedTicket, t2: AcknowledgedTicket): number => t1.ticket.index.cmp(t2.ticket.index)

    return this.getAll<AcknowledgedTicket>(
      {
        prefix: ACKNOWLEDGED_TICKETS_PREFIX,
        suffixLength: EthereumChallenge.SIZE
      },
      AcknowledgedTicket.deserialize,
      filterFunc,
      undefined,
      sortFunc
    )
  }

  public async deleteAcknowledgedTicketsFromChannel(channel: ChannelEntry): Promise<void> {
    const tickets = await this.getAcknowledgedTickets({ signer: channel.source })

    let neglectedTickets = await this.getCoercedOrDefault<number>(NEGLECTED_TICKET_COUNT, u8aToNumber, 0)

    const batch = this.db.batch()

    for (const ack of tickets) {
      batch.del(Buffer.from(this.keyOf(createAcknowledgedTicketKey(ack.ticket.challenge, ack.ticket.channelEpoch))))
    }

    batch.put(Buffer.from(this.keyOf(NEGLECTED_TICKET_COUNT)), Uint8Array.of(neglectedTickets + 1))

    await batch.write()
  }

  /**
   * Delete acknowledged ticket in database
   * @param index Uint8Array
   */
  public async delAcknowledgedTicket(ack: AcknowledgedTicket): Promise<void> {
    await this.del(createAcknowledgedTicketKey(ack.ticket.challenge, ack.ticket.channelEpoch))
  }

  public async replaceUnAckWithAck(halfKeyChallenge: HalfKeyChallenge, ackTicket: AcknowledgedTicket): Promise<void> {
    const unAcknowledgedDbKey = createPendingAcknowledgement(halfKeyChallenge)
    const acknowledgedDbKey = createAcknowledgedTicketKey(ackTicket.ticket.challenge, ackTicket.ticket.channelEpoch)

    await this.db
      .batch()
      .del(Buffer.from(this.keyOf(unAcknowledgedDbKey)))
      .put(Buffer.from(this.keyOf(acknowledgedDbKey)), Buffer.from(ackTicket.serialize()))
      .write()
  }

  /**
   * Get tickets, both unacknowledged and acknowledged
   * @param node
   * @param filter optionally filter by signer
   * @returns an array of signed tickets
   */
  public async getTickets(filter?: { signer: PublicKey }): Promise<Ticket[]> {
    const [unAcks, acks] = await Promise.all([
      this.getUnacknowledgedTickets(filter),
      this.getAcknowledgedTickets(filter)
    ])

    const unAckTickets = unAcks.map((o: UnacknowledgedTicket) => o.ticket)
    const ackTickets = acks.map((o: AcknowledgedTicket) => o.ticket)
    return [...unAckTickets, ...ackTickets]
  }

  /**
   * Checks whether the given packet tag is present in the database.
   * If not, sets the packet tag and return false, otherwise return
   * true.
   * @param packetTag packet tag to check for
   * @returns a Promise that resolves to true if packet tag is present in db
   */
  async checkAndSetPacketTag(packetTag: Uint8Array) {
    let present = await this.has(createPacketTagKey(packetTag))

    if (!present) {
      await this.touch(createPacketTagKey(packetTag))
    }

    return present
  }

  public async close() {
    log('Closing database')
    return await this.db.close()
  }

  async storeHashIntermediaries(channelId: Hash, intermediates: Intermediate[]): Promise<void> {
    let dbBatch = this.db.batch()

    for (const intermediate of intermediates) {
      dbBatch = dbBatch.put(
        Buffer.from(this.keyOf(createCommitmentKey(channelId, intermediate.iteration))),
        Buffer.from(intermediate.preImage)
      )
    }
    await dbBatch.write()
  }

  async getCommitment(channelId: Hash, iteration: number) {
    return await this.maybeGet(createCommitmentKey(channelId, iteration))
  }

  async getCurrentCommitment(channelId: Hash): Promise<Hash> {
    return new Hash(await this.get(createCurrentCommitmentKey(channelId)))
  }

  async setCurrentCommitment(channelId: Hash, commitment: Hash): Promise<void> {
    return this.put(createCurrentCommitmentKey(channelId), commitment.serialize())
  }

  async getCurrentTicketIndex(channelId: Hash): Promise<UINT256 | undefined> {
    return await this.getCoercedOrDefault(createCurrentTicketIndexKey(channelId), UINT256.deserialize, undefined)
  }

  setCurrentTicketIndex(channelId: Hash, ticketIndex: UINT256): Promise<void> {
    return this.put(createCurrentTicketIndexKey(channelId), ticketIndex.serialize())
  }

  async getLatestBlockNumber(): Promise<number> {
    if (!(await this.has(LATEST_BLOCK_NUMBER_KEY))) {
      return 0
    }
    return new BN(await this.get(LATEST_BLOCK_NUMBER_KEY)).toNumber()
  }

  async updateLatestBlockNumber(blockNumber: BN): Promise<void> {
    await this.put(LATEST_BLOCK_NUMBER_KEY, blockNumber.toBuffer())
  }

  async getLatestConfirmedSnapshotOrUndefined(): Promise<Snapshot | undefined> {
    return await this.getCoercedOrDefault(LATEST_CONFIRMED_SNAPSHOT_KEY, Snapshot.deserialize, undefined)
  }

  async updateLatestConfirmedSnapshot(snapshot: Snapshot): Promise<void> {
    await this.put(LATEST_CONFIRMED_SNAPSHOT_KEY, snapshot.serialize())
  }

  async getChannel(channelId: Hash): Promise<ChannelEntry> {
    return await this.getCoerced(createChannelKey(channelId), ChannelEntry.deserialize)
  }

  async getChannels(filter?: (channel: ChannelEntry) => boolean): Promise<ChannelEntry[]> {
    return this.getAll<ChannelEntry>(
      {
        prefix: CHANNEL_PREFIX,
        suffixLength: Hash.SIZE
      },
      ChannelEntry.deserialize,
      filter
    )
  }

  async updateChannelAndSnapshot(channelId: Hash, channel: ChannelEntry, snapshot: Snapshot): Promise<void> {
    await this.db
      .batch()
      .put(Buffer.from(this.keyOf(createChannelKey(channelId))), Buffer.from(channel.serialize()))
      .put(Buffer.from(LATEST_CONFIRMED_SNAPSHOT_KEY), Buffer.from(snapshot.serialize()))
      .write()
  }

  async getAccount(address: Address): Promise<AccountEntry | undefined> {
    return await this.getCoercedOrDefault(createAccountKey(address), AccountEntry.deserialize, undefined)
  }

  async updateAccountAndSnapshot(account: AccountEntry, snapshot: Snapshot): Promise<void> {
    await this.db
      .batch()
      .put(Buffer.from(this.keyOf(createAccountKey(account.getAddress()))), Buffer.from(account.serialize()))
      .put(Buffer.from(LATEST_CONFIRMED_SNAPSHOT_KEY), Buffer.from(snapshot.serialize()))
      .write()
  }

  async getAccounts(filter?: (account: AccountEntry) => boolean) {
    return this.getAll<AccountEntry>(
      {
        prefix: ACCOUNT_PREFIX,
        suffixLength: Address.SIZE
      },
      AccountEntry.deserialize,
      filter
    )
  }

  public async getRedeemedTicketsValue(): Promise<Balance> {
    return await this.getCoercedOrDefault(REDEEMED_TICKETS_VALUE, Balance.deserialize, Balance.ZERO)
  }
  public async getRedeemedTicketsCount(): Promise<number> {
    return this.getCoercedOrDefault(REDEEMED_TICKETS_COUNT, u8aToNumber, 0)
  }

  public async getNeglectedTicketsCount(): Promise<number> {
    return this.getCoercedOrDefault(NEGLECTED_TICKET_COUNT, u8aToNumber, 0)
  }

  public async getPendingTicketCount(): Promise<number> {
    return (await this.getUnacknowledgedTickets()).length
  }

  public async getPendingBalanceTo(counterparty: Address): Promise<Balance> {
    return await this.getCoercedOrDefault(createPendingTicketsCountKey(counterparty), Balance.deserialize, Balance.ZERO)
  }

  public async getLosingTicketCount(): Promise<number> {
    return await this.getCoercedOrDefault(LOSING_TICKET_COUNT, u8aToNumber, 0)
  }

  public async markPending(ticket: Ticket) {
    return await this.addBalance(createPendingTicketsCountKey(ticket.counterparty), ticket.amount)
  }

  public async resolvePending(ticket: Partial<Ticket>, snapshot: Snapshot) {
    let val = await this.getCoercedOrDefault<Balance>(
      createPendingTicketsCountKey(ticket.counterparty),
      Balance.deserialize,
      Balance.ZERO
    )

    await this.db
      .batch()
      .put(
        Buffer.from(this.keyOf(createPendingTicketsCountKey(ticket.counterparty))),
        Buffer.from(val.sub(val).serialize())
      )
      .put(Buffer.from(LATEST_CONFIRMED_SNAPSHOT_KEY), Buffer.from(snapshot.serialize()))
      .write()
  }

  public async markRedeemeed(a: AcknowledgedTicket): Promise<void> {
    await this.increment(REDEEMED_TICKETS_COUNT)
    await this.delAcknowledgedTicket(a)
    await this.addBalance(REDEEMED_TICKETS_VALUE, a.ticket.amount)
    await this.subBalance(createPendingTicketsCountKey(a.ticket.counterparty), a.ticket.amount)
  }

  public async markLosing(t: UnacknowledgedTicket): Promise<void> {
    await this.increment(LOSING_TICKET_COUNT)
    await this.del(createPendingAcknowledgement(t.getChallenge()))
    await this.subBalance(createPendingTicketsCountKey(t.ticket.counterparty), t.ticket.amount)
  }

  public async getRejectedTicketsValue(): Promise<Balance> {
    return await this.getCoercedOrDefault(REJECTED_TICKETS_VALUE, Balance.deserialize, Balance.ZERO)
  }
  public async getRejectedTicketsCount(): Promise<number> {
    return this.getCoercedOrDefault(REJECTED_TICKETS_COUNT, u8aToNumber, 0)
  }
  public async markRejected(t: Ticket): Promise<void> {
    await this.increment(REJECTED_TICKETS_COUNT)
    await this.addBalance(REJECTED_TICKETS_VALUE, t.amount)
  }

  public async getChannelX(src: PublicKey, dest: PublicKey): Promise<ChannelEntry> {
    return await this.getChannel(generateChannelId(src.toAddress(), dest.toAddress()))
  }

  public async getChannelTo(dest: PublicKey): Promise<ChannelEntry> {
    return await this.getChannel(generateChannelId(this.id.toAddress(), dest.toAddress()))
  }

  public async getChannelFrom(src: PublicKey): Promise<ChannelEntry> {
    return await this.getChannel(generateChannelId(src.toAddress(), this.id.toAddress()))
  }

  public async getChannelsFrom(address: Address) {
    return this.getChannels((channel) => {
      return address.eq(channel.source.toAddress())
    })
  }

  public async getChannelsTo(address: Address) {
    return this.getChannels((channel) => {
      return address.eq(channel.destination.toAddress())
    })
  }

  public async setEnvironmentId(environment_id: string): Promise<void> {
    await this.put(ENVIRONMENT_KEY, encoder.encode(environment_id))
  }

  public async getEnvironmentId(): Promise<string> {
    return decoder.decode(await this.maybeGet(ENVIRONMENT_KEY))
  }

  public async verifyEnvironmentId(expectedId: string): Promise<boolean> {
    const storedId = await this.getEnvironmentId()

    if (storedId == undefined) {
      return false
    }

    return storedId === expectedId
  }

  public async getHoprBalance(): Promise<Balance> {
    return this.getCoercedOrDefault(HOPR_BALANCE_KEY, Balance.deserialize, Balance.ZERO)
  }

  public async setHoprBalance(value: Balance): Promise<void> {
    return this.put(HOPR_BALANCE_KEY, value.serialize())
  }

  public async addHoprBalance(value: Balance, snapshot: Snapshot): Promise<void> {
    let val = await this.getCoercedOrDefault<Balance>(HOPR_BALANCE_KEY, Balance.deserialize, Balance.ZERO)

    await this.db
      .batch()
      .put(Buffer.from(this.keyOf(HOPR_BALANCE_KEY)), Buffer.from(val.add(value).serialize()))
      .put(Buffer.from(LATEST_CONFIRMED_SNAPSHOT_KEY), Buffer.from(snapshot.serialize()))
      .write()
  }

  public async subHoprBalance(value: Balance, snapshot: Snapshot): Promise<void> {
    let val = await this.getCoercedOrDefault<Balance>(HOPR_BALANCE_KEY, Balance.deserialize, Balance.ZERO)

    await this.db
      .batch()
      .put(Buffer.from(this.keyOf(HOPR_BALANCE_KEY)), Buffer.from(val.sub(value).serialize()))
      .put(Buffer.from(LATEST_CONFIRMED_SNAPSHOT_KEY), Buffer.from(snapshot.serialize()))
      .write()
  }

  /**
   * Hopr Network Registry
   * Link hoprNode to an ETH address.
   * @param pubKey the node to register
   * @param account the account that made the transaction
   * @param snapshot
   */
  public async addToNetworkRegistry(pubKey: PublicKey, account: Address, snapshot: Snapshot): Promise<void> {
    await this.db
      .batch()
      .put(Buffer.from(this.keyOf(createNetworkRegistryEntryKey(pubKey))), Buffer.from(account.serialize()))
      .put(
        Buffer.from(this.keyOf(createNetworkRegistryAddressToPublicKeyKey(account))),
        Buffer.from(pubKey.serializeCompressed())
      )
      .put(Buffer.from(LATEST_CONFIRMED_SNAPSHOT_KEY), Buffer.from(snapshot.serialize()))
      .write()
  }

  /**
   * Do a reverse find by searching the stored account to return
   * the associated public key of the HoprNode.
   * @param account
   * @returns PublicKey of the associated HoprNode
   */
  public async findHoprNodeUsingAccountInNetworkRegistry(account: Address): Promise<PublicKey> {
    const pubKey = await this.getCoercedOrDefault(
      createNetworkRegistryAddressToPublicKeyKey(account),
      PublicKey.deserialize,
      undefined
    )

    if (!pubKey) {
      throw Error('HoprNode not found')
    }

    return pubKey
  }

  /**
   * Hopr Network Registry
   * Unlink hoprNode to an ETH address by removing the entry.
   * @param account the account to use so we can search for the key in the database
   * @param snapshot
   */
  public async removeFromNetworkRegistry(account: Address, snapshot: Snapshot): Promise<void> {
    const hoprNode = await this.findHoprNodeUsingAccountInNetworkRegistry(account)
    const entryKey = createNetworkRegistryEntryKey(hoprNode)

    if (entryKey) {
      await this.db
        .batch()
        .del(Buffer.from(this.keyOf(entryKey)))
        .del(Buffer.from(this.keyOf(createNetworkRegistryAddressToPublicKeyKey(account))))
        .put(Buffer.from(LATEST_CONFIRMED_SNAPSHOT_KEY), Buffer.from(snapshot.serialize()))
        .write()
    }
  }

  /**
   * Hopr Network Registry
   * Get address associated with hoprNode.
   * @param hoprNode the node to register
   * @returns ETH address
   */
  public async getAccountFromNetworkRegistry(hoprNode: PublicKey): Promise<Address> {
    return this.getCoerced<Address>(createNetworkRegistryEntryKey(hoprNode), Address.deserialize)
  }

  /**
   * Hopr Network Registry
   * Set address as eligible.
   * @param account the account that made the transaction
   * @param snapshot
   */
  public async setEligible(account: Address, eligible: boolean, snapshot: Snapshot): Promise<void> {
    const key = Buffer.from(this.keyOf(createNetworkRegistryAddressEligibleKey(account)))

    if (eligible) {
      await this.db
        .batch()
        .put(key, Buffer.from([]))
        .put(Buffer.from(LATEST_CONFIRMED_SNAPSHOT_KEY), Buffer.from(snapshot.serialize()))
        .write()
    } else {
      await this.db
        .batch()
        .del(key)
        .put(Buffer.from(LATEST_CONFIRMED_SNAPSHOT_KEY), Buffer.from(snapshot.serialize()))
        .write()
    }
  }

  /**
   * Hopr Network Registry
   * @param account the account that made the transaction
   * @returns true if account is eligible
   */
  public async isEligible(account: Address): Promise<boolean> {
    return this.getCoercedOrDefault(createNetworkRegistryAddressEligibleKey(account), () => true, false)
  }

  /**
   * Hopr Network Registry
   * @param enabled whether register is enabled
   */
  public async setNetworkRegistryEnabled(enabled: boolean, snapshot: Snapshot): Promise<void> {
    await this.db
      .batch()
      .put(Buffer.from(this.keyOf(NETWORK_REGISTRY_ENABLED_PREFIX)), Buffer.from([Number(enabled)]))
      .put(Buffer.from(LATEST_CONFIRMED_SNAPSHOT_KEY), Buffer.from(snapshot.serialize()))
      .write()
  }

  /**
   * Hopr Network Registry
   * @returns true if register is enabled
   */
  public async isNetworkRegistryEnabled(): Promise<boolean> {
    return this.getCoercedOrDefault(NETWORK_REGISTRY_ENABLED_PREFIX, (v) => Boolean(v[0]), true)
  }

  static createMock(id?: PublicKey): HoprDB {
    const mock: HoprDB = {
      id: id ?? PublicKey.createMock(),
      // CommonJS / ESM issue
      // @ts-ignore
      db: levelup(MemDown())
    } as any
    Object.setPrototypeOf(mock, HoprDB.prototype)

    return mock
  }
}<|MERGE_RESOLUTION|>--- conflicted
+++ resolved
@@ -245,15 +245,10 @@
             isHex = true
           }
         }
-<<<<<<< HEAD
-        dumpFile.write(keyString + ':' + d.value.toString("hex") + '\n')
+        dumpFile.write(keyString + ':' + d.value.toString('hex') + '\n')
     })
     .on('end',  function () {
         dumpFile.close()
-=======
-      }
-      dumpFile.write(keyString + ':' + d.value.toString('hex') + '\n')
->>>>>>> ed3fd7e5
     })
   }
 
