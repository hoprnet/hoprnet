import levelup, { type LevelUp } from 'levelup'
import leveldown from 'leveldown'
import MemDown from 'memdown'
import { stat, mkdir, rm } from 'fs/promises'
import { debug } from '../process/index.js'

import {
  AcknowledgedTicket,
  UnacknowledgedTicket,
  AccountEntry,
  ChannelEntry,
  Snapshot,
  PublicKey,
  Balance,
  HalfKeyChallenge,
  EthereumChallenge,
  U256,
  Ticket,
  Address,
  Hash,
  generate_channel_id,
  BalanceType,
  PendingAcknowledgement
} from '../types.js'
import BN from 'bn.js'
import fs from 'fs'
import { stringToU8a, toU8a, u8aConcat, u8aToHex, u8aToNumber } from '../u8a/index.js'
import { IteratedHash } from '@hoprnet/hopr-core/lib/core_crypto.js'

const log = debug(`hopr-core:db`)

const encoder = new TextEncoder()
const decoder = new TextDecoder()

// key seperator:    `:`
// key query prefix: `-`

const ACCOUNT_PREFIX = encoder.encode('account-')
const CHANNEL_PREFIX = encoder.encode('channel-')
const COMMITMENT_PREFIX = encoder.encode('commitment-')
const CURRENT_COMMITMENT_PREFIX = encoder.encode('commitment:current-')
const TICKET_INDEX_PREFIX = encoder.encode('ticketIndex-')
const PENDING_TICKETS_COUNT = encoder.encode('statistics:pending:value-')
const ACKNOWLEDGED_TICKETS_PREFIX = encoder.encode('tickets:acknowledged-')
const PENDING_ACKNOWLEDGEMENTS_PREFIX = encoder.encode('tickets:pending-acknowledgement-')
const PACKET_TAG_PREFIX: Uint8Array = encoder.encode('packets:tag-')
const NETWORK_REGISTRY_HOPR_NODE_PREFIX: Uint8Array = encoder.encode('networkRegistry:hopr-node-')
const NETWORK_REGISTRY_ADDRESS_ELIGIBLE_PREFIX: Uint8Array = encoder.encode('networkRegistry:addressEligible-')
const NETWORK_REGISTRY_ADDRESS_PUBLIC_KEY_PREFIX: Uint8Array = encoder.encode('networkRegistry:addressPublicKey-')

const NETWORK_REGISTRY_ENABLED_PREFIX: Uint8Array = encoder.encode('networkRegistry:enabled')

const GENERIC_OBJECT_PREFIX: Uint8Array = encoder.encode('genericObjects:')

// Max value 2**32 - 1
const DEFAULT_SERIALIZED_NUMBER_LENGTH = 4

function createChannelKey(channelId: Hash): Uint8Array {
  return Uint8Array.from([...CHANNEL_PREFIX, ...channelId.serialize()])
}
function createAccountKey(address: Address): Uint8Array {
  return Uint8Array.from([...ACCOUNT_PREFIX, ...address.serialize()])
}
function createCommitmentKey(channelId: Hash, iteration: number): Uint8Array {
  return Uint8Array.from([...COMMITMENT_PREFIX, ...channelId.serialize(), ...toU8a(iteration, 4)])
}
function createCurrentCommitmentKey(channelId: Hash): Uint8Array {
  return Uint8Array.from([...CURRENT_COMMITMENT_PREFIX, ...channelId.serialize()])
}
function createCurrentTicketIndexKey(channelId: Hash): Uint8Array {
  return Uint8Array.from([...TICKET_INDEX_PREFIX, ...channelId.serialize()])
}
function createPendingTicketsCountKey(address: Address): Uint8Array {
  return Uint8Array.from([...PENDING_TICKETS_COUNT, ...address.serialize()])
}
function createAcknowledgedTicketKey(challenge: EthereumChallenge, channelEpoch: U256): Uint8Array {
  return Uint8Array.from([...ACKNOWLEDGED_TICKETS_PREFIX, ...channelEpoch.serialize(), ...challenge.serialize()])
}
function createPendingAcknowledgement(halfKey: HalfKeyChallenge): Uint8Array {
  return Uint8Array.from([...PENDING_ACKNOWLEDGEMENTS_PREFIX, ...halfKey.serialize()])
}
function createPacketTagKey(tag: Uint8Array): Uint8Array {
  return Uint8Array.from([...PACKET_TAG_PREFIX, ...tag])
}
function createObjectKey(namespace: string, key: string) {
  const encodedNs = encoder.encode(`${namespace}:`)
  const encodedKey = encoder.encode(key)
  return Uint8Array.from([...GENERIC_OBJECT_PREFIX, ...encodedNs, ...encodedKey])
}

// Use compressed EC-points within entry key because canonical (uncompressed) representation
// is not needed and thus prevents decompression operations when converting from PeerId.
// This happens e.g. on newly established connections.
function createNetworkRegistryEntryKey(publicKey: PublicKey): Uint8Array {
  return Uint8Array.from([...NETWORK_REGISTRY_HOPR_NODE_PREFIX, ...publicKey.serialize(true)])
}
function createNetworkRegistryAddressEligibleKey(address: Address): Uint8Array {
  return Uint8Array.from([...NETWORK_REGISTRY_ADDRESS_ELIGIBLE_PREFIX, ...address.serialize()])
}
function createNetworkRegistryAddressToPublicKeyKey(address: Address) {
  return Uint8Array.from([...NETWORK_REGISTRY_ADDRESS_PUBLIC_KEY_PREFIX, ...address.serialize()])
}

const LATEST_BLOCK_NUMBER_KEY = encoder.encode('latestBlockNumber')
const LATEST_CONFIRMED_SNAPSHOT_KEY = encoder.encode('latestConfirmedSnapshot')
const REDEEMED_TICKETS_COUNT = encoder.encode('statistics:redeemed:count')
const REDEEMED_TICKETS_VALUE = encoder.encode('statistics:redeemed:value')
const LOSING_TICKET_COUNT = encoder.encode('statistics:losing:count')
const NEGLECTED_TICKET_COUNT = encoder.encode('statistics:neglected:count')
const REJECTED_TICKETS_COUNT = encoder.encode('statistics:rejected:count')
const REJECTED_TICKETS_VALUE = encoder.encode('statistics:rejected:value')
const ENVIRONMENT_KEY = encoder.encode('environment_id')
const HOPR_BALANCE_KEY = encoder.encode('hopr-balance')

export class LevelDb {
  public backend: LevelUp

<<<<<<< HEAD
export function serializePendingAcknowledgement(isMessageSender: boolean, unackTicket?: UnacknowledgedTicket) {
  if (isMessageSender) {
    return Uint8Array.from([PendingAcknowledgementPrefix.MessageSender])
  } else {
    return Uint8Array.from([PendingAcknowledgementPrefix.Relayer, ...unackTicket.serialize()])
=======
  constructor() {
    // unless initialized with a specific db path, memory version is used
    this.backend = new levelup(MemDown())
>>>>>>> f76464f9
  }

  public async init(initialize: boolean, dbPath: string, forceCreate: boolean = false, environmentId: string) {
    let setEnvironment = false

    log(`using db at ${dbPath}`)
    if (forceCreate) {
      log('force create - wipe old database and create a new')
      await rm(dbPath, { recursive: true, force: true })
      await mkdir(dbPath, { recursive: true })
      setEnvironment = true
    } else {
      let exists = false

      try {
        exists = !(await stat(dbPath)).isDirectory()
      } catch (err: any) {
        if (err.code === 'ENOENT') {
          exists = false
        } else {
          // Unexpected error, therefore throw it
          throw err
        }
      }

      if (!exists) {
        log('db directory does not exist, creating?:', initialize)
        if (initialize) {
          await mkdir(dbPath, { recursive: true })
          setEnvironment = true
        } else {
          throw new Error(`Database does not exist: ${dbPath}`)
        }
      }
    }

    // CommonJS / ESM issue
    // @ts-ignore
    this.backend = levelup(leveldown(dbPath))

    // Fully initialize database
    await this.backend.open()

    if (setEnvironment) {
      log(`setting environment id ${environmentId} to db`)
      await this.put(ENVIRONMENT_KEY, encoder.encode(environmentId))
    } else {
      let storedEnvironmentId = await this.maybeGet(ENVIRONMENT_KEY)
      let decodedStoredEnvironmentId =
        storedEnvironmentId !== undefined ? undefined : decoder.decode(storedEnvironmentId)

      const hasEnvironmentKey = decodedStoredEnvironmentId !== undefined && decodedStoredEnvironmentId === environmentId

      if (!hasEnvironmentKey) {
        throw new Error(`invalid db environment id: ${decodedStoredEnvironmentId} (expected: ${environmentId})`)
      }
    }
  }

  public async has(key: Uint8Array): Promise<boolean> {
    return undefined !== (await this.maybeGet(Buffer.from(key)))
  }

  public async put(key: Uint8Array, value: Uint8Array): Promise<void> {
    await this.backend.put(Buffer.from(key), Buffer.from(value))
  }

  public async get(key: Uint8Array): Promise<Uint8Array> {
    const value = await this.backend.get(Buffer.from(key))

    return new Uint8Array(value.buffer, value.byteOffset, value.byteLength)
  }

  public async remove(key: Uint8Array): Promise<void> {
    await this.backend.del(Buffer.from(key))
  }

  public async batch(ops: Array<any>, wait_for_write = false): Promise<void> {
    const options: { sync: boolean } = {
      sync: wait_for_write
    }

    let batch = this.backend.batch()
    for (const op of ops) {
      if (!op.hasOwnProperty('type') || !op.hasOwnProperty('key')) {
        throw new Error('Invalid operation, missing key or type: ' + JSON.stringify(op))
      }

      if (op.type === 'put') {
        batch.put(Buffer.from(op.key), Buffer.from(op.value))
      } else if (op.type === 'del') {
        batch.del(Buffer.from(op.key))
      } else {
        throw new Error('Unsupported operation type: ' + JSON.stringify(op))
      }
    }

    await batch.write(options)
  }

  public async maybeGet(key: Uint8Array): Promise<Uint8Array | undefined> {
    try {
      return await this.get(Buffer.from(key))
    } catch (err) {
      if (err.type === 'NotFoundError' || err.notFound) {
        return undefined
      }
      throw err
    }
  }

  public async close() {
    log('Closing database')
    return await this.backend.close()
  }

  public dump(destFile: string) {
    log(`Dumping current database to ${destFile}`)
    let dumpFile = fs.createWriteStream(destFile, { flags: 'a' })
    this.backend
      .createReadStream({ keys: true, keyAsBuffer: true, values: true, valueAsBuffer: true })
      .on('data', (d) => {
        // Skip the public key prefix in each key
        let key = (d.key as Buffer).subarray(PublicKey.size_compressed())
        let keyString = ''
        let isHex = false
        let sawDelimiter = false
        for (const b of key) {
          if (!sawDelimiter && b >= 32 && b <= 126) {
            // Print sequences of ascii chars normally
            let cc = String.fromCharCode(b)
            keyString += (isHex ? ' ' : '') + cc
            isHex = false
            // Once a delimiter is encountered, always print as hex since then
            sawDelimiter = sawDelimiter || cc == '-' || cc == ':'
          } else {
            // Print sequences of non-ascii chars as hex
            keyString += (!isHex ? '0x' : '') + (b as number).toString(16)
            isHex = true
          }
        }
        dumpFile.write(keyString + ':' + d.value.toString('hex') + '\n')
      })
      .on('end', function () {
        dumpFile.close()
      })
  }
}

/// Class designated to migrate the functionality to Rust
export class HoprDB {
  protected db: LevelDb
  protected id: PublicKey

  constructor(publicKey: PublicKey) {
    this.db = new LevelDb()
    this.id = publicKey
  }

  // ---------- direct access API to be removed after migration to Rust

  async init(initialize: boolean, dbPath: string, forceCreate: boolean = false, environmentId: string) {
    await this.db.init(initialize, dbPath, forceCreate, environmentId)
  }

  protected async put(key: Uint8Array, value: Uint8Array): Promise<void> {
    return await this.db.put(key, value)
  }

  protected async get(key: Uint8Array): Promise<Uint8Array> {
    const value = await this.db.get(Buffer.from(key))

    return new Uint8Array(value.buffer, value.byteOffset, value.byteLength)
  }

  public async remove(key: Uint8Array): Promise<void> {
    await this.db.remove(key)
  }

  public dumpDatabase(destFile: string) {
    this.db.dump(destFile)
  }

  private async maybeGet(key: Uint8Array): Promise<Uint8Array | undefined> {
    return await this.db.maybeGet(key)
  }

  public async close() {
    await this.db.close()
  }

  // ---------- end direct access API to be removed after migration to Rust

  private async getCoerced<T>(key: Uint8Array, coerce: (u: Uint8Array) => T) {
    let u8a = await this.db.get(key)
    return coerce(u8a)
  }

  private async getCoercedOrDefault<T>(key: Uint8Array, coerce: (u: Uint8Array) => T, defaultVal: T) {
    let u8a = await this.maybeGet(key)
    if (u8a === undefined) {
      return defaultVal
    }
    return coerce(u8a)
  }

  /**
   * Gets a elements from the database of a kind.
   * Optionally applies `filter`then `map` then `sort` to the result.
   * @param range.prefix key prefix, such as `channels-`
   * @param range.suffixLength length of the appended identifier to distinguish elements
   * @param deserialize function to parse serialized objects
   * @param filter [optional] filter deserialized objects
   * @param map [optional] transform deserialized and filtered objects
   * @param sorter [optional] sort deserialized, filtered and transformed objects
   * @returns a Promises that resolves with the found elements
   */
  protected async getAll<Element, TransformedElement = Element>(
    range: {
      prefix: Uint8Array
      suffixLength: number
    },
    deserialize: (u: Uint8Array) => Element,
    filter?: ((o: Element) => boolean) | undefined,
    map?: (i: Element) => TransformedElement,
    sorter?: (e1: TransformedElement, e2: TransformedElement) => number
  ): Promise<TransformedElement[]> {
    const firstPrefixed = u8aConcat(range.prefix, new Uint8Array(range.suffixLength).fill(0x00))
    const lastPrefixed = u8aConcat(range.prefix, new Uint8Array(range.suffixLength).fill(0xff))

    const results: TransformedElement[] = []

    // @TODO fix types in @types/levelup package
    for await (const [_key, chunk] of this.db.backend.iterator({
      gte: Buffer.from(firstPrefixed.buffer, firstPrefixed.byteOffset, firstPrefixed.byteLength),
      lte: Buffer.from(lastPrefixed.buffer, lastPrefixed.byteOffset, lastPrefixed.byteLength),
      keys: false
    }) as any) {
      const obj: Element = deserialize(new Uint8Array(chunk.buffer, chunk.byteOffset, chunk.byteLength))

      if (!filter || filter(obj)) {
        if (map) {
          results.push(map(obj))
        } else {
          results.push(obj as unknown as TransformedElement)
        }
      }
    }

    if (sorter) {
      // sort in-place
      results.sort(sorter)
    }

    return results
  }

  protected async *getAllIterable<Element, TransformedElement = Element>(
    range: {
      prefix: Uint8Array
      suffixLength: number
    },
    deserialize: (u: Uint8Array) => Element,
    filter?: ((o: Element) => boolean) | undefined,
    map?: (i: Element) => TransformedElement
  ): AsyncIterable<TransformedElement> {
    const firstPrefixed = u8aConcat(range.prefix, new Uint8Array(range.suffixLength).fill(0x00))
    const lastPrefixed = u8aConcat(range.prefix, new Uint8Array(range.suffixLength).fill(0xff))

    // @TODO fix types in @types/levelup package
    for await (const [_key, chunk] of this.db.backend.iterator({
      gte: Buffer.from(firstPrefixed.buffer, firstPrefixed.byteOffset, firstPrefixed.byteLength),
      lte: Buffer.from(lastPrefixed.buffer, lastPrefixed.byteOffset, lastPrefixed.byteLength),
      keys: false
    }) as any) {
      const obj: Element = deserialize(new Uint8Array(chunk.buffer, chunk.byteOffset, chunk.byteLength))

      if (!filter || filter(obj)) {
        if (map) {
          yield map(obj)
        } else {
          yield obj as unknown as TransformedElement
        }
      }
    }
  }

  private async increment(key: Uint8Array): Promise<number> {
    let val = await this.getCoercedOrDefault<number>(key, u8aToNumber, 0)
    // Always store using 4 bytes, max value 2**32 - 1
    await this.db.put(key, toU8a(val + 1, DEFAULT_SERIALIZED_NUMBER_LENGTH))
    return val + 1
  }

  private async addBalance(key: Uint8Array, amount: Balance): Promise<void> {
    let val = await this.getCoercedOrDefault<Balance>(
      key,
      (u) => Balance.deserialize(u, BalanceType.HOPR),
      Balance.zero(BalanceType.HOPR)
    )
    await this.db.put(key, val.add(amount).serialize_value())
  }

  private async subBalance(key: Uint8Array, amount: Balance): Promise<void> {
    let val = await this.getCoercedOrDefault<Balance>(
      key,
      (u) => Balance.deserialize(u, BalanceType.HOPR),
      Balance.zero(BalanceType.HOPR)
    )
    await this.db.put(key, val.sub(amount).serialize_value())
  }

  /**
   * Get unacknowledged tickets.
   * @param filter optionally filter by signer
   * @returns an array of all unacknowledged tickets
   */
  public async getUnacknowledgedTickets(filter?: { signer: PublicKey }): Promise<UnacknowledgedTicket[]> {
    const filterFunc = (pending: PendingAcknowledgement): boolean => {
      if (pending.is_msg_sender() == true) {
        return false
      }

      // if signer provided doesn't match our ticket's signer dont add it to the list
      if (filter?.signer && pending.ticket().signer.eq(filter.signer)) {
        return false
      }
      return true
    }

    return await this.getAll<PendingAcknowledgement, UnacknowledgedTicket>(
      {
        prefix: PENDING_ACKNOWLEDGEMENTS_PREFIX,
        suffixLength: HalfKeyChallenge.size()
      },
      PendingAcknowledgement.deserialize,
      filterFunc,
      (pending: PendingAcknowledgement) => pending.ticket()
    )
  }

  public async getPendingAcknowledgement(halfKeyChallenge: HalfKeyChallenge): Promise<PendingAcknowledgement> {
    return await this.getCoerced<PendingAcknowledgement>(
      createPendingAcknowledgement(halfKeyChallenge),
      PendingAcknowledgement.deserialize
    )
  }

  public async storePendingAcknowledgement(
    halfKeyChallenge: HalfKeyChallenge,
    isMessageSender: boolean,
    unackTicket?: UnacknowledgedTicket
  ): Promise<void> {
    await this.db.put(
      createPendingAcknowledgement(halfKeyChallenge),
      new PendingAcknowledgement(isMessageSender, unackTicket).serialize()
    )
  }

  /**
   * Get acknowledged tickets sorted by ticket index in ascending order.
   * @param filter optionally filter by signer
   * @returns an array of all acknowledged tickets
   */
  public async getAcknowledgedTickets(filter?: {
    signer?: PublicKey
    channel?: ChannelEntry
  }): Promise<AcknowledgedTicket[]> {
    const filterFunc = (a: AcknowledgedTicket): boolean => {
      // if signer provided doesn't match our ticket's signer don't add it to the list
      if (filter?.signer && !a.signer.eq(filter.signer)) {
        return false
      }

      if (
        filter?.channel &&
        (!a.signer.eq(filter.channel.source) ||
          !filter.channel.destination.eq(this.id) ||
          !a.ticket.channel_epoch.eq(filter.channel.channel_epoch))
      ) {
        return false
      }

      return true
    }
    // sort in ascending order by ticket index: 1,2,3,4,...
    const sortFunc = (t1: AcknowledgedTicket, t2: AcknowledgedTicket): number => t1.ticket.index.cmp(t2.ticket.index)

    const tickets: AcknowledgedTicket[] = []

    for await (const ticket of this.getAllIterable<AcknowledgedTicket>(
      {
        prefix: ACKNOWLEDGED_TICKETS_PREFIX,
        suffixLength: EthereumChallenge.size()
      },
      AcknowledgedTicket.deserialize,
      filterFunc
    )) {
      tickets.push(ticket)
    }

    return tickets.sort(sortFunc)
  }

  /**
   * Deletes all acknowledged tickets in a channel and updates
   * neglected tickets counter.
   * @param channel in which channel to delete tickets
   */
  public async deleteAcknowledgedTicketsFromChannel(channel: ChannelEntry): Promise<void> {
    const tickets = await this.getAcknowledgedTickets({ signer: channel.source })

    const neglectedTicketsCount = await this.getCoercedOrDefault<number>(NEGLECTED_TICKET_COUNT, u8aToNumber, 0)

    const batch = this.db.backend.batch()

    for (const ack of tickets) {
      batch.del(Buffer.from(createAcknowledgedTicketKey(ack.ticket.challenge, ack.ticket.channel_epoch)))
    }

    // only update count if there has been a change
    if (tickets.length > 0) {
      batch.put(
        Buffer.from(NEGLECTED_TICKET_COUNT),
        // store updated number in 4 bytes
        Buffer.from(toU8a(neglectedTicketsCount + tickets.length, 4))
      )
    }

    await batch.write()
  }

  /**
   * Deletes an acknowledged ticket in database
   * @param ack acknowledged ticket
   */
  public async delAcknowledgedTicket(ack: AcknowledgedTicket): Promise<void> {
    await this.db.remove(createAcknowledgedTicketKey(ack.ticket.challenge, ack.ticket.channel_epoch))
  }

  public async replaceUnAckWithAck(halfKeyChallenge: HalfKeyChallenge, ackTicket: AcknowledgedTicket): Promise<void> {
    const unAcknowledgedDbKey = createPendingAcknowledgement(halfKeyChallenge)
    const acknowledgedDbKey = createAcknowledgedTicketKey(ackTicket.ticket.challenge, ackTicket.ticket.channel_epoch)

    const serializedTicket = ackTicket.serialize()

    await this.db.backend
      .batch()
      .del(Buffer.from(unAcknowledgedDbKey.buffer, unAcknowledgedDbKey.byteOffset, unAcknowledgedDbKey.byteLength))
      .put(
        Buffer.from(acknowledgedDbKey.buffer, acknowledgedDbKey.byteOffset, acknowledgedDbKey.byteLength),
        Buffer.from(serializedTicket.buffer, serializedTicket.byteOffset, serializedTicket.byteLength)
      )
      .write()
  }

  /**
   * Get tickets, both unacknowledged and acknowledged
   * @param filter optionally filter by signer
   * @returns an array of signed tickets
   */
  public async getTickets(filter?: { signer: PublicKey }): Promise<Ticket[]> {
    const [unAcks, acks] = await Promise.all([
      this.getUnacknowledgedTickets(filter),
      this.getAcknowledgedTickets(filter)
    ])

    const unAckTickets = unAcks.map((o: UnacknowledgedTicket) => o.ticket)
    const ackTickets = acks.map((o: AcknowledgedTicket) => o.ticket)
    return [...unAckTickets, ...ackTickets]
  }

  /**
   * Checks whether the given packet tag is present in the database.
   * If not, sets the packet tag and return false, otherwise return
   * true.
   * @param packetTag packet tag to check for
   * @returns a Promise that resolves to true if packet tag is present in db
   */
  async checkAndSetPacketTag(packetTag: Uint8Array) {
    const packetTagKey = createPacketTagKey(packetTag)
    let present = await this.db.has(packetTagKey)
    console.log(`===========> Checking if packet tag ${packetTagKey} is present` + present)

    if (!present) {
      // TODO: what is touch? Is this correct?
      await this.db.put(packetTagKey, new Uint8Array())
    }

    return present
  }

  async storeHashIntermediaries(channelId: Hash, intermediates: IteratedHash): Promise<void> {
    let dbBatch = this.db.backend.batch()

    for (let i = 0; i < intermediates.count_intermediates(); i++) {
      let intermediate = intermediates.intermediate(i)
      const u8aKey = createCommitmentKey(channelId, intermediate.iteration)

      dbBatch = dbBatch.put(
        Buffer.from(u8aKey.buffer, u8aKey.byteOffset, u8aKey.byteLength),
        Buffer.from(
          intermediate.intermediate,
          intermediate.intermediate.byteOffset,
          intermediate.intermediate.byteLength
        )
      )
    }
    await dbBatch.write()
  }

  async getCommitment(channelId: Hash, iteration: number) {
    return await this.maybeGet(createCommitmentKey(channelId, iteration))
  }

  async getCurrentCommitment(channelId: Hash): Promise<Hash> {
    return new Hash(await this.db.get(createCurrentCommitmentKey(channelId)))
  }

  async setCurrentCommitment(channelId: Hash, commitment: Hash): Promise<void> {
    return this.db.put(createCurrentCommitmentKey(channelId), commitment.serialize())
  }

  async getCurrentTicketIndex(channelId: Hash): Promise<U256 | undefined> {
    return await this.getCoercedOrDefault<U256>(createCurrentTicketIndexKey(channelId), U256.deserialize, undefined)
  }

  setCurrentTicketIndex(channelId: Hash, ticketIndex: U256): Promise<void> {
    return this.db.put(createCurrentTicketIndexKey(channelId), ticketIndex.serialize())
  }

  async getLatestBlockNumber(): Promise<number> {
    if (!(await this.db.has(LATEST_BLOCK_NUMBER_KEY))) {
      return 0
    }
    return new BN(await this.db.get(LATEST_BLOCK_NUMBER_KEY)).toNumber()
  }

  async updateLatestBlockNumber(blockNumber: BN): Promise<void> {
    await this.db.put(LATEST_BLOCK_NUMBER_KEY, blockNumber.toBuffer())
  }

  async getLatestConfirmedSnapshotOrUndefined(): Promise<Snapshot | undefined> {
    return await this.getCoercedOrDefault<Snapshot>(LATEST_CONFIRMED_SNAPSHOT_KEY, Snapshot.deserialize, undefined)
  }

  async updateLatestConfirmedSnapshot(snapshot: Snapshot): Promise<void> {
    await this.db.put(LATEST_CONFIRMED_SNAPSHOT_KEY, snapshot.serialize())
  }

  async getChannel(channelId: Hash): Promise<ChannelEntry> {
    return await this.getCoerced<ChannelEntry>(createChannelKey(channelId), ChannelEntry.deserialize)
  }

  async *getChannelsIterable(filter?: (channel: ChannelEntry) => boolean): AsyncIterable<ChannelEntry> {
    yield* this.getAllIterable<ChannelEntry>(
      {
        prefix: CHANNEL_PREFIX,
        suffixLength: Hash.size()
      },
      ChannelEntry.deserialize,
      filter
    )
  }

  async getChannels(filter?: (channel: ChannelEntry) => boolean): Promise<ChannelEntry[]> {
    return this.getAll<ChannelEntry>(
      {
        prefix: CHANNEL_PREFIX,
        suffixLength: Hash.size()
      },
      ChannelEntry.deserialize,
      filter
    )
  }

  async updateChannelAndSnapshot(channelId: Hash, channel: ChannelEntry, snapshot: Snapshot): Promise<void> {
    const serializedChannel = channel.serialize()
    const keyU8a = createChannelKey(channelId)

    const serializedSnapshot = snapshot.serialize()

    await this.db.backend
      .batch()
      .put(
        Buffer.from(keyU8a.buffer, keyU8a.byteOffset, keyU8a.byteLength),
        Buffer.from(serializedChannel.buffer, serializedChannel.byteOffset, serializedChannel.byteLength)
      )
      .put(
        Buffer.from(LATEST_CONFIRMED_SNAPSHOT_KEY),
        Buffer.from(serializedSnapshot.buffer, serializedSnapshot.byteOffset, serializedSnapshot.byteLength)
      )
      .write()
  }

  async getAccount(address: Address): Promise<AccountEntry | undefined> {
    return await this.getCoercedOrDefault<AccountEntry>(createAccountKey(address), AccountEntry.deserialize, undefined)
  }

  async updateAccountAndSnapshot(account: AccountEntry, snapshot: Snapshot): Promise<void> {
    const serializedAccount = account.serialize()
    const serializedSnapshot = snapshot.serialize()

    await this.db.backend
      .batch()
      .put(
        Buffer.from(createAccountKey(account.get_address())),
        Buffer.from(serializedAccount.buffer, serializedAccount.byteOffset, serializedAccount.byteLength)
      )
      .put(
        Buffer.from(LATEST_CONFIRMED_SNAPSHOT_KEY),
        Buffer.from(serializedSnapshot.buffer, serializedSnapshot.byteOffset, serializedSnapshot.byteLength)
      )
      .write()
  }

  async getAccounts(filter?: (account: AccountEntry) => boolean) {
    return this.getAll<AccountEntry>(
      {
        prefix: ACCOUNT_PREFIX,
        suffixLength: Address.size()
      },
      AccountEntry.deserialize,
      filter
    )
  }

  async *getAccountsIterable(filter?: (account: AccountEntry) => boolean) {
    yield* this.getAllIterable<AccountEntry>(
      {
        prefix: ACCOUNT_PREFIX,
        suffixLength: Address.size()
      },
      AccountEntry.deserialize,
      filter
    )
  }

  public async getRedeemedTicketsValue(): Promise<Balance> {
    return await this.getCoercedOrDefault<Balance>(
      REDEEMED_TICKETS_VALUE,
      (u) => Balance.deserialize(u, BalanceType.HOPR),
      Balance.zero(BalanceType.HOPR)
    )
  }

  public async getRedeemedTicketsCount(): Promise<number> {
    return this.getCoercedOrDefault<number>(REDEEMED_TICKETS_COUNT, u8aToNumber, 0)
  }

  public async getNeglectedTicketsCount(): Promise<number> {
    return this.getCoercedOrDefault<number>(NEGLECTED_TICKET_COUNT, u8aToNumber, 0)
  }

  public async getPendingTicketCount(): Promise<number> {
    return (await this.getUnacknowledgedTickets()).length
  }

  public async getPendingBalanceTo(counterparty: Address): Promise<Balance> {
    return await this.getCoercedOrDefault<Balance>(
      createPendingTicketsCountKey(counterparty),
      (u) => Balance.deserialize(u, BalanceType.HOPR),
      Balance.zero(BalanceType.HOPR)
    )
  }

  public async getLosingTicketCount(): Promise<number> {
    return await this.getCoercedOrDefault<number>(LOSING_TICKET_COUNT, u8aToNumber, 0)
  }

  public async markPending(ticket: Ticket) {
    return await this.addBalance(createPendingTicketsCountKey(ticket.counterparty), ticket.amount)
  }

  public async resolvePending(ticket: Partial<Ticket>, snapshot: Snapshot) {
    let val = await this.getCoercedOrDefault<Balance>(
      createPendingTicketsCountKey(ticket.counterparty),
      (u) => Balance.deserialize(u, BalanceType.HOPR),
      Balance.zero(BalanceType.HOPR)
    )

    const serializedSnapshot = snapshot.serialize()
    const u8aPendingKey = createPendingTicketsCountKey(ticket.counterparty)

    await this.db.backend
      .batch()
      .put(
        Buffer.from(u8aPendingKey.buffer, u8aPendingKey.byteOffset, u8aPendingKey.byteLength),
        Buffer.from(val.sub(val).serialize_value())
      )
      .put(
        Buffer.from(LATEST_CONFIRMED_SNAPSHOT_KEY),
        Buffer.from(serializedSnapshot.buffer, serializedSnapshot.byteOffset, serializedSnapshot.byteLength)
      )
      .write()
  }

  public async markRedeemeed(a: AcknowledgedTicket): Promise<void> {
    await this.increment(REDEEMED_TICKETS_COUNT)
    await this.delAcknowledgedTicket(a)
    await this.addBalance(REDEEMED_TICKETS_VALUE, a.ticket.amount)
    await this.subBalance(createPendingTicketsCountKey(a.ticket.counterparty), a.ticket.amount)
  }

  public async markLosingAckedTicket(a: AcknowledgedTicket): Promise<void> {
    await this.increment(LOSING_TICKET_COUNT)
    await this.delAcknowledgedTicket(a)
    await this.subBalance(createPendingTicketsCountKey(a.ticket.counterparty), a.ticket.amount)
  }

  public async getRejectedTicketsValue(): Promise<Balance> {
    return await this.getCoercedOrDefault<Balance>(
      REJECTED_TICKETS_VALUE,
      (u) => Balance.deserialize(u, BalanceType.HOPR),
      Balance.zero(BalanceType.HOPR)
    )
  }

  public async getRejectedTicketsCount(): Promise<number> {
    return this.getCoercedOrDefault<number>(REJECTED_TICKETS_COUNT, u8aToNumber, 0)
  }

  public async markRejected(t: Ticket): Promise<void> {
    await this.increment(REJECTED_TICKETS_COUNT)
    await this.addBalance(REJECTED_TICKETS_VALUE, t.amount)
  }

  public async getChannelX(src: PublicKey, dest: PublicKey): Promise<ChannelEntry> {
    return await this.getChannel(generate_channel_id(src.to_address(), dest.to_address()))
  }

  public async getChannelTo(dest: PublicKey): Promise<ChannelEntry> {
    return await this.getChannel(generate_channel_id(this.id.to_address(), dest.to_address()))
  }

  public async getChannelFrom(src: PublicKey): Promise<ChannelEntry> {
    return await this.getChannel(generate_channel_id(src.to_address(), this.id.to_address()))
  }

  public async getChannelsFrom(address: Address) {
    return this.getChannels((channel) => {
      return address.eq(channel.source.to_address())
    })
  }

  public async *getChannelsFromIterable(address: Address) {
    for await (const channel of this.getChannelsIterable()) {
      if (address.eq(channel.source.to_address())) {
        yield channel
      }
    }
  }

  public async getChannelsTo(address: Address) {
    return this.getChannels((channel) => {
      return address.eq(channel.destination.to_address())
    })
  }

  public async *getChannelsToIterable(address: Address) {
    for await (const channel of this.getChannelsIterable()) {
      if (address.eq(channel.destination.to_address())) {
        yield channel
      }
    }
  }

  public async setEnvironmentId(environment_id: string): Promise<void> {
    await this.db.put(ENVIRONMENT_KEY, encoder.encode(environment_id))
  }

  public async getEnvironmentId(): Promise<string> {
    return decoder.decode(await this.maybeGet(ENVIRONMENT_KEY))
  }

  public async verifyEnvironmentId(expectedId: string): Promise<boolean> {
    const storedId = await this.getEnvironmentId()

    if (storedId == undefined) {
      return false
    }

    return storedId === expectedId
  }

  public async getHoprBalance(): Promise<Balance> {
    return this.getCoercedOrDefault<Balance>(
      HOPR_BALANCE_KEY,
      (u) => Balance.deserialize(u, BalanceType.HOPR),
      Balance.zero(BalanceType.HOPR)
    )
  }

  public async setHoprBalance(value: Balance): Promise<void> {
    return this.db.put(HOPR_BALANCE_KEY, value.serialize_value())
  }

  public async addHoprBalance(value: Balance, snapshot: Snapshot): Promise<void> {
    const val = await this.getCoercedOrDefault<Balance>(
      HOPR_BALANCE_KEY,
      (u) => Balance.deserialize(u, BalanceType.HOPR),
      Balance.zero(BalanceType.HOPR)
    )

    const serializedSnapshot = snapshot.serialize()

    await this.db.backend
      .batch()
      .put(Buffer.from(HOPR_BALANCE_KEY), Buffer.from(val.add(value).serialize_value()))
      .put(
        Buffer.from(LATEST_CONFIRMED_SNAPSHOT_KEY),
        Buffer.from(serializedSnapshot.buffer, serializedSnapshot.byteOffset, serializedSnapshot.byteLength)
      )
      .write()
  }

  public async subHoprBalance(value: Balance, snapshot: Snapshot): Promise<void> {
    const val = await this.getCoercedOrDefault<Balance>(
      HOPR_BALANCE_KEY,
      (u) => Balance.deserialize(u, BalanceType.HOPR),
      Balance.zero(BalanceType.HOPR)
    )

    const serializedSnapshot = snapshot.serialize()

    await this.db.backend
      .batch()
      .put(Buffer.from(HOPR_BALANCE_KEY), Buffer.from(val.sub(value).serialize_value()))
      .put(
        Buffer.from(LATEST_CONFIRMED_SNAPSHOT_KEY),
        Buffer.from(serializedSnapshot.buffer, serializedSnapshot.byteOffset, serializedSnapshot.byteLength)
      )
      .write()
  }

  static serializeArrayOfPubKeys(pKeys: PublicKey[]): Uint8Array {
    return u8aConcat(...pKeys.map((p) => p.serialize(true)))
  }

  static deserializeArrayOfPubKeys(arr: Uint8Array): PublicKey[] {
    const result: PublicKey[] = []
    let SIZE_PUBKEY_COMPRESSED = PublicKey.size_compressed()
    let SIZE_PUBKEY_UNCOMPRESSED = PublicKey.size_uncompressed()
    for (let offset = 0; offset < arr.length; ) {
      switch (arr[offset]) {
        case 2:
        case 3:
          if (arr.length < offset + SIZE_PUBKEY_COMPRESSED) {
            throw Error(`Invalid array length. U8a has ${offset + SIZE_PUBKEY_COMPRESSED - arr.length} to few elements`)
          }
          // clone array
          result.push(PublicKey.deserialize(arr.slice(offset, offset + SIZE_PUBKEY_COMPRESSED)))
          offset += SIZE_PUBKEY_COMPRESSED
          break
        case 4:
          if (arr.length < offset + SIZE_PUBKEY_UNCOMPRESSED) {
            throw Error(
              `Invalid array length. U8a has ${offset + SIZE_PUBKEY_UNCOMPRESSED - arr.length} to few elements`
            )
          }
          // clone array
          result.push(PublicKey.deserialize(arr.slice(offset, offset + SIZE_PUBKEY_UNCOMPRESSED)))
          offset += SIZE_PUBKEY_UNCOMPRESSED
          break
        default:
          throw Error(`Invalid prefix ${u8aToHex(arr.subarray(offset, offset + 1))} at ${offset}`)
      }
    }

    return result
  }

  /**
   * Hopr Network Registry
   * Link hoprNode to an ETH address.
   * @param pubKey the node to register
   * @param account the account that made the transaction
   * @param snapshot
   */
  public async addToNetworkRegistry(pubKey: PublicKey, account: Address, snapshot: Snapshot): Promise<void> {
    let registeredNodes: PublicKey[] = []
    try {
      registeredNodes = await this.findHoprNodesUsingAccountInNetworkRegistry(account)
    } catch (error) {}

    const serializedSnapshot = snapshot.serialize()

    // Prevents from adding nodes more than once
    for (const registeredNode of registeredNodes) {
      if (registeredNode.eq(pubKey)) {
        // update snapshot
        await this.db.put(
          Buffer.from(LATEST_CONFIRMED_SNAPSHOT_KEY),
          Buffer.from(serializedSnapshot.buffer, serializedSnapshot.byteOffset, serializedSnapshot.byteLength)
        )
        // already registered, nothing to do
        return
      }
    }

    // add new node to the list
    registeredNodes.push(pubKey)

    const serializedRegisteredNodes = HoprDB.serializeArrayOfPubKeys(registeredNodes)
    const serializedAccount = account.serialize()

    await this.db.backend
      .batch()
      // node public key to address (M->1)
      .put(
        Buffer.from(createNetworkRegistryEntryKey(pubKey)),
        Buffer.from(serializedAccount.buffer, serializedAccount.byteOffset, serializedAccount.byteLength)
      )
      // address to node public keys (1->M) in the format of key -> PublicKey[]
      .put(
        Buffer.from(createNetworkRegistryAddressToPublicKeyKey(account)),
        Buffer.from(
          serializedRegisteredNodes.buffer,
          serializedRegisteredNodes.byteOffset,
          serializedRegisteredNodes.byteLength
        )
      )
      .put(
        Buffer.from(LATEST_CONFIRMED_SNAPSHOT_KEY),
        Buffer.from(serializedSnapshot.buffer, serializedSnapshot.byteOffset, serializedSnapshot.byteLength)
      )
      .write()
  }

  /**
   * Do a reverse find by searching the stored account to return
   * the associated public keys of registered HOPR nodes.
   * @param account
   * @returns array of PublicKey of the associated HOPR nodes
   */
  public async findHoprNodesUsingAccountInNetworkRegistry(account: Address): Promise<PublicKey[]> {
    const pubKeys = await this.getCoercedOrDefault<PublicKey[]>(
      createNetworkRegistryAddressToPublicKeyKey(account),
      HoprDB.deserializeArrayOfPubKeys,
      undefined
    )

    if (!pubKeys) {
      throw Error('HoprNode not found')
    }

    return pubKeys
  }

  /**
   * Hopr Network Registry
   * Unlink hoprNode to an ETH address by removing the entry.
   * @param pubKey the node's x
   * @param account the account to use so we can search for the key in the database
   * @param snapshot
   */
  public async removeFromNetworkRegistry(pubKey: PublicKey, account: Address, snapshot: Snapshot): Promise<void> {
    let registeredNodes: PublicKey[] = []
    try {
      registeredNodes = await this.findHoprNodesUsingAccountInNetworkRegistry(account)
    } catch (error) {
      log(`cannot remove node from network registry due to ${error}`)
      throw Error('HoprNode not registered to the account')
    }

    // Remove all occurences, even if there are more than one
    registeredNodes = registeredNodes.filter((registeredNode: PublicKey) => !registeredNode.eq(pubKey))

    const entryKey = createNetworkRegistryEntryKey(pubKey)

    const serializedRegisteredNodes = HoprDB.serializeArrayOfPubKeys(registeredNodes)
    const serializedSnapshot = snapshot.serialize()

    await this.db.backend
      .batch()
      .del(Buffer.from(entryKey))
      // address to node public keys (1->M) in the format of key -> PublicKey[]
      .put(
        Buffer.from(createNetworkRegistryAddressToPublicKeyKey(account)),
        Buffer.from(
          serializedRegisteredNodes.buffer,
          serializedRegisteredNodes.byteOffset,
          serializedRegisteredNodes.byteLength
        )
      )
      .put(
        Buffer.from(LATEST_CONFIRMED_SNAPSHOT_KEY),
        Buffer.from(serializedSnapshot.buffer, serializedSnapshot.byteOffset, serializedSnapshot.byteLength)
      )
      .write()
  }

  /**
   * Hopr Network Registry
   * Get address associated with hoprNode.
   * @param hoprNode the node to register
   * @returns ETH address
   */
  public async getAccountFromNetworkRegistry(hoprNode: PublicKey): Promise<Address> {
    return this.getCoerced<Address>(createNetworkRegistryEntryKey(hoprNode), Address.deserialize)
  }

  /**
   * Hopr Network Registry
   * Set address as eligible.
   * @param account the account that made the transaction
   * @param snapshot
   */
  public async setEligible(account: Address, eligible: boolean, snapshot: Snapshot): Promise<void> {
    const key = Buffer.from(createNetworkRegistryAddressEligibleKey(account))

    const serializedSnapshot = snapshot.serialize()

    if (eligible) {
      await this.db.backend
        .batch()
        .put(key, Buffer.from([]))
        .put(
          Buffer.from(LATEST_CONFIRMED_SNAPSHOT_KEY),
          Buffer.from(serializedSnapshot.buffer, serializedSnapshot.byteOffset, serializedSnapshot.byteLength)
        )
        .write()
    } else {
      await this.db.backend
        .batch()
        .del(key)
        .put(
          Buffer.from(LATEST_CONFIRMED_SNAPSHOT_KEY),
          Buffer.from(serializedSnapshot.buffer, serializedSnapshot.byteOffset, serializedSnapshot.byteLength)
        )
        .write()
    }
  }

  /**
   * Hopr Network Registry
   * @param account the account that made the transaction
   * @returns true if account is eligible
   */
  public async isEligible(account: Address): Promise<boolean> {
    return this.getCoercedOrDefault<boolean>(createNetworkRegistryAddressEligibleKey(account), () => true, false)
  }

  /**
   * Hopr Network Registry
   * @param enabled whether register is enabled
   */
  public async setNetworkRegistryEnabled(enabled: boolean, snapshot: Snapshot): Promise<void> {
    const serializedSnapshot = snapshot.serialize()

    await this.db.backend
      .batch()
      .put(Buffer.from(NETWORK_REGISTRY_ENABLED_PREFIX), Buffer.from([enabled ? 1 : 0]))
      .put(
        Buffer.from(LATEST_CONFIRMED_SNAPSHOT_KEY),
        Buffer.from(serializedSnapshot.buffer, serializedSnapshot.byteOffset, serializedSnapshot.byteLength)
      )
      .write()
  }

  /**
   * Check ifs Network registry is enabled
   * @returns true if register is enabled or if key is not preset in the dababase
   */
  public async isNetworkRegistryEnabled(): Promise<boolean> {
    return this.getCoercedOrDefault<boolean>(NETWORK_REGISTRY_ENABLED_PREFIX, (v) => v[0] != 0, true)
  }

  static createMock(id?: PublicKey): HoprDB {
    const mock: HoprDB = {
      id:
        id ?? PublicKey.from_privkey(stringToU8a('0x1464586aeaea0eb5736884ca1bf42d165fc8e2243b1d917130fb9e321d7a93b8')),
      // CommonJS / ESM issue
      // @ts-ignore
      db: new LevelDb()
    } as any
    Object.setPrototypeOf(mock, HoprDB.prototype)

    return mock
  }

  // Stores an already serialized object in the database.
  // @param namespace Namespace which is used for the object.
  // @param key Key to identify the object in the namespace.
  // @param object Serialized object.
  public async putSerializedObject(namespace: string, key: string, object: Uint8Array): Promise<void> {
    return await this.db.put(createObjectKey(namespace, key), object)
  }

  // Reads an a serialized object from the database.
  // @param namespace Namespace which is used for the object.
  // @param key Key to identify the object in the namespace.
  // @returns The serialized object or `undefined` if none was found.
  public async getSerializedObject(namespace: string, key: string): Promise<Uint8Array | undefined> {
    return await this.maybeGet(createObjectKey(namespace, key))
  }

  // Deletes an object from the database. Silently succeeds if object wasn't in
  // the database.
  // @param namespace Namespace which is used for the object.
  // @param key Key to identify the object in the namespace.
  public async deleteObject(namespace: string, key: string): Promise<void> {
    await this.db.remove(createObjectKey(namespace, key))
  }
}<|MERGE_RESOLUTION|>--- conflicted
+++ resolved
@@ -115,17 +115,9 @@
 export class LevelDb {
   public backend: LevelUp
 
-<<<<<<< HEAD
-export function serializePendingAcknowledgement(isMessageSender: boolean, unackTicket?: UnacknowledgedTicket) {
-  if (isMessageSender) {
-    return Uint8Array.from([PendingAcknowledgementPrefix.MessageSender])
-  } else {
-    return Uint8Array.from([PendingAcknowledgementPrefix.Relayer, ...unackTicket.serialize()])
-=======
   constructor() {
     // unless initialized with a specific db path, memory version is used
     this.backend = new levelup(MemDown())
->>>>>>> f76464f9
   }
 
   public async init(initialize: boolean, dbPath: string, forceCreate: boolean = false, environmentId: string) {
