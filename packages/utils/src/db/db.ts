--- conflicted
+++ resolved
@@ -817,13 +817,8 @@
    * @param account
    * @returns array of PublicKey of the associated HOPR nodes
    */
-<<<<<<< HEAD
-  public async findHoprNodeUsingAccountInNetworkRegistry(account: Address): Promise<PublicKey> {
-    const pubKey = await this.getCoercedOrDefault<PublicKey>(
-=======
   public async findHoprNodesUsingAccountInNetworkRegistry(account: Address): Promise<PublicKey[]> {
     const pubKeys = await this.getCoercedOrDefault<PublicKey[]>(
->>>>>>> 21c2b07b
       createNetworkRegistryAddressToPublicKeyKey(account),
       PublicKey.deserializeArray,
       undefined
