--- conflicted
+++ resolved
@@ -222,26 +222,6 @@
 
   public dumpDatabase(destFile: string) {
     let dumpFile = fs.createWriteStream(destFile, { flags: 'a' })
-<<<<<<< HEAD
-    this.db.createReadStream({keys: true, keyAsBuffer: true, values: true, valueAsBuffer: false})
-     .on('data', (d) => {
-       let keyString = ''
-       let isHex = false;
-       for (const b of d.key) {
-         if (b >= 32 && b <= 126) {
-           // Print sequences of ascii chars normally
-           keyString += (isHex ? ' ' : '') + String.fromCharCode(b)
-           isHex = false
-         }
-         else {
-           // Print sequences of non-ascii chars as hex
-           keyString += (!isHex ? '0x' : '') + (b as number).toString(16)
-           isHex = true
-         }
-       }
-       dumpFile.write(keyString + ":" + d.value)
-     })
-=======
     this.db.createReadStream({ keys: true, keyAsBuffer: true, values: true, valueAsBuffer: false }).on('data', (d) => {
       let keyString = ''
       let isHex = false
@@ -257,9 +237,7 @@
         }
       }
       dumpFile.write(keyString + ':' + d.value)
-    })
-    dumpFile.close()
->>>>>>> a8c04693
+     })
   }
 
   private async touch(key: Uint8Array): Promise<void> {
