import levelup, { type LevelUp } from 'levelup'
import leveldown from 'leveldown'
import MemDown from 'memdown'
import { stat, mkdir, rm } from 'fs/promises'
import { debug } from '../process/index.js'

// import {
//   AcknowledgedTicket,
//   UnacknowledgedTicket,
//   AccountEntry,
//   ChannelEntry,
//   Snapshot,
//   PublicKey,
//   Balance,
//   HalfKeyChallenge,
//   EthereumChallenge,
//   U256,
//   Ticket,
//   Address,
//   Hash,
//   generate_channel_id,
//   BalanceType,
//   PendingAcknowledgement
// } from '../types.js'
// import BN from 'bn.js'
import fs from 'fs'
<<<<<<< HEAD
import { u8aConcat, u8aToHex } from '../u8a/index.js'
// import type { IteratedHash } from '../../../core/lib/core_crypto.js'
=======
import { stringToU8a, toU8a, u8aConcat, u8aToHex, u8aToNumber } from '../u8a/index.js'
import type { IteratedHash } from '../../../core/lib/core_crypto.js'
>>>>>>> 1983d693

const log = debug(`hopr-core:db`)

const encoder = new TextEncoder()
const decoder = new TextDecoder()

// key seperator:    `:`
// key query prefix: `-`

// const ACCOUNT_PREFIX = encoder.encode('account-')
// const CHANNEL_PREFIX = encoder.encode('channel-')
// const COMMITMENT_PREFIX = encoder.encode('commitment-')
// const CURRENT_COMMITMENT_PREFIX = encoder.encode('commitment:current-')
// const TICKET_INDEX_PREFIX = encoder.encode('ticketIndex-')
// const PENDING_TICKETS_COUNT = encoder.encode('statistics:pending:value-')
// const ACKNOWLEDGED_TICKETS_PREFIX = encoder.encode('tickets:acknowledged-')
// const PENDING_ACKNOWLEDGEMENTS_PREFIX = encoder.encode('tickets:pending-acknowledgement-')
// const PACKET_TAG_PREFIX: Uint8Array = encoder.encode('packets:tag-')
// const NETWORK_REGISTRY_HOPR_NODE_PREFIX: Uint8Array = encoder.encode('networkRegistry:hopr-node-')
// const NETWORK_REGISTRY_ADDRESS_ELIGIBLE_PREFIX: Uint8Array = encoder.encode('networkRegistry:addressEligible-')
// const NETWORK_REGISTRY_ADDRESS_PUBLIC_KEY_PREFIX: Uint8Array = encoder.encode('networkRegistry:addressPublicKey-')

// const NETWORK_REGISTRY_ENABLED_PREFIX: Uint8Array = encoder.encode('networkRegistry:enabled')

// const GENERIC_OBJECT_PREFIX: Uint8Array = encoder.encode('genericObjects:')

// Max value 2**32 - 1
// const DEFAULT_SERIALIZED_NUMBER_LENGTH = 4

// function createChannelKey(channelId: Hash): Uint8Array {
//   return Uint8Array.from([...CHANNEL_PREFIX, ...channelId.serialize()])
// }
// function createAccountKey(address: Address): Uint8Array {
//   return Uint8Array.from([...ACCOUNT_PREFIX, ...address.serialize()])
// }
// function createCommitmentKey(channelId: Hash, iteration: number): Uint8Array {
//   return Uint8Array.from([...COMMITMENT_PREFIX, ...channelId.serialize(), ...toU8a(iteration, 4)])
// }
// function createCurrentCommitmentKey(channelId: Hash): Uint8Array {
//   return Uint8Array.from([...CURRENT_COMMITMENT_PREFIX, ...channelId.serialize()])
// }
// function createCurrentTicketIndexKey(channelId: Hash): Uint8Array {
//   return Uint8Array.from([...TICKET_INDEX_PREFIX, ...channelId.serialize()])
// }
// function createPendingTicketsCountKey(address: Address): Uint8Array {
//   return Uint8Array.from([...PENDING_TICKETS_COUNT, ...address.serialize()])
// }
// function createAcknowledgedTicketKey(challenge: EthereumChallenge, channelEpoch: U256): Uint8Array {
//   return Uint8Array.from([...ACKNOWLEDGED_TICKETS_PREFIX, ...channelEpoch.serialize(), ...challenge.serialize()])
// }
// function createPendingAcknowledgement(halfKey: HalfKeyChallenge): Uint8Array {
//   return Uint8Array.from([...PENDING_ACKNOWLEDGEMENTS_PREFIX, ...halfKey.serialize()])
// }
// function createPacketTagKey(tag: Uint8Array): Uint8Array {
//   return Uint8Array.from([...PACKET_TAG_PREFIX, ...tag])
// }
// function createObjectKey(namespace: string, key: string) {
//   const encodedNs = encoder.encode(`${namespace}:`)
//   const encodedKey = encoder.encode(key)
//   return Uint8Array.from([...GENERIC_OBJECT_PREFIX, ...encodedNs, ...encodedKey])
// }

// Use compressed EC-points within entry key because canonical (uncompressed) representation
// is not needed and thus prevents decompression operations when converting from PeerId.
// This happens e.g. on newly established connections.
// function createNetworkRegistryEntryKey(publicKey: PublicKey): Uint8Array {
//   return Uint8Array.from([...NETWORK_REGISTRY_HOPR_NODE_PREFIX, ...publicKey.serialize(true)])
// }
// function createNetworkRegistryAddressEligibleKey(address: Address): Uint8Array {
//   return Uint8Array.from([...NETWORK_REGISTRY_ADDRESS_ELIGIBLE_PREFIX, ...address.serialize()])
// }
// function createNetworkRegistryAddressToPublicKeyKey(address: Address) {
//   return Uint8Array.from([...NETWORK_REGISTRY_ADDRESS_PUBLIC_KEY_PREFIX, ...address.serialize()])
// }

// const LATEST_BLOCK_NUMBER_KEY = encoder.encode('latestBlockNumber')
// const LATEST_CONFIRMED_SNAPSHOT_KEY = encoder.encode('latestConfirmedSnapshot')
// const REDEEMED_TICKETS_COUNT = encoder.encode('statistics:redeemed:count')
// const REDEEMED_TICKETS_VALUE = encoder.encode('statistics:redeemed:value')
// const LOSING_TICKET_COUNT = encoder.encode('statistics:losing:count')
// const NEGLECTED_TICKET_COUNT = encoder.encode('statistics:neglected:count')
// const REJECTED_TICKETS_COUNT = encoder.encode('statistics:rejected:count')
// const REJECTED_TICKETS_VALUE = encoder.encode('statistics:rejected:value')
const NETWORK_KEY = encoder.encode('network_id')
// const HOPR_BALANCE_KEY = encoder.encode('hopr-balance')

// enum Secp256k1PublicKeyPrefix {
//   COMPRESSED_NEGATIVE = 0x02,
//   COMPRESSED_POSITIVE = 0x03,
//   UNCOMPRESSED = 0x04
// }

export class LevelDb {
  public backend: LevelUp

  constructor() {
    // unless initialized with a specific db path, memory version is used
    this.backend = new levelup(MemDown())
  }

  public async init(initialize: boolean, dbPath: string, forceCreate: boolean = false, networkId: string) {
    let setNetwork = false

    log(`using db at ${dbPath}`)
    if (forceCreate) {
      log('force create - wipe old database and create a new')
      await rm(dbPath, { recursive: true, force: true })
      await mkdir(dbPath, { recursive: true })
      setNetwork = true
    } else {
      let exists = false

      try {
        exists = !(await stat(dbPath)).isDirectory()
      } catch (err: any) {
        if (err.code === 'ENOENT') {
          exists = false
        } else {
          // Unexpected error, therefore throw it
          throw err
        }
      }

      if (!exists) {
        log('db directory does not exist, creating?:', initialize)
        if (initialize) {
          await mkdir(dbPath, { recursive: true })
          setNetwork = true
        } else {
          throw new Error(`Database does not exist: ${dbPath}`)
        }
      }
    }

    // CommonJS / ESM issue
    // @ts-ignore
    this.backend = levelup(leveldown(dbPath))

    // Fully initialize database
    await this.backend.open()

    if (setNetwork) {
      log(`setting network id ${networkId} to db`)
      await this.put(NETWORK_KEY, encoder.encode(networkId))
    } else {
      let storedNetworkId = await this.maybeGet(NETWORK_KEY)
      let decodedStoredNetworkId = storedNetworkId !== undefined ? undefined : decoder.decode(storedNetworkId)

      const hasNetworkKey = decodedStoredNetworkId !== undefined && decodedStoredNetworkId === networkId

      if (!hasNetworkKey) {
        throw new Error(`invalid db network id: ${decodedStoredNetworkId} (expected: ${networkId})`)
      }
    }
  }

  public async put(key: Uint8Array, value: Uint8Array): Promise<void> {
    // LevelDB does not support Uint8Arrays, always convert to Buffer
    return await this.backend.put(
      Buffer.from(key.buffer, key.byteOffset, key.byteLength),
      Buffer.from(value.buffer, value.byteOffset, value.byteLength)
    )
  }

  public async get(key: Uint8Array): Promise<Uint8Array> {
    // LevelDB does not support Uint8Arrays, always convert to Buffer
    const value = await this.backend.get(Buffer.from(key.buffer, key.byteOffset, key.byteLength))

    return new Uint8Array(value.buffer, value.byteOffset, value.byteLength)
  }

  public async remove(key: Uint8Array): Promise<void> {
    await this.backend.del(Buffer.from(key.buffer, key.byteOffset, key.byteLength))
  }

  public async batch(ops: Array<any>, wait_for_write = true): Promise<void> {
    const options: { sync: boolean } = {
      sync: wait_for_write
    }

    let batch = this.backend.batch()
    for (const op of ops) {
      if (!op.hasOwnProperty('type') || !op.hasOwnProperty('key')) {
        throw new Error('Invalid operation, missing key or type: ' + JSON.stringify(op))
      }

      if (op.type === 'put') {
        // LevelDB does not support Uint8Arrays, always convert to Buffer
        batch.put(
          Buffer.from(op.key, op.key.byteOffset, op.key.byteLength),
          Buffer.from(op.value, op.value.byteOffset, op.value.byteLength)
        )
      } else if (op.type === 'del') {
        // LevelDB does not support Uint8Arrays, always convert to Buffer
        batch.del(Buffer.from(op.key, op.key.byteOffset, op.key.byteLength))
      } else {
        throw new Error(`Unsupported operation type: ${JSON.stringify(op)}`)
      }
    }

    await batch.write(options)
  }

  public async maybeGet(key: Uint8Array): Promise<Uint8Array | undefined> {
    try {
      // Conversion to Buffer done by `.get()` method
      return await this.get(key)
    } catch (err) {
      if (err.type === 'NotFoundError' || err.notFound) {
        return undefined
      }
      throw err
    }
  }

  public iterValues(prefix: Uint8Array, suffixLength: number): AsyncIterable<Uint8Array> {
    return this.iter(prefix, suffixLength)
  }

  protected async *iter(prefix: Uint8Array, suffixLength: number): AsyncIterable<Uint8Array> {
    const firstPrefixed = u8aConcat(prefix, new Uint8Array(suffixLength).fill(0x00))
    const lastPrefixed = u8aConcat(prefix, new Uint8Array(suffixLength).fill(0xff))

    for await (const [_key, chunk] of this.backend.iterator({
      // LevelDB does not support Uint8Arrays, always convert to Buffer
      gte: Buffer.from(firstPrefixed.buffer, firstPrefixed.byteOffset, firstPrefixed.byteLength),
      lte: Buffer.from(lastPrefixed.buffer, lastPrefixed.byteOffset, lastPrefixed.byteLength),
      keys: false
    }) as any) {
      const obj: Uint8Array = new Uint8Array(chunk.buffer, chunk.byteOffset, chunk.byteLength)

      yield obj
    }
  }

  public async close() {
    log('Closing database')
    return await this.backend.close()
  }

  public dump(destFile: string) {
    log(`Dumping current database to ${destFile}`)
    let dumpFile = fs.createWriteStream(destFile, { flags: 'a' })
    this.backend
      .createReadStream({ keys: true, keyAsBuffer: true, values: false, valueAsBuffer: true })
      .on('data', ({ key }) => {
        let out = ''
        while (key.length > 0) {
          const nextDelimiter = key.findIndex((v: number) => v == 0x2d) // 0x2d ~= '-'

          if (key.subarray(0, nextDelimiter).every((v: number) => v >= 32 && v <= 126)) {
            out += decoder.decode(key.subarray(0, nextDelimiter))
          } else {
            out += u8aToHex(key.subarray(0, nextDelimiter))
          }

          if (nextDelimiter < 0) {
            break
          } else {
            key = (key as Buffer).subarray(nextDelimiter + 1)
          }
        }

        dumpFile.write(out + '\n')
      })
      .on('end', function () {
        dumpFile.close()
      })
  }

  public async setNetworkId(network_id: string): Promise<void> {
    // conversion to Buffer done by `.put()` method
    await this.put(NETWORK_KEY, encoder.encode(network_id))
  }

  public async getNetworkId(): Promise<string> {
    // conversion to Buffer done by `.get()` method
    return decoder.decode(await this.maybeGet(NETWORK_KEY))
  }

  public async verifyNetworkId(expectedId: string): Promise<boolean> {
    const storedId = await this.getNetworkId()

    if (storedId == undefined) {
      return false
    }

    return storedId === expectedId
  }
}

/// Class designated to migrate the functionality to Rust
<<<<<<< HEAD
// export class HoprDB {
//   // made public to allow access for Rust code
//   public db: LevelDb
//   public id: PublicKey

//   constructor(publicKey: PublicKey) {
//     this.db = new LevelDb()
//     this.id = publicKey
//   }

//   // ---------- direct access API to be removed after migration to Rust

//   async init(initialize: boolean, dbPath: string, forceCreate: boolean = false, networkId: string) {
//     await this.db.init(initialize, dbPath, forceCreate, networkId)
//   }

//   protected async put(key: Uint8Array, value: Uint8Array): Promise<void> {
//     // LevelDB does not support Uint8Arrays, always convert to Buffer
//     return await this.db.put(
//       Buffer.from(key.buffer, key.byteOffset, key.byteLength),
//       Buffer.from(value.buffer, value.byteOffset, value.byteLength)
//     )
//   }

//   protected async get(key: Uint8Array): Promise<Uint8Array> {
//     // LevelDB does not support Uint8Arrays, always convert to Buffer
//     const value = await this.db.get(Buffer.from(key.buffer, key.byteOffset, key.byteLength))

//     // LevelDB always outputs Buffer, so convert to Uint8Array
//     return new Uint8Array(value.buffer, value.byteOffset, value.byteLength)
//   }

//   public async remove(key: Uint8Array): Promise<void> {
//     await this.db.remove(key)
//   }

//   public dumpDatabase(destFile: string) {
//     this.db.dump(destFile)
//   }

//   public async close() {
//     await this.db.close()
//   }

//   // ---------- end direct access API to be removed after migration to Rust

//   private async getCoerced<T>(key: Uint8Array, coerce: (u: Uint8Array) => T) {
//     let u8a = await this.db.get(key)
//     return coerce(u8a)
//   }

//   private async getCoercedOrDefault<T>(key: Uint8Array, coerce: (u: Uint8Array) => T, defaultVal: T) {
//     let u8a = await this.db.maybeGet(key)
//     if (u8a === undefined) {
//       return defaultVal
//     }
//     return coerce(u8a)
//   }

//   /**
//    * Gets a elements from the database of a kind.
//    * Optionally applies `filter`then `map` then `sort` to the result.
//    * @param range.prefix key prefix, such as `channels-`
//    * @param range.suffixLength length of the appended identifier to distinguish elements
//    * @param deserialize function to parse serialized objects
//    * @param filter [optional] filter deserialized objects
//    * @param map [optional] transform deserialized and filtered objects
//    * @param sorter [optional] sort deserialized, filtered and transformed objects
//    * @returns a Promises that resolves with the found elements
//    */
//   protected async getAll<Element, TransformedElement = Element>(
//     range: {
//       prefix: Uint8Array
//       suffixLength: number
//     },
//     deserialize: (u: Uint8Array) => Element,
//     filter?: ((o: Element) => boolean) | undefined,
//     map?: (i: Element) => TransformedElement,
//     sorter?: (e1: TransformedElement, e2: TransformedElement) => number
//   ): Promise<TransformedElement[]> {
//     const firstPrefixed = u8aConcat(range.prefix, new Uint8Array(range.suffixLength).fill(0x00))
//     const lastPrefixed = u8aConcat(range.prefix, new Uint8Array(range.suffixLength).fill(0xff))

//     const results: TransformedElement[] = []

//     // @TODO fix types in @types/levelup package
//     for await (const [_key, chunk] of this.db.backend.iterator({
//       gte: Buffer.from(firstPrefixed.buffer, firstPrefixed.byteOffset, firstPrefixed.byteLength),
//       lte: Buffer.from(lastPrefixed.buffer, lastPrefixed.byteOffset, lastPrefixed.byteLength),
//       keys: false
//     }) as any) {
//       const obj: Element = deserialize(new Uint8Array(chunk.buffer, chunk.byteOffset, chunk.byteLength))

//       if (!filter || filter(obj)) {
//         if (map) {
//           results.push(map(obj))
//         } else {
//           results.push(obj as unknown as TransformedElement)
//         }
//       }
//     }

//     if (sorter) {
//       // sort in-place
//       results.sort(sorter)
//     }

//     return results
//   }

//   protected async *getAllIterable<Element, TransformedElement = Element>(
//     range: {
//       prefix: Uint8Array
//       suffixLength: number
//     },
//     deserialize: (u: Uint8Array) => Element,
//     filter?: ((o: Element) => boolean) | undefined,
//     map?: (i: Element) => TransformedElement
//   ): AsyncIterable<TransformedElement> {
//     const firstPrefixed = u8aConcat(range.prefix, new Uint8Array(range.suffixLength).fill(0x00))
//     const lastPrefixed = u8aConcat(range.prefix, new Uint8Array(range.suffixLength).fill(0xff))

//     // @TODO fix types in @types/levelup package
//     for await (const [_key, chunk] of this.db.backend.iterator({
//       gte: Buffer.from(firstPrefixed.buffer, firstPrefixed.byteOffset, firstPrefixed.byteLength),
//       lte: Buffer.from(lastPrefixed.buffer, lastPrefixed.byteOffset, lastPrefixed.byteLength),
//       keys: false
//     }) as any) {
//       const obj: Element = deserialize(new Uint8Array(chunk.buffer, chunk.byteOffset, chunk.byteLength))

//       if (!filter || filter(obj)) {
//         if (map) {
//           yield map(obj)
//         } else {
//           yield obj as unknown as TransformedElement
//         }
//       }
//     }
//   }

//   private async increment(key: Uint8Array): Promise<number> {
//     let val = await this.getCoercedOrDefault<number>(key, u8aToNumber, 0)
//     // Always store using 4 bytes, max value 2**32 - 1
//     await this.db.put(key, toU8a(val + 1, DEFAULT_SERIALIZED_NUMBER_LENGTH))
//     return val + 1
//   }

//   private async addBalance(key: Uint8Array, amount: Balance): Promise<void> {
//     let val = await this.getCoercedOrDefault<Balance>(
//       key,
//       (u) => Balance.deserialize(u, BalanceType.HOPR),
//       Balance.zero(BalanceType.HOPR)
//     )
//     await this.db.put(key, val.add(amount).serialize_value())
//   }

//   private async subBalance(key: Uint8Array, amount: Balance): Promise<void> {
//     let val = await this.getCoercedOrDefault<Balance>(
//       key,
//       (u) => Balance.deserialize(u, BalanceType.HOPR),
//       Balance.zero(BalanceType.HOPR)
//     )
//     await this.db.put(key, val.sub(amount).serialize_value())
//   }

//   /**
//    * Get unacknowledged tickets.
//    * @param filter optionally filter by signer
//    * @returns an array of all unacknowledged tickets
//    */
//   public async getUnacknowledgedTickets(filter?: { signer: Address }): Promise<UnacknowledgedTicket[]> {
//     const filterFunc = (pending: PendingAcknowledgement): boolean => {
//       if (pending.is_msg_sender() == true) {
//         return false
//       }

//       // if signer provided doesn't match our ticket's signer dont add it to the list
//       if (filter?.signer && pending.ticket().signer.eq(filter.signer)) {
//         return false
//       }
//       return true
//     }

//     return await this.getAll<PendingAcknowledgement, UnacknowledgedTicket>(
//       {
//         prefix: PENDING_ACKNOWLEDGEMENTS_PREFIX,
//         suffixLength: HalfKeyChallenge.size()
//       },
//       PendingAcknowledgement.deserialize,
//       filterFunc,
//       (pending: PendingAcknowledgement) => pending.ticket()
//     )
//   }

//   public async getPendingAcknowledgement(halfKeyChallenge: HalfKeyChallenge): Promise<PendingAcknowledgement> {
//     return await this.getCoerced<PendingAcknowledgement>(
//       createPendingAcknowledgement(halfKeyChallenge),
//       PendingAcknowledgement.deserialize
//     )
//   }

//   public async storePendingAcknowledgement(
//     halfKeyChallenge: HalfKeyChallenge,
//     isMessageSender: boolean,
//     unackTicket?: UnacknowledgedTicket
//   ): Promise<void> {
//     await this.db.put(
//       createPendingAcknowledgement(halfKeyChallenge),
//       new PendingAcknowledgement(isMessageSender, unackTicket).serialize()
//     )
//   }

//   /**
//    * Get acknowledged tickets sorted by ticket index in ascending order.
//    * @param filter optionally filter by signer
//    * @returns an array of all acknowledged tickets
//    */
//   public async getAcknowledgedTickets(filter?: {
//     signer?: Address
//     channel?: ChannelEntry
//   }): Promise<AcknowledgedTicket[]> {
//     const filterFunc = (a: AcknowledgedTicket): boolean => {
//       // if signer provided doesn't match our ticket's signer don't add it to the list
//       if (filter?.signer && !a.signer.eq(filter.signer)) {
//         return false
//       }

//       if (
//         filter?.channel &&
//         (!a.signer.eq(filter.channel.source) ||
//           !filter.channel.destination.eq(this.id.to_address()) ||
//           !a.ticket.channel_epoch.eq(filter.channel.channel_epoch))
//       ) {
//         return false
//       }

//       return true
//     }
//     // sort in ascending order by ticket index: 1,2,3,4,...
//     const sortFunc = (t1: AcknowledgedTicket, t2: AcknowledgedTicket): number => t1.ticket.index.cmp(t2.ticket.index)

//     const tickets: AcknowledgedTicket[] = []

//     for await (const ticket of this.getAllIterable<AcknowledgedTicket>(
//       {
//         prefix: ACKNOWLEDGED_TICKETS_PREFIX,
//         suffixLength: EthereumChallenge.size()
//       },
//       AcknowledgedTicket.deserialize,
//       filterFunc
//     )) {
//       tickets.push(ticket)
//     }

//     return tickets.sort(sortFunc)
//   }

//   /**
//    * Deletes all acknowledged tickets in a channel and updates
//    * neglected tickets counter.
//    * @param channel in which channel to delete tickets
//    */
//   public async deleteAcknowledgedTicketsFromChannel(channel: ChannelEntry): Promise<void> {
//     const tickets = await this.getAcknowledgedTickets({ signer: channel.source })

//     const neglectedTicketsCount = await this.getCoercedOrDefault<number>(NEGLECTED_TICKET_COUNT, u8aToNumber, 0)

//     const batch = this.db.backend.batch()

//     for (const ack of tickets) {
//       batch.del(Buffer.from(createAcknowledgedTicketKey(ack.ticket.challenge, ack.ticket.channel_epoch)))
//     }

//     // only update count if there has been a change
//     if (tickets.length > 0) {
//       batch.put(
//         Buffer.from(NEGLECTED_TICKET_COUNT),
//         // store updated number in 4 bytes
//         Buffer.from(toU8a(neglectedTicketsCount + tickets.length, 4))
//       )
//     }

//     await batch.write()
//   }

//   /**
//    * Deletes an acknowledged ticket in database
//    * @param ack acknowledged ticket
//    */
//   public async delAcknowledgedTicket(ack: AcknowledgedTicket): Promise<void> {
//     await this.db.remove(createAcknowledgedTicketKey(ack.ticket.challenge, ack.ticket.channel_epoch))
//   }

//   public async replaceUnAckWithAck(halfKeyChallenge: HalfKeyChallenge, ackTicket: AcknowledgedTicket): Promise<void> {
//     const unAcknowledgedDbKey = createPendingAcknowledgement(halfKeyChallenge)
//     const acknowledgedDbKey = createAcknowledgedTicketKey(ackTicket.ticket.challenge, ackTicket.ticket.channel_epoch)

//     const serializedTicket = ackTicket.serialize()

//     await this.db.backend
//       .batch()
//       .del(Buffer.from(unAcknowledgedDbKey.buffer, unAcknowledgedDbKey.byteOffset, unAcknowledgedDbKey.byteLength))
//       .put(
//         Buffer.from(acknowledgedDbKey.buffer, acknowledgedDbKey.byteOffset, acknowledgedDbKey.byteLength),
//         Buffer.from(serializedTicket.buffer, serializedTicket.byteOffset, serializedTicket.byteLength)
//       )
//       .write()
//   }

//   /**
//    * Get tickets, both unacknowledged and acknowledged
//    * @param filter optionally filter by signer
//    * @returns an array of signed tickets
//    */
//   public async getTickets(filter?: { signer: Address }): Promise<Ticket[]> {
//     const [unAcks, acks] = await Promise.all([
//       this.getUnacknowledgedTickets(filter),
//       this.getAcknowledgedTickets(filter)
//     ])

//     const unAckTickets = unAcks.map((o: UnacknowledgedTicket) => o.ticket)
//     const ackTickets = acks.map((o: AcknowledgedTicket) => o.ticket)
//     return [...unAckTickets, ...ackTickets]
//   }

//   /**
//    * Checks whether the given packet tag is present in the database.
//    * If not, sets the packet tag and return false, otherwise return
//    * true.
//    * @param packetTag packet tag to check for
//    * @returns a Promise that resolves to true if packet tag is present in db
//    */
//   async checkAndSetPacketTag(packetTag: Uint8Array) {
//     const packetTagKey = createPacketTagKey(packetTag)
//     let present = await this.db.has(packetTagKey)
//     console.log(`===========> Checking if packet tag ${u8aToHex(packetTagKey)} is present`, present)

//     if (!present) {
//       // TODO: what is touch? Is this correct?
//       await this.db.put(packetTagKey, new Uint8Array())
//     }

//     return present
//   }

//   async storeHashIntermediaries(channelId: Hash, intermediates: IteratedHash): Promise<void> {
//     let dbBatch = this.db.backend.batch()

//     for (let i = 0; i < intermediates.count_intermediates(); i++) {
//       let intermediate = intermediates.intermediate(i)
//       const u8aKey = createCommitmentKey(channelId, intermediate.iteration)

//       dbBatch = dbBatch.put(
//         Buffer.from(u8aKey.buffer, u8aKey.byteOffset, u8aKey.byteLength),
//         Buffer.from(
//           intermediate.intermediate,
//           intermediate.intermediate.byteOffset,
//           intermediate.intermediate.byteLength
//         )
//       )
//     }
//     await dbBatch.write()
//   }

//   async getCommitment(channelId: Hash, iteration: number) {
//     return await this.db.maybeGet(createCommitmentKey(channelId, iteration))
//   }

//   async getCurrentCommitment(channelId: Hash): Promise<Hash> {
//     return new Hash(await this.db.get(createCurrentCommitmentKey(channelId)))
//   }

//   async setCurrentCommitment(channelId: Hash, commitment: Hash): Promise<void> {
//     return this.db.put(createCurrentCommitmentKey(channelId), commitment.serialize())
//   }

//   async getCurrentTicketIndex(channelId: Hash): Promise<U256 | undefined> {
//     return await this.getCoercedOrDefault<U256>(createCurrentTicketIndexKey(channelId), U256.deserialize, undefined)
//   }

//   setCurrentTicketIndex(channelId: Hash, ticketIndex: U256): Promise<void> {
//     return this.db.put(createCurrentTicketIndexKey(channelId), ticketIndex.serialize())
//   }

//   async getLatestBlockNumber(): Promise<number> {
//     if (!(await this.db.has(LATEST_BLOCK_NUMBER_KEY))) {
//       return 0
//     }
//     return new BN(await this.db.get(LATEST_BLOCK_NUMBER_KEY)).toNumber()
//   }

//   async updateLatestBlockNumber(blockNumber: BN): Promise<void> {
//     await this.db.put(LATEST_BLOCK_NUMBER_KEY, blockNumber.toBuffer())
//   }

//   async getLatestConfirmedSnapshotOrUndefined(): Promise<Snapshot | undefined> {
//     return await this.getCoercedOrDefault<Snapshot>(LATEST_CONFIRMED_SNAPSHOT_KEY, Snapshot.deserialize, undefined)
//   }

//   // Unused
//   // async updateLatestConfirmedSnapshot(snapshot: Snapshot): Promise<void> {
//   //   await this.db.put(LATEST_CONFIRMED_SNAPSHOT_KEY, snapshot.serialize())
//   // }

//   async getChannel(channelId: Hash): Promise<ChannelEntry> {
//     return await this.getCoerced<ChannelEntry>(createChannelKey(channelId), ChannelEntry.deserialize)
//   }

//   async *getChannelsIterable(filter?: (channel: ChannelEntry) => boolean): AsyncIterable<ChannelEntry> {
//     yield* this.getAllIterable<ChannelEntry>(
//       {
//         prefix: CHANNEL_PREFIX,
//         suffixLength: Hash.size()
//       },
//       ChannelEntry.deserialize,
//       filter
//     )
//   }

//   async getChannels(filter?: (channel: ChannelEntry) => boolean): Promise<ChannelEntry[]> {
//     return this.getAll<ChannelEntry>(
//       {
//         prefix: CHANNEL_PREFIX,
//         suffixLength: Hash.size()
//       },
//       ChannelEntry.deserialize,
//       filter
//     )
//   }

//   async updateChannelAndSnapshot(channelId: Hash, channel: ChannelEntry, snapshot: Snapshot): Promise<void> {
//     const serializedChannel = channel.serialize()
//     const keyU8a = createChannelKey(channelId)

//     const serializedSnapshot = snapshot.serialize()

//     await this.db.backend
//       .batch()
//       .put(
//         Buffer.from(keyU8a.buffer, keyU8a.byteOffset, keyU8a.byteLength),
//         Buffer.from(serializedChannel.buffer, serializedChannel.byteOffset, serializedChannel.byteLength)
//       )
//       .put(
//         Buffer.from(LATEST_CONFIRMED_SNAPSHOT_KEY),
//         Buffer.from(serializedSnapshot.buffer, serializedSnapshot.byteOffset, serializedSnapshot.byteLength)
//       )
//       .write()
//   }

//   async getAccount(address: Address): Promise<AccountEntry | undefined> {
//     return await this.getCoercedOrDefault<AccountEntry>(createAccountKey(address), AccountEntry.deserialize, undefined)
//   }

//   async updateAccountAndSnapshot(account: AccountEntry, snapshot: Snapshot): Promise<void> {
//     const serializedAccount = account.serialize()
//     const serializedSnapshot = snapshot.serialize()

//     await this.db.backend
//       .batch()
//       .put(
//         Buffer.from(createAccountKey(account.get_address())),
//         Buffer.from(serializedAccount.buffer, serializedAccount.byteOffset, serializedAccount.byteLength)
//       )
//       .put(
//         Buffer.from(LATEST_CONFIRMED_SNAPSHOT_KEY),
//         Buffer.from(serializedSnapshot.buffer, serializedSnapshot.byteOffset, serializedSnapshot.byteLength)
//       )
//       .write()
//   }

//   async getAccounts(filter?: (account: AccountEntry) => boolean) {
//     return this.getAll<AccountEntry>(
//       {
//         prefix: ACCOUNT_PREFIX,
//         suffixLength: Address.size()
//       },
//       AccountEntry.deserialize,
//       filter
//     )
//   }

//   async *getAccountsIterable(filter?: (account: AccountEntry) => boolean) {
//     yield* this.getAllIterable<AccountEntry>(
//       {
//         prefix: ACCOUNT_PREFIX,
//         suffixLength: Address.size()
//       },
//       AccountEntry.deserialize,
//       filter
//     )
//   }

//   public async getRedeemedTicketsValue(): Promise<Balance> {
//     return await this.getCoercedOrDefault<Balance>(
//       REDEEMED_TICKETS_VALUE,
//       (u) => Balance.deserialize(u, BalanceType.HOPR),
//       Balance.zero(BalanceType.HOPR)
//     )
//   }

//   public async getRedeemedTicketsCount(): Promise<number> {
//     return this.getCoercedOrDefault<number>(REDEEMED_TICKETS_COUNT, u8aToNumber, 0)
//   }

//   public async getNeglectedTicketsCount(): Promise<number> {
//     return this.getCoercedOrDefault<number>(NEGLECTED_TICKET_COUNT, u8aToNumber, 0)
//   }

//   public async getPendingTicketCount(): Promise<number> {
//     return (await this.getUnacknowledgedTickets()).length
//   }

//   public async getPendingBalanceTo(counterparty: Address): Promise<Balance> {
//     return await this.getCoercedOrDefault<Balance>(
//       createPendingTicketsCountKey(counterparty),
//       (u) => Balance.deserialize(u, BalanceType.HOPR),
//       Balance.zero(BalanceType.HOPR)
//     )
//   }

//   public async getLosingTicketCount(): Promise<number> {
//     return await this.getCoercedOrDefault<number>(LOSING_TICKET_COUNT, u8aToNumber, 0)
//   }

//   public async markPending(ticket: Ticket) {
//     return await this.addBalance(createPendingTicketsCountKey(ticket.counterparty), ticket.amount)
//   }

//   public async resolvePending(ticket: Partial<Ticket>, snapshot: Snapshot) {
//     let val = await this.getCoercedOrDefault<Balance>(
//       createPendingTicketsCountKey(ticket.counterparty),
//       (u) => Balance.deserialize(u, BalanceType.HOPR),
//       Balance.zero(BalanceType.HOPR)
//     )

//     const serializedSnapshot = snapshot.serialize()
//     const u8aPendingKey = createPendingTicketsCountKey(ticket.counterparty)

//     await this.db.backend
//       .batch()
//       .put(
//         Buffer.from(u8aPendingKey.buffer, u8aPendingKey.byteOffset, u8aPendingKey.byteLength),
//         Buffer.from(val.sub(val).serialize_value())
//       )
//       .put(
//         Buffer.from(
//           LATEST_CONFIRMED_SNAPSHOT_KEY.buffer,
//           LATEST_CONFIRMED_SNAPSHOT_KEY.byteOffset,
//           LATEST_CONFIRMED_SNAPSHOT_KEY.byteLength
//         ),
//         Buffer.from(serializedSnapshot.buffer, serializedSnapshot.byteOffset, serializedSnapshot.byteLength)
//       )
//       .write()
//   }

//   public async markRedeemeed(a: AcknowledgedTicket): Promise<void> {
//     await this.increment(REDEEMED_TICKETS_COUNT)
//     await this.delAcknowledgedTicket(a)
//     await this.addBalance(REDEEMED_TICKETS_VALUE, a.ticket.amount)
//     await this.subBalance(createPendingTicketsCountKey(a.ticket.counterparty), a.ticket.amount)
//   }

//   public async markLosingAckedTicket(a: AcknowledgedTicket): Promise<void> {
//     await this.increment(LOSING_TICKET_COUNT)
//     await this.delAcknowledgedTicket(a)
//     await this.subBalance(createPendingTicketsCountKey(a.ticket.counterparty), a.ticket.amount)
//   }

//   public async getRejectedTicketsValue(): Promise<Balance> {
//     return await this.getCoercedOrDefault<Balance>(
//       REJECTED_TICKETS_VALUE,
//       (u) => Balance.deserialize(u, BalanceType.HOPR),
//       Balance.zero(BalanceType.HOPR)
//     )
//   }

//   public async getRejectedTicketsCount(): Promise<number> {
//     return this.getCoercedOrDefault<number>(REJECTED_TICKETS_COUNT, u8aToNumber, 0)
//   }

//   public async markRejected(t: Ticket): Promise<void> {
//     await this.increment(REJECTED_TICKETS_COUNT)
//     await this.addBalance(REJECTED_TICKETS_VALUE, t.amount)
//   }

//   public async getChannelX(src: Address, dest: Address): Promise<ChannelEntry> {
//     return await this.getChannel(generate_channel_id(src, dest))
//   }

//   public async getChannelTo(dest: Address): Promise<ChannelEntry> {
//     return await this.getChannel(generate_channel_id(this.id.to_address(), dest))
//   }

//   public async getChannelFrom(src: Address): Promise<ChannelEntry> {
//     return await this.getChannel(generate_channel_id(src, this.id.to_address()))
//   }

//   public async getChannelsFrom(address: Address) {
//     return this.getChannels((channel) => {
//       return address.eq(channel.source)
//     })
//   }

//   public async *getChannelsFromIterable(address: Address) {
//     for await (const channel of this.getChannelsIterable()) {
//       if (address.eq(channel.source)) {
//         yield channel
//       }
//     }
//   }

//   public async getChannelsTo(address: Address) {
//     return this.getChannels((channel) => {
//       return address.eq(channel.destination)
//     })
//   }

//   public async *getChannelsToIterable(address: Address) {
//     for await (const channel of this.getChannelsIterable()) {
//       if (address.eq(channel.destination)) {
//         yield channel
//       }
//     }
//   }

//   public async getHoprBalance(): Promise<Balance> {
//     return this.getCoercedOrDefault<Balance>(
//       HOPR_BALANCE_KEY,
//       (u) => Balance.deserialize(u, BalanceType.HOPR),
//       Balance.zero(BalanceType.HOPR)
//     )
//   }

//   public async setHoprBalance(value: Balance): Promise<void> {
//     return this.db.put(HOPR_BALANCE_KEY, value.serialize_value())
//   }

//   public async addHoprBalance(value: Balance, snapshot: Snapshot): Promise<void> {
//     const val = await this.getCoercedOrDefault<Balance>(
//       HOPR_BALANCE_KEY,
//       (u) => Balance.deserialize(u, BalanceType.HOPR),
//       Balance.zero(BalanceType.HOPR)
//     )

//     const serializedSnapshot = snapshot.serialize()

//     await this.db.backend
//       .batch()
//       .put(
//         Buffer.from(HOPR_BALANCE_KEY.buffer, HOPR_BALANCE_KEY.byteOffset, HOPR_BALANCE_KEY.byteLength),
//         Buffer.from(val.add(value).serialize_value())
//       )
//       .put(
//         Buffer.from(
//           LATEST_CONFIRMED_SNAPSHOT_KEY.buffer,
//           LATEST_CONFIRMED_SNAPSHOT_KEY.byteOffset,
//           LATEST_CONFIRMED_SNAPSHOT_KEY.byteLength
//         ),
//         Buffer.from(serializedSnapshot.buffer, serializedSnapshot.byteOffset, serializedSnapshot.byteLength)
//       )
//       .write()
//   }

//   public async subHoprBalance(value: Balance, snapshot: Snapshot): Promise<void> {
//     const val = await this.getCoercedOrDefault<Balance>(
//       HOPR_BALANCE_KEY,
//       (u) => Balance.deserialize(u, BalanceType.HOPR),
//       Balance.zero(BalanceType.HOPR)
//     )

//     const serializedSnapshot = snapshot.serialize()

//     await this.db.backend
//       .batch()
//       .put(
//         Buffer.from(HOPR_BALANCE_KEY.buffer, HOPR_BALANCE_KEY.byteOffset, HOPR_BALANCE_KEY.byteLength),
//         Buffer.from(val.sub(value).serialize_value())
//       )
//       .put(
//         Buffer.from(
//           LATEST_CONFIRMED_SNAPSHOT_KEY.buffer,
//           LATEST_CONFIRMED_SNAPSHOT_KEY.byteOffset,
//           LATEST_CONFIRMED_SNAPSHOT_KEY.byteLength
//         ),
//         Buffer.from(serializedSnapshot.buffer, serializedSnapshot.byteOffset, serializedSnapshot.byteLength)
//       )
//       .write()
//   }

//   static serializeArrayOfPubKeys(pKeys: PublicKey[]): Uint8Array {
//     return u8aConcat(...pKeys.map((p) => p.serialize(true)))
//   }

//   static deserializeArrayOfPubKeys(arr: Uint8Array): PublicKey[] {
//     const result: PublicKey[] = []
//     let SIZE_PUBKEY_COMPRESSED = PublicKey.size_compressed()
//     let SIZE_PUBKEY_UNCOMPRESSED = PublicKey.size_uncompressed()
//     for (let offset = 0; offset < arr.length; ) {
//       switch (arr[offset] as Secp256k1PublicKeyPrefix) {
//         case Secp256k1PublicKeyPrefix.COMPRESSED_NEGATIVE:
//         case Secp256k1PublicKeyPrefix.COMPRESSED_POSITIVE:
//           if (arr.length < offset + SIZE_PUBKEY_COMPRESSED) {
//             throw Error(`Invalid array length. U8a has ${offset + SIZE_PUBKEY_COMPRESSED - arr.length} to few elements`)
//           }
//           // clone array
//           result.push(PublicKey.deserialize(arr.slice(offset, offset + SIZE_PUBKEY_COMPRESSED)))
//           offset += SIZE_PUBKEY_COMPRESSED
//           break
//         case Secp256k1PublicKeyPrefix.UNCOMPRESSED:
//           if (arr.length < offset + SIZE_PUBKEY_UNCOMPRESSED) {
//             throw Error(
//               `Invalid array length. U8a has ${offset + SIZE_PUBKEY_UNCOMPRESSED - arr.length} to few elements`
//             )
//           }
//           // clone array
//           result.push(PublicKey.deserialize(arr.slice(offset, offset + SIZE_PUBKEY_UNCOMPRESSED)))
//           offset += SIZE_PUBKEY_UNCOMPRESSED
//           break
//         default:
//           throw Error(`Invalid prefix ${u8aToHex(arr.subarray(offset, offset + 1))} at ${offset}`)
//       }
//     }

//     return result
//   }

//   /**
//    * Hopr Network Registry
//    * Link hoprNode to an ETH address.
//    * @param pubKey the node to register
//    * @param account the account that made the transaction
//    * @param snapshot
//    */
//   public async addToNetworkRegistry(pubKey: PublicKey, account: Address, snapshot: Snapshot): Promise<void> {
//     let registeredNodes: PublicKey[] = []
//     try {
//       registeredNodes = await this.findHoprNodesUsingAccountInNetworkRegistry(account)
//     } catch (error) {}

//     const serializedSnapshot = snapshot.serialize()

//     // Prevents from adding nodes more than once
//     for (const registeredNode of registeredNodes) {
//       if (registeredNode.eq(pubKey)) {
//         // update snapshot
//         await this.db.put(
//           Buffer.from(
//             LATEST_CONFIRMED_SNAPSHOT_KEY.buffer,
//             LATEST_CONFIRMED_SNAPSHOT_KEY.byteOffset,
//             LATEST_BLOCK_NUMBER_KEY.byteLength
//           ),
//           Buffer.from(serializedSnapshot.buffer, serializedSnapshot.byteOffset, serializedSnapshot.byteLength)
//         )
//         // already registered, nothing to do
//         return
//       }
//     }

//     // add new node to the list
//     registeredNodes.push(pubKey)

//     const serializedRegisteredNodes = HoprDB.serializeArrayOfPubKeys(registeredNodes)
//     const serializedAccount = account.serialize()

//     await this.db.backend
//       .batch()
//       // node public key to address (M->1)
//       .put(
//         Buffer.from(createNetworkRegistryEntryKey(pubKey)),
//         Buffer.from(serializedAccount.buffer, serializedAccount.byteOffset, serializedAccount.byteLength)
//       )
//       // address to node public keys (1->M) in the format of key -> PublicKey[]
//       .put(
//         Buffer.from(createNetworkRegistryAddressToPublicKeyKey(account)),
//         Buffer.from(
//           serializedRegisteredNodes.buffer,
//           serializedRegisteredNodes.byteOffset,
//           serializedRegisteredNodes.byteLength
//         )
//       )
//       .put(
//         Buffer.from(LATEST_CONFIRMED_SNAPSHOT_KEY),
//         Buffer.from(serializedSnapshot.buffer, serializedSnapshot.byteOffset, serializedSnapshot.byteLength)
//       )
//       .write()
//   }

//   /**
//    * Do a reverse find by searching the stored account to return
//    * the associated public keys of registered HOPR nodes.
//    * @param account
//    * @returns array of PublicKey of the associated HOPR nodes
//    */
//   public async findHoprNodesUsingAccountInNetworkRegistry(account: Address): Promise<PublicKey[]> {
//     const pubKeys = await this.getCoercedOrDefault<PublicKey[]>(
//       createNetworkRegistryAddressToPublicKeyKey(account),
//       HoprDB.deserializeArrayOfPubKeys,
//       undefined
//     )

//     if (!pubKeys) {
//       throw Error('HoprNode not found')
//     }

//     return pubKeys
//   }

//   /**
//    * Hopr Network Registry
//    * Unlink hoprNode to an ETH address by removing the entry.
//    * @param pubKey the node's x
//    * @param account the account to use so we can search for the key in the database
//    * @param snapshot
//    */
//   public async removeFromNetworkRegistry(pubKey: PublicKey, account: Address, snapshot: Snapshot): Promise<void> {
//     let registeredNodes: PublicKey[] = []
//     try {
//       registeredNodes = await this.findHoprNodesUsingAccountInNetworkRegistry(account)
//     } catch (error) {
//       log(`cannot remove node from network registry due to ${error}`)
//       throw Error('HoprNode not registered to the account')
//     }

//     // Remove all occurences, even if there are more than one
//     registeredNodes = registeredNodes.filter((registeredNode: PublicKey) => !registeredNode.eq(pubKey))

//     const entryKey = createNetworkRegistryEntryKey(pubKey)

//     const serializedRegisteredNodes = HoprDB.serializeArrayOfPubKeys(registeredNodes)
//     const serializedSnapshot = snapshot.serialize()

//     await this.db.backend
//       .batch()
//       .del(Buffer.from(entryKey.buffer, entryKey.byteOffset, entryKey.byteLength))
//       // address to node public keys (1->M) in the format of key -> PublicKey[]
//       .put(
//         Buffer.from(createNetworkRegistryAddressToPublicKeyKey(account)),
//         Buffer.from(
//           serializedRegisteredNodes.buffer,
//           serializedRegisteredNodes.byteOffset,
//           serializedRegisteredNodes.byteLength
//         )
//       )
//       .put(
//         Buffer.from(
//           LATEST_CONFIRMED_SNAPSHOT_KEY.buffer,
//           LATEST_CONFIRMED_SNAPSHOT_KEY.byteOffset,
//           LATEST_CONFIRMED_SNAPSHOT_KEY.byteLength
//         ),
//         Buffer.from(serializedSnapshot.buffer, serializedSnapshot.byteOffset, serializedSnapshot.byteLength)
//       )
//       .write()
//   }

//   /**
//    * Hopr Network Registry
//    * Get address associated with hoprNode.
//    * @param hoprNode the node to register
//    * @returns ETH address
//    */
//   public async getAccountFromNetworkRegistry(hoprNode: PublicKey): Promise<Address> {
//     return this.getCoerced<Address>(createNetworkRegistryEntryKey(hoprNode), Address.deserialize)
//   }

//   /**
//    * Hopr Network Registry
//    * Set address as eligible.
//    * @param account the account that made the transaction
//    * @param snapshot
//    */
//   public async setEligible(account: Address, eligible: boolean, snapshot: Snapshot): Promise<void> {
//     const key = Buffer.from(createNetworkRegistryAddressEligibleKey(account))

//     const serializedSnapshot = snapshot.serialize()

//     if (eligible) {
//       await this.db.backend
//         .batch()
//         .put(key, Buffer.from([]))
//         .put(
//           Buffer.from(
//             LATEST_CONFIRMED_SNAPSHOT_KEY.buffer,
//             LATEST_CONFIRMED_SNAPSHOT_KEY.byteOffset,
//             LATEST_CONFIRMED_SNAPSHOT_KEY.byteLength
//           ),
//           Buffer.from(serializedSnapshot.buffer, serializedSnapshot.byteOffset, serializedSnapshot.byteLength)
//         )
//         .write()
//     } else {
//       await this.db.backend
//         .batch()
//         .del(key)
//         .put(
//           Buffer.from(
//             LATEST_CONFIRMED_SNAPSHOT_KEY.buffer,
//             LATEST_CONFIRMED_SNAPSHOT_KEY.byteOffset,
//             LATEST_CONFIRMED_SNAPSHOT_KEY.byteLength
//           ),
//           Buffer.from(serializedSnapshot.buffer, serializedSnapshot.byteOffset, serializedSnapshot.byteLength)
//         )
//         .write()
//     }
//   }

//   /**
//    * Hopr Network Registry
//    * @param account the account that made the transaction
//    * @returns true if account is eligible
//    */
//   public async isEligible(account: Address): Promise<boolean> {
//     return this.getCoercedOrDefault<boolean>(createNetworkRegistryAddressEligibleKey(account), () => true, false)
//   }

//   /**
//    * Hopr Network Registry
//    * @param enabled whether register is enabled
//    */
//   public async setNetworkRegistryEnabled(enabled: boolean, snapshot: Snapshot): Promise<void> {
//     const serializedSnapshot = snapshot.serialize()

//     await this.db.backend
//       .batch()
//       .put(Buffer.from(NETWORK_REGISTRY_ENABLED_PREFIX), Buffer.from([enabled ? 1 : 0]))
//       .put(
//         Buffer.from(
//           LATEST_CONFIRMED_SNAPSHOT_KEY.buffer,
//           LATEST_CONFIRMED_SNAPSHOT_KEY.byteOffset,
//           LATEST_CONFIRMED_SNAPSHOT_KEY.byteLength
//         ),
//         Buffer.from(serializedSnapshot.buffer, serializedSnapshot.byteOffset, serializedSnapshot.byteLength)
//       )
//       .write()
//   }

//   /**
//    * Check ifs Network registry is enabled
//    * @returns true if register is enabled or if key is not preset in the dababase
//    */
//   public async isNetworkRegistryEnabled(): Promise<boolean> {
//     return this.getCoercedOrDefault<boolean>(NETWORK_REGISTRY_ENABLED_PREFIX, (v) => v[0] != 0, true)
//   }

//   static createMock(id?: PublicKey): HoprDB {
//     const mock: HoprDB = {
//       id:
//         id ?? PublicKey.from_privkey(stringToU8a('0x1464586aeaea0eb5736884ca1bf42d165fc8e2243b1d917130fb9e321d7a93b8')),
//       // CommonJS / ESM issue
//       // @ts-ignore
//       db: new LevelDb()
//     } as any
//     Object.setPrototypeOf(mock, HoprDB.prototype)

//     return mock
//   }

//   // Stores an already serialized object in the database.
//   // @param namespace Namespace which is used for the object.
//   // @param key Key to identify the object in the namespace.
//   // @param object Serialized object.
//   public async putSerializedObject(namespace: string, key: string, object: Uint8Array): Promise<void> {
//     return await this.db.put(createObjectKey(namespace, key), object)
//   }

//   // Reads an a serialized object from the database.
//   // @param namespace Namespace which is used for the object.
//   // @param key Key to identify the object in the namespace.
//   // @returns The serialized object or `undefined` if none was found.
//   public async getSerializedObject(namespace: string, key: string): Promise<Uint8Array | undefined> {
//     return await this.db.maybeGet(createObjectKey(namespace, key))
//   }

//   // Deletes an object from the database. Silently succeeds if object wasn't in
//   // the database.
//   // @param namespace Namespace which is used for the object.
//   // @param key Key to identify the object in the namespace.
//   public async deleteObject(namespace: string, key: string): Promise<void> {
//     await this.db.remove(createObjectKey(namespace, key))
//   }
// }
=======
export class HoprDB {
  // made public to allow access for Rust code
  public db: LevelDb
  public id: PublicKey

  constructor(publicKey: PublicKey) {
    this.db = new LevelDb()
    this.id = publicKey
  }

  // ---------- direct access API to be removed after migration to Rust

  async init(initialize: boolean, dbPath: string, forceCreate: boolean = false, networkId: string) {
    await this.db.init(initialize, dbPath, forceCreate, networkId)
  }

  protected async put(key: Uint8Array, value: Uint8Array): Promise<void> {
    // LevelDB does not support Uint8Arrays, always convert to Buffer
    return await this.db.put(
      Buffer.from(key.buffer, key.byteOffset, key.byteLength),
      Buffer.from(value.buffer, value.byteOffset, value.byteLength)
    )
  }

  protected async get(key: Uint8Array): Promise<Uint8Array> {
    // LevelDB does not support Uint8Arrays, always convert to Buffer
    const value = await this.db.get(Buffer.from(key.buffer, key.byteOffset, key.byteLength))

    // LevelDB always outputs Buffer, so convert to Uint8Array
    return new Uint8Array(value.buffer, value.byteOffset, value.byteLength)
  }

  public async remove(key: Uint8Array): Promise<void> {
    await this.db.remove(key)
  }

  public dumpDatabase(destFile: string) {
    this.db.dump(destFile)
  }

  public async close() {
    await this.db.close()
  }

  // ---------- end direct access API to be removed after migration to Rust

  private async getCoerced<T>(key: Uint8Array, coerce: (u: Uint8Array) => T) {
    let u8a = await this.db.get(key)
    return coerce(u8a)
  }

  private async getCoercedOrDefault<T>(key: Uint8Array, coerce: (u: Uint8Array) => T, defaultVal: T) {
    let u8a = await this.db.maybeGet(key)
    if (u8a === undefined) {
      return defaultVal
    }
    return coerce(u8a)
  }

  /**
   * Gets a elements from the database of a kind.
   * Optionally applies `filter`then `map` then `sort` to the result.
   * @param range.prefix key prefix, such as `channels-`
   * @param range.suffixLength length of the appended identifier to distinguish elements
   * @param deserialize function to parse serialized objects
   * @param filter [optional] filter deserialized objects
   * @param map [optional] transform deserialized and filtered objects
   * @param sorter [optional] sort deserialized, filtered and transformed objects
   * @returns a Promises that resolves with the found elements
   */
  protected async getAll<Element, TransformedElement = Element>(
    range: {
      prefix: Uint8Array
      suffixLength: number
    },
    deserialize: (u: Uint8Array) => Element,
    filter?: ((o: Element) => boolean) | undefined,
    map?: (i: Element) => TransformedElement,
    sorter?: (e1: TransformedElement, e2: TransformedElement) => number
  ): Promise<TransformedElement[]> {
    const firstPrefixed = u8aConcat(range.prefix, new Uint8Array(range.suffixLength).fill(0x00))
    const lastPrefixed = u8aConcat(range.prefix, new Uint8Array(range.suffixLength).fill(0xff))

    const results: TransformedElement[] = []

    // @TODO fix types in @types/levelup package
    for await (const [_key, chunk] of this.db.backend.iterator({
      gte: Buffer.from(firstPrefixed.buffer, firstPrefixed.byteOffset, firstPrefixed.byteLength),
      lte: Buffer.from(lastPrefixed.buffer, lastPrefixed.byteOffset, lastPrefixed.byteLength),
      keys: false
    }) as any) {
      const obj: Element = deserialize(new Uint8Array(chunk.buffer, chunk.byteOffset, chunk.byteLength))

      if (!filter || filter(obj)) {
        if (map) {
          results.push(map(obj))
        } else {
          results.push(obj as unknown as TransformedElement)
        }
      }
    }

    if (sorter) {
      // sort in-place
      results.sort(sorter)
    }

    return results
  }

  protected async *getAllIterable<Element, TransformedElement = Element>(
    range: {
      prefix: Uint8Array
      suffixLength: number
    },
    deserialize: (u: Uint8Array) => Element,
    filter?: ((o: Element) => boolean) | undefined,
    map?: (i: Element) => TransformedElement
  ): AsyncIterable<TransformedElement> {
    const firstPrefixed = u8aConcat(range.prefix, new Uint8Array(range.suffixLength).fill(0x00))
    const lastPrefixed = u8aConcat(range.prefix, new Uint8Array(range.suffixLength).fill(0xff))

    // @TODO fix types in @types/levelup package
    for await (const [_key, chunk] of this.db.backend.iterator({
      gte: Buffer.from(firstPrefixed.buffer, firstPrefixed.byteOffset, firstPrefixed.byteLength),
      lte: Buffer.from(lastPrefixed.buffer, lastPrefixed.byteOffset, lastPrefixed.byteLength),
      keys: false
    }) as any) {
      const obj: Element = deserialize(new Uint8Array(chunk.buffer, chunk.byteOffset, chunk.byteLength))

      if (!filter || filter(obj)) {
        if (map) {
          yield map(obj)
        } else {
          yield obj as unknown as TransformedElement
        }
      }
    }
  }

  private async increment(key: Uint8Array): Promise<number> {
    let val = await this.getCoercedOrDefault<number>(key, u8aToNumber, 0)
    // Always store using 4 bytes, max value 2**32 - 1
    await this.db.put(key, toU8a(val + 1, DEFAULT_SERIALIZED_NUMBER_LENGTH))
    return val + 1
  }

  private async addBalance(key: Uint8Array, amount: Balance): Promise<void> {
    let val = await this.getCoercedOrDefault<Balance>(
      key,
      (u) => Balance.deserialize(u, BalanceType.HOPR),
      Balance.zero(BalanceType.HOPR)
    )
    await this.db.put(key, val.add(amount).serialize_value())
  }

  private async subBalance(key: Uint8Array, amount: Balance): Promise<void> {
    let val = await this.getCoercedOrDefault<Balance>(
      key,
      (u) => Balance.deserialize(u, BalanceType.HOPR),
      Balance.zero(BalanceType.HOPR)
    )
    await this.db.put(key, val.sub(amount).serialize_value())
  }

  /**
   * Get unacknowledged tickets.
   * @param filter optionally filter by signer
   * @returns an array of all unacknowledged tickets
   */
  public async getUnacknowledgedTickets(filter?: { signer: Address }): Promise<UnacknowledgedTicket[]> {
    const filterFunc = (pending: PendingAcknowledgement): boolean => {
      if (pending.is_msg_sender() == true) {
        return false
      }

      // if signer provided doesn't match our ticket's signer dont add it to the list
      if (filter?.signer && pending.ticket().signer.eq(filter.signer)) {
        return false
      }
      return true
    }

    return await this.getAll<PendingAcknowledgement, UnacknowledgedTicket>(
      {
        prefix: PENDING_ACKNOWLEDGEMENTS_PREFIX,
        suffixLength: HalfKeyChallenge.size()
      },
      PendingAcknowledgement.deserialize,
      filterFunc,
      (pending: PendingAcknowledgement) => pending.ticket()
    )
  }

  public async getPendingAcknowledgement(halfKeyChallenge: HalfKeyChallenge): Promise<PendingAcknowledgement> {
    return await this.getCoerced<PendingAcknowledgement>(
      createPendingAcknowledgement(halfKeyChallenge),
      PendingAcknowledgement.deserialize
    )
  }

  public async storePendingAcknowledgement(
    halfKeyChallenge: HalfKeyChallenge,
    isMessageSender: boolean,
    unackTicket?: UnacknowledgedTicket
  ): Promise<void> {
    await this.db.put(
      createPendingAcknowledgement(halfKeyChallenge),
      new PendingAcknowledgement(isMessageSender, unackTicket).serialize()
    )
  }

  /**
   * Get acknowledged tickets sorted by ticket index in ascending order.
   * @param filter optionally filter by signer
   * @returns an array of all acknowledged tickets
   */
  public async getAcknowledgedTickets(filter?: {
    signer?: Address
    channel?: ChannelEntry
  }): Promise<AcknowledgedTicket[]> {
    const filterFunc = (a: AcknowledgedTicket): boolean => {
      // if signer provided doesn't match our ticket's signer don't add it to the list
      if (filter?.signer && !a.signer.eq(filter.signer)) {
        return false
      }

      if (
        filter?.channel &&
        (!a.signer.eq(filter.channel.source) ||
          !filter.channel.destination.eq(this.id.to_address()) ||
          !a.ticket.channel_epoch.eq(filter.channel.channel_epoch))
      ) {
        return false
      }

      return true
    }
    // sort in ascending order by ticket index: 1,2,3,4,...
    const sortFunc = (t1: AcknowledgedTicket, t2: AcknowledgedTicket): number => t1.ticket.index.cmp(t2.ticket.index)

    const tickets: AcknowledgedTicket[] = []

    for await (const ticket of this.getAllIterable<AcknowledgedTicket>(
      {
        prefix: ACKNOWLEDGED_TICKETS_PREFIX,
        suffixLength: EthereumChallenge.size()
      },
      AcknowledgedTicket.deserialize,
      filterFunc
    )) {
      tickets.push(ticket)
    }

    return tickets.sort(sortFunc)
  }

  /**
   * Deletes all acknowledged tickets in a channel and updates
   * neglected tickets counter.
   * @param channel in which channel to delete tickets
   */
  public async deleteAcknowledgedTicketsFromChannel(channel: ChannelEntry): Promise<void> {
    const tickets = await this.getAcknowledgedTickets({ signer: channel.source })

    const neglectedTicketsCount = await this.getCoercedOrDefault<number>(NEGLECTED_TICKET_COUNT, u8aToNumber, 0)

    const batch = this.db.backend.batch()

    for (const ack of tickets) {
      batch.del(Buffer.from(createAcknowledgedTicketKey(ack.ticket.challenge, ack.ticket.channel_epoch)))
    }

    // only update count if there has been a change
    if (tickets.length > 0) {
      batch.put(
        Buffer.from(NEGLECTED_TICKET_COUNT),
        // store updated number in 4 bytes
        Buffer.from(toU8a(neglectedTicketsCount + tickets.length, 4))
      )
    }

    await batch.write()
  }

  /**
   * Deletes an acknowledged ticket in database
   * @param ack acknowledged ticket
   */
  public async delAcknowledgedTicket(ack: AcknowledgedTicket): Promise<void> {
    await this.db.remove(createAcknowledgedTicketKey(ack.ticket.challenge, ack.ticket.channel_epoch))
  }

  public async replaceUnAckWithAck(halfKeyChallenge: HalfKeyChallenge, ackTicket: AcknowledgedTicket): Promise<void> {
    const unAcknowledgedDbKey = createPendingAcknowledgement(halfKeyChallenge)
    const acknowledgedDbKey = createAcknowledgedTicketKey(ackTicket.ticket.challenge, ackTicket.ticket.channel_epoch)

    const serializedTicket = ackTicket.serialize()

    await this.db.backend
      .batch()
      .del(Buffer.from(unAcknowledgedDbKey.buffer, unAcknowledgedDbKey.byteOffset, unAcknowledgedDbKey.byteLength))
      .put(
        Buffer.from(acknowledgedDbKey.buffer, acknowledgedDbKey.byteOffset, acknowledgedDbKey.byteLength),
        Buffer.from(serializedTicket.buffer, serializedTicket.byteOffset, serializedTicket.byteLength)
      )
      .write()
  }

  /**
   * Get tickets, both unacknowledged and acknowledged
   * @param filter optionally filter by signer
   * @returns an array of signed tickets
   */
  public async getTickets(filter?: { signer: Address }): Promise<Ticket[]> {
    const [unAcks, acks] = await Promise.all([
      this.getUnacknowledgedTickets(filter),
      this.getAcknowledgedTickets(filter)
    ])

    const unAckTickets = unAcks.map((o: UnacknowledgedTicket) => o.ticket)
    const ackTickets = acks.map((o: AcknowledgedTicket) => o.ticket)
    return [...unAckTickets, ...ackTickets]
  }

  /**
   * Checks whether the given packet tag is present in the database.
   * If not, sets the packet tag and return false, otherwise return
   * true.
   * @param packetTag packet tag to check for
   * @returns a Promise that resolves to true if packet tag is present in db
   */
  async checkAndSetPacketTag(packetTag: Uint8Array) {
    const packetTagKey = createPacketTagKey(packetTag)
    let present = await this.db.has(packetTagKey)
    console.log(`===========> Checking if packet tag ${u8aToHex(packetTagKey)} is present`, present)

    if (!present) {
      // TODO: what is touch? Is this correct?
      await this.db.put(packetTagKey, new Uint8Array())
    }

    return present
  }

  async storeHashIntermediaries(channelId: Hash, intermediates: IteratedHash): Promise<void> {
    let dbBatch = this.db.backend.batch()

    for (let i = 0; i < intermediates.count_intermediates(); i++) {
      let intermediate = intermediates.intermediate(i)
      const u8aKey = createCommitmentKey(channelId, intermediate.iteration)

      dbBatch = dbBatch.put(
        Buffer.from(u8aKey.buffer, u8aKey.byteOffset, u8aKey.byteLength),
        Buffer.from(
          intermediate.intermediate,
          intermediate.intermediate.byteOffset,
          intermediate.intermediate.byteLength
        )
      )
    }
    await dbBatch.write()
  }

  async getCommitment(channelId: Hash, iteration: number) {
    return await this.db.maybeGet(createCommitmentKey(channelId, iteration))
  }

  async getCurrentCommitment(channelId: Hash): Promise<Hash> {
    return new Hash(await this.db.get(createCurrentCommitmentKey(channelId)))
  }

  async setCurrentCommitment(channelId: Hash, commitment: Hash): Promise<void> {
    return this.db.put(createCurrentCommitmentKey(channelId), commitment.serialize())
  }

  async getCurrentTicketIndex(channelId: Hash): Promise<U256 | undefined> {
    return await this.getCoercedOrDefault<U256>(createCurrentTicketIndexKey(channelId), U256.deserialize, undefined)
  }

  setCurrentTicketIndex(channelId: Hash, ticketIndex: U256): Promise<void> {
    return this.db.put(createCurrentTicketIndexKey(channelId), ticketIndex.serialize())
  }

  async getLatestBlockNumber(): Promise<number> {
    if (!(await this.db.has(LATEST_BLOCK_NUMBER_KEY))) {
      return 0
    }
    return new BN(await this.db.get(LATEST_BLOCK_NUMBER_KEY)).toNumber()
  }

  async updateLatestBlockNumber(blockNumber: BN): Promise<void> {
    await this.db.put(LATEST_BLOCK_NUMBER_KEY, blockNumber.toBuffer())
  }

  async getLatestConfirmedSnapshotOrUndefined(): Promise<Snapshot | undefined> {
    return await this.getCoercedOrDefault<Snapshot>(LATEST_CONFIRMED_SNAPSHOT_KEY, Snapshot.deserialize, undefined)
  }

  // Unused
  // async updateLatestConfirmedSnapshot(snapshot: Snapshot): Promise<void> {
  //   await this.db.put(LATEST_CONFIRMED_SNAPSHOT_KEY, snapshot.serialize())
  // }

  async getChannel(channelId: Hash): Promise<ChannelEntry> {
    return await this.getCoerced<ChannelEntry>(createChannelKey(channelId), ChannelEntry.deserialize)
  }

  async *getChannelsIterable(filter?: (channel: ChannelEntry) => boolean): AsyncIterable<ChannelEntry> {
    yield* this.getAllIterable<ChannelEntry>(
      {
        prefix: CHANNEL_PREFIX,
        suffixLength: Hash.size()
      },
      ChannelEntry.deserialize,
      filter
    )
  }

  async getChannels(filter?: (channel: ChannelEntry) => boolean): Promise<ChannelEntry[]> {
    return this.getAll<ChannelEntry>(
      {
        prefix: CHANNEL_PREFIX,
        suffixLength: Hash.size()
      },
      ChannelEntry.deserialize,
      filter
    )
  }

  async updateChannelAndSnapshot(channelId: Hash, channel: ChannelEntry, snapshot: Snapshot): Promise<void> {
    const serializedChannel = channel.serialize()
    const keyU8a = createChannelKey(channelId)

    const serializedSnapshot = snapshot.serialize()

    await this.db.backend
      .batch()
      .put(
        Buffer.from(keyU8a.buffer, keyU8a.byteOffset, keyU8a.byteLength),
        Buffer.from(serializedChannel.buffer, serializedChannel.byteOffset, serializedChannel.byteLength)
      )
      .put(
        Buffer.from(LATEST_CONFIRMED_SNAPSHOT_KEY),
        Buffer.from(serializedSnapshot.buffer, serializedSnapshot.byteOffset, serializedSnapshot.byteLength)
      )
      .write()
  }

  async getAccount(address: Address): Promise<AccountEntry | undefined> {
    return await this.getCoercedOrDefault<AccountEntry>(createAccountKey(address), AccountEntry.deserialize, undefined)
  }

  async updateAccountAndSnapshot(account: AccountEntry, snapshot: Snapshot): Promise<void> {
    const serializedAccount = account.serialize()
    const serializedSnapshot = snapshot.serialize()

    await this.db.backend
      .batch()
      .put(
        Buffer.from(createAccountKey(account.get_address())),
        Buffer.from(serializedAccount.buffer, serializedAccount.byteOffset, serializedAccount.byteLength)
      )
      .put(
        Buffer.from(LATEST_CONFIRMED_SNAPSHOT_KEY),
        Buffer.from(serializedSnapshot.buffer, serializedSnapshot.byteOffset, serializedSnapshot.byteLength)
      )
      .write()
  }

  async getAccounts(filter?: (account: AccountEntry) => boolean) {
    return this.getAll<AccountEntry>(
      {
        prefix: ACCOUNT_PREFIX,
        suffixLength: Address.size()
      },
      AccountEntry.deserialize,
      filter
    )
  }

  async *getAccountsIterable(filter?: (account: AccountEntry) => boolean) {
    yield* this.getAllIterable<AccountEntry>(
      {
        prefix: ACCOUNT_PREFIX,
        suffixLength: Address.size()
      },
      AccountEntry.deserialize,
      filter
    )
  }

  public async getRedeemedTicketsValue(): Promise<Balance> {
    return await this.getCoercedOrDefault<Balance>(
      REDEEMED_TICKETS_VALUE,
      (u) => Balance.deserialize(u, BalanceType.HOPR),
      Balance.zero(BalanceType.HOPR)
    )
  }

  public async getRedeemedTicketsCount(): Promise<number> {
    return this.getCoercedOrDefault<number>(REDEEMED_TICKETS_COUNT, u8aToNumber, 0)
  }

  public async getNeglectedTicketsCount(): Promise<number> {
    return this.getCoercedOrDefault<number>(NEGLECTED_TICKET_COUNT, u8aToNumber, 0)
  }

  public async getPendingTicketCount(): Promise<number> {
    return (await this.getUnacknowledgedTickets()).length
  }

  public async getPendingBalanceTo(counterparty: Address): Promise<Balance> {
    return await this.getCoercedOrDefault<Balance>(
      createPendingTicketsCountKey(counterparty),
      (u) => Balance.deserialize(u, BalanceType.HOPR),
      Balance.zero(BalanceType.HOPR)
    )
  }

  public async getLosingTicketCount(): Promise<number> {
    return await this.getCoercedOrDefault<number>(LOSING_TICKET_COUNT, u8aToNumber, 0)
  }

  public async markPending(ticket: Ticket) {
    return await this.addBalance(createPendingTicketsCountKey(ticket.counterparty), ticket.amount)
  }

  public async resolvePending(ticket: Partial<Ticket>, snapshot: Snapshot) {
    let val = await this.getCoercedOrDefault<Balance>(
      createPendingTicketsCountKey(ticket.counterparty),
      (u) => Balance.deserialize(u, BalanceType.HOPR),
      Balance.zero(BalanceType.HOPR)
    )

    const serializedSnapshot = snapshot.serialize()
    const u8aPendingKey = createPendingTicketsCountKey(ticket.counterparty)

    await this.db.backend
      .batch()
      .put(
        Buffer.from(u8aPendingKey.buffer, u8aPendingKey.byteOffset, u8aPendingKey.byteLength),
        Buffer.from(val.sub(val).serialize_value())
      )
      .put(
        Buffer.from(
          LATEST_CONFIRMED_SNAPSHOT_KEY.buffer,
          LATEST_CONFIRMED_SNAPSHOT_KEY.byteOffset,
          LATEST_CONFIRMED_SNAPSHOT_KEY.byteLength
        ),
        Buffer.from(serializedSnapshot.buffer, serializedSnapshot.byteOffset, serializedSnapshot.byteLength)
      )
      .write()
  }

  public async markRedeemeed(a: AcknowledgedTicket): Promise<void> {
    await this.increment(REDEEMED_TICKETS_COUNT)
    await this.delAcknowledgedTicket(a)
    await this.addBalance(REDEEMED_TICKETS_VALUE, a.ticket.amount)
    await this.subBalance(createPendingTicketsCountKey(a.ticket.counterparty), a.ticket.amount)
  }

  public async markLosingAckedTicket(a: AcknowledgedTicket): Promise<void> {
    await this.increment(LOSING_TICKET_COUNT)
    await this.delAcknowledgedTicket(a)
    await this.subBalance(createPendingTicketsCountKey(a.ticket.counterparty), a.ticket.amount)
  }

  public async getRejectedTicketsValue(): Promise<Balance> {
    return await this.getCoercedOrDefault<Balance>(
      REJECTED_TICKETS_VALUE,
      (u) => Balance.deserialize(u, BalanceType.HOPR),
      Balance.zero(BalanceType.HOPR)
    )
  }

  public async getRejectedTicketsCount(): Promise<number> {
    return this.getCoercedOrDefault<number>(REJECTED_TICKETS_COUNT, u8aToNumber, 0)
  }

  public async markRejected(t: Ticket): Promise<void> {
    await this.increment(REJECTED_TICKETS_COUNT)
    await this.addBalance(REJECTED_TICKETS_VALUE, t.amount)
  }

  public async getChannelX(src: Address, dest: Address): Promise<ChannelEntry> {
    return await this.getChannel(generate_channel_id(src, dest))
  }

  public async getChannelTo(dest: Address): Promise<ChannelEntry> {
    return await this.getChannel(generate_channel_id(this.id.to_address(), dest))
  }

  public async getChannelFrom(src: Address): Promise<ChannelEntry> {
    return await this.getChannel(generate_channel_id(src, this.id.to_address()))
  }

  public async getChannelsFrom(address: Address) {
    return this.getChannels((channel) => {
      return address.eq(channel.source)
    })
  }

  public async *getChannelsFromIterable(address: Address) {
    for await (const channel of this.getChannelsIterable()) {
      if (address.eq(channel.source)) {
        yield channel
      }
    }
  }

  public async getChannelsTo(address: Address) {
    return this.getChannels((channel) => {
      return address.eq(channel.destination)
    })
  }

  public async *getChannelsToIterable(address: Address) {
    for await (const channel of this.getChannelsIterable()) {
      if (address.eq(channel.destination)) {
        yield channel
      }
    }
  }

  public async getHoprBalance(): Promise<Balance> {
    return this.getCoercedOrDefault<Balance>(
      HOPR_BALANCE_KEY,
      (u) => Balance.deserialize(u, BalanceType.HOPR),
      Balance.zero(BalanceType.HOPR)
    )
  }

  public async setHoprBalance(value: Balance): Promise<void> {
    return this.db.put(HOPR_BALANCE_KEY, value.serialize_value())
  }

  public async addHoprBalance(value: Balance, snapshot: Snapshot): Promise<void> {
    const val = await this.getCoercedOrDefault<Balance>(
      HOPR_BALANCE_KEY,
      (u) => Balance.deserialize(u, BalanceType.HOPR),
      Balance.zero(BalanceType.HOPR)
    )

    const serializedSnapshot = snapshot.serialize()

    await this.db.backend
      .batch()
      .put(
        Buffer.from(HOPR_BALANCE_KEY.buffer, HOPR_BALANCE_KEY.byteOffset, HOPR_BALANCE_KEY.byteLength),
        Buffer.from(val.add(value).serialize_value())
      )
      .put(
        Buffer.from(
          LATEST_CONFIRMED_SNAPSHOT_KEY.buffer,
          LATEST_CONFIRMED_SNAPSHOT_KEY.byteOffset,
          LATEST_CONFIRMED_SNAPSHOT_KEY.byteLength
        ),
        Buffer.from(serializedSnapshot.buffer, serializedSnapshot.byteOffset, serializedSnapshot.byteLength)
      )
      .write()
  }

  public async subHoprBalance(value: Balance, snapshot: Snapshot): Promise<void> {
    const val = await this.getCoercedOrDefault<Balance>(
      HOPR_BALANCE_KEY,
      (u) => Balance.deserialize(u, BalanceType.HOPR),
      Balance.zero(BalanceType.HOPR)
    )

    const serializedSnapshot = snapshot.serialize()

    await this.db.backend
      .batch()
      .put(
        Buffer.from(HOPR_BALANCE_KEY.buffer, HOPR_BALANCE_KEY.byteOffset, HOPR_BALANCE_KEY.byteLength),
        Buffer.from(val.sub(value).serialize_value())
      )
      .put(
        Buffer.from(
          LATEST_CONFIRMED_SNAPSHOT_KEY.buffer,
          LATEST_CONFIRMED_SNAPSHOT_KEY.byteOffset,
          LATEST_CONFIRMED_SNAPSHOT_KEY.byteLength
        ),
        Buffer.from(serializedSnapshot.buffer, serializedSnapshot.byteOffset, serializedSnapshot.byteLength)
      )
      .write()
  }

  static serializeArrayOfPubKeys(pKeys: PublicKey[]): Uint8Array {
    return u8aConcat(...pKeys.map((p) => p.serialize(true)))
  }

  static deserializeArrayOfPubKeys(arr: Uint8Array): PublicKey[] {
    const result: PublicKey[] = []
    let SIZE_PUBKEY_COMPRESSED = PublicKey.size_compressed()
    let SIZE_PUBKEY_UNCOMPRESSED = PublicKey.size_uncompressed()
    for (let offset = 0; offset < arr.length; ) {
      switch (arr[offset] as Secp256k1PublicKeyPrefix) {
        case Secp256k1PublicKeyPrefix.COMPRESSED_NEGATIVE:
        case Secp256k1PublicKeyPrefix.COMPRESSED_POSITIVE:
          if (arr.length < offset + SIZE_PUBKEY_COMPRESSED) {
            throw Error(`Invalid array length. U8a has ${offset + SIZE_PUBKEY_COMPRESSED - arr.length} to few elements`)
          }
          // clone array
          result.push(PublicKey.deserialize(arr.slice(offset, offset + SIZE_PUBKEY_COMPRESSED)))
          offset += SIZE_PUBKEY_COMPRESSED
          break
        case Secp256k1PublicKeyPrefix.UNCOMPRESSED:
          if (arr.length < offset + SIZE_PUBKEY_UNCOMPRESSED) {
            throw Error(
              `Invalid array length. U8a has ${offset + SIZE_PUBKEY_UNCOMPRESSED - arr.length} to few elements`
            )
          }
          // clone array
          result.push(PublicKey.deserialize(arr.slice(offset, offset + SIZE_PUBKEY_UNCOMPRESSED)))
          offset += SIZE_PUBKEY_UNCOMPRESSED
          break
        default:
          throw Error(`Invalid prefix ${u8aToHex(arr.subarray(offset, offset + 1))} at ${offset}`)
      }
    }

    return result
  }

  /**
   * Hopr Network Registry
   * Link hoprNode to an ETH address.
   * @param pubKey the node to register
   * @param account the account that made the transaction
   * @param snapshot
   */
  public async addToNetworkRegistry(pubKey: PublicKey, account: Address, snapshot: Snapshot): Promise<void> {
    let registeredNodes: PublicKey[] = []
    try {
      registeredNodes = await this.findHoprNodesUsingAccountInNetworkRegistry(account)
    } catch (error) {}

    const serializedSnapshot = snapshot.serialize()

    // Prevents from adding nodes more than once
    for (const registeredNode of registeredNodes) {
      if (registeredNode.eq(pubKey)) {
        // update snapshot
        await this.db.put(
          Buffer.from(
            LATEST_CONFIRMED_SNAPSHOT_KEY.buffer,
            LATEST_CONFIRMED_SNAPSHOT_KEY.byteOffset,
            LATEST_BLOCK_NUMBER_KEY.byteLength
          ),
          Buffer.from(serializedSnapshot.buffer, serializedSnapshot.byteOffset, serializedSnapshot.byteLength)
        )
        // already registered, nothing to do
        return
      }
    }

    // add new node to the list
    registeredNodes.push(pubKey)

    const serializedRegisteredNodes = HoprDB.serializeArrayOfPubKeys(registeredNodes)
    const serializedAccount = account.serialize()

    await this.db.backend
      .batch()
      // node public key to address (M->1)
      .put(
        Buffer.from(createNetworkRegistryEntryKey(pubKey)),
        Buffer.from(serializedAccount.buffer, serializedAccount.byteOffset, serializedAccount.byteLength)
      )
      // address to node public keys (1->M) in the format of key -> PublicKey[]
      .put(
        Buffer.from(createNetworkRegistryAddressToPublicKeyKey(account)),
        Buffer.from(
          serializedRegisteredNodes.buffer,
          serializedRegisteredNodes.byteOffset,
          serializedRegisteredNodes.byteLength
        )
      )
      .put(
        Buffer.from(LATEST_CONFIRMED_SNAPSHOT_KEY),
        Buffer.from(serializedSnapshot.buffer, serializedSnapshot.byteOffset, serializedSnapshot.byteLength)
      )
      .write()
  }

  /**
   * Do a reverse find by searching the stored account to return
   * the associated public keys of registered HOPR nodes.
   * @param account
   * @returns array of PublicKey of the associated HOPR nodes
   */
  public async findHoprNodesUsingAccountInNetworkRegistry(account: Address): Promise<PublicKey[]> {
    const pubKeys = await this.getCoercedOrDefault<PublicKey[]>(
      createNetworkRegistryAddressToPublicKeyKey(account),
      HoprDB.deserializeArrayOfPubKeys,
      undefined
    )

    if (!pubKeys) {
      throw Error('HoprNode not found')
    }

    return pubKeys
  }

  /**
   * Hopr Network Registry
   * Unlink hoprNode to an ETH address by removing the entry.
   * @param pubKey the node's x
   * @param account the account to use so we can search for the key in the database
   * @param snapshot
   */
  public async removeFromNetworkRegistry(pubKey: PublicKey, account: Address, snapshot: Snapshot): Promise<void> {
    let registeredNodes: PublicKey[] = []
    try {
      registeredNodes = await this.findHoprNodesUsingAccountInNetworkRegistry(account)
    } catch (error) {
      log(`cannot remove node from network registry due to ${error}`)
      throw Error('HoprNode not registered to the account')
    }

    // Remove all occurences, even if there are more than one
    registeredNodes = registeredNodes.filter((registeredNode: PublicKey) => !registeredNode.eq(pubKey))

    const entryKey = createNetworkRegistryEntryKey(pubKey)

    const serializedRegisteredNodes = HoprDB.serializeArrayOfPubKeys(registeredNodes)
    const serializedSnapshot = snapshot.serialize()

    await this.db.backend
      .batch()
      .del(Buffer.from(entryKey.buffer, entryKey.byteOffset, entryKey.byteLength))
      // address to node public keys (1->M) in the format of key -> PublicKey[]
      .put(
        Buffer.from(createNetworkRegistryAddressToPublicKeyKey(account)),
        Buffer.from(
          serializedRegisteredNodes.buffer,
          serializedRegisteredNodes.byteOffset,
          serializedRegisteredNodes.byteLength
        )
      )
      .put(
        Buffer.from(
          LATEST_CONFIRMED_SNAPSHOT_KEY.buffer,
          LATEST_CONFIRMED_SNAPSHOT_KEY.byteOffset,
          LATEST_CONFIRMED_SNAPSHOT_KEY.byteLength
        ),
        Buffer.from(serializedSnapshot.buffer, serializedSnapshot.byteOffset, serializedSnapshot.byteLength)
      )
      .write()
  }

  /**
   * Hopr Network Registry
   * Get address associated with hoprNode.
   * @param hoprNode the node to register
   * @returns ETH address
   */
  public async getAccountFromNetworkRegistry(hoprNode: PublicKey): Promise<Address> {
    return this.getCoerced<Address>(createNetworkRegistryEntryKey(hoprNode), Address.deserialize)
  }

  /**
   * Hopr Network Registry
   * Set address as eligible.
   * @param account the account that made the transaction
   * @param snapshot
   */
  public async setEligible(account: Address, eligible: boolean, snapshot: Snapshot): Promise<void> {
    const key = Buffer.from(createNetworkRegistryAddressEligibleKey(account))

    const serializedSnapshot = snapshot.serialize()

    if (eligible) {
      await this.db.backend
        .batch()
        .put(key, Buffer.from([]))
        .put(
          Buffer.from(
            LATEST_CONFIRMED_SNAPSHOT_KEY.buffer,
            LATEST_CONFIRMED_SNAPSHOT_KEY.byteOffset,
            LATEST_CONFIRMED_SNAPSHOT_KEY.byteLength
          ),
          Buffer.from(serializedSnapshot.buffer, serializedSnapshot.byteOffset, serializedSnapshot.byteLength)
        )
        .write()
    } else {
      await this.db.backend
        .batch()
        .del(key)
        .put(
          Buffer.from(
            LATEST_CONFIRMED_SNAPSHOT_KEY.buffer,
            LATEST_CONFIRMED_SNAPSHOT_KEY.byteOffset,
            LATEST_CONFIRMED_SNAPSHOT_KEY.byteLength
          ),
          Buffer.from(serializedSnapshot.buffer, serializedSnapshot.byteOffset, serializedSnapshot.byteLength)
        )
        .write()
    }
  }

  /**
   * Hopr Network Registry
   * @param account the account that made the transaction
   * @returns true if account is eligible
   */
  public async isEligible(account: Address): Promise<boolean> {
    return this.getCoercedOrDefault<boolean>(createNetworkRegistryAddressEligibleKey(account), () => true, false)
  }

  /**
   * Hopr Network Registry
   * @param enabled whether register is enabled
   */
  public async setNetworkRegistryEnabled(enabled: boolean, snapshot: Snapshot): Promise<void> {
    const serializedSnapshot = snapshot.serialize()

    await this.db.backend
      .batch()
      .put(Buffer.from(NETWORK_REGISTRY_ENABLED_PREFIX), Buffer.from([enabled ? 1 : 0]))
      .put(
        Buffer.from(
          LATEST_CONFIRMED_SNAPSHOT_KEY.buffer,
          LATEST_CONFIRMED_SNAPSHOT_KEY.byteOffset,
          LATEST_CONFIRMED_SNAPSHOT_KEY.byteLength
        ),
        Buffer.from(serializedSnapshot.buffer, serializedSnapshot.byteOffset, serializedSnapshot.byteLength)
      )
      .write()
  }

  /**
   * Check ifs Network registry is enabled
   * @returns true if register is enabled or if key is not preset in the dababase
   */
  public async isNetworkRegistryEnabled(): Promise<boolean> {
    return this.getCoercedOrDefault<boolean>(NETWORK_REGISTRY_ENABLED_PREFIX, (v) => v[0] != 0, true)
  }

  static createMock(id?: PublicKey): HoprDB {
    const mock: HoprDB = {
      id:
        id ?? PublicKey.from_privkey(stringToU8a('0x1464586aeaea0eb5736884ca1bf42d165fc8e2243b1d917130fb9e321d7a93b8')),
      // CommonJS / ESM issue
      // @ts-ignore
      db: new LevelDb()
    } as any
    Object.setPrototypeOf(mock, HoprDB.prototype)

    return mock
  }

  // Stores an already serialized object in the database.
  // @param namespace Namespace which is used for the object.
  // @param key Key to identify the object in the namespace.
  // @param object Serialized object.
  public async putSerializedObject(namespace: string, key: string, object: Uint8Array): Promise<void> {
    return await this.db.put(createObjectKey(namespace, key), object)
  }

  // Reads an a serialized object from the database.
  // @param namespace Namespace which is used for the object.
  // @param key Key to identify the object in the namespace.
  // @returns The serialized object or `undefined` if none was found.
  public async getSerializedObject(namespace: string, key: string): Promise<Uint8Array | undefined> {
    return await this.db.maybeGet(createObjectKey(namespace, key))
  }

  // Deletes an object from the database. Silently succeeds if object wasn't in
  // the database.
  // @param namespace Namespace which is used for the object.
  // @param key Key to identify the object in the namespace.
  public async deleteObject(namespace: string, key: string): Promise<void> {
    await this.db.remove(createObjectKey(namespace, key))
  }
}
>>>>>>> 1983d693
<|MERGE_RESOLUTION|>--- conflicted
+++ resolved
@@ -4,124 +4,16 @@
 import { stat, mkdir, rm } from 'fs/promises'
 import { debug } from '../process/index.js'
 
-// import {
-//   AcknowledgedTicket,
-//   UnacknowledgedTicket,
-//   AccountEntry,
-//   ChannelEntry,
-//   Snapshot,
-//   PublicKey,
-//   Balance,
-//   HalfKeyChallenge,
-//   EthereumChallenge,
-//   U256,
-//   Ticket,
-//   Address,
-//   Hash,
-//   generate_channel_id,
-//   BalanceType,
-//   PendingAcknowledgement
-// } from '../types.js'
-// import BN from 'bn.js'
 import fs from 'fs'
-<<<<<<< HEAD
 import { u8aConcat, u8aToHex } from '../u8a/index.js'
 // import type { IteratedHash } from '../../../core/lib/core_crypto.js'
-=======
-import { stringToU8a, toU8a, u8aConcat, u8aToHex, u8aToNumber } from '../u8a/index.js'
-import type { IteratedHash } from '../../../core/lib/core_crypto.js'
->>>>>>> 1983d693
 
 const log = debug(`hopr-core:db`)
 
 const encoder = new TextEncoder()
 const decoder = new TextDecoder()
 
-// key seperator:    `:`
-// key query prefix: `-`
-
-// const ACCOUNT_PREFIX = encoder.encode('account-')
-// const CHANNEL_PREFIX = encoder.encode('channel-')
-// const COMMITMENT_PREFIX = encoder.encode('commitment-')
-// const CURRENT_COMMITMENT_PREFIX = encoder.encode('commitment:current-')
-// const TICKET_INDEX_PREFIX = encoder.encode('ticketIndex-')
-// const PENDING_TICKETS_COUNT = encoder.encode('statistics:pending:value-')
-// const ACKNOWLEDGED_TICKETS_PREFIX = encoder.encode('tickets:acknowledged-')
-// const PENDING_ACKNOWLEDGEMENTS_PREFIX = encoder.encode('tickets:pending-acknowledgement-')
-// const PACKET_TAG_PREFIX: Uint8Array = encoder.encode('packets:tag-')
-// const NETWORK_REGISTRY_HOPR_NODE_PREFIX: Uint8Array = encoder.encode('networkRegistry:hopr-node-')
-// const NETWORK_REGISTRY_ADDRESS_ELIGIBLE_PREFIX: Uint8Array = encoder.encode('networkRegistry:addressEligible-')
-// const NETWORK_REGISTRY_ADDRESS_PUBLIC_KEY_PREFIX: Uint8Array = encoder.encode('networkRegistry:addressPublicKey-')
-
-// const NETWORK_REGISTRY_ENABLED_PREFIX: Uint8Array = encoder.encode('networkRegistry:enabled')
-
-// const GENERIC_OBJECT_PREFIX: Uint8Array = encoder.encode('genericObjects:')
-
-// Max value 2**32 - 1
-// const DEFAULT_SERIALIZED_NUMBER_LENGTH = 4
-
-// function createChannelKey(channelId: Hash): Uint8Array {
-//   return Uint8Array.from([...CHANNEL_PREFIX, ...channelId.serialize()])
-// }
-// function createAccountKey(address: Address): Uint8Array {
-//   return Uint8Array.from([...ACCOUNT_PREFIX, ...address.serialize()])
-// }
-// function createCommitmentKey(channelId: Hash, iteration: number): Uint8Array {
-//   return Uint8Array.from([...COMMITMENT_PREFIX, ...channelId.serialize(), ...toU8a(iteration, 4)])
-// }
-// function createCurrentCommitmentKey(channelId: Hash): Uint8Array {
-//   return Uint8Array.from([...CURRENT_COMMITMENT_PREFIX, ...channelId.serialize()])
-// }
-// function createCurrentTicketIndexKey(channelId: Hash): Uint8Array {
-//   return Uint8Array.from([...TICKET_INDEX_PREFIX, ...channelId.serialize()])
-// }
-// function createPendingTicketsCountKey(address: Address): Uint8Array {
-//   return Uint8Array.from([...PENDING_TICKETS_COUNT, ...address.serialize()])
-// }
-// function createAcknowledgedTicketKey(challenge: EthereumChallenge, channelEpoch: U256): Uint8Array {
-//   return Uint8Array.from([...ACKNOWLEDGED_TICKETS_PREFIX, ...channelEpoch.serialize(), ...challenge.serialize()])
-// }
-// function createPendingAcknowledgement(halfKey: HalfKeyChallenge): Uint8Array {
-//   return Uint8Array.from([...PENDING_ACKNOWLEDGEMENTS_PREFIX, ...halfKey.serialize()])
-// }
-// function createPacketTagKey(tag: Uint8Array): Uint8Array {
-//   return Uint8Array.from([...PACKET_TAG_PREFIX, ...tag])
-// }
-// function createObjectKey(namespace: string, key: string) {
-//   const encodedNs = encoder.encode(`${namespace}:`)
-//   const encodedKey = encoder.encode(key)
-//   return Uint8Array.from([...GENERIC_OBJECT_PREFIX, ...encodedNs, ...encodedKey])
-// }
-
-// Use compressed EC-points within entry key because canonical (uncompressed) representation
-// is not needed and thus prevents decompression operations when converting from PeerId.
-// This happens e.g. on newly established connections.
-// function createNetworkRegistryEntryKey(publicKey: PublicKey): Uint8Array {
-//   return Uint8Array.from([...NETWORK_REGISTRY_HOPR_NODE_PREFIX, ...publicKey.serialize(true)])
-// }
-// function createNetworkRegistryAddressEligibleKey(address: Address): Uint8Array {
-//   return Uint8Array.from([...NETWORK_REGISTRY_ADDRESS_ELIGIBLE_PREFIX, ...address.serialize()])
-// }
-// function createNetworkRegistryAddressToPublicKeyKey(address: Address) {
-//   return Uint8Array.from([...NETWORK_REGISTRY_ADDRESS_PUBLIC_KEY_PREFIX, ...address.serialize()])
-// }
-
-// const LATEST_BLOCK_NUMBER_KEY = encoder.encode('latestBlockNumber')
-// const LATEST_CONFIRMED_SNAPSHOT_KEY = encoder.encode('latestConfirmedSnapshot')
-// const REDEEMED_TICKETS_COUNT = encoder.encode('statistics:redeemed:count')
-// const REDEEMED_TICKETS_VALUE = encoder.encode('statistics:redeemed:value')
-// const LOSING_TICKET_COUNT = encoder.encode('statistics:losing:count')
-// const NEGLECTED_TICKET_COUNT = encoder.encode('statistics:neglected:count')
-// const REJECTED_TICKETS_COUNT = encoder.encode('statistics:rejected:count')
-// const REJECTED_TICKETS_VALUE = encoder.encode('statistics:rejected:value')
 const NETWORK_KEY = encoder.encode('network_id')
-// const HOPR_BALANCE_KEY = encoder.encode('hopr-balance')
-
-// enum Secp256k1PublicKeyPrefix {
-//   COMPRESSED_NEGATIVE = 0x02,
-//   COMPRESSED_POSITIVE = 0x03,
-//   UNCOMPRESSED = 0x04
-// }
 
 export class LevelDb {
   public backend: LevelUp
@@ -320,1967 +212,4 @@
 
     return storedId === expectedId
   }
-}
-
-/// Class designated to migrate the functionality to Rust
-<<<<<<< HEAD
-// export class HoprDB {
-//   // made public to allow access for Rust code
-//   public db: LevelDb
-//   public id: PublicKey
-
-//   constructor(publicKey: PublicKey) {
-//     this.db = new LevelDb()
-//     this.id = publicKey
-//   }
-
-//   // ---------- direct access API to be removed after migration to Rust
-
-//   async init(initialize: boolean, dbPath: string, forceCreate: boolean = false, networkId: string) {
-//     await this.db.init(initialize, dbPath, forceCreate, networkId)
-//   }
-
-//   protected async put(key: Uint8Array, value: Uint8Array): Promise<void> {
-//     // LevelDB does not support Uint8Arrays, always convert to Buffer
-//     return await this.db.put(
-//       Buffer.from(key.buffer, key.byteOffset, key.byteLength),
-//       Buffer.from(value.buffer, value.byteOffset, value.byteLength)
-//     )
-//   }
-
-//   protected async get(key: Uint8Array): Promise<Uint8Array> {
-//     // LevelDB does not support Uint8Arrays, always convert to Buffer
-//     const value = await this.db.get(Buffer.from(key.buffer, key.byteOffset, key.byteLength))
-
-//     // LevelDB always outputs Buffer, so convert to Uint8Array
-//     return new Uint8Array(value.buffer, value.byteOffset, value.byteLength)
-//   }
-
-//   public async remove(key: Uint8Array): Promise<void> {
-//     await this.db.remove(key)
-//   }
-
-//   public dumpDatabase(destFile: string) {
-//     this.db.dump(destFile)
-//   }
-
-//   public async close() {
-//     await this.db.close()
-//   }
-
-//   // ---------- end direct access API to be removed after migration to Rust
-
-//   private async getCoerced<T>(key: Uint8Array, coerce: (u: Uint8Array) => T) {
-//     let u8a = await this.db.get(key)
-//     return coerce(u8a)
-//   }
-
-//   private async getCoercedOrDefault<T>(key: Uint8Array, coerce: (u: Uint8Array) => T, defaultVal: T) {
-//     let u8a = await this.db.maybeGet(key)
-//     if (u8a === undefined) {
-//       return defaultVal
-//     }
-//     return coerce(u8a)
-//   }
-
-//   /**
-//    * Gets a elements from the database of a kind.
-//    * Optionally applies `filter`then `map` then `sort` to the result.
-//    * @param range.prefix key prefix, such as `channels-`
-//    * @param range.suffixLength length of the appended identifier to distinguish elements
-//    * @param deserialize function to parse serialized objects
-//    * @param filter [optional] filter deserialized objects
-//    * @param map [optional] transform deserialized and filtered objects
-//    * @param sorter [optional] sort deserialized, filtered and transformed objects
-//    * @returns a Promises that resolves with the found elements
-//    */
-//   protected async getAll<Element, TransformedElement = Element>(
-//     range: {
-//       prefix: Uint8Array
-//       suffixLength: number
-//     },
-//     deserialize: (u: Uint8Array) => Element,
-//     filter?: ((o: Element) => boolean) | undefined,
-//     map?: (i: Element) => TransformedElement,
-//     sorter?: (e1: TransformedElement, e2: TransformedElement) => number
-//   ): Promise<TransformedElement[]> {
-//     const firstPrefixed = u8aConcat(range.prefix, new Uint8Array(range.suffixLength).fill(0x00))
-//     const lastPrefixed = u8aConcat(range.prefix, new Uint8Array(range.suffixLength).fill(0xff))
-
-//     const results: TransformedElement[] = []
-
-//     // @TODO fix types in @types/levelup package
-//     for await (const [_key, chunk] of this.db.backend.iterator({
-//       gte: Buffer.from(firstPrefixed.buffer, firstPrefixed.byteOffset, firstPrefixed.byteLength),
-//       lte: Buffer.from(lastPrefixed.buffer, lastPrefixed.byteOffset, lastPrefixed.byteLength),
-//       keys: false
-//     }) as any) {
-//       const obj: Element = deserialize(new Uint8Array(chunk.buffer, chunk.byteOffset, chunk.byteLength))
-
-//       if (!filter || filter(obj)) {
-//         if (map) {
-//           results.push(map(obj))
-//         } else {
-//           results.push(obj as unknown as TransformedElement)
-//         }
-//       }
-//     }
-
-//     if (sorter) {
-//       // sort in-place
-//       results.sort(sorter)
-//     }
-
-//     return results
-//   }
-
-//   protected async *getAllIterable<Element, TransformedElement = Element>(
-//     range: {
-//       prefix: Uint8Array
-//       suffixLength: number
-//     },
-//     deserialize: (u: Uint8Array) => Element,
-//     filter?: ((o: Element) => boolean) | undefined,
-//     map?: (i: Element) => TransformedElement
-//   ): AsyncIterable<TransformedElement> {
-//     const firstPrefixed = u8aConcat(range.prefix, new Uint8Array(range.suffixLength).fill(0x00))
-//     const lastPrefixed = u8aConcat(range.prefix, new Uint8Array(range.suffixLength).fill(0xff))
-
-//     // @TODO fix types in @types/levelup package
-//     for await (const [_key, chunk] of this.db.backend.iterator({
-//       gte: Buffer.from(firstPrefixed.buffer, firstPrefixed.byteOffset, firstPrefixed.byteLength),
-//       lte: Buffer.from(lastPrefixed.buffer, lastPrefixed.byteOffset, lastPrefixed.byteLength),
-//       keys: false
-//     }) as any) {
-//       const obj: Element = deserialize(new Uint8Array(chunk.buffer, chunk.byteOffset, chunk.byteLength))
-
-//       if (!filter || filter(obj)) {
-//         if (map) {
-//           yield map(obj)
-//         } else {
-//           yield obj as unknown as TransformedElement
-//         }
-//       }
-//     }
-//   }
-
-//   private async increment(key: Uint8Array): Promise<number> {
-//     let val = await this.getCoercedOrDefault<number>(key, u8aToNumber, 0)
-//     // Always store using 4 bytes, max value 2**32 - 1
-//     await this.db.put(key, toU8a(val + 1, DEFAULT_SERIALIZED_NUMBER_LENGTH))
-//     return val + 1
-//   }
-
-//   private async addBalance(key: Uint8Array, amount: Balance): Promise<void> {
-//     let val = await this.getCoercedOrDefault<Balance>(
-//       key,
-//       (u) => Balance.deserialize(u, BalanceType.HOPR),
-//       Balance.zero(BalanceType.HOPR)
-//     )
-//     await this.db.put(key, val.add(amount).serialize_value())
-//   }
-
-//   private async subBalance(key: Uint8Array, amount: Balance): Promise<void> {
-//     let val = await this.getCoercedOrDefault<Balance>(
-//       key,
-//       (u) => Balance.deserialize(u, BalanceType.HOPR),
-//       Balance.zero(BalanceType.HOPR)
-//     )
-//     await this.db.put(key, val.sub(amount).serialize_value())
-//   }
-
-//   /**
-//    * Get unacknowledged tickets.
-//    * @param filter optionally filter by signer
-//    * @returns an array of all unacknowledged tickets
-//    */
-//   public async getUnacknowledgedTickets(filter?: { signer: Address }): Promise<UnacknowledgedTicket[]> {
-//     const filterFunc = (pending: PendingAcknowledgement): boolean => {
-//       if (pending.is_msg_sender() == true) {
-//         return false
-//       }
-
-//       // if signer provided doesn't match our ticket's signer dont add it to the list
-//       if (filter?.signer && pending.ticket().signer.eq(filter.signer)) {
-//         return false
-//       }
-//       return true
-//     }
-
-//     return await this.getAll<PendingAcknowledgement, UnacknowledgedTicket>(
-//       {
-//         prefix: PENDING_ACKNOWLEDGEMENTS_PREFIX,
-//         suffixLength: HalfKeyChallenge.size()
-//       },
-//       PendingAcknowledgement.deserialize,
-//       filterFunc,
-//       (pending: PendingAcknowledgement) => pending.ticket()
-//     )
-//   }
-
-//   public async getPendingAcknowledgement(halfKeyChallenge: HalfKeyChallenge): Promise<PendingAcknowledgement> {
-//     return await this.getCoerced<PendingAcknowledgement>(
-//       createPendingAcknowledgement(halfKeyChallenge),
-//       PendingAcknowledgement.deserialize
-//     )
-//   }
-
-//   public async storePendingAcknowledgement(
-//     halfKeyChallenge: HalfKeyChallenge,
-//     isMessageSender: boolean,
-//     unackTicket?: UnacknowledgedTicket
-//   ): Promise<void> {
-//     await this.db.put(
-//       createPendingAcknowledgement(halfKeyChallenge),
-//       new PendingAcknowledgement(isMessageSender, unackTicket).serialize()
-//     )
-//   }
-
-//   /**
-//    * Get acknowledged tickets sorted by ticket index in ascending order.
-//    * @param filter optionally filter by signer
-//    * @returns an array of all acknowledged tickets
-//    */
-//   public async getAcknowledgedTickets(filter?: {
-//     signer?: Address
-//     channel?: ChannelEntry
-//   }): Promise<AcknowledgedTicket[]> {
-//     const filterFunc = (a: AcknowledgedTicket): boolean => {
-//       // if signer provided doesn't match our ticket's signer don't add it to the list
-//       if (filter?.signer && !a.signer.eq(filter.signer)) {
-//         return false
-//       }
-
-//       if (
-//         filter?.channel &&
-//         (!a.signer.eq(filter.channel.source) ||
-//           !filter.channel.destination.eq(this.id.to_address()) ||
-//           !a.ticket.channel_epoch.eq(filter.channel.channel_epoch))
-//       ) {
-//         return false
-//       }
-
-//       return true
-//     }
-//     // sort in ascending order by ticket index: 1,2,3,4,...
-//     const sortFunc = (t1: AcknowledgedTicket, t2: AcknowledgedTicket): number => t1.ticket.index.cmp(t2.ticket.index)
-
-//     const tickets: AcknowledgedTicket[] = []
-
-//     for await (const ticket of this.getAllIterable<AcknowledgedTicket>(
-//       {
-//         prefix: ACKNOWLEDGED_TICKETS_PREFIX,
-//         suffixLength: EthereumChallenge.size()
-//       },
-//       AcknowledgedTicket.deserialize,
-//       filterFunc
-//     )) {
-//       tickets.push(ticket)
-//     }
-
-//     return tickets.sort(sortFunc)
-//   }
-
-//   /**
-//    * Deletes all acknowledged tickets in a channel and updates
-//    * neglected tickets counter.
-//    * @param channel in which channel to delete tickets
-//    */
-//   public async deleteAcknowledgedTicketsFromChannel(channel: ChannelEntry): Promise<void> {
-//     const tickets = await this.getAcknowledgedTickets({ signer: channel.source })
-
-//     const neglectedTicketsCount = await this.getCoercedOrDefault<number>(NEGLECTED_TICKET_COUNT, u8aToNumber, 0)
-
-//     const batch = this.db.backend.batch()
-
-//     for (const ack of tickets) {
-//       batch.del(Buffer.from(createAcknowledgedTicketKey(ack.ticket.challenge, ack.ticket.channel_epoch)))
-//     }
-
-//     // only update count if there has been a change
-//     if (tickets.length > 0) {
-//       batch.put(
-//         Buffer.from(NEGLECTED_TICKET_COUNT),
-//         // store updated number in 4 bytes
-//         Buffer.from(toU8a(neglectedTicketsCount + tickets.length, 4))
-//       )
-//     }
-
-//     await batch.write()
-//   }
-
-//   /**
-//    * Deletes an acknowledged ticket in database
-//    * @param ack acknowledged ticket
-//    */
-//   public async delAcknowledgedTicket(ack: AcknowledgedTicket): Promise<void> {
-//     await this.db.remove(createAcknowledgedTicketKey(ack.ticket.challenge, ack.ticket.channel_epoch))
-//   }
-
-//   public async replaceUnAckWithAck(halfKeyChallenge: HalfKeyChallenge, ackTicket: AcknowledgedTicket): Promise<void> {
-//     const unAcknowledgedDbKey = createPendingAcknowledgement(halfKeyChallenge)
-//     const acknowledgedDbKey = createAcknowledgedTicketKey(ackTicket.ticket.challenge, ackTicket.ticket.channel_epoch)
-
-//     const serializedTicket = ackTicket.serialize()
-
-//     await this.db.backend
-//       .batch()
-//       .del(Buffer.from(unAcknowledgedDbKey.buffer, unAcknowledgedDbKey.byteOffset, unAcknowledgedDbKey.byteLength))
-//       .put(
-//         Buffer.from(acknowledgedDbKey.buffer, acknowledgedDbKey.byteOffset, acknowledgedDbKey.byteLength),
-//         Buffer.from(serializedTicket.buffer, serializedTicket.byteOffset, serializedTicket.byteLength)
-//       )
-//       .write()
-//   }
-
-//   /**
-//    * Get tickets, both unacknowledged and acknowledged
-//    * @param filter optionally filter by signer
-//    * @returns an array of signed tickets
-//    */
-//   public async getTickets(filter?: { signer: Address }): Promise<Ticket[]> {
-//     const [unAcks, acks] = await Promise.all([
-//       this.getUnacknowledgedTickets(filter),
-//       this.getAcknowledgedTickets(filter)
-//     ])
-
-//     const unAckTickets = unAcks.map((o: UnacknowledgedTicket) => o.ticket)
-//     const ackTickets = acks.map((o: AcknowledgedTicket) => o.ticket)
-//     return [...unAckTickets, ...ackTickets]
-//   }
-
-//   /**
-//    * Checks whether the given packet tag is present in the database.
-//    * If not, sets the packet tag and return false, otherwise return
-//    * true.
-//    * @param packetTag packet tag to check for
-//    * @returns a Promise that resolves to true if packet tag is present in db
-//    */
-//   async checkAndSetPacketTag(packetTag: Uint8Array) {
-//     const packetTagKey = createPacketTagKey(packetTag)
-//     let present = await this.db.has(packetTagKey)
-//     console.log(`===========> Checking if packet tag ${u8aToHex(packetTagKey)} is present`, present)
-
-//     if (!present) {
-//       // TODO: what is touch? Is this correct?
-//       await this.db.put(packetTagKey, new Uint8Array())
-//     }
-
-//     return present
-//   }
-
-//   async storeHashIntermediaries(channelId: Hash, intermediates: IteratedHash): Promise<void> {
-//     let dbBatch = this.db.backend.batch()
-
-//     for (let i = 0; i < intermediates.count_intermediates(); i++) {
-//       let intermediate = intermediates.intermediate(i)
-//       const u8aKey = createCommitmentKey(channelId, intermediate.iteration)
-
-//       dbBatch = dbBatch.put(
-//         Buffer.from(u8aKey.buffer, u8aKey.byteOffset, u8aKey.byteLength),
-//         Buffer.from(
-//           intermediate.intermediate,
-//           intermediate.intermediate.byteOffset,
-//           intermediate.intermediate.byteLength
-//         )
-//       )
-//     }
-//     await dbBatch.write()
-//   }
-
-//   async getCommitment(channelId: Hash, iteration: number) {
-//     return await this.db.maybeGet(createCommitmentKey(channelId, iteration))
-//   }
-
-//   async getCurrentCommitment(channelId: Hash): Promise<Hash> {
-//     return new Hash(await this.db.get(createCurrentCommitmentKey(channelId)))
-//   }
-
-//   async setCurrentCommitment(channelId: Hash, commitment: Hash): Promise<void> {
-//     return this.db.put(createCurrentCommitmentKey(channelId), commitment.serialize())
-//   }
-
-//   async getCurrentTicketIndex(channelId: Hash): Promise<U256 | undefined> {
-//     return await this.getCoercedOrDefault<U256>(createCurrentTicketIndexKey(channelId), U256.deserialize, undefined)
-//   }
-
-//   setCurrentTicketIndex(channelId: Hash, ticketIndex: U256): Promise<void> {
-//     return this.db.put(createCurrentTicketIndexKey(channelId), ticketIndex.serialize())
-//   }
-
-//   async getLatestBlockNumber(): Promise<number> {
-//     if (!(await this.db.has(LATEST_BLOCK_NUMBER_KEY))) {
-//       return 0
-//     }
-//     return new BN(await this.db.get(LATEST_BLOCK_NUMBER_KEY)).toNumber()
-//   }
-
-//   async updateLatestBlockNumber(blockNumber: BN): Promise<void> {
-//     await this.db.put(LATEST_BLOCK_NUMBER_KEY, blockNumber.toBuffer())
-//   }
-
-//   async getLatestConfirmedSnapshotOrUndefined(): Promise<Snapshot | undefined> {
-//     return await this.getCoercedOrDefault<Snapshot>(LATEST_CONFIRMED_SNAPSHOT_KEY, Snapshot.deserialize, undefined)
-//   }
-
-//   // Unused
-//   // async updateLatestConfirmedSnapshot(snapshot: Snapshot): Promise<void> {
-//   //   await this.db.put(LATEST_CONFIRMED_SNAPSHOT_KEY, snapshot.serialize())
-//   // }
-
-//   async getChannel(channelId: Hash): Promise<ChannelEntry> {
-//     return await this.getCoerced<ChannelEntry>(createChannelKey(channelId), ChannelEntry.deserialize)
-//   }
-
-//   async *getChannelsIterable(filter?: (channel: ChannelEntry) => boolean): AsyncIterable<ChannelEntry> {
-//     yield* this.getAllIterable<ChannelEntry>(
-//       {
-//         prefix: CHANNEL_PREFIX,
-//         suffixLength: Hash.size()
-//       },
-//       ChannelEntry.deserialize,
-//       filter
-//     )
-//   }
-
-//   async getChannels(filter?: (channel: ChannelEntry) => boolean): Promise<ChannelEntry[]> {
-//     return this.getAll<ChannelEntry>(
-//       {
-//         prefix: CHANNEL_PREFIX,
-//         suffixLength: Hash.size()
-//       },
-//       ChannelEntry.deserialize,
-//       filter
-//     )
-//   }
-
-//   async updateChannelAndSnapshot(channelId: Hash, channel: ChannelEntry, snapshot: Snapshot): Promise<void> {
-//     const serializedChannel = channel.serialize()
-//     const keyU8a = createChannelKey(channelId)
-
-//     const serializedSnapshot = snapshot.serialize()
-
-//     await this.db.backend
-//       .batch()
-//       .put(
-//         Buffer.from(keyU8a.buffer, keyU8a.byteOffset, keyU8a.byteLength),
-//         Buffer.from(serializedChannel.buffer, serializedChannel.byteOffset, serializedChannel.byteLength)
-//       )
-//       .put(
-//         Buffer.from(LATEST_CONFIRMED_SNAPSHOT_KEY),
-//         Buffer.from(serializedSnapshot.buffer, serializedSnapshot.byteOffset, serializedSnapshot.byteLength)
-//       )
-//       .write()
-//   }
-
-//   async getAccount(address: Address): Promise<AccountEntry | undefined> {
-//     return await this.getCoercedOrDefault<AccountEntry>(createAccountKey(address), AccountEntry.deserialize, undefined)
-//   }
-
-//   async updateAccountAndSnapshot(account: AccountEntry, snapshot: Snapshot): Promise<void> {
-//     const serializedAccount = account.serialize()
-//     const serializedSnapshot = snapshot.serialize()
-
-//     await this.db.backend
-//       .batch()
-//       .put(
-//         Buffer.from(createAccountKey(account.get_address())),
-//         Buffer.from(serializedAccount.buffer, serializedAccount.byteOffset, serializedAccount.byteLength)
-//       )
-//       .put(
-//         Buffer.from(LATEST_CONFIRMED_SNAPSHOT_KEY),
-//         Buffer.from(serializedSnapshot.buffer, serializedSnapshot.byteOffset, serializedSnapshot.byteLength)
-//       )
-//       .write()
-//   }
-
-//   async getAccounts(filter?: (account: AccountEntry) => boolean) {
-//     return this.getAll<AccountEntry>(
-//       {
-//         prefix: ACCOUNT_PREFIX,
-//         suffixLength: Address.size()
-//       },
-//       AccountEntry.deserialize,
-//       filter
-//     )
-//   }
-
-//   async *getAccountsIterable(filter?: (account: AccountEntry) => boolean) {
-//     yield* this.getAllIterable<AccountEntry>(
-//       {
-//         prefix: ACCOUNT_PREFIX,
-//         suffixLength: Address.size()
-//       },
-//       AccountEntry.deserialize,
-//       filter
-//     )
-//   }
-
-//   public async getRedeemedTicketsValue(): Promise<Balance> {
-//     return await this.getCoercedOrDefault<Balance>(
-//       REDEEMED_TICKETS_VALUE,
-//       (u) => Balance.deserialize(u, BalanceType.HOPR),
-//       Balance.zero(BalanceType.HOPR)
-//     )
-//   }
-
-//   public async getRedeemedTicketsCount(): Promise<number> {
-//     return this.getCoercedOrDefault<number>(REDEEMED_TICKETS_COUNT, u8aToNumber, 0)
-//   }
-
-//   public async getNeglectedTicketsCount(): Promise<number> {
-//     return this.getCoercedOrDefault<number>(NEGLECTED_TICKET_COUNT, u8aToNumber, 0)
-//   }
-
-//   public async getPendingTicketCount(): Promise<number> {
-//     return (await this.getUnacknowledgedTickets()).length
-//   }
-
-//   public async getPendingBalanceTo(counterparty: Address): Promise<Balance> {
-//     return await this.getCoercedOrDefault<Balance>(
-//       createPendingTicketsCountKey(counterparty),
-//       (u) => Balance.deserialize(u, BalanceType.HOPR),
-//       Balance.zero(BalanceType.HOPR)
-//     )
-//   }
-
-//   public async getLosingTicketCount(): Promise<number> {
-//     return await this.getCoercedOrDefault<number>(LOSING_TICKET_COUNT, u8aToNumber, 0)
-//   }
-
-//   public async markPending(ticket: Ticket) {
-//     return await this.addBalance(createPendingTicketsCountKey(ticket.counterparty), ticket.amount)
-//   }
-
-//   public async resolvePending(ticket: Partial<Ticket>, snapshot: Snapshot) {
-//     let val = await this.getCoercedOrDefault<Balance>(
-//       createPendingTicketsCountKey(ticket.counterparty),
-//       (u) => Balance.deserialize(u, BalanceType.HOPR),
-//       Balance.zero(BalanceType.HOPR)
-//     )
-
-//     const serializedSnapshot = snapshot.serialize()
-//     const u8aPendingKey = createPendingTicketsCountKey(ticket.counterparty)
-
-//     await this.db.backend
-//       .batch()
-//       .put(
-//         Buffer.from(u8aPendingKey.buffer, u8aPendingKey.byteOffset, u8aPendingKey.byteLength),
-//         Buffer.from(val.sub(val).serialize_value())
-//       )
-//       .put(
-//         Buffer.from(
-//           LATEST_CONFIRMED_SNAPSHOT_KEY.buffer,
-//           LATEST_CONFIRMED_SNAPSHOT_KEY.byteOffset,
-//           LATEST_CONFIRMED_SNAPSHOT_KEY.byteLength
-//         ),
-//         Buffer.from(serializedSnapshot.buffer, serializedSnapshot.byteOffset, serializedSnapshot.byteLength)
-//       )
-//       .write()
-//   }
-
-//   public async markRedeemeed(a: AcknowledgedTicket): Promise<void> {
-//     await this.increment(REDEEMED_TICKETS_COUNT)
-//     await this.delAcknowledgedTicket(a)
-//     await this.addBalance(REDEEMED_TICKETS_VALUE, a.ticket.amount)
-//     await this.subBalance(createPendingTicketsCountKey(a.ticket.counterparty), a.ticket.amount)
-//   }
-
-//   public async markLosingAckedTicket(a: AcknowledgedTicket): Promise<void> {
-//     await this.increment(LOSING_TICKET_COUNT)
-//     await this.delAcknowledgedTicket(a)
-//     await this.subBalance(createPendingTicketsCountKey(a.ticket.counterparty), a.ticket.amount)
-//   }
-
-//   public async getRejectedTicketsValue(): Promise<Balance> {
-//     return await this.getCoercedOrDefault<Balance>(
-//       REJECTED_TICKETS_VALUE,
-//       (u) => Balance.deserialize(u, BalanceType.HOPR),
-//       Balance.zero(BalanceType.HOPR)
-//     )
-//   }
-
-//   public async getRejectedTicketsCount(): Promise<number> {
-//     return this.getCoercedOrDefault<number>(REJECTED_TICKETS_COUNT, u8aToNumber, 0)
-//   }
-
-//   public async markRejected(t: Ticket): Promise<void> {
-//     await this.increment(REJECTED_TICKETS_COUNT)
-//     await this.addBalance(REJECTED_TICKETS_VALUE, t.amount)
-//   }
-
-//   public async getChannelX(src: Address, dest: Address): Promise<ChannelEntry> {
-//     return await this.getChannel(generate_channel_id(src, dest))
-//   }
-
-//   public async getChannelTo(dest: Address): Promise<ChannelEntry> {
-//     return await this.getChannel(generate_channel_id(this.id.to_address(), dest))
-//   }
-
-//   public async getChannelFrom(src: Address): Promise<ChannelEntry> {
-//     return await this.getChannel(generate_channel_id(src, this.id.to_address()))
-//   }
-
-//   public async getChannelsFrom(address: Address) {
-//     return this.getChannels((channel) => {
-//       return address.eq(channel.source)
-//     })
-//   }
-
-//   public async *getChannelsFromIterable(address: Address) {
-//     for await (const channel of this.getChannelsIterable()) {
-//       if (address.eq(channel.source)) {
-//         yield channel
-//       }
-//     }
-//   }
-
-//   public async getChannelsTo(address: Address) {
-//     return this.getChannels((channel) => {
-//       return address.eq(channel.destination)
-//     })
-//   }
-
-//   public async *getChannelsToIterable(address: Address) {
-//     for await (const channel of this.getChannelsIterable()) {
-//       if (address.eq(channel.destination)) {
-//         yield channel
-//       }
-//     }
-//   }
-
-//   public async getHoprBalance(): Promise<Balance> {
-//     return this.getCoercedOrDefault<Balance>(
-//       HOPR_BALANCE_KEY,
-//       (u) => Balance.deserialize(u, BalanceType.HOPR),
-//       Balance.zero(BalanceType.HOPR)
-//     )
-//   }
-
-//   public async setHoprBalance(value: Balance): Promise<void> {
-//     return this.db.put(HOPR_BALANCE_KEY, value.serialize_value())
-//   }
-
-//   public async addHoprBalance(value: Balance, snapshot: Snapshot): Promise<void> {
-//     const val = await this.getCoercedOrDefault<Balance>(
-//       HOPR_BALANCE_KEY,
-//       (u) => Balance.deserialize(u, BalanceType.HOPR),
-//       Balance.zero(BalanceType.HOPR)
-//     )
-
-//     const serializedSnapshot = snapshot.serialize()
-
-//     await this.db.backend
-//       .batch()
-//       .put(
-//         Buffer.from(HOPR_BALANCE_KEY.buffer, HOPR_BALANCE_KEY.byteOffset, HOPR_BALANCE_KEY.byteLength),
-//         Buffer.from(val.add(value).serialize_value())
-//       )
-//       .put(
-//         Buffer.from(
-//           LATEST_CONFIRMED_SNAPSHOT_KEY.buffer,
-//           LATEST_CONFIRMED_SNAPSHOT_KEY.byteOffset,
-//           LATEST_CONFIRMED_SNAPSHOT_KEY.byteLength
-//         ),
-//         Buffer.from(serializedSnapshot.buffer, serializedSnapshot.byteOffset, serializedSnapshot.byteLength)
-//       )
-//       .write()
-//   }
-
-//   public async subHoprBalance(value: Balance, snapshot: Snapshot): Promise<void> {
-//     const val = await this.getCoercedOrDefault<Balance>(
-//       HOPR_BALANCE_KEY,
-//       (u) => Balance.deserialize(u, BalanceType.HOPR),
-//       Balance.zero(BalanceType.HOPR)
-//     )
-
-//     const serializedSnapshot = snapshot.serialize()
-
-//     await this.db.backend
-//       .batch()
-//       .put(
-//         Buffer.from(HOPR_BALANCE_KEY.buffer, HOPR_BALANCE_KEY.byteOffset, HOPR_BALANCE_KEY.byteLength),
-//         Buffer.from(val.sub(value).serialize_value())
-//       )
-//       .put(
-//         Buffer.from(
-//           LATEST_CONFIRMED_SNAPSHOT_KEY.buffer,
-//           LATEST_CONFIRMED_SNAPSHOT_KEY.byteOffset,
-//           LATEST_CONFIRMED_SNAPSHOT_KEY.byteLength
-//         ),
-//         Buffer.from(serializedSnapshot.buffer, serializedSnapshot.byteOffset, serializedSnapshot.byteLength)
-//       )
-//       .write()
-//   }
-
-//   static serializeArrayOfPubKeys(pKeys: PublicKey[]): Uint8Array {
-//     return u8aConcat(...pKeys.map((p) => p.serialize(true)))
-//   }
-
-//   static deserializeArrayOfPubKeys(arr: Uint8Array): PublicKey[] {
-//     const result: PublicKey[] = []
-//     let SIZE_PUBKEY_COMPRESSED = PublicKey.size_compressed()
-//     let SIZE_PUBKEY_UNCOMPRESSED = PublicKey.size_uncompressed()
-//     for (let offset = 0; offset < arr.length; ) {
-//       switch (arr[offset] as Secp256k1PublicKeyPrefix) {
-//         case Secp256k1PublicKeyPrefix.COMPRESSED_NEGATIVE:
-//         case Secp256k1PublicKeyPrefix.COMPRESSED_POSITIVE:
-//           if (arr.length < offset + SIZE_PUBKEY_COMPRESSED) {
-//             throw Error(`Invalid array length. U8a has ${offset + SIZE_PUBKEY_COMPRESSED - arr.length} to few elements`)
-//           }
-//           // clone array
-//           result.push(PublicKey.deserialize(arr.slice(offset, offset + SIZE_PUBKEY_COMPRESSED)))
-//           offset += SIZE_PUBKEY_COMPRESSED
-//           break
-//         case Secp256k1PublicKeyPrefix.UNCOMPRESSED:
-//           if (arr.length < offset + SIZE_PUBKEY_UNCOMPRESSED) {
-//             throw Error(
-//               `Invalid array length. U8a has ${offset + SIZE_PUBKEY_UNCOMPRESSED - arr.length} to few elements`
-//             )
-//           }
-//           // clone array
-//           result.push(PublicKey.deserialize(arr.slice(offset, offset + SIZE_PUBKEY_UNCOMPRESSED)))
-//           offset += SIZE_PUBKEY_UNCOMPRESSED
-//           break
-//         default:
-//           throw Error(`Invalid prefix ${u8aToHex(arr.subarray(offset, offset + 1))} at ${offset}`)
-//       }
-//     }
-
-//     return result
-//   }
-
-//   /**
-//    * Hopr Network Registry
-//    * Link hoprNode to an ETH address.
-//    * @param pubKey the node to register
-//    * @param account the account that made the transaction
-//    * @param snapshot
-//    */
-//   public async addToNetworkRegistry(pubKey: PublicKey, account: Address, snapshot: Snapshot): Promise<void> {
-//     let registeredNodes: PublicKey[] = []
-//     try {
-//       registeredNodes = await this.findHoprNodesUsingAccountInNetworkRegistry(account)
-//     } catch (error) {}
-
-//     const serializedSnapshot = snapshot.serialize()
-
-//     // Prevents from adding nodes more than once
-//     for (const registeredNode of registeredNodes) {
-//       if (registeredNode.eq(pubKey)) {
-//         // update snapshot
-//         await this.db.put(
-//           Buffer.from(
-//             LATEST_CONFIRMED_SNAPSHOT_KEY.buffer,
-//             LATEST_CONFIRMED_SNAPSHOT_KEY.byteOffset,
-//             LATEST_BLOCK_NUMBER_KEY.byteLength
-//           ),
-//           Buffer.from(serializedSnapshot.buffer, serializedSnapshot.byteOffset, serializedSnapshot.byteLength)
-//         )
-//         // already registered, nothing to do
-//         return
-//       }
-//     }
-
-//     // add new node to the list
-//     registeredNodes.push(pubKey)
-
-//     const serializedRegisteredNodes = HoprDB.serializeArrayOfPubKeys(registeredNodes)
-//     const serializedAccount = account.serialize()
-
-//     await this.db.backend
-//       .batch()
-//       // node public key to address (M->1)
-//       .put(
-//         Buffer.from(createNetworkRegistryEntryKey(pubKey)),
-//         Buffer.from(serializedAccount.buffer, serializedAccount.byteOffset, serializedAccount.byteLength)
-//       )
-//       // address to node public keys (1->M) in the format of key -> PublicKey[]
-//       .put(
-//         Buffer.from(createNetworkRegistryAddressToPublicKeyKey(account)),
-//         Buffer.from(
-//           serializedRegisteredNodes.buffer,
-//           serializedRegisteredNodes.byteOffset,
-//           serializedRegisteredNodes.byteLength
-//         )
-//       )
-//       .put(
-//         Buffer.from(LATEST_CONFIRMED_SNAPSHOT_KEY),
-//         Buffer.from(serializedSnapshot.buffer, serializedSnapshot.byteOffset, serializedSnapshot.byteLength)
-//       )
-//       .write()
-//   }
-
-//   /**
-//    * Do a reverse find by searching the stored account to return
-//    * the associated public keys of registered HOPR nodes.
-//    * @param account
-//    * @returns array of PublicKey of the associated HOPR nodes
-//    */
-//   public async findHoprNodesUsingAccountInNetworkRegistry(account: Address): Promise<PublicKey[]> {
-//     const pubKeys = await this.getCoercedOrDefault<PublicKey[]>(
-//       createNetworkRegistryAddressToPublicKeyKey(account),
-//       HoprDB.deserializeArrayOfPubKeys,
-//       undefined
-//     )
-
-//     if (!pubKeys) {
-//       throw Error('HoprNode not found')
-//     }
-
-//     return pubKeys
-//   }
-
-//   /**
-//    * Hopr Network Registry
-//    * Unlink hoprNode to an ETH address by removing the entry.
-//    * @param pubKey the node's x
-//    * @param account the account to use so we can search for the key in the database
-//    * @param snapshot
-//    */
-//   public async removeFromNetworkRegistry(pubKey: PublicKey, account: Address, snapshot: Snapshot): Promise<void> {
-//     let registeredNodes: PublicKey[] = []
-//     try {
-//       registeredNodes = await this.findHoprNodesUsingAccountInNetworkRegistry(account)
-//     } catch (error) {
-//       log(`cannot remove node from network registry due to ${error}`)
-//       throw Error('HoprNode not registered to the account')
-//     }
-
-//     // Remove all occurences, even if there are more than one
-//     registeredNodes = registeredNodes.filter((registeredNode: PublicKey) => !registeredNode.eq(pubKey))
-
-//     const entryKey = createNetworkRegistryEntryKey(pubKey)
-
-//     const serializedRegisteredNodes = HoprDB.serializeArrayOfPubKeys(registeredNodes)
-//     const serializedSnapshot = snapshot.serialize()
-
-//     await this.db.backend
-//       .batch()
-//       .del(Buffer.from(entryKey.buffer, entryKey.byteOffset, entryKey.byteLength))
-//       // address to node public keys (1->M) in the format of key -> PublicKey[]
-//       .put(
-//         Buffer.from(createNetworkRegistryAddressToPublicKeyKey(account)),
-//         Buffer.from(
-//           serializedRegisteredNodes.buffer,
-//           serializedRegisteredNodes.byteOffset,
-//           serializedRegisteredNodes.byteLength
-//         )
-//       )
-//       .put(
-//         Buffer.from(
-//           LATEST_CONFIRMED_SNAPSHOT_KEY.buffer,
-//           LATEST_CONFIRMED_SNAPSHOT_KEY.byteOffset,
-//           LATEST_CONFIRMED_SNAPSHOT_KEY.byteLength
-//         ),
-//         Buffer.from(serializedSnapshot.buffer, serializedSnapshot.byteOffset, serializedSnapshot.byteLength)
-//       )
-//       .write()
-//   }
-
-//   /**
-//    * Hopr Network Registry
-//    * Get address associated with hoprNode.
-//    * @param hoprNode the node to register
-//    * @returns ETH address
-//    */
-//   public async getAccountFromNetworkRegistry(hoprNode: PublicKey): Promise<Address> {
-//     return this.getCoerced<Address>(createNetworkRegistryEntryKey(hoprNode), Address.deserialize)
-//   }
-
-//   /**
-//    * Hopr Network Registry
-//    * Set address as eligible.
-//    * @param account the account that made the transaction
-//    * @param snapshot
-//    */
-//   public async setEligible(account: Address, eligible: boolean, snapshot: Snapshot): Promise<void> {
-//     const key = Buffer.from(createNetworkRegistryAddressEligibleKey(account))
-
-//     const serializedSnapshot = snapshot.serialize()
-
-//     if (eligible) {
-//       await this.db.backend
-//         .batch()
-//         .put(key, Buffer.from([]))
-//         .put(
-//           Buffer.from(
-//             LATEST_CONFIRMED_SNAPSHOT_KEY.buffer,
-//             LATEST_CONFIRMED_SNAPSHOT_KEY.byteOffset,
-//             LATEST_CONFIRMED_SNAPSHOT_KEY.byteLength
-//           ),
-//           Buffer.from(serializedSnapshot.buffer, serializedSnapshot.byteOffset, serializedSnapshot.byteLength)
-//         )
-//         .write()
-//     } else {
-//       await this.db.backend
-//         .batch()
-//         .del(key)
-//         .put(
-//           Buffer.from(
-//             LATEST_CONFIRMED_SNAPSHOT_KEY.buffer,
-//             LATEST_CONFIRMED_SNAPSHOT_KEY.byteOffset,
-//             LATEST_CONFIRMED_SNAPSHOT_KEY.byteLength
-//           ),
-//           Buffer.from(serializedSnapshot.buffer, serializedSnapshot.byteOffset, serializedSnapshot.byteLength)
-//         )
-//         .write()
-//     }
-//   }
-
-//   /**
-//    * Hopr Network Registry
-//    * @param account the account that made the transaction
-//    * @returns true if account is eligible
-//    */
-//   public async isEligible(account: Address): Promise<boolean> {
-//     return this.getCoercedOrDefault<boolean>(createNetworkRegistryAddressEligibleKey(account), () => true, false)
-//   }
-
-//   /**
-//    * Hopr Network Registry
-//    * @param enabled whether register is enabled
-//    */
-//   public async setNetworkRegistryEnabled(enabled: boolean, snapshot: Snapshot): Promise<void> {
-//     const serializedSnapshot = snapshot.serialize()
-
-//     await this.db.backend
-//       .batch()
-//       .put(Buffer.from(NETWORK_REGISTRY_ENABLED_PREFIX), Buffer.from([enabled ? 1 : 0]))
-//       .put(
-//         Buffer.from(
-//           LATEST_CONFIRMED_SNAPSHOT_KEY.buffer,
-//           LATEST_CONFIRMED_SNAPSHOT_KEY.byteOffset,
-//           LATEST_CONFIRMED_SNAPSHOT_KEY.byteLength
-//         ),
-//         Buffer.from(serializedSnapshot.buffer, serializedSnapshot.byteOffset, serializedSnapshot.byteLength)
-//       )
-//       .write()
-//   }
-
-//   /**
-//    * Check ifs Network registry is enabled
-//    * @returns true if register is enabled or if key is not preset in the dababase
-//    */
-//   public async isNetworkRegistryEnabled(): Promise<boolean> {
-//     return this.getCoercedOrDefault<boolean>(NETWORK_REGISTRY_ENABLED_PREFIX, (v) => v[0] != 0, true)
-//   }
-
-//   static createMock(id?: PublicKey): HoprDB {
-//     const mock: HoprDB = {
-//       id:
-//         id ?? PublicKey.from_privkey(stringToU8a('0x1464586aeaea0eb5736884ca1bf42d165fc8e2243b1d917130fb9e321d7a93b8')),
-//       // CommonJS / ESM issue
-//       // @ts-ignore
-//       db: new LevelDb()
-//     } as any
-//     Object.setPrototypeOf(mock, HoprDB.prototype)
-
-//     return mock
-//   }
-
-//   // Stores an already serialized object in the database.
-//   // @param namespace Namespace which is used for the object.
-//   // @param key Key to identify the object in the namespace.
-//   // @param object Serialized object.
-//   public async putSerializedObject(namespace: string, key: string, object: Uint8Array): Promise<void> {
-//     return await this.db.put(createObjectKey(namespace, key), object)
-//   }
-
-//   // Reads an a serialized object from the database.
-//   // @param namespace Namespace which is used for the object.
-//   // @param key Key to identify the object in the namespace.
-//   // @returns The serialized object or `undefined` if none was found.
-//   public async getSerializedObject(namespace: string, key: string): Promise<Uint8Array | undefined> {
-//     return await this.db.maybeGet(createObjectKey(namespace, key))
-//   }
-
-//   // Deletes an object from the database. Silently succeeds if object wasn't in
-//   // the database.
-//   // @param namespace Namespace which is used for the object.
-//   // @param key Key to identify the object in the namespace.
-//   public async deleteObject(namespace: string, key: string): Promise<void> {
-//     await this.db.remove(createObjectKey(namespace, key))
-//   }
-// }
-=======
-export class HoprDB {
-  // made public to allow access for Rust code
-  public db: LevelDb
-  public id: PublicKey
-
-  constructor(publicKey: PublicKey) {
-    this.db = new LevelDb()
-    this.id = publicKey
-  }
-
-  // ---------- direct access API to be removed after migration to Rust
-
-  async init(initialize: boolean, dbPath: string, forceCreate: boolean = false, networkId: string) {
-    await this.db.init(initialize, dbPath, forceCreate, networkId)
-  }
-
-  protected async put(key: Uint8Array, value: Uint8Array): Promise<void> {
-    // LevelDB does not support Uint8Arrays, always convert to Buffer
-    return await this.db.put(
-      Buffer.from(key.buffer, key.byteOffset, key.byteLength),
-      Buffer.from(value.buffer, value.byteOffset, value.byteLength)
-    )
-  }
-
-  protected async get(key: Uint8Array): Promise<Uint8Array> {
-    // LevelDB does not support Uint8Arrays, always convert to Buffer
-    const value = await this.db.get(Buffer.from(key.buffer, key.byteOffset, key.byteLength))
-
-    // LevelDB always outputs Buffer, so convert to Uint8Array
-    return new Uint8Array(value.buffer, value.byteOffset, value.byteLength)
-  }
-
-  public async remove(key: Uint8Array): Promise<void> {
-    await this.db.remove(key)
-  }
-
-  public dumpDatabase(destFile: string) {
-    this.db.dump(destFile)
-  }
-
-  public async close() {
-    await this.db.close()
-  }
-
-  // ---------- end direct access API to be removed after migration to Rust
-
-  private async getCoerced<T>(key: Uint8Array, coerce: (u: Uint8Array) => T) {
-    let u8a = await this.db.get(key)
-    return coerce(u8a)
-  }
-
-  private async getCoercedOrDefault<T>(key: Uint8Array, coerce: (u: Uint8Array) => T, defaultVal: T) {
-    let u8a = await this.db.maybeGet(key)
-    if (u8a === undefined) {
-      return defaultVal
-    }
-    return coerce(u8a)
-  }
-
-  /**
-   * Gets a elements from the database of a kind.
-   * Optionally applies `filter`then `map` then `sort` to the result.
-   * @param range.prefix key prefix, such as `channels-`
-   * @param range.suffixLength length of the appended identifier to distinguish elements
-   * @param deserialize function to parse serialized objects
-   * @param filter [optional] filter deserialized objects
-   * @param map [optional] transform deserialized and filtered objects
-   * @param sorter [optional] sort deserialized, filtered and transformed objects
-   * @returns a Promises that resolves with the found elements
-   */
-  protected async getAll<Element, TransformedElement = Element>(
-    range: {
-      prefix: Uint8Array
-      suffixLength: number
-    },
-    deserialize: (u: Uint8Array) => Element,
-    filter?: ((o: Element) => boolean) | undefined,
-    map?: (i: Element) => TransformedElement,
-    sorter?: (e1: TransformedElement, e2: TransformedElement) => number
-  ): Promise<TransformedElement[]> {
-    const firstPrefixed = u8aConcat(range.prefix, new Uint8Array(range.suffixLength).fill(0x00))
-    const lastPrefixed = u8aConcat(range.prefix, new Uint8Array(range.suffixLength).fill(0xff))
-
-    const results: TransformedElement[] = []
-
-    // @TODO fix types in @types/levelup package
-    for await (const [_key, chunk] of this.db.backend.iterator({
-      gte: Buffer.from(firstPrefixed.buffer, firstPrefixed.byteOffset, firstPrefixed.byteLength),
-      lte: Buffer.from(lastPrefixed.buffer, lastPrefixed.byteOffset, lastPrefixed.byteLength),
-      keys: false
-    }) as any) {
-      const obj: Element = deserialize(new Uint8Array(chunk.buffer, chunk.byteOffset, chunk.byteLength))
-
-      if (!filter || filter(obj)) {
-        if (map) {
-          results.push(map(obj))
-        } else {
-          results.push(obj as unknown as TransformedElement)
-        }
-      }
-    }
-
-    if (sorter) {
-      // sort in-place
-      results.sort(sorter)
-    }
-
-    return results
-  }
-
-  protected async *getAllIterable<Element, TransformedElement = Element>(
-    range: {
-      prefix: Uint8Array
-      suffixLength: number
-    },
-    deserialize: (u: Uint8Array) => Element,
-    filter?: ((o: Element) => boolean) | undefined,
-    map?: (i: Element) => TransformedElement
-  ): AsyncIterable<TransformedElement> {
-    const firstPrefixed = u8aConcat(range.prefix, new Uint8Array(range.suffixLength).fill(0x00))
-    const lastPrefixed = u8aConcat(range.prefix, new Uint8Array(range.suffixLength).fill(0xff))
-
-    // @TODO fix types in @types/levelup package
-    for await (const [_key, chunk] of this.db.backend.iterator({
-      gte: Buffer.from(firstPrefixed.buffer, firstPrefixed.byteOffset, firstPrefixed.byteLength),
-      lte: Buffer.from(lastPrefixed.buffer, lastPrefixed.byteOffset, lastPrefixed.byteLength),
-      keys: false
-    }) as any) {
-      const obj: Element = deserialize(new Uint8Array(chunk.buffer, chunk.byteOffset, chunk.byteLength))
-
-      if (!filter || filter(obj)) {
-        if (map) {
-          yield map(obj)
-        } else {
-          yield obj as unknown as TransformedElement
-        }
-      }
-    }
-  }
-
-  private async increment(key: Uint8Array): Promise<number> {
-    let val = await this.getCoercedOrDefault<number>(key, u8aToNumber, 0)
-    // Always store using 4 bytes, max value 2**32 - 1
-    await this.db.put(key, toU8a(val + 1, DEFAULT_SERIALIZED_NUMBER_LENGTH))
-    return val + 1
-  }
-
-  private async addBalance(key: Uint8Array, amount: Balance): Promise<void> {
-    let val = await this.getCoercedOrDefault<Balance>(
-      key,
-      (u) => Balance.deserialize(u, BalanceType.HOPR),
-      Balance.zero(BalanceType.HOPR)
-    )
-    await this.db.put(key, val.add(amount).serialize_value())
-  }
-
-  private async subBalance(key: Uint8Array, amount: Balance): Promise<void> {
-    let val = await this.getCoercedOrDefault<Balance>(
-      key,
-      (u) => Balance.deserialize(u, BalanceType.HOPR),
-      Balance.zero(BalanceType.HOPR)
-    )
-    await this.db.put(key, val.sub(amount).serialize_value())
-  }
-
-  /**
-   * Get unacknowledged tickets.
-   * @param filter optionally filter by signer
-   * @returns an array of all unacknowledged tickets
-   */
-  public async getUnacknowledgedTickets(filter?: { signer: Address }): Promise<UnacknowledgedTicket[]> {
-    const filterFunc = (pending: PendingAcknowledgement): boolean => {
-      if (pending.is_msg_sender() == true) {
-        return false
-      }
-
-      // if signer provided doesn't match our ticket's signer dont add it to the list
-      if (filter?.signer && pending.ticket().signer.eq(filter.signer)) {
-        return false
-      }
-      return true
-    }
-
-    return await this.getAll<PendingAcknowledgement, UnacknowledgedTicket>(
-      {
-        prefix: PENDING_ACKNOWLEDGEMENTS_PREFIX,
-        suffixLength: HalfKeyChallenge.size()
-      },
-      PendingAcknowledgement.deserialize,
-      filterFunc,
-      (pending: PendingAcknowledgement) => pending.ticket()
-    )
-  }
-
-  public async getPendingAcknowledgement(halfKeyChallenge: HalfKeyChallenge): Promise<PendingAcknowledgement> {
-    return await this.getCoerced<PendingAcknowledgement>(
-      createPendingAcknowledgement(halfKeyChallenge),
-      PendingAcknowledgement.deserialize
-    )
-  }
-
-  public async storePendingAcknowledgement(
-    halfKeyChallenge: HalfKeyChallenge,
-    isMessageSender: boolean,
-    unackTicket?: UnacknowledgedTicket
-  ): Promise<void> {
-    await this.db.put(
-      createPendingAcknowledgement(halfKeyChallenge),
-      new PendingAcknowledgement(isMessageSender, unackTicket).serialize()
-    )
-  }
-
-  /**
-   * Get acknowledged tickets sorted by ticket index in ascending order.
-   * @param filter optionally filter by signer
-   * @returns an array of all acknowledged tickets
-   */
-  public async getAcknowledgedTickets(filter?: {
-    signer?: Address
-    channel?: ChannelEntry
-  }): Promise<AcknowledgedTicket[]> {
-    const filterFunc = (a: AcknowledgedTicket): boolean => {
-      // if signer provided doesn't match our ticket's signer don't add it to the list
-      if (filter?.signer && !a.signer.eq(filter.signer)) {
-        return false
-      }
-
-      if (
-        filter?.channel &&
-        (!a.signer.eq(filter.channel.source) ||
-          !filter.channel.destination.eq(this.id.to_address()) ||
-          !a.ticket.channel_epoch.eq(filter.channel.channel_epoch))
-      ) {
-        return false
-      }
-
-      return true
-    }
-    // sort in ascending order by ticket index: 1,2,3,4,...
-    const sortFunc = (t1: AcknowledgedTicket, t2: AcknowledgedTicket): number => t1.ticket.index.cmp(t2.ticket.index)
-
-    const tickets: AcknowledgedTicket[] = []
-
-    for await (const ticket of this.getAllIterable<AcknowledgedTicket>(
-      {
-        prefix: ACKNOWLEDGED_TICKETS_PREFIX,
-        suffixLength: EthereumChallenge.size()
-      },
-      AcknowledgedTicket.deserialize,
-      filterFunc
-    )) {
-      tickets.push(ticket)
-    }
-
-    return tickets.sort(sortFunc)
-  }
-
-  /**
-   * Deletes all acknowledged tickets in a channel and updates
-   * neglected tickets counter.
-   * @param channel in which channel to delete tickets
-   */
-  public async deleteAcknowledgedTicketsFromChannel(channel: ChannelEntry): Promise<void> {
-    const tickets = await this.getAcknowledgedTickets({ signer: channel.source })
-
-    const neglectedTicketsCount = await this.getCoercedOrDefault<number>(NEGLECTED_TICKET_COUNT, u8aToNumber, 0)
-
-    const batch = this.db.backend.batch()
-
-    for (const ack of tickets) {
-      batch.del(Buffer.from(createAcknowledgedTicketKey(ack.ticket.challenge, ack.ticket.channel_epoch)))
-    }
-
-    // only update count if there has been a change
-    if (tickets.length > 0) {
-      batch.put(
-        Buffer.from(NEGLECTED_TICKET_COUNT),
-        // store updated number in 4 bytes
-        Buffer.from(toU8a(neglectedTicketsCount + tickets.length, 4))
-      )
-    }
-
-    await batch.write()
-  }
-
-  /**
-   * Deletes an acknowledged ticket in database
-   * @param ack acknowledged ticket
-   */
-  public async delAcknowledgedTicket(ack: AcknowledgedTicket): Promise<void> {
-    await this.db.remove(createAcknowledgedTicketKey(ack.ticket.challenge, ack.ticket.channel_epoch))
-  }
-
-  public async replaceUnAckWithAck(halfKeyChallenge: HalfKeyChallenge, ackTicket: AcknowledgedTicket): Promise<void> {
-    const unAcknowledgedDbKey = createPendingAcknowledgement(halfKeyChallenge)
-    const acknowledgedDbKey = createAcknowledgedTicketKey(ackTicket.ticket.challenge, ackTicket.ticket.channel_epoch)
-
-    const serializedTicket = ackTicket.serialize()
-
-    await this.db.backend
-      .batch()
-      .del(Buffer.from(unAcknowledgedDbKey.buffer, unAcknowledgedDbKey.byteOffset, unAcknowledgedDbKey.byteLength))
-      .put(
-        Buffer.from(acknowledgedDbKey.buffer, acknowledgedDbKey.byteOffset, acknowledgedDbKey.byteLength),
-        Buffer.from(serializedTicket.buffer, serializedTicket.byteOffset, serializedTicket.byteLength)
-      )
-      .write()
-  }
-
-  /**
-   * Get tickets, both unacknowledged and acknowledged
-   * @param filter optionally filter by signer
-   * @returns an array of signed tickets
-   */
-  public async getTickets(filter?: { signer: Address }): Promise<Ticket[]> {
-    const [unAcks, acks] = await Promise.all([
-      this.getUnacknowledgedTickets(filter),
-      this.getAcknowledgedTickets(filter)
-    ])
-
-    const unAckTickets = unAcks.map((o: UnacknowledgedTicket) => o.ticket)
-    const ackTickets = acks.map((o: AcknowledgedTicket) => o.ticket)
-    return [...unAckTickets, ...ackTickets]
-  }
-
-  /**
-   * Checks whether the given packet tag is present in the database.
-   * If not, sets the packet tag and return false, otherwise return
-   * true.
-   * @param packetTag packet tag to check for
-   * @returns a Promise that resolves to true if packet tag is present in db
-   */
-  async checkAndSetPacketTag(packetTag: Uint8Array) {
-    const packetTagKey = createPacketTagKey(packetTag)
-    let present = await this.db.has(packetTagKey)
-    console.log(`===========> Checking if packet tag ${u8aToHex(packetTagKey)} is present`, present)
-
-    if (!present) {
-      // TODO: what is touch? Is this correct?
-      await this.db.put(packetTagKey, new Uint8Array())
-    }
-
-    return present
-  }
-
-  async storeHashIntermediaries(channelId: Hash, intermediates: IteratedHash): Promise<void> {
-    let dbBatch = this.db.backend.batch()
-
-    for (let i = 0; i < intermediates.count_intermediates(); i++) {
-      let intermediate = intermediates.intermediate(i)
-      const u8aKey = createCommitmentKey(channelId, intermediate.iteration)
-
-      dbBatch = dbBatch.put(
-        Buffer.from(u8aKey.buffer, u8aKey.byteOffset, u8aKey.byteLength),
-        Buffer.from(
-          intermediate.intermediate,
-          intermediate.intermediate.byteOffset,
-          intermediate.intermediate.byteLength
-        )
-      )
-    }
-    await dbBatch.write()
-  }
-
-  async getCommitment(channelId: Hash, iteration: number) {
-    return await this.db.maybeGet(createCommitmentKey(channelId, iteration))
-  }
-
-  async getCurrentCommitment(channelId: Hash): Promise<Hash> {
-    return new Hash(await this.db.get(createCurrentCommitmentKey(channelId)))
-  }
-
-  async setCurrentCommitment(channelId: Hash, commitment: Hash): Promise<void> {
-    return this.db.put(createCurrentCommitmentKey(channelId), commitment.serialize())
-  }
-
-  async getCurrentTicketIndex(channelId: Hash): Promise<U256 | undefined> {
-    return await this.getCoercedOrDefault<U256>(createCurrentTicketIndexKey(channelId), U256.deserialize, undefined)
-  }
-
-  setCurrentTicketIndex(channelId: Hash, ticketIndex: U256): Promise<void> {
-    return this.db.put(createCurrentTicketIndexKey(channelId), ticketIndex.serialize())
-  }
-
-  async getLatestBlockNumber(): Promise<number> {
-    if (!(await this.db.has(LATEST_BLOCK_NUMBER_KEY))) {
-      return 0
-    }
-    return new BN(await this.db.get(LATEST_BLOCK_NUMBER_KEY)).toNumber()
-  }
-
-  async updateLatestBlockNumber(blockNumber: BN): Promise<void> {
-    await this.db.put(LATEST_BLOCK_NUMBER_KEY, blockNumber.toBuffer())
-  }
-
-  async getLatestConfirmedSnapshotOrUndefined(): Promise<Snapshot | undefined> {
-    return await this.getCoercedOrDefault<Snapshot>(LATEST_CONFIRMED_SNAPSHOT_KEY, Snapshot.deserialize, undefined)
-  }
-
-  // Unused
-  // async updateLatestConfirmedSnapshot(snapshot: Snapshot): Promise<void> {
-  //   await this.db.put(LATEST_CONFIRMED_SNAPSHOT_KEY, snapshot.serialize())
-  // }
-
-  async getChannel(channelId: Hash): Promise<ChannelEntry> {
-    return await this.getCoerced<ChannelEntry>(createChannelKey(channelId), ChannelEntry.deserialize)
-  }
-
-  async *getChannelsIterable(filter?: (channel: ChannelEntry) => boolean): AsyncIterable<ChannelEntry> {
-    yield* this.getAllIterable<ChannelEntry>(
-      {
-        prefix: CHANNEL_PREFIX,
-        suffixLength: Hash.size()
-      },
-      ChannelEntry.deserialize,
-      filter
-    )
-  }
-
-  async getChannels(filter?: (channel: ChannelEntry) => boolean): Promise<ChannelEntry[]> {
-    return this.getAll<ChannelEntry>(
-      {
-        prefix: CHANNEL_PREFIX,
-        suffixLength: Hash.size()
-      },
-      ChannelEntry.deserialize,
-      filter
-    )
-  }
-
-  async updateChannelAndSnapshot(channelId: Hash, channel: ChannelEntry, snapshot: Snapshot): Promise<void> {
-    const serializedChannel = channel.serialize()
-    const keyU8a = createChannelKey(channelId)
-
-    const serializedSnapshot = snapshot.serialize()
-
-    await this.db.backend
-      .batch()
-      .put(
-        Buffer.from(keyU8a.buffer, keyU8a.byteOffset, keyU8a.byteLength),
-        Buffer.from(serializedChannel.buffer, serializedChannel.byteOffset, serializedChannel.byteLength)
-      )
-      .put(
-        Buffer.from(LATEST_CONFIRMED_SNAPSHOT_KEY),
-        Buffer.from(serializedSnapshot.buffer, serializedSnapshot.byteOffset, serializedSnapshot.byteLength)
-      )
-      .write()
-  }
-
-  async getAccount(address: Address): Promise<AccountEntry | undefined> {
-    return await this.getCoercedOrDefault<AccountEntry>(createAccountKey(address), AccountEntry.deserialize, undefined)
-  }
-
-  async updateAccountAndSnapshot(account: AccountEntry, snapshot: Snapshot): Promise<void> {
-    const serializedAccount = account.serialize()
-    const serializedSnapshot = snapshot.serialize()
-
-    await this.db.backend
-      .batch()
-      .put(
-        Buffer.from(createAccountKey(account.get_address())),
-        Buffer.from(serializedAccount.buffer, serializedAccount.byteOffset, serializedAccount.byteLength)
-      )
-      .put(
-        Buffer.from(LATEST_CONFIRMED_SNAPSHOT_KEY),
-        Buffer.from(serializedSnapshot.buffer, serializedSnapshot.byteOffset, serializedSnapshot.byteLength)
-      )
-      .write()
-  }
-
-  async getAccounts(filter?: (account: AccountEntry) => boolean) {
-    return this.getAll<AccountEntry>(
-      {
-        prefix: ACCOUNT_PREFIX,
-        suffixLength: Address.size()
-      },
-      AccountEntry.deserialize,
-      filter
-    )
-  }
-
-  async *getAccountsIterable(filter?: (account: AccountEntry) => boolean) {
-    yield* this.getAllIterable<AccountEntry>(
-      {
-        prefix: ACCOUNT_PREFIX,
-        suffixLength: Address.size()
-      },
-      AccountEntry.deserialize,
-      filter
-    )
-  }
-
-  public async getRedeemedTicketsValue(): Promise<Balance> {
-    return await this.getCoercedOrDefault<Balance>(
-      REDEEMED_TICKETS_VALUE,
-      (u) => Balance.deserialize(u, BalanceType.HOPR),
-      Balance.zero(BalanceType.HOPR)
-    )
-  }
-
-  public async getRedeemedTicketsCount(): Promise<number> {
-    return this.getCoercedOrDefault<number>(REDEEMED_TICKETS_COUNT, u8aToNumber, 0)
-  }
-
-  public async getNeglectedTicketsCount(): Promise<number> {
-    return this.getCoercedOrDefault<number>(NEGLECTED_TICKET_COUNT, u8aToNumber, 0)
-  }
-
-  public async getPendingTicketCount(): Promise<number> {
-    return (await this.getUnacknowledgedTickets()).length
-  }
-
-  public async getPendingBalanceTo(counterparty: Address): Promise<Balance> {
-    return await this.getCoercedOrDefault<Balance>(
-      createPendingTicketsCountKey(counterparty),
-      (u) => Balance.deserialize(u, BalanceType.HOPR),
-      Balance.zero(BalanceType.HOPR)
-    )
-  }
-
-  public async getLosingTicketCount(): Promise<number> {
-    return await this.getCoercedOrDefault<number>(LOSING_TICKET_COUNT, u8aToNumber, 0)
-  }
-
-  public async markPending(ticket: Ticket) {
-    return await this.addBalance(createPendingTicketsCountKey(ticket.counterparty), ticket.amount)
-  }
-
-  public async resolvePending(ticket: Partial<Ticket>, snapshot: Snapshot) {
-    let val = await this.getCoercedOrDefault<Balance>(
-      createPendingTicketsCountKey(ticket.counterparty),
-      (u) => Balance.deserialize(u, BalanceType.HOPR),
-      Balance.zero(BalanceType.HOPR)
-    )
-
-    const serializedSnapshot = snapshot.serialize()
-    const u8aPendingKey = createPendingTicketsCountKey(ticket.counterparty)
-
-    await this.db.backend
-      .batch()
-      .put(
-        Buffer.from(u8aPendingKey.buffer, u8aPendingKey.byteOffset, u8aPendingKey.byteLength),
-        Buffer.from(val.sub(val).serialize_value())
-      )
-      .put(
-        Buffer.from(
-          LATEST_CONFIRMED_SNAPSHOT_KEY.buffer,
-          LATEST_CONFIRMED_SNAPSHOT_KEY.byteOffset,
-          LATEST_CONFIRMED_SNAPSHOT_KEY.byteLength
-        ),
-        Buffer.from(serializedSnapshot.buffer, serializedSnapshot.byteOffset, serializedSnapshot.byteLength)
-      )
-      .write()
-  }
-
-  public async markRedeemeed(a: AcknowledgedTicket): Promise<void> {
-    await this.increment(REDEEMED_TICKETS_COUNT)
-    await this.delAcknowledgedTicket(a)
-    await this.addBalance(REDEEMED_TICKETS_VALUE, a.ticket.amount)
-    await this.subBalance(createPendingTicketsCountKey(a.ticket.counterparty), a.ticket.amount)
-  }
-
-  public async markLosingAckedTicket(a: AcknowledgedTicket): Promise<void> {
-    await this.increment(LOSING_TICKET_COUNT)
-    await this.delAcknowledgedTicket(a)
-    await this.subBalance(createPendingTicketsCountKey(a.ticket.counterparty), a.ticket.amount)
-  }
-
-  public async getRejectedTicketsValue(): Promise<Balance> {
-    return await this.getCoercedOrDefault<Balance>(
-      REJECTED_TICKETS_VALUE,
-      (u) => Balance.deserialize(u, BalanceType.HOPR),
-      Balance.zero(BalanceType.HOPR)
-    )
-  }
-
-  public async getRejectedTicketsCount(): Promise<number> {
-    return this.getCoercedOrDefault<number>(REJECTED_TICKETS_COUNT, u8aToNumber, 0)
-  }
-
-  public async markRejected(t: Ticket): Promise<void> {
-    await this.increment(REJECTED_TICKETS_COUNT)
-    await this.addBalance(REJECTED_TICKETS_VALUE, t.amount)
-  }
-
-  public async getChannelX(src: Address, dest: Address): Promise<ChannelEntry> {
-    return await this.getChannel(generate_channel_id(src, dest))
-  }
-
-  public async getChannelTo(dest: Address): Promise<ChannelEntry> {
-    return await this.getChannel(generate_channel_id(this.id.to_address(), dest))
-  }
-
-  public async getChannelFrom(src: Address): Promise<ChannelEntry> {
-    return await this.getChannel(generate_channel_id(src, this.id.to_address()))
-  }
-
-  public async getChannelsFrom(address: Address) {
-    return this.getChannels((channel) => {
-      return address.eq(channel.source)
-    })
-  }
-
-  public async *getChannelsFromIterable(address: Address) {
-    for await (const channel of this.getChannelsIterable()) {
-      if (address.eq(channel.source)) {
-        yield channel
-      }
-    }
-  }
-
-  public async getChannelsTo(address: Address) {
-    return this.getChannels((channel) => {
-      return address.eq(channel.destination)
-    })
-  }
-
-  public async *getChannelsToIterable(address: Address) {
-    for await (const channel of this.getChannelsIterable()) {
-      if (address.eq(channel.destination)) {
-        yield channel
-      }
-    }
-  }
-
-  public async getHoprBalance(): Promise<Balance> {
-    return this.getCoercedOrDefault<Balance>(
-      HOPR_BALANCE_KEY,
-      (u) => Balance.deserialize(u, BalanceType.HOPR),
-      Balance.zero(BalanceType.HOPR)
-    )
-  }
-
-  public async setHoprBalance(value: Balance): Promise<void> {
-    return this.db.put(HOPR_BALANCE_KEY, value.serialize_value())
-  }
-
-  public async addHoprBalance(value: Balance, snapshot: Snapshot): Promise<void> {
-    const val = await this.getCoercedOrDefault<Balance>(
-      HOPR_BALANCE_KEY,
-      (u) => Balance.deserialize(u, BalanceType.HOPR),
-      Balance.zero(BalanceType.HOPR)
-    )
-
-    const serializedSnapshot = snapshot.serialize()
-
-    await this.db.backend
-      .batch()
-      .put(
-        Buffer.from(HOPR_BALANCE_KEY.buffer, HOPR_BALANCE_KEY.byteOffset, HOPR_BALANCE_KEY.byteLength),
-        Buffer.from(val.add(value).serialize_value())
-      )
-      .put(
-        Buffer.from(
-          LATEST_CONFIRMED_SNAPSHOT_KEY.buffer,
-          LATEST_CONFIRMED_SNAPSHOT_KEY.byteOffset,
-          LATEST_CONFIRMED_SNAPSHOT_KEY.byteLength
-        ),
-        Buffer.from(serializedSnapshot.buffer, serializedSnapshot.byteOffset, serializedSnapshot.byteLength)
-      )
-      .write()
-  }
-
-  public async subHoprBalance(value: Balance, snapshot: Snapshot): Promise<void> {
-    const val = await this.getCoercedOrDefault<Balance>(
-      HOPR_BALANCE_KEY,
-      (u) => Balance.deserialize(u, BalanceType.HOPR),
-      Balance.zero(BalanceType.HOPR)
-    )
-
-    const serializedSnapshot = snapshot.serialize()
-
-    await this.db.backend
-      .batch()
-      .put(
-        Buffer.from(HOPR_BALANCE_KEY.buffer, HOPR_BALANCE_KEY.byteOffset, HOPR_BALANCE_KEY.byteLength),
-        Buffer.from(val.sub(value).serialize_value())
-      )
-      .put(
-        Buffer.from(
-          LATEST_CONFIRMED_SNAPSHOT_KEY.buffer,
-          LATEST_CONFIRMED_SNAPSHOT_KEY.byteOffset,
-          LATEST_CONFIRMED_SNAPSHOT_KEY.byteLength
-        ),
-        Buffer.from(serializedSnapshot.buffer, serializedSnapshot.byteOffset, serializedSnapshot.byteLength)
-      )
-      .write()
-  }
-
-  static serializeArrayOfPubKeys(pKeys: PublicKey[]): Uint8Array {
-    return u8aConcat(...pKeys.map((p) => p.serialize(true)))
-  }
-
-  static deserializeArrayOfPubKeys(arr: Uint8Array): PublicKey[] {
-    const result: PublicKey[] = []
-    let SIZE_PUBKEY_COMPRESSED = PublicKey.size_compressed()
-    let SIZE_PUBKEY_UNCOMPRESSED = PublicKey.size_uncompressed()
-    for (let offset = 0; offset < arr.length; ) {
-      switch (arr[offset] as Secp256k1PublicKeyPrefix) {
-        case Secp256k1PublicKeyPrefix.COMPRESSED_NEGATIVE:
-        case Secp256k1PublicKeyPrefix.COMPRESSED_POSITIVE:
-          if (arr.length < offset + SIZE_PUBKEY_COMPRESSED) {
-            throw Error(`Invalid array length. U8a has ${offset + SIZE_PUBKEY_COMPRESSED - arr.length} to few elements`)
-          }
-          // clone array
-          result.push(PublicKey.deserialize(arr.slice(offset, offset + SIZE_PUBKEY_COMPRESSED)))
-          offset += SIZE_PUBKEY_COMPRESSED
-          break
-        case Secp256k1PublicKeyPrefix.UNCOMPRESSED:
-          if (arr.length < offset + SIZE_PUBKEY_UNCOMPRESSED) {
-            throw Error(
-              `Invalid array length. U8a has ${offset + SIZE_PUBKEY_UNCOMPRESSED - arr.length} to few elements`
-            )
-          }
-          // clone array
-          result.push(PublicKey.deserialize(arr.slice(offset, offset + SIZE_PUBKEY_UNCOMPRESSED)))
-          offset += SIZE_PUBKEY_UNCOMPRESSED
-          break
-        default:
-          throw Error(`Invalid prefix ${u8aToHex(arr.subarray(offset, offset + 1))} at ${offset}`)
-      }
-    }
-
-    return result
-  }
-
-  /**
-   * Hopr Network Registry
-   * Link hoprNode to an ETH address.
-   * @param pubKey the node to register
-   * @param account the account that made the transaction
-   * @param snapshot
-   */
-  public async addToNetworkRegistry(pubKey: PublicKey, account: Address, snapshot: Snapshot): Promise<void> {
-    let registeredNodes: PublicKey[] = []
-    try {
-      registeredNodes = await this.findHoprNodesUsingAccountInNetworkRegistry(account)
-    } catch (error) {}
-
-    const serializedSnapshot = snapshot.serialize()
-
-    // Prevents from adding nodes more than once
-    for (const registeredNode of registeredNodes) {
-      if (registeredNode.eq(pubKey)) {
-        // update snapshot
-        await this.db.put(
-          Buffer.from(
-            LATEST_CONFIRMED_SNAPSHOT_KEY.buffer,
-            LATEST_CONFIRMED_SNAPSHOT_KEY.byteOffset,
-            LATEST_BLOCK_NUMBER_KEY.byteLength
-          ),
-          Buffer.from(serializedSnapshot.buffer, serializedSnapshot.byteOffset, serializedSnapshot.byteLength)
-        )
-        // already registered, nothing to do
-        return
-      }
-    }
-
-    // add new node to the list
-    registeredNodes.push(pubKey)
-
-    const serializedRegisteredNodes = HoprDB.serializeArrayOfPubKeys(registeredNodes)
-    const serializedAccount = account.serialize()
-
-    await this.db.backend
-      .batch()
-      // node public key to address (M->1)
-      .put(
-        Buffer.from(createNetworkRegistryEntryKey(pubKey)),
-        Buffer.from(serializedAccount.buffer, serializedAccount.byteOffset, serializedAccount.byteLength)
-      )
-      // address to node public keys (1->M) in the format of key -> PublicKey[]
-      .put(
-        Buffer.from(createNetworkRegistryAddressToPublicKeyKey(account)),
-        Buffer.from(
-          serializedRegisteredNodes.buffer,
-          serializedRegisteredNodes.byteOffset,
-          serializedRegisteredNodes.byteLength
-        )
-      )
-      .put(
-        Buffer.from(LATEST_CONFIRMED_SNAPSHOT_KEY),
-        Buffer.from(serializedSnapshot.buffer, serializedSnapshot.byteOffset, serializedSnapshot.byteLength)
-      )
-      .write()
-  }
-
-  /**
-   * Do a reverse find by searching the stored account to return
-   * the associated public keys of registered HOPR nodes.
-   * @param account
-   * @returns array of PublicKey of the associated HOPR nodes
-   */
-  public async findHoprNodesUsingAccountInNetworkRegistry(account: Address): Promise<PublicKey[]> {
-    const pubKeys = await this.getCoercedOrDefault<PublicKey[]>(
-      createNetworkRegistryAddressToPublicKeyKey(account),
-      HoprDB.deserializeArrayOfPubKeys,
-      undefined
-    )
-
-    if (!pubKeys) {
-      throw Error('HoprNode not found')
-    }
-
-    return pubKeys
-  }
-
-  /**
-   * Hopr Network Registry
-   * Unlink hoprNode to an ETH address by removing the entry.
-   * @param pubKey the node's x
-   * @param account the account to use so we can search for the key in the database
-   * @param snapshot
-   */
-  public async removeFromNetworkRegistry(pubKey: PublicKey, account: Address, snapshot: Snapshot): Promise<void> {
-    let registeredNodes: PublicKey[] = []
-    try {
-      registeredNodes = await this.findHoprNodesUsingAccountInNetworkRegistry(account)
-    } catch (error) {
-      log(`cannot remove node from network registry due to ${error}`)
-      throw Error('HoprNode not registered to the account')
-    }
-
-    // Remove all occurences, even if there are more than one
-    registeredNodes = registeredNodes.filter((registeredNode: PublicKey) => !registeredNode.eq(pubKey))
-
-    const entryKey = createNetworkRegistryEntryKey(pubKey)
-
-    const serializedRegisteredNodes = HoprDB.serializeArrayOfPubKeys(registeredNodes)
-    const serializedSnapshot = snapshot.serialize()
-
-    await this.db.backend
-      .batch()
-      .del(Buffer.from(entryKey.buffer, entryKey.byteOffset, entryKey.byteLength))
-      // address to node public keys (1->M) in the format of key -> PublicKey[]
-      .put(
-        Buffer.from(createNetworkRegistryAddressToPublicKeyKey(account)),
-        Buffer.from(
-          serializedRegisteredNodes.buffer,
-          serializedRegisteredNodes.byteOffset,
-          serializedRegisteredNodes.byteLength
-        )
-      )
-      .put(
-        Buffer.from(
-          LATEST_CONFIRMED_SNAPSHOT_KEY.buffer,
-          LATEST_CONFIRMED_SNAPSHOT_KEY.byteOffset,
-          LATEST_CONFIRMED_SNAPSHOT_KEY.byteLength
-        ),
-        Buffer.from(serializedSnapshot.buffer, serializedSnapshot.byteOffset, serializedSnapshot.byteLength)
-      )
-      .write()
-  }
-
-  /**
-   * Hopr Network Registry
-   * Get address associated with hoprNode.
-   * @param hoprNode the node to register
-   * @returns ETH address
-   */
-  public async getAccountFromNetworkRegistry(hoprNode: PublicKey): Promise<Address> {
-    return this.getCoerced<Address>(createNetworkRegistryEntryKey(hoprNode), Address.deserialize)
-  }
-
-  /**
-   * Hopr Network Registry
-   * Set address as eligible.
-   * @param account the account that made the transaction
-   * @param snapshot
-   */
-  public async setEligible(account: Address, eligible: boolean, snapshot: Snapshot): Promise<void> {
-    const key = Buffer.from(createNetworkRegistryAddressEligibleKey(account))
-
-    const serializedSnapshot = snapshot.serialize()
-
-    if (eligible) {
-      await this.db.backend
-        .batch()
-        .put(key, Buffer.from([]))
-        .put(
-          Buffer.from(
-            LATEST_CONFIRMED_SNAPSHOT_KEY.buffer,
-            LATEST_CONFIRMED_SNAPSHOT_KEY.byteOffset,
-            LATEST_CONFIRMED_SNAPSHOT_KEY.byteLength
-          ),
-          Buffer.from(serializedSnapshot.buffer, serializedSnapshot.byteOffset, serializedSnapshot.byteLength)
-        )
-        .write()
-    } else {
-      await this.db.backend
-        .batch()
-        .del(key)
-        .put(
-          Buffer.from(
-            LATEST_CONFIRMED_SNAPSHOT_KEY.buffer,
-            LATEST_CONFIRMED_SNAPSHOT_KEY.byteOffset,
-            LATEST_CONFIRMED_SNAPSHOT_KEY.byteLength
-          ),
-          Buffer.from(serializedSnapshot.buffer, serializedSnapshot.byteOffset, serializedSnapshot.byteLength)
-        )
-        .write()
-    }
-  }
-
-  /**
-   * Hopr Network Registry
-   * @param account the account that made the transaction
-   * @returns true if account is eligible
-   */
-  public async isEligible(account: Address): Promise<boolean> {
-    return this.getCoercedOrDefault<boolean>(createNetworkRegistryAddressEligibleKey(account), () => true, false)
-  }
-
-  /**
-   * Hopr Network Registry
-   * @param enabled whether register is enabled
-   */
-  public async setNetworkRegistryEnabled(enabled: boolean, snapshot: Snapshot): Promise<void> {
-    const serializedSnapshot = snapshot.serialize()
-
-    await this.db.backend
-      .batch()
-      .put(Buffer.from(NETWORK_REGISTRY_ENABLED_PREFIX), Buffer.from([enabled ? 1 : 0]))
-      .put(
-        Buffer.from(
-          LATEST_CONFIRMED_SNAPSHOT_KEY.buffer,
-          LATEST_CONFIRMED_SNAPSHOT_KEY.byteOffset,
-          LATEST_CONFIRMED_SNAPSHOT_KEY.byteLength
-        ),
-        Buffer.from(serializedSnapshot.buffer, serializedSnapshot.byteOffset, serializedSnapshot.byteLength)
-      )
-      .write()
-  }
-
-  /**
-   * Check ifs Network registry is enabled
-   * @returns true if register is enabled or if key is not preset in the dababase
-   */
-  public async isNetworkRegistryEnabled(): Promise<boolean> {
-    return this.getCoercedOrDefault<boolean>(NETWORK_REGISTRY_ENABLED_PREFIX, (v) => v[0] != 0, true)
-  }
-
-  static createMock(id?: PublicKey): HoprDB {
-    const mock: HoprDB = {
-      id:
-        id ?? PublicKey.from_privkey(stringToU8a('0x1464586aeaea0eb5736884ca1bf42d165fc8e2243b1d917130fb9e321d7a93b8')),
-      // CommonJS / ESM issue
-      // @ts-ignore
-      db: new LevelDb()
-    } as any
-    Object.setPrototypeOf(mock, HoprDB.prototype)
-
-    return mock
-  }
-
-  // Stores an already serialized object in the database.
-  // @param namespace Namespace which is used for the object.
-  // @param key Key to identify the object in the namespace.
-  // @param object Serialized object.
-  public async putSerializedObject(namespace: string, key: string, object: Uint8Array): Promise<void> {
-    return await this.db.put(createObjectKey(namespace, key), object)
-  }
-
-  // Reads an a serialized object from the database.
-  // @param namespace Namespace which is used for the object.
-  // @param key Key to identify the object in the namespace.
-  // @returns The serialized object or `undefined` if none was found.
-  public async getSerializedObject(namespace: string, key: string): Promise<Uint8Array | undefined> {
-    return await this.db.maybeGet(createObjectKey(namespace, key))
-  }
-
-  // Deletes an object from the database. Silently succeeds if object wasn't in
-  // the database.
-  // @param namespace Namespace which is used for the object.
-  // @param key Key to identify the object in the namespace.
-  public async deleteObject(namespace: string, key: string): Promise<void> {
-    await this.db.remove(createObjectKey(namespace, key))
-  }
-}
->>>>>>> 1983d693
+}