import levelup, { type LevelUp } from 'levelup'
import leveldown from 'leveldown'
import MemDown from 'memdown'
import { stat, mkdir, rm } from 'fs/promises'
import { debug } from '../process/index.js'
import { Intermediate } from '../crypto/index.js'
import {
  AcknowledgedTicket,
  UnacknowledgedTicket,
  AccountEntry,
  ChannelEntry,
  Snapshot,
  PublicKey,
  Balance,
  HalfKeyChallenge,
  EthereumChallenge,
  UINT256,
  Ticket,
  Address,
  Hash,
  generateChannelId
} from '../types/index.js'
import BN from 'bn.js'
import { u8aToNumber, u8aConcat, toU8a } from '../u8a/index.js'
import fs from 'fs'

const log = debug(`hopr-core:db`)

const encoder = new TextEncoder()
const decoder = new TextDecoder()

// key seperator:    `:`
// key query prefix: `-`

const ACCOUNT_PREFIX = encoder.encode('account-')
const CHANNEL_PREFIX = encoder.encode('channel-')
const COMMITMENT_PREFIX = encoder.encode('commitment-')
const CURRENT_COMMITMENT_PREFIX = encoder.encode('commitment:current-')
const TICKET_INDEX_PREFIX = encoder.encode('ticketIndex-')
const PENDING_TICKETS_COUNT = encoder.encode('statistics:pending:value-')
const ACKNOWLEDGED_TICKETS_PREFIX = encoder.encode('tickets:acknowledged-')
const PENDING_ACKNOWLEDGEMENTS_PREFIX = encoder.encode('tickets:pending-acknowledgement-')
const PACKET_TAG_PREFIX: Uint8Array = encoder.encode('packets:tag-')
const NETWORK_REGISTRY_HOPR_NODE_PREFIX: Uint8Array = encoder.encode('networkRegistry:hopr-node-')
const NETWORK_REGISTRY_ADDRESS_ELIGIBLE_PREFIX: Uint8Array = encoder.encode('networkRegistry:addressEligible-')
const NETWORK_REGISTRY_ADDRESS_PUBLIC_KEY_PREFIX: Uint8Array = encoder.encode('networkRegistry:addressPublicKey-')

const NETWORK_REGISTRY_ENABLED_PREFIX: Uint8Array = encoder.encode('networkRegistry:enabled')

// Max value 2**32 - 1
const DEFAULT_SERIALIZED_NUMBER_LENGTH = 4

function createChannelKey(channelId: Hash): Uint8Array {
  return Uint8Array.from([...CHANNEL_PREFIX, ...channelId.serialize()])
}
function createAccountKey(address: Address): Uint8Array {
  return Uint8Array.from([...ACCOUNT_PREFIX, ...address.serialize()])
}
function createCommitmentKey(channelId: Hash, iteration: number): Uint8Array {
  return Uint8Array.from([...COMMITMENT_PREFIX, ...channelId.serialize(), ...toU8a(iteration, 4)])
}
function createCurrentCommitmentKey(channelId: Hash): Uint8Array {
  return Uint8Array.from([...CURRENT_COMMITMENT_PREFIX, ...channelId.serialize()])
}
function createCurrentTicketIndexKey(channelId: Hash): Uint8Array {
  return Uint8Array.from([...TICKET_INDEX_PREFIX, ...channelId.serialize()])
}
function createPendingTicketsCountKey(address: Address): Uint8Array {
  return Uint8Array.from([...PENDING_TICKETS_COUNT, ...address.serialize()])
}
function createAcknowledgedTicketKey(challenge: EthereumChallenge, channelEpoch: UINT256): Uint8Array {
  return Uint8Array.from([...ACKNOWLEDGED_TICKETS_PREFIX, ...channelEpoch.serialize(), ...challenge.serialize()])
}
function createPendingAcknowledgement(halfKey: HalfKeyChallenge): Uint8Array {
  return Uint8Array.from([...PENDING_ACKNOWLEDGEMENTS_PREFIX, ...halfKey.serialize()])
}
function createPacketTagKey(tag: Uint8Array): Uint8Array {
  return Uint8Array.from([...PACKET_TAG_PREFIX, ...tag])
}

// Use compressed EC-points within entry key because canonical (uncompressed) representation
// is not needed and thus prevents decompression operations when converting from PeerId.
// This happens e.g. on newly established connections.
function createNetworkRegistryEntryKey(publicKey: PublicKey): Uint8Array {
  return Uint8Array.from([...NETWORK_REGISTRY_HOPR_NODE_PREFIX, ...publicKey.serializeCompressed()])
}
function createNetworkRegistryAddressEligibleKey(address: Address): Uint8Array {
  return Uint8Array.from([...NETWORK_REGISTRY_ADDRESS_ELIGIBLE_PREFIX, ...address.serialize()])
}
function createNetworkRegistryAddressToPublicKeyKey(address: Address) {
  return Uint8Array.from([...NETWORK_REGISTRY_ADDRESS_PUBLIC_KEY_PREFIX, ...address.serialize()])
}

const LATEST_BLOCK_NUMBER_KEY = encoder.encode('latestBlockNumber')
const LATEST_CONFIRMED_SNAPSHOT_KEY = encoder.encode('latestConfirmedSnapshot')
const REDEEMED_TICKETS_COUNT = encoder.encode('statistics:redeemed:count')
const REDEEMED_TICKETS_VALUE = encoder.encode('statistics:redeemed:value')
const LOSING_TICKET_COUNT = encoder.encode('statistics:losing:count')
const NEGLECTED_TICKET_COUNT = encoder.encode('statistics:neglected:count')
const REJECTED_TICKETS_COUNT = encoder.encode('statistics:rejected:count')
const REJECTED_TICKETS_VALUE = encoder.encode('statistics:rejected:value')
const ENVIRONMENT_KEY = encoder.encode('environment_id')
const HOPR_BALANCE_KEY = encoder.encode('hopr-balance')

enum PendingAcknowledgementPrefix {
  Relayer = 0,
  MessageSender = 1
}

export type WaitingAsSender = {
  isMessageSender: true
}

export type WaitingAsRelayer = {
  isMessageSender: false
  ticket: UnacknowledgedTicket
}

export type PendingAckowledgement = WaitingAsSender | WaitingAsRelayer

function serializePendingAcknowledgement(isMessageSender: boolean, unackTicket?: UnacknowledgedTicket) {
  if (isMessageSender) {
    return Uint8Array.from([PendingAcknowledgementPrefix.MessageSender])
  } else {
    return Uint8Array.from([PendingAcknowledgementPrefix.Relayer, ...unackTicket.serialize()])
  }
}

function deserializePendingAcknowledgement(data: Uint8Array): PendingAckowledgement {
  switch (data[0] as PendingAcknowledgementPrefix) {
    case PendingAcknowledgementPrefix.MessageSender:
      return {
        isMessageSender: true
      }
    case PendingAcknowledgementPrefix.Relayer:
      return {
        isMessageSender: false,
        ticket: UnacknowledgedTicket.deserialize(data.slice(1))
      }
  }
}

export class HoprDB {
  private db: LevelUp

  constructor(private id: PublicKey) {}

  async init(initialize: boolean, dbPath: string, forceCreate: boolean = false, environmentId: string) {
    let setEnvironment = false

    log(`using db at ${dbPath}`)
    if (forceCreate) {
      log('force create - wipe old database and create a new')
      await rm(dbPath, { recursive: true, force: true })
      await mkdir(dbPath, { recursive: true })
      setEnvironment = true
    } else {
      let exists = false

      try {
        exists = !(await stat(dbPath)).isDirectory()
      } catch (err: any) {
        if (err.code === 'ENOENT') {
          exists = false
        } else {
          // Unexpected error, therefore throw it
          throw err
        }
      }

      if (!exists) {
        log('db directory does not exist, creating?:', initialize)
        if (initialize) {
          await mkdir(dbPath, { recursive: true })
          setEnvironment = true
        } else {
          throw new Error(`Database does not exist: ${dbPath}`)
        }
      }
    }

    // CommonJS / ESM issue
    // @ts-ignore
    this.db = levelup(leveldown(dbPath))

    // Fully initialize database
    await this.db.open()

    log(`namespacing db by public key: ${this.id.toCompressedPubKeyHex()}`)
    if (setEnvironment) {
      log(`setting environment id ${environmentId} to db`)
      await this.setEnvironmentId(environmentId)
    } else {
      const hasEnvironmentKey = await this.verifyEnvironmentId(environmentId)

      if (!hasEnvironmentKey) {
        const storedId = await this.getEnvironmentId()

        throw new Error(`invalid db environment id: ${storedId} (expected: ${environmentId})`)
      }
    }
  }

  private keyOf(...segments: Uint8Array[]): Uint8Array {
    return u8aConcat(this.id.serializeCompressed(), ...segments)
  }

  private async has(key: Uint8Array): Promise<boolean> {
    try {
      await this.db.get(Buffer.from(this.keyOf(key)))

      return true
    } catch (err) {
      if (err.type === 'NotFoundError' || err.notFound) {
        return false
      } else {
        throw err
      }
    }
  }

  protected async put(key: Uint8Array, value: Uint8Array): Promise<void> {
    const keyU8a = this.keyOf(key)
    await this.db.put(
      Buffer.from(keyU8a.buffer, keyU8a.byteOffset, keyU8a.byteLength),
      Buffer.from(value.buffer, value.byteOffset, value.byteLength)
    )
  }

  public dumpDatabase(destFile: string) {
    log(`Dumping current database to ${destFile}`)
    let dumpFile = fs.createWriteStream(destFile, { flags: 'a' })
    this.db
      .createReadStream({ keys: true, keyAsBuffer: true, values: true, valueAsBuffer: true })
      .on('data', (d) => {
        // Skip the public key prefix in each key
        let key = (d.key as Buffer).subarray(PublicKey.SIZE_COMPRESSED)
        let keyString = ''
        let isHex = false
        let sawDelimiter = false
        for (const b of key) {
          if (!sawDelimiter && b >= 32 && b <= 126) {
            // Print sequences of ascii chars normally
            let cc = String.fromCharCode(b)
            keyString += (isHex ? ' ' : '') + cc
            isHex = false
            // Once a delimiter is encountered, always print as hex since then
            sawDelimiter = sawDelimiter || cc == '-' || cc == ':'
          } else {
            // Print sequences of non-ascii chars as hex
            keyString += (!isHex ? '0x' : '') + (b as number).toString(16)
            isHex = true
          }
        }
        dumpFile.write(keyString + ':' + d.value.toString('hex') + '\n')
      })
      .on('end', function () {
        dumpFile.close()
      })
  }

  private async touch(key: Uint8Array): Promise<void> {
    return await this.put(key, new Uint8Array())
  }

  protected async get(key: Uint8Array): Promise<Uint8Array> {
    const keyU8a = this.keyOf(key)
    const value = await this.db.get(Buffer.from(keyU8a.buffer, keyU8a.byteOffset, keyU8a.byteLength))

    return new Uint8Array(value.buffer, value.byteOffset, value.byteLength)
  }

  private async maybeGet(key: Uint8Array): Promise<Uint8Array | undefined> {
    try {
      return await this.get(key)
    } catch (err) {
      if (err.type === 'NotFoundError' || err.notFound) {
        return undefined
      }
      throw err
    }
  }

  private async getCoerced<T>(key: Uint8Array, coerce: (u: Uint8Array) => T) {
    let u8a = await this.get(key)
    return coerce(u8a)
  }

  private async getCoercedOrDefault<T>(key: Uint8Array, coerce: (u: Uint8Array) => T, defaultVal: T) {
    let u8a = await this.maybeGet(key)
    if (u8a === undefined) {
      return defaultVal
    }
    return coerce(u8a)
  }

  /**
   * Gets a elements from the database of a kind.
   * Optionally applies `filter`then `map` then `sort` to the result.
   * @param range.prefix key prefix, such as `channels-`
   * @param range.suffixLength length of the appended identifier to distinguish elements
   * @param deserialize function to parse serialized objects
   * @param filter [optional] filter deserialized objects
   * @param map [optional] transform deserialized and filtered objects
   * @param sorter [optional] sort deserialized, filtered and transformed objects
   * @returns a Promises that resolves with the found elements
   */
  protected async getAll<Element, TransformedElement = Element>(
    range: {
      prefix: Uint8Array
      suffixLength: number
    },
    deserialize: (u: Uint8Array) => Element,
    filter?: ((o: Element) => boolean) | undefined,
    map?: (i: Element) => TransformedElement,
    sorter?: (e1: TransformedElement, e2: TransformedElement) => number
  ): Promise<TransformedElement[]> {
    const firstPrefixed = this.keyOf(range.prefix, new Uint8Array(range.suffixLength).fill(0x00))
    const lastPrefixed = this.keyOf(range.prefix, new Uint8Array(range.suffixLength).fill(0xff))

    const results: TransformedElement[] = []

    // @TODO fix types in @types/levelup package
    for await (const [_key, chunk] of this.db.iterator({
      gte: Buffer.from(firstPrefixed.buffer, firstPrefixed.byteOffset, firstPrefixed.byteLength),
      lte: Buffer.from(lastPrefixed.buffer, lastPrefixed.byteOffset, lastPrefixed.byteLength),
      keys: false
    }) as any) {
      const obj: Element = deserialize(new Uint8Array(chunk.buffer, chunk.byteOffset, chunk.byteLength))

      if (!filter || filter(obj)) {
        if (map) {
          results.push(map(obj))
        } else {
          results.push(obj as unknown as TransformedElement)
        }
      }
    }

    if (sorter) {
      // sort in-place
      results.sort(sorter)
    }

    return results
  }

  protected async *getAllIterable<Element, TransformedElement = Element>(
    range: {
      prefix: Uint8Array
      suffixLength: number
    },
    deserialize: (u: Uint8Array) => Element,
    filter?: ((o: Element) => boolean) | undefined,
    map?: (i: Element) => TransformedElement
  ): AsyncIterable<TransformedElement> {
    const firstPrefixed = this.keyOf(range.prefix, new Uint8Array(range.suffixLength).fill(0x00))
    const lastPrefixed = this.keyOf(range.prefix, new Uint8Array(range.suffixLength).fill(0xff))

    // @TODO fix types in @types/levelup package
    for await (const [_key, chunk] of this.db.iterator({
<<<<<<< HEAD
      gte: Buffer.from(firstPrefixed.buffer, firstPrefixed.byteOffset, firstPrefixed.byteLength),
      lte: Buffer.from(lastPrefixed.buffer, lastPrefixed.byteOffset, lastPrefixed.byteLength),
      keys: false
    }) as any) {
      const obj: Element = deserialize(new Uint8Array(chunk.buffer, chunk.byteOffset, chunk.byteLength))
=======
      gte: Buffer.from(firstPrefixed),
      lte: Buffer.from(lastPrefixed),
      keys: false
    }) as any) {
      const obj: Element = deserialize(Uint8Array.from(chunk))
>>>>>>> cd6d1596

      if (!filter || filter(obj)) {
        if (map) {
          yield map(obj)
        } else {
          yield obj as unknown as TransformedElement
        }
      }
    }
  }

  private async del(key: Uint8Array): Promise<void> {
    const keyU8a = this.keyOf(key)
    await this.db.del(Buffer.from(keyU8a.buffer, keyU8a.byteOffset, keyU8a.byteLength))
  }

  private async increment(key: Uint8Array): Promise<number> {
    let val = await this.getCoercedOrDefault<number>(key, u8aToNumber, 0)
    // Always store using 4 bytes, max value 2**32 - 1
    await this.put(key, toU8a(val + 1, DEFAULT_SERIALIZED_NUMBER_LENGTH))
    return val + 1
  }

  private async addBalance(key: Uint8Array, amount: Balance): Promise<void> {
    let val = await this.getCoercedOrDefault<Balance>(key, Balance.deserialize, Balance.ZERO)
    await this.put(key, val.add(amount).serialize())
  }

  private async subBalance(key: Uint8Array, amount: Balance): Promise<void> {
    let val = await this.getCoercedOrDefault<Balance>(key, Balance.deserialize, Balance.ZERO)
    await this.put(key, new Balance(val.toBN().sub(amount.toBN())).serialize())
  }

  /**
   * Get unacknowledged tickets.
   * @param filter optionally filter by signer
   * @returns an array of all unacknowledged tickets
   */
  public async getUnacknowledgedTickets(filter?: { signer: PublicKey }): Promise<UnacknowledgedTicket[]> {
    const filterFunc = (pending: PendingAckowledgement): boolean => {
      if (pending.isMessageSender == true) {
        return false
      }

      // if signer provided doesn't match our ticket's signer dont add it to the list
      if (filter?.signer && pending.ticket.signer.eq(filter.signer)) {
        return false
      }
      return true
    }

    return await this.getAll<PendingAckowledgement, UnacknowledgedTicket>(
      {
        prefix: PENDING_ACKNOWLEDGEMENTS_PREFIX,
        suffixLength: HalfKeyChallenge.SIZE
      },
      deserializePendingAcknowledgement,
      filterFunc,
      (pending: WaitingAsRelayer) => pending.ticket
    )
  }

  public async getPendingAcknowledgement(halfKeyChallenge: HalfKeyChallenge): Promise<PendingAckowledgement> {
    return await this.getCoerced<PendingAckowledgement>(
      createPendingAcknowledgement(halfKeyChallenge),
      deserializePendingAcknowledgement
    )
  }

  public async storePendingAcknowledgement(halfKeyChallenge: HalfKeyChallenge, isMessageSender: true): Promise<void>
  public async storePendingAcknowledgement(
    halfKeyChallenge: HalfKeyChallenge,
    isMessageSender: false,
    unackTicket: UnacknowledgedTicket
  ): Promise<void>

  public async storePendingAcknowledgement(
    halfKeyChallenge: HalfKeyChallenge,
    isMessageSender: boolean,
    unackTicket?: UnacknowledgedTicket
  ): Promise<void> {
    await this.put(
      createPendingAcknowledgement(halfKeyChallenge),
      serializePendingAcknowledgement(isMessageSender, unackTicket)
    )
  }

  /**
   * Get acknowledged tickets sorted by ticket index in ascending order.
   * @param filter optionally filter by signer
   * @returns an array of all acknowledged tickets
   */
  public async getAcknowledgedTickets(filter?: {
    signer?: PublicKey
    channel?: ChannelEntry
  }): Promise<AcknowledgedTicket[]> {
    const filterFunc = (a: AcknowledgedTicket): boolean => {
      // if signer provided doesn't match our ticket's signer dont add it to the list
      if (filter?.signer && !a.signer.eq(filter.signer)) {
        return false
      }

      if (
        filter?.channel &&
        (!a.signer.eq(filter.channel.source) ||
          !filter.channel.destination.eq(this.id) ||
          !a.ticket.channelEpoch.eq(filter.channel.channelEpoch))
      ) {
        return false
      }

      return true
    }
    // sort in ascending order by ticket index: 1,2,3,4,...
    const sortFunc = (t1: AcknowledgedTicket, t2: AcknowledgedTicket): number => t1.ticket.index.cmp(t2.ticket.index)

    const tickets: AcknowledgedTicket[] = []

    for await (const ticket of this.getAllIterable<AcknowledgedTicket>(
      {
        prefix: ACKNOWLEDGED_TICKETS_PREFIX,
        suffixLength: EthereumChallenge.SIZE
      },
      AcknowledgedTicket.deserialize,
      filterFunc
    )) {
      tickets.push(ticket)
    }

    return tickets.sort(sortFunc)
  }

  /**
   * Deletes all acknowledged tickets in a channel and updates
   * neglected tickets counter.
   * @param channel in which channel to delete tickets
   */
  public async deleteAcknowledgedTicketsFromChannel(channel: ChannelEntry): Promise<void> {
    const tickets = await this.getAcknowledgedTickets({ signer: channel.source })

    const neglectedTicketsCount = await this.getCoercedOrDefault<number>(NEGLECTED_TICKET_COUNT, u8aToNumber, 0)

    const batch = this.db.batch()

    for (const ack of tickets) {
      const keyU8a = this.keyOf(createAcknowledgedTicketKey(ack.ticket.challenge, ack.ticket.channelEpoch))
      batch.del(Buffer.from(keyU8a.buffer, keyU8a.byteOffset, keyU8a.byteLength))
    }

    // only update count if there has been a change
    if (tickets.length > 0) {
      batch.put(
        Buffer.from(this.keyOf(NEGLECTED_TICKET_COUNT)),
        // store updated number in 4 bytes
        Buffer.from(toU8a(neglectedTicketsCount + tickets.length, 4))
      )
    }

    await batch.write()
  }

  /**
   * Deletes an acknowledged ticket in database
   * @param ack acknowledged ticket
   */
  public async delAcknowledgedTicket(ack: AcknowledgedTicket): Promise<void> {
    await this.del(createAcknowledgedTicketKey(ack.ticket.challenge, ack.ticket.channelEpoch))
  }

  public async replaceUnAckWithAck(halfKeyChallenge: HalfKeyChallenge, ackTicket: AcknowledgedTicket): Promise<void> {
    const unAcknowledgedDbKey = this.keyOf(createPendingAcknowledgement(halfKeyChallenge))
    const acknowledgedDbKey = this.keyOf(
      createAcknowledgedTicketKey(ackTicket.ticket.challenge, ackTicket.ticket.channelEpoch)
    )

    const serializedTicket = ackTicket.serialize()

    await this.db
      .batch()
      .del(Buffer.from(unAcknowledgedDbKey.buffer, unAcknowledgedDbKey.byteOffset, unAcknowledgedDbKey.byteLength))
      .put(
        Buffer.from(acknowledgedDbKey.buffer, unAcknowledgedDbKey.byteOffset, unAcknowledgedDbKey.byteLength),
        Buffer.from(serializedTicket.buffer, serializedTicket.byteOffset, serializedTicket.byteLength)
      )
      .write()
  }

  /**
   * Get tickets, both unacknowledged and acknowledged
   * @param filter optionally filter by signer
   * @returns an array of signed tickets
   */
  public async getTickets(filter?: { signer: PublicKey }): Promise<Ticket[]> {
    const [unAcks, acks] = await Promise.all([
      this.getUnacknowledgedTickets(filter),
      this.getAcknowledgedTickets(filter)
    ])

    const unAckTickets = unAcks.map((o: UnacknowledgedTicket) => o.ticket)
    const ackTickets = acks.map((o: AcknowledgedTicket) => o.ticket)
    return [...unAckTickets, ...ackTickets]
  }

  /**
   * Checks whether the given packet tag is present in the database.
   * If not, sets the packet tag and return false, otherwise return
   * true.
   * @param packetTag packet tag to check for
   * @returns a Promise that resolves to true if packet tag is present in db
   */
  async checkAndSetPacketTag(packetTag: Uint8Array) {
    let present = await this.has(createPacketTagKey(packetTag))

    if (!present) {
      await this.touch(createPacketTagKey(packetTag))
    }

    return present
  }

  public async close() {
    log('Closing database')
    return await this.db.close()
  }

  async storeHashIntermediaries(channelId: Hash, intermediates: Intermediate[]): Promise<void> {
    let dbBatch = this.db.batch()

    for (const intermediate of intermediates) {
      const u8aKey = this.keyOf(createCommitmentKey(channelId, intermediate.iteration))

      dbBatch = dbBatch.put(
        Buffer.from(u8aKey.buffer, u8aKey.byteOffset, u8aKey.byteLength),
        Buffer.from(intermediate.preImage.buffer, intermediate.preImage.byteOffset, intermediate.preImage.byteLength)
      )
    }
    await dbBatch.write()
  }

  async getCommitment(channelId: Hash, iteration: number) {
    return await this.maybeGet(createCommitmentKey(channelId, iteration))
  }

  async getCurrentCommitment(channelId: Hash): Promise<Hash> {
    return new Hash(await this.get(createCurrentCommitmentKey(channelId)))
  }

  async setCurrentCommitment(channelId: Hash, commitment: Hash): Promise<void> {
    return this.put(createCurrentCommitmentKey(channelId), commitment.serialize())
  }

  async getCurrentTicketIndex(channelId: Hash): Promise<UINT256 | undefined> {
    return await this.getCoercedOrDefault<UINT256>(
      createCurrentTicketIndexKey(channelId),
      UINT256.deserialize,
      undefined
    )
  }

  setCurrentTicketIndex(channelId: Hash, ticketIndex: UINT256): Promise<void> {
    return this.put(createCurrentTicketIndexKey(channelId), ticketIndex.serialize())
  }

  async getLatestBlockNumber(): Promise<number> {
    if (!(await this.has(LATEST_BLOCK_NUMBER_KEY))) {
      return 0
    }
    return new BN(await this.get(LATEST_BLOCK_NUMBER_KEY)).toNumber()
  }

  async updateLatestBlockNumber(blockNumber: BN): Promise<void> {
    await this.put(LATEST_BLOCK_NUMBER_KEY, blockNumber.toBuffer())
  }

  async getLatestConfirmedSnapshotOrUndefined(): Promise<Snapshot | undefined> {
    return await this.getCoercedOrDefault<Snapshot>(LATEST_CONFIRMED_SNAPSHOT_KEY, Snapshot.deserialize, undefined)
  }

  async updateLatestConfirmedSnapshot(snapshot: Snapshot): Promise<void> {
    await this.put(LATEST_CONFIRMED_SNAPSHOT_KEY, snapshot.serialize())
  }

  async getChannel(channelId: Hash): Promise<ChannelEntry> {
    return await this.getCoerced<ChannelEntry>(createChannelKey(channelId), ChannelEntry.deserialize)
  }

  async *getChannelsIterable(filter?: (channel: ChannelEntry) => boolean): AsyncIterable<ChannelEntry> {
    yield* this.getAllIterable<ChannelEntry>(
      {
        prefix: CHANNEL_PREFIX,
        suffixLength: Hash.SIZE
      },
      ChannelEntry.deserialize,
      filter
    )
  }

  async getChannels(filter?: (channel: ChannelEntry) => boolean): Promise<ChannelEntry[]> {
    return this.getAll<ChannelEntry>(
      {
        prefix: CHANNEL_PREFIX,
        suffixLength: Hash.SIZE
      },
      ChannelEntry.deserialize,
      filter
    )
  }

  async updateChannelAndSnapshot(channelId: Hash, channel: ChannelEntry, snapshot: Snapshot): Promise<void> {
    const serializedChannel = channel.serialize()
    const keyU8a = this.keyOf(createChannelKey(channelId))

    const serializedSnapshot = snapshot.serialize()

    await this.db
      .batch()
      .put(
        Buffer.from(keyU8a.buffer, keyU8a.byteOffset, keyU8a.byteLength),
        Buffer.from(serializedChannel.buffer, serializedChannel.byteOffset, serializedChannel.byteLength)
      )
      .put(
        Buffer.from(LATEST_CONFIRMED_SNAPSHOT_KEY),
        Buffer.from(serializedSnapshot.buffer, serializedSnapshot.byteOffset, serializedSnapshot.byteLength)
      )
      .write()
  }

  async getAccount(address: Address): Promise<AccountEntry | undefined> {
    return await this.getCoercedOrDefault<AccountEntry>(createAccountKey(address), AccountEntry.deserialize, undefined)
  }

  async updateAccountAndSnapshot(account: AccountEntry, snapshot: Snapshot): Promise<void> {
    const serializedAccount = account.serialize()
    const serializedSnapshot = snapshot.serialize()

    await this.db
      .batch()
      .put(
        Buffer.from(this.keyOf(createAccountKey(account.getAddress()))),
        Buffer.from(serializedAccount.buffer, serializedAccount.byteOffset, serializedAccount.byteLength)
      )
      .put(
        Buffer.from(LATEST_CONFIRMED_SNAPSHOT_KEY),
        Buffer.from(serializedSnapshot.buffer, serializedSnapshot.byteOffset, serializedSnapshot.byteLength)
      )
      .write()
  }

  async getAccounts(filter?: (account: AccountEntry) => boolean) {
    return this.getAll<AccountEntry>(
      {
        prefix: ACCOUNT_PREFIX,
        suffixLength: Address.SIZE
      },
      AccountEntry.deserialize,
      filter
    )
  }

  async *getAccountsIterable(filter?: (account: AccountEntry) => boolean) {
    yield* this.getAllIterable<AccountEntry>(
      {
        prefix: ACCOUNT_PREFIX,
        suffixLength: Address.SIZE
      },
      AccountEntry.deserialize,
      filter
    )
  }

  public async getRedeemedTicketsValue(): Promise<Balance> {
    return await this.getCoercedOrDefault<Balance>(REDEEMED_TICKETS_VALUE, Balance.deserialize, Balance.ZERO)
  }
  public async getRedeemedTicketsCount(): Promise<number> {
    return this.getCoercedOrDefault<number>(REDEEMED_TICKETS_COUNT, u8aToNumber, 0)
  }

  public async getNeglectedTicketsCount(): Promise<number> {
    return this.getCoercedOrDefault<number>(NEGLECTED_TICKET_COUNT, u8aToNumber, 0)
  }

  public async getPendingTicketCount(): Promise<number> {
    return (await this.getUnacknowledgedTickets()).length
  }

  public async getPendingBalanceTo(counterparty: Address): Promise<Balance> {
    return await this.getCoercedOrDefault<Balance>(
      createPendingTicketsCountKey(counterparty),
      Balance.deserialize,
      Balance.ZERO
    )
  }

  public async getLosingTicketCount(): Promise<number> {
    return await this.getCoercedOrDefault<number>(LOSING_TICKET_COUNT, u8aToNumber, 0)
  }

  public async markPending(ticket: Ticket) {
    return await this.addBalance(createPendingTicketsCountKey(ticket.counterparty), ticket.amount)
  }

  public async resolvePending(ticket: Partial<Ticket>, snapshot: Snapshot) {
    let val = await this.getCoercedOrDefault<Balance>(
      createPendingTicketsCountKey(ticket.counterparty),
      Balance.deserialize,
      Balance.ZERO
    )

    const serializedSnapshot = snapshot.serialize()
    const u8aPendingKey = this.keyOf(createPendingTicketsCountKey(ticket.counterparty))

    await this.db
      .batch()
      .put(
        Buffer.from(u8aPendingKey.buffer, u8aPendingKey.byteOffset, u8aPendingKey.byteLength),
        Buffer.from(val.sub(val).serialize())
      )
      .put(
        Buffer.from(LATEST_CONFIRMED_SNAPSHOT_KEY),
        Buffer.from(serializedSnapshot.buffer, serializedSnapshot.byteOffset, serializedSnapshot.byteLength)
      )
      .write()
  }

  public async markRedeemeed(a: AcknowledgedTicket): Promise<void> {
    await this.increment(REDEEMED_TICKETS_COUNT)
    await this.delAcknowledgedTicket(a)
    await this.addBalance(REDEEMED_TICKETS_VALUE, a.ticket.amount)
    await this.subBalance(createPendingTicketsCountKey(a.ticket.counterparty), a.ticket.amount)
  }

  public async markLosing(t: UnacknowledgedTicket): Promise<void> {
    await this.increment(LOSING_TICKET_COUNT)
    await this.del(createPendingAcknowledgement(t.getChallenge()))
    await this.subBalance(createPendingTicketsCountKey(t.ticket.counterparty), t.ticket.amount)
  }

  public async getRejectedTicketsValue(): Promise<Balance> {
    return await this.getCoercedOrDefault<Balance>(REJECTED_TICKETS_VALUE, Balance.deserialize, Balance.ZERO)
  }
  public async getRejectedTicketsCount(): Promise<number> {
    return this.getCoercedOrDefault<number>(REJECTED_TICKETS_COUNT, u8aToNumber, 0)
  }
  public async markRejected(t: Ticket): Promise<void> {
    await this.increment(REJECTED_TICKETS_COUNT)
    await this.addBalance(REJECTED_TICKETS_VALUE, t.amount)
  }

  public async getChannelX(src: PublicKey, dest: PublicKey): Promise<ChannelEntry> {
    return await this.getChannel(generateChannelId(src.toAddress(), dest.toAddress()))
  }

  public async getChannelTo(dest: PublicKey): Promise<ChannelEntry> {
    return await this.getChannel(generateChannelId(this.id.toAddress(), dest.toAddress()))
  }

  public async getChannelFrom(src: PublicKey): Promise<ChannelEntry> {
    return await this.getChannel(generateChannelId(src.toAddress(), this.id.toAddress()))
  }

  public async getChannelsFrom(address: Address) {
    return this.getChannels((channel) => {
      return address.eq(channel.source.toAddress())
    })
  }

  public async *getChannelsFromIterable(address: Address) {
    for await (const channel of this.getChannelsIterable()) {
      if (address.eq(channel.source.toAddress())) {
        yield channel
      }
    }
  }

  public async getChannelsTo(address: Address) {
    return this.getChannels((channel) => {
      return address.eq(channel.destination.toAddress())
    })
  }

  public async *getChannelsToIterable(address: Address) {
    for await (const channel of this.getChannelsIterable()) {
      if (address.eq(channel.destination.toAddress())) {
        yield channel
      }
    }
  }

  public async setEnvironmentId(environment_id: string): Promise<void> {
    await this.put(ENVIRONMENT_KEY, encoder.encode(environment_id))
  }

  public async getEnvironmentId(): Promise<string> {
    return decoder.decode(await this.maybeGet(ENVIRONMENT_KEY))
  }

  public async verifyEnvironmentId(expectedId: string): Promise<boolean> {
    const storedId = await this.getEnvironmentId()

    if (storedId == undefined) {
      return false
    }

    return storedId === expectedId
  }

  public async getHoprBalance(): Promise<Balance> {
    return this.getCoercedOrDefault<Balance>(HOPR_BALANCE_KEY, Balance.deserialize, Balance.ZERO)
  }

  public async setHoprBalance(value: Balance): Promise<void> {
    return this.put(HOPR_BALANCE_KEY, value.serialize())
  }

  public async addHoprBalance(value: Balance, snapshot: Snapshot): Promise<void> {
    const val = await this.getCoercedOrDefault<Balance>(HOPR_BALANCE_KEY, Balance.deserialize, Balance.ZERO)

    const serializedSnapshot = snapshot.serialize()

    await this.db
      .batch()
      .put(Buffer.from(this.keyOf(HOPR_BALANCE_KEY)), Buffer.from(val.add(value).serialize()))
      .put(
        Buffer.from(LATEST_CONFIRMED_SNAPSHOT_KEY),
        Buffer.from(serializedSnapshot.buffer, serializedSnapshot.byteOffset, serializedSnapshot.byteLength)
      )
      .write()
  }

  public async subHoprBalance(value: Balance, snapshot: Snapshot): Promise<void> {
    const val = await this.getCoercedOrDefault<Balance>(HOPR_BALANCE_KEY, Balance.deserialize, Balance.ZERO)

    const serializedSnapshot = snapshot.serialize()

    await this.db
      .batch()
      .put(Buffer.from(this.keyOf(HOPR_BALANCE_KEY)), Buffer.from(val.sub(value).serialize()))
      .put(
        Buffer.from(LATEST_CONFIRMED_SNAPSHOT_KEY),
        Buffer.from(serializedSnapshot.buffer, serializedSnapshot.byteOffset, serializedSnapshot.byteLength)
      )
      .write()
  }

  /**
   * Hopr Network Registry
   * Link hoprNode to an ETH address.
   * @param pubKey the node to register
   * @param account the account that made the transaction
   * @param snapshot
   */
  public async addToNetworkRegistry(pubKey: PublicKey, account: Address, snapshot: Snapshot): Promise<void> {
    let registeredNodes = []
    try {
      registeredNodes = await this.findHoprNodesUsingAccountInNetworkRegistry(account)
    } catch (error) {}

    // add new node to the list
    registeredNodes.push(pubKey)

    const serializedRegisteredNodes = PublicKey.serializeArray(registeredNodes)
    const serializedSnapshot = snapshot.serialize()
    const serializedAccount = account.serialize()

    await this.db
      .batch()
      // node public key to address (M->1)
      .put(
        Buffer.from(this.keyOf(createNetworkRegistryEntryKey(pubKey))),
        Buffer.from(serializedAccount.buffer, serializedAccount.byteOffset, serializedAccount.byteLength)
      )
      // address to node public keys (1->M) in the format of key -> PublicKey[]
      .put(
        Buffer.from(this.keyOf(createNetworkRegistryAddressToPublicKeyKey(account))),
        Buffer.from(
          serializedRegisteredNodes.buffer,
          serializedRegisteredNodes.byteOffset,
          serializedRegisteredNodes.byteLength
        )
      )
      .put(
        Buffer.from(LATEST_CONFIRMED_SNAPSHOT_KEY),
        Buffer.from(serializedSnapshot.buffer, serializedSnapshot.byteOffset, serializedSnapshot.byteLength)
      )
      .write()
  }

  /**
   * Do a reverse find by searching the stored account to return
   * the associated public keys of registered HOPR nodes.
   * @param account
   * @returns array of PublicKey of the associated HOPR nodes
   */
  public async findHoprNodesUsingAccountInNetworkRegistry(account: Address): Promise<PublicKey[]> {
    const pubKeys = await this.getCoercedOrDefault<PublicKey[]>(
      createNetworkRegistryAddressToPublicKeyKey(account),
      PublicKey.deserializeArray,
      undefined
    )

    if (!pubKeys) {
      throw Error('HoprNode not found')
    }

    return pubKeys
  }

  /**
   * Hopr Network Registry
   * Unlink hoprNode to an ETH address by removing the entry.
   * @param pubKey the node's x
   * @param account the account to use so we can search for the key in the database
   * @param snapshot
   */
  public async removeFromNetworkRegistry(pubKey: PublicKey, account: Address, snapshot: Snapshot): Promise<void> {
    let registeredNodes = []
    try {
      registeredNodes = await this.findHoprNodesUsingAccountInNetworkRegistry(account)
    } catch (error) {
      log(`cannot remove node from network registry due to ${error}`)
      throw Error('HoprNode not registered to the account')
    }

    // find registered peer id index
    const registeredIndex = registeredNodes.findIndex((registeredPubKey) => pubKey.eq(registeredPubKey))

    if (registeredIndex < 0) {
      log(`cannot remove node from network registry, not found`)
      throw Error('HoprNode not registered to the account')
    }

    // remove nodes
    registeredNodes.splice(registeredIndex, 1)

    const entryKey = createNetworkRegistryEntryKey(pubKey)

    if (entryKey) {
      const serializedRegisteredNodes = PublicKey.serializeArray(registeredNodes)
      const serializedSnapshot = snapshot.serialize()

      await this.db
        .batch()
        .del(Buffer.from(this.keyOf(entryKey)))
        // address to node public keys (1->M) in the format of key -> PublicKey[]
        .put(
          Buffer.from(this.keyOf(createNetworkRegistryAddressToPublicKeyKey(account))),
          Buffer.from(
            serializedRegisteredNodes.buffer,
            serializedRegisteredNodes.byteOffset,
            serializedRegisteredNodes.byteLength
          )
        )
        .put(
          Buffer.from(LATEST_CONFIRMED_SNAPSHOT_KEY),
          Buffer.from(serializedSnapshot.buffer, serializedSnapshot.byteOffset, serializedSnapshot.byteLength)
        )
        .write()
    }
  }

  /**
   * Hopr Network Registry
   * Get address associated with hoprNode.
   * @param hoprNode the node to register
   * @returns ETH address
   */
  public async getAccountFromNetworkRegistry(hoprNode: PublicKey): Promise<Address> {
    return this.getCoerced<Address>(createNetworkRegistryEntryKey(hoprNode), Address.deserialize)
  }

  /**
   * Hopr Network Registry
   * Set address as eligible.
   * @param account the account that made the transaction
   * @param snapshot
   */
  public async setEligible(account: Address, eligible: boolean, snapshot: Snapshot): Promise<void> {
    const key = Buffer.from(this.keyOf(createNetworkRegistryAddressEligibleKey(account)))

    const serializedSnapshot = snapshot.serialize()

    if (eligible) {
      await this.db
        .batch()
        .put(key, Buffer.from([]))
        .put(
          Buffer.from(LATEST_CONFIRMED_SNAPSHOT_KEY),
          Buffer.from(serializedSnapshot.buffer, serializedSnapshot.byteOffset, serializedSnapshot.byteLength)
        )
        .write()
    } else {
      await this.db
        .batch()
        .del(key)
        .put(
          Buffer.from(LATEST_CONFIRMED_SNAPSHOT_KEY),
          Buffer.from(serializedSnapshot.buffer, serializedSnapshot.byteOffset, serializedSnapshot.byteLength)
        )
        .write()
    }
  }

  /**
   * Hopr Network Registry
   * @param account the account that made the transaction
   * @returns true if account is eligible
   */
  public async isEligible(account: Address): Promise<boolean> {
    return this.getCoercedOrDefault<boolean>(createNetworkRegistryAddressEligibleKey(account), () => true, false)
  }

  /**
   * Hopr Network Registry
   * @param enabled whether register is enabled
   */
  public async setNetworkRegistryEnabled(enabled: boolean, snapshot: Snapshot): Promise<void> {
    const serializedSnapshot = snapshot.serialize()

    await this.db
      .batch()
      .put(Buffer.from(this.keyOf(NETWORK_REGISTRY_ENABLED_PREFIX)), Buffer.from([enabled ? 1 : 0]))
      .put(
        Buffer.from(LATEST_CONFIRMED_SNAPSHOT_KEY),
        Buffer.from(serializedSnapshot.buffer, serializedSnapshot.byteOffset, serializedSnapshot.byteLength)
      )
      .write()
  }

  /**
   * Check ifs Network registry is enabled
   * @returns true if register is enabled or if key is not preset in the dababase
   */
  public async isNetworkRegistryEnabled(): Promise<boolean> {
    return this.getCoercedOrDefault<boolean>(NETWORK_REGISTRY_ENABLED_PREFIX, (v) => v[0] != 0, true)
  }

  static createMock(id?: PublicKey): HoprDB {
    const mock: HoprDB = {
      id: id ?? PublicKey.createMock(),
      // CommonJS / ESM issue
      // @ts-ignore
      db: levelup(MemDown())
    } as any
    Object.setPrototypeOf(mock, HoprDB.prototype)

    return mock
  }
}<|MERGE_RESOLUTION|>--- conflicted
+++ resolved
@@ -359,19 +359,11 @@
 
     // @TODO fix types in @types/levelup package
     for await (const [_key, chunk] of this.db.iterator({
-<<<<<<< HEAD
       gte: Buffer.from(firstPrefixed.buffer, firstPrefixed.byteOffset, firstPrefixed.byteLength),
       lte: Buffer.from(lastPrefixed.buffer, lastPrefixed.byteOffset, lastPrefixed.byteLength),
       keys: false
     }) as any) {
       const obj: Element = deserialize(new Uint8Array(chunk.buffer, chunk.byteOffset, chunk.byteLength))
-=======
-      gte: Buffer.from(firstPrefixed),
-      lte: Buffer.from(lastPrefixed),
-      keys: false
-    }) as any) {
-      const obj: Element = deserialize(Uint8Array.from(chunk))
->>>>>>> cd6d1596
 
       if (!filter || filter(obj)) {
         if (map) {
@@ -722,6 +714,17 @@
 
   async getAccounts(filter?: (account: AccountEntry) => boolean) {
     return this.getAll<AccountEntry>(
+      {
+        prefix: ACCOUNT_PREFIX,
+        suffixLength: Address.SIZE
+      },
+      AccountEntry.deserialize,
+      filter
+    )
+  }
+
+  async *getAccountsIterable(filter?: (account: AccountEntry) => boolean) {
+    yield* this.getAllIterable<AccountEntry>(
       {
         prefix: ACCOUNT_PREFIX,
         suffixLength: Address.SIZE
