--- conflicted
+++ resolved
@@ -283,17 +283,17 @@
         dumpFile.close()
       })
   }
-
-  public async setEnvironmentId(environment_id: string): Promise<void> {
-    await this.put(ENVIRONMENT_KEY, encoder.encode(environment_id))
-  }
-
-  public async getEnvironmentId(): Promise<string> {
-    return decoder.decode(await this.maybeGet(ENVIRONMENT_KEY))
-  }
-
-  public async verifyEnvironmentId(expectedId: string): Promise<boolean> {
-    const storedId = await this.getEnvironmentId()
+  
+  public async setNetworkId(network_id: string): Promise<void> {
+    await this.put(NETWORK_KEY, encoder.encode(network_id))
+  }
+
+  public async getNetworkId(): Promise<string> {
+    return decoder.decode(await this.maybeGet(NETWORK_KEY))
+  }
+
+  public async verifyNetworkId(expectedId: string): Promise<boolean> {
+    const storedId = await this.getNetworkId()
 
     if (storedId == undefined) {
       return false
@@ -922,27 +922,6 @@
     }
   }
 
-<<<<<<< HEAD
-  public async setNetworkId(network_id: string): Promise<void> {
-    await this.db.put(NETWORK_KEY, encoder.encode(network_id))
-  }
-
-  public async getNetworkId(): Promise<string> {
-    return decoder.decode(await this.maybeGet(NETWORK_KEY))
-  }
-
-  public async verifyNetworkId(expectedId: string): Promise<boolean> {
-    const storedId = await this.getNetworkId()
-
-    if (storedId == undefined) {
-      return false
-    }
-
-    return storedId === expectedId
-  }
-
-=======
->>>>>>> cccbaa8a
   public async getHoprBalance(): Promise<Balance> {
     return this.getCoercedOrDefault<Balance>(
       HOPR_BALANCE_KEY,
