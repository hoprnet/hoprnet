import { HoprDB } from './db.js'
import { randomBytes } from 'crypto'

import assert from 'assert'
import {
  UnacknowledgedTicket,
  Ticket,
  AcknowledgedTicket,
  Balance,
  BalanceType,
  Hash,
  U256,
  HalfKey,
  Response,
  HalfKeyChallenge,
  ChannelEntry,
  PublicKey,
  Address,
  Snapshot,
  ChannelStatus
} from '../types.js'
import BN from 'bn.js'
import { stringToU8a, u8aEquals } from '../u8a/index.js'

export const SECP256K1_CONSTANTS = {
  PRIVATE_KEY_LENGTH: 32,
  COMPRESSED_PUBLIC_KEY_LENGTH: 33,
  UNCOMPRESSED_PUBLIC_KEY_LENGTH: 65,
  SIGNATURE_LENGTH: 64,
  RECOVERABLE_SIGNATURE_LENGTH: 65
}

const TestingSnapshot = new Snapshot(U256.zero(), U256.zero(), U256.zero())
<<<<<<< HEAD

const MOCK_PUBLIC_KEY = () =>
  PublicKey.deserialize(stringToU8a('0x021464586aeaea0eb5736884ca1bf42d165fc8e2243b1d917130fb9e321d7a93b8'))

=======

const MOCK_PUBLIC_KEY = () =>
  PublicKey.deserialize(stringToU8a('0x021464586aeaea0eb5736884ca1bf42d165fc8e2243b1d917130fb9e321d7a93b8'))

>>>>>>> 407db8f3
const MOCK_ADDRESS = () => Address.from_string('Cf7Ed3AccA5a467e9e704C703E8D87F634fB0Fc9')

class TestingDB extends HoprDB {
  public async get(key: Uint8Array) {
    return await super.get(key)
  }

  public async put(key: Uint8Array, value: Uint8Array) {
    return await super.put(key, value)
  }

  public async getAll<T, U = T>(
    range: {
      prefix: Uint8Array
      suffixLength: number
    },
    deserialize: (chunk: Uint8Array) => T,
    filter?: (o: T) => boolean,
    map?: (i: T) => U,
    sort?: (e1: U, e2: U) => number
  ) {
    return await super.getAll<T, U>(range, deserialize, filter, map, sort)
  }

  public static createMock(id?: PublicKey) {
    return super.createMock(id) as TestingDB
  }
}

function createMockedTicket(signerPrivKey: Uint8Array, counterparty: Address) {
<<<<<<< HEAD
  return Ticket.new(
    counterparty,
    new Response(Uint8Array.from(randomBytes(32))).to_challenge(),
=======
  let tkt = Ticket.new(
    counterparty,
>>>>>>> 407db8f3
    U256.zero(),
    U256.zero(),
    Balance.zero(BalanceType.HOPR),
    U256.from_inverse_probability(U256.one()),
    U256.one(),
<<<<<<< HEAD
=======
    signerPrivKey
  )
  tkt.set_challenge(
    new Response(Uint8Array.from(randomBytes(32))).to_challenge().to_ethereum_challenge(),
>>>>>>> 407db8f3
    signerPrivKey
  )
  return tkt
}

function channelEntryCreateMock(): ChannelEntry {
  const pub = PublicKey.from_privkey(stringToU8a('0x1464586aeaea0eb5736884ca1bf42d165fc8e2243b1d917130fb9e321d7a93b8'))
  return new ChannelEntry(
    pub.clone(),
    pub.clone(),
    new Balance('1', BalanceType.HOPR),
    Hash.create([]),
    U256.one(),
    U256.one(),
    ChannelStatus.Closed,
    U256.one(),
    U256.one()
  )
}

<<<<<<< HEAD
function channelEntryCreateMock(): ChannelEntry {
  const pub = PublicKey.from_privkey(stringToU8a('0x1464586aeaea0eb5736884ca1bf42d165fc8e2243b1d917130fb9e321d7a93b8'))
  return new ChannelEntry(
    pub.clone(),
    pub.clone(),
    new Balance('1', BalanceType.HOPR),
    Hash.create([]),
    U256.one(),
    U256.one(),
    ChannelStatus.Closed,
    U256.one(),
    U256.one()
  )
}
=======
import { LevelDb } from './db.js'
import { db_sanity_test } from '../../lib/utils_db.js'
import fs from 'fs'

describe('db shim tests', function () {
  let db: LevelDb
  let db_dir_path: string

  beforeEach(function () {
    db = new LevelDb()
    db_dir_path = '/tmp/test-shim.db'
  })

  afterEach(async function () {
    await db.close()

    fs.rmSync(db_dir_path, { recursive: true, force: true })
  })

  it('basic DB operations are performed in Rust correctly', async function () {
    await db.init(true, db_dir_path, true, 'monte_rosa')

    try {
      let result = await db_sanity_test(db)
      assert(result)
    } catch (e) {
      assert('EVERYTHING SHOULD PASS', e.toString())
    }
  })
})

describe(`levelup shim tests`, function () {
  let db: LevelDb

  beforeEach(function () {
    db = new LevelDb()
  })

  afterEach(async function () {
    await db.close()
  })

  it('should store network', async function () {
    await db.setNetworkId('test-env')
    assert.equal(await db.getNetworkId(), 'test-env')
  })

  it('should verify network', async function () {
    await db.setNetworkId('test-env')
    assert((await db.verifyNetworkId('wrong-id')) === false, `must fail for wrong id`)
    assert((await db.verifyNetworkId('test-env')) === true, `must not fail for correct id`)
  })
})
>>>>>>> 407db8f3

describe(`database tests`, function () {
  let db: TestingDB

  beforeEach(function () {
    db = TestingDB.createMock()
  })

  afterEach(async function () {
    await db.close()
  })

  it('getAll - basic', async function () {
    const TEST_KEY = new TextEncoder().encode(`test key`)
    const TEST_VALUE = new TextEncoder().encode(`test value`)
    await db.put(TEST_KEY, TEST_VALUE)

    const resultSingle = await db.getAll({ prefix: TEST_KEY, suffixLength: 0 }, (x) => x)

    assert(resultSingle.length == 1)
    assert(u8aEquals(TEST_VALUE, resultSingle[0]))

    const TEST_KEY_RANGE = Uint8Array.from([...TEST_KEY, 23])

    await db.put(TEST_KEY_RANGE, TEST_VALUE)

    const resultRange = await db.getAll({ prefix: TEST_KEY, suffixLength: 1 }, (x) => x)

    assert(resultRange.length == 1)
    assert(u8aEquals(TEST_VALUE, resultRange[0]))

    assert((await db.getAll({ prefix: TEST_KEY, suffixLength: 0 }, (x) => x)).length == 1)
  })

  it('getAll - filter', async function () {
    const TEST_KEY = new TextEncoder().encode(`test key`)
    const TEST_VALUE = Uint8Array.from([...new TextEncoder().encode(`test value`), 23])

    await db.put(TEST_KEY, TEST_VALUE)

    const resultTrue = await db.getAll(
      { prefix: TEST_KEY, suffixLength: 0 },
      (x) => x,
      (value: Uint8Array) => value[value.length - 1] == 23
    )

    assert(resultTrue.length == 1)
    assert(u8aEquals(TEST_VALUE, resultTrue[0]))

    const resultFalse = await db.getAll(
      { prefix: TEST_KEY, suffixLength: 0 },
      (x) => x,
      (value: Uint8Array) => value[value.length - 1] == 24
    )

    assert(resultFalse.length == 0)
  })

  it('getAll - map', async function () {
    const TEST_KEY = new TextEncoder().encode(`test key`)
    const TEST_VALUE = Uint8Array.from([...new TextEncoder().encode(`test value`), 23])
    const MAPPED_VALUE = new TextEncoder().encode(`mapped value`)

    await db.put(TEST_KEY, TEST_VALUE)

    const resultMapped = await db.getAll(
      { prefix: TEST_KEY, suffixLength: 0 },
      (x) => x,
      undefined,
      (input: Uint8Array) => {
        if (u8aEquals(input, TEST_VALUE)) {
          return MAPPED_VALUE
        } else {
          return input
        }
      }
    )

    assert(resultMapped.length == 1)
    assert(u8aEquals(MAPPED_VALUE, resultMapped[0]))
  })

  it('getAll - sort', async function () {
    const TEST_KEY = new TextEncoder().encode(`test key`)
    const TEST_VALUE_FIRST = Uint8Array.from([...new TextEncoder().encode(`test value`), 0])
    const TEST_VALUE_MIDDLE = Uint8Array.from([...new TextEncoder().encode(`test value`), 1])
    const TEST_VALUE_LAST = Uint8Array.from([...new TextEncoder().encode(`test value`), 2])

    await db.put(Uint8Array.from([...TEST_KEY, 0]), TEST_VALUE_LAST)
    await db.put(Uint8Array.from([...TEST_KEY, 1]), TEST_VALUE_FIRST)
    await db.put(Uint8Array.from([...TEST_KEY, 2]), TEST_VALUE_MIDDLE)

    const resultSorted = await db.getAll(
      { prefix: TEST_KEY, suffixLength: 1 },
      (x) => x,
      undefined,
      undefined,
      (a: Uint8Array, b: Uint8Array) => a[a.length - 1] - b[b.length - 1]
    )

    assert(resultSorted.every((value: Uint8Array, index: number) => value[value.length - 1] == index))
  })

  it('hasPacket', async function () {
    const packetTag = Uint8Array.from(randomBytes(16))

    const present = await db.checkAndSetPacketTag(packetTag)

    assert(present == false, `Packet tag must not be present`)

    const secondTry = await db.checkAndSetPacketTag(packetTag)

    assert(secondTry == true, `Packet tag must be set`)
  })

  it('ticket workflow', async function () {
    const privKey = Uint8Array.from(randomBytes(SECP256K1_CONSTANTS.PRIVATE_KEY_LENGTH))
    const pubKey = PublicKey.from_privkey(privKey)
    // this comes from a Packet
    const halfKeyChallenge = new HalfKeyChallenge(Uint8Array.from(randomBytes(HalfKeyChallenge.size())))
    const unAck = new UnacknowledgedTicket(
      createMockedTicket(privKey, new Address(Uint8Array.from(randomBytes(Address.size())))),
      new HalfKey(Uint8Array.from(randomBytes(HalfKey.size()))),
      pubKey.clone()
    )
    await db.storePendingAcknowledgement(halfKeyChallenge, false, unAck)
    assert((await db.getTickets()).length == 1, `DB should find one ticket`)

    const pending = await db.getPendingAcknowledgement(halfKeyChallenge)

    assert(pending.is_msg_sender() == false)

    const ack = new AcknowledgedTicket(
      pending.ticket().ticket.clone(),
      new Response(Uint8Array.from(randomBytes(Hash.size()))),
      new Hash(Uint8Array.from(randomBytes(Hash.size()))),
      pubKey.clone()
    )
    await db.replaceUnAckWithAck(halfKeyChallenge, ack)

    assert((await db.getTickets()).length == 1, `DB should find one ticket`)
    assert((await db.getUnacknowledgedTickets()).length === 0, `DB should not contain any unacknowledgedTicket`)
    assert((await db.getAcknowledgedTickets()).length == 1, `DB should contain exactly one acknowledged ticket`)
  })

  it('block number workflow', async function () {
    const initialBlockNumber = await db.getLatestBlockNumber()

    assert(initialBlockNumber == 0, `initial block number must be set to 0`)

    const blockNumber = new BN(23)
    await db.updateLatestBlockNumber(blockNumber)

    const latestBlockNumber = await db.getLatestBlockNumber()

    assert(blockNumber.eqn(latestBlockNumber), `block number must be updated`)
  })

  it('should store ChannelEntry', async function () {
    const channelEntry = channelEntryCreateMock()

    await db.updateChannelAndSnapshot(channelEntry.get_id(), channelEntry.clone(), TestingSnapshot)

    assert(!!(await db.getChannel(channelEntry.get_id())), 'did not find channel')
    assert((await db.getChannels()).length === 1, 'did not find channel')
  })

  it('should store ticketIndex', async function () {
    const DUMMY_CHANNEL = new Hash(new Uint8Array(Hash.size()).fill(0xff))
    const DUMMY_INDEX = U256.one()

    await db.setCurrentTicketIndex(DUMMY_CHANNEL, DUMMY_INDEX)

    const fromDb = await db.getCurrentTicketIndex(DUMMY_CHANNEL)

    assert(fromDb.eq(DUMMY_INDEX))
  })

  it('should store current commitment', async function () {
    const DUMMY_CHANNEL = new Hash(new Uint8Array(Hash.size()).fill(0xff))
    const DUMMY_COMMITMENT = new Hash(new Uint8Array(Hash.size()).fill(0xbb))

    await db.setCurrentCommitment(DUMMY_CHANNEL, DUMMY_COMMITMENT)

    const fromDb = await db.getCurrentCommitment(DUMMY_CHANNEL)

    assert(fromDb.eq(DUMMY_COMMITMENT))
  })

  it('should store rejected tickets statistics', async function () {
    assert.equal(await db.getRejectedTicketsCount(), 0)
    assert((await db.getRejectedTicketsValue()).eq(Balance.zero(BalanceType.HOPR)))

    const amount = new BN(1)

    await db.markRejected({
      amount: new Balance(amount.toString(10), BalanceType.HOPR)
    } as Ticket)

    assert.equal(await db.getRejectedTicketsCount(), 1)
    assert((await db.getRejectedTicketsValue()).eq(new Balance(amount.toString(10), BalanceType.HOPR)))
<<<<<<< HEAD
  })

  it('should store environment', async function () {
    await db.setEnvironmentId('test-env')
    assert.equal(await db.getEnvironmentId(), 'test-env')
  })

  it('should verify environment', async function () {
    await db.setEnvironmentId('test-env')
    assert((await db.verifyEnvironmentId('wrong-id')) === false, `must fail for wrong id`)
    assert((await db.verifyEnvironmentId('test-env')) === true, `must not fail for correct id`)
=======
>>>>>>> 407db8f3
  })

  it('should store hopr balance', async function () {
    assert((await db.getHoprBalance()).eq(Balance.zero(BalanceType.HOPR)))

    await db.setHoprBalance(new Balance('10', BalanceType.HOPR))
    assert.equal((await db.getHoprBalance()).to_string(), '10')

    await db.addHoprBalance(new Balance('1', BalanceType.HOPR), TestingSnapshot)
    assert.equal((await db.getHoprBalance()).to_string(), '11')

    await db.subHoprBalance(new Balance('2', BalanceType.HOPR), TestingSnapshot)
    assert.equal((await db.getHoprBalance()).to_string(), '9')
  })

  it('should test registry', async function () {
    const hoprNode = MOCK_PUBLIC_KEY()
    const account = MOCK_ADDRESS()

    // should be throw when not added
    assert.rejects(() => db.getAccountFromNetworkRegistry(hoprNode), 'should throw when account is not registered')

    // should be set
    await db.addToNetworkRegistry(hoprNode, account, TestingSnapshot)
    assert(
      (await db.findHoprNodesUsingAccountInNetworkRegistry(account)).length === 1,
      'should have only 1 hoprNode registered'
    )
    assert(
      (await db.findHoprNodesUsingAccountInNetworkRegistry(account))[0].eq(hoprNode),
      'should match the registered hoprNode'
    )
    assert((await db.getAccountFromNetworkRegistry(hoprNode)).eq(account), 'should match account added')

    // should be removed
    await db.removeFromNetworkRegistry(hoprNode, account, TestingSnapshot)
    assert.rejects(
      () => db.findHoprNodesUsingAccountInNetworkRegistry(account),
      'should throw when HoprNode is not linked to an account'
    )
    assert(
      (await db.findHoprNodesUsingAccountInNetworkRegistry(account)).length === 0,
      'should have 0 hoprNode registered'
    )
    assert.rejects(() => db.getAccountFromNetworkRegistry(hoprNode), 'should throw when account is deregistered')
  })

  it('should test eligible', async function () {
    const account = MOCK_ADDRESS()

    // should be false by default
    assert((await db.isEligible(account)) === false, 'account is not eligible by default')

    // should be true once set
    await db.setEligible(account, true, TestingSnapshot.clone())
    assert((await db.isEligible(account)) === true, 'account should be eligible')

    // should be false once unset
    await db.setEligible(account, false, TestingSnapshot.clone())
    assert((await db.isEligible(account)) === false, 'account should be uneligible')
  })

  it('should test register toggle', async function () {
    // should be false by default
    assert((await db.isNetworkRegistryEnabled()) === true, 'register should be enabled by default')

    // should be true once set
    await db.setNetworkRegistryEnabled(true, TestingSnapshot)
    assert((await db.isNetworkRegistryEnabled()) === true, 'register should be enabled')

    // should be false once unset
    await db.setNetworkRegistryEnabled(false, TestingSnapshot)
    assert((await db.isNetworkRegistryEnabled()) === false, 'register should be disabled')
  })

  it('putSerializedObject and getSerializedObject should store and read object', async function () {
    const ns = 'testobjects'
    const key = '1'
    const object = Uint8Array.from(randomBytes(32))

    await db.putSerializedObject(ns, key, object)
    const storedObject = await db.getSerializedObject(ns, key)
    assert(storedObject !== undefined, 'storedObject should not be undefined')
    assert(u8aEquals(object, storedObject), 'storedObject should equal object')
  })

  it('putSerializedObject should update object', async function () {
    const ns = 'testobjects'
    const key = '2'
    const object1 = Uint8Array.from(randomBytes(32))
    const object2 = Uint8Array.from(randomBytes(32))

    await db.putSerializedObject(ns, key, object1)
    await db.putSerializedObject(ns, key, object2)

    const storedObject = await db.getSerializedObject(ns, key)
    assert(storedObject !== undefined, 'storedObject should not be undefined')
    assert(u8aEquals(object2, storedObject), 'storedObject should equal object2')
  })

  it('deleteSerializedObject should delete object', async function () {
    const ns = 'testobjects'
    const key = '3'
    const object = Uint8Array.from(randomBytes(32))

    await db.putSerializedObject(ns, key, object)
    await db.deleteObject(ns, key)

    const storedObject = await db.getSerializedObject(ns, key)
    assert(storedObject === undefined, 'storedObject should be undefined')
  })
})<|MERGE_RESOLUTION|>--- conflicted
+++ resolved
@@ -31,17 +31,10 @@
 }
 
 const TestingSnapshot = new Snapshot(U256.zero(), U256.zero(), U256.zero())
-<<<<<<< HEAD
 
 const MOCK_PUBLIC_KEY = () =>
   PublicKey.deserialize(stringToU8a('0x021464586aeaea0eb5736884ca1bf42d165fc8e2243b1d917130fb9e321d7a93b8'))
 
-=======
-
-const MOCK_PUBLIC_KEY = () =>
-  PublicKey.deserialize(stringToU8a('0x021464586aeaea0eb5736884ca1bf42d165fc8e2243b1d917130fb9e321d7a93b8'))
-
->>>>>>> 407db8f3
 const MOCK_ADDRESS = () => Address.from_string('Cf7Ed3AccA5a467e9e704C703E8D87F634fB0Fc9')
 
 class TestingDB extends HoprDB {
@@ -72,26 +65,17 @@
 }
 
 function createMockedTicket(signerPrivKey: Uint8Array, counterparty: Address) {
-<<<<<<< HEAD
-  return Ticket.new(
-    counterparty,
-    new Response(Uint8Array.from(randomBytes(32))).to_challenge(),
-=======
   let tkt = Ticket.new(
     counterparty,
->>>>>>> 407db8f3
     U256.zero(),
     U256.zero(),
     Balance.zero(BalanceType.HOPR),
     U256.from_inverse_probability(U256.one()),
     U256.one(),
-<<<<<<< HEAD
-=======
     signerPrivKey
   )
   tkt.set_challenge(
     new Response(Uint8Array.from(randomBytes(32))).to_challenge().to_ethereum_challenge(),
->>>>>>> 407db8f3
     signerPrivKey
   )
   return tkt
@@ -112,22 +96,6 @@
   )
 }
 
-<<<<<<< HEAD
-function channelEntryCreateMock(): ChannelEntry {
-  const pub = PublicKey.from_privkey(stringToU8a('0x1464586aeaea0eb5736884ca1bf42d165fc8e2243b1d917130fb9e321d7a93b8'))
-  return new ChannelEntry(
-    pub.clone(),
-    pub.clone(),
-    new Balance('1', BalanceType.HOPR),
-    Hash.create([]),
-    U256.one(),
-    U256.one(),
-    ChannelStatus.Closed,
-    U256.one(),
-    U256.one()
-  )
-}
-=======
 import { LevelDb } from './db.js'
 import { db_sanity_test } from '../../lib/utils_db.js'
 import fs from 'fs'
@@ -181,7 +149,6 @@
     assert((await db.verifyNetworkId('test-env')) === true, `must not fail for correct id`)
   })
 })
->>>>>>> 407db8f3
 
 describe(`database tests`, function () {
   let db: TestingDB
@@ -383,20 +350,6 @@
 
     assert.equal(await db.getRejectedTicketsCount(), 1)
     assert((await db.getRejectedTicketsValue()).eq(new Balance(amount.toString(10), BalanceType.HOPR)))
-<<<<<<< HEAD
-  })
-
-  it('should store environment', async function () {
-    await db.setEnvironmentId('test-env')
-    assert.equal(await db.getEnvironmentId(), 'test-env')
-  })
-
-  it('should verify environment', async function () {
-    await db.setEnvironmentId('test-env')
-    assert((await db.verifyEnvironmentId('wrong-id')) === false, `must fail for wrong id`)
-    assert((await db.verifyEnvironmentId('test-env')) === true, `must not fail for correct id`)
-=======
->>>>>>> 407db8f3
   })
 
   it('should store hopr balance', async function () {
