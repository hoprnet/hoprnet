import { stringToU8a, u8aToHex } from '../u8a/index.js'
import {
  PRIVATE_NETWORKS,
  LINK_LOCAL_NETWORKS,
  LOOPBACK_ADDRS,
  RESERVED_ADDRS,
  type Network,
  PRIVATE_V4_CLASS_AVADO
} from './constants.js'

import { networkInterfaces, type NetworkInterfaceInfo } from 'os'
import type { PeerId } from '@libp2p/interface-peer-id'
import { Multiaddr } from '@multiformats/multiaddr'

/**
 * Checks if given address is any address
 * @param address ip address to check
 * @param family ip address family, 'IPv4' or 'IPv6'
 */
export function isAnyAddress(address: string, family: NetworkInterfaceInfo['family']): boolean {
  switch (family.toLowerCase()) {
    case 'ipv4':
      return address === '0.0.0.0'
    case 'ipv6':
      return address === '::'
    default:
      throw Error(`Invalid address family`)
  }
}

/**
 * Checks if given address is a loopback address (localhost)
 * @param address ip address to check
 * @param family ip address family, 'IPv4' or 'IPv6'
 * @returns true if localhost
 */
export function isLocalhost(address: Uint8Array, family: NetworkInterfaceInfo['family']): boolean {
  return checkNetworks(LOOPBACK_ADDRS, address, family)
}

/**
 * Checks if given address is a private address
 * @param address ip address to check
 * @param family ip address family, 'IPv4' or 'IPv6'
 * @returns true if private address
 */
export function isPrivateAddress(address: Uint8Array, family: NetworkInterfaceInfo['family']): boolean {
  // DAppnode/Avado consider 172.33.0.0/16 a private network
  let priv_networks = PRIVATE_NETWORKS
  if ((process.env.AVADO ?? 'false').toLowerCase() === 'true')
    priv_networks = [...PRIVATE_NETWORKS, PRIVATE_V4_CLASS_AVADO]

  return checkNetworks(priv_networks, address, family)
}

/**
 * Checks if given address is link-locale address
 * @param address ip address to check
 * @param family ip address family, 'IPv4' or 'IPv6'
 * @returns true if is link-locale address
 */
export function isLinkLocaleAddress(address: Uint8Array, family: NetworkInterfaceInfo['family']): boolean {
  return checkNetworks(LINK_LOCAL_NETWORKS, address, family)
}

/**
 * Checks if given address is a reserved address
 * @param address ip address to check
 * @param family ip address family, 'IPv4' or 'IPv6'
 * @returns true if address is a reserved address
 */
export function isReservedAddress(address: Uint8Array, family: NetworkInterfaceInfo['family']): boolean {
  return checkNetworks(RESERVED_ADDRS, address, family)
}

/**
 * Checks if given address is in one of the given networks
 * @dev Used to check if a node is in the same network
 * @param networks network address spaces to check
 * @param address ip address to check
 * @param family ip address family, 'IPv4' or 'IPv6'
 * @returns true if address is at least one of the given networks
 */
export function checkNetworks(
  networks: Network[],
  address: Uint8Array,
  family: NetworkInterfaceInfo['family']
): boolean {
  for (const networkAddress of networks) {
    if (
      networkAddress.family === family &&
      inSameNetwork(address, networkAddress.networkPrefix, networkAddress.subnet, family)
    ) {
      return true
    }
  }
  return false
}

/**
 * Converts ip address string to Uint8Arrays
 * @param address ip address as string, e.g. 192.168.12.34
 * @param family ip address family, 'IPv4' or 'IPv6'
 * @returns Byte representation of the given ip address
 */
export function ipToU8aAddress(address: string, family: NetworkInterfaceInfo['family']): Uint8Array {
  let splitted: string[]
  switch (family.toLowerCase()) {
    case 'ipv4':
      splitted = address.split('.')

      if (splitted.length != 4) {
        throw Error(`Invalid IPv4 address ${address}`)
      }
      return Uint8Array.from(address.split('.').map((x) => parseInt(x)))
    case 'ipv6':
      splitted = address.split(':')
      if (address.endsWith(':')) {
        splitted[splitted.length - 1] = '0'
      }

      if (address.startsWith(':')) {
        splitted[0] = '0'
      }

      if (splitted.some((x) => x.length == 0)) {
        splitted.splice(
          splitted.findIndex((x) => x.length == 0),
          1,
          ...Array.from({ length: 8 - splitted.length + 1 }, () => '0')
        )
      }

      if (splitted.length != 8) {
        throw Error(`Invalid IPv6 address ${address}`)
      }

      const result = new Uint8Array(16)

      for (const [index, str] of splitted.entries()) {
        result.set(stringToU8a(str.padStart(4, '0'), 2), index * 2)
      }

      return result
    default:
      throw Error(`Invalid address family`)
  }
}

/**
 * Returns the prefix length of a network prefix
 * @param prefix network prefix, e.g. `new Uint8Array([255,255,255,0])`
 * @returns the prefix length, e.g. 24
 */
export function prefixLength(prefix: Uint8Array) {
  const masks: number[] = [128, 192, 224, 240, 248, 252, 254, 255]

  let prefixLength = 0

  for (let i = 0; i < prefix.length; i++) {
    let bit = 0
    for (; (prefix[i] & masks[bit]) == masks[bit]; bit++) {}

    prefixLength += bit
  }

  return prefixLength
}

/**
 * Takes a network prefix, a subnet and a IP address family and
 * returns a CIDR string
 * @param prefix network prefix, e.g. `new Uint8Array([10,0,0,0])
 * @param subnet subnet, e.g. `new Uint8Array([255,255,255,0])
 * @param family IP address family, `IPv4` or `IPv6`
 * @returns a CIDR string, such as `192.168.1.0/24`
 */
export function u8aAddressToCIDR(prefix: Uint8Array, subnet: Uint8Array, family: NetworkInterfaceInfo['family']) {
  return `${u8aAddrToString(prefix, family)}/${prefixLength(subnet)}`
}

/**
 * Converts ip address from byte representation to string
 * @param address ip addr given as Uint8Array
 * @param family ip address family, 'IPv4' or 'IPv6'
 * @returns
 */
export function u8aAddrToString(address: Uint8Array, family: NetworkInterfaceInfo['family']) {
  switch (family.toLowerCase()) {
    case 'ipv4':
      return address.join('.')
    case 'ipv6':
      let result = ''
      for (let i = 0; i < 8; i++) {
        result += u8aToHex(address.subarray(i * 2, i * 2 + 2), false)

        if (i != 7) {
          result += ':'
        }
      }
      return result
    default:
      throw Error('Invalid address family.')
  }
}

export function getNetworkPrefix(address: Uint8Array, subnet: Uint8Array, family: NetworkInterfaceInfo['family']) {
  const filler = (_: any, index: number) => subnet[index] & address[index]

  switch (family.toLowerCase()) {
    case 'ipv4':
      return Uint8Array.from(new Uint8Array(4), filler)
    case 'ipv6':
      return Uint8Array.from(new Uint8Array(16), filler)
    default:
      throw Error(`Invalid address family`)
  }
}

export function inSameNetwork(
  address: Uint8Array,
  networkPrefix: Uint8Array,
  subnetMask: Uint8Array,
  family: NetworkInterfaceInfo['family']
): boolean {
  const checkLength = (length: number) =>
    address.length == length && networkPrefix.length == length && subnetMask.length == length

  switch (family.toLowerCase()) {
    case 'ipv4':
      if (!checkLength(4)) {
        throw Error('Invalid length')
      }
      break
    case 'ipv6':
      if (!checkLength(16)) {
        throw Error('Invalid length')
      }
      break
    default:
      throw Error(`Invalid address family`)
  }

  for (const [index, el] of address.entries()) {
    if ((el & subnetMask[index]) != networkPrefix[index]) {
      return false
    }
  }

  return true
}

export function toNetworkPrefix(addr: NetworkInterfaceInfo): Network {
  const subnet = ipToU8aAddress(addr.netmask, addr.family)
  const address = ipToU8aAddress(addr.address, addr.family)

  return {
    subnet,
    networkPrefix: getNetworkPrefix(address, subnet, addr.family),
    family: addr.family
  }
}

function getAddresses(cond: (address: Uint8Array, family: NetworkInterfaceInfo['family']) => boolean): Network[] {
  let result = []

  for (const iface of Object.values(networkInterfaces())) {
    for (const addr of iface ?? []) {
      const networkPrefix = toNetworkPrefix(addr)
      if (cond(ipToU8aAddress(addr.address, addr.family), addr.family)) {
        result.push(networkPrefix)
      }
    }
  }

  return result
}

export function getPrivateAddresses(_iface?: string) {
  return getAddresses(isPrivateAddress)
}
export function getLocalAddresses(_iface?: string): Network[] {
  return getAddresses(isLinkLocaleAddress)
}

export function getPublicAddresses(_iface?: string): Network[] {
  return getAddresses(
    (address: Uint8Array, family: NetworkInterfaceInfo['family']) =>
      !isPrivateAddress(address, family) && !isLinkLocaleAddress(address, family) && !isLocalhost(address, family)
  )
}

export function getLocalHosts(_iface?: string): Network[] {
  return getAddresses(isLocalhost)
}

/**
 * Create a multiaddress that is a circuit address using given relay to the given destination.
 * @param relay Relay peer ID
 */
export function createCircuitAddress(relay: PeerId): Multiaddr {
<<<<<<< HEAD
  // equivalent to return new Multiaddr(`/p2p/${relay.toString()}/p2p-circuit`)
=======
  // equivalent to `return new Multiaddr(`/p2p/${relay.toString()}/p2p-circuit`)`
>>>>>>> 79cb4539
  return new Multiaddr(Uint8Array.from([165, 3, 39, ...relay.toBytes(), 162, 2]))
}<|MERGE_RESOLUTION|>--- conflicted
+++ resolved
@@ -299,10 +299,6 @@
  * @param relay Relay peer ID
  */
 export function createCircuitAddress(relay: PeerId): Multiaddr {
-<<<<<<< HEAD
-  // equivalent to return new Multiaddr(`/p2p/${relay.toString()}/p2p-circuit`)
-=======
   // equivalent to `return new Multiaddr(`/p2p/${relay.toString()}/p2p-circuit`)`
->>>>>>> 79cb4539
   return new Multiaddr(Uint8Array.from([165, 3, 39, ...relay.toBytes(), 162, 2]))
 }