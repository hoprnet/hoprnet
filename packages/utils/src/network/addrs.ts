--- conflicted
+++ resolved
@@ -308,8 +308,6 @@
 export function createCircuitAddress(relay: PeerId): Multiaddr {
   // equivalent to `return new Multiaddr(`/p2p/${relay.toString()}/p2p-circuit`)`
   return new Multiaddr(Uint8Array.from([165, 3, 39, ...relay.toBytes(), 162, 2]))
-<<<<<<< HEAD
-=======
 }
 
 /**
@@ -340,5 +338,4 @@
     default:
       return ma.getPeerId() != undefined
   }
->>>>>>> bb9bb196
 }