import {
  ipToU8aAddress,
  getNetworkPrefix,
  inSameNetwork,
  u8aAddrToString,
  getPrivateAddresses,
  isPrivateAddress,
  getLocalAddresses,
  getLocalHosts,
  isLinkLocaleAddress,
  isLocalhost,
  getPublicAddresses,
  prefixLength,
  u8aAddressToCIDR,
<<<<<<< HEAD
  createCircuitAddress
=======
  createCircuitAddress,
  isAddressWithPeerId
>>>>>>> bb9bb196
} from './addrs.js'
import { type Network, PRIVATE_V4_CLASS_B, PRIVATE_V4_CLASS_C } from './constants.js'
import { u8aEquals, u8aToHex } from '../u8a/index.js'
import assert from 'assert'
import { type NetworkInterfaceInfo } from 'os'
import { Multiaddr } from '@multiformats/multiaddr'
import { peerIdFromString } from '@libp2p/peer-id'

const peerId = `16Uiu2HAmQBZA4TzjKjU5fpCSprGuM2y8mpepNwMS6ZKFATiKg68h`

describe('test utils', function () {
  it('should convert ip addresses', function () {
    assert(u8aEquals(Uint8Array.from([1, 1, 1, 1]), ipToU8aAddress('1.1.1.1', 'IPv4')))

    assert(u8aEquals(Uint8Array.from([1, 1, 0, 1]), ipToU8aAddress('1.1.0.1', 'IPv4')))

    assert(u8aEquals(Uint8Array.from([0, 0, 0, 0]), ipToU8aAddress('0.0.0.0', 'IPv4')))

    assert(
      u8aEquals(
        Uint8Array.from([254, 128, 0, 0, 0, 0, 0, 0, 0, 0, 0, 0, 0, 0, 0, 1]),
        ipToU8aAddress('fe80::1', 'IPv6')
      )
    )

    assert(u8aEquals(Uint8Array.from([0, 0, 0, 0, 0, 0, 0, 0, 0, 0, 0, 0, 0, 0, 0, 1]), ipToU8aAddress('::1', 'IPv6')))

    assert(
      u8aEquals(
        Uint8Array.from([255, 255, 255, 255, 255, 255, 255, 255, 0, 0, 0, 0, 0, 0, 0, 0]),
        ipToU8aAddress('ffff:ffff:ffff:ffff::', 'IPv6')
      )
    )

    const testAddress = Uint8Array.from([32, 1, 13, 184, 0, 0, 0, 0, 0, 0, 138, 46, 3, 112, 115, 52])

    assert(u8aEquals(testAddress, ipToU8aAddress('2001:0db8:0000:0000:0000:8a2e:0370:7334', 'IPv6')))

    assert(u8aEquals(testAddress, ipToU8aAddress('2001:0db8:00:000:0000:8a2e:370:7334', 'IPv6')))

    assert(u8aEquals(testAddress, ipToU8aAddress('2001:db8::8a2e:370:7334', 'IPv6')))

    assert(
      u8aEquals(
        Uint8Array.from([255, 255, 255, 255, 255, 255, 255, 255, 255, 255, 255, 255, 255, 255, 0, 0]),
        ipToU8aAddress('ffff:ffff:ffff:ffff:ffff:ffff:ffff::', 'IPv6')
      )
    )

    assert(
      u8aEquals(
        Uint8Array.from([0, 0, 255, 255, 255, 255, 255, 255, 255, 255, 255, 255, 255, 255, 255, 255]),
        ipToU8aAddress('::ffff:ffff:ffff:ffff:ffff:ffff:ffff', 'IPv6')
      )
    )
  })

  it('should return a network prefix', function () {
    const address4 = ipToU8aAddress('192.168.1.23', 'IPv4')

    const subnet4_1 = ipToU8aAddress('255.255.255.0', 'IPv4')
    const subnet4_2 = ipToU8aAddress('255.255.254.0', 'IPv4')

    assert(u8aEquals(Uint8Array.from([192, 168, 1, 0]), getNetworkPrefix(address4, subnet4_1, 'IPv4')))

    assert(u8aEquals(Uint8Array.from([192, 168, 0, 0]), getNetworkPrefix(address4, subnet4_2, 'IPv4')))

    const address6 = ipToU8aAddress('2001:0db8:0000:0000:0000:8a2e:0371:7334', 'IPv6')

    const subnet6_1 = ipToU8aAddress('ffff:ffff:ffff:ffff:ffff:ffff:ffff::', 'IPv6')
    const subnet6_2 = ipToU8aAddress('ffff:ffff:ffff:ffff:ffff:ffff:fffe::', 'IPv6')

    assert(
      u8aEquals(
        Uint8Array.from([32, 1, 13, 184, 0, 0, 0, 0, 0, 0, 138, 46, 3, 113, 0, 0]),
        getNetworkPrefix(address6, subnet6_1, 'IPv6')
      )
    )

    assert(
      u8aEquals(
        Uint8Array.from([32, 1, 13, 184, 0, 0, 0, 0, 0, 0, 138, 46, 3, 112, 0, 0]),
        getNetworkPrefix(address6, subnet6_2, 'IPv6')
      )
    )
  })

  it('should be in subnet', function () {
    assert(
      inSameNetwork(
        ipToU8aAddress('172.17.0.4', 'IPv4'),
        PRIVATE_V4_CLASS_B.networkPrefix,
        PRIVATE_V4_CLASS_B.subnet,
        'IPv4'
      )
    )

    assert(
      !inSameNetwork(
        ipToU8aAddress('172.33.0.4', 'IPv4'),
        PRIVATE_V4_CLASS_B.networkPrefix,
        PRIVATE_V4_CLASS_B.subnet,
        'IPv4'
      )
    )

    assert(
      inSameNetwork(
        ipToU8aAddress('192.168.2.131', 'IPv4'),
        PRIVATE_V4_CLASS_C.networkPrefix,
        PRIVATE_V4_CLASS_C.subnet,
        'IPv4'
      )
    )

    assert(
      !inSameNetwork(
        ipToU8aAddress('192.0.3.131', 'IPv4'),
        PRIVATE_V4_CLASS_C.networkPrefix,
        PRIVATE_V4_CLASS_C.subnet,
        'IPv4'
      )
    )
  })

  it('should convert u8aAddr back to string', function () {
    assert(
      '0000:ffff:ffff:ffff:ffff:ffff:ffff:ffff' ===
        u8aAddrToString(
          Uint8Array.from([0, 0, 255, 255, 255, 255, 255, 255, 255, 255, 255, 255, 255, 255, 255, 255]),
          'IPv6'
        )
    )

    assert(
      'ffff:ffff:ffff:ffff:ffff:ffff:ffff:0000' ===
        u8aAddrToString(
          Uint8Array.from([255, 255, 255, 255, 255, 255, 255, 255, 255, 255, 255, 255, 255, 255, 0, 0]),
          'IPv6'
        )
    )
  })

  it('should detect private networks', function () {
    assert(isPrivateAddress(ipToU8aAddress('192.168.1.131', 'IPv4'), 'IPv4'))
    assert(isPrivateAddress(ipToU8aAddress('10.0.27.191', 'IPv4'), 'IPv4'))
    assert(isPrivateAddress(ipToU8aAddress('172.17.0.4', 'IPv4'), 'IPv4'))
    assert(!isPrivateAddress(ipToU8aAddress('172.15.0.131', 'IPv4'), 'IPv4'))
    assert(!isPrivateAddress(ipToU8aAddress('172.33.0.131', 'IPv4'), 'IPv4'))
  })

  it('should detect local addresses', function () {
    assert(isLocalhost(ipToU8aAddress('127.0.0.1', 'IPv4'), 'IPv4'))
    assert(isLocalhost(ipToU8aAddress('::1', 'IPv6'), 'IPv6'))
  })

  it('should detect local addresses as local', function () {
    assert(getLocalHosts().every((network: Network) => isLocalhost(network.networkPrefix, network.family)))
    assert(getPrivateAddresses().every((network: Network) => isPrivateAddress(network.networkPrefix, network.family)))
    assert(getLocalAddresses().every((network: Network) => isLinkLocaleAddress(network.networkPrefix, network.family)))
    assert(
      getPublicAddresses().every(
        (network: Network) =>
          !isLocalhost(network.networkPrefix, network.family) &&
          !isPrivateAddress(network.networkPrefix, network.family) &&
          !isLinkLocaleAddress(network.networkPrefix, network.family)
      )
    )
  })

  it('test prefix length', function () {
    const testVectors: [prefix: Uint8Array, length: number][] = [
      [new Uint8Array([255, 255, 255, 255]), 32],
      [new Uint8Array([255, 255, 255, 254]), 31],
      [new Uint8Array([128, 0, 0, 0]), 1],
      [new Uint8Array([0, 0, 0, 0]), 0]
    ]

    for (const testVector of testVectors) {
      assert(
        prefixLength(testVector[0]) == testVector[1],
        `${u8aToHex(testVector[0])} must have prefix length ${testVector[1]} but got ${prefixLength(testVector[0])}`
      )
    }
  })

  it('check CIDR output', function () {
    const testVectors: [
      prefix: Uint8Array,
      subnet: Uint8Array,
      family: NetworkInterfaceInfo['family'],
      cidrString: string
    ][] = [
      [new Uint8Array([10, 0, 0, 0]), new Uint8Array([255, 255, 255, 255]), 'IPv4', '10.0.0.0/32'],
      [
        Uint8Array.from([0, 0, 0, 0, 0, 0, 0, 0, 0, 0, 0, 0, 0, 0, 0, 1]),
        Uint8Array.from([255, 255, 255, 255, 255, 255, 255, 255, 255, 255, 255, 255, 255, 255, 255, 255]),
        'IPv6',
        '0000:0000:0000:0000:0000:0000:0000:0001/128'
      ]
    ]

    for (const testVector of testVectors) {
      assert(
        u8aAddressToCIDR(testVector[0], testVector[1], testVector[2]) == testVector[3],
        `prefix ${u8aToHex(testVector[0])}, subnet ${u8aToHex(testVector[1])}, family ${testVector[2]} must yield ${
          testVector[3]
        } bot got ${u8aAddressToCIDR(testVector[0], testVector[1], testVector[2])}`
      )
    }
  })

  it('should create circuit addresses', function () {
    const ma = new Multiaddr(`/p2p/16Uiu2HAmQBZA4TzjKjU5fpCSprGuM2y8mpepNwMS6ZKFATiKg68h/p2p-circuit`)

    assert(u8aEquals(createCircuitAddress(peerIdFromString(peerId)).bytes, ma.bytes))
  })
<<<<<<< HEAD
=======

  it('should filter p2p addrs', function () {
    assert(
      isAddressWithPeerId(new Multiaddr(`/p2p/16Uiu2HAmQBZA4TzjKjU5fpCSprGuM2y8mpepNwMS6ZKFATiKg68h/p2p-circuit`)) ===
        false
    )

    assert(
      isAddressWithPeerId(
        new Multiaddr(
          `/p2p/16Uiu2HAmQBZA4TzjKjU5fpCSprGuM2y8mpepNwMS6ZKFATiKg68h/p2p-circuit/p2p/16Uiu2HAmQBZA4TzjKjU5fpCSprGuM2y8mpepNwMS6ZKFATiKg68h`
        )
      ) === true
    )

    assert(isAddressWithPeerId(new Multiaddr(`/ip4/1.2.3.4/tcp/23`)) === false)

    assert(
      isAddressWithPeerId(
        new Multiaddr(`/ip4/1.2.3.4/tcp/23/p2p/16Uiu2HAmQBZA4TzjKjU5fpCSprGuM2y8mpepNwMS6ZKFATiKg68h`)
      ) === true
    )
  })
>>>>>>> bb9bb196
})<|MERGE_RESOLUTION|>--- conflicted
+++ resolved
@@ -12,12 +12,8 @@
   getPublicAddresses,
   prefixLength,
   u8aAddressToCIDR,
-<<<<<<< HEAD
-  createCircuitAddress
-=======
   createCircuitAddress,
   isAddressWithPeerId
->>>>>>> bb9bb196
 } from './addrs.js'
 import { type Network, PRIVATE_V4_CLASS_B, PRIVATE_V4_CLASS_C } from './constants.js'
 import { u8aEquals, u8aToHex } from '../u8a/index.js'
@@ -235,8 +231,6 @@
 
     assert(u8aEquals(createCircuitAddress(peerIdFromString(peerId)).bytes, ma.bytes))
   })
-<<<<<<< HEAD
-=======
 
   it('should filter p2p addrs', function () {
     assert(
@@ -260,5 +254,4 @@
       ) === true
     )
   })
->>>>>>> bb9bb196
 })