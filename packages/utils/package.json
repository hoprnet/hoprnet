--- conflicted
+++ resolved
@@ -26,13 +26,10 @@
     "lib"
   ],
   "dependencies": {
-<<<<<<< HEAD
     "@libp2p/crypto": "1.0.0",
     "@libp2p/peer-id": "1.1.10",
     "@multiformats/multiaddr": "10.1.8",
-=======
     "@hoprnet/hopr-real": "workspace:packages/real",
->>>>>>> b746d992
     "abort-controller": "~3.0.0",
     "bignumber.js": "9.0.2",
     "bn.js": "5.2.0",
@@ -46,16 +43,7 @@
     "leveldown": "6.1.1",
     "levelup": "5.1.1",
     "memdown": "6.1.1",
-<<<<<<< HEAD
     "multiformats": "9.6.5",
-    "pino": "7.8.0",
-    "pino-logflare": "0.3.12",
-=======
-    "multiaddr": "10.0.1",
-    "multiformats": "^9.4.5",
-    "multihashes": "4.0.3",
-    "peer-id": "0.16.0",
->>>>>>> b746d992
     "secp256k1": "4.0.3"
   },
   "devDependencies": {
