--- conflicted
+++ resolved
@@ -27,18 +27,11 @@
   },
   "dependencies": {
     "bignumber.js": "^9.0.0",
-<<<<<<< HEAD
-    "libp2p-crypto": "^0.17.9",
-    "peer-info": "^0.17.5",
-    "strip-ansi": "^6.0.0",
-    "typestub-multihashes": "^0.0.4"
-=======
     "libp2p-crypto": "0.18.0",
     "multiaddr": "8.0.0",
     "multihashes": "~3.0.1",
     "peer-id": "0.14.2",
     "strip-ansi": "^6.0.0"
->>>>>>> 329c7009
   },
   "devDependencies": {
     "@types/mocha": "^8.0.3",
