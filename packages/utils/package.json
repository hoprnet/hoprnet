{
  "name": "@hoprnet/hopr-utils",
  "description": "HOPR-based utilities to process multiple data structures",
  "version": "1.85.0-next.5",
  "repository": "https://github.com/hoprnet/hoprnet.git",
  "homepage": "https://hoprnet.org",
  "license": "GPL-3.0",
  "types": "lib/index.d.ts",
  "main": "lib/index.js",
  "scripts": {
    "clean": "rimraf ./lib ./tsconfig.tsbuildinfo",
    "test": "mocha --parallel",
    "dev": "yarn clean && tsc -w",
    "build": "yarn clean && tsc -p .",
    "prepublishOnly": "tsc -p ./tsconfig.npm.json",
    "docs:generate": "typedoc",
    "docs:watch": "typedoc --watch"
  },
  "engines": {
    "node": "14 || 16"
  },
  "files": [
    "lib"
  ],
  "dependencies": {
    "abort-controller": "~3.0.0",
    "bignumber.js": "^9.0.1",
    "bn.js": "5.2.0",
    "bs58": "^4.0.1",
    "chalk": "^4.1.2",
    "debug": "^4.3.2",
    "ethers": "5.5.2",
    "futoin-hkdf": "~1.4.2",
    "hjson": "^3.2.2",
    "it-pipe": "^1.1.0",
    "jsonschema": "^1.4.0",
    "leveldown": "6.1.0",
    "levelup": "5.1.1",
    "libp2p-crypto": "0.21.0",
    "memdown": "6.1.1",
    "multiaddr": "^10.0.1",
    "multihashes": "~4.0.1",
    "peer-id": "0.16.0",
    "pino": "^7.0.0",
    "pino-logflare": "^0.3.12",
    "secp256k1": "^4.0.2"
  },
  "devDependencies": {
    "@chainsafe/libp2p-noise": "5.0.0",
    "@types/mocha": "9.0.0",
    "@types/pino": "7.0.4",
    "bl": "5.0.0",
    "chai": "4.3.4",
<<<<<<< HEAD
    "libp2p": "hoprnet/js-libp2p#bc60449e4ef1325a6ef094f18359b3ca9a2ec5ad",
    "libp2p-kad-dht": "0.27.1",
=======
    "libp2p": "robertkiel/js-libp2p#bc60449e4ef1325a6ef094f18359b3ca9a2ec5ad",
    "libp2p-kad-dht": "0.27.2",
>>>>>>> 26a0dc54
    "libp2p-mplex": "0.10.4",
    "libp2p-tcp": "0.17.2",
    "mocha": "9.1.3",
    "rewiremock": "3.14.3",
    "rimraf": "3.0.2",
    "sinon": "12.0.1",
    "ts-node": "10.4.0",
    "typedoc": "0.22.10",
    "typedoc-plugin-markdown": "3.11.7",
    "typescript": "4.5.2"
  },
  "mocha": {
    "extension": [
      "ts"
    ],
    "spec": "src/**/*.spec.ts",
    "require": "ts-node/register"
  },
  "stableVersion": "1.76.0-next.30"
}<|MERGE_RESOLUTION|>--- conflicted
+++ resolved
@@ -51,13 +51,8 @@
     "@types/pino": "7.0.4",
     "bl": "5.0.0",
     "chai": "4.3.4",
-<<<<<<< HEAD
     "libp2p": "hoprnet/js-libp2p#bc60449e4ef1325a6ef094f18359b3ca9a2ec5ad",
-    "libp2p-kad-dht": "0.27.1",
-=======
-    "libp2p": "robertkiel/js-libp2p#bc60449e4ef1325a6ef094f18359b3ca9a2ec5ad",
     "libp2p-kad-dht": "0.27.2",
->>>>>>> 26a0dc54
     "libp2p-mplex": "0.10.4",
     "libp2p-tcp": "0.17.2",
     "mocha": "9.1.3",
