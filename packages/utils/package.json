{
  "name": "@hoprnet/hopr-utils",
  "description": "HOPR-based utilities to process multiple data structures",
  "version": "1.89.0-next.54",
  "repository": "https://github.com/hoprnet/hoprnet.git",
  "homepage": "https://hoprnet.org",
  "license": "GPL-3.0",
  "types": "lib/index.d.ts",
  "main": "lib/index.js",
  "type": "module",
  "scripts": {
    "clean:wasm": "make -C crates clean",
    "build:wasm": "make -C crates all && make -C crates install",
    "test:wasm": "make -C crates test",
    "clean": "yarn clean:wasm && rm -Rf ./lib ./tsconfig.tsbuildinfo",
    "test": "yarn test:wasm && mocha",
    "dev": "yarn clean && yarn build:wasm && tsc -w",
    "build": "yarn clean && yarn build:wasm && tsc -p .",
    "docs:generate": "typedoc",
    "docs:watch": "typedoc --watch"
  },
  "engines": {
    "node": ">=16.15"
  },
  "files": [
    "lib"
  ],
  "dependencies": {
    "@hoprnet/hopr-real": "workspace:packages/real",
    "@libp2p/crypto": "1.0.0",
    "@libp2p/peer-id": "1.1.13",
    "@multiformats/multiaddr": "10.2.1",
    "abort-controller": "~3.0.0",
    "bignumber.js": "9.0.2",
    "bn.js": "5.2.0",
    "chalk": "5.0.1",
    "debug": "4.3.4",
    "ethers": "5.5.4",
    "futoin-hkdf": "1.5.0",
    "hjson": "3.2.2",
    "it-pipe": "2.0.3",
    "jsonschema": "1.4.0",
    "leveldown": "6.1.1",
    "levelup": "5.1.1",
    "memdown": "6.1.1",
    "multiformats": "9.6.5",
    "secp256k1": "4.0.3"
  },
  "devDependencies": {
<<<<<<< HEAD
    "@chainsafe/libp2p-noise": "7.0.0",
    "@libp2p/interface-connection": "1.0.1",
    "@libp2p/interface-connection-manager": "1.0.0",
    "@libp2p/interface-keys": "1.0.3",
    "@libp2p/interface-peer-id": "1.0.2",
    "@libp2p/interface-peer-store": "1.0.0",
    "@libp2p/kad-dht": "1.0.16",
    "@libp2p/mplex": "1.2.1",
    "@libp2p/peer-id-factory": "1.0.15",
    "@libp2p/tcp": "1.0.11",
    "@types/mocha": "9.1.0",
=======
    "@chainsafe/libp2p-noise": "5.0.3",
    "@types/mocha": "9.1.1",
>>>>>>> 30b7aa14
    "bl": "5.0.0",
    "chai": "4.3.6",
    "libp2p": "0.37.3",
    "mocha": "9.2.2",
    "rewiremock": "3.14.3",
    "sinon": "12.0.1",
<<<<<<< HEAD
    "typedoc": "0.22.13",
    "typedoc-plugin-markdown": "3.11.14",
=======
    "typedoc": "0.23.2",
    "typedoc-plugin-markdown": "3.13.1",
>>>>>>> 30b7aa14
    "typescript": "4.7.4"
  },
  "mocha": {
    "spec": "lib/**/*.spec.js"
  }
}<|MERGE_RESOLUTION|>--- conflicted
+++ resolved
@@ -47,7 +47,6 @@
     "secp256k1": "4.0.3"
   },
   "devDependencies": {
-<<<<<<< HEAD
     "@chainsafe/libp2p-noise": "7.0.0",
     "@libp2p/interface-connection": "1.0.1",
     "@libp2p/interface-connection-manager": "1.0.0",
@@ -58,24 +57,15 @@
     "@libp2p/mplex": "1.2.1",
     "@libp2p/peer-id-factory": "1.0.15",
     "@libp2p/tcp": "1.0.11",
-    "@types/mocha": "9.1.0",
-=======
-    "@chainsafe/libp2p-noise": "5.0.3",
     "@types/mocha": "9.1.1",
->>>>>>> 30b7aa14
     "bl": "5.0.0",
     "chai": "4.3.6",
     "libp2p": "0.37.3",
     "mocha": "9.2.2",
     "rewiremock": "3.14.3",
     "sinon": "12.0.1",
-<<<<<<< HEAD
-    "typedoc": "0.22.13",
-    "typedoc-plugin-markdown": "3.11.14",
-=======
     "typedoc": "0.23.2",
     "typedoc-plugin-markdown": "3.13.1",
->>>>>>> 30b7aa14
     "typescript": "4.7.4"
   },
   "mocha": {
