--- conflicted
+++ resolved
@@ -49,11 +49,7 @@
   "devDependencies": {
     "@chainsafe/libp2p-noise": "4.1.1",
     "@types/mocha": "9.0.0",
-<<<<<<< HEAD
     "@types/pino": "7.0.4",
-=======
-    "@types/pino": "6.3.12",
->>>>>>> 6662e67e
     "bl": "5.0.0",
     "chai": "4.3.4",
     "libp2p": "0.33.0",
