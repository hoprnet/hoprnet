--- conflicted
+++ resolved
@@ -35,11 +35,7 @@
   "devDependencies": {
     "@types/mocha": "^8.0.3",
     "@types/node": "^12.12.8",
-<<<<<<< HEAD
     "rimraf": "^3.0.2",
-    "lint-staged": ">=10",
-=======
->>>>>>> f2bacac2
     "mocha": "^8.0.1",
     "ts-node": "^9.0.0",
     "typescript": "^4.0.3"
@@ -50,11 +46,5 @@
     ],
     "spec": "src/**/*.spec.ts",
     "require": "ts-node/register"
-<<<<<<< HEAD
-  },
-  "lint-staged": {
-    "*.{ts}": "prettier --write"
-=======
->>>>>>> f2bacac2
   }
 }