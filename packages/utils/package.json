--- conflicted
+++ resolved
@@ -37,11 +37,7 @@
     "it-pipe": "^1.1.0",
     "leveldown": "^6.0.0",
     "levelup": "^5.0.0",
-<<<<<<< HEAD
     "libp2p": "0.32.0",
-=======
-    "libp2p": "0.31.7",
->>>>>>> cbb1cfb3
     "libp2p-crypto": "0.19.6",
     "memdown": "^6.0.0",
     "multiaddr": "^10.0.0",
