{
  "name": "@hoprnet/hopr-utils",
  "description": "HOPR-based utilities to process multiple data structures",
  "version": "1.91.0-next.2",
  "repository": "https://github.com/hoprnet/hoprnet.git",
  "homepage": "https://hoprnet.org",
  "license": "GPL-3.0",
  "types": "lib/index.d.ts",
  "main": "lib/index.js",
  "type": "module",
  "scripts": {
    "clean:wasm": "make -C crates clean",
    "build:wasm": "make -C crates all && make -C crates install",
    "test:wasm": "make -C crates test",
    "clean": "yarn clean:wasm && rm -Rf ./lib ./tsconfig.tsbuildinfo",
<<<<<<< HEAD
    "test": "yarn test:wasm && NODE_OPTIONS=\"--experimental-wasm-modules\" mocha",
=======
    "test": "yarn test:wasm && NODE_OPTIONS=\"--experimental-wasm-modules\"  mocha",
>>>>>>> 8f8c5b6b
    "dev": "yarn clean && yarn build:wasm && tsc -w",
    "build": "yarn clean && yarn build:wasm && tsc -p .",
    "docs:generate": "typedoc",
    "docs:watch": "typedoc --watch"
  },
  "engines": {
    "node": ">=16.15"
  },
  "files": [
    "lib"
  ],
  "dependencies": {
    "@ethersproject/wallet": "5.7.0",
    "@hoprnet/hopr-real": "workspace:packages/real",
    "@libp2p/crypto": "1.0.0",
    "@libp2p/interface-peer-id": "1.0.5",
    "@libp2p/peer-id": "1.1.16",
    "@multiformats/multiaddr": "10.3.3",
    "abortable-iterator": "4.0.2",
    "bignumber.js": "9.0.2",
    "bn.js": "5.2.0",
    "chalk": "5.0.1",
    "debug": "4.3.4",
    "ethers": "5.7.0",
    "futoin-hkdf": "1.5.0",
    "hjson": "3.2.2",
    "it-pipe": "2.0.3",
    "jsonschema": "1.4.0",
    "leveldown": "6.1.1",
    "levelup": "5.1.1",
    "memdown": "6.1.1",
    "multiformats": "9.6.5",
    "secp256k1": "4.0.3",
    "timeout-abort-controller": "3.0.0"
  },
  "devDependencies": {
    "@chainsafe/libp2p-noise": "7.0.3",
    "@libp2p/interface-connection": "1.0.1",
    "@libp2p/interface-connection-manager": "1.1.0",
    "@libp2p/interface-keys": "1.0.3",
    "@libp2p/interface-peer-store": "1.0.0",
    "@libp2p/kad-dht": "1.0.16",
    "@libp2p/mplex": "1.2.2",
    "@libp2p/peer-id-factory": "1.0.18",
    "@libp2p/tcp": "1.0.11",
    "@types/chai": "4.3.3",
    "@types/mocha": "9.1.1",
    "bl": "5.0.0",
    "chai": "4.3.6",
    "libp2p": "0.37.3",
    "mocha": "9.2.2",
    "rewiremock": "3.14.3",
    "sinon": "12.0.1",
    "typedoc": "0.23.2",
    "typedoc-plugin-markdown": "3.13.1",
    "typescript": "4.7.4"
  },
  "mocha": {
    "spec": "lib/**/*.spec.js"
  }
}<|MERGE_RESOLUTION|>--- conflicted
+++ resolved
@@ -13,11 +13,7 @@
     "build:wasm": "make -C crates all && make -C crates install",
     "test:wasm": "make -C crates test",
     "clean": "yarn clean:wasm && rm -Rf ./lib ./tsconfig.tsbuildinfo",
-<<<<<<< HEAD
-    "test": "yarn test:wasm && NODE_OPTIONS=\"--experimental-wasm-modules\" mocha",
-=======
     "test": "yarn test:wasm && NODE_OPTIONS=\"--experimental-wasm-modules\"  mocha",
->>>>>>> 8f8c5b6b
     "dev": "yarn clean && yarn build:wasm && tsc -w",
     "build": "yarn clean && yarn build:wasm && tsc -p .",
     "docs:generate": "typedoc",
