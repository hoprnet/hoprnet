use async_trait::async_trait;
use futures_lite::Stream;
use std::cell::RefCell;
use std::cmp::Ordering;

use crate::errors::DbError;
<<<<<<< HEAD
use crate::traits::{AsyncKVStorage, BatchOperation};
use futures_lite::stream::{iter, StreamExt};
use rusty_leveldb::{DBIterator, LdbIterator, WriteBatch};
=======
use crate::traits::{AsyncKVStorage, BatchOperation, StorageValueIterator};
use futures_lite::stream::StreamExt;
>>>>>>> 1d39c59e

#[cfg(feature = "wasm")]
use wasm_bindgen::prelude::*;

// https://users.rust-lang.org/t/wasm-web-sys-how-to-manipulate-js-objects-from-rust/36504
#[cfg(feature = "wasm")]
#[wasm_bindgen]
extern "C" {
    pub type LevelDb;

    #[wasm_bindgen(method, catch)]
    async fn has(this: &LevelDb, key: Box<[u8]>) -> Result<JsValue, JsValue>; // bool;

    #[wasm_bindgen(method, catch)]
    async fn put(this: &LevelDb, key: Box<[u8]>, value: Box<[u8]>) -> Result<(), JsValue>;

    #[wasm_bindgen(method, catch)]
    async fn get(this: &LevelDb, key: Box<[u8]>) -> Result<JsValue, JsValue>; // Option<Box<[u8]>>;

    #[wasm_bindgen(method, catch)]
    async fn remove(this: &LevelDb, key: Box<[u8]>) -> Result<JsValue, JsValue>; // Option<Box<[u8]>>;

    // https://github.com/Level/levelup#dbbatcharray-options-callback-array-form
    #[wasm_bindgen(method, catch)]
    async fn batch(this: &LevelDb, operations: js_sys::Array, wait_for_write: bool) -> Result<(), JsValue>;

    #[wasm_bindgen(method, catch)]
    fn iterValues(this: &LevelDb, prefix: js_sys::Uint8Array, suffix_length: u32) -> Result<JsValue, JsValue>;

    #[wasm_bindgen(method, catch)]
    fn dump(this: &LevelDb, destination: String) -> Result<(), JsValue>;
}

pub struct LevelDbShim {
    db: LevelDb,
}

impl LevelDbShim {
    pub fn new(db: LevelDb) -> LevelDbShim {
        LevelDbShim { db }
    }
}

#[async_trait(? Send)]
impl AsyncKVStorage for LevelDbShim {
    type Key = Box<[u8]>;
    type Value = Box<[u8]>;

    async fn get(&self, key: Self::Key) -> crate::errors::Result<Self::Value> {
        self.db
            .get(key)
            .await
            .map_err(|_| DbError::GenericError("Encountered error on DB get operation".to_string()))
            .and_then(|v| {
                if v.is_undefined() {
                    Err(DbError::NotFound)
                } else {
                    Ok(js_sys::Uint8Array::from(v).to_vec().into_boxed_slice())
                }
            })
    }

    async fn set(&mut self, key: Self::Key, value: Self::Value) -> crate::errors::Result<Option<Self::Value>> {
        self.db
            .put(key, value)
            .await
            .map(|_| None) // NOTE: The LevelDB API does not allow to return an evicted value
            .map_err(|_| DbError::GenericError("Encountered error on DB put operation".to_string()))
    }

    async fn contains(&self, key: Self::Key) -> bool {
        self.db.has(key).await.map(|v| v.as_bool().unwrap()).unwrap_or(false)
    }

    async fn remove(&mut self, key: Self::Key) -> crate::errors::Result<Option<Self::Value>> {
        self.db
            .remove(key)
            .await
            .map(|v| {
                if v.is_undefined() {
                    // NOTE: The LevelDB API does not allow to return an evicted value
                    None
                } else {
                    Some(js_sys::Uint8Array::from(v).to_vec().into_boxed_slice())
                }
            })
            .map_err(|_| DbError::GenericError("Encountered error on DB remove operation".to_string()))
    }

    async fn batch(
        &mut self,
        operations: Vec<BatchOperation<Self::Key, Self::Value>>,
        wait_for_write: bool,
    ) -> crate::errors::Result<()> {
        let ops = operations
            .into_iter()
            .map(|op| serde_wasm_bindgen::to_value(&op))
            .collect::<Vec<_>>();

        if ops.iter().any(|i| i.is_err()) {
            Err(DbError::GenericError(
                "Batch operation contains a deserialization error, aborting".to_string(),
            ))
        } else {
            let ops: js_sys::Array = ops
                .into_iter()
                .filter_map(|op| op.ok().map(|v| JsValue::from(&v)))
                .collect();
            self.db
                .batch(ops, wait_for_write)
                .await
                .map_err(|e| DbError::GenericError(format!("Batch operation failed to write data: {:?}", e)))
        }
    }

    async fn dump(&self, destination: String) -> crate::errors::Result<()> {
        self.db
            .dump(destination.clone())
            .map_err(|_| DbError::DumpError(format!("Failed to dump DB into {}", destination)))
    }

<<<<<<< HEAD
    fn iterate(
        &self,
        prefix: Self::Key,
        suffix_size: u32,
    ) -> crate::errors::Result<Box<dyn Stream<Item = crate::errors::Result<Box<[u8]>>>>> {
=======
    fn iterate(&self, prefix: Self::Key, suffix_size: u32) -> crate::errors::Result<StorageValueIterator<Self::Value>> {
>>>>>>> 1d39c59e
        let iterable = self
            .db
            .iterValues(js_sys::Uint8Array::from(prefix.as_ref()), suffix_size)
            .map(|v| js_sys::AsyncIterator::from(v))
            .map_err(|e| DbError::GenericError(format!("Iteration failed with an exception: {:?}", e)))?;

        let stream = wasm_bindgen_futures::stream::JsStream::from(iterable);

        Ok(Box::new(crate::types::BinaryStreamWrapper::new(stream)))
    }
}

<<<<<<< HEAD
struct RustyLevelDbIterator {
    iter: DBIterator,
    first_key: Box<[u8]>,
    last_key: Box<[u8]>,
}

impl RustyLevelDbIterator {
    pub fn new(iter: DBIterator, prefix: &[u8], suffix_len: usize) -> Self {
        let mut first_key: Vec<u8> = prefix.into();
        first_key.extend((0..suffix_len).map(|_| 0u8));

        let mut last_key: Vec<u8> = prefix.into();
        last_key.extend((0..suffix_len).map(|_| 0xffu8));

        // This implementation does not use the `seek` method, because it is not working properly
        Self {
            iter,
            first_key: first_key.into_boxed_slice(),
            last_key: last_key.into_boxed_slice(),
        }
    }
}

impl Iterator for RustyLevelDbIterator {
    type Item = crate::errors::Result<Box<[u8]>>;

    fn next(&mut self) -> Option<Self::Item> {
        while let Some((key, value)) = self.iter.next() {
            let upper_bound = key.as_slice().cmp(&self.last_key);
            let lower_bound = key.as_slice().cmp(&self.first_key);
            if upper_bound != Ordering::Greater && lower_bound != Ordering::Less {
                return Some(Ok(value.into_boxed_slice()));
            } else if upper_bound == Ordering::Greater {
                return None;
            }
        }
        None
    }
}

/// Adapter for Rusty Level DB database.
pub struct RustyLevelDbShim {
    db: RefCell<rusty_leveldb::DB>,
}

impl RustyLevelDbShim {
    /// Create adapter from the given Rusty LevelDB instance.
    pub fn new(db: rusty_leveldb::DB) -> Self {
        Self { db: RefCell::new(db) }
    }
}

#[async_trait(?Send)]
impl AsyncKVStorage for RustyLevelDbShim {
    type Key = Box<[u8]>;
    type Value = Box<[u8]>;

    async fn get(&self, key: Self::Key) -> crate::errors::Result<Self::Value> {
        self.db
            .borrow_mut()
            .get(&key)
            .ok_or(DbError::NotFound)
            .map(|v| v.into_boxed_slice())
    }

    async fn set(&mut self, key: Self::Key, value: Self::Value) -> crate::errors::Result<Option<Self::Value>> {
        self.db
            .borrow_mut()
            .put(&key, &value)
            .map(|_| None)
            .map_err(|e| DbError::GenericError(e.err))
    }

    async fn contains(&self, key: Self::Key) -> bool {
        self.db.borrow_mut().get(&key).is_some()
    }

    async fn remove(&mut self, key: Self::Key) -> crate::errors::Result<Option<Self::Value>> {
        self.db
            .borrow_mut()
            .delete(&key)
            .map(|_| None)
            .map_err(|e| DbError::GenericError(e.err))
    }

    async fn dump(&self, _destination: String) -> crate::errors::Result<()> {
        Ok(())
    }

    fn iterate(
        &self,
        prefix: Self::Key,
        suffix_size: u32,
    ) -> crate::errors::Result<Box<dyn Stream<Item = crate::errors::Result<Box<[u8]>>>>> {
        let i = self
            .db
            .borrow_mut()
            .new_iter()
            .map_err(|e| DbError::GenericError(e.err))?;
        Ok(Box::new(iter(RustyLevelDbIterator::new(
            i,
            &prefix,
            suffix_size as usize,
        ))))
    }

    async fn batch(
        &mut self,
        operations: Vec<BatchOperation<Self::Key, Self::Value>>,
        wait_for_write: bool,
    ) -> crate::errors::Result<()> {
        let mut wb = WriteBatch::new();
        for op in operations {
            match op {
                BatchOperation::del(x) => wb.delete(&x.key),
                BatchOperation::put(x) => wb.put(&x.key, &x.value),
            }
        }
        self.db
            .borrow_mut()
            .write(wb, wait_for_write)
            .map_err(|e| DbError::GenericError(e.err))
=======
#[cfg(not(target_arch = "wasm32"))]
pub mod rusty {
    use async_trait::async_trait;
    use std::cell::RefCell;
    use std::cmp::Ordering;

    use crate::errors::DbError;
    use crate::traits::{AsyncKVStorage, BatchOperation, StorageValueIterator};
    use futures_lite::stream::iter;
    use rusty_leveldb::{DBIterator, LdbIterator, WriteBatch};

    struct RustyLevelDbIterator {
        iter: DBIterator,
        first_key: Box<[u8]>,
        last_key: Box<[u8]>,
    }

    impl RustyLevelDbIterator {
        pub fn new(iter: DBIterator, prefix: &[u8], suffix_len: usize) -> Self {
            let mut first_key: Vec<u8> = prefix.into();
            first_key.extend((0..suffix_len).map(|_| 0u8));

            let mut last_key: Vec<u8> = prefix.into();
            last_key.extend((0..suffix_len).map(|_| 0xffu8));

            // This implementation does not use the `seek` method, because it is not working properly
            Self {
                iter,
                first_key: first_key.into_boxed_slice(),
                last_key: last_key.into_boxed_slice(),
            }
        }
    }

    impl Iterator for RustyLevelDbIterator {
        type Item = crate::errors::Result<Box<[u8]>>;

        fn next(&mut self) -> Option<Self::Item> {
            while let Some((key, value)) = self.iter.next() {
                let upper_bound = key.as_slice().cmp(&self.last_key);
                let lower_bound = key.as_slice().cmp(&self.first_key);
                if upper_bound != Ordering::Greater && lower_bound != Ordering::Less {
                    return Some(Ok(value.into_boxed_slice()));
                } else if upper_bound == Ordering::Greater {
                    return None;
                }
            }
            None
        }
    }

    /// Adapter for Rusty Level DB database.
    pub struct RustyLevelDbShim {
        db: RefCell<rusty_leveldb::DB>,
    }

    impl RustyLevelDbShim {
        /// Create adapter from the given Rusty LevelDB instance.
        pub fn new(db: rusty_leveldb::DB) -> Self {
            Self { db: RefCell::new(db) }
        }
    }

    #[async_trait(?Send)]
    impl AsyncKVStorage for RustyLevelDbShim {
        type Key = Box<[u8]>;
        type Value = Box<[u8]>;

        async fn get(&self, key: Self::Key) -> crate::errors::Result<Self::Value> {
            self.db
                .borrow_mut()
                .get(&key)
                .ok_or(DbError::NotFound)
                .map(|v| v.into_boxed_slice())
        }

        async fn set(&mut self, key: Self::Key, value: Self::Value) -> crate::errors::Result<Option<Self::Value>> {
            self.db
                .borrow_mut()
                .put(&key, &value)
                .map(|_| None)
                .map_err(|e| DbError::GenericError(e.err))
        }

        async fn contains(&self, key: Self::Key) -> bool {
            self.db.borrow_mut().get(&key).is_some()
        }

        async fn remove(&mut self, key: Self::Key) -> crate::errors::Result<Option<Self::Value>> {
            self.db
                .borrow_mut()
                .delete(&key)
                .map(|_| None)
                .map_err(|e| DbError::GenericError(e.err))
        }

        async fn dump(&self, _destination: String) -> crate::errors::Result<()> {
            Ok(())
        }

        fn iterate(
            &self,
            prefix: Self::Key,
            suffix_size: u32,
        ) -> crate::errors::Result<StorageValueIterator<Self::Value>> {
            let i = self
                .db
                .borrow_mut()
                .new_iter()
                .map_err(|e| DbError::GenericError(e.err))?;
            Ok(Box::new(iter(RustyLevelDbIterator::new(
                i,
                &prefix,
                suffix_size as usize,
            ))))
        }

        async fn batch(
            &mut self,
            operations: Vec<BatchOperation<Self::Key, Self::Value>>,
            wait_for_write: bool,
        ) -> crate::errors::Result<()> {
            let mut wb = WriteBatch::new();
            for op in operations {
                match op {
                    BatchOperation::del(x) => wb.delete(&x.key),
                    BatchOperation::put(x) => wb.put(&x.key, &x.value),
                }
            }

            self.db
                .borrow_mut()
                .write(wb, wait_for_write)
                .map_err(|e| DbError::GenericError(e.err))
        }
>>>>>>> 1d39c59e
    }
}

#[cfg(test)]
mod tests {
<<<<<<< HEAD
    use crate::leveldb::RustyLevelDbShim;
    use crate::traits::{AsyncKVStorage, BatchOperation};
    use futures_lite::StreamExt;
    use std::time::Duration;

    #[async_std::test]
    async fn rusty_leveldb_sanity_test() {
=======

    #[cfg(not(target_arch = "wasm32"))]
    #[async_std::test]
    async fn rusty_leveldb_sanity_test() {
        use crate::traits::{AsyncKVStorage, BatchOperation};
        use futures_lite::StreamExt;

>>>>>>> 1d39c59e
        let key_1 = "1";
        let value_1 = "abc";
        let key_2 = "2";
        let value_2 = "def";
        let key_3 = "3";
        let value_3 = "ghi";
        let prefix = "xy";
        let prefixed_key_1 = "xya";
        let prefixed_key_2 = "xyb";
        let prefixed_key_3 = "xyc";

        let opt = rusty_leveldb::in_memory();
<<<<<<< HEAD
        let mut kv_storage = RustyLevelDbShim::new(rusty_leveldb::DB::open("test", opt).unwrap());
=======
        let mut kv_storage =
            crate::leveldb::rusty::RustyLevelDbShim::new(rusty_leveldb::DB::open("test", opt).unwrap());
>>>>>>> 1d39c59e

        assert!(
            !kv_storage.contains(key_1.as_bytes().to_vec().into_boxed_slice()).await,
            "Test #1 failed: empty DB should not contain any data"
        );

        let _ = kv_storage
            .set(
                key_1.as_bytes().to_vec().into_boxed_slice(),
                value_1.as_bytes().to_vec().into_boxed_slice(),
            )
            .await;

        assert!(
            kv_storage.contains(key_1.as_bytes().to_vec().into_boxed_slice()).await,
            "Test #2 failed: DB should contain the key"
        );

        let value = kv_storage
            .get(key_1.as_bytes().to_vec().into_boxed_slice())
            .await
            .unwrap();
        let value_converted = std::str::from_utf8(value.as_ref()).unwrap();

        assert_eq!(
            value_converted, value_1,
            "Test #3 failed: DB value after get should be equal to the one before the get"
        );

        let _ = kv_storage.remove(key_1.as_bytes().to_vec().into_boxed_slice()).await;
        assert!(
            !kv_storage.contains(key_1.as_bytes().to_vec().into_boxed_slice()).await,
            "Test #4 failed: removal of key from the DB failed"
        );

        let batch_data = vec![
            BatchOperation::put(crate::traits::Put {
                key: key_3.as_bytes().to_vec().into_boxed_slice(),
                value: value_3.as_bytes().to_vec().into_boxed_slice(),
            }),
            BatchOperation::put(crate::traits::Put {
                key: key_2.as_bytes().to_vec().into_boxed_slice(),
                value: value_2.as_bytes().to_vec().into_boxed_slice(),
            }),
            BatchOperation::del(crate::traits::Del {
                key: key_2.as_bytes().to_vec().into_boxed_slice(),
            }),
        ];
        assert!(
            kv_storage.batch(batch_data, true).await.is_ok(),
            "Test #5.0 failed: batch operation failed"
        );

        // ===================================

<<<<<<< HEAD
        async_std::task::sleep(Duration::from_millis(10)).await;
=======
        async_std::task::sleep(std::time::Duration::from_millis(10)).await;
>>>>>>> 1d39c59e

        assert!(
            kv_storage.contains(key_3.as_bytes().to_vec().into_boxed_slice()).await,
            "Test #5.1 failed: the key should be present in the DB"
        );

        // ===================================

        let _ = kv_storage
            .set(
                prefixed_key_1.as_bytes().to_vec().into_boxed_slice(),
                value_1.as_bytes().to_vec().into_boxed_slice(),
            )
            .await;
        let _ = kv_storage
            .set(
                prefixed_key_2.as_bytes().to_vec().into_boxed_slice(),
                value_2.as_bytes().to_vec().into_boxed_slice(),
            )
            .await;
        let _ = kv_storage
            .set(
                prefixed_key_3.as_bytes().to_vec().into_boxed_slice(),
                value_3.as_bytes().to_vec().into_boxed_slice(),
            )
            .await;

        let expected = vec![
            value_1.as_bytes().to_vec().into_boxed_slice(),
            value_3.as_bytes().to_vec().into_boxed_slice(),
        ];

        let mut received = Vec::new();
        let mut data_stream = Box::into_pin(
            kv_storage
                .iterate(
                    prefix.as_bytes().to_vec().into_boxed_slice(),
                    (prefixed_key_1.len() - prefix.len()) as u32,
                )
                .unwrap(),
        );

        while let Some(value) = data_stream.next().await {
            let v = value.unwrap();

            if v.as_ref() != value_2.as_bytes() {
                received.push(v);
            }
        }
        assert_eq!(received, expected, "Test #6 failed: db content mismatch");
    }
}

#[cfg(feature = "wasm")]
#[wasm_bindgen]
pub async fn db_sanity_test(db: LevelDb) -> Result<bool, JsValue> {
    let key_1 = "1";
    let value_1 = "abc";
    let key_2 = "2";
    let value_2 = "def";
    let key_3 = "3";
    let value_3 = "ghi";
    let prefix = "xy";
    let prefixed_key_1 = "xya";
    let prefixed_key_2 = "xyb";
    let prefixed_key_3 = "xyc";

    let mut kv_storage = LevelDbShim::new(db);

    // if let Err(e) = kv_storage.dump("/tmp/level.db".to_owned()).await {
    //     return Err::<bool, JsValue>(
    //         JsValue::from(JsError::new(format!("Test #0 failed: {:?}", e).as_str())))
    // }

    if kv_storage.contains(key_1.as_bytes().to_vec().into_boxed_slice()).await {
        return Err::<bool, JsValue>(JsValue::from(JsError::new(
            "Test #1 failed: empty DB should not contain any data",
        )));
    }

    // ===================================

    let _ = kv_storage
        .set(
            key_1.as_bytes().to_vec().into_boxed_slice(),
            value_1.as_bytes().to_vec().into_boxed_slice(),
        )
        .await;
    if !kv_storage.contains(key_1.as_bytes().to_vec().into_boxed_slice()).await {
        return Err::<bool, JsValue>(JsValue::from(JsError::new("Test #2 failed: DB should contain the key")));
    }

    // ===================================

    let value = kv_storage
        .get(key_1.as_bytes().to_vec().into_boxed_slice())
        .await
        .unwrap();
    let value_converted = std::str::from_utf8(value.as_ref())
        .map_err(|_| JsValue::from(JsError::new("Test #3.0 failed: could not convert the get type")))?;

    if value_converted != value_1 {
        return Err::<bool, JsValue>(JsValue::from(JsError::new(
            "Test #3.1 failed: DB value after get should be equal to the one before the get",
        )));
    }

    // ===================================

    let _ = kv_storage.remove(key_1.as_bytes().to_vec().into_boxed_slice()).await;

    if kv_storage.contains(key_1.as_bytes().to_vec().into_boxed_slice()).await {
        return Err::<bool, JsValue>(JsValue::from(JsError::new(
            "Test #4 failed: removal of key from the DB failed",
        )));
    }

    // ===================================

    let batch_data = vec![
        BatchOperation::put(crate::traits::Put {
            key: key_3.as_bytes().to_vec().into_boxed_slice(),
            value: value_3.as_bytes().to_vec().into_boxed_slice(),
        }),
        BatchOperation::put(crate::traits::Put {
            key: key_2.as_bytes().to_vec().into_boxed_slice(),
            value: value_2.as_bytes().to_vec().into_boxed_slice(),
        }),
        BatchOperation::del(crate::traits::Del {
            key: key_2.as_bytes().to_vec().into_boxed_slice(),
        }),
    ];
    if let Err(e) = kv_storage.batch(batch_data, true).await {
        return Err::<bool, JsValue>(JsValue::from(JsError::new(
            format!("Test #5.0 failed: batch operation failed: {}", e.to_string()).as_str(),
        )));
    }

    // ===================================

    gloo_timers::future::sleep(std::time::Duration::from_millis(10)).await;

    // TODO: levelup api with the passed options to do an immediate write does not perform an immediate write
    if !kv_storage.contains(key_3.as_bytes().to_vec().into_boxed_slice()).await {
        return Err::<bool, JsValue>(JsValue::from(JsError::new(
            "Test #5.1 failed: the key should be present in the DB",
        )));
    }

    // ===================================

    let _ = kv_storage
        .set(
            prefixed_key_1.as_bytes().to_vec().into_boxed_slice(),
            value_1.as_bytes().to_vec().into_boxed_slice(),
        )
        .await;
    let _ = kv_storage
        .set(
            prefixed_key_2.as_bytes().to_vec().into_boxed_slice(),
            value_2.as_bytes().to_vec().into_boxed_slice(),
        )
        .await;
    let _ = kv_storage
        .set(
            prefixed_key_3.as_bytes().to_vec().into_boxed_slice(),
            value_3.as_bytes().to_vec().into_boxed_slice(),
        )
        .await;

    let expected = vec![
        value_1.as_bytes().to_vec().into_boxed_slice(),
        value_3.as_bytes().to_vec().into_boxed_slice(),
    ];

    let mut received = Vec::new();
    let mut data_stream = Box::into_pin(
        kv_storage
            .iterate(
                prefix.as_bytes().to_vec().into_boxed_slice(),
                (prefixed_key_1.len() - prefix.len()) as u32,
            )
            .map_err(|e| {
                JsValue::from(JsError::new(
                    format!("Test #6.1 failed: failed to iterate over DB {:?}", e).as_str(),
                ))
            })?,
    );

    while let Some(value) = data_stream.next().await {
        let v = value
            .map(|v| js_sys::Uint8Array::from(v.as_ref()).to_vec().into_boxed_slice())
            .map_err(|e| {
                JsValue::from(JsError::new(
                    format!("Test #6.1 failed: failed to iterate over DB {:?}", e).as_str(),
                ))
            })?;

        if v.as_ref() != value_2.as_bytes() {
            received.push(v);
        }
    }

    if received != expected {
        return Err::<bool, JsValue>(JsValue::from(JsError::new(
            format!("Test #6.2 failed: db content mismatch {:?} != {:?}", received, expected).as_str(),
        )));
    }

    Ok(true)
}<|MERGE_RESOLUTION|>--- conflicted
+++ resolved
@@ -4,14 +4,8 @@
 use std::cmp::Ordering;
 
 use crate::errors::DbError;
-<<<<<<< HEAD
-use crate::traits::{AsyncKVStorage, BatchOperation};
-use futures_lite::stream::{iter, StreamExt};
-use rusty_leveldb::{DBIterator, LdbIterator, WriteBatch};
-=======
 use crate::traits::{AsyncKVStorage, BatchOperation, StorageValueIterator};
 use futures_lite::stream::StreamExt;
->>>>>>> 1d39c59e
 
 #[cfg(feature = "wasm")]
 use wasm_bindgen::prelude::*;
@@ -133,15 +127,7 @@
             .map_err(|_| DbError::DumpError(format!("Failed to dump DB into {}", destination)))
     }
 
-<<<<<<< HEAD
-    fn iterate(
-        &self,
-        prefix: Self::Key,
-        suffix_size: u32,
-    ) -> crate::errors::Result<Box<dyn Stream<Item = crate::errors::Result<Box<[u8]>>>>> {
-=======
     fn iterate(&self, prefix: Self::Key, suffix_size: u32) -> crate::errors::Result<StorageValueIterator<Self::Value>> {
->>>>>>> 1d39c59e
         let iterable = self
             .db
             .iterValues(js_sys::Uint8Array::from(prefix.as_ref()), suffix_size)
@@ -154,130 +140,6 @@
     }
 }
 
-<<<<<<< HEAD
-struct RustyLevelDbIterator {
-    iter: DBIterator,
-    first_key: Box<[u8]>,
-    last_key: Box<[u8]>,
-}
-
-impl RustyLevelDbIterator {
-    pub fn new(iter: DBIterator, prefix: &[u8], suffix_len: usize) -> Self {
-        let mut first_key: Vec<u8> = prefix.into();
-        first_key.extend((0..suffix_len).map(|_| 0u8));
-
-        let mut last_key: Vec<u8> = prefix.into();
-        last_key.extend((0..suffix_len).map(|_| 0xffu8));
-
-        // This implementation does not use the `seek` method, because it is not working properly
-        Self {
-            iter,
-            first_key: first_key.into_boxed_slice(),
-            last_key: last_key.into_boxed_slice(),
-        }
-    }
-}
-
-impl Iterator for RustyLevelDbIterator {
-    type Item = crate::errors::Result<Box<[u8]>>;
-
-    fn next(&mut self) -> Option<Self::Item> {
-        while let Some((key, value)) = self.iter.next() {
-            let upper_bound = key.as_slice().cmp(&self.last_key);
-            let lower_bound = key.as_slice().cmp(&self.first_key);
-            if upper_bound != Ordering::Greater && lower_bound != Ordering::Less {
-                return Some(Ok(value.into_boxed_slice()));
-            } else if upper_bound == Ordering::Greater {
-                return None;
-            }
-        }
-        None
-    }
-}
-
-/// Adapter for Rusty Level DB database.
-pub struct RustyLevelDbShim {
-    db: RefCell<rusty_leveldb::DB>,
-}
-
-impl RustyLevelDbShim {
-    /// Create adapter from the given Rusty LevelDB instance.
-    pub fn new(db: rusty_leveldb::DB) -> Self {
-        Self { db: RefCell::new(db) }
-    }
-}
-
-#[async_trait(?Send)]
-impl AsyncKVStorage for RustyLevelDbShim {
-    type Key = Box<[u8]>;
-    type Value = Box<[u8]>;
-
-    async fn get(&self, key: Self::Key) -> crate::errors::Result<Self::Value> {
-        self.db
-            .borrow_mut()
-            .get(&key)
-            .ok_or(DbError::NotFound)
-            .map(|v| v.into_boxed_slice())
-    }
-
-    async fn set(&mut self, key: Self::Key, value: Self::Value) -> crate::errors::Result<Option<Self::Value>> {
-        self.db
-            .borrow_mut()
-            .put(&key, &value)
-            .map(|_| None)
-            .map_err(|e| DbError::GenericError(e.err))
-    }
-
-    async fn contains(&self, key: Self::Key) -> bool {
-        self.db.borrow_mut().get(&key).is_some()
-    }
-
-    async fn remove(&mut self, key: Self::Key) -> crate::errors::Result<Option<Self::Value>> {
-        self.db
-            .borrow_mut()
-            .delete(&key)
-            .map(|_| None)
-            .map_err(|e| DbError::GenericError(e.err))
-    }
-
-    async fn dump(&self, _destination: String) -> crate::errors::Result<()> {
-        Ok(())
-    }
-
-    fn iterate(
-        &self,
-        prefix: Self::Key,
-        suffix_size: u32,
-    ) -> crate::errors::Result<Box<dyn Stream<Item = crate::errors::Result<Box<[u8]>>>>> {
-        let i = self
-            .db
-            .borrow_mut()
-            .new_iter()
-            .map_err(|e| DbError::GenericError(e.err))?;
-        Ok(Box::new(iter(RustyLevelDbIterator::new(
-            i,
-            &prefix,
-            suffix_size as usize,
-        ))))
-    }
-
-    async fn batch(
-        &mut self,
-        operations: Vec<BatchOperation<Self::Key, Self::Value>>,
-        wait_for_write: bool,
-    ) -> crate::errors::Result<()> {
-        let mut wb = WriteBatch::new();
-        for op in operations {
-            match op {
-                BatchOperation::del(x) => wb.delete(&x.key),
-                BatchOperation::put(x) => wb.put(&x.key, &x.value),
-            }
-        }
-        self.db
-            .borrow_mut()
-            .write(wb, wait_for_write)
-            .map_err(|e| DbError::GenericError(e.err))
-=======
 #[cfg(not(target_arch = "wasm32"))]
 pub mod rusty {
     use async_trait::async_trait;
@@ -413,21 +275,11 @@
                 .write(wb, wait_for_write)
                 .map_err(|e| DbError::GenericError(e.err))
         }
->>>>>>> 1d39c59e
     }
 }
 
 #[cfg(test)]
 mod tests {
-<<<<<<< HEAD
-    use crate::leveldb::RustyLevelDbShim;
-    use crate::traits::{AsyncKVStorage, BatchOperation};
-    use futures_lite::StreamExt;
-    use std::time::Duration;
-
-    #[async_std::test]
-    async fn rusty_leveldb_sanity_test() {
-=======
 
     #[cfg(not(target_arch = "wasm32"))]
     #[async_std::test]
@@ -435,7 +287,6 @@
         use crate::traits::{AsyncKVStorage, BatchOperation};
         use futures_lite::StreamExt;
 
->>>>>>> 1d39c59e
         let key_1 = "1";
         let value_1 = "abc";
         let key_2 = "2";
@@ -448,12 +299,8 @@
         let prefixed_key_3 = "xyc";
 
         let opt = rusty_leveldb::in_memory();
-<<<<<<< HEAD
-        let mut kv_storage = RustyLevelDbShim::new(rusty_leveldb::DB::open("test", opt).unwrap());
-=======
         let mut kv_storage =
             crate::leveldb::rusty::RustyLevelDbShim::new(rusty_leveldb::DB::open("test", opt).unwrap());
->>>>>>> 1d39c59e
 
         assert!(
             !kv_storage.contains(key_1.as_bytes().to_vec().into_boxed_slice()).await,
@@ -509,11 +356,7 @@
 
         // ===================================
 
-<<<<<<< HEAD
-        async_std::task::sleep(Duration::from_millis(10)).await;
-=======
         async_std::task::sleep(std::time::Duration::from_millis(10)).await;
->>>>>>> 1d39c59e
 
         assert!(
             kv_storage.contains(key_3.as_bytes().to_vec().into_boxed_slice()).await,
