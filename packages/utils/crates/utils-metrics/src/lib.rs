--- conflicted
+++ resolved
@@ -11,11 +11,7 @@
 
     #[allow(dead_code)]
     #[wasm_bindgen]
-<<<<<<< HEAD
-    pub fn set_panic_hook() {
-=======
     pub fn utils_metrics_set_panic_hook() {
->>>>>>> 48d3bc7b
         // When the `console_error_panic_hook` feature is enabled, we can call the
         // `set_panic_hook` function at least once during initialization, and then
         // we will get better error messages if our code ever panics.
