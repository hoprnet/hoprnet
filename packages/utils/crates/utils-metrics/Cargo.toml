--- conflicted
+++ resolved
@@ -13,12 +13,8 @@
 
 [features]
 default = ["console_error_panic_hook", "wasm"]
-<<<<<<< HEAD
-wasm = []
-=======
 wasm = [ "dep:wasm-bindgen", "dep:js-sys" ]
 console_error_panic_hook = [ "dep:console_error_panic_hook" ]
->>>>>>> 48d3bc7b
 
 [dependencies]
 prometheus = "0.13.2"
