--- conflicted
+++ resolved
@@ -16,11 +16,8 @@
 console_error_panic_hook = [ "dep:console_error_panic_hook" ]
 
 [dependencies]
-<<<<<<< HEAD
 bincode = "1.3.3"
 enum-iterator = "1.4.0"
-=======
->>>>>>> 8b75a7ec
 ethnum = { version = "1.3.2", features = ["serde"] }
 getrandom = { version = "0.2.8", features = ["js"] }
 hex = "0.4.3"
