--- conflicted
+++ resolved
@@ -2,27 +2,17 @@
 
 use std::ops::Add;
 use std::str::FromStr;
-<<<<<<< HEAD
-use k256::ecdsa::{SigningKey, Signature as ECDSASignature, signature::Signer, VerifyingKey};
+use k256::ecdsa::{SigningKey, Signature as ECDSASignature, signature::Signer, VerifyingKey, RecoveryId};
 use k256::{AffinePoint, elliptic_curve, NonZeroScalar, Secp256k1};
 use k256::ecdsa::signature::Verifier;
+use k256::elliptic_curve::generic_array::GenericArray;
 use k256::elliptic_curve::ProjectiveArithmetic;
-=======
-use k256::ecdsa::{SigningKey, Signature as ECDSASignature, signature::Signer, VerifyingKey, RecoveryId};
-use k256::{elliptic_curve, NonZeroScalar, Secp256k1};
-use k256::ecdsa::signature::Verifier;
-use k256::elliptic_curve::generic_array::GenericArray;
->>>>>>> a9f45346
 use k256::elliptic_curve::sec1::ToEncodedPoint;
 use libp2p_core::PeerId;
 use sha3::{Keccak256, digest::DynDigest};
 use crate::errors::{Result, GeneralError::ParseError};
-<<<<<<< HEAD
+use crate::errors::GeneralError::MathError;
 use crate::primitives::{Address, EthereumChallenge};
-=======
-use crate::errors::GeneralError::MathError;
-use crate::primitives::Address;
->>>>>>> a9f45346
 
 /// Represent an uncompressed elliptic curve point on the secp256k1 curve
 #[derive(Clone, Eq, PartialEq, Debug)]
@@ -412,7 +402,20 @@
         })
     }
 
-<<<<<<< HEAD
+    pub fn from_signature(hash: &[u8], r: &[u8], s: &[u8], v: u8) -> Result<PublicKey> {
+        let recid = RecoveryId::try_from(v).map_err(|_| ParseError)?;
+        let signature = ECDSASignature::from_scalars(
+            GenericArray::clone_from_slice(r),GenericArray::clone_from_slice(s))
+            .map_err(|_| ParseError)?;
+        let recovered_key = VerifyingKey::recover_from_prehash(
+            hash,
+            &signature,
+            recid
+        ).map_err(|_| MathError)?;
+
+        Self::deserialize(&recovered_key.to_encoded_point(false).to_bytes())
+    }
+
     /// Sums all given public keys together, creating a new public key.
     /// Panics if reaches infinity (EC identity point), which is an invalid public key.
     pub fn combine(summands: &[&PublicKey]) -> PublicKey {
@@ -444,20 +447,6 @@
                 .expect("combination results into ec identity (which is an invalid pub key)"),
             compressed: new_pk.to_encoded_point(true).to_bytes()
         }
-=======
-    pub fn from_signature(hash: &[u8], r: &[u8], s: &[u8], v: u8) -> Result<PublicKey> {
-        let recid = RecoveryId::try_from(v).map_err(|_| ParseError)?;
-        let signature = ECDSASignature::from_scalars(
-            GenericArray::clone_from_slice(r),GenericArray::clone_from_slice(s))
-            .map_err(|_| ParseError)?;
-        let recovered_key = VerifyingKey::recover_from_prehash(
-            hash,
-            &signature,
-            recid
-        ).map_err(|_| MathError)?;
-
-        Self::deserialize(&recovered_key.to_encoded_point(false).to_bytes())
->>>>>>> a9f45346
     }
 }
 
