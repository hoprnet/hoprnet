use ethnum::{u256, AsU256};
use getrandom::getrandom;
use regex::Regex;
use serde::{Deserialize, Serialize};
use std::cmp::Ordering;
use std::fmt::{Debug, Display, Formatter};
use std::iter::Sum;
use std::ops::{Add, AddAssign, Div, Mul, Shl, Shr, Sub};
use std::str::FromStr;

use crate::errors::{GeneralError, GeneralError::InvalidInput, GeneralError::ParseError, Result};
use crate::traits::{AutoBinarySerializable, BinarySerializable, ToHex};

/// Represents an Ethereum address
#[derive(Clone, Copy, Eq, PartialEq, Serialize, Deserialize, Hash, PartialOrd, Ord)]
#[cfg_attr(feature = "wasm", wasm_bindgen::prelude::wasm_bindgen)]
pub struct Address {
    addr: [u8; Self::SIZE],
}

impl Debug for Address {
    // Intentionally same as Display
    fn fmt(&self, f: &mut Formatter<'_>) -> std::fmt::Result {
        write!(f, "{}", self.to_hex())
    }
}

impl Display for Address {
    fn fmt(&self, f: &mut Formatter<'_>) -> std::fmt::Result {
        write!(f, "{}", self.to_hex())
    }
}

impl Default for Address {
    /// Defaults to all zeroes.
    fn default() -> Self {
        Self {
            addr: [0u8; Self::SIZE],
        }
    }
}

#[cfg_attr(feature = "wasm", wasm_bindgen::prelude::wasm_bindgen)]
impl Address {
    #[cfg_attr(feature = "wasm", wasm_bindgen::prelude::wasm_bindgen(constructor))]
    pub fn new(bytes: &[u8]) -> Self {
        assert_eq!(bytes.len(), Self::SIZE, "invalid length");
        let mut ret = Self::default();
        ret.addr.copy_from_slice(bytes);
        ret
    }

    pub fn to_bytes32(&self) -> Box<[u8]> {
        let mut ret = Vec::with_capacity(12 + Self::SIZE);
        ret.extend_from_slice(&[0u8; 12]);
        ret.extend_from_slice(&self.addr);
        ret.into_boxed_slice()
    }

    /// Creates a random Ethereum address, mostly used for testing
    pub fn random() -> Self {
        // Uses getrandom, because it cannot bring in dependency on core-crypto
        let mut addr = [0u8; Self::SIZE];
        getrandom(&mut addr[..]).unwrap();

        Self { addr }
    }

    /// Checks if the address is all zeroes.
    pub fn is_zero(&self) -> bool {
<<<<<<< HEAD
        self.addr == [0u8; Self::SIZE]
=======
        self.addr.iter().all(|e| 0_u8.eq(e))
>>>>>>> 6872a824
    }
}

impl BinarySerializable for Address {
    const SIZE: usize = 20;

    fn from_bytes(data: &[u8]) -> Result<Self> {
        if data.len() == Self::SIZE {
            let mut ret = Address {
                addr: [0u8; Self::SIZE],
            };
            ret.addr.copy_from_slice(data);
            Ok(ret)
        } else {
            Err(ParseError)
        }
    }

    fn to_bytes(&self) -> Box<[u8]> {
        self.addr.into()
    }
}

impl From<[u8; Address::SIZE]> for Address {
    fn from(value: [u8; Address::SIZE]) -> Self {
        Address { addr: value }
    }
}

impl From<primitive_types::H160> for Address {
    fn from(value: primitive_types::H160) -> Self {
        Address { addr: value.0 }
    }
}

impl From<Address> for primitive_types::H160 {
    fn from(value: Address) -> Self {
        primitive_types::H160::from_slice(&value.addr)
    }
}

impl FromStr for Address {
    type Err = GeneralError;

    fn from_str(value: &str) -> Result<Address> {
        let decoded = if value.starts_with("0x") || value.starts_with("0X") {
            hex::decode(&value[2..])
        } else {
            hex::decode(value)
        }
        .map_err(|_| ParseError)?;
        if decoded.len() == Self::SIZE {
            let mut res = Self {
                addr: [0u8; Self::SIZE],
            };
            res.addr.copy_from_slice(&decoded);
            Ok(res)
        } else {
            Err(ParseError)
        }
    }
}

/// Represents a type of the balance: native or HOPR tokens.
#[derive(Copy, Clone, Debug, PartialEq, Eq, Serialize, Deserialize)]
#[cfg_attr(feature = "wasm", wasm_bindgen::prelude::wasm_bindgen)]
pub enum BalanceType {
    Native,
    HOPR,
}

impl Display for BalanceType {
    fn fmt(&self, f: &mut Formatter<'_>) -> std::fmt::Result {
        match self {
            Self::Native => write!(f, "Native"),
            Self::HOPR => write!(f, "HOPR"),
        }
    }
}

impl FromStr for BalanceType {
    type Err = GeneralError;

    fn from_str(s: &str) -> std::result::Result<Self, Self::Err> {
        match s.to_uppercase().as_str() {
            "NATIVE" => Ok(Self::Native),
            "HOPR" => Ok(Self::HOPR),
            _ => Err(ParseError),
        }
    }
}

/// Represents balance of some coin or token.
#[derive(Clone, Copy, Eq, Serialize, Deserialize)]
#[cfg_attr(feature = "wasm", wasm_bindgen::prelude::wasm_bindgen(getter_with_clone))]
pub struct Balance {
    value: U256,
    balance_type: BalanceType,
}

#[cfg_attr(feature = "wasm", wasm_bindgen::prelude::wasm_bindgen)]
impl Balance {
    /// Creates new balance of the given type from the base 10 integer string
    #[cfg_attr(feature = "wasm", wasm_bindgen::prelude::wasm_bindgen(constructor))]
    pub fn new_from_str(value: &str, balance_type: BalanceType) -> Self {
        Self {
            value: U256 {
                value: u256::from_str_radix(value, 10).unwrap_or_else(|_| panic!("invalid number {}", value)),
            },
            balance_type,
        }
    }

    /// Creates zero balance of the given type
    pub fn zero(balance_type: BalanceType) -> Self {
        Self {
            value: U256::zero(),
            balance_type,
        }
    }

    /// Retrieves the type (symbol) of the balance
    pub fn balance_type(&self) -> BalanceType {
        self.balance_type
    }

    /// Creates balance of the given value with the same symbol
    pub fn of_same(&self, value: &str) -> Self {
        Self::new_from_str(value, self.balance_type)
    }

    /// Serializes just the value of the balance (not the symbol)
    pub fn serialize_value(&self) -> Box<[u8]> {
        self.value().value().to_be_bytes().into()
    }

    // impl PartialOrd for Balance {
    // NOTE: That these implementation rather panic to avoid comparison of different tokens
    // If PartialOrd was implemented, it would silently allow comparison of different tokens.

    pub fn lt(&self, other: &Balance) -> bool {
        assert_eq!(self.balance_type(), other.balance_type());
        self.value().lt(other.value())
    }

    pub fn lte(&self, other: &Balance) -> bool {
        assert_eq!(self.balance_type(), other.balance_type());
        self.value().lt(other.value()) || self.value().eq(other.value())
    }

    pub fn gt(&self, other: &Balance) -> bool {
        assert_eq!(self.balance_type(), other.balance_type());
        self.value().gt(other.value())
    }

    pub fn gte(&self, other: &Balance) -> bool {
        assert_eq!(self.balance_type(), other.balance_type());
        self.value().gt(other.value()) || self.value().eq(other.value())
    }

    pub fn add(&self, other: &Balance) -> Self {
        assert_eq!(self.balance_type(), other.balance_type());
        Self {
            value: U256 {
                value: self.value().value().add(other.value().value()),
            },
            balance_type: self.balance_type,
        }
    }

    pub fn iadd(&self, amount: u64) -> Self {
        Self {
            value: U256 {
                value: self.value().value().add(amount.as_u256()),
            },
            balance_type: self.balance_type,
        }
    }

    pub fn sub(&self, other: &Balance) -> Self {
        assert_eq!(self.balance_type(), other.balance_type());
        Self {
            value: U256 {
                value: self
                    .value()
                    .value()
                    .checked_sub(*other.value().value())
                    .unwrap_or(u256::ZERO),
            },
            balance_type: self.balance_type,
        }
    }

    pub fn isub(&self, amount: u64) -> Self {
        Self {
            value: U256 {
                value: self.value().value().checked_sub(amount.as_u256()).unwrap_or(u256::ZERO),
            },
            balance_type: self.balance_type,
        }
    }

    pub fn mul(&self, other: &Balance) -> Self {
        assert_eq!(self.balance_type(), other.balance_type());
        Self {
            value: U256 {
                value: self.value().value().mul(other.value().value()),
            },
            balance_type: self.balance_type,
        }
    }

    pub fn imul(&self, amount: u64) -> Self {
        Self {
            value: U256 {
                value: self.value().value().mul(amount.as_u256()),
            },
            balance_type: self.balance_type,
        }
    }

    /// Divides the balance by a float in inverval (0,1]
    pub fn div_f64(&self, divisor: f64) -> Self {
        Self {
            value: self.value().divide_f64(divisor).expect("divisor must be in (0,1]"),
            balance_type: self.balance_type,
        }
    }

    /// Multiplies the balance by a float in inverval (0,1]
    pub fn mul_f64(&self, coefficient: f64) -> Self {
        Self {
            value: self
                .value()
                .multiply_f64(coefficient)
                .expect("coefficient must be in (0,1]"),
            balance_type: self.balance_type,
        }
    }

    pub fn amount(&self) -> U256 {
        self.value
    }

    pub fn amount_base_units(&self) -> String {
        let val = self.value.to_string();

        match val.len().cmp(&Self::SCALE) {
            Ordering::Greater => {
                let (l, r) = val.split_at(val.len() - Self::SCALE + 1);
                format!("{l}.{}", &r[..r.len() - (val.len() - Self::SCALE)],)
            }
            Ordering::Less => format!("0.{empty:0>width$}", empty = &val, width = Self::SCALE - 1,),
            Ordering::Equal => {
                let (l, r) = val.split_at(1);
                format!("{l}.{r}")
            }
        }
    }

    pub fn to_formatted_string(&self) -> String {
        format!("{} {}", self.amount_base_units(), self.balance_type)
    }
}

impl PartialEq for Balance {
    fn eq(&self, other: &Self) -> bool {
        self.value == other.value && self.balance_type == other.balance_type
    }
}

impl Debug for Balance {
    fn fmt(&self, f: &mut Formatter<'_>) -> std::fmt::Result {
        // Intentionally same as Display
        write!(f, "{} {:?}", self.value(), self.balance_type)
    }
}

impl Display for Balance {
    fn fmt(&self, f: &mut Formatter<'_>) -> std::fmt::Result {
        write!(f, "{} {:?}", self.value(), self.balance_type)
    }
}

impl FromStr for Balance {
    type Err = GeneralError;

    fn from_str(s: &str) -> std::result::Result<Self, Self::Err> {
        let regex = Regex::new(r"^\s*(\d+)\s*([A-z]+)\s*$").unwrap();
        let cap = regex.captures(s).ok_or(ParseError)?;

        if cap.len() == 3 {
            Ok(Self::new_from_str(&cap[1], BalanceType::from_str(&cap[2])?))
        } else {
            Err(ParseError)
        }
    }
}

impl Balance {
    /// Size of the balance value is equal to U256 size (32 bytes)
    pub const SIZE: usize = U256::SIZE;

    /// Number of digits in the base unit
    pub const SCALE: usize = 18;

    pub fn new(value: U256, balance_type: BalanceType) -> Self {
        Balance { value, balance_type }
    }

    pub fn value(&self) -> &U256 {
        &self.value
    }

    pub fn deserialize(data: &[u8], balance_type: BalanceType) -> Result<Balance> {
        Ok(Balance {
            value: U256 {
                value: u256::from_be_bytes(data.try_into().map_err(|_| ParseError)?),
            },
            balance_type,
        })
    }
}

/// Represents and Ethereum challenge.
#[derive(Clone, Eq, PartialEq, Debug, Serialize, Deserialize)]
#[cfg_attr(feature = "wasm", wasm_bindgen::prelude::wasm_bindgen)]
pub struct EthereumChallenge {
    challenge: [u8; Self::SIZE],
}

impl Default for EthereumChallenge {
    fn default() -> Self {
        Self {
            challenge: [0u8; Self::SIZE],
        }
    }
}

#[cfg_attr(feature = "wasm", wasm_bindgen::prelude::wasm_bindgen)]
impl EthereumChallenge {
    #[cfg_attr(feature = "wasm", wasm_bindgen::prelude::wasm_bindgen(constructor))]
    pub fn new(data: &[u8]) -> Self {
        assert_eq!(data.len(), Self::SIZE);

        let mut ret = Self::default();
        ret.challenge.copy_from_slice(data);
        ret
    }
}

impl BinarySerializable for EthereumChallenge {
    const SIZE: usize = 20;

    fn from_bytes(data: &[u8]) -> Result<Self> {
        if data.len() == Self::SIZE {
            Ok(EthereumChallenge::new(data))
        } else {
            Err(ParseError)
        }
    }

    fn to_bytes(&self) -> Box<[u8]> {
        self.challenge.into()
    }
}

/// Represents a snapshot in the blockchain
#[derive(Copy, Clone, Eq, PartialEq, Debug, Serialize, Deserialize)]
#[cfg_attr(feature = "wasm", wasm_bindgen::prelude::wasm_bindgen(getter_with_clone))]
pub struct Snapshot {
    pub block_number: U256,
    pub transaction_index: U256,
    pub log_index: U256,
}

impl Default for Snapshot {
    fn default() -> Self {
        Self {
            block_number: U256::zero(),
            transaction_index: U256::zero(),
            log_index: U256::zero(),
        }
    }
}

#[cfg_attr(feature = "wasm", wasm_bindgen::prelude::wasm_bindgen)]
impl Snapshot {
    #[cfg_attr(feature = "wasm", wasm_bindgen::prelude::wasm_bindgen(constructor))]
    pub fn new(block_number: U256, transaction_index: U256, log_index: U256) -> Self {
        Self {
            block_number,
            transaction_index,
            log_index,
        }
    }
}

impl BinarySerializable for Snapshot {
    const SIZE: usize = 3 * U256::SIZE;

    fn from_bytes(data: &[u8]) -> Result<Self> {
        if data.len() == Self::SIZE {
            Ok(Self {
                block_number: U256::from_bytes(&data[0..U256::SIZE])?,
                transaction_index: U256::from_bytes(&data[U256::SIZE..2 * U256::SIZE])?,
                log_index: U256::from_bytes(&data[2 * U256::SIZE..3 * U256::SIZE])?,
            })
        } else {
            Err(ParseError)
        }
    }

    fn to_bytes(&self) -> Box<[u8]> {
        let mut ret = Vec::<u8>::with_capacity(Self::SIZE);

        ret.extend_from_slice(&self.block_number.to_bytes());
        ret.extend_from_slice(&self.transaction_index.to_bytes());
        ret.extend_from_slice(&self.log_index.to_bytes());
        ret.into_boxed_slice()
    }
}

/// Represents the Ethereum's basic numeric type - unsigned 256-bit integer
#[derive(Copy, Clone, Eq, PartialEq, Ord, PartialOrd, Debug, Serialize, Deserialize)]
#[cfg_attr(feature = "wasm", wasm_bindgen::prelude::wasm_bindgen)]
pub struct U256 {
    value: u256,
}

impl U256 {
    pub fn as_u128(&self) -> u128 {
        self.value.as_u128()
    }

    /// Multiply with float in the interval [0.0, 1.0]
    pub fn multiply_f64(&self, rhs: f64) -> Result<Self> {
        if !(0.0..=1.0).contains(&rhs) {
            return Err(InvalidInput);
        }

        if rhs == 1.0 {
            // special case: mantisse extraction does not work here
            Ok(Self {
                value: self.value.to_owned(),
            })
        } else if rhs == 0.0 {
            // special case: prevent from potential underflow errors
            Ok(U256::zero())
        } else {
            Ok((*self * U256::from((rhs + 1.0 + f64::EPSILON).to_bits() & 0x000fffffffffffffu64)) >> U256::from(52u64))
        }
    }

    /// Divide by float in the interval (0.0, 1.0]
    pub fn divide_f64(&self, rhs: f64) -> Result<Self> {
        if rhs <= 0.0 || rhs > 1.0 {
            return Err(GeneralError::InvalidInput);
        }

        if rhs == 1.0 {
            Ok(Self {
                value: self.value().to_owned(),
            })
        } else {
            let nom = *self << U256::from(52u64);
            let denom = U256::from((rhs + 1.0).to_bits() & 0x000fffffffffffffu64);

            Ok(nom / denom)
        }
    }
}

#[cfg_attr(feature = "wasm", wasm_bindgen::prelude::wasm_bindgen)]
impl U256 {
    #[cfg_attr(feature = "wasm", wasm_bindgen::prelude::wasm_bindgen(constructor))]
    pub fn new(value: &str) -> Self {
        Self {
            value: u256::from_str_radix(value, 10).expect("invalid decimal number string"),
        }
    }

    pub fn zero() -> Self {
        Self { value: u256::ZERO }
    }

    pub fn max() -> Self {
        Self { value: u256::MAX }
    }

    pub fn one() -> Self {
        Self { value: u256::ONE }
    }

    pub fn as_u32(&self) -> u32 {
        self.value.as_u32()
    }

    pub fn as_u64(&self) -> u64 {
        self.value.as_u64()
    }

    pub fn addn(&self, n: u32) -> Self {
        self.add(n)
    }

    pub fn muln(&self, n: u32) -> Self {
        self.mul(n)
    }
}

impl Default for U256 {
    fn default() -> Self {
        Self::zero()
    }
}

impl Display for U256 {
    fn fmt(&self, f: &mut Formatter<'_>) -> std::fmt::Result {
        write!(f, "{}", self.value)
    }
}

impl Sum for U256 {
    fn sum<I: Iterator<Item = Self>>(iter: I) -> Self {
        Self {
            value: iter.map(|u| u.value).sum(),
        }
    }
}

impl Mul for U256 {
    type Output = U256;

    fn mul(self, rhs: Self) -> Self::Output {
        Self {
            value: self.value.mul(rhs.value),
        }
    }
}

impl Mul<u32> for U256 {
    type Output = U256;

    fn mul(self, rhs: u32) -> Self::Output {
        Self {
            value: self.value * rhs as u128,
        }
    }
}

impl Div for U256 {
    type Output = U256;

    fn div(self, rhs: Self) -> Self::Output {
        Self {
            value: self.value.div(rhs.value),
        }
    }
}

impl Shr for U256 {
    type Output = U256;

    fn shr(self, rhs: Self) -> Self::Output {
        Self {
            value: self.value.shr(rhs.value),
        }
    }
}

impl Shl for U256 {
    type Output = U256;

    fn shl(self, rhs: Self) -> Self::Output {
        Self {
            value: self.value.shl(rhs.value),
        }
    }
}

impl Add for U256 {
    type Output = U256;
    fn add(self, rhs: Self) -> Self::Output {
        Self {
            value: self.value.add(rhs.value),
        }
    }
}

impl Add<u32> for U256 {
    type Output = U256;

    fn add(self, rhs: u32) -> Self::Output {
        Self {
            value: self.value + rhs as u128,
        }
    }
}

impl AddAssign for U256 {
    fn add_assign(&mut self, rhs: Self) {
        self.value.add_assign(&rhs.value);
    }
}

impl Sub for U256 {
    type Output = U256;

    fn sub(self, rhs: Self) -> Self::Output {
        Self {
            value: self.value.sub(rhs.value),
        }
    }
}

impl BinarySerializable for U256 {
    const SIZE: usize = 32;

    fn from_bytes(data: &[u8]) -> Result<Self> {
        Ok(Self {
            value: u256::from_be_bytes(data.try_into().map_err(|_| ParseError)?),
        })
    }

    fn to_bytes(&self) -> Box<[u8]> {
        self.value.to_be_bytes().into()
    }
}

impl From<u256> for U256 {
    fn from(value: u256) -> Self {
        Self { value }
    }
}

impl From<u128> for U256 {
    fn from(value: u128) -> Self {
        Self {
            value: u256::from(value),
        }
    }
}

impl From<u64> for U256 {
    fn from(value: u64) -> Self {
        Self {
            value: u256::from(value),
        }
    }
}

impl From<u32> for U256 {
    fn from(value: u32) -> Self {
        Self {
            value: u256::from(value),
        }
    }
}

impl From<u16> for U256 {
    fn from(value: u16) -> Self {
        Self {
            value: u256::from(value),
        }
    }
}

impl From<u8> for U256 {
    fn from(value: u8) -> Self {
        Self {
            value: u256::from(value),
        }
    }
}

impl From<primitive_types::U256> for U256 {
    fn from(value: primitive_types::U256) -> Self {
        U256::from(&value)
    }
}

impl From<&primitive_types::U256> for U256 {
    fn from(value: &primitive_types::U256) -> Self {
        let mut tmp = [0u8; 32];
        value.to_big_endian(&mut tmp);

        Self {
            value: u256::from_be_bytes(tmp),
        }
    }
}

impl From<U256> for primitive_types::U256 {
    fn from(value: U256) -> Self {
        primitive_types::U256::from(&value)
    }
}

impl From<&U256> for primitive_types::U256 {
    fn from(value: &U256) -> Self {
        primitive_types::U256::from_big_endian(&value.value.to_be_bytes())
    }
}

impl AsU256 for U256 {
    fn as_u256(self) -> ethnum::U256 {
        self.value
    }
}

impl U256 {
    pub fn value(&self) -> &u256 {
        &self.value
    }

    pub fn from_inverse_probability(inverse_prob: U256) -> Result<U256> {
        let highest_prob = u256::MAX;
        if inverse_prob.value.gt(&u256::ZERO) {
            Ok(Self {
                value: highest_prob / inverse_prob.value,
            })
        } else if inverse_prob.value.eq(&u256::ZERO) {
            Ok(Self { value: highest_prob })
        } else {
            Err(InvalidInput)
        }
    }
}

// TODO: move this somewhere more appropriate
/// Represents an immutable authorization token used by the REST API.
#[derive(Clone, Eq, PartialEq, Ord, PartialOrd, Debug, Serialize, Deserialize)]
#[cfg_attr(feature = "wasm", wasm_bindgen::prelude::wasm_bindgen)]
pub struct AuthorizationToken {
    id: String,
    token: Box<[u8]>,
}

impl AutoBinarySerializable for AuthorizationToken {}

#[cfg_attr(feature = "wasm", wasm_bindgen::prelude::wasm_bindgen)]
impl AuthorizationToken {
    /// Creates new token from the serialized data and id
    #[cfg_attr(feature = "wasm", wasm_bindgen::prelude::wasm_bindgen(constructor))]
    pub fn new(id: String, data: &[u8]) -> Self {
        assert!(data.len() < 2048, "invalid token size");
        Self { id, token: data.into() }
    }

    /// Gets the id of the token
    pub fn id(&self) -> String {
        self.id.clone()
    }

    /// Gets token binary data
    pub fn get(&self) -> Box<[u8]> {
        self.token.clone()
    }
}

/// Unit tests of pure Rust code
#[cfg(test)]
mod tests {
    use super::*;
    use hex_literal::hex;
    use std::cmp::Ordering;
    use std::str::FromStr;

    #[test]
    fn address_tests() {
        let addr_1 = Address::from_bytes(&hex!("Cf7Ed3AccA5a467e9e704C703E8D87F634fB0Fc9")).unwrap();
        let addr_2 = Address::from_bytes(&addr_1.to_bytes()).unwrap();

        assert_eq!(addr_1, addr_2, "deserialized address does not match");
        assert_eq!(
            addr_1,
            Address::from_str("Cf7Ed3AccA5a467e9e704C703E8D87F634fB0Fc9").unwrap()
        );

        assert_eq!(
            addr_1,
            Address::from_str("0xCf7Ed3AccA5a467e9e704C703E8D87F634fB0Fc9").unwrap()
        );

        assert_eq!(addr_1, Address::from_str(&addr_1.to_hex()).unwrap());
    }

    #[test]
    fn balance_test_serialize() {
        let b_1 = Balance::new_from_str("10", BalanceType::HOPR);
        assert_eq!("10 HOPR".to_string(), b_1.to_string(), "to_string failed");

        let b_2 = Balance::deserialize(&b_1.serialize_value(), BalanceType::HOPR).unwrap();
        assert_eq!(b_1, b_2, "deserialized balance does not match");

        assert_eq!(
            b_1,
            Balance::from_str(&b_1.to_string()).expect("must parse balance 1"),
            "string representations must match 1"
        );
        assert_eq!(
            b_1,
            Balance::from_str("10HOPR").expect("must parse balance 2"),
            "string representations must match 2"
        );
        assert_eq!(
            b_1,
            Balance::from_str(" 10   hOpR").expect("must parse balance 3"),
            "string representations must match 3"
        );
    }

    #[test]
    fn balance_test_arithmetic() {
        let test_1 = 100_u32;
        let test_2 = 200_u32;

        let b3 = Balance::new(test_1.into(), BalanceType::HOPR);
        let b4 = Balance::new(test_2.into(), BalanceType::HOPR);

        assert_eq!(test_1 + test_2, b3.add(&b4).value().value().as_u32(), "add test failed");
        assert_eq!(test_2 - test_1, b4.sub(&b3).value().value().as_u32(), "sub test failed");
        assert_eq!(test_2 - 10, b4.isub(10).value().value().as_u32(), "sub test failed");

        assert_eq!(0_u32, b3.sub(&b4).value().value().as_u32(), "negative test failed");
        assert_eq!(
            0_u32,
            b3.isub(test_2 as u64).value().value().as_u32(),
            "negative test failed"
        );

        assert_eq!(
            test_1 * test_2,
            b3.mul(&b4).value().value.as_u32(),
            "multiplication test failed"
        );
        assert_eq!(
            test_2 * test_1,
            b4.mul(&b3).value().value.as_u32(),
            "multiplication test failed"
        );
        assert_eq!(
            test_2 * test_1,
            b4.imul(test_1 as u64).value().value.as_u32(),
            "multiplication test failed"
        );

        assert!(b3.lt(&b4) && b4.gt(&b3), "lte or lt test failed");
        assert!(b3.lte(&b3) && b4.gte(&b4), "gte or gt test failed");
    }

    #[test]
    fn balance_test_formatted_string() {
        let mut base = "123".to_string();
        for _ in 0..Balance::SCALE - 3 {
            base += "0";
        }

        let b1 = Balance::new_from_str(&base, BalanceType::HOPR);
        let b2 = b1.imul(100);
        let b3 = Balance::new_from_str(&base[..Balance::SCALE - 3], BalanceType::HOPR);
        let b4 = Balance::new_from_str(&base[..Balance::SCALE - 1], BalanceType::HOPR);

        assert_eq!("1.23000000000000000 HOPR", b1.to_formatted_string());
        assert_eq!("123.000000000000000 HOPR", b2.to_formatted_string());
        assert_eq!("0.00123000000000000 HOPR", b3.to_formatted_string());
        assert_eq!("0.12300000000000000 HOPR", b4.to_formatted_string());
    }

    #[test]
    fn eth_challenge_tests() {
        let e_1 = EthereumChallenge::default();
        let e_2 = EthereumChallenge::from_bytes(&e_1.to_bytes()).unwrap();

        assert_eq!(e_1, e_2);
    }

    #[test]
    fn snapshot_tests() {
        let s1 = Snapshot::new(1234_u32.into(), 4567_u32.into(), 102030_u32.into());
        let s2 = Snapshot::from_bytes(&s1.to_bytes()).unwrap();

        assert_eq!(s1, s2);
    }

    #[test]
    fn u256_tests() {
        let u_1 = U256::new("1234567899876543210");
        let u_2 = U256::from_bytes(&u_1.to_bytes()).unwrap();

        assert_eq!(u_1, u_2);

        let u_3 = U256::new("2");
        let u_4 = U256::new("3");
        assert_eq!(Ordering::Less, u_3.cmp(&u_4));
        assert_eq!(Ordering::Greater, u_4.cmp(&u_3));
    }

    #[test]
    fn u256_float_multiply() {
        assert_eq!(U256::one(), U256::one().multiply_f64(1.0f64).unwrap());
        assert_eq!(U256::one(), U256::from(10u64).multiply_f64(0.1f64).unwrap());

        // bad examples
        assert!(U256::one().multiply_f64(-1.0).is_err());
        assert!(U256::one().multiply_f64(1.1).is_err());
    }

    #[test]
    fn u256_float_divide() {
        assert_eq!(U256::one(), U256::one().divide_f64(1.0f64).unwrap());

        assert_eq!(U256::from(2u64), U256::one().divide_f64(0.5f64).unwrap());
        assert_eq!(U256::from(10000u64), U256::one().divide_f64(0.0001f64).unwrap());

        // bad examples
        assert!(U256::one().divide_f64(0.0).is_err());
        assert!(U256::one().divide_f64(1.1).is_err());
    }

    #[test]
    fn u256_conversions() {
        let u256_ethereum =
            primitive_types::U256::from_str("ef35a3f4fda07a4719ed5960b40ac51e67f013c1c444662eaff3b3d217492957")
                .unwrap();

        assert_eq!(
            U256::from(u256_ethereum),
            U256::from_hex("ef35a3f4fda07a4719ed5960b40ac51e67f013c1c444662eaff3b3d217492957").unwrap()
        );

        let u256 = U256::from_hex("ef35a3f4fda07a4719ed5960b40ac51e67f013c1c444662eaff3b3d217492957").unwrap();

        assert_eq!(
            primitive_types::U256::from(u256),
            primitive_types::U256::from_str("ef35a3f4fda07a4719ed5960b40ac51e67f013c1c444662eaff3b3d217492957")
                .unwrap()
        );
    }
}

#[cfg(feature = "wasm")]
pub mod wasm {
    use crate::primitives::{Address, Balance, BalanceType, EthereumChallenge, Snapshot, U256};
    use crate::traits::{BinarySerializable, ToHex};
    use std::cmp::Ordering;
    use std::str::FromStr;
    use utils_misc::ok_or_jserr;
    use utils_misc::utils::wasm::JsResult;
    use wasm_bindgen::prelude::wasm_bindgen;

    #[wasm_bindgen]
    impl Address {
        #[wasm_bindgen(js_name = "from_string")]
        pub fn _from_str(str: &str) -> JsResult<Address> {
            ok_or_jserr!(Self::from_str(str))
        }

        #[wasm_bindgen(js_name = "deserialize")]
        pub fn _deserialize(data: &[u8]) -> JsResult<Address> {
            ok_or_jserr!(Address::from_bytes(data))
        }

        #[wasm_bindgen(js_name = "to_string")]
        pub fn _to_string(&self) -> String {
            self.to_string()
        }

        #[wasm_bindgen(js_name = "to_hex")]
        pub fn _to_hex(&self) -> String {
            self.to_hex()
        }

        #[wasm_bindgen(js_name = "serialize")]
        pub fn _serialize(&self) -> Box<[u8]> {
            self.to_bytes()
        }

        #[wasm_bindgen(js_name = "eq")]
        pub fn _eq(&self, other: &Address) -> bool {
            self.eq(other)
        }

        #[wasm_bindgen(js_name = "clone")]
        pub fn _clone(&self) -> Self {
            *self
        }

        #[wasm_bindgen]
        pub fn size() -> u32 {
            Self::SIZE as u32
        }
    }

    #[wasm_bindgen]
    impl Balance {
        #[wasm_bindgen(js_name = "deserialize")]
        pub fn _deserialize(data: &[u8], balance_type: BalanceType) -> JsResult<Balance> {
            ok_or_jserr!(Balance::deserialize(data, balance_type))
        }

        #[wasm_bindgen(js_name = "eq")]
        pub fn _eq(&self, other: &Balance) -> bool {
            self.eq(other)
        }

        #[wasm_bindgen(js_name = "clone")]
        pub fn _clone(&self) -> Self {
            *self
        }

        #[wasm_bindgen(js_name = "to_string")]
        pub fn _to_string(&self) -> String {
            format!("{} {}", self.value, self.balance_type)
        }

        #[wasm_bindgen]
        pub fn size() -> u32 {
            Self::SIZE as u32
        }
    }

    #[wasm_bindgen]
    impl EthereumChallenge {
        #[wasm_bindgen(js_name = "deserialize")]
        pub fn deserialize_challenge(data: &[u8]) -> JsResult<EthereumChallenge> {
            ok_or_jserr!(EthereumChallenge::from_bytes(data))
        }

        #[wasm_bindgen(js_name = "serialize")]
        pub fn _serialize(&self) -> Box<[u8]> {
            self.to_bytes()
        }

        #[wasm_bindgen(js_name = "to_hex")]
        pub fn _to_hex(&self) -> String {
            self.to_hex()
        }

        #[wasm_bindgen(js_name = "eq")]
        pub fn _eq(&self, other: &EthereumChallenge) -> bool {
            self.eq(other)
        }

        #[wasm_bindgen(js_name = "clone")]
        pub fn _clone(&self) -> Self {
            self.clone()
        }

        #[wasm_bindgen]
        pub fn size() -> u32 {
            Self::SIZE as u32
        }
    }

    #[wasm_bindgen]
    impl Snapshot {
        #[wasm_bindgen(js_name = "deserialize")]
        pub fn _deserialize(data: &[u8]) -> JsResult<Snapshot> {
            ok_or_jserr!(Snapshot::from_bytes(data))
        }

        #[wasm_bindgen(js_name = "serialize")]
        pub fn _serialize(&self) -> Box<[u8]> {
            self.to_bytes()
        }

        #[wasm_bindgen(js_name = "clone")]
        pub fn _clone(&self) -> Self {
            *self
        }

        #[wasm_bindgen]
        pub fn size() -> u32 {
            Self::SIZE as u32
        }
    }

    #[wasm_bindgen]
    impl U256 {
        #[wasm_bindgen(js_name = "from")]
        pub fn _from(value: u32) -> U256 {
            value.into()
        }

        #[wasm_bindgen(js_name = "deserialize")]
        pub fn _deserialize(data: &[u8]) -> JsResult<U256> {
            ok_or_jserr!(U256::from_bytes(data))
        }

        #[wasm_bindgen(js_name = "serialize")]
        pub fn _serialize(&self) -> Box<[u8]> {
            self.to_bytes()
        }

        #[wasm_bindgen(js_name = "to_hex")]
        pub fn _to_hex(&self) -> String {
            self.to_hex()
        }

        #[wasm_bindgen(js_name = "from_inverse_probability")]
        pub fn _from_inverse_probability(inverse_prob: &U256) -> JsResult<U256> {
            ok_or_jserr!(U256::from_inverse_probability(*inverse_prob))
        }

        #[wasm_bindgen(js_name = "to_string")]
        pub fn _to_string(&self) -> String {
            self.to_string()
        }

        #[wasm_bindgen(js_name = "eq")]
        pub fn _eq(&self, other: &U256) -> bool {
            self.eq(other)
        }

        #[wasm_bindgen(js_name = "cmp")]
        pub fn _cmp(&self, other: &U256) -> i32 {
            match self.cmp(other) {
                Ordering::Less => -1,
                Ordering::Equal => 0,
                Ordering::Greater => 1,
            }
        }

        #[wasm_bindgen(js_name = "clone")]
        pub fn _clone(&self) -> Self {
            *self
        }

        #[wasm_bindgen]
        pub fn size() -> u32 {
            Self::SIZE as u32
        }
    }

    #[wasm_bindgen]
    impl Snapshot {
        #[wasm_bindgen(js_name = "make_default")]
        pub fn _default() -> Self {
            Snapshot::default()
        }
    }
}<|MERGE_RESOLUTION|>--- conflicted
+++ resolved
@@ -68,11 +68,7 @@
 
     /// Checks if the address is all zeroes.
     pub fn is_zero(&self) -> bool {
-<<<<<<< HEAD
-        self.addr == [0u8; Self::SIZE]
-=======
         self.addr.iter().all(|e| 0_u8.eq(e))
->>>>>>> 6872a824
     }
 }
 
