--- conflicted
+++ resolved
@@ -189,14 +189,6 @@
         }
     }
 
-<<<<<<< HEAD
-    pub fn to_formatted_string(&self, units: u32) -> String {
-        let precision: usize = units as usize;
-        let exp10 = u256::from(10u8).pow(units);
-        let integer = self.value / exp10;
-        let decimals = (self.value % exp10).to_string();
-        format!("{integer}.{decimals:0>precision$} {:?}", self.balance_type)
-=======
     pub fn mul(&self, other: &Balance) -> Self {
         assert_eq!(self.balance_type(), other.balance_type());
         Self {
@@ -214,7 +206,6 @@
 
     pub fn amount(&self) -> U256 {
         self.value.into()
->>>>>>> f76464f9
     }
 }
 
@@ -462,9 +453,6 @@
         assert!(b3.lt(&b4) && b4.gt(&b3), "lte or lt test failed");
         assert!(b3.lte(&b3) && b4.gte(&b4), "gte or gt test failed");
 
-        let test_bal = Balance::from_str("100000000000000000", BalanceType::HOPR);
-        assert_eq!("0.100000000000000000 HOPR", test_bal.to_formatted_string(18));
-
         //assert!(Balance::new(100_u32.into()).lte(), "lte or lte test failed")
     }
 
@@ -497,11 +485,9 @@
 pub mod wasm {
     use crate::primitives::{Address, Balance, BalanceType, EthereumChallenge, Snapshot, U256};
     use crate::traits::{BinarySerializable, ToHex};
+    use ethnum::u256;
     use std::cmp::Ordering;
-<<<<<<< HEAD
-=======
     use std::ops::{Add, Div};
->>>>>>> f76464f9
     use utils_misc::ok_or_jserr;
     use utils_misc::utils::wasm::JsResult;
     use wasm_bindgen::prelude::wasm_bindgen;
@@ -514,13 +500,8 @@
         }
 
         #[wasm_bindgen(js_name = "deserialize")]
-<<<<<<< HEAD
         pub fn _deserialize(data: &[u8]) -> JsResult<Address> {
-            ok_or_jserr!(Address::deserialize(data))
-=======
-        pub fn deserialize_address(data: &[u8]) -> JsResult<Address> {
             ok_or_jserr!(Address::from_bytes(data))
->>>>>>> f76464f9
         }
 
         #[wasm_bindgen(js_name = "to_hex")]
@@ -559,8 +540,6 @@
         pub fn _eq(&self, other: &Balance) -> bool {
             self.eq(other)
         }
-<<<<<<< HEAD
-=======
 
         #[wasm_bindgen(js_name = "to_formatted_string")]
         pub fn _to_formatted_string(&self) -> String {
@@ -575,7 +554,6 @@
         pub fn size() -> u32 {
             Self::SIZE as u32
         }
->>>>>>> f76464f9
     }
 
     #[wasm_bindgen]
@@ -641,11 +619,7 @@
 
         #[wasm_bindgen(js_name = "deserialize")]
         pub fn _deserialize(data: &[u8]) -> JsResult<U256> {
-<<<<<<< HEAD
-            ok_or_jserr!(U256::deserialize(data))
-=======
             ok_or_jserr!(U256::from_bytes(data))
->>>>>>> f76464f9
         }
 
         #[wasm_bindgen(js_name = "serialize")]
