--- conflicted
+++ resolved
@@ -17,13 +17,8 @@
 
 [dependencies]
 log = "0.4.17"
-<<<<<<< HEAD
-js-sys = { version = "0.3.60", optional = true }
+js-sys = { version = "0.3.61", optional = true }
 console_error_panic_hook = { version = "0.1.7", optional = true }
-=======
-js-sys = { version = "0.3.61", optional = true }
-console_error_panic_hook = { version = "0.1.6", optional = true }
->>>>>>> 63bf7efd
 #wee_alloc = { version = "0.4.5", optional = true }
 wasm-bindgen = { workspace = true, optional = true }
 
