[package]
name = "utils-log"
version = "0.1.0"
authors = ["HOPR Association <tech@hoprnet.org>"]
edition = "2021"
description = "Rust log wrappers for WASM and native environments"
homepage = "https://hoprnet.org/"
repository = "https://github.com/hoprnet/hoprnet"
license = "GPL-3.0-only"

[lib]
crate-type = ["cdylib", "rlib"]

[features]
default = ["console_error_panic_hook", "wasm"]
wasm = [ "dep:wasm-bindgen", "dep:js-sys"]

[dependencies]
log = "0.4.17"
<<<<<<< HEAD
js-sys = { version = "0.3.61", optional = true }
=======
js-sys = { version = "0.3.63", optional = true }
>>>>>>> 407db8f3
console_error_panic_hook = { version = "0.1.7", optional = true }
#wee_alloc = { version = "0.4.5", optional = true }
wasm-bindgen = { workspace = true, optional = true }

[dev-dependencies]
wasm-bindgen-test = "0.3.36"

[target.'cfg(not(target_arch = "wasm32"))'.build-dependencies]
wasm-pack = { workspace = true }
wasm-opt = { workspace = true }

[package.metadata.wasm-pack.profile.dev]
wasm-opt = false

[package.metadata.wasm-pack.profile.release]
wasm-opt = ['-O', '--enable-reference-types']<|MERGE_RESOLUTION|>--- conflicted
+++ resolved
@@ -17,11 +17,7 @@
 
 [dependencies]
 log = "0.4.17"
-<<<<<<< HEAD
-js-sys = { version = "0.3.61", optional = true }
-=======
 js-sys = { version = "0.3.63", optional = true }
->>>>>>> 407db8f3
 console_error_panic_hook = { version = "0.1.7", optional = true }
 #wee_alloc = { version = "0.4.5", optional = true }
 wasm-bindgen = { workspace = true, optional = true }
