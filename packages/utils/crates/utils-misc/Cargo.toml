--- conflicted
+++ resolved
@@ -17,11 +17,7 @@
 console_error_panic_hook = [ "dep:console_error_panic_hook" ]
 
 [dependencies]
-<<<<<<< HEAD
 futures = "0.3.28"
-=======
-futures = "0.3.25"
->>>>>>> f43954f2
 real-base = { path = "../../../real/crates/real-base" }
 serde = { version = "1.0", features = ["derive"] }
 serde_json = "1.0"
