[package]
name = "utils-misc"
version = "0.2.0"
authors = ["HOPR Association <tech@hoprnet.org>"]
edition = "2021"
description = "Rust WASM modules for hopr-utils"
homepage = "https://hoprnet.org/"
repository = "https://github.com/hoprnet/hoprnet"
license = "GPL-3.0-only"

[lib]
crate-type = ["cdylib", "rlib"]

[features]
default = ["console_error_panic_hook", "wasm"]
wasm = [ "dep:wasm-bindgen", "dep:js-sys", "dep:wasm-bindgen-futures", "dep:serde-wasm-bindgen" ]
console_error_panic_hook = [ "dep:console_error_panic_hook" ]

[dependencies]
futures = "0.3.28"
real-base = { path = "../../../real/crates/real-base" }
serde = { version = "1.0", features = ["derive"] }
serde_json = "1.0"
serde_bytes = "0.11"
serde-wasm-bindgen = { version = "0.5.0", optional = true }
js-sys = { version = "0.3.63", optional = true }
utils-proc-macros = { path = "../../../utils/crates/utils-proc-macros" }
wasm-bindgen = { workspace = true, optional = true }
<<<<<<< HEAD
wasm-bindgen-futures = { version = "0.4.34", optional = true, features = ["futures-core-03-stream"] }
=======
wasm-bindgen-futures = { version = "0.4.36", optional = true, features = ["futures-core-03-stream"] }
>>>>>>> 407db8f3
console_error_panic_hook = { version = "0.1.7", optional = true }
#wee_alloc = { version = "0.4.5", optional = true }

[dev-dependencies]
wasm-bindgen-test = "0.3.36"

[target.'cfg(not(target_arch = "wasm32"))'.build-dependencies]
wasm-pack = { workspace = true }
wasm-opt = { workspace = true }

[package.metadata.wasm-pack.profile.dev]
wasm-opt = false

[package.metadata.wasm-pack.profile.release]
wasm-opt = ['-O', '--enable-reference-types']<|MERGE_RESOLUTION|>--- conflicted
+++ resolved
@@ -26,11 +26,7 @@
 js-sys = { version = "0.3.63", optional = true }
 utils-proc-macros = { path = "../../../utils/crates/utils-proc-macros" }
 wasm-bindgen = { workspace = true, optional = true }
-<<<<<<< HEAD
-wasm-bindgen-futures = { version = "0.4.34", optional = true, features = ["futures-core-03-stream"] }
-=======
 wasm-bindgen-futures = { version = "0.4.36", optional = true, features = ["futures-core-03-stream"] }
->>>>>>> 407db8f3
 console_error_panic_hook = { version = "0.1.7", optional = true }
 #wee_alloc = { version = "0.4.5", optional = true }
 
