--- conflicted
+++ resolved
@@ -3,27 +3,6 @@
 #[cfg(feature = "wasm")]
 pub mod wasm {
     use wasm_bindgen::prelude::*;
-<<<<<<< HEAD
-
-    #[allow(dead_code)]
-    #[wasm_bindgen]
-    pub fn set_panic_hook() {
-        // When the `console_error_panic_hook` feature is enabled, we can call the
-        // `set_panic_hook` function at least once during initialization, and then
-        // we will get better error messages if our code ever panics.
-        //
-        // For more details see
-        // https://github.com/rustwasm/console_error_panic_hook#readme
-        #[cfg(feature = "console_error_panic_hook")]
-        console_error_panic_hook::set_once();
-    }
-
-    // When the `wee_alloc` feature is enabled, use `wee_alloc` as the global allocator.
-    #[cfg(feature = "wee_alloc")]
-    #[global_allocator]
-    static ALLOC: wee_alloc::WeeAlloc = wee_alloc::WeeAlloc::INIT;
-}
-=======
 
     #[allow(dead_code)]
     #[wasm_bindgen]
@@ -82,5 +61,4 @@
     ($v:expr) => {
         $v.map_err(|e| JsValue::from(e.to_string()))
     };
-}
->>>>>>> 48d3bc7b
+}