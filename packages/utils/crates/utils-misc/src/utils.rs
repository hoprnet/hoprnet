<<<<<<< HEAD
#[allow(dead_code)]
pub fn set_panic_hook() {
    // When the `console_error_panic_hook` feature is enabled, we can call the
    // `set_panic_hook` function at least once during initialization, and then
    // we will get better error messages if our code ever panics.
    //
    // For more details see
    // https://github.com/rustwasm/console_error_panic_hook#readme
    #[cfg(feature = "console_error_panic_hook")]
    console_error_panic_hook::set_once();
=======
use std::fmt::Display;
use wasm_bindgen::prelude::*;
use serde::{Deserialize};
use real_base::real;

/// Serialization structure for package.json
#[derive(Deserialize)]
struct PackageJsonFile {
    version: String
}

/// Helper function to convert string-convertible types (like errors) to JsValue
fn as_jsvalue<T>(v: T) -> JsValue where T: Display {
    JsValue::from(v.to_string())
}

/// Reads the given package.json file and determines its version.
#[wasm_bindgen]
pub fn get_package_version(package_file: &str) -> Result<String, JsValue> {
    let file_data = real::read_file(package_file)?;

    return serde_json::from_slice::<PackageJsonFile>(&*file_data)
        .map(|v| v.version)
        .map_err(as_jsvalue);
>>>>>>> 3e7e1c33
}<|MERGE_RESOLUTION|>--- conflicted
+++ resolved
@@ -1,15 +1,3 @@
-<<<<<<< HEAD
-#[allow(dead_code)]
-pub fn set_panic_hook() {
-    // When the `console_error_panic_hook` feature is enabled, we can call the
-    // `set_panic_hook` function at least once during initialization, and then
-    // we will get better error messages if our code ever panics.
-    //
-    // For more details see
-    // https://github.com/rustwasm/console_error_panic_hook#readme
-    #[cfg(feature = "console_error_panic_hook")]
-    console_error_panic_hook::set_once();
-=======
 use std::fmt::Display;
 use wasm_bindgen::prelude::*;
 use serde::{Deserialize};
@@ -34,5 +22,4 @@
     return serde_json::from_slice::<PackageJsonFile>(&*file_data)
         .map(|v| v.version)
         .map_err(as_jsvalue);
->>>>>>> 3e7e1c33
 }