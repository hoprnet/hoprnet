import dotenv from 'dotenv'
// @ts-ignore
const dotenvExpand = require('dotenv-expand')
const env = dotenv.config()
dotenvExpand(env)

import type HoprCoreConnector from '@hoprnet/hopr-core-connector-interface'
import type { HoprOptions } from '@hoprnet/hopr-core'
import Hopr from '@hoprnet/hopr-core'
import { clearString } from '@hoprnet/hopr-utils'
import chalk from 'chalk'
import readline from 'readline'
<<<<<<< HEAD
import Multiaddr from 'multiaddr'
=======
import PeerInfo from 'peer-info'
import PeerId from 'peer-id'
>>>>>>> 103bb3fa
import clear from 'clear'
import { parseOptions, yesOrNoQuestion } from './utils'
import { Commands } from './commands'
import { renderHoprLogo } from './logo'
import pkg from './package.json'

export * as commands from './commands'

// Name our process 'hopr'
process.title = 'hopr'

let node: Hopr<HoprCoreConnector>

async function runAsRegularNode() {
  let commands: Commands

  let rl = readline.createInterface({
    input: process.stdin,
    output: process.stdout,
    // See readline for explanation of this signature.
    completer: async (line: string, cb: (err: Error | undefined, hits: [string[], string]) => void) => {
      let results = await commands.autocomplete(line)
      cb(undefined, results)
    }
  })

  commands = new Commands(node, rl)

  rl.on('SIGINT', async () => {
    const question = 'Are you sure you want to exit?'
    const shouldTerminate = await yesOrNoQuestion(rl, question)

    if (shouldTerminate) {
      clearString(question, rl)
      await commands.execute('quit')
      return
    }

    rl.prompt()
  })

  rl.once('close', async () => {
    await commands.execute('quit')
    return
  })

  console.log(`Connecting to bootstrap node${node.bootstrapServers.length == 1 ? '' : 's'}...`)

  rl.on('line', async (input: string) => {
    if (input == null || input == '') {
      rl.prompt()
      return
    }

    let result = await commands.execute(input)
    if (result) {
      console.log(result)
    }
    rl.prompt()
  })

  rl.prompt()
}

function runAsBootstrapNode() {
  console.log(`... running as bootstrap node!.`)

<<<<<<< HEAD
  node.connectionManager.on('peer:connect', (conn: Connection) => {
    console.log(`Incoming connection from ${chalk.blue(peer.id.toB58String())}.`)
=======
  node.on('hopr:peer:connection', (peer: PeerId) => {
    console.log(`Incoming connection from ${chalk.blue(peer.toB58String())}.`)
>>>>>>> 103bb3fa
  })

  process.once('exit', async () => {
    await node.stop()
    return
  })
}

async function main() {
  clear()
  renderHoprLogo()
  console.log(`Welcome to ${chalk.bold('HOPR')}!\n`)

  let options: HoprOptions
  try {
    options = await parseOptions()
  } catch (err) {
    console.log(err.message + '\n')
    return
  }

  console.log(`Chat Version: ${chalk.bold(pkg.version)}`)
  console.log(`Core Version: ${chalk.bold(pkg.dependencies['@hoprnet/hopr-core'])}`)
  console.log(`Utils Version: ${chalk.bold(pkg.dependencies['@hoprnet/hopr-utils'])}`)
  console.log(`Connector Version: ${chalk.bold(pkg.dependencies['@hoprnet/hopr-core-connector-interface'])}\n`)
  console.log(
    `Bootstrap Servers: ${chalk.bold((options.bootstrapServers || []).map((x: Multiaddr) => x.getPeerId()))}\n`
  )

  try {
    node = await Hopr.create(options)
  } catch (err) {
    console.log(chalk.red(err.message))
    process.exit(1)
  }

  console.log('Successfully started HOPR Chat.\n')
  console.log(
<<<<<<< HEAD
    `Your HOPR Chat node is available at the following addresses:\n ${node.addresses.map(ma => ma.toString()).join('\n ')}\n`
=======
    `Your HOPR Chat node is available at the following addresses:\n ${node.getAddresses().join('\n ')}\n`
>>>>>>> 103bb3fa
  )
  console.log('Use the “help” command to see which commands are available.\n')

  if (options.bootstrapNode) {
    runAsBootstrapNode()
  } else {
    runAsRegularNode()
  }
}

// If module is run as main (ie. from command line)
if (typeof module !== 'undefined' && !module.parent) {
  main()
}<|MERGE_RESOLUTION|>--- conflicted
+++ resolved
@@ -10,12 +10,9 @@
 import { clearString } from '@hoprnet/hopr-utils'
 import chalk from 'chalk'
 import readline from 'readline'
-<<<<<<< HEAD
 import Multiaddr from 'multiaddr'
-=======
 import PeerInfo from 'peer-info'
 import PeerId from 'peer-id'
->>>>>>> 103bb3fa
 import clear from 'clear'
 import { parseOptions, yesOrNoQuestion } from './utils'
 import { Commands } from './commands'
@@ -83,13 +80,8 @@
 function runAsBootstrapNode() {
   console.log(`... running as bootstrap node!.`)
 
-<<<<<<< HEAD
-  node.connectionManager.on('peer:connect', (conn: Connection) => {
-    console.log(`Incoming connection from ${chalk.blue(peer.id.toB58String())}.`)
-=======
   node.on('hopr:peer:connection', (peer: PeerId) => {
     console.log(`Incoming connection from ${chalk.blue(peer.toB58String())}.`)
->>>>>>> 103bb3fa
   })
 
   process.once('exit', async () => {
@@ -128,11 +120,7 @@
 
   console.log('Successfully started HOPR Chat.\n')
   console.log(
-<<<<<<< HEAD
-    `Your HOPR Chat node is available at the following addresses:\n ${node.addresses.map(ma => ma.toString()).join('\n ')}\n`
-=======
     `Your HOPR Chat node is available at the following addresses:\n ${node.getAddresses().join('\n ')}\n`
->>>>>>> 103bb3fa
   )
   console.log('Use the “help” command to see which commands are available.\n')
 
