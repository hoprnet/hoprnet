import { encode, decode } from 'rlp'
import type HoprCoreConnector from '@hoprnet/hopr-core-connector-interface'
import type Hopr from '@hoprnet/hopr-core'
import { AbstractCommand } from './abstractCommand'

const INTERVAL = 1000

export class CoverTraffic extends AbstractCommand {
  private seq: number = 0
  private timeout: NodeJS.Timeout | undefined
  private registered: boolean

  private messagesSent: number
  private messagesReceived: number
  private totalLatency: number

  private identifier: number
  constructor(public node: Hopr<HoprCoreConnector>) {
    super()
    this.messagesSent = 0
    this.messagesReceived = 0
    this.totalLatency = 0
    this.identifier = Math.random()
  }

  public name() {
    return 'cover-traffic'
  }

  public help() {
    return 'Generate chaff messages to provide cover (start/stop)'
  }

  private tick() {
    const payload = encode([this.identifier, this.seq++, Date.now()])
    this.node.sendMessage(payload, this.node.getId())
<<<<<<< HEAD
    this.messagesSent ++
    this.timeout = setTimeout(this.tick.bind(this), INTERVAL)
=======
    this.messagesSent++
    setTimeout(this.tick.bind(this), INTERVAL)
>>>>>>> 7af8bd04
  }

  private handleMessage(msg: Uint8Array) {
    const decoded = decode(msg)
    if (decoded[0] === this.identifier) {
      const ts = decoded[2]
      this.totalLatency += Date.now() - ts
      this.messagesReceived++
    }
  }

  private stats(): string {
    const reliability = ((this.messagesReceived / this.messagesSent) * 100).toFixed(2)
    const latency = this.totalLatency / this.messagesReceived
    return `${this.messagesSent} messages sent, ` + `reliability = ${reliability}%, average latency is ${latency}`
  }

  public async execute(query: string): Promise<string> {
    if (query === 'start' && !this.timeout) {
      if (!this.registered) {
        this.node.on('hopr:message', this.handleMessage.bind(this))
        this.registered = true
      }
      setTimeout(this.tick.bind(this), INTERVAL)
      return 'started'
    }
    if (query === 'stop' && this.timeout) {
      clearTimeout(this.timeout)
      return 'stopped'
    }
    if (query === 'stats') {
      return this.stats()
    }
  }
}<|MERGE_RESOLUTION|>--- conflicted
+++ resolved
@@ -34,13 +34,8 @@
   private tick() {
     const payload = encode([this.identifier, this.seq++, Date.now()])
     this.node.sendMessage(payload, this.node.getId())
-<<<<<<< HEAD
     this.messagesSent ++
-    this.timeout = setTimeout(this.tick.bind(this), INTERVAL)
-=======
-    this.messagesSent++
     setTimeout(this.tick.bind(this), INTERVAL)
->>>>>>> 7af8bd04
   }
 
   private handleMessage(msg: Uint8Array) {
