--- conflicted
+++ resolved
@@ -28,11 +28,7 @@
     const hoprPrefix = 'HOPR Address:'
     const hoprAddress = this.node.peerInfo.id.toB58String()
 
-<<<<<<< HEAD
     if (query.trim() === 'hopr') {
-=======
-    if (query.trim() == 'hopr') {
->>>>>>> d2b9dae6
       return hoprAddress
     }
 
@@ -40,24 +36,15 @@
     const nativePrefix = 'xDAI Address:'
     const nativeAddress = u8aToHex(await utils.pubKeyToAccountId(this.node.peerInfo.id.pubKey.marshal()))
 
-<<<<<<< HEAD
     if (query.trim() === 'native') {
-=======
-    if (query.trim() == 'native') {
->>>>>>> d2b9dae6
       return nativeAddress
     }
 
     const prefixLength = Math.max(hoprPrefix.length, nativePrefix.length) + 2
 
     return [
-<<<<<<< HEAD
       `${hoprPrefix.padEnd(prefixLength, ' ')}${styleValue(hoprAddress, 'peerId')}`,
-      `${nativePrefix.padEnd(prefixLength, ' ')}${styleValue(nativeAddress, 'peerId')}`,
-=======
-      `${hoprPrefix.padEnd(prefixLength, ' ')}${chalk.green(hoprAddress)}`,
-      `${nativePrefix.padEnd(prefixLength, ' ')}${chalk.green(nativeAddress)}`
->>>>>>> d2b9dae6
+      `${nativePrefix.padEnd(prefixLength, ' ')}${styleValue(nativeAddress, 'peerId')}`
     ].join('\n')
   }
 }