--- conflicted
+++ resolved
@@ -55,10 +55,6 @@
       if (options.find((o) => o === query)) {
         state.routing = query as any
       } else {
-<<<<<<< HEAD
-        console.log('buga buga')
-=======
->>>>>>> cdd6045e
         const peerIds = await queryToPeerIds(query)
 
         if (peerIds.length === 0) {
@@ -80,11 +76,7 @@
 
       return `${message}.`
     } catch (err) {
-<<<<<<< HEAD
-      return styleValue(`Invalid option ${query}.`, 'failure')
-=======
       return styleValue(err.message, 'failure')
->>>>>>> cdd6045e
     }
   }
 
