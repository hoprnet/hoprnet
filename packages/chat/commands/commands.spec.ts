--- conflicted
+++ resolved
@@ -196,20 +196,6 @@
     assert(mockNode.sendMessage.calledOnce)
   })
 
-<<<<<<< HEAD
-  // it('close channel', async () => {
-  //   let mockNode: any = jest.fn()
-  //   mockNode.paymentChannels = jest.fn()
-  //   mockNode.paymentChannels.channel = jest.fn()
-  //   mockNode.paymentChannels.channel.create = jest.fn(async () => ({
-  //     status: undefined
-  //   }))
-
-  //   let cmds = new mod.Commands(mockNode)
-  //   const r = await cmds.execute('close 16Uiu2HAmAJStiomwq27Kkvtat8KiEHLBSnAkkKCqZmLYKVLtkiB7')
-  //   expect(r).toMatch(/To close a channel, it must be open or pending for closure/)
-  // })
-=======
   it('close channel', async () => {
     let mockNode: any = sinon.fake()
     mockNode.closeChannel = sinon.fake(async () => ({
@@ -220,5 +206,4 @@
     const r = await cmds.execute('close 16Uiu2HAmAJStiomwq27Kkvtat8KiEHLBSnAkkKCqZmLYKVLtkiB7')
     assertMatch(r, /Initiated channel closure/)
   })
->>>>>>> 18db7d3a
 })