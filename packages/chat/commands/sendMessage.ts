--- conflicted
+++ resolved
@@ -27,7 +27,7 @@
     recipient: PeerId,
     msg: string,
     getIntermediateNodes?: () => Promise<PeerId[]>
-  ): Promise<string> {
+  ): Promise<string | void> {
     const message = state.includeRecipient
       ? ((myAddress) => `${myAddress}:${msg}`)(this.node.peerInfo.id.toB58String())
       : msg
@@ -35,22 +35,19 @@
     console.log(`Sending message to ${styleValue(recipient.toB58String(), 'peerId')} ...`)
 
     try {
-<<<<<<< HEAD
       let m = encodeMessage(message)
-      if (state.routing === 'auto') {
+      /*if (state.routing === 'auto') {
         // use random path
         return await this.node.sendMessage(m, recipient)
-      } else if (state.routing === 'direct') {
+      } else
+      */
+      if (state.routing === 'direct') {
         // 0 hops
         return await this.node.sendMessage(m, recipient, async () => [])
       } else {
         let path = await Promise.all(state.routing.split(',').map(async (x) => await checkPeerIdInput(x)))
         return await this.node.sendMessage(m, recipient, () => Promise.resolve(path))
       }
-=======
-      await this.node.sendMessage(encodeMessage(message), recipient, getIntermediateNodes)
-      return ''
->>>>>>> 3e21ee56
     } catch (err) {
       return styleValue('Could not send message.', 'failure')
     }
@@ -91,7 +88,7 @@
    * Encapsulates the functionality that is executed once the user decides to send a message.
    * @param query peerId string to send message to
    */
-  public async execute(query: string, state: GlobalState): Promise<string> {
+  public async execute(query: string, state: GlobalState): Promise<string | void> {
     const [err, peerIdString] = this._assertUsage(query, ['PeerId'])
     if (err) return err
 
@@ -103,25 +100,6 @@
     }
 
     const messageQuestion = styleValue(`Type your message and press ENTER to send:`, 'highlight') + '\n'
-<<<<<<< HEAD
-    const parsedMessage = await new Promise<string>((resolve) => this.rl.question(messageQuestion, resolve))
-
-    try {
-      if (state.routing === 'manual') {
-        // Fancy intermediate selection
-        const message = state.includeRecipient
-          ? ((myAddress) => `${myAddress}:${parsedMessage}`)(this.node.peerInfo.id.toB58String())
-          : parsedMessage
-
-        clearString(messageQuestion + message, this.rl)
-        console.log(`Sending message to ${styleValue(query, 'peerId')} ...`)
-
-        await this.node.sendMessage(encodeMessage(message), peerId, async () => {
-          return this.selectIntermediateNodes(this.rl, peerId)
-        })
-      } else {
-        await this.sendMessage(state, peerId, parsedMessage)
-=======
     const message = await new Promise<string>((resolve) => this.rl.question(messageQuestion, resolve))
     clearString(messageQuestion + message, this.rl)
 
@@ -135,7 +113,6 @@
       // 0 HOP
       else {
         return await this.sendMessage(state, peerId, message, async () => [])
->>>>>>> 3e21ee56
       }
     } catch (err) {
       return styleValue(err.message, 'failure')
