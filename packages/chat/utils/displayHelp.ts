--- conflicted
+++ resolved
@@ -83,12 +83,12 @@
   failure: chalk.red,
   peerId: chalk.green,
   hash: chalk.yellow,
-  highlight: chalk.yellow,
+  highlight: chalk.yellow
 }
 
 export const CHALK_STRINGS = {
   yes: CHALK_COLORS.success('y'),
-  no: CHALK_COLORS.failure('N'),
+  no: CHALK_COLORS.failure('N')
 }
 
 export function styleValue(value: any, type?: keyof typeof CHALK_COLORS): string {
@@ -114,18 +114,11 @@
           // needed to preperly format the array
           '\n',
           '- ',
-<<<<<<< HEAD
           styleValue(String(option.value).padEnd(padding), 'highlight'),
-          option.description,
+          option.description
         ].join('')
       }),
-      '\n',
-=======
-          styleValue(String(option.value).padEnd(padding)),
-          option.description
-        ].join('')
-      })
->>>>>>> d2b9dae6
+      '\n'
     ]
   }
 }