--- conflicted
+++ resolved
@@ -3,8 +3,6 @@
 import type { DeploymentTypes } from '../src/constants'
 import { ethers } from 'ethers'
 
-<<<<<<< HEAD
-=======
 const oneDay = 1 * 24 * 60 * 60 * 1e3 // 1 day in ms
 
 const startTimes: {
@@ -16,7 +14,6 @@
   production: oneDay
 }
 
->>>>>>> b746d992
 const maxMintAmounts: {
   [key in DeploymentTypes]: string
 } = {
@@ -29,21 +26,6 @@
 const main: DeployFunction = async function (hre: HardhatRuntimeEnvironment) {
   const { ethers, deployments, getNamedAccounts, network, environment } = hre
 
-<<<<<<< HEAD
-  // CommonJS / ESM issue of `hardhat-core`
-  const { durations } = await import('@hoprnet/hopr-utils')
-
-  const startTimes: {
-    [key in DeploymentTypes]: number
-  } = {
-    testing: durations.days(1),
-    development: durations.days(1),
-    staging: durations.days(1),
-    production: durations.days(1)
-  }
-
-=======
->>>>>>> b746d992
   const deployer = await getNamedAccounts().then((o) => ethers.getSigner(o.deployer))
   const deploymentType = Object.keys(network.tags).find((tag) => startTimes[tag])
 
