--- conflicted
+++ resolved
@@ -14,17 +14,8 @@
 const NFT_BLOCKED = utils.keccak256(utils.toUtf8Bytes('NftBlocked(uint256)'))
 const DEV_BANK_ADDRESS = '0x2402da10A6172ED018AEEa22CA60EDe1F766655C'
 
-<<<<<<< HEAD
-const main: DeployFunction = async function ({
-  ethers,
-  deployments,
-  getNamedAccounts,
-  network
-}: HardhatRuntimeEnvironment) {
-=======
 const main: DeployFunction = async function (hre: HardhatRuntimeEnvironment) {
   const { ethers, deployments, getNamedAccounts, environment } = hre
->>>>>>> fbe90749
   const { deployer, admin } = await getNamedAccounts()
 
   // check boost types being created
@@ -114,7 +105,7 @@
     // await hoprBoost.renounceRole(MINTER_ROLE, deployer);
   }
 
-  if (network.tags.staging) {
+  if (!environment.match('hardhat')) {
     // add special NFT types (dev NFTs) in network registry for staging envionment
     const registryProxy = (await ethers.getContractFactory('HoprStakingProxyForNetworkRegistry')).attach(
       registryProxyDeployment.address
@@ -164,20 +155,6 @@
   }
 
   const isDeployerAdmin = await hoprBoost.hasRole(DEFAULT_ADMIN_ROLE, deployer)
-<<<<<<< HEAD
-  if (isDeployerAdmin) {
-    // Assign the Dev Bank as a minter role for HOPR Boost
-    await hoprBoost.grantRole(MINTER_ROLE, DEV_BANK_ADDRESS)
-    if (deployer !== admin) {
-      // make admin MINTER
-      await hoprBoost.grantRole(MINTER_ROLE, admin)
-      // transfer DEFAULT_ADMIN_ROLE from deployer to admin
-      await hoprBoost.grantRole(DEFAULT_ADMIN_ROLE, admin)
-      console.log('DEFAULT_ADMIN_ROLE is transferred.')
-      await hoprBoost.renounceRole(DEFAULT_ADMIN_ROLE, deployer)
-      console.log('DEFAULT_ADMIN_ROLE is transferred.')
-    }
-=======
   if (isDeployerAdmin && deployer !== admin) {
     // make admin MINTER
     const grantMinterTx = await hoprBoost.grantRole(MINTER_ROLE, admin)
@@ -200,7 +177,6 @@
       await ethers.provider.waitForTransaction(renounceAdminTx.hash, 2)
     }
     console.log('DEFAULT_ADMIN_ROLE is transferred.')
->>>>>>> fbe90749
   }
 }
 
