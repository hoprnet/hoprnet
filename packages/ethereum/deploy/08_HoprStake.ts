import { HardhatRuntimeEnvironment } from 'hardhat/types'
import { DeployFunction } from 'hardhat-deploy/types'
import { getHoprStakeContractName } from '../utils/constants'

const PROTOCOL_CONFIG = require('../../core/protocol-config.json')

const main: DeployFunction = async function (hre: HardhatRuntimeEnvironment) {
  const { ethers, deployments, getNamedAccounts, network, environment } = hre
  const { deploy } = deployments
  const { deployer, admin } = await getNamedAccounts()
  const environmentConfig = PROTOCOL_CONFIG.environments[environment]

  const HoprBoost = await deployments.get('HoprBoost')
  // xHOPR can be a contract automatically deployed by the bridge (on xDAI/Gnosis chain)
  const xHOPR =
    network.tags.testing || network.tags.development
      ? await deployments.get('xHoprMock')
      : environmentConfig['minted_token_receiver_address']
  const wxHOPR = await deployments.get('HoprToken')

  // check the lastest block timestamp
  const latestBlockTimestamp = (await ethers.provider.getBlock('latest')).timestamp
  console.log(`Latest block timestamp is ${latestBlockTimestamp}`)

<<<<<<< HEAD
  const stakeContractName = getHoprStakeContractName(latestBlockTimestamp)
  await deploy('HoprStake', {
    contract: stakeContractName,
    from: deployer,
    args: [HoprBoost.address, admin, xHOPR.address, wxHOPR.address],
    log: true
  })
=======
  const deployOptions = {
    log: true
  }
  // don't wait when using local hardhat because its using auto-mine
  if (!environment.match('hardhat')) {
    deployOptions['waitConfirmations'] = 2
  }

  if (latestBlockTimestamp <= S3_PROGRAM_END) {
    // deploy season 3
    await deploy('HoprStake', {
      contract: 'HoprStakeSeason3',
      from: deployer,
      args: [HoprBoost.address, admin, xHOPR.address, wxHOPR.address],
      ...deployOptions
    })
  } else {
    // deploy season 4
    await deploy('HoprStake', {
      contract: 'HoprStakeSeason4',
      from: deployer,
      args: [HoprBoost.address, admin, xHOPR.address, wxHOPR.address],
      ...deployOptions
    })
  }
>>>>>>> fbe90749
}

main.tags = ['HoprStake']
main.dependencies = ['preDeploy', 'HoprBoost', 'HoprToken']
main.skip = async (env: HardhatRuntimeEnvironment) => !!env.network.tags.production || !!env.network.tags.staging

export default main<|MERGE_RESOLUTION|>--- conflicted
+++ resolved
@@ -22,15 +22,7 @@
   const latestBlockTimestamp = (await ethers.provider.getBlock('latest')).timestamp
   console.log(`Latest block timestamp is ${latestBlockTimestamp}`)
 
-<<<<<<< HEAD
   const stakeContractName = getHoprStakeContractName(latestBlockTimestamp)
-  await deploy('HoprStake', {
-    contract: stakeContractName,
-    from: deployer,
-    args: [HoprBoost.address, admin, xHOPR.address, wxHOPR.address],
-    log: true
-  })
-=======
   const deployOptions = {
     log: true
   }
@@ -39,24 +31,12 @@
     deployOptions['waitConfirmations'] = 2
   }
 
-  if (latestBlockTimestamp <= S3_PROGRAM_END) {
-    // deploy season 3
-    await deploy('HoprStake', {
-      contract: 'HoprStakeSeason3',
-      from: deployer,
-      args: [HoprBoost.address, admin, xHOPR.address, wxHOPR.address],
-      ...deployOptions
-    })
-  } else {
-    // deploy season 4
-    await deploy('HoprStake', {
-      contract: 'HoprStakeSeason4',
-      from: deployer,
-      args: [HoprBoost.address, admin, xHOPR.address, wxHOPR.address],
-      ...deployOptions
-    })
-  }
->>>>>>> fbe90749
+  await deploy('HoprStake', {
+    contract: stakeContractName,
+    from: deployer,
+    args: [HoprBoost.address, admin, xHOPR.address, wxHOPR.address],
+    ...deployOptions
+  })
 }
 
 main.tags = ['HoprStake']
