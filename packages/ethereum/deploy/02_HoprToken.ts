import type { HardhatRuntimeEnvironment } from 'hardhat/types'
import type { DeployFunction } from 'hardhat-deploy/types'
<<<<<<< HEAD
import type { HoprToken } from '../types'
=======
import { HoprToken__factory } from '../src/types'
>>>>>>> 55af5e6c
import { utils, constants } from 'ethers'

const PROTOCOL_CONFIG = require('../../core/protocol-config.json')

const main: DeployFunction = async function (hre: HardhatRuntimeEnvironment) {
  const { ethers, deployments, network, getNamedAccounts, environment } = hre

  const environmentConfig = PROTOCOL_CONFIG.environments[environment]
  const mintedTokenReceiver = environmentConfig['minted_token_receiver_address']

  const deployer = await getNamedAccounts().then((o) => ethers.getSigner(o.deployer))

  const result = await deployments.deploy('HoprToken', {
    from: deployer.address,
    log: true
  })

  if (network.tags.testing || network.tags.development) {
    const hoprToken = (await ethers.getContractFactory('HoprToken')).attach(result.address) as HoprToken
    const MINTER_ROLE = await hoprToken.MINTER_ROLE()
    const isDeployerMinter = await hoprToken.hasRole(MINTER_ROLE, deployer.address)

    // on "testing" networks, we cannot wait 10 blocks as there is no auto-mine
    // on "development" networks, we must wait 10 blocks since hardhat is not aware of the txs
    if (!isDeployerMinter) {
      console.log('Granting MINTER role to', deployer.address)
      const grantRoleTx = hoprToken.grantRole(MINTER_ROLE, deployer.address)
      if (network.tags.development) {
        await (await grantRoleTx).wait(10)
      } else {
        await grantRoleTx
      }

      if (mintedTokenReceiver) {
        console.log('Minting tokens to', mintedTokenReceiver)
        const mintTx = hoprToken.mint(
          mintedTokenReceiver,
          utils.parseEther('130000000'),
          constants.HashZero,
          constants.HashZero
        )

        if (network.tags.development) {
          await (await mintTx).wait(10)
        } else {
          await mintTx
        }
      }
    }
  }
}

// this smart contract should not be redeployed on a production network
main.skip = async (env) => !!env.network.tags.production
main.dependencies = ['preDeploy']
main.tags = ['HoprToken']

export default main<|MERGE_RESOLUTION|>--- conflicted
+++ resolved
@@ -1,10 +1,6 @@
 import type { HardhatRuntimeEnvironment } from 'hardhat/types'
 import type { DeployFunction } from 'hardhat-deploy/types'
-<<<<<<< HEAD
-import type { HoprToken } from '../types'
-=======
-import { HoprToken__factory } from '../src/types'
->>>>>>> 55af5e6c
+import { HoprToken } from '../src/types'
 import { utils, constants } from 'ethers'
 
 const PROTOCOL_CONFIG = require('../../core/protocol-config.json')
