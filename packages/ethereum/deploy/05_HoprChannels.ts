--- conflicted
+++ resolved
@@ -1,8 +1,6 @@
 import type { HardhatRuntimeEnvironment } from 'hardhat/types'
 import type { DeployFunction } from 'hardhat-deploy/types'
 import type { DeploymentTypes } from '../src/constants'
-<<<<<<< HEAD
-=======
 
 const shortDuration = 15 * 1e3 // 15 seconds in ms
 const longDuration = 5 * 60 * 1e3 // 5 minutes in ms
@@ -21,26 +19,10 @@
   staging: longDuration,
   production: longDuration
 }
->>>>>>> b746d992
 
 const main: DeployFunction = async function (hre: HardhatRuntimeEnvironment) {
   const { ethers, deployments, getNamedAccounts, network, environment } = hre
 
-<<<<<<< HEAD
-  // CommonJS / ESM issue of `hardhat-core`
-  const { durations, u8aToHex, pickVersion } = await import('@hoprnet/hopr-utils')
-
-  const closures: {
-    [key in DeploymentTypes]: number
-  } = {
-    testing: durations.seconds(15),
-    development: durations.seconds(15),
-    staging: durations.minutes(5),
-    production: durations.minutes(5)
-  }
-
-=======
->>>>>>> b746d992
   const deployer = await getNamedAccounts().then((o) => ethers.getSigner(o.deployer))
   const hoprToken = await deployments.get('HoprToken')
 
@@ -65,11 +47,7 @@
   const result = await deployments.deterministic('HoprChannels', {
     from: deployer.address,
     args: [hoprToken.address, closure],
-<<<<<<< HEAD
-    salt: u8aToHex(new TextEncoder().encode(salt)),
-=======
     salt: ethers.utils.formatBytes32String(salt),
->>>>>>> b746d992
     ...deployOptions
   })
 
