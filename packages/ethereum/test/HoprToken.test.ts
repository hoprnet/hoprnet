--- conflicted
+++ resolved
@@ -1,11 +1,7 @@
 import { expect } from 'chai'
 import { deployments, ethers } from 'hardhat'
 import deployERC1820Registry from '../deploy/01_ERC1820Registry'
-<<<<<<< HEAD
-import type { HoprToken } from '../types'
-=======
-import { HoprToken__factory } from '../src/types'
->>>>>>> 55af5e6c
+import type { HoprToken } from '../src/types'
 
 const useFixtures = deployments.createFixture(async (hre) => {
   const [deployer, userA] = await ethers.getSigners()
