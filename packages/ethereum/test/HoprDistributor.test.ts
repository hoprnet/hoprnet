--- conflicted
+++ resolved
@@ -2,11 +2,7 @@
 import { deployments, ethers } from 'hardhat'
 import { PromiseValue, durations } from '@hoprnet/hopr-utils'
 import { toSolPercent, increaseTime } from './utils'
-<<<<<<< HEAD
-import type { HoprToken, HoprDistributor } from '../types'
-=======
-import { HoprToken__factory, HoprDistributor__factory } from '../src/types'
->>>>>>> 55af5e6c
+import type { HoprToken, HoprDistributor } from '../src/types'
 import deployERC1820Registry from '../deploy/01_ERC1820Registry'
 
 const SCHEDULE_UNSET = 'SCHEDULE_UNSET'
