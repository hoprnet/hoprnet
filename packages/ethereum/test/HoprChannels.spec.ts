import { deployments, ethers } from 'hardhat'
import Multiaddr from 'multiaddr'
import { expect } from 'chai'
import BN from 'bn.js'
import { HoprToken__factory, ChannelsMock__factory, HoprChannels__factory } from '../types'
import { increaseTime } from './utils'
import { ACCOUNT_A, ACCOUNT_B } from './constants'
<<<<<<< HEAD
import {
  Address,
  Challenge,
  UINT256,
  Balance,
  stringToU8a,
  Ticket,
  Hash,
  Response,
  PromiseValue,
  u8aToHex
} from '@hoprnet/hopr-utils'

type TicketValues = {
=======
import { PublicKey, stringToU8a, Response } from '@hoprnet/hopr-utils'
import { randomBytes } from 'crypto'

type Ticket = {
>>>>>>> 7a870afb
  recipient: string
  proofOfRelaySecret: string
  amount: string
  winProb: string
  channelEpoch: string
  ticketIndex: string
  ticketEpoch: string
}

const percentToUint256 = (percent: any) => ethers.constants.MaxUint256.mul(percent).div(100)

export const redeemArgs = (ticket: PromiseValue<ReturnType<typeof createTicket>>) => [
  ticket.counterparty,
  ticket.nextCommitment,
  u8aToHex(ticket.ticket.epoch.serialize()),
  u8aToHex(ticket.ticket.index.serialize()),
  ticket.proofOfRelaySecret,
  u8aToHex(ticket.ticket.amount.serialize()),
  u8aToHex(ticket.ticket.winProb.serialize()),
  u8aToHex(ticket.ticket.signature.serializeEthereum())
]

export const validateChannel = (actual, expected) => {
  expect(actual.partyABalance.toString()).to.equal(expected.partyABalance)
  expect(actual.partyBBalance.toString()).to.equal(expected.partyBBalance)
  expect(actual.status.toString()).to.equal(expected.status)
  expect(actual.closureByPartyA).to.equal(!!expected.closureByPartyA)
}

export const createTicket = async (
  ticketValues: TicketValues,
  account: {
    privateKey: string
    address: string
  },
  nextCommitment: string
): Promise<
  TicketValues & {
    nextCommitment: string
    counterparty: string
    ticket: Ticket
  }
> => {
  const challenge = Challenge.fromExponent(stringToU8a(ticketValues.proofOfRelaySecret))

  const ticket = Ticket.create(
    Address.fromString(ticketValues.recipient),
    challenge,
    UINT256.fromString(ticketValues.ticketEpoch),
    UINT256.fromString(ticketValues.ticketIndex),
    new Balance(new BN(ticketValues.amount)),
    UINT256.fromString(ticketValues.winProb),
    UINT256.fromString(ticketValues.channelEpoch),
    stringToU8a(account.privateKey)
  )

  return {
    ...ticketValues,
    ticket,
    nextCommitment,
    counterparty: account.address
  }
}
// accountA == partyA
// accountB == partyB
/**
 * Channel id of account A and B
 */
export const ACCOUNT_AB_CHANNEL_ID = '0xa5bc13ae60ec79a8babc6d0d4074c1cefd5d5fc19fafe71457214d46c90714d8'

export const PROOF_OF_RELAY_SECRET_0 = ethers.utils.solidityKeccak256(['string'], ['PROOF_OF_RELAY_SECRET_0'])
export const PROOF_OF_RELAY_SECRET_1 = ethers.utils.solidityKeccak256(['string'], ['PROOF_OF_RELAY_SECRET_1'])

export const SECRET_0 = ethers.utils.solidityKeccak256(['string'], ['secret'])
export const SECRET_1 = ethers.utils.solidityKeccak256(['bytes32'], [SECRET_0])
export const SECRET_2 = ethers.utils.solidityKeccak256(['bytes32'], [SECRET_1])

export const WIN_PROB_100 = percentToUint256(100)
export const WIN_PROB_0 = percentToUint256(0)
const ENOUGH_TIME_FOR_CLOSURE = 100
const MULTI_ADDR = ethers.utils.hexlify(
  Multiaddr('/ip4/127.0.0.1/tcp/0/p2p/16Uiu2HAmCPgzWWQWNAn2E3UXx1G3CMzxbPfLr1SFzKqnFjDcbdwg').bytes
)

const abiEncoder = ethers.utils.Interface.getAbiCoder()

const useFixtures = deployments.createFixture(async () => {
  const [deployer] = await ethers.getSigners()
  const accountA = new ethers.Wallet(ACCOUNT_A.privateKey).connect(ethers.provider)
  const accountB = new ethers.Wallet(ACCOUNT_B.privateKey).connect(ethers.provider)

  // run migrations
  const contracts = await deployments.fixture()
  const token = HoprToken__factory.connect(contracts['HoprToken'].address, ethers.provider)
  const channels = HoprChannels__factory.connect(contracts['HoprChannels'].address, ethers.provider)
  const mockChannels = await new ChannelsMock__factory(deployer).deploy(token.address, 0)

  // create deployer the minter
  const minterRole = await token.MINTER_ROLE()
  await token.connect(deployer).grantRole(minterRole, deployer.address)

  const fundEther = async (addr, amount) => await deployer.sendTransaction({ to: addr, value: amount })

  const fund = async (addr, amount) =>
    await token.connect(deployer).mint(addr, amount + '', ethers.constants.HashZero, ethers.constants.HashZero)

  const approve = async (account, amount) => await token.connect(account).approve(channels.address, amount)

  const fundAndApprove = async (account, amount) => {
    await fund(account.address, amount)
    await approve(account, amount)
  }

  const TICKET_AB_WIN = await createTicket(
    {
      recipient: ACCOUNT_B.address,
      proofOfRelaySecret: PROOF_OF_RELAY_SECRET_0,
      ticketEpoch: '1',
      ticketIndex: '1',
      amount: '10',
      winProb: WIN_PROB_100.toString(),
      channelEpoch: '1'
    },
    ACCOUNT_A,
    SECRET_1
  )

  await fundEther(accountA.address, ethers.utils.parseEther('1'))
  await fundEther(accountB.address, ethers.utils.parseEther('1'))

  return {
    token,
    channels,
    deployer,
    accountA,
    accountB,
    fund,
    approve,
    mockChannels,
    fundAndApprove,
    TICKET_AB_WIN
  }
})

describe('announce user', function () {
  it('should announce user', async function () {
    const { channels, deployer } = await useFixtures()

    await expect(channels.connect(deployer).announce(MULTI_ADDR))
      .to.emit(channels, 'Announcement')
      .withArgs(deployer.address, MULTI_ADDR)
  })
})

describe('funding HoprChannel catches failures', function () {
  let fixtures, channels, accountA
  before(async function () {
    // All of these tests revert, so we can rely on stateless single fixture.
    fixtures = await useFixtures()
    channels = fixtures.channels
    accountA = fixtures.accountA
    await fixtures.fundAndApprove(accountA, 100)
  })

  it('should fail to fund channel A->A', async function () {
    await expect(
      channels.connect(accountA).fundChannelMulti(ACCOUNT_A.address, ACCOUNT_A.address, '70', '30')
    ).to.be.revertedWith('accountA and accountB must not be the same')
  })

  it('should fail to fund channel 0->A', async function () {
    await expect(
      channels.connect(accountA).fundChannelMulti(ethers.constants.AddressZero, ACCOUNT_B.address, '70', '30')
    ).to.be.revertedWith('accountA must not be empty')
  })

  it('should fail to fund channel A->0', async function () {
    await expect(
      channels.connect(accountA).fundChannelMulti(ACCOUNT_A.address, ethers.constants.AddressZero, '70', '30')
    ).to.be.revertedWith('accountB must not be empty')
  })

  it('should fail to fund a channel with 0 amount', async function () {
    await expect(
      channels.connect(accountA).fundChannelMulti(ACCOUNT_A.address, ACCOUNT_B.address, '0', '0')
    ).to.be.revertedWith('amountA or amountB must be greater than 0')
  })
})

describe('funding a HoprChannel success', function () {
  // TODO events
  it('should multi fund and open channel A->B', async function () {
    const { channels, accountA, fundAndApprove, token } = await useFixtures()
    await fundAndApprove(accountA, 100)
    await expect(channels.connect(accountA).fundChannelMulti(ACCOUNT_A.address, ACCOUNT_B.address, '70', '30')).to.emit(
      channels,
      'ChannelUpdate'
    )
    const channel = await channels.channels(ACCOUNT_AB_CHANNEL_ID)
    validateChannel(channel, { partyABalance: '70', partyBBalance: '30', status: '1' })
    const accountABalance = await token.balanceOf(ACCOUNT_A.address)
    expect(accountABalance.toString()).to.equal('0')
  })

  it('should multi fund and open channel B->A', async function () {
    const { channels, accountB, fundAndApprove } = await useFixtures()
    await fundAndApprove(accountB, 100)
    await expect(channels.connect(accountB).fundChannelMulti(ACCOUNT_B.address, ACCOUNT_A.address, '30', '70')).to.emit(
      channels,
      'ChannelUpdate'
    )
    const channel = await channels.channels(ACCOUNT_AB_CHANNEL_ID)
    validateChannel(channel, { partyABalance: '70', partyBBalance: '30', status: '1' })
  })

  it('should fund A->B using send', async function () {
    const { token, accountB, channels, fund } = await useFixtures()
    await fund(accountB.address, '30')
    await expect(
      token
        .connect(accountB)
        .send(
          channels.address,
          '30',
          abiEncoder.encode(
            ['address', 'address', 'uint256', 'uint256'],
            [ACCOUNT_B.address, ACCOUNT_A.address, '30', '0']
          )
        )
    ).to.emit(channels, 'ChannelUpdate')
    validateChannel(await channels.channels(ACCOUNT_AB_CHANNEL_ID), {
      partyABalance: '0',
      partyBBalance: '30',
      status: '1'
    })
  })
})

describe('with a funded HoprChannel (A: 70, B: 30), secrets initialized', function () {
  let channels
  let fixtures

  beforeEach(async function () {
    fixtures = await useFixtures()
    channels = fixtures.channels
    fixtures.fundAndApprove(fixtures.accountA, 100)
    await channels.connect(fixtures.accountA).bumpChannel(ACCOUNT_B.address, SECRET_2)
    await channels.connect(fixtures.accountB).bumpChannel(ACCOUNT_A.address, SECRET_2) // TODO secret per account
    await channels.connect(fixtures.accountA).fundChannelMulti(ACCOUNT_A.address, ACCOUNT_B.address, '70', '30')
  })

  it('should redeem ticket for account A', async function () {
    const TICKET_BA_WIN = await createTicket(
      {
        recipient: ACCOUNT_A.address,
        proofOfRelaySecret: PROOF_OF_RELAY_SECRET_0,
        ticketEpoch: '1',
        ticketIndex: '1',
        amount: '10',
        winProb: WIN_PROB_100.toString(),
        channelEpoch: '1'
      },
      ACCOUNT_B,
      SECRET_1
    )

    await channels
      .connect(fixtures.accountA)
      //@ts-ignore
      .redeemTicket(...redeemArgs(TICKET_BA_WIN))

    const channel = await channels.channels(ACCOUNT_AB_CHANNEL_ID)
    validateChannel(channel, {
      partyABalance: '80',
      partyBBalance: '20',
      closureTime: '0',
      status: '1',
      closureByPartyA: false
    })
    expect(channel.partyACommitment).to.equal(SECRET_1)
  })

  it('should reedem ticket for account B', async function () {
    await channels
      .connect(fixtures.accountB)
      //@ts-ignore
      .redeemTicket(...redeemArgs(fixtures.TICKET_AB_WIN))

    const channel = await channels.channels(ACCOUNT_AB_CHANNEL_ID)
    validateChannel(channel, {
      partyABalance: '60',
      partyBBalance: '40',
      closureTime: '0',
      status: '1',
      closureByPartyA: false
    })
    expect(channel.partyBCommitment).to.equal(SECRET_1)
  })

  it('should fail to redeem ticket when ticket has been already redeemed', async function () {
    const TICKET_AB_WIN = fixtures.TICKET_AB_WIN

    await channels.connect(fixtures.accountB).redeemTicket(...redeemArgs(TICKET_AB_WIN))

    await expect(
      channels.connect(fixtures.accountB).redeemTicket(
        TICKET_AB_WIN.counterparty,
        SECRET_0, // give the next secret so this ticket becomes redeemable
        TICKET_AB_WIN.ticketEpoch,
        TICKET_AB_WIN.ticketIndex,
        TICKET_AB_WIN.proofOfRelaySecret,
        TICKET_AB_WIN.amount,
        TICKET_AB_WIN.winProb,
        TICKET_AB_WIN.ticket.signature.serializeEthereum()
      )
    ).to.be.revertedWith('ticket epoch must match')

    await expect(
      channels.connect(fixtures.accountB).redeemTicket(
        TICKET_AB_WIN.counterparty,
        SECRET_0, // give the next secret so this ticket becomes redeemable
        parseInt(TICKET_AB_WIN.ticketEpoch) + 1 + '',
        TICKET_AB_WIN.ticketIndex,
        TICKET_AB_WIN.proofOfRelaySecret,
        TICKET_AB_WIN.amount,
        TICKET_AB_WIN.winProb,
        TICKET_AB_WIN.ticket.signature.serializeEthereum()
      )
    ).to.be.revertedWith('redemptions must be in order')
  })

  it('should fail to redeem ticket when signer is not the issuer', async function () {
    const TICKET_AB_WIN = fixtures.TICKET_AB_WIN
    const FAKE_SIGNATURE = await fixtures.accountA.signMessage(ethers.utils.id('0'))
    await expect(
      channels
        .connect(fixtures.accountB)
        .redeemTicket(
          TICKET_AB_WIN.counterparty,
          TICKET_AB_WIN.nextCommitment,
          TICKET_AB_WIN.ticketEpoch,
          TICKET_AB_WIN.ticketIndex,
          TICKET_AB_WIN.proofOfRelaySecret,
          TICKET_AB_WIN.amount,
          TICKET_AB_WIN.winProb,
          FAKE_SIGNATURE
        )
    ).to.be.revertedWith('signer must match the counterparty')
  })

  it("should fail to redeem ticket if it's a loss", async function () {
    const TICKET_AB_LOSS = await createTicket(
      {
        recipient: ACCOUNT_B.address,
        proofOfRelaySecret: PROOF_OF_RELAY_SECRET_0,
        ticketEpoch: '1',
        ticketIndex: '1',
        amount: '10',
        winProb: WIN_PROB_0.toString(),
        channelEpoch: '1'
      },
      ACCOUNT_A,
      SECRET_1
    )
    await expect(
      channels
        .connect(fixtures.accountB)
        //@ts-ignore
        .redeemTicket(...redeemArgs(TICKET_AB_LOSS))
    ).to.be.revertedWith('ticket must be a win')
  })

  it('A can initialize channel closure', async function () {
    await expect(channels.connect(fixtures.accountA).initiateChannelClosure(ACCOUNT_B.address)).to.emit(
      channels,
      'ChannelUpdate'
    )
    const channel = await channels.channels(ACCOUNT_AB_CHANNEL_ID)
    validateChannel(channel, { partyABalance: '70', partyBBalance: '30', status: '2', closureByPartyA: true })
  })

  it('B can initialize channel closure', async function () {
    await expect(channels.connect(fixtures.accountB).initiateChannelClosure(ACCOUNT_A.address)).to.emit(
      channels,
      'ChannelUpdate'
    )
    const channel = await channels.channels(ACCOUNT_AB_CHANNEL_ID)
    validateChannel(channel, { partyABalance: '70', partyBBalance: '30', status: '2', closureByPartyA: false })
  })

  it('should fail to initialize channel closure A->A', async function () {
    await expect(channels.connect(fixtures.accountA).initiateChannelClosure(ACCOUNT_A.address)).to.be.revertedWith(
      'initiator and counterparty must not be the same'
    )
  })

  it('should fail to initialize channel closure A->0', async function () {
    await expect(
      channels.connect(ACCOUNT_A.address).initiateChannelClosure(ethers.constants.AddressZero)
    ).to.be.revertedWith('counterparty must not be empty')
  })

  it('should fail to finalize channel closure when is not pending', async function () {
    await expect(channels.connect(ACCOUNT_A.address).finalizeChannelClosure(ACCOUNT_B.address)).to.be.revertedWith(
      'channel must be pending to close'
    )
  })
})

describe('with a pending_to_close HoprChannel (A:70, B:30)', function () {
  let channels, token, fixtures
  beforeEach(async function () {
    fixtures = await useFixtures()
    channels = fixtures.channels
    token = fixtures.token
    await fixtures.fundAndApprove(fixtures.accountA, 100)
    await channels.connect(fixtures.accountA).fundChannelMulti(ACCOUNT_A.address, ACCOUNT_B.address, '70', '30')
    await channels.connect(fixtures.accountA).initiateChannelClosure(ACCOUNT_B.address)
  })

  it('should fail to initialize channel closure when channel is not open', async function () {
    await expect(channels.connect(fixtures.accountA).initiateChannelClosure(ACCOUNT_B.address)).to.be.revertedWith(
      'channel must be open'
    )
  })

  it('should finalize channel closure', async function () {
    await increaseTime(ethers.provider, ENOUGH_TIME_FOR_CLOSURE)
    await expect(channels.connect(fixtures.accountA).finalizeChannelClosure(ACCOUNT_B.address)).to.emit(
      channels,
      'ChannelUpdate'
    )
    validateChannel(await channels.channels(ACCOUNT_AB_CHANNEL_ID), {
      partyABalance: '0',
      partyBBalance: '0',
      status: '0',
      closureByPartyA: false
    })
    expect((await token.balanceOf(ACCOUNT_A.address)).toString()).to.equal('70')
    expect((await token.balanceOf(ACCOUNT_B.address)).toString()).to.equal('30')
  })

  it('should fail to finalize channel closure', async function () {
    await expect(channels.connect(ACCOUNT_A.address).finalizeChannelClosure(ACCOUNT_A.address)).to.be.revertedWith(
      'initiator and counterparty must not be the same'
    )

    await expect(
      channels.connect(ACCOUNT_A.address).finalizeChannelClosure(ethers.constants.AddressZero)
    ).to.be.revertedWith('counterparty must not be empty')

    await expect(channels.connect(ACCOUNT_A.address).finalizeChannelClosure(ACCOUNT_B.address)).to.be.revertedWith(
      'closureTime must be before now'
    )
  })
})

describe('with a closed channel', function () {
  let channels, fixtures
  beforeEach(async function () {
    fixtures = await useFixtures()
    channels = fixtures.channels
    await fixtures.fundAndApprove(fixtures.accountA, 100)
    await channels.connect(fixtures.accountA).fundChannelMulti(ACCOUNT_A.address, ACCOUNT_B.address, '70', '30')
    await channels.connect(fixtures.accountA).initiateChannelClosure(ACCOUNT_B.address)
    await channels.connect(fixtures.accountB).bumpChannel(ACCOUNT_A.address, SECRET_2)
    await increaseTime(ethers.provider, ENOUGH_TIME_FOR_CLOSURE)
    await channels.connect(fixtures.accountA).finalizeChannelClosure(ACCOUNT_B.address)
  })

  it('should fail to redeem ticket when channel in closed', async function () {
    await expect(
      // @ts-ignore
      channels.connect(fixtures.accountB).redeemTicket(...redeemArgs(fixtures.TICKET_AB_WIN))
    ).to.be.revertedWith('channel must be open or pending to close')
  })

  it('should allow a fund to reopen channel', async function () {
    await fixtures.fundAndApprove(fixtures.accountA, 100)
    await channels.connect(fixtures.accountA).fundChannelMulti(ACCOUNT_A.address, ACCOUNT_B.address, '70', '30')
    validateChannel(await channels.channels(ACCOUNT_AB_CHANNEL_ID), {
      partyABalance: '70',
      partyBBalance: '30',
      status: '1',
      closureByPartyA: false
    })
  })
})

describe('with a reopened channel', function () {
  let channels, fixtures, TICKET_AB_WIN_RECYCLED, TICKET_BA_WIN_RECYCLED
  beforeEach(async function () {
    fixtures = await useFixtures()
    channels = fixtures.channels
    await fixtures.fundAndApprove(fixtures.accountA, 100)
    await channels.connect(fixtures.accountA).fundChannelMulti(ACCOUNT_A.address, ACCOUNT_B.address, '70', '30')
    await channels.connect(fixtures.accountA).initiateChannelClosure(ACCOUNT_B.address)
    await channels.connect(fixtures.accountB).bumpChannel(ACCOUNT_A.address, SECRET_2)
    await channels.connect(fixtures.accountA).bumpChannel(ACCOUNT_B.address, SECRET_2)
    await increaseTime(ethers.provider, ENOUGH_TIME_FOR_CLOSURE)
    await channels.connect(fixtures.accountA).finalizeChannelClosure(ACCOUNT_B.address)
    await fixtures.fundAndApprove(fixtures.accountA, 100)
    await channels.connect(fixtures.accountA).fundChannelMulti(ACCOUNT_A.address, ACCOUNT_B.address, '70', '30')
    TICKET_AB_WIN_RECYCLED = await createTicket(
      {
        recipient: ACCOUNT_B.address,
        proofOfRelaySecret: PROOF_OF_RELAY_SECRET_0,
        ticketIndex: '1',
        ticketEpoch: '1',
        amount: '10',
        winProb: WIN_PROB_100.toString(),
        channelEpoch: '2'
      },
      ACCOUNT_A,
      SECRET_1
    )
    TICKET_BA_WIN_RECYCLED = await createTicket(
      {
        recipient: ACCOUNT_A.address,
        proofOfRelaySecret: PROOF_OF_RELAY_SECRET_0,
        ticketIndex: '1',
        ticketEpoch: '1',
        amount: '10',
        winProb: WIN_PROB_100.toString(),
        channelEpoch: '2'
      },
      ACCOUNT_B,
      SECRET_1
    )
  })

  it('should fail to redeem ticket when channel in in different channelEpoch', async function () {
    await expect(
      channels
        .connect(fixtures.accountB)
        //@ts-ignore
        .redeemTicket(...redeemArgs(fixtures.TICKET_AB_WIN))
    ).to.be.revertedWith('signer must match the counterparty')
  })

  it('should redeem ticket for account A', async function () {
    await channels
      .connect(fixtures.accountA)
      //@ts-ignore
      .redeemTicket(...redeemArgs(TICKET_BA_WIN_RECYCLED))

    const channel = await channels.channels(ACCOUNT_AB_CHANNEL_ID)
    validateChannel(channel, {
      partyABalance: '80',
      partyBBalance: '20',
      closureTime: '0',
      status: '1',
      closureByPartyA: false
    })
    expect(channel.partyACommitment).to.equal(SECRET_1)
  })

  it('should reedem ticket for account B', async function () {
    await channels
      .connect(fixtures.accountB)
      //@ts-ignore
      .redeemTicket(...redeemArgs(TICKET_AB_WIN_RECYCLED))

    const channel = await channels.channels(ACCOUNT_AB_CHANNEL_ID)
    validateChannel(channel, {
      partyABalance: '60',
      partyBBalance: '40',
      closureTime: '0',
      status: '1',
      closureByPartyA: false
    })
    expect(channel.partyBCommitment).to.equal(SECRET_1)
  })

  it('should allow closure', async function () {
    await channels.connect(fixtures.accountA).initiateChannelClosure(ACCOUNT_B.address)
    await increaseTime(ethers.provider, ENOUGH_TIME_FOR_CLOSURE)
    await channels.connect(fixtures.accountA).finalizeChannelClosure(ACCOUNT_B.address)
    validateChannel(await channels.channels(ACCOUNT_AB_CHANNEL_ID), {
      partyABalance: '0',
      partyBBalance: '0',
      status: '0',
      closureByPartyA: false
    })
  })
})

describe('test internals with mock', function () {
  let channels
  beforeEach(async function () {
    channels = (await useFixtures()).mockChannels
  })

  it('should get channel data', async function () {
    const channelData = await channels.getChannelInternal(ACCOUNT_A.address, ACCOUNT_B.address)
    expect(channelData[0]).to.be.equal(ACCOUNT_A.address)
    expect(channelData[1]).to.be.equal(ACCOUNT_B.address)
    expect(channelData[2]).to.be.equal(ACCOUNT_AB_CHANNEL_ID)
  })

  it('should get channel id', async function () {
    expect(await channels.getChannelIdInternal(ACCOUNT_A.address, ACCOUNT_B.address)).to.be.equal(ACCOUNT_AB_CHANNEL_ID)
  })

  it('should be partyA', async function () {
    expect(await channels.isPartyAInternal(ACCOUNT_A.address, ACCOUNT_B.address)).to.be.true
  })

  it('should not be partyA', async function () {
    expect(await channels.isPartyAInternal(ACCOUNT_B.address, ACCOUNT_A.address)).to.be.false
  })

  it('should get partyA and partyB', async function () {
    const parties = await channels.getPartiesInternal(ACCOUNT_A.address, ACCOUNT_B.address)
    expect(parties[0]).to.be.equal(ACCOUNT_A.address)
    expect(parties[1]).to.be.equal(ACCOUNT_B.address)
  })

  it('should pack ticket', async function () {
    const { TICKET_AB_WIN } = await useFixtures()
    const encoded = await channels.getEncodedTicketInternal(
      TICKET_AB_WIN.recipient,
      TICKET_AB_WIN.ticketEpoch,
      TICKET_AB_WIN.proofOfRelaySecret,
      TICKET_AB_WIN.channelEpoch,
      TICKET_AB_WIN.amount,
      TICKET_AB_WIN.ticketIndex,
      TICKET_AB_WIN.winProb
    )

    expect(Hash.create(stringToU8a(encoded)).toHex()).to.equal(
      Hash.create(TICKET_AB_WIN.ticket.serializeUnsigned()).toHex()
    )
  })

  it('should correctly hash ticket', async function () {
    const { TICKET_AB_WIN } = await useFixtures()
    const ticketHash = await channels.getTicketHashInternal(
      TICKET_AB_WIN.recipient,
      TICKET_AB_WIN.ticketEpoch,
      TICKET_AB_WIN.proofOfRelaySecret,
      TICKET_AB_WIN.channelEpoch,
      TICKET_AB_WIN.amount,
      TICKET_AB_WIN.ticketIndex,
      TICKET_AB_WIN.winProb
    )

    expect(ticketHash).to.equal(TICKET_AB_WIN.ticket.getHash().toHex())
  })

  it("should get ticket's luck", async function () {
    const { TICKET_AB_WIN } = await useFixtures()

    const luck = await channels.getTicketLuckInternal(
      TICKET_AB_WIN.ticket.getHash().toHex(),
      TICKET_AB_WIN.nextCommitment,
      TICKET_AB_WIN.proofOfRelaySecret
    )
    expect(luck).to.equal(
      TICKET_AB_WIN.ticket
        .getLuck(
          new Hash(stringToU8a(TICKET_AB_WIN.nextCommitment)),
          Response.deserialize(stringToU8a(TICKET_AB_WIN.proofOfRelaySecret))
        )
        .toHex()
    )
  })

  it('should get the right challenge', async function () {
    const response = new Response(Uint8Array.from(randomBytes(Response.SIZE)))

    const challenge = await channels.computeChallengeInternal(response.toHex())

    expect(challenge.toLowerCase()).to.equal(response.toChallenge().toEthereumChallenge().toHex())
  })
})<|MERGE_RESOLUTION|>--- conflicted
+++ resolved
@@ -5,7 +5,6 @@
 import { HoprToken__factory, ChannelsMock__factory, HoprChannels__factory } from '../types'
 import { increaseTime } from './utils'
 import { ACCOUNT_A, ACCOUNT_B } from './constants'
-<<<<<<< HEAD
 import {
   Address,
   Challenge,
@@ -18,14 +17,9 @@
   PromiseValue,
   u8aToHex
 } from '@hoprnet/hopr-utils'
+import { randomBytes } from 'crypto'
 
 type TicketValues = {
-=======
-import { PublicKey, stringToU8a, Response } from '@hoprnet/hopr-utils'
-import { randomBytes } from 'crypto'
-
-type Ticket = {
->>>>>>> 7a870afb
   recipient: string
   proofOfRelaySecret: string
   amount: string
