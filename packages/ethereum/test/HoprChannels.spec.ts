--- conflicted
+++ resolved
@@ -281,15 +281,7 @@
       const publicKey = deployerPubKey.toUncompressedPubKeyHex()
       await expect(channels.connect(deployer).announce(deployerPubKey.toUncompressedPubKeyHex(), MULTI_ADDR))
         .to.emit(channels, 'Announcement')
-<<<<<<< HEAD
-        .withNamedArgs({
-          account: await deployer.getAddress(),
-          publicKey: deployerPubKey.toUncompressedPubKeyHex(),
-          multiaddr: MULTI_ADDR
-        })
-=======
         .withArgs(deployerAddress, publicKey, MULTI_ADDR)
->>>>>>> 21c2b07b
     })
 
     it('should fail to announce user', async function () {
