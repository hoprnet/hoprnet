--- conflicted
+++ resolved
@@ -2,18 +2,7 @@
 import { deployments, ethers } from 'hardhat'
 import { expect } from 'chai'
 import BN from 'bn.js'
-<<<<<<< HEAD
-import type { HoprChannels, HoprToken, ChannelsMock } from '../types'
-=======
-import {
-  HoprToken__factory,
-  ChannelsMock__factory,
-  HoprChannels__factory,
-  HoprChannels,
-  HoprToken,
-  ChannelsMock
-} from '../src/types'
->>>>>>> 55af5e6c
+import type { HoprChannels, HoprToken, ChannelsMock } from '../src/types'
 import { increaseTime } from './utils'
 import { ACCOUNT_A, ACCOUNT_B } from './constants'
 import {
