const { BN, constants, expectEvent, expectRevert, singletons } = require('@openzeppelin/test-helpers')
const { ZERO_ADDRESS } = constants

const { expect } = require('chai')

const {
  shouldBehaveLikeERC777DirectSendBurn,
  shouldBehaveLikeERC777OperatorSendBurn,
  shouldBehaveLikeERC777UnauthorizedOperatorSendBurn,
  shouldBehaveLikeERC777InternalMint,
  shouldBehaveLikeERC777SendBurnMintInternalWithReceiveHook,
  shouldBehaveLikeERC777SendBurnWithSendHook
} = require('./ERC777.behavior')

const { shouldBehaveLikeERC20, shouldBehaveLikeERC20Approve } = require('../ERC20/ERC20.behavior')

const ERC777 = artifacts.require('ERC777Mock')
const ERC777SenderRecipientMock = artifacts.require('ERC777SenderRecipientMock')

contract('ERC777', function (accounts) {
  const [registryFunder, holder, defaultOperatorA, defaultOperatorB, newOperator, anyone] = accounts

  const initialSupply = new BN('10000')
  const name = 'ERC777Test'
  const symbol = '777T'
  const data = web3.utils.sha3('OZ777TestData')
  const operatorData = web3.utils.sha3('OZ777TestOperatorData')

  const defaultOperators = [defaultOperatorA, defaultOperatorB]

  beforeEach(async function () {
    this.erc1820 = await singletons.ERC1820Registry(registryFunder)
  })

  context('with default operators', function () {
    beforeEach(async function () {
      this.token = await ERC777.new(holder, initialSupply, name, symbol, defaultOperators)
    })

    describe('as an ERC20 token', function () {
      shouldBehaveLikeERC20('ERC777', initialSupply, holder, anyone, defaultOperatorA)

      describe('_approve', function () {
        shouldBehaveLikeERC20Approve('ERC777', holder, anyone, initialSupply, function (owner, spender, amount) {
          return this.token.approveInternal(owner, spender, amount)
        })

        describe('when the owner is the zero address', function () {
          it('reverts', async function () {
            await expectRevert(
              this.token.approveInternal(ZERO_ADDRESS, anyone, initialSupply),
              'ERC777: approve from the zero address'
            )
          })
        })
      })
    })

<<<<<<< HEAD
    it('does not emit AuthorizedOperator events for default operators', async function () {
      await expectEvent.notEmitted.inConstruction(this.token, 'AuthorizedOperator')
    })
=======
    // @TODO this produces a hanging promise in Hardhat
    // it.skip('does not emit AuthorizedOperator events for default operators', async function () {
    //   expectEvent.not.inConstructor(this.token, 'AuthorizedOperator') // This helper needs to be implemented
    // })
>>>>>>> 02c748c2

    describe('basic information', function () {
      it('returns the name', async function () {
        expect(await this.token.name()).to.equal(name)
      })

      it('returns the symbol', async function () {
        expect(await this.token.symbol()).to.equal(symbol)
      })

      it('returns a granularity of 1', async function () {
        expect(await this.token.granularity()).to.be.bignumber.equal('1')
      })

      it('returns the default operators', async function () {
        expect(await this.token.defaultOperators()).to.deep.equal(defaultOperators)
      })

      it('default operators are operators for all accounts', async function () {
        for (const operator of defaultOperators) {
          expect(await this.token.isOperatorFor(operator, anyone)).to.equal(true)
        }
      })

      it('returns the total supply', async function () {
        expect(await this.token.totalSupply()).to.be.bignumber.equal(initialSupply)
      })

      it('returns 18 when decimals is called', async function () {
        expect(await this.token.decimals()).to.be.bignumber.equal('18')
      })

      it('the ERC777Token interface is registered in the registry', async function () {
        expect(
          await this.erc1820.getInterfaceImplementer(this.token.address, web3.utils.soliditySha3('ERC777Token'))
        ).to.equal(this.token.address)
      })

      it('the ERC20Token interface is registered in the registry', async function () {
        expect(
          await this.erc1820.getInterfaceImplementer(this.token.address, web3.utils.soliditySha3('ERC20Token'))
        ).to.equal(this.token.address)
      })
    })

    describe('balanceOf', function () {
      context('for an account with no tokens', function () {
        it('returns zero', async function () {
          expect(await this.token.balanceOf(anyone)).to.be.bignumber.equal('0')
        })
      })

      context('for an account with tokens', function () {
        it('returns their balance', async function () {
          expect(await this.token.balanceOf(holder)).to.be.bignumber.equal(initialSupply)
        })
      })
    })

    context('with no ERC777TokensSender and no ERC777TokensRecipient implementers', function () {
      describe('send/burn', function () {
        shouldBehaveLikeERC777DirectSendBurn(holder, anyone, data)

        context('with self operator', function () {
          shouldBehaveLikeERC777OperatorSendBurn(holder, anyone, holder, data, operatorData)
        })

        context('with first default operator', function () {
          shouldBehaveLikeERC777OperatorSendBurn(holder, anyone, defaultOperatorA, data, operatorData)
        })

        context('with second default operator', function () {
          shouldBehaveLikeERC777OperatorSendBurn(holder, anyone, defaultOperatorB, data, operatorData)
        })

        context('before authorizing a new operator', function () {
          shouldBehaveLikeERC777UnauthorizedOperatorSendBurn(holder, anyone, newOperator, data, operatorData)
        })

        context('with new authorized operator', function () {
          beforeEach(async function () {
            await this.token.authorizeOperator(newOperator, { from: holder })
          })

          shouldBehaveLikeERC777OperatorSendBurn(holder, anyone, newOperator, data, operatorData)

          context('with revoked operator', function () {
            beforeEach(async function () {
              await this.token.revokeOperator(newOperator, { from: holder })
            })

            shouldBehaveLikeERC777UnauthorizedOperatorSendBurn(holder, anyone, newOperator, data, operatorData)
          })
        })
      })

      describe('mint (internal)', function () {
        const to = anyone
        const amount = new BN('5')

        context('with default operator', function () {
          const operator = defaultOperatorA

          shouldBehaveLikeERC777InternalMint(to, operator, amount, data, operatorData)
        })

        context('with non operator', function () {
          const operator = newOperator

          shouldBehaveLikeERC777InternalMint(to, operator, amount, data, operatorData)
        })
      })
    })

    describe('operator management', function () {
      it('accounts are their own operator', async function () {
        expect(await this.token.isOperatorFor(holder, holder)).to.equal(true)
      })

      it('reverts when self-authorizing', async function () {
        await expectRevert(
          this.token.authorizeOperator(holder, { from: holder }),
          'ERC777: authorizing self as operator'
        )
      })

      it('reverts when self-revoking', async function () {
        await expectRevert(this.token.revokeOperator(holder, { from: holder }), 'ERC777: revoking self as operator')
      })

      it('non-operators can be revoked', async function () {
        expect(await this.token.isOperatorFor(newOperator, holder)).to.equal(false)

        const { logs } = await this.token.revokeOperator(newOperator, { from: holder })
        expectEvent.inLogs(logs, 'RevokedOperator', { operator: newOperator, tokenHolder: holder })

        expect(await this.token.isOperatorFor(newOperator, holder)).to.equal(false)
      })

      it('non-operators can be authorized', async function () {
        expect(await this.token.isOperatorFor(newOperator, holder)).to.equal(false)

        const { logs } = await this.token.authorizeOperator(newOperator, { from: holder })
        expectEvent.inLogs(logs, 'AuthorizedOperator', { operator: newOperator, tokenHolder: holder })

        expect(await this.token.isOperatorFor(newOperator, holder)).to.equal(true)
      })

      describe('new operators', function () {
        beforeEach(async function () {
          await this.token.authorizeOperator(newOperator, { from: holder })
        })

        it('are not added to the default operators list', async function () {
          expect(await this.token.defaultOperators()).to.deep.equal(defaultOperators)
        })

        it('can be re-authorized', async function () {
          const { logs } = await this.token.authorizeOperator(newOperator, { from: holder })
          expectEvent.inLogs(logs, 'AuthorizedOperator', { operator: newOperator, tokenHolder: holder })

          expect(await this.token.isOperatorFor(newOperator, holder)).to.equal(true)
        })

        it('can be revoked', async function () {
          const { logs } = await this.token.revokeOperator(newOperator, { from: holder })
          expectEvent.inLogs(logs, 'RevokedOperator', { operator: newOperator, tokenHolder: holder })

          expect(await this.token.isOperatorFor(newOperator, holder)).to.equal(false)
        })
      })

      describe('default operators', function () {
        it('can be re-authorized', async function () {
          const { logs } = await this.token.authorizeOperator(defaultOperatorA, { from: holder })
          expectEvent.inLogs(logs, 'AuthorizedOperator', { operator: defaultOperatorA, tokenHolder: holder })

          expect(await this.token.isOperatorFor(defaultOperatorA, holder)).to.equal(true)
        })

        it('can be revoked', async function () {
          const { logs } = await this.token.revokeOperator(defaultOperatorA, { from: holder })
          expectEvent.inLogs(logs, 'RevokedOperator', { operator: defaultOperatorA, tokenHolder: holder })

          expect(await this.token.isOperatorFor(defaultOperatorA, holder)).to.equal(false)
        })

        it('cannot be revoked for themselves', async function () {
          await expectRevert(
            this.token.revokeOperator(defaultOperatorA, { from: defaultOperatorA }),
            'ERC777: revoking self as operator'
          )
        })

        context('with revoked default operator', function () {
          beforeEach(async function () {
            await this.token.revokeOperator(defaultOperatorA, { from: holder })
          })

          it('default operator is not revoked for other holders', async function () {
            expect(await this.token.isOperatorFor(defaultOperatorA, anyone)).to.equal(true)
          })

          it('other default operators are not revoked', async function () {
            expect(await this.token.isOperatorFor(defaultOperatorB, holder)).to.equal(true)
          })

          it('default operators list is not modified', async function () {
            expect(await this.token.defaultOperators()).to.deep.equal(defaultOperators)
          })

          it('revoked default operator can be re-authorized', async function () {
            const { logs } = await this.token.authorizeOperator(defaultOperatorA, { from: holder })
            expectEvent.inLogs(logs, 'AuthorizedOperator', { operator: defaultOperatorA, tokenHolder: holder })

            expect(await this.token.isOperatorFor(defaultOperatorA, holder)).to.equal(true)
          })
        })
      })
    })

    describe('send and receive hooks', function () {
      const amount = new BN('1')
      const operator = defaultOperatorA
      // sender and recipient are stored inside 'this', since in some tests their addresses are determined dynamically

      describe('tokensReceived', function () {
        beforeEach(function () {
          this.sender = holder
        })

        context('with no ERC777TokensRecipient implementer', function () {
          context('with contract recipient', function () {
            beforeEach(async function () {
              this.tokensRecipientImplementer = await ERC777SenderRecipientMock.new()
              this.recipient = this.tokensRecipientImplementer.address

              // Note that tokensRecipientImplementer doesn't implement the recipient interface for the recipient
            })

            it('send reverts', async function () {
              await expectRevert(
                this.token.send(this.recipient, amount, data, { from: holder }),
                'ERC777: token recipient contract has no implementer for ERC777TokensRecipient'
              )
            })

            it('operatorSend reverts', async function () {
              await expectRevert(
                this.token.operatorSend(this.sender, this.recipient, amount, data, operatorData, { from: operator }),
                'ERC777: token recipient contract has no implementer for ERC777TokensRecipient'
              )
            })

            it('mint (internal) reverts', async function () {
              await expectRevert(
                this.token.mintInternal(this.recipient, amount, data, operatorData, { from: operator }),
                'ERC777: token recipient contract has no implementer for ERC777TokensRecipient'
              )
            })

            it('(ERC20) transfer succeeds', async function () {
              await this.token.transfer(this.recipient, amount, { from: holder })
            })

            it('(ERC20) transferFrom succeeds', async function () {
              const approved = anyone
              await this.token.approve(approved, amount, { from: this.sender })
              await this.token.transferFrom(this.sender, this.recipient, amount, { from: approved })
            })
          })
        })

        context('with ERC777TokensRecipient implementer', function () {
          context('with contract as implementer for an externally owned account', function () {
            beforeEach(async function () {
              this.tokensRecipientImplementer = await ERC777SenderRecipientMock.new()
              this.recipient = anyone

              await this.tokensRecipientImplementer.recipientFor(this.recipient)

              await this.erc1820.setInterfaceImplementer(
                this.recipient,
                web3.utils.soliditySha3('ERC777TokensRecipient'),
                this.tokensRecipientImplementer.address,
                { from: this.recipient }
              )
            })

            shouldBehaveLikeERC777SendBurnMintInternalWithReceiveHook(operator, amount, data, operatorData)
          })

          context('with contract as implementer for another contract', function () {
            beforeEach(async function () {
              this.recipientContract = await ERC777SenderRecipientMock.new()
              this.recipient = this.recipientContract.address

              this.tokensRecipientImplementer = await ERC777SenderRecipientMock.new()
              await this.tokensRecipientImplementer.recipientFor(this.recipient)
              await this.recipientContract.registerRecipient(this.tokensRecipientImplementer.address)
            })

            shouldBehaveLikeERC777SendBurnMintInternalWithReceiveHook(operator, amount, data, operatorData)
          })

          context('with contract as implementer for itself', function () {
            beforeEach(async function () {
              this.tokensRecipientImplementer = await ERC777SenderRecipientMock.new()
              this.recipient = this.tokensRecipientImplementer.address

              await this.tokensRecipientImplementer.recipientFor(this.recipient)
            })

            shouldBehaveLikeERC777SendBurnMintInternalWithReceiveHook(operator, amount, data, operatorData)
          })
        })
      })

      describe('tokensToSend', function () {
        beforeEach(function () {
          this.recipient = anyone
        })

        context('with a contract as implementer for an externally owned account', function () {
          beforeEach(async function () {
            this.tokensSenderImplementer = await ERC777SenderRecipientMock.new()
            this.sender = holder

            await this.tokensSenderImplementer.senderFor(this.sender)

            await this.erc1820.setInterfaceImplementer(
              this.sender,
              web3.utils.soliditySha3('ERC777TokensSender'),
              this.tokensSenderImplementer.address,
              { from: this.sender }
            )
          })

          shouldBehaveLikeERC777SendBurnWithSendHook(operator, amount, data, operatorData)
        })

        context('with contract as implementer for another contract', function () {
          beforeEach(async function () {
            this.senderContract = await ERC777SenderRecipientMock.new()
            this.sender = this.senderContract.address

            this.tokensSenderImplementer = await ERC777SenderRecipientMock.new()
            await this.tokensSenderImplementer.senderFor(this.sender)
            await this.senderContract.registerSender(this.tokensSenderImplementer.address)

            // For the contract to be able to receive tokens (that it can later send), it must also implement the
            // recipient interface.

            await this.senderContract.recipientFor(this.sender)
            await this.token.send(this.sender, amount, data, { from: holder })
          })

          shouldBehaveLikeERC777SendBurnWithSendHook(operator, amount, data, operatorData)
        })

        context('with a contract as implementer for itself', function () {
          beforeEach(async function () {
            this.tokensSenderImplementer = await ERC777SenderRecipientMock.new()
            this.sender = this.tokensSenderImplementer.address

            await this.tokensSenderImplementer.senderFor(this.sender)

            // For the contract to be able to receive tokens (that it can later send), it must also implement the
            // recipient interface.

            await this.tokensSenderImplementer.recipientFor(this.sender)
            await this.token.send(this.sender, amount, data, { from: holder })
          })

          shouldBehaveLikeERC777SendBurnWithSendHook(operator, amount, data, operatorData)
        })
      })
    })
  })

  context('with no default operators', function () {
    beforeEach(async function () {
      this.token = await ERC777.new(holder, initialSupply, name, symbol, [])
    })

    it('default operators list is empty', async function () {
      expect(await this.token.defaultOperators()).to.deep.equal([])
    })
  })
})<|MERGE_RESOLUTION|>--- conflicted
+++ resolved
@@ -56,16 +56,10 @@
       })
     })
 
-<<<<<<< HEAD
-    it('does not emit AuthorizedOperator events for default operators', async function () {
-      await expectEvent.notEmitted.inConstruction(this.token, 'AuthorizedOperator')
-    })
-=======
     // @TODO this produces a hanging promise in Hardhat
     // it.skip('does not emit AuthorizedOperator events for default operators', async function () {
     //   expectEvent.not.inConstructor(this.token, 'AuthorizedOperator') // This helper needs to be implemented
     // })
->>>>>>> 02c748c2
 
     describe('basic information', function () {
       it('returns the name', async function () {
