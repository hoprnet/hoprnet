<<<<<<< HEAD
import type { ERC777SnapshotMock } from '../../types'
=======
import type { ERC777SnapshotMock__factory, ERC777SnapshotMock } from '../../src/types'
>>>>>>> 55af5e6c
import { deployments, ethers } from 'hardhat'
import { expect } from 'chai'
import { advanceBlock } from '../utils'
import deployERC1820Registry from '../../deploy/01_ERC1820Registry'

const useFixtures = deployments.createFixture(async (hre) => {
  const [initialHolder, recipient, other] = await ethers.getSigners()

  await deployERC1820Registry(hre, initialHolder)

  const name = 'My Token'
  const symbol = 'MTKN'
  const initialSupply = '100'
  const token = (await (
    await hre.ethers.getContractFactory('ERC777SnapshotMock')
  ).deploy(name, symbol, initialHolder.address, initialSupply)) as ERC777SnapshotMock

  const initialMintBlock = await ethers.provider.getBlockNumber()

  return {
    initialHolder: initialHolder.address,
    recipient: recipient.address,
    other: other.address,
    token,
    initialSupply,
    initialMintBlock
  }
})

describe('ERC777Snapshot', function () {
  let initialHolder: string
  let recipient: string
  let other: string
  let token: ERC777SnapshotMock
  let initialSupply: string
  let initialMintBlock: number

  beforeEach(async function () {
    const fixtures = await useFixtures()

    initialHolder = fixtures.initialHolder
    recipient = fixtures.recipient
    other = fixtures.other
    token = fixtures.token
    initialSupply = fixtures.initialSupply
    initialMintBlock = fixtures.initialMintBlock
  })

  it('should revert when trying to snapshot unsupported amount', async function () {
    await expect(token.updateValueAtNowAccount(initialHolder, ethers.constants.MaxUint256)).to.be.revertedWith(
      'casting overflow'
    )
  })

  describe('valueAt', function () {
    it('should return account balance 0 at block 0', async function () {
      const balance = await token.getAccountValueAt(initialHolder, 0)
      expect(balance.toString()).to.equal('0')
    })

    it('should return unknown account balance 0 at block 0', async function () {
      const balance = await token.getAccountValueAt(other, 0)
      expect(balance.toString()).to.equal('0')
    })

    it('should return total supply balance 0 at block 0', async function () {
      const totalSupply = await token.getTotalSupplyValueAt(0)
      expect(totalSupply.toString()).to.equal('0')
    })

    it('should return account balance at block', async function () {
      const blockNumber = await ethers.provider.getBlockNumber()
      const blocks = 10

      for (let i = 0; i < blocks; i++) {
        await token.transfer(recipient, 1)
      }

      for (let i = 0; i < blocks; i++) {
        expect((await token.balanceOfAt(recipient, blockNumber + i + 1)).toString()).to.equal(String(i + 1))
      }
    })
  })

  describe('totalSupplyAt', function () {
    it('should return 0 at block 0', async function () {
      const totalSupply = await token.totalSupplyAt(0)
      expect(totalSupply).to.equal('0')
    })

    it('should return latest totalSupply at block number after creation', async function () {
      const totalSupply = await token.totalSupplyAt(initialMintBlock)
      expect(totalSupply).to.equal(initialSupply)
    })

    it('should return latest totalSupply at a not-yet-created block number', async function () {
      const blockNumber = (await ethers.provider.getBlockNumber()) + 1
      const totalSupply = await token.totalSupplyAt(blockNumber)
      expect(totalSupply).to.equal(initialSupply)
    })

    context('with initial snapshot', function () {
      beforeEach(async function () {
        await advanceBlock(ethers.provider)
      })

      context('with no supply changes after the snapshot', function () {
        it('returns the current total supply', async function () {
          const totalSupply = await token.totalSupplyAt(await ethers.provider.getBlockNumber())
          expect(totalSupply).equal(initialSupply)
        })
      })

      context('with supply changes after the snapshot', function () {
        let firstBlockNumber: number

        beforeEach(async function () {
          firstBlockNumber = await ethers.provider.getBlockNumber()
          await token.mint(other, ethers.BigNumber.from('50'), ethers.constants.HashZero, ethers.constants.HashZero)
          await token['burn(address,uint256,bytes,bytes)'](
            initialHolder,
            ethers.BigNumber.from('20'),
            ethers.constants.HashZero,
            ethers.constants.HashZero
          )
        })

        it('returns the total supply before the changes', async function () {
          const totalSupply = await token.totalSupplyAt(firstBlockNumber)
          expect(totalSupply).equal(initialSupply)
        })

        context('with a second snapshot after supply changes', function () {
          let secondBlockNumber: number

          beforeEach(async function () {
            await advanceBlock(ethers.provider)
            secondBlockNumber = await ethers.provider.getBlockNumber()
          })

          it('snapshots return the supply before and after the changes', async function () {
            const totalSupplyFirst = await token.totalSupplyAt(initialMintBlock)
            const totalSupplySecond = await token.totalSupplyAt(secondBlockNumber)

            expect(totalSupplyFirst).to.equal(initialSupply)
            expect(totalSupplySecond).to.equal('130')
            expect(totalSupplySecond).to.equal(await token.totalSupply())
          })
        })

        context('with multiple snapshots after supply changes', function () {
          const blockNumbers: number[] = []

          beforeEach(async function () {
            for (let i = 0; i < 5; i++) {
              await advanceBlock(ethers.provider)
              blockNumbers.push(await ethers.provider.getBlockNumber())
            }
          })

          it('all posterior snapshots return the supply after the changes', async function () {
            expect(await token.totalSupplyAt(initialMintBlock)).to.equal(initialSupply)

            const currentSupply = await token.totalSupply()

            for (const blockNumber of blockNumbers) {
              expect(await token.totalSupplyAt(blockNumber)).to.equal(currentSupply)
            }
          })
        })
      })
    })
  })

  describe('balanceOfAt', function () {
    it('should return 0 at block 0', async function () {
      const balance = await token.balanceOfAt(initialHolder, 0)
      expect(balance).to.equal('0')
    })

    it('should return latest balance at block number after creation', async function () {
      const balance = await token.balanceOfAt(initialHolder, initialMintBlock)
      expect(balance).to.equal(initialSupply)
    })

    it('should return latest balance at a not-yet-created block number', async function () {
      const blockNumber = (await ethers.provider.getBlockNumber()) + 1
      const balance = await token.balanceOfAt(initialHolder, blockNumber)
      expect(balance).to.equal(initialSupply)
    })

    context('with initial snapshot', function () {
      beforeEach(async function () {
        await advanceBlock(ethers.provider)
      })

      context('with no balance changes after the snapshot', function () {
        it('returns the current balance for all accounts', async function () {
          expect(await token.balanceOfAt(initialHolder, initialMintBlock)).equal(initialSupply)
          expect(await token.balanceOfAt(recipient, initialMintBlock)).equal('0')
          expect(await token.balanceOfAt(other, initialMintBlock)).equal('0')
        })
      })

      context('with balance changes after the snapshot', function () {
        beforeEach(async function () {
          await token.transfer(recipient, ethers.BigNumber.from('10'), { from: initialHolder })
          await token.mint(recipient, ethers.BigNumber.from('50'), ethers.constants.HashZero, ethers.constants.HashZero)
          await token['burn(address,uint256,bytes,bytes)'](
            initialHolder,
            ethers.BigNumber.from('20'),
            ethers.constants.HashZero,
            ethers.constants.HashZero
          )
        })

        it('returns the balances before the changes', async function () {
          expect(await token.balanceOfAt(initialHolder, initialMintBlock)).equal(initialSupply)
          expect(await token.balanceOfAt(recipient, initialMintBlock)).equal('0')
          expect(await token.balanceOfAt(other, initialMintBlock)).equal('0')
        })

        context('with a second snapshot after supply changes', function () {
          let firstBlockNumber: number

          beforeEach(async function () {
            firstBlockNumber = await ethers.provider.getBlockNumber()
          })

          it('snapshots return the balances before and after the changes', async function () {
            expect(await token.balanceOfAt(initialHolder, initialMintBlock)).to.equal(initialSupply)
            expect(await token.balanceOfAt(recipient, initialMintBlock)).to.equal('0')
            expect(await token.balanceOfAt(other, initialMintBlock)).to.equal('0')

            expect(await token.balanceOfAt(initialHolder, firstBlockNumber)).to.equal(
              await token.balanceOf(initialHolder)
            )
            expect(await token.balanceOfAt(recipient, firstBlockNumber)).to.equal(await token.balanceOf(recipient))
            expect(await token.balanceOfAt(other, firstBlockNumber)).to.equal(await token.balanceOf(other))
          })
        })

        context('with multiple snapshots after supply changes', function () {
          const blockNumbers: number[] = []

          beforeEach(async function () {
            for (let i = 0; i < 5; i++) {
              await advanceBlock(ethers.provider)
              blockNumbers.push(await ethers.provider.getBlockNumber())
            }
          })

          it('all posterior snapshots return the supply after the changes', async function () {
            expect(await token.balanceOfAt(initialHolder, initialMintBlock)).to.equal(initialSupply)
            expect(await token.balanceOfAt(recipient, initialMintBlock)).to.equal('0')
            expect(await token.balanceOfAt(other, initialMintBlock)).to.equal('0')

            for (const id of blockNumbers) {
              expect(await token.balanceOfAt(initialHolder, id)).to.equal(await token.balanceOf(initialHolder))
              expect(await token.balanceOfAt(recipient, id)).to.equal(await token.balanceOf(recipient))
              expect(await token.balanceOfAt(other, id)).to.equal(await token.balanceOf(other))
            }
          })
        })
      })
    })
  })
})<|MERGE_RESOLUTION|>--- conflicted
+++ resolved
@@ -1,8 +1,4 @@
-<<<<<<< HEAD
-import type { ERC777SnapshotMock } from '../../types'
-=======
-import type { ERC777SnapshotMock__factory, ERC777SnapshotMock } from '../../src/types'
->>>>>>> 55af5e6c
+import type { ERC777SnapshotMock } from '../../src/types'
 import { deployments, ethers } from 'hardhat'
 import { expect } from 'chai'
 import { advanceBlock } from '../utils'
