--- conflicted
+++ resolved
@@ -28,17 +28,8 @@
     vm.expectEmit(true, false, false, false, address(announcements));
     emit KeyBinding(ed25519_sig_0, ed25519_sig_1, ed25519_pub_key, accountA.accountAddr);
 
-<<<<<<< HEAD
-  function testKeyBindingError() public {
-    vm.expectRevert(
-      abi.encodeWithSelector(PublicKeyDoesNotMatchSender.selector, odd_addr, even_addr)
-    );
-    vm.prank(even_addr);
-    announcements.bindKeys(odd_secp256k1_x, odd_secp256k1_y, ed25519_sig_0, ed25519_sig_1, ed25519_pub_key);
-=======
     vm.prank(accountA.accountAddr);
     announcements.bindKeys(ed25519_sig_0, ed25519_sig_1, ed25519_pub_key);
->>>>>>> e965c81d
   }
 
   event AddressAnnouncement4(address node, bytes4 ip4, bytes2 port);
