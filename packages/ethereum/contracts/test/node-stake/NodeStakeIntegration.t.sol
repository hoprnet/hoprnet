// SPDX-License-Identifier: UNLICENSED
pragma solidity >=0.8.0 <0.9.0;

import "../../src/node-stake/permissioned-module/NodeManagementModule.sol";
import "../../src/node-stake/permissioned-module/CapabilityPermissions.sol";
import "../../src/node-stake/NodeStakeFactory.sol";
import "../../src/node-stake/NodeSafeRegistry.sol";
import "../../src/Channels.sol";
import "../../script/utils/SafeSuiteLib.sol";
import "../utils/SafeSingleton.sol";
import "../utils/ERC1820Registry.sol";
import "safe-contracts/Safe.sol";
import "safe-contracts/common/Enum.sol";
import "forge-std/Test.sol";

contract HoprNodeStakeIntegrationTest is Test, ERC1820RegistryFixtureTest, SafeSingletonFixtureTest {
    // to alter the storage
    using stdStorage for StdStorage;

    HoprNodeManagementModule public moduleSingleton;
    HoprNodeStakeFactory public factory;
    HoprChannels public hoprChannels;
    HoprNodeSafeRegistry public hoprNodeSafeRegistry;
    address public hoprToken;

    address public caller;
    address public admin;
    address public module;
    address payable public safe;
    address internal node1;
    address internal node2;
    address internal node3;
    address internal node4;

    HoprChannels.Balance ONE_ETHER_BALANCE = HoprChannels.Balance.wrap(uint96(1 ether));
    HoprChannels.Balance TWO_ETHER_BALANCE = HoprChannels.Balance.wrap(uint96(2 ether));

    /**
     * Manually import events and errors
     */
    event SetMultisendAddress(address multisendAddress);
    event NewHoprNodeStakeModule(address instance);
    event NewHoprNodeStakeSafe(address instance);

    function setUp() public override(ERC1820RegistryFixtureTest, SafeSingletonFixtureTest) {
        super.setUp();
        // deploy safe suites
        deployEntireSafeSuite();

        caller = vm.addr(101); // make make address(101) a caller
        admin = vm.addr(102); // make make address(102) an admin
        moduleSingleton = new HoprNodeManagementModule();
        factory = new HoprNodeStakeFactory();
        hoprNodeSafeRegistry = new HoprNodeSafeRegistry();

        // ensure that ERC1820 registry is in place
        vm.etch(ERC1820_REGISTRY_ADDRESS, ERC1820_REGISTRY_DEPLOYED_CODE);
        mustHaveErc1820Registry();

        hoprToken = deployCode("HoprToken.sol:HoprToken");
        hoprChannels = new HoprChannels(hoprToken, HoprChannels.Timestamp.wrap(15), hoprNodeSafeRegistry);
        node1 = 0xFD0E196A4548B9E8Cc28CB94B74B2f79F72C3e09;
        node2 = 0x4FCEB6F2C703E9FE573847EB391964aA58bE7191;
        node3 = 0xFD5328aB5BfCC27BeA70FDeA223Ef7D67Ce30Ef0;
        node4 = 0x62A51865106345B6a63dDf0B3Ef312754338F15D;

        _helperSetupBalanceAndAnnounce();
    }

    /**
     * @dev check deployment is correct
     */
    function test_CheckDeployedContracts() public {}

    // FIXME: fix all the detailed changes
    // /**
    //  * @dev compare open channel gas cost (through module vs directly with HoprChannels contract)
    //  */
    // function test_OpenChannel() public {
    //     uint256 safeCreationNonce = 3;

    //     // create node management safe + module; use
    //     uint256 gasStart = gasleft();
    //     (module, safe) = _helperSetupNodeStaking(safeCreationNonce);
    //     uint256 gasCheckpoint1 = gasleft();
    //     emit log_named_uint("Gas Used for setup", gasStart - gasCheckpoint1);

    //     vm.startPrank(node1);
    //     // open a channel with `fundChannelMulti`
    //     bytes memory fundChannelTx = abi.encodeWithSignature("fundChannelMulti(address,uint96,address,uint96)", node1, ONE_ETHER_BALANCE, node2, TWO_ETHER_BALANCE);
    //     uint256 gasCheckpoint2 = gasleft();
    //     HoprNodeManagementModule(module).execTransactionFromModule(address(hoprChannels), 0, fundChannelTx, Enum.Operation.Call);
    //     uint256 gasCheckpoint3 = gasleft();
    //     emit log_named_uint("Gas Used for fundChannelMulti via Module", gasCheckpoint2 - gasCheckpoint3);

    //     (, bytes memory returndataSafeTokenBalance) = hoprToken.staticcall(
    //         abi.encodeWithSignature('balanceOf(address)', safe)
    //     );
    //     assertEq(abi.decode(returndataSafeTokenBalance, (uint256)), 17 ether);
    //     (, bytes memory returndataChannelsTokenBalance) = hoprToken.staticcall(
    //         abi.encodeWithSignature('balanceOf(address)',  address(hoprChannels))
    //     );
    //     assertEq(abi.decode(returndataChannelsTokenBalance, (uint256)), 3 ether);

    //     vm.stopPrank();
    //     vm.startPrank(node3); // stop and start prank = vm.changePrank(node3);

    //     // open a channel with directly with HoprChannels contract
    //     hoprToken.call(
    //         abi.encodeWithSignature("approve(address,uint256)", address(hoprChannels), 10 ether)
    //     );
    //     uint256 gasCheckpoint4 = gasleft();
    //     hoprChannels.fundChannelMulti(node3, ONE_ETHER_BALANCE, node4, TWO_ETHER_BALANCE);
    //     uint256 gasCheckpoint5 = gasleft();
    //     emit log_named_uint("Gas Used for fundChannelMulti to Channels", gasCheckpoint4 - gasCheckpoint5);

    //     (, bytes memory returndataNode3TokenBalance) = hoprToken.staticcall(
    //         abi.encodeWithSignature('balanceOf(address)', node3)
    //     );
    //     assertEq(abi.decode(returndataNode3TokenBalance, (uint256)), 7 ether);
    //     (, bytes memory returndatChannelsTokenBalance2) = hoprToken.staticcall(
    //         abi.encodeWithSignature('balanceOf(address)',  address(hoprChannels))
    //     );
    //     assertEq(abi.decode(returndatChannelsTokenBalance2, (uint256)), 6 ether);
    //     vm.stopPrank();
    //     vm.clearMockedCalls();
    // }

    // /**
    //  * @dev compare bump channel gas cost (through module vs directly with HoprChannels contract)
    //  */
    // function test_BumpChannel() public {
    //     uint256 safeCreationNonce = 3;
    //     bytes32 newCommitment = 0x6e6577436f6d6d69746d656e7400000000000000000000000000000000000000;

    //     // create node management safe + module; use
    //     uint256 gasStart = gasleft();
    //     (module, safe) = _helperSetupNodeStaking(safeCreationNonce);
    //     vm.startPrank(caller);
    //     hoprChannels.fundChannelMulti(node2, ONE_ETHER_BALANCE, node1, TWO_ETHER_BALANCE);
    //     hoprChannels.fundChannelMulti(node3, ONE_ETHER_BALANCE, node4, TWO_ETHER_BALANCE);
    //     vm.stopPrank();
    //     uint256 gasCheckpoint1 = gasleft();
    //     emit log_named_uint("Gas Used for setup", gasStart - gasCheckpoint1);

    //     vm.startPrank(node1);
    //     // bump a channel with `bumpChannel`
    //     bytes memory bumpChannelTx = abi.encodeWithSelector(HoprChannels.setCommitment.selector, getChannelId(node2, node1), newCommitment);
    //     uint256 gasCheckpoint2 = gasleft();
    //     HoprNodeManagementModule(module).execTransactionFromModule(address(hoprChannels), 0, bumpChannelTx, Enum.Operation.Call);
    //     uint256 gasCheckpoint3 = gasleft();
    //     emit log_named_uint("Gas Used for bumpChannel via Module", gasCheckpoint2 - gasCheckpoint3);

    //     vm.stopPrank();
    //     vm.startPrank(node4); // stop and start prank = vm.changePrank(node3);

    //     uint256 gasCheckpoint4 = gasleft();
    //     hoprChannels.setCommitment(getChannelId(node3, node4), newCommitment);
    //     uint256 gasCheckpoint5 = gasleft();
    //     emit log_named_uint("Gas Used for bumpChannel to Channels", gasCheckpoint4 - gasCheckpoint5);
    //     vm.stopPrank();
    //     vm.clearMockedCalls();
    // }

    // /**
    //  * @dev compare redeem ticket gas cost (through module vs directly with HoprChannels contract)
    //  */
    // function test_RedeemTicket() public {
    //     uint256 safeCreationNonce = 3;
    //     bytes32 newCommitment = 0x6e6577436f6d6d69746d656e7400000000000000000000000000000000000000;

    //     // create node management safe + module; use
    //     uint256 gasStart = gasleft();
    //     (module, safe) = _helperSetupNodeStaking(safeCreationNonce);
    //     // accountB bumps channel A->B with SECRET_2
    //     vm.prank(accountB.accountAddr);
    //     hoprChannels.bumpChannel(accountA.accountAddr, accountB.accountAddr, SECRET_2);
    //     vm.prank(caller);
    //     hoprChannels.fundChannelMulti(accountA.accountAddr, ONE_ETHER_BALANCE, accountB.accountAddr, TWO_ETHER_BALANCE);
    //     // admin add a node to the safe; equivalent to HoprNodeManagementModule(module).addNode(node1);
    //     vm.prank(admin);
    //     bytes memory addNodeTx = abi.encodeWithSignature("addNode(address)", accountB.accountAddr);
    //     _helperSendSafeTxFromPrivKey(safe, module, 102, addNodeTx);
    //     uint256 gasCheckpoint1 = gasleft();
    //     emit log_named_uint("Gas Used for setup", gasStart - gasCheckpoint1);

    //     uint256 snapshot = vm.snapshot();       // saves the state

    //     vm.startPrank(accountB.accountAddr);
    //     // redeem a ticket for AB
    //     bytes memory redeemTicketTx = abi.encodeWithSignature("redeemTicket(address,address,bytes32,uint256,uint256,bytes32,uint256,uint256,bytes)",
    //         TICKET_AB_WIN.source,
    //         TICKET_AB_WIN.destination,
    //         TICKET_AB_WIN.nextCommitment,
    //         TICKET_AB_WIN.ticketEpoch,
    //         TICKET_AB_WIN.ticketIndex,
    //         TICKET_AB_WIN.proofOfRelaySecret,
    //         TICKET_AB_WIN.amount,
    //         TICKET_AB_WIN.winProb,
    //         TICKET_AB_WIN.signature
    //     );
    //     uint256 gasCheckpoint2 = gasleft();
    //     HoprNodeManagementModule(module).execTransactionFromModule(address(hoprChannels), 0, redeemTicketTx, Enum.Operation.Call);
    //     uint256 gasCheckpoint3 = gasleft();
    //     emit log_named_uint("Gas Used for redeemTicket via Module", gasCheckpoint2 - gasCheckpoint3);

    //     vm.revertTo(snapshot);                  // restores the state

    //     uint256 gasCheckpoint4 = gasleft();
    //     hoprChannels.redeemTicket(
    //         TICKET_AB_WIN.source,
    //         TICKET_AB_WIN.destination,
    //         TICKET_AB_WIN.nextCommitment,
    //         TICKET_AB_WIN.ticketEpoch,
    //         TICKET_AB_WIN.ticketIndex,
    //         TICKET_AB_WIN.proofOfRelaySecret,
    //         TICKET_AB_WIN.amount,
    //         TICKET_AB_WIN.winProb,
    //         TICKET_AB_WIN.signature
    //     );
    //     uint256 gasCheckpoint5 = gasleft();
    //     emit log_named_uint("Gas Used for redeemTicket to Channels", gasCheckpoint4 - gasCheckpoint5);
    //     vm.stopPrank();
    //     vm.clearMockedCalls();
    // }

    // /**
    //  * @dev compare initiate channel closure gas cost (through module vs directly with HoprChannels contract)
    //  */
    // function test_InitiateChannelClosure() public {
    //     uint256 safeCreationNonce = 3;
    //     bytes32 newCommitment = 0x6e6577436f6d6d69746d656e7400000000000000000000000000000000000000;

    //     // create node management safe + module; use
    //     uint256 gasStart = gasleft();
    //     (module, safe) = _helperSetupNodeStaking(safeCreationNonce);
    //     vm.startPrank(caller);
    //     hoprChannels.fundChannelMulti(node1, ONE_ETHER_BALANCE, node2, TWO_ETHER_BALANCE);
    //     hoprChannels.fundChannelMulti(node3, ONE_ETHER_BALANCE, node4, TWO_ETHER_BALANCE);
    //     vm.stopPrank();
    //     vm.prank(node2);
    //     hoprChannels.bumpChannel(node1, node2, newCommitment);
    //     vm.prank(node4);
    //     hoprChannels.bumpChannel(node3, node4, newCommitment);
    //     uint256 gasCheckpoint1 = gasleft();
    //     emit log_named_uint("Gas Used for setup", gasStart - gasCheckpoint1);

    //     vm.startPrank(node1);
    //     // bump a channel with `bumpChannel`
    //     bytes memory initiateChannelClosureTx = abi.encodeWithSignature("initiateChannelClosure(address,address)", node1, node2);
    //     uint256 gasCheckpoint2 = gasleft();
    //     HoprNodeManagementModule(module).execTransactionFromModule(address(hoprChannels), 0, initiateChannelClosureTx, Enum.Operation.Call);
    //     uint256 gasCheckpoint3 = gasleft();
    //     emit log_named_uint("Gas Used for initiateChannelClosure via Module", gasCheckpoint2 - gasCheckpoint3);

    //     vm.stopPrank();
    //     vm.startPrank(node3); // stop and start prank = vm.changePrank(node3);

    //     uint256 gasCheckpoint4 = gasleft();
    //     hoprChannels.initiateChannelClosure(node3, node4);
    //     uint256 gasCheckpoint5 = gasleft();
    //     emit log_named_uint("Gas Used for initiateChannelClosure to Channels", gasCheckpoint4 - gasCheckpoint5);
    //     vm.stopPrank();
    //     vm.clearMockedCalls();
    // }

    // /**
    //  * @dev compare finalize channel closure gas cost (through module vs directly with HoprChannels contract)
    //  */
    // function test_FinalizeChannelClosure() public {
    //     uint256 safeCreationNonce = 3;
    //     bytes32 newCommitment = 0x6e6577436f6d6d69746d656e7400000000000000000000000000000000000000;

    //     // create node management safe + module; use
    //     uint256 gasStart = gasleft();
    //     (module, safe) = _helperSetupNodeStaking(safeCreationNonce);
    //     vm.startPrank(caller);
    //     hoprChannels.fundChannelMulti(node1,ONE_ETHER_BALANCE, node2, TWO_ETHER_BALANCE);
    //     hoprChannels.fundChannelMulti(node3,ONE_ETHER_BALANCE, node4, TWO_ETHER_BALANCE);
    //     vm.stopPrank();
    //     vm.prank(node2);
    //     hoprChannels.bumpChannel(node1, node2, newCommitment);
    //     vm.prank(node4);
    //     hoprChannels.bumpChannel(node3, node4, newCommitment);
    //     vm.prank(node1);
    //     hoprChannels.initiateChannelClosure(node1, node2);
    //     vm.prank(node3);
    //     hoprChannels.initiateChannelClosure(node3, node4);
    //     uint256 gasCheckpoint1 = gasleft();
    //     emit log_named_uint("Gas Used for setup", gasStart - gasCheckpoint1);

    //     // increase enough time for channel closure;
    //     vm.warp(block.timestamp + 100);

    //     vm.startPrank(node1);
    //     // bump a channel with `bumpChannel`
    //     bytes memory initiateChannelClosureTx = abi.encodeWithSignature("finalizeChannelClosure(address,address)", node1, node2);
    //     uint256 gasCheckpoint2 = gasleft();
    //     HoprNodeManagementModule(module).execTransactionFromModule(address(hoprChannels), 0, initiateChannelClosureTx, Enum.Operation.Call);
    //     uint256 gasCheckpoint3 = gasleft();
    //     emit log_named_uint("Gas Used for finalizeChannelClosure via Module", gasCheckpoint2 - gasCheckpoint3);

    //     vm.stopPrank();
    //     vm.startPrank(node3); // stop and start prank = vm.changePrank(node3);

    //     uint256 gasCheckpoint4 = gasleft();
    //     hoprChannels.finalizeChannelClosure(node3, node4);
    //     uint256 gasCheckpoint5 = gasleft();
    //     emit log_named_uint("Gas Used for finalizeChannelClosure to Channels", gasCheckpoint4 - gasCheckpoint5);
    //     vm.stopPrank();
    //     vm.clearMockedCalls();
    // }

    /**
     * @dev Give 1000 HOPR token to admin; 10 HOPR to node3; 99999 HOPR token to caller
     * Announce all the nodes and approve hoprChannels to move funds for node3
     */
    function _helperSetupBalanceAndAnnounce() internal {
        // mock 1000 HOPR token in admin account; 10 HOPR token in node3
        vm.store(
            hoprToken,
            bytes32(stdstore.target(hoprToken).sig("balanceOf(address)").with_key(admin).find()),
            bytes32(abi.encode(1000 ether))
        );
        vm.store(
            hoprToken,
            bytes32(stdstore.target(hoprToken).sig("balanceOf(address)").with_key(node3).find()),
            bytes32(abi.encode(10 ether))
        );
        vm.store(
            hoprToken,
            bytes32(stdstore.target(hoprToken).sig("balanceOf(address)").with_key(caller).find()),
            bytes32(abi.encode(99999 ether))
        );

        // open a channel with directly with HoprChannels contract
        vm.prank(node3);
<<<<<<< HEAD
        (bool successFirst, ) = hoprToken.call(
            abi.encodeWithSignature("approve(address,uint256)", address(hoprChannels), 10 ether)
        );
        assertTrue(successFirst);
        vm.prank(caller);
        (bool successSecond, ) = hoprToken.call(
            abi.encodeWithSignature("approve(address,uint256)", address(hoprChannels), 99999 ether)
        );
        assertTrue(successSecond);
=======
        (bool success1,) =
            hoprToken.call(abi.encodeWithSignature("approve(address,uint256)", address(hoprChannels), 10 ether));
        assertTrue(success1);
        vm.prank(caller);
        (bool success2,) =
            hoprToken.call(abi.encodeWithSignature("approve(address,uint256)", address(hoprChannels), 99999 ether));
        assertTrue(success2);
>>>>>>> 7973789f
    }

    // function _helperSetupNodeStaking(
    //     uint256 safeCreationNonce
    // ) internal returns (
    //     address module,
    //     address payable safe
    // ) {
    //     vm.startPrank(caller);
    //     // create safe and a module; wire them up
    //     (module, safe) = factory.clone(address(moduleSingleton), admin, safeCreationNonce);

    //     vm.stopPrank();
    //     vm.startPrank(admin); // stop and start prank = vm.changePrank(admin);

    //     // safe admin add a hopr channel contract as target; equivalent to HoprNodeManagementModule(module).addChannelsAndTokenTarget(address(hoprChannels))
    //     bytes memory addTargetTx = abi.encodeWithSignature("addChannelsAndTokenTarget(address)", address(hoprChannels));
    //     _helperSendSafeTxFromPrivKey(safe, module, 102, addTargetTx);

    //     // safe admin transfer some HOPR tokens to the safe
    //     hoprToken.call(
    //         abi.encodeWithSignature("transfer(address,uint256)", safe, 20 ether)
    //     );

    //     // admin add a node to the safe; equivalent to HoprNodeManagementModule(module).addNode(node1);
    //     bytes memory addNodeTx = abi.encodeWithSignature("addNode(address)", node1);
    //     _helperSendSafeTxFromPrivKey(safe, module, 102, addNodeTx);

    //     // by default this node is allowed to operate on behalf of the safe

    //     // approve some tokens to be transferred from,
    //     bytes memory approvalTx = abi.encodeWithSignature("approve(address,uint256)", address(hoprChannels), 20 ether);
    //     _helperSendSafeTxFromPrivKey(safe, hoprToken, 102, approvalTx);

    //     // assertEq(hoprToken.allowance(safe, address(hoprChannels)), 20 ether);
    //     (, bytes memory returndataAllowance0) = hoprToken.staticcall(
    //         abi.encodeWithSignature('allowance(address,address)', safe, address(hoprChannels))
    //     );
    //     assertEq(abi.decode(returndataAllowance0, (uint256)), 20 ether);
    //     vm.stopPrank();
    // }

    // function _helperSendSafeTxFromPrivKey(address payable safe, address to, uint256 privKey, bytes memory payload) internal {
    //     bytes32 txHash = Safe(safe).getTransactionHash(
    //         to,
    //         0,
    //         payload,
    //         Enum.Operation.Call,
    //         0,
    //         0,
    //         0,
    //         address(0),
    //         address(0),
    //         Safe(safe).nonce()
    //     );
    //     (uint8 v, bytes32 r, bytes32 s) = vm.sign(privKey, txHash);
    //     bytes memory signature = abi.encodePacked(r, s, v);

    //     Safe(safe).execTransaction(
    //         to,
    //         0,
    //         payload,
    //         Enum.Operation.Call,
    //         0,
    //         0,
    //         0,
    //         address(0),
    //         payable(address(0)),
    //         signature
    //     );

    // }
}<|MERGE_RESOLUTION|>--- conflicted
+++ resolved
@@ -335,17 +335,6 @@
 
         // open a channel with directly with HoprChannels contract
         vm.prank(node3);
-<<<<<<< HEAD
-        (bool successFirst, ) = hoprToken.call(
-            abi.encodeWithSignature("approve(address,uint256)", address(hoprChannels), 10 ether)
-        );
-        assertTrue(successFirst);
-        vm.prank(caller);
-        (bool successSecond, ) = hoprToken.call(
-            abi.encodeWithSignature("approve(address,uint256)", address(hoprChannels), 99999 ether)
-        );
-        assertTrue(successSecond);
-=======
         (bool success1,) =
             hoprToken.call(abi.encodeWithSignature("approve(address,uint256)", address(hoprChannels), 10 ether));
         assertTrue(success1);
@@ -353,7 +342,6 @@
         (bool success2,) =
             hoprToken.call(abi.encodeWithSignature("approve(address,uint256)", address(hoprChannels), 99999 ether));
         assertTrue(success2);
->>>>>>> 7973789f
     }
 
     // function _helperSetupNodeStaking(
