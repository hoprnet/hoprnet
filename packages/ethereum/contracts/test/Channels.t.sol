// SPDX-License-Identifier: UNLICENSED
pragma solidity >=0.6.0 <0.9.0;

import 'forge-std/Test.sol';
import './utils/ERC1820Registry.sol';
// import './utils/Channels.sol';
// import './utils/Tickets.sol';
import '../src/Channels.sol';
import './utils/Crypto.sol';
import '../src/MultiSig.sol';
<<<<<<< HEAD
import 'openzeppelin-contracts-4.8.3/token/ERC777/ERC777.sol';
=======
import 'openzeppelin-contracts/token/ERC777/ERC777.sol';
>>>>>>> d3dbcbe2
import '../src/node-stake/NodeSafeRegistry.sol';

// proxy contract to make modifiers testable
contract MyHoprChannels is HoprChannels {
  constructor(address _token, Timestamp _noticePeriodChannelClosure, HoprNodeSafeRegistry safeRegistry) HoprChannels(_token, _noticePeriodChannelClosure, safeRegistry) {}

  // Only for testing
  function _storeChannelStatus(address src, address dest, HoprChannels.ChannelStatus status) public {
    channels[_getChannelId(src, dest)] = HoprChannels.Channel(
      HoprChannels.Balance.wrap(0),
      HoprChannels.TicketIndex.wrap(0),
      HoprChannels.Timestamp.wrap(0),
      HoprChannels.ChannelEpoch.wrap(0),
      status
    );
  }

  // Only for testing
  function _storeChannel(address src, address dest,uint256 balance, uint256 ticketIndex, uint256 closureTime, uint256 epoch, HoprChannels.ChannelStatus status) public {
    channels[_getChannelId(src, dest)] = HoprChannels.Channel(
      HoprChannels.Balance.wrap(uint96(balance)),
      HoprChannels.TicketIndex.wrap(uint48(ticketIndex)),
      HoprChannels.Timestamp.wrap(uint32(closureTime)),
      HoprChannels.ChannelEpoch.wrap(uint24(epoch)),
      status
    );
  }

  // Only for testing
  function _removeChannel(address src, address dest) public {
    delete channels[_getChannelId(src, dest)];
  }

  function myValidateBalance(HoprChannels.Balance balance) validateBalance(balance) public {}

  function myValidateChannelParties(address source, address destination) validateChannelParties(source, destination) public {}
}

contract HoprChannelsTest is Test, ERC1820RegistryFixtureTest, CryptoUtils {
  // Copied from HoprChannels contract
  event ChannelOpened(address indexed source, address indexed destination, HoprChannels.Balance amount);
  event ChannelBalanceIncreased(bytes32 indexed channelId, HoprChannels.Balance newBalance);
  event ChannelBalanceDecreased(bytes32 indexed channelId, HoprChannels.Balance newBalance);
  event CommitmentSet(bytes32 indexed channelId, HoprChannels.ChannelEpoch epoch);
  event OutgoingChannelClosureInitiated(bytes32 indexed channelId, HoprChannels.Timestamp closureInitiationTime);
  event ChannelClosed(bytes32 indexed channelId);
  event TicketRedeemed(bytes32 indexed channelId, HoprChannels.TicketIndex newTicketIndex);

  HoprChannels.Timestamp constant closureNoticePeriod = HoprChannels.Timestamp.wrap(15);

  bytes32 constant PROOF_OF_RELAY_SECRET_0 = keccak256(abi.encodePacked('PROOF_OF_RELAY_SECRET_0'));
  HoprChannels.WinProb constant WIN_PROB_100 = HoprChannels.WinProb.wrap(type(uint56).max);
  HoprChannels.WinProb constant WIN_PROB_0 = HoprChannels.WinProb.wrap(type(uint56).min);

  // We can't use HoprToken because HoprToken and HoprChannels rely
  // on different versions of OpenZeppelin contracts which leads
  // to compilation errors.
  ERC777 hoprToken;

  MyHoprChannels public hoprChannels;
  HoprNodeSafeRegistry public hoprNodeSafeRegistry;

  uint256 MIN_USED_BALANCE;
  uint256 MAX_USED_BALANCE;

  function setUp() public virtual override {
    super.setUp();

    hoprToken = new ERC777('HOPR', 'HOPR', new address[](0));

    hoprNodeSafeRegistry = new HoprNodeSafeRegistry();
    hoprChannels = new MyHoprChannels(address(hoprToken), closureNoticePeriod, hoprNodeSafeRegistry);

    MIN_USED_BALANCE = HoprChannels.Balance.unwrap(hoprChannels.MIN_USED_BALANCE()) + 1;
    MAX_USED_BALANCE = HoprChannels.Balance.unwrap(hoprChannels.MAX_USED_BALANCE());   
  }

  function test_publicFunctions(address src, address dest, uint96 balance, uint48 ticketIndex, uint32 closureTime, uint24 epoch) public {
    assertEq(HoprChannels.Timestamp.unwrap(hoprChannels.noticePeriodChannelClosure()), HoprChannels.Timestamp.unwrap(closureNoticePeriod));
    assertEq(address(hoprChannels.token()), address(hoprToken));

    hoprChannels._storeChannel(src, dest, balance, ticketIndex, closureTime, epoch, HoprChannels.ChannelStatus.OPEN);

    assertEq(
      keccak256(abi.encode(getChannelFromTuple(src, dest))), 
      keccak256(abi.encode(wrapChannel(balance, ticketIndex, closureTime, epoch, HoprChannels.ChannelStatus.OPEN))));

    hoprChannels._storeChannel(src, dest, balance, ticketIndex, closureTime, epoch, HoprChannels.ChannelStatus.PENDING_TO_CLOSE);

    assertEq(
      keccak256(abi.encode(getChannelFromTuple(src, dest))), 
      keccak256(abi.encode(wrapChannel(balance, ticketIndex, closureTime, epoch, HoprChannels.ChannelStatus.PENDING_TO_CLOSE))));
  
    assertEq(hoprChannels.ERC777_HOOK_FUND_CHANNEL_MULTI_SIZE(), 128);
    assertEq(hoprChannels.ERC777_HOOK_FUND_CHANNEL_SIZE(), 64);

    assertEq(hoprChannels.VERSION(), '2.0.0');

    // very unlikely that domainSeparator == bytes32(0)
    assertTrue(hoprChannels.domainSeparator() != bytes32(0));

    // correctly implement ERC-1820
    assertEq(hoprChannels.TOKENS_RECIPIENT_INTERFACE_HASH(), keccak256('ERC777TokensRecipient'));
  }

  function testValidateBalance(uint96 amount) public {
    amount = uint96(bound(amount, MIN_USED_BALANCE ,MAX_USED_BALANCE));

    hoprChannels.myValidateBalance(HoprChannels.Balance.wrap(amount));
  }

  function testRevert_validateBalance() public {
    vm.expectRevert(abi.encodeWithSelector(HoprChannels.InvalidBalance.selector));
    hoprChannels.myValidateBalance(HoprChannels.Balance.wrap(0));

    vm.expectRevert(abi.encodeWithSelector(HoprChannels.BalanceExceedsGlobalPerChannelAllowance.selector));
    hoprChannels.myValidateBalance(HoprChannels.Balance.wrap(uint96(MAX_USED_BALANCE) + 1));
  }

  function testValidateChannelParties(address source, address destination) public {
    vm.assume(source != destination);
    vm.assume(source != address(0) && destination != address(0));

    hoprChannels.myValidateChannelParties(source, destination);
  }

  function testRevert_validateChannelParties(address addr) public {
    vm.assume(addr != address(0));

    vm.expectRevert(abi.encodeWithSelector(HoprChannels.SourceEqualsDestination.selector));
    hoprChannels.myValidateChannelParties(addr, addr);

    vm.expectRevert(abi.encodeWithSelector(HoprChannels.ZeroAddress.selector, 'source must not be empty'));
    hoprChannels.myValidateChannelParties(address(0), addr);

    vm.expectRevert(abi.encodeWithSelector(HoprChannels.ZeroAddress.selector, 'destination must not be empty'));
    hoprChannels.myValidateChannelParties(addr, address(0));
  }

  function test_fundChannel(uint96 amount1, uint96 amount2, address src, address dest, address safeContract) public {
    amount1 = uint96(bound(amount1, MIN_USED_BALANCE, MAX_USED_BALANCE));
    amount2 = uint96(bound(amount2, MIN_USED_BALANCE, MAX_USED_BALANCE - amount1));
    vm.assume(src != dest && safeContract != src && safeContract != dest);
    vm.assume(src != address(0) && dest != address(0) && safeContract != address(0));

    _helperNoSafeSetMock(src);
    _helperTokenTransferFromMock(src, amount1);

    vm.expectEmit(true, true, false, true, address(hoprChannels));
    emit ChannelOpened(src, dest, HoprChannels.Balance.wrap(amount1));

    vm.startPrank(src);
    hoprChannels.fundChannel(dest, HoprChannels.Balance.wrap(amount1));

    assertEq(
      keccak256(abi.encode(getChannelFromTuple(src, dest))), 
      keccak256(abi.encode(wrapChannel(amount1,0,0,1, HoprChannels.ChannelStatus.OPEN))));

    vm.clearMockedCalls();

    // Now, let's increase funds
    _helperNoSafeSetMock(src);
    _helperTokenTransferFromMock(src, amount2);

    vm.expectEmit(true, false, false, true, address(hoprChannels));
    emit ChannelBalanceIncreased(hoprChannels._getChannelId(src, dest), HoprChannels.Balance.wrap(amount1 + amount2));

    hoprChannels.fundChannel(dest, HoprChannels.Balance.wrap(amount2));

    assertEq(
      keccak256(abi.encode(getChannelFromTuple(src, dest))), 
      keccak256(abi.encode(wrapChannel(amount1 + amount2,0,0,1, HoprChannels.ChannelStatus.OPEN))));

    vm.clearMockedCalls();
    vm.stopPrank();

    // clear state
    hoprChannels._removeChannel(src, dest);

    // Now test Safe entry point
    _helperOnlySafeMock(src, safeContract);
    _helperTokenTransferFromMock(safeContract, amount1);

    vm.expectEmit(true, true, false, true, address(hoprChannels));
    emit ChannelOpened(src, dest, HoprChannels.Balance.wrap(amount1));

    vm.startPrank(safeContract);
    hoprChannels.fundChannelSafe(src, dest, HoprChannels.Balance.wrap(amount1));

    assertEq(
      keccak256(abi.encode(getChannelFromTuple(src, dest))), 
      keccak256(abi.encode(wrapChannel(amount1,0,0,1, HoprChannels.ChannelStatus.OPEN))));

    vm.clearMockedCalls();

    _helperOnlySafeMock(src, safeContract);
    _helperTokenTransferFromMock(safeContract, amount2);

    vm.expectEmit(true, false, false, true, address(hoprChannels));
    emit ChannelBalanceIncreased(hoprChannels._getChannelId(src, dest), HoprChannels.Balance.wrap(amount1 + amount2));


    hoprChannels.fundChannelSafe(src, dest, HoprChannels.Balance.wrap(amount2));

    assertEq(
      keccak256(abi.encode(getChannelFromTuple(src, dest))), 
      keccak256(abi.encode(wrapChannel(amount1 + amount2,0,0,1, HoprChannels.ChannelStatus.OPEN))));

    vm.clearMockedCalls();
    vm.stopPrank();
  }

  function testRevert_fundChannelNoTokens(uint96 amount, address src, address dest, address safeContract) public {
    amount = uint96(bound(amount, MIN_USED_BALANCE, MAX_USED_BALANCE));
    vm.assume(src != dest && safeContract != src && safeContract != dest);
    vm.assume(src != address(0) && dest != address(0) && safeContract != address(0));

    _helperNoSafeSetMock(src);
    _helperNoTokenTransferFromMock(src, amount);

    vm.expectRevert(HoprChannels.TokenTransferFailed.selector);

    vm.prank(src);
    hoprChannels.fundChannel(dest, HoprChannels.Balance.wrap(amount));

    vm.clearMockedCalls();

    // Test with Safe
    _helperOnlySafeMock(src, safeContract);
    _helperNoTokenTransferFromMock(safeContract, amount);

    vm.prank(safeContract);
    vm.expectRevert(HoprChannels.TokenTransferFailed.selector);

    hoprChannels.fundChannelSafe(src, dest, HoprChannels.Balance.wrap(amount));
  }

  function testRevert_fundChannelInvalidBalance(address src, address dest) public {
    vm.assume(src != dest);

    _helperNoSafeSetMock(src);

    vm.expectRevert(HoprChannels.InvalidBalance.selector);
    hoprChannels.fundChannel(dest, HoprChannels.Balance.wrap(0));

    vm.expectRevert(HoprChannels.BalanceExceedsGlobalPerChannelAllowance.selector);
    hoprChannels.fundChannel(dest, HoprChannels.Balance.wrap(uint96(MAX_USED_BALANCE) + 1));

    vm.clearMockedCalls();
  }

  function testRevert_fundChannelPendingToClose(address src, address dest, uint96 amount) public {
    amount = uint96(bound(amount, MIN_USED_BALANCE, MAX_USED_BALANCE));
    vm.assume(src != dest);
    vm.assume(src != address(0));
    vm.assume(dest != address(0));

    _helperNoSafeSetMock(src);
    _helperTokenTransferFromMock(src, amount);
    hoprChannels._storeChannelStatus(src, dest, HoprChannels.ChannelStatus.PENDING_TO_CLOSE);

    vm.startPrank(src);

    vm.expectRevert(abi.encodeWithSelector(HoprChannels.WrongChannelState.selector, 'cannot fund a channel that will close soon'));
    hoprChannels.fundChannel(dest, HoprChannels.Balance.wrap(amount));

    hoprChannels._removeChannel(src, dest);
    vm.clearMockedCalls();
    vm.stopPrank();
  }

  function testRevert_fundChannelSameParty(address src, uint96 amount) public {
    amount = uint96(bound(amount, MIN_USED_BALANCE, MAX_USED_BALANCE));
    vm.assume(src != address(0));

    vm.startPrank(src);

    vm.expectRevert(HoprChannels.SourceEqualsDestination.selector);
    hoprChannels.fundChannel(src, HoprChannels.Balance.wrap(amount));

    vm.expectRevert(abi.encodeWithSelector(HoprChannels.ZeroAddress.selector, 'destination must not be empty'));
    hoprChannels.fundChannel(address(0), HoprChannels.Balance.wrap(amount));

    vm.stopPrank();
    vm.expectRevert(abi.encodeWithSelector(HoprChannels.ZeroAddress.selector, 'source must not be empty'));
    vm.startPrank(address(0));

    hoprChannels.fundChannel(src, HoprChannels.Balance.wrap(amount));

    vm.clearMockedCalls();
    vm.stopPrank();
  }

  function test_closeIncomingChannel(address src, address dest, address safeContract, uint96 amount, uint48 ticketIndex) public {
    amount = uint96(bound(amount, MIN_USED_BALANCE, MAX_USED_BALANCE));
    vm.assume(src != dest && safeContract != src && safeContract != dest);

    hoprChannels._storeChannel(dest, src, amount, ticketIndex, 0, 1, HoprChannels.ChannelStatus.OPEN);

    _helperNoSafeSetMock(src);
    _helperTokenTransferMock(dest, amount);

    vm.expectEmit(true,false, false, true, address(hoprChannels));
    emit ChannelClosed(hoprChannels._getChannelId(dest, src));

    vm.prank(src);
    hoprChannels.closeIncomingChannel(dest);

    assertEq(
      keccak256(abi.encode(getChannelFromTuple(dest, src))), 
      keccak256(abi.encode(wrapChannel(0,0,0,1, HoprChannels.ChannelStatus.CLOSED)))
    );

    vm.clearMockedCalls();

    _helperNoSafeSetMock(src);

    // Now let's assume there is a channel without funds
    hoprChannels._storeChannel(dest, src, 0, ticketIndex, 0, 2, HoprChannels.ChannelStatus.OPEN);

    vm.expectEmit(true,false, false, true, address(hoprChannels));
    emit ChannelClosed(hoprChannels._getChannelId(dest, src));

    vm.prank(src);
    hoprChannels.closeIncomingChannel(dest);

    assertEq(
      keccak256(abi.encode(getChannelFromTuple(dest, src))), 
      keccak256(abi.encode(wrapChannel(0,0,0,2, HoprChannels.ChannelStatus.CLOSED)))
    );

    vm.clearMockedCalls();

    // clear state
    hoprChannels._removeChannel(src, dest);

    // Now test Safe contract
    _helperOnlySafeMock(src, safeContract);
    _helperTokenTransferMock(dest, amount);

    hoprChannels._storeChannel(dest, src, amount, ticketIndex, 0, 1, HoprChannels.ChannelStatus.OPEN);

    vm.expectEmit(true,false, false, true, address(hoprChannels));
    emit ChannelClosed(hoprChannels._getChannelId(dest, src));

    vm.prank(safeContract);
    hoprChannels.closeIncomingChannelSafe(src, dest);

    assertEq(
      keccak256(abi.encode(getChannelFromTuple(dest, src))), 
      keccak256(abi.encode(wrapChannel(0,0,0,1, HoprChannels.ChannelStatus.CLOSED)))
    );

    vm.clearMockedCalls();
  }

  function testRevert_closeIncomingChannelWrongChannelState(address src, address dest, uint96 amount, uint48 ticketIndex) public {
    amount = uint96(bound(amount, MIN_USED_BALANCE, MAX_USED_BALANCE));
    vm.assume(src != dest);

    _helperNoSafeSetMock(src);
<<<<<<< HEAD

    hoprChannels._storeChannel(dest, src, amount, ticketIndex, 0, 1, HoprChannels.ChannelStatus.CLOSED);

=======

    hoprChannels._storeChannel(dest, src, amount, ticketIndex, 0, 1, HoprChannels.ChannelStatus.CLOSED);

>>>>>>> d3dbcbe2
    vm.expectRevert(abi.encodeWithSelector(HoprChannels.WrongChannelState.selector, 'channel must have state OPEN or PENDING_TO_CLOSE'));
    hoprChannels.closeIncomingChannel(dest);

    vm.clearMockedCalls();
  }

  function testRevert_closeIncomingChannelNoFunds(address src, address dest, uint96 amount, uint48 ticketIndex) public {
    amount = uint96(bound(amount, MIN_USED_BALANCE, MAX_USED_BALANCE));
    vm.assume(src != dest);

    _helperNoSafeSetMock(src);
    _helperNoTokenTransferMock(dest, amount);

    hoprChannels._storeChannel(dest, src, amount, ticketIndex, 0, 1, HoprChannels.ChannelStatus.OPEN);
<<<<<<< HEAD

    vm.expectRevert(HoprChannels.TokenTransferFailed.selector);
    vm.prank(src);

=======

    vm.expectRevert(HoprChannels.TokenTransferFailed.selector);
    vm.prank(src);

>>>>>>> d3dbcbe2
    hoprChannels.closeIncomingChannel(dest);

    vm.clearMockedCalls();
  }

  function test_initiateOutgoingChannelClosure(address src, address dest, address safeContract, uint96 amount, uint48 ticketIndex, uint32 nextTimestamp) public {
    amount = uint96(bound(amount, MIN_USED_BALANCE, MAX_USED_BALANCE));
    vm.assume(src != dest && safeContract != src && safeContract != dest);

    HoprChannels.Timestamp closureTime = HoprChannels.Timestamp.wrap(uint32(block.timestamp) + HoprChannels.Timestamp.unwrap(closureNoticePeriod));
    nextTimestamp = uint32(bound(nextTimestamp, uint32(block.timestamp), uint32(type(uint32).max - HoprChannels.Timestamp.unwrap(closureNoticePeriod))));

    uint256 beginning = block.timestamp;

    _helperNoSafeSetMock(src);

    hoprChannels._storeChannel(src, dest, amount, ticketIndex, 0, 1, HoprChannels.ChannelStatus.OPEN);

    vm.expectEmit(true, false, false, true, address(hoprChannels));
    emit OutgoingChannelClosureInitiated(hoprChannels._getChannelId(src, dest), closureTime);

    vm.prank(src);
    hoprChannels.initiateOutgoingChannelClosure(dest);

    assertEq(
      keccak256(abi.encode(getChannelFromTuple(src, dest))), 
      keccak256(abi.encode(wrapChannel(amount,ticketIndex,HoprChannels.Timestamp.unwrap(closureTime),1, HoprChannels.ChannelStatus.PENDING_TO_CLOSE)))
<<<<<<< HEAD
    );

    // let's try to extend closureTime, safe as it's done by ticket issuer
    // which gives ticket redeemer more time to redeem tickets
    vm.warp(nextTimestamp);

    vm.prank(src);
    hoprChannels.initiateOutgoingChannelClosure(dest);

    HoprChannels.Timestamp nextClosureTime = HoprChannels.Timestamp.wrap(uint32(block.timestamp) + HoprChannels.Timestamp.unwrap(closureNoticePeriod));

    assertEq(
      keccak256(abi.encode(getChannelFromTuple(src, dest))), 
      keccak256(abi.encode(wrapChannel(amount,ticketIndex,HoprChannels.Timestamp.unwrap(nextClosureTime),1, HoprChannels.ChannelStatus.PENDING_TO_CLOSE)))
    );

    vm.clearMockedCalls();

    // Clear state to test Safe functions

    vm.warp(beginning);

    _helperOnlySafeMock(src, safeContract);

    hoprChannels._storeChannel(src, dest, amount, ticketIndex, 0, 1, HoprChannels.ChannelStatus.OPEN);

    vm.expectEmit(true, false, false, true, address(hoprChannels));
    emit OutgoingChannelClosureInitiated(hoprChannels._getChannelId(src, dest), closureTime);

    vm.prank(safeContract);
    hoprChannels.initiateOutgoingChannelClosureSafe(src, dest);

    assertEq(
      keccak256(abi.encode(getChannelFromTuple(src, dest))), 
      keccak256(abi.encode(wrapChannel(amount,ticketIndex,HoprChannels.Timestamp.unwrap(closureTime),1, HoprChannels.ChannelStatus.PENDING_TO_CLOSE)))
=======
>>>>>>> d3dbcbe2
    );

    // let's try to extend closureTime, safe as it's done by ticket issuer
    // which gives ticket redeemer more time to redeem tickets
    vm.warp(nextTimestamp);
<<<<<<< HEAD
    
    vm.prank(safeContract);
    hoprChannels.initiateOutgoingChannelClosureSafe(src, dest);
=======

    vm.prank(src);
    hoprChannels.initiateOutgoingChannelClosure(dest);

    HoprChannels.Timestamp nextClosureTime = HoprChannels.Timestamp.wrap(uint32(block.timestamp) + HoprChannels.Timestamp.unwrap(closureNoticePeriod));
>>>>>>> d3dbcbe2

    assertEq(
      keccak256(abi.encode(getChannelFromTuple(src, dest))), 
      keccak256(abi.encode(wrapChannel(amount,ticketIndex,HoprChannels.Timestamp.unwrap(nextClosureTime),1, HoprChannels.ChannelStatus.PENDING_TO_CLOSE)))
    );

    vm.clearMockedCalls();

<<<<<<< HEAD
  function testRevert_initiateOutgoingChannelClosureWrongChannelState(address src, address dest, uint96 amount) public {
    amount = uint96(bound(amount, MIN_USED_BALANCE, MAX_USED_BALANCE));
    vm.assume(src != dest);

    _helperNoSafeSetMock(src);

    hoprChannels._storeChannelStatus(src, dest, HoprChannels.ChannelStatus.CLOSED);

    vm.expectRevert(abi.encodeWithSelector(HoprChannels.WrongChannelState.selector, 'channel must have state OPEN or PENDING_TO_CLOSE'));
    vm.prank(src);
    hoprChannels.initiateOutgoingChannelClosure(dest);

    vm.clearMockedCalls();
  }

  function test_finalizeOutgoingChannelClosure(address src, address dest, address safeContract, uint96 amount, uint48 ticketIndex, uint32 closureTime, uint24 epoch) public {
    amount = uint96(bound(amount, MIN_USED_BALANCE, MAX_USED_BALANCE));
    closureTime = uint32(bound(closureTime, block.timestamp, uint32(type(uint32).max) - HoprChannels.Timestamp.unwrap(closureNoticePeriod) - 1));
    vm.assume(src != address(0) && safeContract != address(0));
    vm.assume(src != dest && safeContract != src && safeContract != dest);

    _helperNoSafeSetMock(src);
    _helperTokenTransferMock(src, amount);

    hoprChannels._storeChannel(src, dest, amount, ticketIndex, closureTime, epoch, HoprChannels.ChannelStatus.PENDING_TO_CLOSE);

    vm.warp(closureTime + HoprChannels.Timestamp.unwrap(closureNoticePeriod) + 1);

    vm.expectEmit(true, false, false, true, address(hoprChannels));
    emit ChannelClosed(hoprChannels._getChannelId(src, dest));

    vm.prank(src);
    hoprChannels.finalizeOutgoingChannelClosure(dest);

    assertEq(
      keccak256(abi.encode(getChannelFromTuple(src, dest))), 
      keccak256(abi.encode(wrapChannel(0,0,0,epoch, HoprChannels.ChannelStatus.CLOSED)))
    );

    vm.clearMockedCalls();

    // Now let's test safe integration

    _helperOnlySafeMock(src, safeContract);
    _helperTokenTransferMock(safeContract, amount);

    hoprChannels._storeChannel(src, dest, amount, ticketIndex, closureTime, epoch, HoprChannels.ChannelStatus.PENDING_TO_CLOSE);

    vm.warp(closureTime + HoprChannels.Timestamp.unwrap(closureNoticePeriod) + 1);

    vm.expectEmit(true, false, false, true, address(hoprChannels));
    emit ChannelClosed(hoprChannels._getChannelId(src, dest));

    vm.prank(safeContract);
    hoprChannels.finalizeOutgoingChannelClosureSafe(src, dest);

    assertEq(
      keccak256(abi.encode(getChannelFromTuple(src, dest))), 
      keccak256(abi.encode(wrapChannel(0,0,0,epoch, HoprChannels.ChannelStatus.CLOSED)))
=======
    // Clear state to test Safe functions

    vm.warp(beginning);

    _helperOnlySafeMock(src, safeContract);

    hoprChannels._storeChannel(src, dest, amount, ticketIndex, 0, 1, HoprChannels.ChannelStatus.OPEN);

    vm.expectEmit(true, false, false, true, address(hoprChannels));
    emit OutgoingChannelClosureInitiated(hoprChannels._getChannelId(src, dest), closureTime);

    vm.prank(safeContract);
    hoprChannels.initiateOutgoingChannelClosureSafe(src, dest);

    assertEq(
      keccak256(abi.encode(getChannelFromTuple(src, dest))), 
      keccak256(abi.encode(wrapChannel(amount,ticketIndex,HoprChannels.Timestamp.unwrap(closureTime),1, HoprChannels.ChannelStatus.PENDING_TO_CLOSE)))
    );

    // let's try to extend closureTime, safe as it's done by ticket issuer
    // which gives ticket redeemer more time to redeem tickets
    vm.warp(nextTimestamp);
    
    vm.prank(safeContract);
    hoprChannels.initiateOutgoingChannelClosureSafe(src, dest);

    assertEq(
      keccak256(abi.encode(getChannelFromTuple(src, dest))), 
      keccak256(abi.encode(wrapChannel(amount,ticketIndex,HoprChannels.Timestamp.unwrap(nextClosureTime),1, HoprChannels.ChannelStatus.PENDING_TO_CLOSE)))
>>>>>>> d3dbcbe2
    );

    vm.clearMockedCalls();
  }

<<<<<<< HEAD
  function testRevert_finalizeOutgoingChannelClosureWrongChannelState(address src, address dest) public {
=======
  function testRevert_initiateOutgoingChannelClosureWrongChannelState(address src, address dest, uint96 amount) public {
    amount = uint96(bound(amount, MIN_USED_BALANCE, MAX_USED_BALANCE));
>>>>>>> d3dbcbe2
    vm.assume(src != dest);

    _helperNoSafeSetMock(src);

    hoprChannels._storeChannelStatus(src, dest, HoprChannels.ChannelStatus.CLOSED);

<<<<<<< HEAD
    vm.startPrank(src);
    vm.expectRevert(abi.encodeWithSelector(HoprChannels.WrongChannelState.selector, 'channel state must be PENDING_TO_CLOSE'));
    hoprChannels.finalizeOutgoingChannelClosure(dest);

    hoprChannels._storeChannelStatus(src, dest, HoprChannels.ChannelStatus.OPEN);

    vm.expectRevert(abi.encodeWithSelector(HoprChannels.WrongChannelState.selector, 'channel state must be PENDING_TO_CLOSE'));
    hoprChannels.finalizeOutgoingChannelClosure(dest);

    vm.clearMockedCalls();
    vm.stopPrank();
  }

  function testRevert_finalizeOutgoingChannelClosureNotDue(address src, address dest, uint96 amount, uint48 ticketIndex, uint32 closureTime, uint24 epoch) public {
    amount = uint96(bound(amount, MIN_USED_BALANCE, MAX_USED_BALANCE));
    closureTime = uint32(bound(closureTime, block.timestamp + 1, uint32(type(uint32).max) - HoprChannels.Timestamp.unwrap(closureNoticePeriod) - 1));
    vm.assume(src != dest);

    _helperNoSafeSetMock(src);

    hoprChannels._storeChannel(src, dest, amount, ticketIndex, closureTime, epoch, HoprChannels.ChannelStatus.PENDING_TO_CLOSE);

    vm.startPrank(src);
    vm.expectRevert(HoprChannels.NoticePeriodNotDue.selector);
    hoprChannels.finalizeOutgoingChannelClosure(dest);

    vm.stopPrank();
    vm.clearMockedCalls();
  }

  function testRevert_finalizeOutgoingChannelClosureTokenTransfer(address src, address dest, uint96 amount, uint48 ticketIndex, uint32 closureTime, uint24 epoch) public {
    amount = uint96(bound(amount, MIN_USED_BALANCE, MAX_USED_BALANCE));
    closureTime = uint32(bound(closureTime, block.timestamp + 1, uint32(type(uint32).max) - HoprChannels.Timestamp.unwrap(closureNoticePeriod) - 1));
    vm.assume(src != dest);

    _helperNoSafeSetMock(src);
    _helperNoTokenTransferMock(src, amount);

    vm.warp(closureTime + 1);

    hoprChannels._storeChannel(src, dest, amount, ticketIndex, closureTime, epoch, HoprChannels.ChannelStatus.PENDING_TO_CLOSE);

    vm.startPrank(src);
    vm.expectRevert(HoprChannels.TokenTransferFailed.selector);
    hoprChannels.finalizeOutgoingChannelClosure(dest);

    vm.stopPrank();
    vm.clearMockedCalls();
  }

  function test_redeemTicket(uint256 privKeyA, uint256 privKeyB, address safeContract, uint256 porSecret, uint96 channelAmount, uint96 amount, uint48 maxTicketIndex, uint32 indexOffset, uint24 epoch, uint48 channelTicketIndex) public {
    porSecret = bound(porSecret, 1, HoprCrypto.SECP256K1_FIELD_ORDER - 1);
    privKeyA = bound(privKeyA, 1, HoprCrypto.SECP256K1_FIELD_ORDER - 1);
    privKeyB = bound(privKeyB, 1, HoprCrypto.SECP256K1_FIELD_ORDER - 1);
    vm.assume(privKeyA != privKeyB);
    amount = uint96(bound(amount, MIN_USED_BALANCE, MAX_USED_BALANCE));
    channelAmount = uint96(bound(channelAmount, amount, MAX_USED_BALANCE));
    indexOffset = uint32(bound(indexOffset, 1, type(uint32).max));
    channelTicketIndex = uint48(bound(channelTicketIndex, 0, type(uint48).max - indexOffset - 1));
    maxTicketIndex = uint48(bound(maxTicketIndex, channelTicketIndex + 1, type(uint48).max - indexOffset));

    address src = vm.addr(privKeyA);
    address dest = vm.addr(privKeyB);
    vm.assume(safeContract != address(0) && safeContract != src && safeContract != dest);

    _helperNoSafeSetMock(dest);
    _helperTokenTransferMock(dest, amount);

    RedeemTicketArgBuilder memory args = RedeemTicketArgBuilder(
      privKeyA,
      privKeyB, 
      abi.encodePacked(hoprChannels.domainSeparator()), 
      src, 
      dest, 
      amount,
      maxTicketIndex, 
      indexOffset, 
      epoch, 
      HoprChannels.WinProb.unwrap(WIN_PROB_100), 
      porSecret
    );

    hoprChannels._storeChannel(src, dest, channelAmount, channelTicketIndex, 0, epoch, HoprChannels.ChannelStatus.OPEN);
=======
    vm.expectRevert(abi.encodeWithSelector(HoprChannels.WrongChannelState.selector, 'channel must have state OPEN or PENDING_TO_CLOSE'));
    vm.prank(src);
    hoprChannels.initiateOutgoingChannelClosure(dest);

    vm.clearMockedCalls();
  }

  function test_finalizeOutgoingChannelClosure(address src, address dest, address safeContract, uint96 amount, uint48 ticketIndex, uint32 closureTime, uint24 epoch) public {
    amount = uint96(bound(amount, MIN_USED_BALANCE, MAX_USED_BALANCE));
    closureTime = uint32(bound(closureTime, block.timestamp, uint32(type(uint32).max) - HoprChannels.Timestamp.unwrap(closureNoticePeriod) - 1));
    vm.assume(src != address(0) && safeContract != address(0));
    vm.assume(src != dest && safeContract != src && safeContract != dest);

    _helperNoSafeSetMock(src);
    _helperTokenTransferMock(src, amount);

    hoprChannels._storeChannel(src, dest, amount, ticketIndex, closureTime, epoch, HoprChannels.ChannelStatus.PENDING_TO_CLOSE);

    vm.warp(closureTime + HoprChannels.Timestamp.unwrap(closureNoticePeriod) + 1);

    vm.expectEmit(true, false, false, true, address(hoprChannels));
    emit ChannelClosed(hoprChannels._getChannelId(src, dest));

    vm.prank(src);
    hoprChannels.finalizeOutgoingChannelClosure(dest);

    assertEq(
      keccak256(abi.encode(getChannelFromTuple(src, dest))), 
      keccak256(abi.encode(wrapChannel(0,0,0,epoch, HoprChannels.ChannelStatus.CLOSED)))
    );

    vm.clearMockedCalls();

    // Now let's test safe integration

    _helperOnlySafeMock(src, safeContract);
    _helperTokenTransferMock(safeContract, amount);

    hoprChannels._storeChannel(src, dest, amount, ticketIndex, closureTime, epoch, HoprChannels.ChannelStatus.PENDING_TO_CLOSE);

    vm.warp(closureTime + HoprChannels.Timestamp.unwrap(closureNoticePeriod) + 1);

    vm.expectEmit(true, false, false, true, address(hoprChannels));
    emit ChannelClosed(hoprChannels._getChannelId(src, dest));

    vm.prank(safeContract);
    hoprChannels.finalizeOutgoingChannelClosureSafe(src, dest);

    assertEq(
      keccak256(abi.encode(getChannelFromTuple(src, dest))), 
      keccak256(abi.encode(wrapChannel(0,0,0,epoch, HoprChannels.ChannelStatus.CLOSED)))
    );
>>>>>>> d3dbcbe2

    (HoprChannels.RedeemableTicket memory redeemable, HoprCrypto.VRF_Parameters memory vrf) = getRedeemableTicket(args);

    vm.expectEmit(true, false, false, true, address(hoprChannels));
    emit ChannelBalanceDecreased(redeemable.data.channelId, HoprChannels.Balance.wrap(channelAmount - amount));

    vm.expectEmit(true, false, false, true, address(hoprChannels));
    emit TicketRedeemed(redeemable.data.channelId, HoprChannels.TicketIndex.wrap(channelTicketIndex + indexOffset));
    vm.prank(dest);
    hoprChannels.redeemTicket(redeemable, vrf);

    // Now let's assume the channel is PENDING_TO_CLOSE
    hoprChannels._storeChannel(src, dest, channelAmount, channelTicketIndex, 0, epoch, HoprChannels.ChannelStatus.PENDING_TO_CLOSE);
    
    vm.expectEmit(true, false, false, true, address(hoprChannels));
    emit ChannelBalanceDecreased(redeemable.data.channelId, HoprChannels.Balance.wrap(channelAmount - amount));

    vm.expectEmit(true, false, false, true, address(hoprChannels));
    emit TicketRedeemed(redeemable.data.channelId, HoprChannels.TicketIndex.wrap(channelTicketIndex + indexOffset));

    vm.prank(dest);
    hoprChannels.redeemTicket(redeemable, vrf);

    // Reset to test safe integration
    vm.clearMockedCalls();
    hoprChannels._storeChannel(src, dest, channelAmount, channelTicketIndex, 0, epoch, HoprChannels.ChannelStatus.OPEN);

    _helperOnlySafeMock(dest, safeContract);
    _helperTokenTransferMock(safeContract, amount);

    // Now test Safe integration
    vm.expectEmit(true, false, false, true, address(hoprChannels));
    emit ChannelBalanceDecreased(redeemable.data.channelId, HoprChannels.Balance.wrap(channelAmount - amount));

    vm.expectEmit(true, false, false, true, address(hoprChannels));
    emit TicketRedeemed(redeemable.data.channelId, HoprChannels.TicketIndex.wrap(channelTicketIndex + indexOffset));
    vm.prank(safeContract);
    hoprChannels.redeemTicketSafe(dest, redeemable, vrf);

    // Now let's assume the channel is PENDING_TO_CLOSE
    hoprChannels._storeChannel(src, dest, channelAmount, channelTicketIndex, 0, epoch, HoprChannels.ChannelStatus.PENDING_TO_CLOSE);
    
    vm.expectEmit(true, false, false, true, address(hoprChannels));
    emit ChannelBalanceDecreased(redeemable.data.channelId, HoprChannels.Balance.wrap(channelAmount - amount));

    vm.expectEmit(true, false, false, true, address(hoprChannels));
    emit TicketRedeemed(redeemable.data.channelId, HoprChannels.TicketIndex.wrap(channelTicketIndex + indexOffset));

    vm.prank(safeContract);
    hoprChannels.redeemTicketSafe(dest, redeemable, vrf);
  }

<<<<<<< HEAD
  function test_redeemTicket_bidirectional(uint256 privKeyA, uint256 privKeyB, uint256 porSecret, uint96 channelABAmount, uint96 channelBAAmount, uint96 amount, uint48 maxTicketIndex, uint32 indexOffset, uint24 epoch, uint48 channelTicketIndex) public {
    porSecret = bound(porSecret, 1, HoprCrypto.SECP256K1_FIELD_ORDER - 1);
    privKeyA = bound(privKeyA, 1, HoprCrypto.SECP256K1_FIELD_ORDER - 1);
    privKeyB = bound(privKeyB, 1, HoprCrypto.SECP256K1_FIELD_ORDER - 1);
    vm.assume(privKeyA != privKeyB);
    amount = uint96(bound(amount, MIN_USED_BALANCE, MAX_USED_BALANCE));
    channelABAmount = uint96(bound(channelABAmount, amount, MAX_USED_BALANCE));
    channelBAAmount = uint96(bound(channelBAAmount, 0, type(uint96).max - amount));
    indexOffset = uint32(bound(indexOffset, 1, type(uint32).max));
    channelTicketIndex = uint48(bound(channelTicketIndex, 0, type(uint48).max - indexOffset - 1));
    maxTicketIndex = uint48(bound(maxTicketIndex, channelTicketIndex + 1, type(uint48).max - indexOffset));

    address src = vm.addr(privKeyA);
    address dest = vm.addr(privKeyB);

    _helperNoSafeSetMock(dest);
    _helperTokenTransferMock(dest, amount);

    hoprChannels._storeChannel(src, dest, channelABAmount, channelTicketIndex, 0, epoch, HoprChannels.ChannelStatus.PENDING_TO_CLOSE);
    hoprChannels._storeChannel(dest, src, channelBAAmount, channelTicketIndex, 0, epoch, HoprChannels.ChannelStatus.PENDING_TO_CLOSE);

    RedeemTicketArgBuilder memory args = RedeemTicketArgBuilder(
      privKeyA,
      privKeyB, 
      abi.encodePacked(hoprChannels.domainSeparator()), 
      src, 
      dest,
      amount,
      maxTicketIndex, 
      indexOffset, 
      epoch, 
      HoprChannels.WinProb.unwrap(WIN_PROB_100), 
      porSecret
    );

    (HoprChannels.RedeemableTicket memory redeemable, HoprCrypto.VRF_Parameters memory vrf) = getRedeemableTicket(args);

    vm.expectEmit(true, false, false, true, address(hoprChannels));
    emit ChannelBalanceDecreased(redeemable.data.channelId, HoprChannels.Balance.wrap(channelABAmount - amount));

    vm.expectEmit(true, false, false, true, address(hoprChannels));
    emit ChannelBalanceIncreased(hoprChannels._getChannelId(dest, src), HoprChannels.Balance.wrap(channelBAAmount + amount));

    vm.expectEmit(true, false, false, true, address(hoprChannels));
    emit TicketRedeemed(redeemable.data.channelId, HoprChannels.TicketIndex.wrap(channelTicketIndex + indexOffset));

    vm.prank(dest);
    hoprChannels.redeemTicket(redeemable, vrf);

    vm.clearMockedCalls();
  }

  function testRevert_redeemTicketZeroWinProb(uint256 privKeyA, uint256 privKeyB, uint256 porSecret, uint96 channelAmount, uint96 amount, uint48 maxTicketIndex, uint32 indexOffset, uint24 epoch, uint48 channelTicketIndex) public {
    porSecret = bound(porSecret, 1, HoprCrypto.SECP256K1_FIELD_ORDER - 1);
    privKeyA = bound(privKeyA, 1, HoprCrypto.SECP256K1_FIELD_ORDER - 1);
    privKeyB = bound(privKeyB, 1, HoprCrypto.SECP256K1_FIELD_ORDER - 1);
    vm.assume(privKeyA != privKeyB);
    amount = uint96(bound(amount, MIN_USED_BALANCE, MAX_USED_BALANCE));
    channelAmount = uint96(bound(channelAmount, amount, MAX_USED_BALANCE));
    indexOffset = uint32(bound(indexOffset, 1, type(uint32).max));
    channelTicketIndex = uint48(bound(channelTicketIndex, 0, type(uint48).max - indexOffset - 1));
    maxTicketIndex = uint48(bound(maxTicketIndex, channelTicketIndex + 1, type(uint48).max - indexOffset));

    address src = vm.addr(privKeyA);
    address dest = vm.addr(privKeyB);

    _helperNoSafeSetMock(dest);
    _helperTokenTransferMock(dest, amount);

    RedeemTicketArgBuilder memory args = RedeemTicketArgBuilder(
      privKeyA,
      privKeyB, 
      abi.encodePacked(hoprChannels.domainSeparator()), 
      src, 
      dest, 
      amount,
      maxTicketIndex, 
      indexOffset, 
      epoch, 
      HoprChannels.WinProb.unwrap(WIN_PROB_0), 
      porSecret
    );

    hoprChannels._storeChannel(src, dest, channelAmount, channelTicketIndex, 0, epoch, HoprChannels.ChannelStatus.OPEN);

    (HoprChannels.RedeemableTicket memory redeemable, HoprCrypto.VRF_Parameters memory vrf) = getRedeemableTicket(args);
=======
  function testRevert_finalizeOutgoingChannelClosureWrongChannelState(address src, address dest) public {
    vm.assume(src != dest);

    _helperNoSafeSetMock(src);

    hoprChannels._storeChannelStatus(src, dest, HoprChannels.ChannelStatus.CLOSED);

    vm.startPrank(src);
    vm.expectRevert(abi.encodeWithSelector(HoprChannels.WrongChannelState.selector, 'channel state must be PENDING_TO_CLOSE'));
    hoprChannels.finalizeOutgoingChannelClosure(dest);

    hoprChannels._storeChannelStatus(src, dest, HoprChannels.ChannelStatus.OPEN);

    vm.expectRevert(abi.encodeWithSelector(HoprChannels.WrongChannelState.selector, 'channel state must be PENDING_TO_CLOSE'));
    hoprChannels.finalizeOutgoingChannelClosure(dest);
>>>>>>> d3dbcbe2

    vm.prank(dest);

    vm.expectRevert(HoprChannels.TicketIsNotAWin.selector);
    hoprChannels.redeemTicket(redeemable, vrf);
    vm.clearMockedCalls();
    vm.stopPrank();
  }

<<<<<<< HEAD
  function testRevert_redeemTicketInsufficientChannelFunds(uint256 privKeyA, uint256 privKeyB, uint256 porSecret, uint96 channelAmount, uint96 amount, uint48 maxTicketIndex, uint32 indexOffset, uint24 epoch, uint48 channelTicketIndex) public {
    porSecret = bound(porSecret, 1, HoprCrypto.SECP256K1_FIELD_ORDER - 1);
    privKeyA = bound(privKeyA, 1, HoprCrypto.SECP256K1_FIELD_ORDER - 1);
    privKeyB = bound(privKeyB, 1, HoprCrypto.SECP256K1_FIELD_ORDER - 1);
    vm.assume(privKeyA != privKeyB);
    amount = uint96(bound(amount, MIN_USED_BALANCE, MAX_USED_BALANCE));
    indexOffset = uint32(bound(indexOffset, 1, type(uint32).max));
    channelTicketIndex = uint48(bound(channelTicketIndex, 0, type(uint48).max - indexOffset - 1));
    maxTicketIndex = uint48(bound(maxTicketIndex, channelTicketIndex + 1, type(uint48).max - indexOffset));
    vm.assume(channelAmount < amount);

    address src = vm.addr(privKeyA);
    address dest = vm.addr(privKeyB);

    _helperNoSafeSetMock(dest);
    _helperTokenTransferMock(dest, amount);

    RedeemTicketArgBuilder memory args = RedeemTicketArgBuilder(
      privKeyA,
      privKeyB, 
      abi.encodePacked(hoprChannels.domainSeparator()), 
      src, 
      dest, 
      amount,
      maxTicketIndex, 
      indexOffset, 
      epoch, 
      HoprChannels.WinProb.unwrap(WIN_PROB_0), 
      porSecret
    );

    hoprChannels._storeChannel(src, dest, channelAmount, channelTicketIndex, 0, epoch, HoprChannels.ChannelStatus.OPEN);

    (HoprChannels.RedeemableTicket memory redeemable, HoprCrypto.VRF_Parameters memory vrf) = getRedeemableTicket(args);

    vm.prank(dest);

    vm.expectRevert(HoprChannels.InsufficientChannelBalance.selector);
    hoprChannels.redeemTicket(redeemable, vrf);
    vm.clearMockedCalls();
  }

  function testRevert_redeemTicketInsufficientAccountFunds(uint256 privKeyA, uint256 privKeyB, uint256 porSecret, uint96 channelAmount, uint96 amount, uint48 maxTicketIndex, uint32 indexOffset, uint24 epoch, uint48 channelTicketIndex) public {
    porSecret = bound(porSecret, 1, HoprCrypto.SECP256K1_FIELD_ORDER - 1);
    privKeyA = bound(privKeyA, 1, HoprCrypto.SECP256K1_FIELD_ORDER - 1);
    privKeyB = bound(privKeyB, 1, HoprCrypto.SECP256K1_FIELD_ORDER - 1);
    amount = uint96(bound(amount, MIN_USED_BALANCE, MAX_USED_BALANCE));
    channelAmount = uint96(bound(channelAmount, amount, MAX_USED_BALANCE));
    indexOffset = uint32(bound(indexOffset, 1, type(uint32).max));
    channelTicketIndex = uint48(bound(channelTicketIndex, 0, type(uint48).max - indexOffset - 1));
    maxTicketIndex = uint48(bound(maxTicketIndex, channelTicketIndex + 1, type(uint48).max - indexOffset));
    vm.assume(privKeyA != privKeyB);

    address src = vm.addr(privKeyA);
    address dest = vm.addr(privKeyB);

    _helperNoSafeSetMock(dest);
    _helperNoTokenTransferMock(dest, amount);

    RedeemTicketArgBuilder memory args = RedeemTicketArgBuilder(
      privKeyA,
      privKeyB, 
      abi.encodePacked(hoprChannels.domainSeparator()), 
      src, 
      dest, 
      amount,
      maxTicketIndex, 
      indexOffset, 
      epoch, 
      HoprChannels.WinProb.unwrap(WIN_PROB_100), 
      porSecret
    );

    hoprChannels._storeChannel(src, dest, channelAmount, channelTicketIndex, 0, epoch, HoprChannels.ChannelStatus.OPEN);

    (HoprChannels.RedeemableTicket memory redeemable, HoprCrypto.VRF_Parameters memory vrf) = getRedeemableTicket(args);

    vm.prank(dest);

    vm.expectRevert(HoprChannels.TokenTransferFailed.selector);
    hoprChannels.redeemTicket(redeemable, vrf);
    vm.clearMockedCalls();
  }

  function testRevert_redeemTicketWrongChannelState(uint256 privKeyA, uint256 privKeyB, uint256 porSecret, uint96 channelAmount, uint96 amount, uint48 maxTicketIndex, uint32 indexOffset, uint24 epoch, uint48 channelTicketIndex) public {
    porSecret = bound(porSecret, 1, HoprCrypto.SECP256K1_FIELD_ORDER - 1);
    privKeyA = bound(privKeyA, 1, HoprCrypto.SECP256K1_FIELD_ORDER - 1);
    privKeyB = bound(privKeyB, 1, HoprCrypto.SECP256K1_FIELD_ORDER - 1);
    vm.assume(privKeyA != privKeyB);
    amount = uint96(bound(amount, MIN_USED_BALANCE, MAX_USED_BALANCE));
    channelAmount = uint96(bound(channelAmount, amount, MAX_USED_BALANCE));
    indexOffset = uint32(bound(indexOffset, 1, type(uint32).max));
    channelTicketIndex = uint48(bound(channelTicketIndex, 0, type(uint48).max - indexOffset - 1));
    maxTicketIndex = uint48(bound(maxTicketIndex, channelTicketIndex + 1, type(uint48).max - indexOffset));

    address src = vm.addr(privKeyA);
    address dest = vm.addr(privKeyB);

    _helperNoSafeSetMock(dest);
    _helperTokenTransferMock(dest, amount);

    RedeemTicketArgBuilder memory args = RedeemTicketArgBuilder(
      privKeyA,
      privKeyB, 
      abi.encodePacked(hoprChannels.domainSeparator()), 
      src, 
      dest, 
      amount,
      maxTicketIndex, 
      indexOffset, 
      epoch, 
      HoprChannels.WinProb.unwrap(WIN_PROB_0), 
      porSecret
    );

    hoprChannels._storeChannel(src, dest, channelAmount, channelTicketIndex, 0, epoch, HoprChannels.ChannelStatus.CLOSED);

    (HoprChannels.RedeemableTicket memory redeemable, HoprCrypto.VRF_Parameters memory vrf) = getRedeemableTicket(args);

    vm.prank(dest);

    vm.expectRevert(abi.encodeWithSelector(HoprChannels.WrongChannelState.selector, 'spending channel must be OPEN or PENDING_TO_CLOSE'));
    hoprChannels.redeemTicket(redeemable, vrf);
    vm.clearMockedCalls();
  }

  function testRevert_redeemTicketWrongEpoch(uint256 privKeyA, uint256 privKeyB, uint256 porSecret, uint96 channelAmount, uint96 amount, uint48 maxTicketIndex, uint32 indexOffset, uint48 channelTicketIndex) public {
=======
  function testRevert_finalizeOutgoingChannelClosureNotDue(address src, address dest, uint96 amount, uint48 ticketIndex, uint32 closureTime, uint24 epoch) public {
    amount = uint96(bound(amount, MIN_USED_BALANCE, MAX_USED_BALANCE));
    closureTime = uint32(bound(closureTime, block.timestamp + 1, uint32(type(uint32).max) - HoprChannels.Timestamp.unwrap(closureNoticePeriod) - 1));
    vm.assume(src != dest);

    _helperNoSafeSetMock(src);

    hoprChannels._storeChannel(src, dest, amount, ticketIndex, closureTime, epoch, HoprChannels.ChannelStatus.PENDING_TO_CLOSE);

    vm.startPrank(src);
    vm.expectRevert(HoprChannels.NoticePeriodNotDue.selector);
    hoprChannels.finalizeOutgoingChannelClosure(dest);

    vm.stopPrank();
    vm.clearMockedCalls();
  }

  function testRevert_finalizeOutgoingChannelClosureTokenTransfer(address src, address dest, uint96 amount, uint48 ticketIndex, uint32 closureTime, uint24 epoch) public {
    amount = uint96(bound(amount, MIN_USED_BALANCE, MAX_USED_BALANCE));
    closureTime = uint32(bound(closureTime, block.timestamp + 1, uint32(type(uint32).max) - HoprChannels.Timestamp.unwrap(closureNoticePeriod) - 1));
    vm.assume(src != dest);

    _helperNoSafeSetMock(src);
    _helperNoTokenTransferMock(src, amount);

    vm.warp(closureTime + 1);

    hoprChannels._storeChannel(src, dest, amount, ticketIndex, closureTime, epoch, HoprChannels.ChannelStatus.PENDING_TO_CLOSE);

    vm.startPrank(src);
    vm.expectRevert(HoprChannels.TokenTransferFailed.selector);
    hoprChannels.finalizeOutgoingChannelClosure(dest);

    vm.stopPrank();
    vm.clearMockedCalls();
  }

  function test_redeemTicket(uint256 privKeyA, uint256 privKeyB, address safeContract, uint256 porSecret, uint96 channelAmount, uint96 amount, uint48 maxTicketIndex, uint32 indexOffset, uint24 epoch, uint48 channelTicketIndex) public {
>>>>>>> d3dbcbe2
    porSecret = bound(porSecret, 1, HoprCrypto.SECP256K1_FIELD_ORDER - 1);
    privKeyA = bound(privKeyA, 1, HoprCrypto.SECP256K1_FIELD_ORDER - 1);
    privKeyB = bound(privKeyB, 1, HoprCrypto.SECP256K1_FIELD_ORDER - 1);
    vm.assume(privKeyA != privKeyB);
    amount = uint96(bound(amount, MIN_USED_BALANCE, MAX_USED_BALANCE));
    channelAmount = uint96(bound(channelAmount, amount, MAX_USED_BALANCE));
    indexOffset = uint32(bound(indexOffset, 1, type(uint32).max));
    channelTicketIndex = uint48(bound(channelTicketIndex, 0, type(uint48).max - indexOffset - 1));
    maxTicketIndex = uint48(bound(maxTicketIndex, channelTicketIndex + 1, type(uint48).max - indexOffset));

    address src = vm.addr(privKeyA);
    address dest = vm.addr(privKeyB);
<<<<<<< HEAD
=======
    vm.assume(safeContract != address(0) && safeContract != src && safeContract != dest);
>>>>>>> d3dbcbe2

    _helperNoSafeSetMock(dest);
    _helperTokenTransferMock(dest, amount);

    RedeemTicketArgBuilder memory args = RedeemTicketArgBuilder(
      privKeyA,
      privKeyB, 
      abi.encodePacked(hoprChannels.domainSeparator()), 
      src, 
      dest, 
      amount,
      maxTicketIndex, 
      indexOffset, 
<<<<<<< HEAD
      1, 
      HoprChannels.WinProb.unwrap(WIN_PROB_0), 
      porSecret
    );

    hoprChannels._storeChannel(src, dest, channelAmount, channelTicketIndex, 0, 2, HoprChannels.ChannelStatus.OPEN);

    (HoprChannels.RedeemableTicket memory redeemable, HoprCrypto.VRF_Parameters memory vrf) = getRedeemableTicket(args);

    vm.prank(dest);

    vm.expectRevert(abi.encodeWithSelector(HoprChannels.WrongChannelState.selector, 'channel epoch must match'));
    hoprChannels.redeemTicket(redeemable, vrf);
    vm.clearMockedCalls();
  }

  function testRevert_redeemTicketInvalidVRFProof(uint256 privKeyA, uint256 privKeyB, uint256 porSecret, uint96 channelAmount, uint96 amount, uint48 maxTicketIndex, uint32 indexOffset, uint24 epoch, uint48 channelTicketIndex) public {
=======
      epoch, 
      HoprChannels.WinProb.unwrap(WIN_PROB_100), 
      porSecret
    );

    hoprChannels._storeChannel(src, dest, channelAmount, channelTicketIndex, 0, epoch, HoprChannels.ChannelStatus.OPEN);

    (HoprChannels.RedeemableTicket memory redeemable, HoprCrypto.VRF_Parameters memory vrf) = CryptoUtils.getRedeemableTicket(args, hoprChannels.domainSeparator());

    vm.expectEmit(true, false, false, true, address(hoprChannels));
    emit ChannelBalanceDecreased(redeemable.data.channelId, HoprChannels.Balance.wrap(channelAmount - amount));

    vm.expectEmit(true, false, false, true, address(hoprChannels));
    emit TicketRedeemed(redeemable.data.channelId, HoprChannels.TicketIndex.wrap(channelTicketIndex + indexOffset));
    vm.prank(dest);
    hoprChannels.redeemTicket(redeemable, vrf);

    // Now let's assume the channel is PENDING_TO_CLOSE
    hoprChannels._storeChannel(src, dest, channelAmount, channelTicketIndex, 0, epoch, HoprChannels.ChannelStatus.PENDING_TO_CLOSE);
    
    vm.expectEmit(true, false, false, true, address(hoprChannels));
    emit ChannelBalanceDecreased(redeemable.data.channelId, HoprChannels.Balance.wrap(channelAmount - amount));

    vm.expectEmit(true, false, false, true, address(hoprChannels));
    emit TicketRedeemed(redeemable.data.channelId, HoprChannels.TicketIndex.wrap(channelTicketIndex + indexOffset));

    vm.prank(dest);
    hoprChannels.redeemTicket(redeemable, vrf);

    // Reset to test safe integration
    vm.clearMockedCalls();
    hoprChannels._storeChannel(src, dest, channelAmount, channelTicketIndex, 0, epoch, HoprChannels.ChannelStatus.OPEN);

    _helperOnlySafeMock(dest, safeContract);
    _helperTokenTransferMock(safeContract, amount);

    // Now test Safe integration
    vm.expectEmit(true, false, false, true, address(hoprChannels));
    emit ChannelBalanceDecreased(redeemable.data.channelId, HoprChannels.Balance.wrap(channelAmount - amount));

    vm.expectEmit(true, false, false, true, address(hoprChannels));
    emit TicketRedeemed(redeemable.data.channelId, HoprChannels.TicketIndex.wrap(channelTicketIndex + indexOffset));
    vm.prank(safeContract);
    hoprChannels.redeemTicketSafe(dest, redeemable, vrf);

    // Now let's assume the channel is PENDING_TO_CLOSE
    hoprChannels._storeChannel(src, dest, channelAmount, channelTicketIndex, 0, epoch, HoprChannels.ChannelStatus.PENDING_TO_CLOSE);
    
    vm.expectEmit(true, false, false, true, address(hoprChannels));
    emit ChannelBalanceDecreased(redeemable.data.channelId, HoprChannels.Balance.wrap(channelAmount - amount));

    vm.expectEmit(true, false, false, true, address(hoprChannels));
    emit TicketRedeemed(redeemable.data.channelId, HoprChannels.TicketIndex.wrap(channelTicketIndex + indexOffset));

    vm.prank(safeContract);
    hoprChannels.redeemTicketSafe(dest, redeemable, vrf);
  }

  function test_redeemTicket_bidirectional(uint256 privKeyA, uint256 privKeyB, uint256 porSecret, uint96 channelABAmount, uint96 channelBAAmount, uint96 amount, uint48 maxTicketIndex, uint32 indexOffset, uint24 epoch, uint48 channelTicketIndex) public {
>>>>>>> d3dbcbe2
    porSecret = bound(porSecret, 1, HoprCrypto.SECP256K1_FIELD_ORDER - 1);
    privKeyA = bound(privKeyA, 1, HoprCrypto.SECP256K1_FIELD_ORDER - 1);
    privKeyB = bound(privKeyB, 1, HoprCrypto.SECP256K1_FIELD_ORDER - 1);
    vm.assume(privKeyA != privKeyB);
    amount = uint96(bound(amount, MIN_USED_BALANCE, MAX_USED_BALANCE));
<<<<<<< HEAD
    channelAmount = uint96(bound(channelAmount, amount, MAX_USED_BALANCE));
=======
    channelABAmount = uint96(bound(channelABAmount, amount, MAX_USED_BALANCE));
    channelBAAmount = uint96(bound(channelBAAmount, 0, type(uint96).max - amount));
>>>>>>> d3dbcbe2
    indexOffset = uint32(bound(indexOffset, 1, type(uint32).max));
    channelTicketIndex = uint48(bound(channelTicketIndex, 0, type(uint48).max - indexOffset - 1));
    maxTicketIndex = uint48(bound(maxTicketIndex, channelTicketIndex + 1, type(uint48).max - indexOffset));

    address src = vm.addr(privKeyA);
    address dest = vm.addr(privKeyB);

    _helperNoSafeSetMock(dest);
    _helperTokenTransferMock(dest, amount);

<<<<<<< HEAD
=======
    hoprChannels._storeChannel(src, dest, channelABAmount, channelTicketIndex, 0, epoch, HoprChannels.ChannelStatus.PENDING_TO_CLOSE);
    hoprChannels._storeChannel(dest, src, channelBAAmount, channelTicketIndex, 0, epoch, HoprChannels.ChannelStatus.PENDING_TO_CLOSE);

>>>>>>> d3dbcbe2
    RedeemTicketArgBuilder memory args = RedeemTicketArgBuilder(
      privKeyA,
      privKeyB, 
      abi.encodePacked(hoprChannels.domainSeparator()), 
      src, 
<<<<<<< HEAD
      dest, 
=======
      dest,
>>>>>>> d3dbcbe2
      amount,
      maxTicketIndex, 
      indexOffset, 
      epoch, 
      HoprChannels.WinProb.unwrap(WIN_PROB_100), 
      porSecret
    );

<<<<<<< HEAD
    hoprChannels._storeChannel(src, dest, channelAmount, channelTicketIndex, 0, epoch, HoprChannels.ChannelStatus.OPEN);

    (HoprChannels.RedeemableTicket memory redeemable, HoprCrypto.VRF_Parameters memory vrf) = getRedeemableTicket(args);

    vrf.h = 1;
    vrf.hV_x = vrf.v_x;
    vrf.hV_y = vrf.v_y;
    vm.prank(dest);
    
    vm.expectRevert(HoprChannels.InvalidVRFProof.selector);
=======
    (HoprChannels.RedeemableTicket memory redeemable, HoprCrypto.VRF_Parameters memory vrf) = CryptoUtils.getRedeemableTicket(args, hoprChannels.domainSeparator());

    vm.expectEmit(true, false, false, true, address(hoprChannels));
    emit ChannelBalanceDecreased(redeemable.data.channelId, HoprChannels.Balance.wrap(channelABAmount - amount));

    vm.expectEmit(true, false, false, true, address(hoprChannels));
    emit ChannelBalanceIncreased(hoprChannels._getChannelId(dest, src), HoprChannels.Balance.wrap(channelBAAmount + amount));

    vm.expectEmit(true, false, false, true, address(hoprChannels));
    emit TicketRedeemed(redeemable.data.channelId, HoprChannels.TicketIndex.wrap(channelTicketIndex + indexOffset));

    vm.prank(dest);
>>>>>>> d3dbcbe2
    hoprChannels.redeemTicket(redeemable, vrf);

    vm.clearMockedCalls();
  }

<<<<<<< HEAD
  function testRevert_redeemTicketInvalidSignature(uint256 privKeyA, uint256 privKeyB, uint256 porSecret, uint96 channelAmount, uint96 amount, uint48 maxTicketIndex, uint32 indexOffset, uint24 epoch, uint48 channelTicketIndex) public {
=======
  function testRevert_redeemTicketZeroWinProb(uint256 privKeyA, uint256 privKeyB, uint256 porSecret, uint96 channelAmount, uint96 amount, uint48 maxTicketIndex, uint32 indexOffset, uint24 epoch, uint48 channelTicketIndex) public {
>>>>>>> d3dbcbe2
    porSecret = bound(porSecret, 1, HoprCrypto.SECP256K1_FIELD_ORDER - 1);
    privKeyA = bound(privKeyA, 1, HoprCrypto.SECP256K1_FIELD_ORDER - 1);
    privKeyB = bound(privKeyB, 1, HoprCrypto.SECP256K1_FIELD_ORDER - 1);
    vm.assume(privKeyA != privKeyB);
    amount = uint96(bound(amount, MIN_USED_BALANCE, MAX_USED_BALANCE));
    channelAmount = uint96(bound(channelAmount, amount, MAX_USED_BALANCE));
    indexOffset = uint32(bound(indexOffset, 1, type(uint32).max));
    channelTicketIndex = uint48(bound(channelTicketIndex, 0, type(uint48).max - indexOffset - 1));
    maxTicketIndex = uint48(bound(maxTicketIndex, channelTicketIndex + 1, type(uint48).max - indexOffset));

    address src = vm.addr(privKeyA);
    address dest = vm.addr(privKeyB);

    _helperNoSafeSetMock(dest);
    _helperTokenTransferMock(dest, amount);

    RedeemTicketArgBuilder memory args = RedeemTicketArgBuilder(
      privKeyA,
      privKeyB, 
      abi.encodePacked(hoprChannels.domainSeparator()), 
      src, 
      dest, 
      amount,
      maxTicketIndex, 
      indexOffset, 
      epoch, 
<<<<<<< HEAD
      HoprChannels.WinProb.unwrap(WIN_PROB_100), 
=======
      HoprChannels.WinProb.unwrap(WIN_PROB_0), 
>>>>>>> d3dbcbe2
      porSecret
    );

    hoprChannels._storeChannel(src, dest, channelAmount, channelTicketIndex, 0, epoch, HoprChannels.ChannelStatus.OPEN);

<<<<<<< HEAD
    (HoprChannels.RedeemableTicket memory redeemable, HoprCrypto.VRF_Parameters memory vrf) = getRedeemableTicket(args);

    (uint8 v, bytes32 r, bytes32 s) = CryptoUtils.decompressSignature(redeemable.signature.r, redeemable.signature.vs);
    if (v == 27) { // v == 27 or v == 28
      v = 28;
    } else {
      v = 27;
    }
    HoprCrypto.CompactSignature memory tweaked_sig = toCompactSignature(v, r, s);
    redeemable.signature.vs = tweaked_sig.vs;

    vm.prank(dest);

    vm.expectRevert(HoprChannels.InvalidTicketSignature.selector);
    hoprChannels.redeemTicket(redeemable, vrf);

    vm.clearMockedCalls();
  }

  function testRevert_redeemTicketInvalidAggregatedTicket(uint256 privKeyA, uint256 privKeyB, uint256 porSecret, uint96 channelAmount, uint96 amount, uint48 maxTicketIndex, uint32 indexOffset, uint24 epoch, uint48 channelTicketIndex) public {
=======
    (HoprChannels.RedeemableTicket memory redeemable, HoprCrypto.VRF_Parameters memory vrf) = CryptoUtils.getRedeemableTicket(args, hoprChannels.domainSeparator());

    vm.prank(dest);

    vm.expectRevert(HoprChannels.TicketIsNotAWin.selector);
    hoprChannels.redeemTicket(redeemable, vrf);
    vm.clearMockedCalls();
  }

  function testRevert_redeemTicketInsufficientChannelFunds(uint256 privKeyA, uint256 privKeyB, uint256 porSecret, uint96 channelAmount, uint96 amount, uint48 maxTicketIndex, uint32 indexOffset, uint24 epoch, uint48 channelTicketIndex) public {
>>>>>>> d3dbcbe2
    porSecret = bound(porSecret, 1, HoprCrypto.SECP256K1_FIELD_ORDER - 1);
    privKeyA = bound(privKeyA, 1, HoprCrypto.SECP256K1_FIELD_ORDER - 1);
    privKeyB = bound(privKeyB, 1, HoprCrypto.SECP256K1_FIELD_ORDER - 1);
    vm.assume(privKeyA != privKeyB);
    amount = uint96(bound(amount, MIN_USED_BALANCE, MAX_USED_BALANCE));
<<<<<<< HEAD
    channelAmount = uint96(bound(channelAmount, amount, MAX_USED_BALANCE));
    indexOffset = uint32(bound(indexOffset, 1, type(uint32).max));
    channelTicketIndex = uint48(bound(channelTicketIndex, 0, type(uint48).max - indexOffset - 1));
    maxTicketIndex = uint48(bound(maxTicketIndex, channelTicketIndex + 1, type(uint48).max - indexOffset));
=======
    indexOffset = uint32(bound(indexOffset, 1, type(uint32).max));
    channelTicketIndex = uint48(bound(channelTicketIndex, 0, type(uint48).max - indexOffset - 1));
    maxTicketIndex = uint48(bound(maxTicketIndex, channelTicketIndex + 1, type(uint48).max - indexOffset));
    vm.assume(channelAmount < amount);
>>>>>>> d3dbcbe2

    address src = vm.addr(privKeyA);
    address dest = vm.addr(privKeyB);

    _helperNoSafeSetMock(dest);
    _helperTokenTransferMock(dest, amount);

    RedeemTicketArgBuilder memory args = RedeemTicketArgBuilder(
      privKeyA,
      privKeyB, 
      abi.encodePacked(hoprChannels.domainSeparator()), 
      src, 
      dest, 
      amount,
      maxTicketIndex, 
      indexOffset, 
      epoch, 
<<<<<<< HEAD
      HoprChannels.WinProb.unwrap(WIN_PROB_100), 
=======
      HoprChannels.WinProb.unwrap(WIN_PROB_0), 
>>>>>>> d3dbcbe2
      porSecret
    );

    hoprChannels._storeChannel(src, dest, channelAmount, channelTicketIndex, 0, epoch, HoprChannels.ChannelStatus.OPEN);
<<<<<<< HEAD

    (HoprChannels.RedeemableTicket memory redeemable, HoprCrypto.VRF_Parameters memory vrf) = getRedeemableTicket(args);

    redeemable.data.indexOffset = HoprChannels.TicketIndexOffset.wrap(0);

    vm.startPrank(dest);

    vm.expectRevert(HoprChannels.InvalidAggregatedTicketInterval.selector);
    hoprChannels.redeemTicket(redeemable, vrf);

    channelTicketIndex = uint48(bound(channelTicketIndex, 1, type(uint48).max - indexOffset - 1));
    maxTicketIndex = uint48(bound(maxTicketIndex, 0, channelTicketIndex));

    hoprChannels._storeChannel(src, dest, channelAmount, channelTicketIndex, 0, epoch, HoprChannels.ChannelStatus.OPEN);

    vm.expectRevert(HoprChannels.InvalidAggregatedTicketInterval.selector);
    hoprChannels.redeemTicket(redeemable, vrf);
    
    vm.clearMockedCalls();
  }

  function test_tokensReceived(address operator, address safeContract, address src, address dest, uint96 amountA, uint96 amountB, bytes memory operatorData) public {
    amountA = uint96(bound(amountA, MIN_USED_BALANCE, MAX_USED_BALANCE));
    amountB = uint96(bound(amountB, MIN_USED_BALANCE, MAX_USED_BALANCE));
    vm.assume(src != dest && safeContract != src && safeContract != dest);
    vm.assume(src != address(0) && dest != address(0) && safeContract != address(0));
    vm.assume(amountA != amountB);

    _helperNoSafeSetMock(src);

    vm.prank(address(hoprToken));
    hoprChannels.tokensReceived(operator, src, address(hoprChannels), amountA, abi.encode(src, dest), operatorData);
 
    assertEq(
      keccak256(abi.encode(getChannelFromTuple(src, dest))), 
      keccak256(abi.encode(wrapChannel(amountA,0,0,1, HoprChannels.ChannelStatus.OPEN)))
    );

    // from != src (called by Safe)
    vm.clearMockedCalls();
    _helperOnlySafeMock(src, safeContract);
    hoprChannels._removeChannel(src, dest);

    vm.prank(address(hoprToken));
    hoprChannels.tokensReceived(operator, safeContract, address(hoprChannels), amountA, abi.encode(src, dest), operatorData);
 
    assertEq(
      keccak256(abi.encode(getChannelFromTuple(src, dest))), 
      keccak256(abi.encode(wrapChannel(amountA, 0, 0, 1, HoprChannels.ChannelStatus.OPEN)))
    );

    // fundChannelMulti
    vm.clearMockedCalls();
    hoprChannels._removeChannel(src, dest);

    vm.prank(address(hoprToken));
    hoprChannels.tokensReceived(operator, src, address(hoprChannels), amountA + amountB, abi.encode(src, amountA, dest, amountB), operatorData);

    assertEq(
      keccak256(abi.encode(getChannelFromTuple(src, dest))), 
      keccak256(abi.encode(wrapChannel(amountA, 0, 0, 1, HoprChannels.ChannelStatus.OPEN)))
    );

    assertEq(
      keccak256(abi.encode(getChannelFromTuple(dest, src))), 
      keccak256(abi.encode(wrapChannel(amountB, 0, 0, 1, HoprChannels.ChannelStatus.OPEN)))
    );

    vm.clearMockedCalls();
  }

  function testRevert_tokensReceivedWrongToken(address caller, address someContract, uint96 correctAmount, address operator, bytes memory operatorData, address from, address to, uint256 amount, address src, address dest) public {
    amount = bound(amount, uint256(type(uint96).max) + 1, type(uint256).max);
    correctAmount = uint96(bound(correctAmount, MIN_USED_BALANCE, MAX_USED_BALANCE));
    vm.assume(src != dest);
    vm.assume(src != address(0) && dest != address(0));
    vm.assume(someContract != address(hoprChannels));

    vm.expectRevert(HoprChannels.InvalidBalance.selector);
    vm.prank(address(hoprToken));
    hoprChannels.tokensReceived(operator, from, to, amount, abi.encode(src, dest), operatorData);

    vm.assume(caller != address(hoprToken));
    vm.expectRevert(HoprChannels.WrongToken.selector);
    vm.prank(caller);
    hoprChannels.tokensReceived(operator, from, to, correctAmount, abi.encode(src, dest), operatorData);

    vm.expectRevert(HoprChannels.InvalidTokenRecipient.selector);
    vm.prank(address(hoprToken));
    hoprChannels.tokensReceived(operator, from, someContract, correctAmount, abi.encode(src, dest), operatorData);
  }

  function testRevert_tokensReceivedWrongABI(address operator, bytes memory operatorData, address from, uint256 amount, bytes memory userData) public {
    amount = bound(amount, MIN_USED_BALANCE, MAX_USED_BALANCE);
    
    vm.assume(userData.length != 0 && userData.length != 64 && userData.length != 128);

    vm.expectRevert(HoprChannels.InvalidTokensReceivedUsage.selector);
    vm.prank(address(hoprToken));
    hoprChannels.tokensReceived(operator, from, address(hoprChannels), amount, userData, operatorData);
  }

  function testRevert_tokensReceivedFundMulti(uint256 someAmount, address operator, bytes memory operatorData, address from, uint256 amountA, uint256 amountB, address src, address dest) public {
    amountA = bound(amountA, MIN_USED_BALANCE, MAX_USED_BALANCE);
    amountB = bound(amountB, MIN_USED_BALANCE, MAX_USED_BALANCE);

    vm.assume(someAmount < type(uint96).max && someAmount != amountA + amountB);

    vm.assume(src != dest);
    vm.assume(src != address(0) && dest != address(0));

    vm.prank(address(hoprToken));
    vm.expectRevert(HoprChannels.InvalidBalance.selector);
    hoprChannels.tokensReceived(operator, from, address(hoprChannels), someAmount, abi.encode(src, amountA, dest, amountB), operatorData);
  }

  function testRevert_tokensReceivedSafeIntegration(address someAccount, address operator, bytes memory operatorData, address safeContract, uint256 amount, address src, address dest) public {
    amount = bound(amount, MIN_USED_BALANCE, MAX_USED_BALANCE);

    vm.assume(src != dest && safeContract != src && safeContract != dest);
    vm.assume(src != address(0) && dest != address(0) && safeContract != address(0) && someAccount != address(0));
    vm.assume(someAccount != src);

    _helperOnlySafeMock(src, safeContract);
    vm.expectRevert(HoprMultiSig.ContractNotResponsible.selector);
    vm.prank(address(hoprToken));
    hoprChannels.tokensReceived(operator, src, address(hoprChannels), amount, abi.encode(src, dest), operatorData);
  
    vm.clearMockedCalls();
    _helperNoSafeSetMock(src);
    vm.expectRevert(HoprMultiSig.ContractNotResponsible.selector);
    vm.prank(address(hoprToken));
    hoprChannels.tokensReceived(operator, someAccount, address(hoprChannels), amount, abi.encode(src, dest), operatorData);
  
    vm.clearMockedCalls();
  }

  /**
   * @dev mock a return of safe registered to node
   */
  function _helperNoSafeSetMock(address node) private {
    vm.mockCall(
      address(hoprNodeSafeRegistry),
      abi.encodeWithSelector(
        hoprNodeSafeRegistry.nodeToSafe.selector,
        node
      ),
      abi.encode(address(0))
=======

    (HoprChannels.RedeemableTicket memory redeemable, HoprCrypto.VRF_Parameters memory vrf) = CryptoUtils.getRedeemableTicket(args, hoprChannels.domainSeparator());

    vm.prank(dest);

    vm.expectRevert(HoprChannels.InsufficientChannelBalance.selector);
    hoprChannels.redeemTicket(redeemable, vrf);
    vm.clearMockedCalls();
  }

  function testRevert_redeemTicketInsufficientAccountFunds(uint256 privKeyA, uint256 privKeyB, uint256 porSecret, uint96 channelAmount, uint96 amount, uint48 maxTicketIndex, uint32 indexOffset, uint24 epoch, uint48 channelTicketIndex) public {
    porSecret = bound(porSecret, 1, HoprCrypto.SECP256K1_FIELD_ORDER - 1);
    privKeyA = bound(privKeyA, 1, HoprCrypto.SECP256K1_FIELD_ORDER - 1);
    privKeyB = bound(privKeyB, 1, HoprCrypto.SECP256K1_FIELD_ORDER - 1);
    amount = uint96(bound(amount, MIN_USED_BALANCE, MAX_USED_BALANCE));
    channelAmount = uint96(bound(channelAmount, amount, MAX_USED_BALANCE));
    indexOffset = uint32(bound(indexOffset, 1, type(uint32).max));
    channelTicketIndex = uint48(bound(channelTicketIndex, 0, type(uint48).max - indexOffset - 1));
    maxTicketIndex = uint48(bound(maxTicketIndex, channelTicketIndex + 1, type(uint48).max - indexOffset));
    vm.assume(privKeyA != privKeyB);

    address src = vm.addr(privKeyA);
    address dest = vm.addr(privKeyB);

    _helperNoSafeSetMock(dest);
    _helperNoTokenTransferMock(dest, amount);

    RedeemTicketArgBuilder memory args = RedeemTicketArgBuilder(
      privKeyA,
      privKeyB, 
      abi.encodePacked(hoprChannels.domainSeparator()), 
      src, 
      dest, 
      amount,
      maxTicketIndex, 
      indexOffset, 
      epoch, 
      HoprChannels.WinProb.unwrap(WIN_PROB_100), 
      porSecret
    );

    hoprChannels._storeChannel(src, dest, channelAmount, channelTicketIndex, 0, epoch, HoprChannels.ChannelStatus.OPEN);

    (HoprChannels.RedeemableTicket memory redeemable, HoprCrypto.VRF_Parameters memory vrf) = CryptoUtils.getRedeemableTicket(args, hoprChannels.domainSeparator());

    vm.prank(dest);

    vm.expectRevert(HoprChannels.TokenTransferFailed.selector);
    hoprChannels.redeemTicket(redeemable, vrf);
    vm.clearMockedCalls();
  }

  function testRevert_redeemTicketWrongChannelState(uint256 privKeyA, uint256 privKeyB, uint256 porSecret, uint96 channelAmount, uint96 amount, uint48 maxTicketIndex, uint32 indexOffset, uint24 epoch, uint48 channelTicketIndex) public {
    porSecret = bound(porSecret, 1, HoprCrypto.SECP256K1_FIELD_ORDER - 1);
    privKeyA = bound(privKeyA, 1, HoprCrypto.SECP256K1_FIELD_ORDER - 1);
    privKeyB = bound(privKeyB, 1, HoprCrypto.SECP256K1_FIELD_ORDER - 1);
    vm.assume(privKeyA != privKeyB);
    amount = uint96(bound(amount, MIN_USED_BALANCE, MAX_USED_BALANCE));
    channelAmount = uint96(bound(channelAmount, amount, MAX_USED_BALANCE));
    indexOffset = uint32(bound(indexOffset, 1, type(uint32).max));
    channelTicketIndex = uint48(bound(channelTicketIndex, 0, type(uint48).max - indexOffset - 1));
    maxTicketIndex = uint48(bound(maxTicketIndex, channelTicketIndex + 1, type(uint48).max - indexOffset));

    address src = vm.addr(privKeyA);
    address dest = vm.addr(privKeyB);

    _helperNoSafeSetMock(dest);
    _helperTokenTransferMock(dest, amount);

    RedeemTicketArgBuilder memory args = RedeemTicketArgBuilder(
      privKeyA,
      privKeyB, 
      abi.encodePacked(hoprChannels.domainSeparator()), 
      src, 
      dest, 
      amount,
      maxTicketIndex, 
      indexOffset, 
      epoch, 
      HoprChannels.WinProb.unwrap(WIN_PROB_0), 
      porSecret
    );

    hoprChannels._storeChannel(src, dest, channelAmount, channelTicketIndex, 0, epoch, HoprChannels.ChannelStatus.CLOSED);

    (HoprChannels.RedeemableTicket memory redeemable, HoprCrypto.VRF_Parameters memory vrf) = CryptoUtils.getRedeemableTicket(args, hoprChannels.domainSeparator());

    vm.prank(dest);

    vm.expectRevert(abi.encodeWithSelector(HoprChannels.WrongChannelState.selector, 'spending channel must be OPEN or PENDING_TO_CLOSE'));
    hoprChannels.redeemTicket(redeemable, vrf);
    vm.clearMockedCalls();
  }

  function testRevert_redeemTicketWrongEpoch(uint256 privKeyA, uint256 privKeyB, uint256 porSecret, uint96 channelAmount, uint96 amount, uint48 maxTicketIndex, uint32 indexOffset, uint48 channelTicketIndex) public {
    porSecret = bound(porSecret, 1, HoprCrypto.SECP256K1_FIELD_ORDER - 1);
    privKeyA = bound(privKeyA, 1, HoprCrypto.SECP256K1_FIELD_ORDER - 1);
    privKeyB = bound(privKeyB, 1, HoprCrypto.SECP256K1_FIELD_ORDER - 1);
    vm.assume(privKeyA != privKeyB);
    amount = uint96(bound(amount, MIN_USED_BALANCE, MAX_USED_BALANCE));
    channelAmount = uint96(bound(channelAmount, amount, MAX_USED_BALANCE));
    indexOffset = uint32(bound(indexOffset, 1, type(uint32).max));
    channelTicketIndex = uint48(bound(channelTicketIndex, 0, type(uint48).max - indexOffset - 1));
    maxTicketIndex = uint48(bound(maxTicketIndex, channelTicketIndex + 1, type(uint48).max - indexOffset));

    address src = vm.addr(privKeyA);
    address dest = vm.addr(privKeyB);

    _helperNoSafeSetMock(dest);
    _helperTokenTransferMock(dest, amount);

    RedeemTicketArgBuilder memory args = RedeemTicketArgBuilder(
      privKeyA,
      privKeyB, 
      abi.encodePacked(hoprChannels.domainSeparator()), 
      src, 
      dest, 
      amount,
      maxTicketIndex, 
      indexOffset, 
      1, 
      HoprChannels.WinProb.unwrap(WIN_PROB_0), 
      porSecret
    );

    hoprChannels._storeChannel(src, dest, channelAmount, channelTicketIndex, 0, 2, HoprChannels.ChannelStatus.OPEN);

    (HoprChannels.RedeemableTicket memory redeemable, HoprCrypto.VRF_Parameters memory vrf) = CryptoUtils.getRedeemableTicket(args, hoprChannels.domainSeparator());

    vm.prank(dest);

    vm.expectRevert(abi.encodeWithSelector(HoprChannels.WrongChannelState.selector, 'channel epoch must match'));
    hoprChannels.redeemTicket(redeemable, vrf);
    vm.clearMockedCalls();
  }

  function testRevert_redeemTicketInvalidVRFProof(uint256 privKeyA, uint256 privKeyB, uint256 porSecret, uint96 channelAmount, uint96 amount, uint48 maxTicketIndex, uint32 indexOffset, uint24 epoch, uint48 channelTicketIndex) public {
    porSecret = bound(porSecret, 1, HoprCrypto.SECP256K1_FIELD_ORDER - 1);
    privKeyA = bound(privKeyA, 1, HoprCrypto.SECP256K1_FIELD_ORDER - 1);
    privKeyB = bound(privKeyB, 1, HoprCrypto.SECP256K1_FIELD_ORDER - 1);
    vm.assume(privKeyA != privKeyB);
    amount = uint96(bound(amount, MIN_USED_BALANCE, MAX_USED_BALANCE));
    channelAmount = uint96(bound(channelAmount, amount, MAX_USED_BALANCE));
    indexOffset = uint32(bound(indexOffset, 1, type(uint32).max));
    channelTicketIndex = uint48(bound(channelTicketIndex, 0, type(uint48).max - indexOffset - 1));
    maxTicketIndex = uint48(bound(maxTicketIndex, channelTicketIndex + 1, type(uint48).max - indexOffset));

    address src = vm.addr(privKeyA);
    address dest = vm.addr(privKeyB);

    _helperNoSafeSetMock(dest);
    _helperTokenTransferMock(dest, amount);

    RedeemTicketArgBuilder memory args = RedeemTicketArgBuilder(
      privKeyA,
      privKeyB, 
      abi.encodePacked(hoprChannels.domainSeparator()), 
      src, 
      dest, 
      amount,
      maxTicketIndex, 
      indexOffset, 
      epoch, 
      HoprChannels.WinProb.unwrap(WIN_PROB_100), 
      porSecret
    );

    hoprChannels._storeChannel(src, dest, channelAmount, channelTicketIndex, 0, epoch, HoprChannels.ChannelStatus.OPEN);

    (HoprChannels.RedeemableTicket memory redeemable, HoprCrypto.VRF_Parameters memory vrf) = CryptoUtils.getRedeemableTicket(args, hoprChannels.domainSeparator());

    vrf.h = 1;
    vrf.hV_x = vrf.v_x;
    vrf.hV_y = vrf.v_y;
    vm.prank(dest);
    
    vm.expectRevert(HoprChannels.InvalidVRFProof.selector);
    hoprChannels.redeemTicket(redeemable, vrf);

    vm.clearMockedCalls();
  }

  function testRevert_redeemTicketInvalidSignature(uint256 privKeyA, uint256 privKeyB, uint256 porSecret, uint96 channelAmount, uint96 amount, uint48 maxTicketIndex, uint32 indexOffset, uint24 epoch, uint48 channelTicketIndex) public {
    porSecret = bound(porSecret, 1, HoprCrypto.SECP256K1_FIELD_ORDER - 1);
    privKeyA = bound(privKeyA, 1, HoprCrypto.SECP256K1_FIELD_ORDER - 1);
    privKeyB = bound(privKeyB, 1, HoprCrypto.SECP256K1_FIELD_ORDER - 1);
    vm.assume(privKeyA != privKeyB);
    amount = uint96(bound(amount, MIN_USED_BALANCE, MAX_USED_BALANCE));
    channelAmount = uint96(bound(channelAmount, amount, MAX_USED_BALANCE));
    indexOffset = uint32(bound(indexOffset, 1, type(uint32).max));
    channelTicketIndex = uint48(bound(channelTicketIndex, 0, type(uint48).max - indexOffset - 1));
    maxTicketIndex = uint48(bound(maxTicketIndex, channelTicketIndex + 1, type(uint48).max - indexOffset));

    address src = vm.addr(privKeyA);
    address dest = vm.addr(privKeyB);

    _helperNoSafeSetMock(dest);
    _helperTokenTransferMock(dest, amount);

    RedeemTicketArgBuilder memory args = RedeemTicketArgBuilder(
      privKeyA,
      privKeyB, 
      abi.encodePacked(hoprChannels.domainSeparator()), 
      src, 
      dest, 
      amount,
      maxTicketIndex, 
      indexOffset, 
      epoch, 
      HoprChannels.WinProb.unwrap(WIN_PROB_100), 
      porSecret
    );

    hoprChannels._storeChannel(src, dest, channelAmount, channelTicketIndex, 0, epoch, HoprChannels.ChannelStatus.OPEN);

    (HoprChannels.RedeemableTicket memory redeemable, HoprCrypto.VRF_Parameters memory vrf) = CryptoUtils.getRedeemableTicket(args, hoprChannels.domainSeparator());

    (uint8 v, bytes32 r, bytes32 s) = CryptoUtils.decompressSignature(redeemable.signature.r, redeemable.signature.vs);
    if (v == 27) { // v == 27 or v == 28
      v = 28;
    } else {
      v = 27;
    }
    HoprCrypto.CompactSignature memory tweaked_sig = toCompactSignature(v, r, s);
    redeemable.signature.vs = tweaked_sig.vs;

    vm.prank(dest);

    vm.expectRevert(HoprChannels.InvalidTicketSignature.selector);
    hoprChannels.redeemTicket(redeemable, vrf);

    vm.clearMockedCalls();
  }

  function testRevert_redeemTicketInvalidAggregatedTicket(uint256 privKeyA, uint256 privKeyB, uint256 porSecret, uint96 channelAmount, uint96 amount, uint48 maxTicketIndex, uint32 indexOffset, uint24 epoch, uint48 channelTicketIndex) public {
    porSecret = bound(porSecret, 1, HoprCrypto.SECP256K1_FIELD_ORDER - 1);
    privKeyA = bound(privKeyA, 1, HoprCrypto.SECP256K1_FIELD_ORDER - 1);
    privKeyB = bound(privKeyB, 1, HoprCrypto.SECP256K1_FIELD_ORDER - 1);
    vm.assume(privKeyA != privKeyB);
    amount = uint96(bound(amount, MIN_USED_BALANCE, MAX_USED_BALANCE));
    channelAmount = uint96(bound(channelAmount, amount, MAX_USED_BALANCE));
    indexOffset = uint32(bound(indexOffset, 1, type(uint32).max));
    channelTicketIndex = uint48(bound(channelTicketIndex, 0, type(uint48).max - indexOffset - 1));
    maxTicketIndex = uint48(bound(maxTicketIndex, channelTicketIndex + 1, type(uint48).max - indexOffset));

    address src = vm.addr(privKeyA);
    address dest = vm.addr(privKeyB);

    _helperNoSafeSetMock(dest);
    _helperTokenTransferMock(dest, amount);

    RedeemTicketArgBuilder memory args = RedeemTicketArgBuilder(
      privKeyA,
      privKeyB, 
      abi.encodePacked(hoprChannels.domainSeparator()), 
      src, 
      dest, 
      amount,
      maxTicketIndex, 
      indexOffset, 
      epoch, 
      HoprChannels.WinProb.unwrap(WIN_PROB_100), 
      porSecret
    );

    hoprChannels._storeChannel(src, dest, channelAmount, channelTicketIndex, 0, epoch, HoprChannels.ChannelStatus.OPEN);

    (HoprChannels.RedeemableTicket memory redeemable, HoprCrypto.VRF_Parameters memory vrf) = CryptoUtils.getRedeemableTicket(args, hoprChannels.domainSeparator());

    redeemable.data.indexOffset = HoprChannels.TicketIndexOffset.wrap(0);

    vm.startPrank(dest);

    vm.expectRevert(HoprChannels.InvalidAggregatedTicketInterval.selector);
    hoprChannels.redeemTicket(redeemable, vrf);

    channelTicketIndex = uint48(bound(channelTicketIndex, 1, type(uint48).max - indexOffset - 1));
    maxTicketIndex = uint48(bound(maxTicketIndex, 0, channelTicketIndex));

    hoprChannels._storeChannel(src, dest, channelAmount, channelTicketIndex, 0, epoch, HoprChannels.ChannelStatus.OPEN);

    vm.expectRevert(HoprChannels.InvalidAggregatedTicketInterval.selector);
    hoprChannels.redeemTicket(redeemable, vrf);
    
    vm.clearMockedCalls();
  }

  function test_tokensReceived(address operator, address safeContract, address src, address dest, uint96 amountA, uint96 amountB, bytes memory operatorData) public {
    amountA = uint96(bound(amountA, MIN_USED_BALANCE, MAX_USED_BALANCE));
    amountB = uint96(bound(amountB, MIN_USED_BALANCE, MAX_USED_BALANCE));
    vm.assume(src != dest && safeContract != src && safeContract != dest);
    vm.assume(src != address(0) && dest != address(0) && safeContract != address(0));
    vm.assume(amountA != amountB);

    _helperNoSafeSetMock(src);

    vm.prank(address(hoprToken));
    hoprChannels.tokensReceived(operator, src, address(hoprChannels), amountA, abi.encode(src, dest), operatorData);
 
    assertEq(
      keccak256(abi.encode(getChannelFromTuple(src, dest))), 
      keccak256(abi.encode(wrapChannel(amountA,0,0,1, HoprChannels.ChannelStatus.OPEN)))
>>>>>>> d3dbcbe2
    );
  }

<<<<<<< HEAD
  /**
   * @dev mock a return of safe registsered to node
   */
  function _helperOnlySafeMock(address node, address caller) private {
    vm.mockCall(
      address(hoprNodeSafeRegistry),
      abi.encodeWithSelector(
        hoprNodeSafeRegistry.nodeToSafe.selector,
        node
      ),
      abi.encode(caller)
    );
  }

  function _helperTokenTransferFromMock(address owner, uint256 amount) private {
    vm.mockCall(
      address(hoprToken),
      abi.encodeWithSelector(
        hoprToken.transferFrom.selector, 
        owner,
        address(hoprChannels),
        amount),
      abi.encode(true)
    );
  }

  function _helperNoTokenTransferFromMock(address owner, uint256 amount) private {
    vm.mockCall(
      address(hoprToken),
      abi.encodeWithSelector(
        hoprToken.transferFrom.selector, 
        owner,
        address(hoprChannels),
        amount),
      abi.encode(false)
=======
    // from != src (called by Safe)
    vm.clearMockedCalls();
    _helperOnlySafeMock(src, safeContract);
    hoprChannels._removeChannel(src, dest);

    vm.prank(address(hoprToken));
    hoprChannels.tokensReceived(operator, safeContract, address(hoprChannels), amountA, abi.encode(src, dest), operatorData);
 
    assertEq(
      keccak256(abi.encode(getChannelFromTuple(src, dest))), 
      keccak256(abi.encode(wrapChannel(amountA, 0, 0, 1, HoprChannels.ChannelStatus.OPEN)))
>>>>>>> d3dbcbe2
    );
  }

<<<<<<< HEAD
  function _helperTokenTransferMock(address dest, uint256 amount) private {
    vm.mockCall(
      address(hoprToken),
      abi.encodeWithSelector(
        hoprToken.transfer.selector, 
        dest,
        amount),
      abi.encode(true)
    );
  } 


  function _helperNoTokenTransferMock(address dest, uint256 amount) private {
    vm.mockCall(
      address(hoprToken),
      abi.encodeWithSelector(
        hoprToken.transfer.selector, 
        dest,
        amount),
      abi.encode(false)
    );
  }

  function wrapChannel(uint256 balance, uint256 ticketIndex, uint256 closureTime, uint256 epoch, HoprChannels.ChannelStatus status) pure private returns (HoprChannels.Channel memory) {
    return HoprChannels.Channel(
      HoprChannels.Balance.wrap(uint96(balance)),
      HoprChannels.TicketIndex.wrap(uint48(ticketIndex)),
      HoprChannels.Timestamp.wrap(uint32(closureTime)),
      HoprChannels.ChannelEpoch.wrap(uint24(epoch)),
      status
    );
  }

  struct RedeemTicketArgBuilder {
    uint256 privKeyA;
    uint256 privKeyB;
    bytes DST;
    address src;
    address dest;
    uint256 amount;
    uint256 maxTicketIndex;
    uint256 indexOffset;
    uint256 epoch;
    uint256 winProb;
    uint256 porSecret;
  }

  function getRedeemableTicket(
    RedeemTicketArgBuilder memory args
  ) view private returns (HoprChannels.RedeemableTicket memory redeemable, VRF_Parameters memory vrf) {
    bytes32 channelId = hoprChannels._getChannelId(args.src, args.dest);

    HoprChannels.TicketData memory ticketData = HoprChannels.TicketData(
      channelId,
      HoprChannels.Balance.wrap(uint96(args.amount)),
      HoprChannels.TicketIndex.wrap(uint48(args.maxTicketIndex)),
      HoprChannels.TicketIndexOffset.wrap(uint32(args.indexOffset)),
      HoprChannels.ChannelEpoch.wrap(uint24(args.epoch)),
      HoprChannels.WinProb.wrap(uint56(args.winProb))
    );

    bytes32 ticketHash;
    {
      bytes32 pre_ticketHash = keccak256(
        abi.encode(
          HoprChannels.redeemTicket.selector,
          keccak256(abi.encode(ticketData, vm.addr(args.porSecret)))
        )
      );
      ticketHash = keccak256(abi.encode(bytes1(0x19), bytes1(0x01), hoprChannels.domainSeparator(), pre_ticketHash));
      console2.logBytes32(ticketHash);
    }

    CompactSignature memory sig;
    {
      (uint8 v, bytes32 r, bytes32 s) = vm.sign(args.privKeyA, ticketHash);
      
    console2.logBytes32(r);
    console2.logBytes32(s);
    console2.logUint(v);
      sig = CryptoUtils.toCompactSignature(v, r, s);
    }


    redeemable = HoprChannels.RedeemableTicket(ticketData, sig, args.porSecret);

    vrf = CryptoUtils.getVRFParameters(args.privKeyB, args.DST, ticketHash);
  }

=======
    // fundChannelMulti
    vm.clearMockedCalls();
    hoprChannels._removeChannel(src, dest);

    vm.prank(address(hoprToken));
    hoprChannels.tokensReceived(operator, src, address(hoprChannels), amountA + amountB, abi.encode(src, amountA, dest, amountB), operatorData);

    assertEq(
      keccak256(abi.encode(getChannelFromTuple(src, dest))), 
      keccak256(abi.encode(wrapChannel(amountA, 0, 0, 1, HoprChannels.ChannelStatus.OPEN)))
    );

    assertEq(
      keccak256(abi.encode(getChannelFromTuple(dest, src))), 
      keccak256(abi.encode(wrapChannel(amountB, 0, 0, 1, HoprChannels.ChannelStatus.OPEN)))
    );

    vm.clearMockedCalls();
  }

  function testRevert_tokensReceivedWrongToken(address caller, address someContract, uint96 correctAmount, address operator, bytes memory operatorData, address from, address to, uint256 amount, address src, address dest) public {
    amount = bound(amount, uint256(type(uint96).max) + 1, type(uint256).max);
    correctAmount = uint96(bound(correctAmount, MIN_USED_BALANCE, MAX_USED_BALANCE));
    vm.assume(src != dest);
    vm.assume(src != address(0) && dest != address(0));
    vm.assume(someContract != address(hoprChannels));

    vm.expectRevert(HoprChannels.InvalidBalance.selector);
    vm.prank(address(hoprToken));
    hoprChannels.tokensReceived(operator, from, to, amount, abi.encode(src, dest), operatorData);

    vm.assume(caller != address(hoprToken));
    vm.expectRevert(HoprChannels.WrongToken.selector);
    vm.prank(caller);
    hoprChannels.tokensReceived(operator, from, to, correctAmount, abi.encode(src, dest), operatorData);

    vm.expectRevert(HoprChannels.InvalidTokenRecipient.selector);
    vm.prank(address(hoprToken));
    hoprChannels.tokensReceived(operator, from, someContract, correctAmount, abi.encode(src, dest), operatorData);
  }

  function testRevert_tokensReceivedWrongABI(address operator, bytes memory operatorData, address from, uint256 amount, bytes memory userData) public {
    amount = bound(amount, MIN_USED_BALANCE, MAX_USED_BALANCE);
    
    vm.assume(userData.length != 0 && userData.length != 64 && userData.length != 128);

    vm.expectRevert(HoprChannels.InvalidTokensReceivedUsage.selector);
    vm.prank(address(hoprToken));
    hoprChannels.tokensReceived(operator, from, address(hoprChannels), amount, userData, operatorData);
  }

  function testRevert_tokensReceivedFundMulti(uint256 someAmount, address operator, bytes memory operatorData, address from, uint256 amountA, uint256 amountB, address src, address dest) public {
    amountA = bound(amountA, MIN_USED_BALANCE, MAX_USED_BALANCE);
    amountB = bound(amountB, MIN_USED_BALANCE, MAX_USED_BALANCE);

    vm.assume(someAmount < type(uint96).max && someAmount != amountA + amountB);

    vm.assume(src != dest);
    vm.assume(src != address(0) && dest != address(0));

    vm.prank(address(hoprToken));
    vm.expectRevert(HoprChannels.InvalidBalance.selector);
    hoprChannels.tokensReceived(operator, from, address(hoprChannels), someAmount, abi.encode(src, amountA, dest, amountB), operatorData);
  }

  function testRevert_tokensReceivedSafeIntegration(address someAccount, address operator, bytes memory operatorData, address safeContract, uint256 amount, address src, address dest) public {
    amount = bound(amount, MIN_USED_BALANCE, MAX_USED_BALANCE);

    vm.assume(src != dest && safeContract != src && safeContract != dest);
    vm.assume(src != address(0) && dest != address(0) && safeContract != address(0) && someAccount != address(0));
    vm.assume(someAccount != src);

    _helperOnlySafeMock(src, safeContract);
    vm.expectRevert(HoprMultiSig.ContractNotResponsible.selector);
    vm.prank(address(hoprToken));
    hoprChannels.tokensReceived(operator, src, address(hoprChannels), amount, abi.encode(src, dest), operatorData);
  
    vm.clearMockedCalls();
    _helperNoSafeSetMock(src);
    vm.expectRevert(HoprMultiSig.ContractNotResponsible.selector);
    vm.prank(address(hoprToken));
    hoprChannels.tokensReceived(operator, someAccount, address(hoprChannels), amount, abi.encode(src, dest), operatorData);
  
    vm.clearMockedCalls();
  }

  /**
   * @dev mock a return of safe registered to node
   */
  function _helperNoSafeSetMock(address node) private {
    vm.mockCall(
      address(hoprNodeSafeRegistry),
      abi.encodeWithSelector(
        hoprNodeSafeRegistry.nodeToSafe.selector,
        node
      ),
      abi.encode(address(0))
    );
  }

  /**
   * @dev mock a return of safe registsered to node
   */
  function _helperOnlySafeMock(address node, address caller) private {
    vm.mockCall(
      address(hoprNodeSafeRegistry),
      abi.encodeWithSelector(
        hoprNodeSafeRegistry.nodeToSafe.selector,
        node
      ),
      abi.encode(caller)
    );
  }

  function _helperTokenTransferFromMock(address owner, uint256 amount) private {
    vm.mockCall(
      address(hoprToken),
      abi.encodeWithSelector(
        hoprToken.transferFrom.selector, 
        owner,
        address(hoprChannels),
        amount),
      abi.encode(true)
    );
  }

  function _helperNoTokenTransferFromMock(address owner, uint256 amount) private {
    vm.mockCall(
      address(hoprToken),
      abi.encodeWithSelector(
        hoprToken.transferFrom.selector, 
        owner,
        address(hoprChannels),
        amount),
      abi.encode(false)
    );
  }

  function _helperTokenTransferMock(address dest, uint256 amount) private {
    vm.mockCall(
      address(hoprToken),
      abi.encodeWithSelector(
        hoprToken.transfer.selector, 
        dest,
        amount),
      abi.encode(true)
    );
  } 


  function _helperNoTokenTransferMock(address dest, uint256 amount) private {
    vm.mockCall(
      address(hoprToken),
      abi.encodeWithSelector(
        hoprToken.transfer.selector, 
        dest,
        amount),
      abi.encode(false)
    );
  }

  function wrapChannel(uint256 balance, uint256 ticketIndex, uint256 closureTime, uint256 epoch, HoprChannels.ChannelStatus status) pure private returns (HoprChannels.Channel memory) {
    return HoprChannels.Channel(
      HoprChannels.Balance.wrap(uint96(balance)),
      HoprChannels.TicketIndex.wrap(uint48(ticketIndex)),
      HoprChannels.Timestamp.wrap(uint32(closureTime)),
      HoprChannels.ChannelEpoch.wrap(uint24(epoch)),
      status
    );
  }

>>>>>>> d3dbcbe2
  function getChannelFromTuple(address src, address dest) public view returns (HoprChannels.Channel memory) {
    (
      HoprChannels.Balance balance,
      HoprChannels.TicketIndex ticketIndex,
      HoprChannels.Timestamp closureTime,
      HoprChannels.ChannelEpoch epoch,
      HoprChannels.ChannelStatus status
    ) = hoprChannels.channels(hoprChannels._getChannelId(src, dest));
    return HoprChannels.Channel(balance, ticketIndex, closureTime, epoch,status );
  }
}<|MERGE_RESOLUTION|>--- conflicted
+++ resolved
@@ -8,11 +8,7 @@
 import '../src/Channels.sol';
 import './utils/Crypto.sol';
 import '../src/MultiSig.sol';
-<<<<<<< HEAD
-import 'openzeppelin-contracts-4.8.3/token/ERC777/ERC777.sol';
-=======
 import 'openzeppelin-contracts/token/ERC777/ERC777.sol';
->>>>>>> d3dbcbe2
 import '../src/node-stake/NodeSafeRegistry.sol';
 
 // proxy contract to make modifiers testable
@@ -374,15 +370,9 @@
     vm.assume(src != dest);
 
     _helperNoSafeSetMock(src);
-<<<<<<< HEAD
 
     hoprChannels._storeChannel(dest, src, amount, ticketIndex, 0, 1, HoprChannels.ChannelStatus.CLOSED);
 
-=======
-
-    hoprChannels._storeChannel(dest, src, amount, ticketIndex, 0, 1, HoprChannels.ChannelStatus.CLOSED);
-
->>>>>>> d3dbcbe2
     vm.expectRevert(abi.encodeWithSelector(HoprChannels.WrongChannelState.selector, 'channel must have state OPEN or PENDING_TO_CLOSE'));
     hoprChannels.closeIncomingChannel(dest);
 
@@ -397,17 +387,10 @@
     _helperNoTokenTransferMock(dest, amount);
 
     hoprChannels._storeChannel(dest, src, amount, ticketIndex, 0, 1, HoprChannels.ChannelStatus.OPEN);
-<<<<<<< HEAD
 
     vm.expectRevert(HoprChannels.TokenTransferFailed.selector);
     vm.prank(src);
 
-=======
-
-    vm.expectRevert(HoprChannels.TokenTransferFailed.selector);
-    vm.prank(src);
-
->>>>>>> d3dbcbe2
     hoprChannels.closeIncomingChannel(dest);
 
     vm.clearMockedCalls();
@@ -435,7 +418,6 @@
     assertEq(
       keccak256(abi.encode(getChannelFromTuple(src, dest))), 
       keccak256(abi.encode(wrapChannel(amount,ticketIndex,HoprChannels.Timestamp.unwrap(closureTime),1, HoprChannels.ChannelStatus.PENDING_TO_CLOSE)))
-<<<<<<< HEAD
     );
 
     // let's try to extend closureTime, safe as it's done by ticket issuer
@@ -454,110 +436,6 @@
 
     vm.clearMockedCalls();
 
-    // Clear state to test Safe functions
-
-    vm.warp(beginning);
-
-    _helperOnlySafeMock(src, safeContract);
-
-    hoprChannels._storeChannel(src, dest, amount, ticketIndex, 0, 1, HoprChannels.ChannelStatus.OPEN);
-
-    vm.expectEmit(true, false, false, true, address(hoprChannels));
-    emit OutgoingChannelClosureInitiated(hoprChannels._getChannelId(src, dest), closureTime);
-
-    vm.prank(safeContract);
-    hoprChannels.initiateOutgoingChannelClosureSafe(src, dest);
-
-    assertEq(
-      keccak256(abi.encode(getChannelFromTuple(src, dest))), 
-      keccak256(abi.encode(wrapChannel(amount,ticketIndex,HoprChannels.Timestamp.unwrap(closureTime),1, HoprChannels.ChannelStatus.PENDING_TO_CLOSE)))
-=======
->>>>>>> d3dbcbe2
-    );
-
-    // let's try to extend closureTime, safe as it's done by ticket issuer
-    // which gives ticket redeemer more time to redeem tickets
-    vm.warp(nextTimestamp);
-<<<<<<< HEAD
-    
-    vm.prank(safeContract);
-    hoprChannels.initiateOutgoingChannelClosureSafe(src, dest);
-=======
-
-    vm.prank(src);
-    hoprChannels.initiateOutgoingChannelClosure(dest);
-
-    HoprChannels.Timestamp nextClosureTime = HoprChannels.Timestamp.wrap(uint32(block.timestamp) + HoprChannels.Timestamp.unwrap(closureNoticePeriod));
->>>>>>> d3dbcbe2
-
-    assertEq(
-      keccak256(abi.encode(getChannelFromTuple(src, dest))), 
-      keccak256(abi.encode(wrapChannel(amount,ticketIndex,HoprChannels.Timestamp.unwrap(nextClosureTime),1, HoprChannels.ChannelStatus.PENDING_TO_CLOSE)))
-    );
-
-    vm.clearMockedCalls();
-
-<<<<<<< HEAD
-  function testRevert_initiateOutgoingChannelClosureWrongChannelState(address src, address dest, uint96 amount) public {
-    amount = uint96(bound(amount, MIN_USED_BALANCE, MAX_USED_BALANCE));
-    vm.assume(src != dest);
-
-    _helperNoSafeSetMock(src);
-
-    hoprChannels._storeChannelStatus(src, dest, HoprChannels.ChannelStatus.CLOSED);
-
-    vm.expectRevert(abi.encodeWithSelector(HoprChannels.WrongChannelState.selector, 'channel must have state OPEN or PENDING_TO_CLOSE'));
-    vm.prank(src);
-    hoprChannels.initiateOutgoingChannelClosure(dest);
-
-    vm.clearMockedCalls();
-  }
-
-  function test_finalizeOutgoingChannelClosure(address src, address dest, address safeContract, uint96 amount, uint48 ticketIndex, uint32 closureTime, uint24 epoch) public {
-    amount = uint96(bound(amount, MIN_USED_BALANCE, MAX_USED_BALANCE));
-    closureTime = uint32(bound(closureTime, block.timestamp, uint32(type(uint32).max) - HoprChannels.Timestamp.unwrap(closureNoticePeriod) - 1));
-    vm.assume(src != address(0) && safeContract != address(0));
-    vm.assume(src != dest && safeContract != src && safeContract != dest);
-
-    _helperNoSafeSetMock(src);
-    _helperTokenTransferMock(src, amount);
-
-    hoprChannels._storeChannel(src, dest, amount, ticketIndex, closureTime, epoch, HoprChannels.ChannelStatus.PENDING_TO_CLOSE);
-
-    vm.warp(closureTime + HoprChannels.Timestamp.unwrap(closureNoticePeriod) + 1);
-
-    vm.expectEmit(true, false, false, true, address(hoprChannels));
-    emit ChannelClosed(hoprChannels._getChannelId(src, dest));
-
-    vm.prank(src);
-    hoprChannels.finalizeOutgoingChannelClosure(dest);
-
-    assertEq(
-      keccak256(abi.encode(getChannelFromTuple(src, dest))), 
-      keccak256(abi.encode(wrapChannel(0,0,0,epoch, HoprChannels.ChannelStatus.CLOSED)))
-    );
-
-    vm.clearMockedCalls();
-
-    // Now let's test safe integration
-
-    _helperOnlySafeMock(src, safeContract);
-    _helperTokenTransferMock(safeContract, amount);
-
-    hoprChannels._storeChannel(src, dest, amount, ticketIndex, closureTime, epoch, HoprChannels.ChannelStatus.PENDING_TO_CLOSE);
-
-    vm.warp(closureTime + HoprChannels.Timestamp.unwrap(closureNoticePeriod) + 1);
-
-    vm.expectEmit(true, false, false, true, address(hoprChannels));
-    emit ChannelClosed(hoprChannels._getChannelId(src, dest));
-
-    vm.prank(safeContract);
-    hoprChannels.finalizeOutgoingChannelClosureSafe(src, dest);
-
-    assertEq(
-      keccak256(abi.encode(getChannelFromTuple(src, dest))), 
-      keccak256(abi.encode(wrapChannel(0,0,0,epoch, HoprChannels.ChannelStatus.CLOSED)))
-=======
     // Clear state to test Safe functions
 
     vm.warp(beginning);
@@ -587,25 +465,82 @@
     assertEq(
       keccak256(abi.encode(getChannelFromTuple(src, dest))), 
       keccak256(abi.encode(wrapChannel(amount,ticketIndex,HoprChannels.Timestamp.unwrap(nextClosureTime),1, HoprChannels.ChannelStatus.PENDING_TO_CLOSE)))
->>>>>>> d3dbcbe2
-    );
-
-    vm.clearMockedCalls();
-  }
-
-<<<<<<< HEAD
+    );
+
+    vm.clearMockedCalls();
+  }
+
+  function testRevert_initiateOutgoingChannelClosureWrongChannelState(address src, address dest, uint96 amount) public {
+    amount = uint96(bound(amount, MIN_USED_BALANCE, MAX_USED_BALANCE));
+    vm.assume(src != dest);
+
+    _helperNoSafeSetMock(src);
+
+    hoprChannels._storeChannelStatus(src, dest, HoprChannels.ChannelStatus.CLOSED);
+
+    vm.expectRevert(abi.encodeWithSelector(HoprChannels.WrongChannelState.selector, 'channel must have state OPEN or PENDING_TO_CLOSE'));
+    vm.prank(src);
+    hoprChannels.initiateOutgoingChannelClosure(dest);
+
+    vm.clearMockedCalls();
+  }
+
+  function test_finalizeOutgoingChannelClosure(address src, address dest, address safeContract, uint96 amount, uint48 ticketIndex, uint32 closureTime, uint24 epoch) public {
+    amount = uint96(bound(amount, MIN_USED_BALANCE, MAX_USED_BALANCE));
+    closureTime = uint32(bound(closureTime, block.timestamp, uint32(type(uint32).max) - HoprChannels.Timestamp.unwrap(closureNoticePeriod) - 1));
+    vm.assume(src != address(0) && safeContract != address(0));
+    vm.assume(src != dest && safeContract != src && safeContract != dest);
+
+    _helperNoSafeSetMock(src);
+    _helperTokenTransferMock(src, amount);
+
+    hoprChannels._storeChannel(src, dest, amount, ticketIndex, closureTime, epoch, HoprChannels.ChannelStatus.PENDING_TO_CLOSE);
+
+    vm.warp(closureTime + HoprChannels.Timestamp.unwrap(closureNoticePeriod) + 1);
+
+    vm.expectEmit(true, false, false, true, address(hoprChannels));
+    emit ChannelClosed(hoprChannels._getChannelId(src, dest));
+
+    vm.prank(src);
+    hoprChannels.finalizeOutgoingChannelClosure(dest);
+
+    assertEq(
+      keccak256(abi.encode(getChannelFromTuple(src, dest))), 
+      keccak256(abi.encode(wrapChannel(0,0,0,epoch, HoprChannels.ChannelStatus.CLOSED)))
+    );
+
+    vm.clearMockedCalls();
+
+    // Now let's test safe integration
+
+    _helperOnlySafeMock(src, safeContract);
+    _helperTokenTransferMock(safeContract, amount);
+
+    hoprChannels._storeChannel(src, dest, amount, ticketIndex, closureTime, epoch, HoprChannels.ChannelStatus.PENDING_TO_CLOSE);
+
+    vm.warp(closureTime + HoprChannels.Timestamp.unwrap(closureNoticePeriod) + 1);
+
+    vm.expectEmit(true, false, false, true, address(hoprChannels));
+    emit ChannelClosed(hoprChannels._getChannelId(src, dest));
+
+    vm.prank(safeContract);
+    hoprChannels.finalizeOutgoingChannelClosureSafe(src, dest);
+
+    assertEq(
+      keccak256(abi.encode(getChannelFromTuple(src, dest))), 
+      keccak256(abi.encode(wrapChannel(0,0,0,epoch, HoprChannels.ChannelStatus.CLOSED)))
+    );
+
+    vm.clearMockedCalls();
+  }
+
   function testRevert_finalizeOutgoingChannelClosureWrongChannelState(address src, address dest) public {
-=======
-  function testRevert_initiateOutgoingChannelClosureWrongChannelState(address src, address dest, uint96 amount) public {
-    amount = uint96(bound(amount, MIN_USED_BALANCE, MAX_USED_BALANCE));
->>>>>>> d3dbcbe2
     vm.assume(src != dest);
 
     _helperNoSafeSetMock(src);
 
     hoprChannels._storeChannelStatus(src, dest, HoprChannels.ChannelStatus.CLOSED);
 
-<<<<<<< HEAD
     vm.startPrank(src);
     vm.expectRevert(abi.encodeWithSelector(HoprChannels.WrongChannelState.selector, 'channel state must be PENDING_TO_CLOSE'));
     hoprChannels.finalizeOutgoingChannelClosure(dest);
@@ -689,62 +624,8 @@
     );
 
     hoprChannels._storeChannel(src, dest, channelAmount, channelTicketIndex, 0, epoch, HoprChannels.ChannelStatus.OPEN);
-=======
-    vm.expectRevert(abi.encodeWithSelector(HoprChannels.WrongChannelState.selector, 'channel must have state OPEN or PENDING_TO_CLOSE'));
-    vm.prank(src);
-    hoprChannels.initiateOutgoingChannelClosure(dest);
-
-    vm.clearMockedCalls();
-  }
-
-  function test_finalizeOutgoingChannelClosure(address src, address dest, address safeContract, uint96 amount, uint48 ticketIndex, uint32 closureTime, uint24 epoch) public {
-    amount = uint96(bound(amount, MIN_USED_BALANCE, MAX_USED_BALANCE));
-    closureTime = uint32(bound(closureTime, block.timestamp, uint32(type(uint32).max) - HoprChannels.Timestamp.unwrap(closureNoticePeriod) - 1));
-    vm.assume(src != address(0) && safeContract != address(0));
-    vm.assume(src != dest && safeContract != src && safeContract != dest);
-
-    _helperNoSafeSetMock(src);
-    _helperTokenTransferMock(src, amount);
-
-    hoprChannels._storeChannel(src, dest, amount, ticketIndex, closureTime, epoch, HoprChannels.ChannelStatus.PENDING_TO_CLOSE);
-
-    vm.warp(closureTime + HoprChannels.Timestamp.unwrap(closureNoticePeriod) + 1);
-
-    vm.expectEmit(true, false, false, true, address(hoprChannels));
-    emit ChannelClosed(hoprChannels._getChannelId(src, dest));
-
-    vm.prank(src);
-    hoprChannels.finalizeOutgoingChannelClosure(dest);
-
-    assertEq(
-      keccak256(abi.encode(getChannelFromTuple(src, dest))), 
-      keccak256(abi.encode(wrapChannel(0,0,0,epoch, HoprChannels.ChannelStatus.CLOSED)))
-    );
-
-    vm.clearMockedCalls();
-
-    // Now let's test safe integration
-
-    _helperOnlySafeMock(src, safeContract);
-    _helperTokenTransferMock(safeContract, amount);
-
-    hoprChannels._storeChannel(src, dest, amount, ticketIndex, closureTime, epoch, HoprChannels.ChannelStatus.PENDING_TO_CLOSE);
-
-    vm.warp(closureTime + HoprChannels.Timestamp.unwrap(closureNoticePeriod) + 1);
-
-    vm.expectEmit(true, false, false, true, address(hoprChannels));
-    emit ChannelClosed(hoprChannels._getChannelId(src, dest));
-
-    vm.prank(safeContract);
-    hoprChannels.finalizeOutgoingChannelClosureSafe(src, dest);
-
-    assertEq(
-      keccak256(abi.encode(getChannelFromTuple(src, dest))), 
-      keccak256(abi.encode(wrapChannel(0,0,0,epoch, HoprChannels.ChannelStatus.CLOSED)))
-    );
->>>>>>> d3dbcbe2
-
-    (HoprChannels.RedeemableTicket memory redeemable, HoprCrypto.VRF_Parameters memory vrf) = getRedeemableTicket(args);
+
+    (HoprChannels.RedeemableTicket memory redeemable, HoprCrypto.VRF_Parameters memory vrf) = CryptoUtils.getRedeemableTicket(args, hoprChannels.domainSeparator());
 
     vm.expectEmit(true, false, false, true, address(hoprChannels));
     emit ChannelBalanceDecreased(redeemable.data.channelId, HoprChannels.Balance.wrap(channelAmount - amount));
@@ -795,7 +676,6 @@
     hoprChannels.redeemTicketSafe(dest, redeemable, vrf);
   }
 
-<<<<<<< HEAD
   function test_redeemTicket_bidirectional(uint256 privKeyA, uint256 privKeyB, uint256 porSecret, uint96 channelABAmount, uint96 channelBAAmount, uint96 amount, uint48 maxTicketIndex, uint32 indexOffset, uint24 epoch, uint48 channelTicketIndex) public {
     porSecret = bound(porSecret, 1, HoprCrypto.SECP256K1_FIELD_ORDER - 1);
     privKeyA = bound(privKeyA, 1, HoprCrypto.SECP256K1_FIELD_ORDER - 1);
@@ -831,7 +711,7 @@
       porSecret
     );
 
-    (HoprChannels.RedeemableTicket memory redeemable, HoprCrypto.VRF_Parameters memory vrf) = getRedeemableTicket(args);
+    (HoprChannels.RedeemableTicket memory redeemable, HoprCrypto.VRF_Parameters memory vrf) = CryptoUtils.getRedeemableTicket(args, hoprChannels.domainSeparator());
 
     vm.expectEmit(true, false, false, true, address(hoprChannels));
     emit ChannelBalanceDecreased(redeemable.data.channelId, HoprChannels.Balance.wrap(channelABAmount - amount));
@@ -881,34 +761,15 @@
 
     hoprChannels._storeChannel(src, dest, channelAmount, channelTicketIndex, 0, epoch, HoprChannels.ChannelStatus.OPEN);
 
-    (HoprChannels.RedeemableTicket memory redeemable, HoprCrypto.VRF_Parameters memory vrf) = getRedeemableTicket(args);
-=======
-  function testRevert_finalizeOutgoingChannelClosureWrongChannelState(address src, address dest) public {
-    vm.assume(src != dest);
-
-    _helperNoSafeSetMock(src);
-
-    hoprChannels._storeChannelStatus(src, dest, HoprChannels.ChannelStatus.CLOSED);
-
-    vm.startPrank(src);
-    vm.expectRevert(abi.encodeWithSelector(HoprChannels.WrongChannelState.selector, 'channel state must be PENDING_TO_CLOSE'));
-    hoprChannels.finalizeOutgoingChannelClosure(dest);
-
-    hoprChannels._storeChannelStatus(src, dest, HoprChannels.ChannelStatus.OPEN);
-
-    vm.expectRevert(abi.encodeWithSelector(HoprChannels.WrongChannelState.selector, 'channel state must be PENDING_TO_CLOSE'));
-    hoprChannels.finalizeOutgoingChannelClosure(dest);
->>>>>>> d3dbcbe2
+    (HoprChannels.RedeemableTicket memory redeemable, HoprCrypto.VRF_Parameters memory vrf) = CryptoUtils.getRedeemableTicket(args, hoprChannels.domainSeparator());
 
     vm.prank(dest);
 
     vm.expectRevert(HoprChannels.TicketIsNotAWin.selector);
     hoprChannels.redeemTicket(redeemable, vrf);
     vm.clearMockedCalls();
-    vm.stopPrank();
-  }
-
-<<<<<<< HEAD
+  }
+
   function testRevert_redeemTicketInsufficientChannelFunds(uint256 privKeyA, uint256 privKeyB, uint256 porSecret, uint96 channelAmount, uint96 amount, uint48 maxTicketIndex, uint32 indexOffset, uint24 epoch, uint48 channelTicketIndex) public {
     porSecret = bound(porSecret, 1, HoprCrypto.SECP256K1_FIELD_ORDER - 1);
     privKeyA = bound(privKeyA, 1, HoprCrypto.SECP256K1_FIELD_ORDER - 1);
@@ -942,7 +803,7 @@
 
     hoprChannels._storeChannel(src, dest, channelAmount, channelTicketIndex, 0, epoch, HoprChannels.ChannelStatus.OPEN);
 
-    (HoprChannels.RedeemableTicket memory redeemable, HoprCrypto.VRF_Parameters memory vrf) = getRedeemableTicket(args);
+    (HoprChannels.RedeemableTicket memory redeemable, HoprCrypto.VRF_Parameters memory vrf) = CryptoUtils.getRedeemableTicket(args, hoprChannels.domainSeparator());
 
     vm.prank(dest);
 
@@ -984,7 +845,7 @@
 
     hoprChannels._storeChannel(src, dest, channelAmount, channelTicketIndex, 0, epoch, HoprChannels.ChannelStatus.OPEN);
 
-    (HoprChannels.RedeemableTicket memory redeemable, HoprCrypto.VRF_Parameters memory vrf) = getRedeemableTicket(args);
+    (HoprChannels.RedeemableTicket memory redeemable, HoprCrypto.VRF_Parameters memory vrf) = CryptoUtils.getRedeemableTicket(args, hoprChannels.domainSeparator());
 
     vm.prank(dest);
 
@@ -1026,7 +887,7 @@
 
     hoprChannels._storeChannel(src, dest, channelAmount, channelTicketIndex, 0, epoch, HoprChannels.ChannelStatus.CLOSED);
 
-    (HoprChannels.RedeemableTicket memory redeemable, HoprCrypto.VRF_Parameters memory vrf) = getRedeemableTicket(args);
+    (HoprChannels.RedeemableTicket memory redeemable, HoprCrypto.VRF_Parameters memory vrf) = CryptoUtils.getRedeemableTicket(args, hoprChannels.domainSeparator());
 
     vm.prank(dest);
 
@@ -1036,46 +897,6 @@
   }
 
   function testRevert_redeemTicketWrongEpoch(uint256 privKeyA, uint256 privKeyB, uint256 porSecret, uint96 channelAmount, uint96 amount, uint48 maxTicketIndex, uint32 indexOffset, uint48 channelTicketIndex) public {
-=======
-  function testRevert_finalizeOutgoingChannelClosureNotDue(address src, address dest, uint96 amount, uint48 ticketIndex, uint32 closureTime, uint24 epoch) public {
-    amount = uint96(bound(amount, MIN_USED_BALANCE, MAX_USED_BALANCE));
-    closureTime = uint32(bound(closureTime, block.timestamp + 1, uint32(type(uint32).max) - HoprChannels.Timestamp.unwrap(closureNoticePeriod) - 1));
-    vm.assume(src != dest);
-
-    _helperNoSafeSetMock(src);
-
-    hoprChannels._storeChannel(src, dest, amount, ticketIndex, closureTime, epoch, HoprChannels.ChannelStatus.PENDING_TO_CLOSE);
-
-    vm.startPrank(src);
-    vm.expectRevert(HoprChannels.NoticePeriodNotDue.selector);
-    hoprChannels.finalizeOutgoingChannelClosure(dest);
-
-    vm.stopPrank();
-    vm.clearMockedCalls();
-  }
-
-  function testRevert_finalizeOutgoingChannelClosureTokenTransfer(address src, address dest, uint96 amount, uint48 ticketIndex, uint32 closureTime, uint24 epoch) public {
-    amount = uint96(bound(amount, MIN_USED_BALANCE, MAX_USED_BALANCE));
-    closureTime = uint32(bound(closureTime, block.timestamp + 1, uint32(type(uint32).max) - HoprChannels.Timestamp.unwrap(closureNoticePeriod) - 1));
-    vm.assume(src != dest);
-
-    _helperNoSafeSetMock(src);
-    _helperNoTokenTransferMock(src, amount);
-
-    vm.warp(closureTime + 1);
-
-    hoprChannels._storeChannel(src, dest, amount, ticketIndex, closureTime, epoch, HoprChannels.ChannelStatus.PENDING_TO_CLOSE);
-
-    vm.startPrank(src);
-    vm.expectRevert(HoprChannels.TokenTransferFailed.selector);
-    hoprChannels.finalizeOutgoingChannelClosure(dest);
-
-    vm.stopPrank();
-    vm.clearMockedCalls();
-  }
-
-  function test_redeemTicket(uint256 privKeyA, uint256 privKeyB, address safeContract, uint256 porSecret, uint96 channelAmount, uint96 amount, uint48 maxTicketIndex, uint32 indexOffset, uint24 epoch, uint48 channelTicketIndex) public {
->>>>>>> d3dbcbe2
     porSecret = bound(porSecret, 1, HoprCrypto.SECP256K1_FIELD_ORDER - 1);
     privKeyA = bound(privKeyA, 1, HoprCrypto.SECP256K1_FIELD_ORDER - 1);
     privKeyB = bound(privKeyB, 1, HoprCrypto.SECP256K1_FIELD_ORDER - 1);
@@ -1088,10 +909,6 @@
 
     address src = vm.addr(privKeyA);
     address dest = vm.addr(privKeyB);
-<<<<<<< HEAD
-=======
-    vm.assume(safeContract != address(0) && safeContract != src && safeContract != dest);
->>>>>>> d3dbcbe2
 
     _helperNoSafeSetMock(dest);
     _helperTokenTransferMock(dest, amount);
@@ -1105,7 +922,6 @@
       amount,
       maxTicketIndex, 
       indexOffset, 
-<<<<<<< HEAD
       1, 
       HoprChannels.WinProb.unwrap(WIN_PROB_0), 
       porSecret
@@ -1113,7 +929,7 @@
 
     hoprChannels._storeChannel(src, dest, channelAmount, channelTicketIndex, 0, 2, HoprChannels.ChannelStatus.OPEN);
 
-    (HoprChannels.RedeemableTicket memory redeemable, HoprCrypto.VRF_Parameters memory vrf) = getRedeemableTicket(args);
+    (HoprChannels.RedeemableTicket memory redeemable, HoprCrypto.VRF_Parameters memory vrf) = CryptoUtils.getRedeemableTicket(args, hoprChannels.domainSeparator());
 
     vm.prank(dest);
 
@@ -1123,152 +939,11 @@
   }
 
   function testRevert_redeemTicketInvalidVRFProof(uint256 privKeyA, uint256 privKeyB, uint256 porSecret, uint96 channelAmount, uint96 amount, uint48 maxTicketIndex, uint32 indexOffset, uint24 epoch, uint48 channelTicketIndex) public {
-=======
-      epoch, 
-      HoprChannels.WinProb.unwrap(WIN_PROB_100), 
-      porSecret
-    );
-
-    hoprChannels._storeChannel(src, dest, channelAmount, channelTicketIndex, 0, epoch, HoprChannels.ChannelStatus.OPEN);
-
-    (HoprChannels.RedeemableTicket memory redeemable, HoprCrypto.VRF_Parameters memory vrf) = CryptoUtils.getRedeemableTicket(args, hoprChannels.domainSeparator());
-
-    vm.expectEmit(true, false, false, true, address(hoprChannels));
-    emit ChannelBalanceDecreased(redeemable.data.channelId, HoprChannels.Balance.wrap(channelAmount - amount));
-
-    vm.expectEmit(true, false, false, true, address(hoprChannels));
-    emit TicketRedeemed(redeemable.data.channelId, HoprChannels.TicketIndex.wrap(channelTicketIndex + indexOffset));
-    vm.prank(dest);
-    hoprChannels.redeemTicket(redeemable, vrf);
-
-    // Now let's assume the channel is PENDING_TO_CLOSE
-    hoprChannels._storeChannel(src, dest, channelAmount, channelTicketIndex, 0, epoch, HoprChannels.ChannelStatus.PENDING_TO_CLOSE);
-    
-    vm.expectEmit(true, false, false, true, address(hoprChannels));
-    emit ChannelBalanceDecreased(redeemable.data.channelId, HoprChannels.Balance.wrap(channelAmount - amount));
-
-    vm.expectEmit(true, false, false, true, address(hoprChannels));
-    emit TicketRedeemed(redeemable.data.channelId, HoprChannels.TicketIndex.wrap(channelTicketIndex + indexOffset));
-
-    vm.prank(dest);
-    hoprChannels.redeemTicket(redeemable, vrf);
-
-    // Reset to test safe integration
-    vm.clearMockedCalls();
-    hoprChannels._storeChannel(src, dest, channelAmount, channelTicketIndex, 0, epoch, HoprChannels.ChannelStatus.OPEN);
-
-    _helperOnlySafeMock(dest, safeContract);
-    _helperTokenTransferMock(safeContract, amount);
-
-    // Now test Safe integration
-    vm.expectEmit(true, false, false, true, address(hoprChannels));
-    emit ChannelBalanceDecreased(redeemable.data.channelId, HoprChannels.Balance.wrap(channelAmount - amount));
-
-    vm.expectEmit(true, false, false, true, address(hoprChannels));
-    emit TicketRedeemed(redeemable.data.channelId, HoprChannels.TicketIndex.wrap(channelTicketIndex + indexOffset));
-    vm.prank(safeContract);
-    hoprChannels.redeemTicketSafe(dest, redeemable, vrf);
-
-    // Now let's assume the channel is PENDING_TO_CLOSE
-    hoprChannels._storeChannel(src, dest, channelAmount, channelTicketIndex, 0, epoch, HoprChannels.ChannelStatus.PENDING_TO_CLOSE);
-    
-    vm.expectEmit(true, false, false, true, address(hoprChannels));
-    emit ChannelBalanceDecreased(redeemable.data.channelId, HoprChannels.Balance.wrap(channelAmount - amount));
-
-    vm.expectEmit(true, false, false, true, address(hoprChannels));
-    emit TicketRedeemed(redeemable.data.channelId, HoprChannels.TicketIndex.wrap(channelTicketIndex + indexOffset));
-
-    vm.prank(safeContract);
-    hoprChannels.redeemTicketSafe(dest, redeemable, vrf);
-  }
-
-  function test_redeemTicket_bidirectional(uint256 privKeyA, uint256 privKeyB, uint256 porSecret, uint96 channelABAmount, uint96 channelBAAmount, uint96 amount, uint48 maxTicketIndex, uint32 indexOffset, uint24 epoch, uint48 channelTicketIndex) public {
->>>>>>> d3dbcbe2
     porSecret = bound(porSecret, 1, HoprCrypto.SECP256K1_FIELD_ORDER - 1);
     privKeyA = bound(privKeyA, 1, HoprCrypto.SECP256K1_FIELD_ORDER - 1);
     privKeyB = bound(privKeyB, 1, HoprCrypto.SECP256K1_FIELD_ORDER - 1);
     vm.assume(privKeyA != privKeyB);
     amount = uint96(bound(amount, MIN_USED_BALANCE, MAX_USED_BALANCE));
-<<<<<<< HEAD
-    channelAmount = uint96(bound(channelAmount, amount, MAX_USED_BALANCE));
-=======
-    channelABAmount = uint96(bound(channelABAmount, amount, MAX_USED_BALANCE));
-    channelBAAmount = uint96(bound(channelBAAmount, 0, type(uint96).max - amount));
->>>>>>> d3dbcbe2
-    indexOffset = uint32(bound(indexOffset, 1, type(uint32).max));
-    channelTicketIndex = uint48(bound(channelTicketIndex, 0, type(uint48).max - indexOffset - 1));
-    maxTicketIndex = uint48(bound(maxTicketIndex, channelTicketIndex + 1, type(uint48).max - indexOffset));
-
-    address src = vm.addr(privKeyA);
-    address dest = vm.addr(privKeyB);
-
-    _helperNoSafeSetMock(dest);
-    _helperTokenTransferMock(dest, amount);
-
-<<<<<<< HEAD
-=======
-    hoprChannels._storeChannel(src, dest, channelABAmount, channelTicketIndex, 0, epoch, HoprChannels.ChannelStatus.PENDING_TO_CLOSE);
-    hoprChannels._storeChannel(dest, src, channelBAAmount, channelTicketIndex, 0, epoch, HoprChannels.ChannelStatus.PENDING_TO_CLOSE);
-
->>>>>>> d3dbcbe2
-    RedeemTicketArgBuilder memory args = RedeemTicketArgBuilder(
-      privKeyA,
-      privKeyB, 
-      abi.encodePacked(hoprChannels.domainSeparator()), 
-      src, 
-<<<<<<< HEAD
-      dest, 
-=======
-      dest,
->>>>>>> d3dbcbe2
-      amount,
-      maxTicketIndex, 
-      indexOffset, 
-      epoch, 
-      HoprChannels.WinProb.unwrap(WIN_PROB_100), 
-      porSecret
-    );
-
-<<<<<<< HEAD
-    hoprChannels._storeChannel(src, dest, channelAmount, channelTicketIndex, 0, epoch, HoprChannels.ChannelStatus.OPEN);
-
-    (HoprChannels.RedeemableTicket memory redeemable, HoprCrypto.VRF_Parameters memory vrf) = getRedeemableTicket(args);
-
-    vrf.h = 1;
-    vrf.hV_x = vrf.v_x;
-    vrf.hV_y = vrf.v_y;
-    vm.prank(dest);
-    
-    vm.expectRevert(HoprChannels.InvalidVRFProof.selector);
-=======
-    (HoprChannels.RedeemableTicket memory redeemable, HoprCrypto.VRF_Parameters memory vrf) = CryptoUtils.getRedeemableTicket(args, hoprChannels.domainSeparator());
-
-    vm.expectEmit(true, false, false, true, address(hoprChannels));
-    emit ChannelBalanceDecreased(redeemable.data.channelId, HoprChannels.Balance.wrap(channelABAmount - amount));
-
-    vm.expectEmit(true, false, false, true, address(hoprChannels));
-    emit ChannelBalanceIncreased(hoprChannels._getChannelId(dest, src), HoprChannels.Balance.wrap(channelBAAmount + amount));
-
-    vm.expectEmit(true, false, false, true, address(hoprChannels));
-    emit TicketRedeemed(redeemable.data.channelId, HoprChannels.TicketIndex.wrap(channelTicketIndex + indexOffset));
-
-    vm.prank(dest);
->>>>>>> d3dbcbe2
-    hoprChannels.redeemTicket(redeemable, vrf);
-
-    vm.clearMockedCalls();
-  }
-
-<<<<<<< HEAD
-  function testRevert_redeemTicketInvalidSignature(uint256 privKeyA, uint256 privKeyB, uint256 porSecret, uint96 channelAmount, uint96 amount, uint48 maxTicketIndex, uint32 indexOffset, uint24 epoch, uint48 channelTicketIndex) public {
-=======
-  function testRevert_redeemTicketZeroWinProb(uint256 privKeyA, uint256 privKeyB, uint256 porSecret, uint96 channelAmount, uint96 amount, uint48 maxTicketIndex, uint32 indexOffset, uint24 epoch, uint48 channelTicketIndex) public {
->>>>>>> d3dbcbe2
-    porSecret = bound(porSecret, 1, HoprCrypto.SECP256K1_FIELD_ORDER - 1);
-    privKeyA = bound(privKeyA, 1, HoprCrypto.SECP256K1_FIELD_ORDER - 1);
-    privKeyB = bound(privKeyB, 1, HoprCrypto.SECP256K1_FIELD_ORDER - 1);
-    vm.assume(privKeyA != privKeyB);
-    amount = uint96(bound(amount, MIN_USED_BALANCE, MAX_USED_BALANCE));
     channelAmount = uint96(bound(channelAmount, amount, MAX_USED_BALANCE));
     indexOffset = uint32(bound(indexOffset, 1, type(uint32).max));
     channelTicketIndex = uint48(bound(channelTicketIndex, 0, type(uint48).max - indexOffset - 1));
@@ -1279,278 +954,6 @@
 
     _helperNoSafeSetMock(dest);
     _helperTokenTransferMock(dest, amount);
-
-    RedeemTicketArgBuilder memory args = RedeemTicketArgBuilder(
-      privKeyA,
-      privKeyB, 
-      abi.encodePacked(hoprChannels.domainSeparator()), 
-      src, 
-      dest, 
-      amount,
-      maxTicketIndex, 
-      indexOffset, 
-      epoch, 
-<<<<<<< HEAD
-      HoprChannels.WinProb.unwrap(WIN_PROB_100), 
-=======
-      HoprChannels.WinProb.unwrap(WIN_PROB_0), 
->>>>>>> d3dbcbe2
-      porSecret
-    );
-
-    hoprChannels._storeChannel(src, dest, channelAmount, channelTicketIndex, 0, epoch, HoprChannels.ChannelStatus.OPEN);
-
-<<<<<<< HEAD
-    (HoprChannels.RedeemableTicket memory redeemable, HoprCrypto.VRF_Parameters memory vrf) = getRedeemableTicket(args);
-
-    (uint8 v, bytes32 r, bytes32 s) = CryptoUtils.decompressSignature(redeemable.signature.r, redeemable.signature.vs);
-    if (v == 27) { // v == 27 or v == 28
-      v = 28;
-    } else {
-      v = 27;
-    }
-    HoprCrypto.CompactSignature memory tweaked_sig = toCompactSignature(v, r, s);
-    redeemable.signature.vs = tweaked_sig.vs;
-
-    vm.prank(dest);
-
-    vm.expectRevert(HoprChannels.InvalidTicketSignature.selector);
-    hoprChannels.redeemTicket(redeemable, vrf);
-
-    vm.clearMockedCalls();
-  }
-
-  function testRevert_redeemTicketInvalidAggregatedTicket(uint256 privKeyA, uint256 privKeyB, uint256 porSecret, uint96 channelAmount, uint96 amount, uint48 maxTicketIndex, uint32 indexOffset, uint24 epoch, uint48 channelTicketIndex) public {
-=======
-    (HoprChannels.RedeemableTicket memory redeemable, HoprCrypto.VRF_Parameters memory vrf) = CryptoUtils.getRedeemableTicket(args, hoprChannels.domainSeparator());
-
-    vm.prank(dest);
-
-    vm.expectRevert(HoprChannels.TicketIsNotAWin.selector);
-    hoprChannels.redeemTicket(redeemable, vrf);
-    vm.clearMockedCalls();
-  }
-
-  function testRevert_redeemTicketInsufficientChannelFunds(uint256 privKeyA, uint256 privKeyB, uint256 porSecret, uint96 channelAmount, uint96 amount, uint48 maxTicketIndex, uint32 indexOffset, uint24 epoch, uint48 channelTicketIndex) public {
->>>>>>> d3dbcbe2
-    porSecret = bound(porSecret, 1, HoprCrypto.SECP256K1_FIELD_ORDER - 1);
-    privKeyA = bound(privKeyA, 1, HoprCrypto.SECP256K1_FIELD_ORDER - 1);
-    privKeyB = bound(privKeyB, 1, HoprCrypto.SECP256K1_FIELD_ORDER - 1);
-    vm.assume(privKeyA != privKeyB);
-    amount = uint96(bound(amount, MIN_USED_BALANCE, MAX_USED_BALANCE));
-<<<<<<< HEAD
-    channelAmount = uint96(bound(channelAmount, amount, MAX_USED_BALANCE));
-    indexOffset = uint32(bound(indexOffset, 1, type(uint32).max));
-    channelTicketIndex = uint48(bound(channelTicketIndex, 0, type(uint48).max - indexOffset - 1));
-    maxTicketIndex = uint48(bound(maxTicketIndex, channelTicketIndex + 1, type(uint48).max - indexOffset));
-=======
-    indexOffset = uint32(bound(indexOffset, 1, type(uint32).max));
-    channelTicketIndex = uint48(bound(channelTicketIndex, 0, type(uint48).max - indexOffset - 1));
-    maxTicketIndex = uint48(bound(maxTicketIndex, channelTicketIndex + 1, type(uint48).max - indexOffset));
-    vm.assume(channelAmount < amount);
->>>>>>> d3dbcbe2
-
-    address src = vm.addr(privKeyA);
-    address dest = vm.addr(privKeyB);
-
-    _helperNoSafeSetMock(dest);
-    _helperTokenTransferMock(dest, amount);
-
-    RedeemTicketArgBuilder memory args = RedeemTicketArgBuilder(
-      privKeyA,
-      privKeyB, 
-      abi.encodePacked(hoprChannels.domainSeparator()), 
-      src, 
-      dest, 
-      amount,
-      maxTicketIndex, 
-      indexOffset, 
-      epoch, 
-<<<<<<< HEAD
-      HoprChannels.WinProb.unwrap(WIN_PROB_100), 
-=======
-      HoprChannels.WinProb.unwrap(WIN_PROB_0), 
->>>>>>> d3dbcbe2
-      porSecret
-    );
-
-    hoprChannels._storeChannel(src, dest, channelAmount, channelTicketIndex, 0, epoch, HoprChannels.ChannelStatus.OPEN);
-<<<<<<< HEAD
-
-    (HoprChannels.RedeemableTicket memory redeemable, HoprCrypto.VRF_Parameters memory vrf) = getRedeemableTicket(args);
-
-    redeemable.data.indexOffset = HoprChannels.TicketIndexOffset.wrap(0);
-
-    vm.startPrank(dest);
-
-    vm.expectRevert(HoprChannels.InvalidAggregatedTicketInterval.selector);
-    hoprChannels.redeemTicket(redeemable, vrf);
-
-    channelTicketIndex = uint48(bound(channelTicketIndex, 1, type(uint48).max - indexOffset - 1));
-    maxTicketIndex = uint48(bound(maxTicketIndex, 0, channelTicketIndex));
-
-    hoprChannels._storeChannel(src, dest, channelAmount, channelTicketIndex, 0, epoch, HoprChannels.ChannelStatus.OPEN);
-
-    vm.expectRevert(HoprChannels.InvalidAggregatedTicketInterval.selector);
-    hoprChannels.redeemTicket(redeemable, vrf);
-    
-    vm.clearMockedCalls();
-  }
-
-  function test_tokensReceived(address operator, address safeContract, address src, address dest, uint96 amountA, uint96 amountB, bytes memory operatorData) public {
-    amountA = uint96(bound(amountA, MIN_USED_BALANCE, MAX_USED_BALANCE));
-    amountB = uint96(bound(amountB, MIN_USED_BALANCE, MAX_USED_BALANCE));
-    vm.assume(src != dest && safeContract != src && safeContract != dest);
-    vm.assume(src != address(0) && dest != address(0) && safeContract != address(0));
-    vm.assume(amountA != amountB);
-
-    _helperNoSafeSetMock(src);
-
-    vm.prank(address(hoprToken));
-    hoprChannels.tokensReceived(operator, src, address(hoprChannels), amountA, abi.encode(src, dest), operatorData);
- 
-    assertEq(
-      keccak256(abi.encode(getChannelFromTuple(src, dest))), 
-      keccak256(abi.encode(wrapChannel(amountA,0,0,1, HoprChannels.ChannelStatus.OPEN)))
-    );
-
-    // from != src (called by Safe)
-    vm.clearMockedCalls();
-    _helperOnlySafeMock(src, safeContract);
-    hoprChannels._removeChannel(src, dest);
-
-    vm.prank(address(hoprToken));
-    hoprChannels.tokensReceived(operator, safeContract, address(hoprChannels), amountA, abi.encode(src, dest), operatorData);
- 
-    assertEq(
-      keccak256(abi.encode(getChannelFromTuple(src, dest))), 
-      keccak256(abi.encode(wrapChannel(amountA, 0, 0, 1, HoprChannels.ChannelStatus.OPEN)))
-    );
-
-    // fundChannelMulti
-    vm.clearMockedCalls();
-    hoprChannels._removeChannel(src, dest);
-
-    vm.prank(address(hoprToken));
-    hoprChannels.tokensReceived(operator, src, address(hoprChannels), amountA + amountB, abi.encode(src, amountA, dest, amountB), operatorData);
-
-    assertEq(
-      keccak256(abi.encode(getChannelFromTuple(src, dest))), 
-      keccak256(abi.encode(wrapChannel(amountA, 0, 0, 1, HoprChannels.ChannelStatus.OPEN)))
-    );
-
-    assertEq(
-      keccak256(abi.encode(getChannelFromTuple(dest, src))), 
-      keccak256(abi.encode(wrapChannel(amountB, 0, 0, 1, HoprChannels.ChannelStatus.OPEN)))
-    );
-
-    vm.clearMockedCalls();
-  }
-
-  function testRevert_tokensReceivedWrongToken(address caller, address someContract, uint96 correctAmount, address operator, bytes memory operatorData, address from, address to, uint256 amount, address src, address dest) public {
-    amount = bound(amount, uint256(type(uint96).max) + 1, type(uint256).max);
-    correctAmount = uint96(bound(correctAmount, MIN_USED_BALANCE, MAX_USED_BALANCE));
-    vm.assume(src != dest);
-    vm.assume(src != address(0) && dest != address(0));
-    vm.assume(someContract != address(hoprChannels));
-
-    vm.expectRevert(HoprChannels.InvalidBalance.selector);
-    vm.prank(address(hoprToken));
-    hoprChannels.tokensReceived(operator, from, to, amount, abi.encode(src, dest), operatorData);
-
-    vm.assume(caller != address(hoprToken));
-    vm.expectRevert(HoprChannels.WrongToken.selector);
-    vm.prank(caller);
-    hoprChannels.tokensReceived(operator, from, to, correctAmount, abi.encode(src, dest), operatorData);
-
-    vm.expectRevert(HoprChannels.InvalidTokenRecipient.selector);
-    vm.prank(address(hoprToken));
-    hoprChannels.tokensReceived(operator, from, someContract, correctAmount, abi.encode(src, dest), operatorData);
-  }
-
-  function testRevert_tokensReceivedWrongABI(address operator, bytes memory operatorData, address from, uint256 amount, bytes memory userData) public {
-    amount = bound(amount, MIN_USED_BALANCE, MAX_USED_BALANCE);
-    
-    vm.assume(userData.length != 0 && userData.length != 64 && userData.length != 128);
-
-    vm.expectRevert(HoprChannels.InvalidTokensReceivedUsage.selector);
-    vm.prank(address(hoprToken));
-    hoprChannels.tokensReceived(operator, from, address(hoprChannels), amount, userData, operatorData);
-  }
-
-  function testRevert_tokensReceivedFundMulti(uint256 someAmount, address operator, bytes memory operatorData, address from, uint256 amountA, uint256 amountB, address src, address dest) public {
-    amountA = bound(amountA, MIN_USED_BALANCE, MAX_USED_BALANCE);
-    amountB = bound(amountB, MIN_USED_BALANCE, MAX_USED_BALANCE);
-
-    vm.assume(someAmount < type(uint96).max && someAmount != amountA + amountB);
-
-    vm.assume(src != dest);
-    vm.assume(src != address(0) && dest != address(0));
-
-    vm.prank(address(hoprToken));
-    vm.expectRevert(HoprChannels.InvalidBalance.selector);
-    hoprChannels.tokensReceived(operator, from, address(hoprChannels), someAmount, abi.encode(src, amountA, dest, amountB), operatorData);
-  }
-
-  function testRevert_tokensReceivedSafeIntegration(address someAccount, address operator, bytes memory operatorData, address safeContract, uint256 amount, address src, address dest) public {
-    amount = bound(amount, MIN_USED_BALANCE, MAX_USED_BALANCE);
-
-    vm.assume(src != dest && safeContract != src && safeContract != dest);
-    vm.assume(src != address(0) && dest != address(0) && safeContract != address(0) && someAccount != address(0));
-    vm.assume(someAccount != src);
-
-    _helperOnlySafeMock(src, safeContract);
-    vm.expectRevert(HoprMultiSig.ContractNotResponsible.selector);
-    vm.prank(address(hoprToken));
-    hoprChannels.tokensReceived(operator, src, address(hoprChannels), amount, abi.encode(src, dest), operatorData);
-  
-    vm.clearMockedCalls();
-    _helperNoSafeSetMock(src);
-    vm.expectRevert(HoprMultiSig.ContractNotResponsible.selector);
-    vm.prank(address(hoprToken));
-    hoprChannels.tokensReceived(operator, someAccount, address(hoprChannels), amount, abi.encode(src, dest), operatorData);
-  
-    vm.clearMockedCalls();
-  }
-
-  /**
-   * @dev mock a return of safe registered to node
-   */
-  function _helperNoSafeSetMock(address node) private {
-    vm.mockCall(
-      address(hoprNodeSafeRegistry),
-      abi.encodeWithSelector(
-        hoprNodeSafeRegistry.nodeToSafe.selector,
-        node
-      ),
-      abi.encode(address(0))
-=======
-
-    (HoprChannels.RedeemableTicket memory redeemable, HoprCrypto.VRF_Parameters memory vrf) = CryptoUtils.getRedeemableTicket(args, hoprChannels.domainSeparator());
-
-    vm.prank(dest);
-
-    vm.expectRevert(HoprChannels.InsufficientChannelBalance.selector);
-    hoprChannels.redeemTicket(redeemable, vrf);
-    vm.clearMockedCalls();
-  }
-
-  function testRevert_redeemTicketInsufficientAccountFunds(uint256 privKeyA, uint256 privKeyB, uint256 porSecret, uint96 channelAmount, uint96 amount, uint48 maxTicketIndex, uint32 indexOffset, uint24 epoch, uint48 channelTicketIndex) public {
-    porSecret = bound(porSecret, 1, HoprCrypto.SECP256K1_FIELD_ORDER - 1);
-    privKeyA = bound(privKeyA, 1, HoprCrypto.SECP256K1_FIELD_ORDER - 1);
-    privKeyB = bound(privKeyB, 1, HoprCrypto.SECP256K1_FIELD_ORDER - 1);
-    amount = uint96(bound(amount, MIN_USED_BALANCE, MAX_USED_BALANCE));
-    channelAmount = uint96(bound(channelAmount, amount, MAX_USED_BALANCE));
-    indexOffset = uint32(bound(indexOffset, 1, type(uint32).max));
-    channelTicketIndex = uint48(bound(channelTicketIndex, 0, type(uint48).max - indexOffset - 1));
-    maxTicketIndex = uint48(bound(maxTicketIndex, channelTicketIndex + 1, type(uint48).max - indexOffset));
-    vm.assume(privKeyA != privKeyB);
-
-    address src = vm.addr(privKeyA);
-    address dest = vm.addr(privKeyB);
-
-    _helperNoSafeSetMock(dest);
-    _helperNoTokenTransferMock(dest, amount);
 
     RedeemTicketArgBuilder memory args = RedeemTicketArgBuilder(
       privKeyA,
@@ -1570,98 +973,18 @@
 
     (HoprChannels.RedeemableTicket memory redeemable, HoprCrypto.VRF_Parameters memory vrf) = CryptoUtils.getRedeemableTicket(args, hoprChannels.domainSeparator());
 
+    vrf.h = 1;
+    vrf.hV_x = vrf.v_x;
+    vrf.hV_y = vrf.v_y;
     vm.prank(dest);
-
-    vm.expectRevert(HoprChannels.TokenTransferFailed.selector);
+    
+    vm.expectRevert(HoprChannels.InvalidVRFProof.selector);
     hoprChannels.redeemTicket(redeemable, vrf);
-    vm.clearMockedCalls();
-  }
-
-  function testRevert_redeemTicketWrongChannelState(uint256 privKeyA, uint256 privKeyB, uint256 porSecret, uint96 channelAmount, uint96 amount, uint48 maxTicketIndex, uint32 indexOffset, uint24 epoch, uint48 channelTicketIndex) public {
-    porSecret = bound(porSecret, 1, HoprCrypto.SECP256K1_FIELD_ORDER - 1);
-    privKeyA = bound(privKeyA, 1, HoprCrypto.SECP256K1_FIELD_ORDER - 1);
-    privKeyB = bound(privKeyB, 1, HoprCrypto.SECP256K1_FIELD_ORDER - 1);
-    vm.assume(privKeyA != privKeyB);
-    amount = uint96(bound(amount, MIN_USED_BALANCE, MAX_USED_BALANCE));
-    channelAmount = uint96(bound(channelAmount, amount, MAX_USED_BALANCE));
-    indexOffset = uint32(bound(indexOffset, 1, type(uint32).max));
-    channelTicketIndex = uint48(bound(channelTicketIndex, 0, type(uint48).max - indexOffset - 1));
-    maxTicketIndex = uint48(bound(maxTicketIndex, channelTicketIndex + 1, type(uint48).max - indexOffset));
-
-    address src = vm.addr(privKeyA);
-    address dest = vm.addr(privKeyB);
-
-    _helperNoSafeSetMock(dest);
-    _helperTokenTransferMock(dest, amount);
-
-    RedeemTicketArgBuilder memory args = RedeemTicketArgBuilder(
-      privKeyA,
-      privKeyB, 
-      abi.encodePacked(hoprChannels.domainSeparator()), 
-      src, 
-      dest, 
-      amount,
-      maxTicketIndex, 
-      indexOffset, 
-      epoch, 
-      HoprChannels.WinProb.unwrap(WIN_PROB_0), 
-      porSecret
-    );
-
-    hoprChannels._storeChannel(src, dest, channelAmount, channelTicketIndex, 0, epoch, HoprChannels.ChannelStatus.CLOSED);
-
-    (HoprChannels.RedeemableTicket memory redeemable, HoprCrypto.VRF_Parameters memory vrf) = CryptoUtils.getRedeemableTicket(args, hoprChannels.domainSeparator());
-
-    vm.prank(dest);
-
-    vm.expectRevert(abi.encodeWithSelector(HoprChannels.WrongChannelState.selector, 'spending channel must be OPEN or PENDING_TO_CLOSE'));
-    hoprChannels.redeemTicket(redeemable, vrf);
-    vm.clearMockedCalls();
-  }
-
-  function testRevert_redeemTicketWrongEpoch(uint256 privKeyA, uint256 privKeyB, uint256 porSecret, uint96 channelAmount, uint96 amount, uint48 maxTicketIndex, uint32 indexOffset, uint48 channelTicketIndex) public {
-    porSecret = bound(porSecret, 1, HoprCrypto.SECP256K1_FIELD_ORDER - 1);
-    privKeyA = bound(privKeyA, 1, HoprCrypto.SECP256K1_FIELD_ORDER - 1);
-    privKeyB = bound(privKeyB, 1, HoprCrypto.SECP256K1_FIELD_ORDER - 1);
-    vm.assume(privKeyA != privKeyB);
-    amount = uint96(bound(amount, MIN_USED_BALANCE, MAX_USED_BALANCE));
-    channelAmount = uint96(bound(channelAmount, amount, MAX_USED_BALANCE));
-    indexOffset = uint32(bound(indexOffset, 1, type(uint32).max));
-    channelTicketIndex = uint48(bound(channelTicketIndex, 0, type(uint48).max - indexOffset - 1));
-    maxTicketIndex = uint48(bound(maxTicketIndex, channelTicketIndex + 1, type(uint48).max - indexOffset));
-
-    address src = vm.addr(privKeyA);
-    address dest = vm.addr(privKeyB);
-
-    _helperNoSafeSetMock(dest);
-    _helperTokenTransferMock(dest, amount);
-
-    RedeemTicketArgBuilder memory args = RedeemTicketArgBuilder(
-      privKeyA,
-      privKeyB, 
-      abi.encodePacked(hoprChannels.domainSeparator()), 
-      src, 
-      dest, 
-      amount,
-      maxTicketIndex, 
-      indexOffset, 
-      1, 
-      HoprChannels.WinProb.unwrap(WIN_PROB_0), 
-      porSecret
-    );
-
-    hoprChannels._storeChannel(src, dest, channelAmount, channelTicketIndex, 0, 2, HoprChannels.ChannelStatus.OPEN);
-
-    (HoprChannels.RedeemableTicket memory redeemable, HoprCrypto.VRF_Parameters memory vrf) = CryptoUtils.getRedeemableTicket(args, hoprChannels.domainSeparator());
-
-    vm.prank(dest);
-
-    vm.expectRevert(abi.encodeWithSelector(HoprChannels.WrongChannelState.selector, 'channel epoch must match'));
-    hoprChannels.redeemTicket(redeemable, vrf);
-    vm.clearMockedCalls();
-  }
-
-  function testRevert_redeemTicketInvalidVRFProof(uint256 privKeyA, uint256 privKeyB, uint256 porSecret, uint96 channelAmount, uint96 amount, uint48 maxTicketIndex, uint32 indexOffset, uint24 epoch, uint48 channelTicketIndex) public {
+
+    vm.clearMockedCalls();
+  }
+
+  function testRevert_redeemTicketInvalidSignature(uint256 privKeyA, uint256 privKeyB, uint256 porSecret, uint96 channelAmount, uint96 amount, uint48 maxTicketIndex, uint32 indexOffset, uint24 epoch, uint48 channelTicketIndex) public {
     porSecret = bound(porSecret, 1, HoprCrypto.SECP256K1_FIELD_ORDER - 1);
     privKeyA = bound(privKeyA, 1, HoprCrypto.SECP256K1_FIELD_ORDER - 1);
     privKeyB = bound(privKeyB, 1, HoprCrypto.SECP256K1_FIELD_ORDER - 1);
@@ -1696,18 +1019,24 @@
 
     (HoprChannels.RedeemableTicket memory redeemable, HoprCrypto.VRF_Parameters memory vrf) = CryptoUtils.getRedeemableTicket(args, hoprChannels.domainSeparator());
 
-    vrf.h = 1;
-    vrf.hV_x = vrf.v_x;
-    vrf.hV_y = vrf.v_y;
+    (uint8 v, bytes32 r, bytes32 s) = CryptoUtils.decompressSignature(redeemable.signature.r, redeemable.signature.vs);
+    if (v == 27) { // v == 27 or v == 28
+      v = 28;
+    } else {
+      v = 27;
+    }
+    HoprCrypto.CompactSignature memory tweaked_sig = toCompactSignature(v, r, s);
+    redeemable.signature.vs = tweaked_sig.vs;
+
     vm.prank(dest);
-    
-    vm.expectRevert(HoprChannels.InvalidVRFProof.selector);
+
+    vm.expectRevert(HoprChannels.InvalidTicketSignature.selector);
     hoprChannels.redeemTicket(redeemable, vrf);
 
     vm.clearMockedCalls();
   }
 
-  function testRevert_redeemTicketInvalidSignature(uint256 privKeyA, uint256 privKeyB, uint256 porSecret, uint96 channelAmount, uint96 amount, uint48 maxTicketIndex, uint32 indexOffset, uint24 epoch, uint48 channelTicketIndex) public {
+  function testRevert_redeemTicketInvalidAggregatedTicket(uint256 privKeyA, uint256 privKeyB, uint256 porSecret, uint96 channelAmount, uint96 amount, uint48 maxTicketIndex, uint32 indexOffset, uint24 epoch, uint48 channelTicketIndex) public {
     porSecret = bound(porSecret, 1, HoprCrypto.SECP256K1_FIELD_ORDER - 1);
     privKeyA = bound(privKeyA, 1, HoprCrypto.SECP256K1_FIELD_ORDER - 1);
     privKeyB = bound(privKeyB, 1, HoprCrypto.SECP256K1_FIELD_ORDER - 1);
@@ -1742,58 +1071,6 @@
 
     (HoprChannels.RedeemableTicket memory redeemable, HoprCrypto.VRF_Parameters memory vrf) = CryptoUtils.getRedeemableTicket(args, hoprChannels.domainSeparator());
 
-    (uint8 v, bytes32 r, bytes32 s) = CryptoUtils.decompressSignature(redeemable.signature.r, redeemable.signature.vs);
-    if (v == 27) { // v == 27 or v == 28
-      v = 28;
-    } else {
-      v = 27;
-    }
-    HoprCrypto.CompactSignature memory tweaked_sig = toCompactSignature(v, r, s);
-    redeemable.signature.vs = tweaked_sig.vs;
-
-    vm.prank(dest);
-
-    vm.expectRevert(HoprChannels.InvalidTicketSignature.selector);
-    hoprChannels.redeemTicket(redeemable, vrf);
-
-    vm.clearMockedCalls();
-  }
-
-  function testRevert_redeemTicketInvalidAggregatedTicket(uint256 privKeyA, uint256 privKeyB, uint256 porSecret, uint96 channelAmount, uint96 amount, uint48 maxTicketIndex, uint32 indexOffset, uint24 epoch, uint48 channelTicketIndex) public {
-    porSecret = bound(porSecret, 1, HoprCrypto.SECP256K1_FIELD_ORDER - 1);
-    privKeyA = bound(privKeyA, 1, HoprCrypto.SECP256K1_FIELD_ORDER - 1);
-    privKeyB = bound(privKeyB, 1, HoprCrypto.SECP256K1_FIELD_ORDER - 1);
-    vm.assume(privKeyA != privKeyB);
-    amount = uint96(bound(amount, MIN_USED_BALANCE, MAX_USED_BALANCE));
-    channelAmount = uint96(bound(channelAmount, amount, MAX_USED_BALANCE));
-    indexOffset = uint32(bound(indexOffset, 1, type(uint32).max));
-    channelTicketIndex = uint48(bound(channelTicketIndex, 0, type(uint48).max - indexOffset - 1));
-    maxTicketIndex = uint48(bound(maxTicketIndex, channelTicketIndex + 1, type(uint48).max - indexOffset));
-
-    address src = vm.addr(privKeyA);
-    address dest = vm.addr(privKeyB);
-
-    _helperNoSafeSetMock(dest);
-    _helperTokenTransferMock(dest, amount);
-
-    RedeemTicketArgBuilder memory args = RedeemTicketArgBuilder(
-      privKeyA,
-      privKeyB, 
-      abi.encodePacked(hoprChannels.domainSeparator()), 
-      src, 
-      dest, 
-      amount,
-      maxTicketIndex, 
-      indexOffset, 
-      epoch, 
-      HoprChannels.WinProb.unwrap(WIN_PROB_100), 
-      porSecret
-    );
-
-    hoprChannels._storeChannel(src, dest, channelAmount, channelTicketIndex, 0, epoch, HoprChannels.ChannelStatus.OPEN);
-
-    (HoprChannels.RedeemableTicket memory redeemable, HoprCrypto.VRF_Parameters memory vrf) = CryptoUtils.getRedeemableTicket(args, hoprChannels.domainSeparator());
-
     redeemable.data.indexOffset = HoprChannels.TicketIndexOffset.wrap(0);
 
     vm.startPrank(dest);
@@ -1827,11 +1104,121 @@
     assertEq(
       keccak256(abi.encode(getChannelFromTuple(src, dest))), 
       keccak256(abi.encode(wrapChannel(amountA,0,0,1, HoprChannels.ChannelStatus.OPEN)))
->>>>>>> d3dbcbe2
-    );
-  }
-
-<<<<<<< HEAD
+    );
+
+    // from != src (called by Safe)
+    vm.clearMockedCalls();
+    _helperOnlySafeMock(src, safeContract);
+    hoprChannels._removeChannel(src, dest);
+
+    vm.prank(address(hoprToken));
+    hoprChannels.tokensReceived(operator, safeContract, address(hoprChannels), amountA, abi.encode(src, dest), operatorData);
+ 
+    assertEq(
+      keccak256(abi.encode(getChannelFromTuple(src, dest))), 
+      keccak256(abi.encode(wrapChannel(amountA, 0, 0, 1, HoprChannels.ChannelStatus.OPEN)))
+    );
+
+    // fundChannelMulti
+    vm.clearMockedCalls();
+    hoprChannels._removeChannel(src, dest);
+
+    vm.prank(address(hoprToken));
+    hoprChannels.tokensReceived(operator, src, address(hoprChannels), amountA + amountB, abi.encode(src, amountA, dest, amountB), operatorData);
+
+    assertEq(
+      keccak256(abi.encode(getChannelFromTuple(src, dest))), 
+      keccak256(abi.encode(wrapChannel(amountA, 0, 0, 1, HoprChannels.ChannelStatus.OPEN)))
+    );
+
+    assertEq(
+      keccak256(abi.encode(getChannelFromTuple(dest, src))), 
+      keccak256(abi.encode(wrapChannel(amountB, 0, 0, 1, HoprChannels.ChannelStatus.OPEN)))
+    );
+
+    vm.clearMockedCalls();
+  }
+
+  function testRevert_tokensReceivedWrongToken(address caller, address someContract, uint96 correctAmount, address operator, bytes memory operatorData, address from, address to, uint256 amount, address src, address dest) public {
+    amount = bound(amount, uint256(type(uint96).max) + 1, type(uint256).max);
+    correctAmount = uint96(bound(correctAmount, MIN_USED_BALANCE, MAX_USED_BALANCE));
+    vm.assume(src != dest);
+    vm.assume(src != address(0) && dest != address(0));
+    vm.assume(someContract != address(hoprChannels));
+
+    vm.expectRevert(HoprChannels.InvalidBalance.selector);
+    vm.prank(address(hoprToken));
+    hoprChannels.tokensReceived(operator, from, to, amount, abi.encode(src, dest), operatorData);
+
+    vm.assume(caller != address(hoprToken));
+    vm.expectRevert(HoprChannels.WrongToken.selector);
+    vm.prank(caller);
+    hoprChannels.tokensReceived(operator, from, to, correctAmount, abi.encode(src, dest), operatorData);
+
+    vm.expectRevert(HoprChannels.InvalidTokenRecipient.selector);
+    vm.prank(address(hoprToken));
+    hoprChannels.tokensReceived(operator, from, someContract, correctAmount, abi.encode(src, dest), operatorData);
+  }
+
+  function testRevert_tokensReceivedWrongABI(address operator, bytes memory operatorData, address from, uint256 amount, bytes memory userData) public {
+    amount = bound(amount, MIN_USED_BALANCE, MAX_USED_BALANCE);
+    
+    vm.assume(userData.length != 0 && userData.length != 64 && userData.length != 128);
+
+    vm.expectRevert(HoprChannels.InvalidTokensReceivedUsage.selector);
+    vm.prank(address(hoprToken));
+    hoprChannels.tokensReceived(operator, from, address(hoprChannels), amount, userData, operatorData);
+  }
+
+  function testRevert_tokensReceivedFundMulti(uint256 someAmount, address operator, bytes memory operatorData, address from, uint256 amountA, uint256 amountB, address src, address dest) public {
+    amountA = bound(amountA, MIN_USED_BALANCE, MAX_USED_BALANCE);
+    amountB = bound(amountB, MIN_USED_BALANCE, MAX_USED_BALANCE);
+
+    vm.assume(someAmount < type(uint96).max && someAmount != amountA + amountB);
+
+    vm.assume(src != dest);
+    vm.assume(src != address(0) && dest != address(0));
+
+    vm.prank(address(hoprToken));
+    vm.expectRevert(HoprChannels.InvalidBalance.selector);
+    hoprChannels.tokensReceived(operator, from, address(hoprChannels), someAmount, abi.encode(src, amountA, dest, amountB), operatorData);
+  }
+
+  function testRevert_tokensReceivedSafeIntegration(address someAccount, address operator, bytes memory operatorData, address safeContract, uint256 amount, address src, address dest) public {
+    amount = bound(amount, MIN_USED_BALANCE, MAX_USED_BALANCE);
+
+    vm.assume(src != dest && safeContract != src && safeContract != dest);
+    vm.assume(src != address(0) && dest != address(0) && safeContract != address(0) && someAccount != address(0));
+    vm.assume(someAccount != src);
+
+    _helperOnlySafeMock(src, safeContract);
+    vm.expectRevert(HoprMultiSig.ContractNotResponsible.selector);
+    vm.prank(address(hoprToken));
+    hoprChannels.tokensReceived(operator, src, address(hoprChannels), amount, abi.encode(src, dest), operatorData);
+  
+    vm.clearMockedCalls();
+    _helperNoSafeSetMock(src);
+    vm.expectRevert(HoprMultiSig.ContractNotResponsible.selector);
+    vm.prank(address(hoprToken));
+    hoprChannels.tokensReceived(operator, someAccount, address(hoprChannels), amount, abi.encode(src, dest), operatorData);
+  
+    vm.clearMockedCalls();
+  }
+
+  /**
+   * @dev mock a return of safe registered to node
+   */
+  function _helperNoSafeSetMock(address node) private {
+    vm.mockCall(
+      address(hoprNodeSafeRegistry),
+      abi.encodeWithSelector(
+        hoprNodeSafeRegistry.nodeToSafe.selector,
+        node
+      ),
+      abi.encode(address(0))
+    );
+  }
+
   /**
    * @dev mock a return of safe registsered to node
    */
@@ -1867,23 +1254,9 @@
         address(hoprChannels),
         amount),
       abi.encode(false)
-=======
-    // from != src (called by Safe)
-    vm.clearMockedCalls();
-    _helperOnlySafeMock(src, safeContract);
-    hoprChannels._removeChannel(src, dest);
-
-    vm.prank(address(hoprToken));
-    hoprChannels.tokensReceived(operator, safeContract, address(hoprChannels), amountA, abi.encode(src, dest), operatorData);
- 
-    assertEq(
-      keccak256(abi.encode(getChannelFromTuple(src, dest))), 
-      keccak256(abi.encode(wrapChannel(amountA, 0, 0, 1, HoprChannels.ChannelStatus.OPEN)))
->>>>>>> d3dbcbe2
-    );
-  }
-
-<<<<<<< HEAD
+    );
+  }
+
   function _helperTokenTransferMock(address dest, uint256 amount) private {
     vm.mockCall(
       address(hoprToken),
@@ -1917,235 +1290,6 @@
     );
   }
 
-  struct RedeemTicketArgBuilder {
-    uint256 privKeyA;
-    uint256 privKeyB;
-    bytes DST;
-    address src;
-    address dest;
-    uint256 amount;
-    uint256 maxTicketIndex;
-    uint256 indexOffset;
-    uint256 epoch;
-    uint256 winProb;
-    uint256 porSecret;
-  }
-
-  function getRedeemableTicket(
-    RedeemTicketArgBuilder memory args
-  ) view private returns (HoprChannels.RedeemableTicket memory redeemable, VRF_Parameters memory vrf) {
-    bytes32 channelId = hoprChannels._getChannelId(args.src, args.dest);
-
-    HoprChannels.TicketData memory ticketData = HoprChannels.TicketData(
-      channelId,
-      HoprChannels.Balance.wrap(uint96(args.amount)),
-      HoprChannels.TicketIndex.wrap(uint48(args.maxTicketIndex)),
-      HoprChannels.TicketIndexOffset.wrap(uint32(args.indexOffset)),
-      HoprChannels.ChannelEpoch.wrap(uint24(args.epoch)),
-      HoprChannels.WinProb.wrap(uint56(args.winProb))
-    );
-
-    bytes32 ticketHash;
-    {
-      bytes32 pre_ticketHash = keccak256(
-        abi.encode(
-          HoprChannels.redeemTicket.selector,
-          keccak256(abi.encode(ticketData, vm.addr(args.porSecret)))
-        )
-      );
-      ticketHash = keccak256(abi.encode(bytes1(0x19), bytes1(0x01), hoprChannels.domainSeparator(), pre_ticketHash));
-      console2.logBytes32(ticketHash);
-    }
-
-    CompactSignature memory sig;
-    {
-      (uint8 v, bytes32 r, bytes32 s) = vm.sign(args.privKeyA, ticketHash);
-      
-    console2.logBytes32(r);
-    console2.logBytes32(s);
-    console2.logUint(v);
-      sig = CryptoUtils.toCompactSignature(v, r, s);
-    }
-
-
-    redeemable = HoprChannels.RedeemableTicket(ticketData, sig, args.porSecret);
-
-    vrf = CryptoUtils.getVRFParameters(args.privKeyB, args.DST, ticketHash);
-  }
-
-=======
-    // fundChannelMulti
-    vm.clearMockedCalls();
-    hoprChannels._removeChannel(src, dest);
-
-    vm.prank(address(hoprToken));
-    hoprChannels.tokensReceived(operator, src, address(hoprChannels), amountA + amountB, abi.encode(src, amountA, dest, amountB), operatorData);
-
-    assertEq(
-      keccak256(abi.encode(getChannelFromTuple(src, dest))), 
-      keccak256(abi.encode(wrapChannel(amountA, 0, 0, 1, HoprChannels.ChannelStatus.OPEN)))
-    );
-
-    assertEq(
-      keccak256(abi.encode(getChannelFromTuple(dest, src))), 
-      keccak256(abi.encode(wrapChannel(amountB, 0, 0, 1, HoprChannels.ChannelStatus.OPEN)))
-    );
-
-    vm.clearMockedCalls();
-  }
-
-  function testRevert_tokensReceivedWrongToken(address caller, address someContract, uint96 correctAmount, address operator, bytes memory operatorData, address from, address to, uint256 amount, address src, address dest) public {
-    amount = bound(amount, uint256(type(uint96).max) + 1, type(uint256).max);
-    correctAmount = uint96(bound(correctAmount, MIN_USED_BALANCE, MAX_USED_BALANCE));
-    vm.assume(src != dest);
-    vm.assume(src != address(0) && dest != address(0));
-    vm.assume(someContract != address(hoprChannels));
-
-    vm.expectRevert(HoprChannels.InvalidBalance.selector);
-    vm.prank(address(hoprToken));
-    hoprChannels.tokensReceived(operator, from, to, amount, abi.encode(src, dest), operatorData);
-
-    vm.assume(caller != address(hoprToken));
-    vm.expectRevert(HoprChannels.WrongToken.selector);
-    vm.prank(caller);
-    hoprChannels.tokensReceived(operator, from, to, correctAmount, abi.encode(src, dest), operatorData);
-
-    vm.expectRevert(HoprChannels.InvalidTokenRecipient.selector);
-    vm.prank(address(hoprToken));
-    hoprChannels.tokensReceived(operator, from, someContract, correctAmount, abi.encode(src, dest), operatorData);
-  }
-
-  function testRevert_tokensReceivedWrongABI(address operator, bytes memory operatorData, address from, uint256 amount, bytes memory userData) public {
-    amount = bound(amount, MIN_USED_BALANCE, MAX_USED_BALANCE);
-    
-    vm.assume(userData.length != 0 && userData.length != 64 && userData.length != 128);
-
-    vm.expectRevert(HoprChannels.InvalidTokensReceivedUsage.selector);
-    vm.prank(address(hoprToken));
-    hoprChannels.tokensReceived(operator, from, address(hoprChannels), amount, userData, operatorData);
-  }
-
-  function testRevert_tokensReceivedFundMulti(uint256 someAmount, address operator, bytes memory operatorData, address from, uint256 amountA, uint256 amountB, address src, address dest) public {
-    amountA = bound(amountA, MIN_USED_BALANCE, MAX_USED_BALANCE);
-    amountB = bound(amountB, MIN_USED_BALANCE, MAX_USED_BALANCE);
-
-    vm.assume(someAmount < type(uint96).max && someAmount != amountA + amountB);
-
-    vm.assume(src != dest);
-    vm.assume(src != address(0) && dest != address(0));
-
-    vm.prank(address(hoprToken));
-    vm.expectRevert(HoprChannels.InvalidBalance.selector);
-    hoprChannels.tokensReceived(operator, from, address(hoprChannels), someAmount, abi.encode(src, amountA, dest, amountB), operatorData);
-  }
-
-  function testRevert_tokensReceivedSafeIntegration(address someAccount, address operator, bytes memory operatorData, address safeContract, uint256 amount, address src, address dest) public {
-    amount = bound(amount, MIN_USED_BALANCE, MAX_USED_BALANCE);
-
-    vm.assume(src != dest && safeContract != src && safeContract != dest);
-    vm.assume(src != address(0) && dest != address(0) && safeContract != address(0) && someAccount != address(0));
-    vm.assume(someAccount != src);
-
-    _helperOnlySafeMock(src, safeContract);
-    vm.expectRevert(HoprMultiSig.ContractNotResponsible.selector);
-    vm.prank(address(hoprToken));
-    hoprChannels.tokensReceived(operator, src, address(hoprChannels), amount, abi.encode(src, dest), operatorData);
-  
-    vm.clearMockedCalls();
-    _helperNoSafeSetMock(src);
-    vm.expectRevert(HoprMultiSig.ContractNotResponsible.selector);
-    vm.prank(address(hoprToken));
-    hoprChannels.tokensReceived(operator, someAccount, address(hoprChannels), amount, abi.encode(src, dest), operatorData);
-  
-    vm.clearMockedCalls();
-  }
-
-  /**
-   * @dev mock a return of safe registered to node
-   */
-  function _helperNoSafeSetMock(address node) private {
-    vm.mockCall(
-      address(hoprNodeSafeRegistry),
-      abi.encodeWithSelector(
-        hoprNodeSafeRegistry.nodeToSafe.selector,
-        node
-      ),
-      abi.encode(address(0))
-    );
-  }
-
-  /**
-   * @dev mock a return of safe registsered to node
-   */
-  function _helperOnlySafeMock(address node, address caller) private {
-    vm.mockCall(
-      address(hoprNodeSafeRegistry),
-      abi.encodeWithSelector(
-        hoprNodeSafeRegistry.nodeToSafe.selector,
-        node
-      ),
-      abi.encode(caller)
-    );
-  }
-
-  function _helperTokenTransferFromMock(address owner, uint256 amount) private {
-    vm.mockCall(
-      address(hoprToken),
-      abi.encodeWithSelector(
-        hoprToken.transferFrom.selector, 
-        owner,
-        address(hoprChannels),
-        amount),
-      abi.encode(true)
-    );
-  }
-
-  function _helperNoTokenTransferFromMock(address owner, uint256 amount) private {
-    vm.mockCall(
-      address(hoprToken),
-      abi.encodeWithSelector(
-        hoprToken.transferFrom.selector, 
-        owner,
-        address(hoprChannels),
-        amount),
-      abi.encode(false)
-    );
-  }
-
-  function _helperTokenTransferMock(address dest, uint256 amount) private {
-    vm.mockCall(
-      address(hoprToken),
-      abi.encodeWithSelector(
-        hoprToken.transfer.selector, 
-        dest,
-        amount),
-      abi.encode(true)
-    );
-  } 
-
-
-  function _helperNoTokenTransferMock(address dest, uint256 amount) private {
-    vm.mockCall(
-      address(hoprToken),
-      abi.encodeWithSelector(
-        hoprToken.transfer.selector, 
-        dest,
-        amount),
-      abi.encode(false)
-    );
-  }
-
-  function wrapChannel(uint256 balance, uint256 ticketIndex, uint256 closureTime, uint256 epoch, HoprChannels.ChannelStatus status) pure private returns (HoprChannels.Channel memory) {
-    return HoprChannels.Channel(
-      HoprChannels.Balance.wrap(uint96(balance)),
-      HoprChannels.TicketIndex.wrap(uint48(ticketIndex)),
-      HoprChannels.Timestamp.wrap(uint32(closureTime)),
-      HoprChannels.ChannelEpoch.wrap(uint24(epoch)),
-      status
-    );
-  }
-
->>>>>>> d3dbcbe2
   function getChannelFromTuple(address src, address dest) public view returns (HoprChannels.Channel memory) {
     (
       HoprChannels.Balance balance,
