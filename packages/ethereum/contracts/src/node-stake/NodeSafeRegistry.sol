// SPDX-License-Identifier: GPL-3.0
pragma solidity ^0.8;

import "openzeppelin-contracts/utils/cryptography/ECDSA.sol";
import "../interfaces/IAvatar.sol";
import "../interfaces/INodeManagementModule.sol";

// Node already has mapped to Safe
error NodeHasSafe();

// Not a valid Safe address;
error NotValidSafe();

// Not a valid signature from node;
error NotValidSignatureFromNode();

// Safe address is zero
error SafeAddressZero();

// Node address is zero
error NodeAddressZero();

// Provided address is neither an owner of Safe nor a member of an enabled NodeManagementModule
error NotSafeOwnerNorNode();

/**
 * @title Node safe must prove that the Safe is the only authorized controller of
 * the CHAIN_KEY address. This link between the Safe and node's chain-key address
 * should be registered upon successful verification
 * This contract is meant to be deployed as a standalone contract
 */
contract HoprNodeSafeRegistry {
    struct NodeSafe {
        address safeAddress;
        address nodeChainKeyAddress;
    }

<<<<<<< HEAD
    // store those state, emit events etc.
    addNodeSafe(nodeSafe);
  }

  /**
   * @dev checks whether a NodeSafe combination has been registered before.
   */
  function isNodeSafeRegistered(NodeSafe memory nodeSafe) view external returns (bool) {
    return nodeToSafe[nodeSafe.nodeChainKeyAddress] == nodeSafe.safeAddress;
  }

  /**
   * @dev external funciton to remove safe-node pair and emit events
   * This function can only be called by the Safe
   */
  function deregisterNodeBySafe(address nodeAddr) external {
    // check this node was registered to the caller
    if (nodeToSafe[nodeAddr] != msg.sender) {
      revert NotValidSafe();
=======
    // Currently deployed version, starting with 1.0.0
    string public constant VERSION = "1.0.0";

    bytes32 public immutable domainSeparator;
    mapping(address => address) public nodeToSafe;
    // NodeSafe struct type hash.
    // keccak256("NodeSafe(address safeAddress,address nodeChainKeyAddress)");
    bytes32 public constant NODE_SAFE_TYPEHASH = hex"6e9a9ee91e0fce141f0eeaf47e1bfe3af5b5f40e5baf2a86acc37a075199c16d";
    // start and end point for linked list of modules
    address private constant SENTINEL_MODULES = address(0x1);
    // page size of querying modules
    uint256 private constant pageSize = 100;

    event RegisteredNodeSafe(address indexed safeAddress, address indexed nodeAddress);
    event DergisteredNodeSafe(address indexed safeAddress, address indexed nodeAddress);

    constructor() {
        // following encoding guidelines of EIP712
        domainSeparator = keccak256(
            abi.encode(
                keccak256("EIP712Domain(string name,string version,uint256 chainId,address verifyingContract)"),
                keccak256(bytes("NodeStakeRegistry")),
                keccak256(bytes(VERSION)),
                block.chainid,
                address(this)
            )
        );
>>>>>>> 7973789f
    }

    /**
     * @dev register the Safe with a signature from the node
     * This function can be called by any party
     */
    function registerSafeWithNodeSig(NodeSafe memory nodeSafe, bytes calldata sig) external {
        // check adminKeyAddress has added HOPR tokens to the staking contract.

        // following encoding guidelines of EIP712
        bytes32 hashStruct = keccak256(abi.encode(NODE_SAFE_TYPEHASH, nodeSafe));

        // build typed digest
        bytes32 registerHash = keccak256(abi.encode(bytes1(0x19), bytes1(0x01), domainSeparator, hashStruct));

        // verify that signatures is from nodeChainKeyAddress. This signature can only be
        (address recovered, ECDSA.RecoverError error) = ECDSA.tryRecover(registerHash, sig);
        if (error != ECDSA.RecoverError.NoError || recovered != nodeSafe.nodeChainKeyAddress) {
            revert NotValidSignatureFromNode();
        }

        // store those state, emit events etc.
        addNodeSafe(nodeSafe);
    }

    /**
     * @dev checks whether a NodeSafe combination has been registered before.
     */
    function isNodeSafeRegistered(NodeSafe memory nodeSafe) external view returns (bool) {
        return nodeToSafe[nodeSafe.nodeChainKeyAddress] == nodeSafe.safeAddress;
    }

    /**
     * @dev external funciton to remove safe-node pair and emit events
     * This function can only be called by the Safe
     */
    function deregisterNodeBySafe(address nodeAddr) external {
        // check this node was registered to the caller
        if (nodeToSafe[nodeAddr] != msg.sender) {
            revert NotValidSafe();
        }

        // ensure that node is an owner
        ensureNodeIsSafeModuleMember(NodeSafe({safeAddress: msg.sender, nodeChainKeyAddress: nodeAddr}));

        // update and emit event
        nodeToSafe[nodeAddr] = address(0);
        emit DergisteredNodeSafe(msg.sender, nodeAddr);
    }

    /**
     * @dev register the Safe by the node, directly with call made by the node
     */
    function registerSafeByNode(address safeAddr) external {
        addNodeSafe(NodeSafe({safeAddress: safeAddr, nodeChainKeyAddress: msg.sender}));
    }

    /**
     * @dev internal funciton to store safe-node pair and emit events
     */
    function addNodeSafe(NodeSafe memory nodeSafe) internal {
        // Safe address cannot be zero
        if (nodeSafe.safeAddress == address(0)) {
            revert SafeAddressZero();
        }
        // Safe address cannot be zero
        if (nodeSafe.nodeChainKeyAddress == address(0)) {
            revert NodeAddressZero();
        }

        // check this node hasn't been registered ower
        if (nodeToSafe[nodeSafe.nodeChainKeyAddress] != address(0)) {
            revert NodeHasSafe();
        }

        // ensure that node is either an owner or a member of the (enabled) NodeManagementModule
        ensureNodeIsSafeModuleMember(nodeSafe);

        // update and emit event
        nodeToSafe[nodeSafe.nodeChainKeyAddress] = nodeSafe.safeAddress;
        emit RegisteredNodeSafe(nodeSafe.safeAddress, nodeSafe.nodeChainKeyAddress);
    }

    /**
     * @dev Ensure that the node address is either an owner or a member of
     * the enebled node management module of the safe
     * @param nodeSafe struct to check
     */
    function ensureNodeIsSafeModuleMember(NodeSafe memory nodeSafe) internal view {
        // if nodeChainKeyAddress is not an owner, it must be a member of the enabled node management module
        address nextModule;
        address[] memory modules;
        // there may be many modules, loop through them
        while (nextModule != SENTINEL_MODULES) {
            // get modules for safe
            (modules, nextModule) = IAvatar(nodeSafe.safeAddress).getModulesPaginated(SENTINEL_MODULES, pageSize);
            for (uint256 i = 0; i < modules.length; i++) {
                if (
                    IHoprNodeManagementModule(modules[i]).isHoprNodeManagementModule()
                        && IHoprNodeManagementModule(modules[i]).isNode(nodeSafe.nodeChainKeyAddress)
                ) {
                    return;
                }
            }
        }

        // if nodeChainKeyAddress is neither an owner nor a member of a valid HoprNodeManagementModule to the safe, revert
        revert NotSafeOwnerNorNode();
    }
}<|MERGE_RESOLUTION|>--- conflicted
+++ resolved
@@ -35,27 +35,6 @@
         address nodeChainKeyAddress;
     }
 
-<<<<<<< HEAD
-    // store those state, emit events etc.
-    addNodeSafe(nodeSafe);
-  }
-
-  /**
-   * @dev checks whether a NodeSafe combination has been registered before.
-   */
-  function isNodeSafeRegistered(NodeSafe memory nodeSafe) view external returns (bool) {
-    return nodeToSafe[nodeSafe.nodeChainKeyAddress] == nodeSafe.safeAddress;
-  }
-
-  /**
-   * @dev external funciton to remove safe-node pair and emit events
-   * This function can only be called by the Safe
-   */
-  function deregisterNodeBySafe(address nodeAddr) external {
-    // check this node was registered to the caller
-    if (nodeToSafe[nodeAddr] != msg.sender) {
-      revert NotValidSafe();
-=======
     // Currently deployed version, starting with 1.0.0
     string public constant VERSION = "1.0.0";
 
@@ -83,7 +62,6 @@
                 address(this)
             )
         );
->>>>>>> 7973789f
     }
 
     /**
