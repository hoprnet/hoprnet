--- conflicted
+++ resolved
@@ -9,17 +9,12 @@
 import 'openzeppelin-contracts-4.8.3/utils/cryptography/ECDSA.sol';
 
 import './Crypto.sol';
-<<<<<<< HEAD
 import './Ledger.sol';
 import './MultiSig.sol';
 import './node-stake/NodeSafeRegistry.sol';
 
 uint256 constant ONE_HOUR = 60 * 1000;
 uint256 constant INDEX_SNAPSHOT_INTERVAL = ONE_HOUR;
-=======
-import './MultiSig.sol';
-import './node-stake/NodeSafeRegistry.sol';
->>>>>>> 5075ea23
 
 /**
  *    &&&&
@@ -38,11 +33,7 @@
  *
  * Manages mixnet incentives in the hopr network.
  **/
-<<<<<<< HEAD
 contract HoprChannels is IERC777Recipient, ERC1820Implementer, Multicall, HoprLedger(INDEX_SNAPSHOT_INTERVAL), HoprMultiSig, HoprCrypto {
-=======
-contract HoprChannels is IERC777Recipient, ERC1820Implementer, Multicall, HoprMultiSig, HoprCrypto {
->>>>>>> 5075ea23
   // required by ERC1820 spec
   IERC1820Registry internal constant _ERC1820_REGISTRY = IERC1820Registry(0x1820a4B7618BdE71Dce8cdc73aAB6C95905faD24);
   // required by ERC777 spec
@@ -143,10 +134,6 @@
     bytes32 channelId;
     // amount of tokens to transfer if ticket is a win
     Balance amount;
-<<<<<<< HEAD
-    TicketIndex maxTicketIndex;
-    TicketIndexOffset indexOffset;
-=======
     // highest channel.ticketIndex to accept when redeeming
     // ticket, used to aggregate tickets off-chain
     TicketIndex ticketIndex;
@@ -155,7 +142,6 @@
     TicketIndexOffset indexOffset;
     // replay protection, invalidates all tickets once payment channel
     // gets closed
->>>>>>> 5075ea23
     ChannelEpoch epoch;
     // encoded winning probability of the ticket
     WinProb winProb;
@@ -168,14 +154,10 @@
     // gives each ticket a unique identity and defines what this
     // ticket is worth
     TicketData data;
-<<<<<<< HEAD
-    HoprCrypto.CompactSignature signature;
-=======
     // signature by the ticket issuer
     HoprCrypto.CompactSignature signature;
     // proof-of-relay secret computed by ticket redeemer, after 
     // receiving keying material from next downstream node
->>>>>>> 5075ea23
     uint256 porSecret;
   }
 
@@ -293,22 +275,16 @@
     _;
   }
 
-<<<<<<< HEAD
-=======
   /**
    * See `_redeemTicketInternal`, entrypoint for MultiSig contract
    */
->>>>>>> 5075ea23
   function redeemTicketSafe(address self, RedeemableTicket calldata redeemable, HoprCrypto.VRF_Parameters calldata params) external HoprMultiSig.onlySafe(self) {
     _redeemTicketInternal(self, redeemable, params);
   }
 
-<<<<<<< HEAD
-=======
   /**
    * See `_redeemTicketInternal`
    */
->>>>>>> 5075ea23
   function redeemTicket(RedeemableTicket calldata redeemable, HoprCrypto.VRF_Parameters calldata params) external HoprMultiSig.noSafeSet {
     _redeemTicketInternal(msg.sender, redeemable, params);
   }
@@ -369,15 +345,9 @@
       revert WrongChannelState({reason: 'channel epoch must match'});
     }
 
-<<<<<<< HEAD
-    // Aggregatable Tickets:
-    // ( maxTicketIndex, maxTicketIndex + indexOffset ] for indexOffset > 0
-    if (TicketIndex.unwrap(redeemable.data.maxTicketIndex) <= TicketIndex.unwrap(spendingChannel.ticketIndex)  || TicketIndexOffset.unwrap(redeemable.data.indexOffset) == 0) {
-=======
     // Aggregatable Tickets - validity interval:
     // ( ticketIndex, ticketIndex + indexOffset ] for indexOffset > 0
     if (TicketIndex.unwrap(redeemable.data.ticketIndex) <= TicketIndex.unwrap(spendingChannel.ticketIndex)  || TicketIndexOffset.unwrap(redeemable.data.indexOffset) == 0) {
->>>>>>> 5075ea23
       revert InvalidAggregatedTicketInterval();
     }
 
@@ -398,11 +368,7 @@
       abi.encodePacked(domainSeparator)
     );
 
-<<<<<<< HEAD
-    if (!vrf_verify(params, payload)) {
-=======
     if (!vrfVerify(params, payload)) {
->>>>>>> 5075ea23
       revert InvalidVRFProof();
     }
 
@@ -436,22 +402,16 @@
     emit TicketRedeemed(redeemable.data.channelId, spendingChannel.ticketIndex);
   }
 
-<<<<<<< HEAD
-=======
   /**
    * See `_initiateOutgoingChannelClosureInternal`, entrypoint for MultiSig contract
    */
->>>>>>> 5075ea23
   function initiateOutgoingChannelClosureSafe(address self, address destination) external HoprMultiSig.onlySafe(self) {
     _initiateOutgoingChannelClosureInternal(self, destination);
   }
 
-<<<<<<< HEAD
-=======
   /**
    * See `_initiateOutgoingChannelClosureInternal`
    */
->>>>>>> 5075ea23
   function initiateOutgoingChannelClosure(address destination) external HoprMultiSig.noSafeSet {
     _initiateOutgoingChannelClosureInternal(msg.sender, destination);
   }
@@ -483,22 +443,16 @@
     emit OutgoingChannelClosureInitiated(channelId, channel.closureTime);
   }
 
-<<<<<<< HEAD
-=======
   /**
    * See `_closeIncomingChannelInternal`, entrypoint for MultiSig contract
    */
->>>>>>> 5075ea23
   function closeIncomingChannelSafe(address self, address source) external HoprMultiSig.onlySafe(self) {
     _closeIncomingChannelInternal(self, source);
   }
 
-<<<<<<< HEAD
-=======
   /**
    * See `_closeIncomingChannelInternal`
    */
->>>>>>> 5075ea23
   function closeIncomingChannel(address source) external HoprMultiSig.noSafeSet {
     _closeIncomingChannelInternal(msg.sender, source);
   }
@@ -538,22 +492,16 @@
     channel.balance = Balance.wrap(0);
   }
 
-<<<<<<< HEAD
-=======
   /**
    * See `_finalizeOutgoingChannelClosureInternal`, entrypoint for MultiSig contract
    */
->>>>>>> 5075ea23
   function finalizeOutgoingChannelClosureSafe(address self, address destination) external HoprMultiSig.onlySafe(self) {
     _finalizeOutgoingChannelClosureInternal(self, destination);
   }
 
-<<<<<<< HEAD
-=======
   /**
    * See `_finalizeOutgoingChannelClosureInternal`
    */
->>>>>>> 5075ea23
   function finalizeOutgoingChannelClosure(address destination) external HoprMultiSig.noSafeSet {
     _finalizeOutgoingChannelClosureInternal(msg.sender, destination);
   }
@@ -595,28 +543,15 @@
   }
 
   /**
-<<<<<<< HEAD
-   * ERC777.tokensReceived() hook, triggered when sending funds to this contract
-=======
    * ERC777.tokensReceived() hook, triggered by ERC777 token contract after
    * transfering tokens.
    *
    * Depending on the userData payload, this method either funds one
    * channel, or a bidirectional channel, consisting of two unidirectional
    * channels.
->>>>>>> 5075ea23
    *
    * Channel source and destination are specified by the userData payload.
    *
-<<<<<<< HEAD
-   * @param from address who sent the tokens
-   * @param to address recipient address
-   * @param amount uint256 amount of tokens to transfer
-   * @param userData bytes extra information provided by the token holder (if any)
-   */
-  function tokensReceived(
-    address,
-=======
    * @param from account from which the tokens have been transferred
    * @param to account to which the the tokens have been transferred
    * @param amount uint256 amount of tokens that have been transferred
@@ -624,7 +559,6 @@
    */
   function tokensReceived(
     address, // operator not needed
->>>>>>> 5075ea23
     address from,
     address to,
     uint256 amount,
@@ -634,7 +568,6 @@
     if (amount > type(uint96).max) {
       revert InvalidBalance();
     }
-<<<<<<< HEAD
 
     // don't accept any other tokens ;-)
     if (msg.sender != address(token)) {
@@ -643,6 +576,12 @@
 
     if (to != address(this)) {
       revert InvalidTokenRecipient();
+    }
+
+    if (userData.length == 0) {
+      // ERC777.tokensReceived() hook got called by `ERC777.send()` or
+      // `ERC777.transferFrom()` which we can ignore at this point
+      return;
     }
 
     // Opens an outgoing channel
@@ -661,40 +600,6 @@
         }
       }
 
-=======
-
-    // don't accept any other tokens ;-)
-    if (msg.sender != address(token)) {
-      revert WrongToken();
-    }
-
-    if (to != address(this)) {
-      revert InvalidTokenRecipient();
-    }
-
-    if (userData.length == 0) {
-      // ERC777.tokensReceived() hook got called by `ERC777.send()` or
-      // `ERC777.transferFrom()` which we can ignore at this point
-      return;
-    }
-
-    // Opens an outgoing channel
-    if (userData.length == ERC777_HOOK_FUND_CHANNEL_SIZE) {
-      (address src, address dest) = abi.decode(userData, (address, address));
-
-      // skip the check between `from` and `src` on node-safe registry
-      if (from == src) {
-        // node if opening an outgoing channel
-        if (registry.nodeToSafe(src) != address(0)) {
-          revert ContractNotResponsible();
-        }
-      } else {
-        if (registry.nodeToSafe(src) != from) {
-          revert ContractNotResponsible();
-        }
-      }
-
->>>>>>> 5075ea23
       _fundChannelInternal(src, dest, Balance.wrap(uint96(amount)));
     // Opens two channels, donating msg.sender's tokens
     } else if (userData.length == ERC777_HOOK_FUND_CHANNEL_MULTI_SIZE) {
@@ -729,11 +634,7 @@
     address self,
     address account,
     Balance amount
-<<<<<<< HEAD
-  ) external HoprMultiSig.onlySafe(self) {
-=======
   ) external HoprMultiSig.onlySafe(self) validateBalance(amount) validateChannelParties(self, account) {
->>>>>>> 5075ea23
     // pull tokens from Safe and handle result
     if (token.transferFrom(msg.sender, address(this), Balance.unwrap(amount)) != true) {
       // sth. went wrong, we need to revert here
@@ -742,28 +643,6 @@
 
     _fundChannelInternal(self, account, amount);
   }
-<<<<<<< HEAD
-
-  /**
-   * Fund an outgoing channel by a node
-   * @param account address of the destination
-   * @param amount amount to fund for channel
-   */
-  function fundChannel(
-    address account,
-    Balance amount
-  ) external HoprMultiSig.noSafeSet {
-    // pull tokens from funder and handle result
-    if (token.transferFrom(msg.sender, address(this), Balance.unwrap(amount)) != true) {
-      // sth. went wrong, we need to revert here
-      revert TokenTransferFailed();
-    }
-
-    _fundChannelInternal(msg.sender, account, amount);
-  }
-
-  /**
-=======
 
   /**
    * Fund an outgoing channel by a node
@@ -784,7 +663,6 @@
   }
 
   /**
->>>>>>> 5075ea23
    * @dev Internal function to fund an outgoing channel from self to account with amount token
    * @notice only balance above zero can execute
    *
@@ -796,11 +674,7 @@
     address self,
     address account,
     Balance amount
-<<<<<<< HEAD
-  ) internal validateBalance(amount) validateChannelParties(self, account) {
-=======
   ) internal {
->>>>>>> 5075ea23
     bytes32 channelId = _getChannelId(self, account);
     Channel storage channel = channels[channelId];
 
@@ -844,12 +718,8 @@
   }
 
   /**
-<<<<<<< HEAD
-   * Gets the non-trivial ticket hash.
-=======
    * Gets the hash of a ticket upon which the signature has been
    * created. Also used by the VRF.
->>>>>>> 5075ea23
    *
    * Tickets come with a signature from the ticket issuer and state a
    * challenge to be fulfilled when redeeming the ticket. As the validity
