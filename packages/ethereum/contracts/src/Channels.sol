// SPDX-License-Identifier: GPL-3.0
pragma solidity 0.8.19;

<<<<<<< HEAD
import 'openzeppelin-contracts-4.8.3/utils/Multicall.sol';
import 'openzeppelin-contracts-4.8.3/utils/introspection/IERC1820Registry.sol';
import 'openzeppelin-contracts-4.8.3/utils/introspection/ERC1820Implementer.sol';
import 'openzeppelin-contracts-4.8.3/token/ERC20/IERC20.sol';
import 'openzeppelin-contracts-4.8.3/token/ERC777/IERC777Recipient.sol';
import 'openzeppelin-contracts-4.8.3/utils/cryptography/ECDSA.sol';

import './Crypto.sol';
import './Ledger.sol';
import './MultiSig.sol';
import './node-stake/NodeSafeRegistry.sol';

uint256 constant ONE_HOUR = 60 * 1000;
uint256 constant INDEX_SNAPSHOT_INTERVAL = ONE_HOUR;
=======
import 'openzeppelin-contracts/utils/Multicall.sol';
import 'openzeppelin-contracts/utils/introspection/IERC1820Registry.sol';
import 'openzeppelin-contracts/utils/introspection/ERC1820Implementer.sol';
import 'openzeppelin-contracts/token/ERC20/IERC20.sol';
import 'openzeppelin-contracts/token/ERC777/IERC777Recipient.sol';
import 'openzeppelin-contracts/utils/cryptography/ECDSA.sol';
import './interfaces/INodeSafeRegistry.sol';

import './Crypto.sol';
import './MultiSig.sol';
import './node-stake/NodeSafeRegistry.sol';
>>>>>>> d3dbcbe2

/**
 *    &&&&
 *    &&&&
 *    &&&&
 *    &&&&  &&&&&&&&&       &&&&&&&&&&&&          &&&&&&&&&&/   &&&&.&&&&&&&&&
 *    &&&&&&&&&   &&&&&   &&&&&&     &&&&&,     &&&&&    &&&&&  &&&&&&&&   &&&&
 *     &&&&&&      &&&&  &&&&#         &&&&   &&&&&       &&&&& &&&&&&     &&&&&
 *     &&&&&       &&&&/ &&&&           &&&& #&&&&        &&&&  &&&&&
 *     &&&&         &&&& &&&&&         &&&&  &&&&        &&&&&  &&&&&
 *     %%%%        /%%%%   %%%%%%   %%%%%%   %%%%  %%%%%%%%%    %%%%%
 *    %%%%%        %%%%      %%%%%%%%%%%    %%%%   %%%%%%       %%%%
 *                                          %%%%
 *                                          %%%%
 *                                          %%%%
 *
 * Manages mixnet incentives in the hopr network.
 **/
<<<<<<< HEAD
contract HoprChannels is IERC777Recipient, ERC1820Implementer, Multicall, HoprLedger(INDEX_SNAPSHOT_INTERVAL), HoprMultiSig, HoprCrypto {
=======
contract HoprChannels is IERC777Recipient, ERC1820Implementer, Multicall, HoprMultiSig, HoprCrypto {
>>>>>>> d3dbcbe2
  // required by ERC1820 spec
  IERC1820Registry internal constant _ERC1820_REGISTRY = IERC1820Registry(0x1820a4B7618BdE71Dce8cdc73aAB6C95905faD24);
  // required by ERC777 spec
  bytes32 public constant TOKENS_RECIPIENT_INTERFACE_HASH = keccak256('ERC777TokensRecipient');

  type Balance is uint96;
  type TicketEpoch is uint32;
  type TicketIndex is uint48;
  type TicketIndexOffset is uint32;
  type ChannelEpoch is uint24;
  type Timestamp is uint32; // overflows in year 2105
  // Using IEEE 754 double precision -> 53 significant bits
  type WinProb is uint56;

  error InvalidBalance();
  error BalanceExceedsGlobalPerChannelAllowance();
  error SourceEqualsDestination();
  error ZeroAddress(string reason);
  error TokenTransferFailed();
  error InvalidNoticePeriod();
  error NoticePeriodNotDue();
  error WrongChannelState(string reason);
  error InvalidTicketSignature();
  error InvalidVRFProof();
  error InsufficientChannelBalance();
  error TicketIsNotAWin();
  error InvalidAggregatedTicketInterval();
  error WrongToken();
  error InvalidTokenRecipient();
  error InvalidTokensReceivedUsage();

  Balance public constant MAX_USED_BALANCE = Balance.wrap(10 ** 25); // 1% of total supply, staking more is not sound
  Balance public constant MIN_USED_BALANCE = Balance.wrap(1); // no empty token transactions

  // ERC-777 tokensReceived hook, fundChannelMulti
  uint256 public immutable ERC777_HOOK_FUND_CHANNEL_MULTI_SIZE =
    abi.encode(address(0), Balance.wrap(0), address(0), Balance.wrap(0)).length;

  // ERC-777 tokensReceived hook, fundChannel
  uint256 public immutable ERC777_HOOK_FUND_CHANNEL_SIZE = abi.encode(address(0), address(0)).length;

  string public constant VERSION = '2.0.0';

  bytes32 public immutable domainSeparator; // depends on chainId

  /**
   * @dev Channel state machine
   *                                  redeemTicket()
   *                                     ┌──────┐
   * finalizeChannelClosure()            v      │
   *  (after notice period), or  ┌──────────────────────┐
   *  closeIncomingChannel()     │                      │ initiateChannelClosure()
   *            ┌────────────────│   Pending To Close   │<─────────────────┐
   *            │                │                      │                  │
   *            │                └──────────────────────┘                  │
   *            v                                                          │
   *     ┌────────────┐      tokensReceived() / fundChannel()         ┌──────────┐
   *     │            │──────────────────────────────────────────────>│          │
   *     │   Closed   │           closeIncomingChannel()              │   Open   │
   *     │            │<──────────────────────────────────────────────│          │
   *     └────────────┘                                               └──────────┘
   *                                                                    │      ^
   *                                                                    └──────┘
   *                                                                  redeemTicket()
   */
  enum ChannelStatus {
    CLOSED,
    OPEN,
    PENDING_TO_CLOSE
  }


  /**
   * Represents the state of a channel
   *
   * Aligned to 2 EVM words
   */
  struct Channel {
    // latest balance of the channel, changes whenever a ticket gets redeemed
    Balance balance;
    // prevents tickets from being replayed, increased with every redeemed ticket
    TicketIndex ticketIndex;
    // if set, timestamp once we can pull all funds from the channel
    Timestamp closureTime;
    // prevents tickets issued for older instantions to be replayed
    ChannelEpoch epoch;
    // current state of the channel
    ChannelStatus status;
  }

  /**
   * Represents a ticket that can be redeemed using `redeemTicket` function.
   *
   * Aligned to 2 EVM words
   */
  struct TicketData {
    // ticket is valid in this channel
    bytes32 channelId;
    // amount of tokens to transfer if ticket is a win
    Balance amount;
    // highest channel.ticketIndex to accept when redeeming
    // ticket, used to aggregate tickets off-chain
    TicketIndex ticketIndex;
    // delta by which channel.ticketIndex gets increased when redeeming
    // the ticket, should be set to 1 if ticket is not aggregated
    TicketIndexOffset indexOffset;
    // replay protection, invalidates all tickets once payment channel
    // gets closed
    ChannelEpoch epoch;
    // encoded winning probability of the ticket
    WinProb winProb;
  }

  /**
   * Bundles data that is necessary to redeem a ticket
   */
  struct RedeemableTicket {
    // gives each ticket a unique identity and defines what this
    // ticket is worth
    TicketData data;
    // signature by the ticket issuer
    HoprCrypto.CompactSignature signature;
    // proof-of-relay secret computed by ticket redeemer, after 
    // receiving keying material from next downstream node
    uint256 porSecret;
  }

  /**
   * Stores channels, indexed by their channelId
   */
  mapping(bytes32 => Channel) public channels;

  /**
   * Token that will be used for all interactions.
   */
  IERC20 public immutable token;

  /**
   * Notice period before fund from an outgoing channel can be pulled out.
   */
  Timestamp public immutable noticePeriodChannelClosure; // in seconds

  /**
   * Emitted once a channel is opened.
   *
   * Includes source and destination separately because mapping
   * (source, destination) -> channelId destroys information.
   */
  event ChannelOpened(address indexed source, address indexed destination, Balance amount);

  /**
   * Emitted once balance of a channel is increased, e.g. after opening a
   * channel or redeeming a ticket.
   */
  event ChannelBalanceIncreased(bytes32 indexed channelId, Balance newBalance);

  /**
   * Emitted once balance of a channel is decreased, e.g. when redeeming
   * a ticket or closing a channel.
   */
  event ChannelBalanceDecreased(bytes32 indexed channelId, Balance newBalance);

  /**
   * Emitted once a commitment has been set for a channel. Includes
   * the current epoch since this value is necessary for issuing tickets.
   */
  event CommitmentSet(bytes32 indexed channelId, ChannelEpoch epoch);

  /**
   * Emitted once a party initiates the closure of an outgoing
   * channel. Includes the timestamp when the notice period is due.
   */
  event OutgoingChannelClosureInitiated(bytes32 indexed channelId, Timestamp closureInitiationTime);

  /**
   * Emitted once a channel closure is finalized.
   */
  event ChannelClosed(bytes32 indexed channelId);

  /**
   * Emitted once a ticket is redeemed. Includes latest ticketIndex
   * since this value is necessary for issuing and validating tickets.
   */
  event TicketRedeemed(bytes32 indexed channelId, TicketIndex newTicketIndex);

  /**
   * @param _token HoprToken address
   * @param _noticePeriodChannelClosure seconds until a channel can be closed
<<<<<<< HEAD
   * @param safeRegistry address of the contract that maps from accounts to deployed Gnosis Safe instances
   */
  constructor(address _token, Timestamp _noticePeriodChannelClosure, HoprNodeSafeRegistry safeRegistry) {
=======
   * @param _safeRegistry address of the contract that maps from accounts to deployed Gnosis Safe instances
   */
  constructor(address _token, Timestamp _noticePeriodChannelClosure, HoprNodeSafeRegistry _safeRegistry) {
>>>>>>> d3dbcbe2
    if (Timestamp.unwrap(_noticePeriodChannelClosure) == 0) {
      revert InvalidNoticePeriod();
    }

    require(_token != address(0), 'token must not be empty');

<<<<<<< HEAD
    setNodeSafeRegistry(safeRegistry);
=======
    setNodeSafeRegistry(_safeRegistry);
>>>>>>> d3dbcbe2

    token = IERC20(_token);
    noticePeriodChannelClosure = _noticePeriodChannelClosure;
    _ERC1820_REGISTRY.setInterfaceImplementer(address(this), TOKENS_RECIPIENT_INTERFACE_HASH, address(this));

    domainSeparator = keccak256(
      abi.encode(
        keccak256('EIP712Domain(string name,string version,uint256 chainId,address verifyingContract)'),
        keccak256(bytes('HoprChannels')),
        keccak256(bytes(VERSION)),
        block.chainid,
        address(this)
      )
    );
  }


  /**
   * Assert that source and destination are good addresses, and distinct.
   */
  modifier validateChannelParties(address source, address destination) {
    if (source == destination) {
      revert SourceEqualsDestination();
    }
    if (source == address(0)) {
      revert ZeroAddress({reason: 'source must not be empty'});
    }
    if (destination == address(0)) {
      revert ZeroAddress({reason: 'destination must not be empty'});
    }
    _;
  }

  modifier validateBalance(Balance balance) {
    if (Balance.unwrap(balance) < Balance.unwrap(MIN_USED_BALANCE)) {
      revert InvalidBalance();
    }
    if (Balance.unwrap(balance) > Balance.unwrap(MAX_USED_BALANCE)) {
      revert BalanceExceedsGlobalPerChannelAllowance();
    }
    _;
  }

  /**
   * See `_redeemTicketInternal`, entrypoint for MultiSig contract
   */
  function redeemTicketSafe(address self, RedeemableTicket calldata redeemable, HoprCrypto.VRF_Parameters calldata params) external HoprMultiSig.onlySafe(self) {
    _redeemTicketInternal(self, redeemable, params);
  }

  /**
   * See `_redeemTicketInternal`
   */
  function redeemTicket(RedeemableTicket calldata redeemable, HoprCrypto.VRF_Parameters calldata params) external HoprMultiSig.noSafeSet {
    _redeemTicketInternal(msg.sender, redeemable, params);
  }

  /**
   * ~51k gas execution cost
   * Claims the incentive for relaying a mixnet packet using probabilistic payments.
   *
   * Verifies the outcome of a 3-to-4-party protocol: creator of the packet, ticket
   * issuer and ticket and next downstream node that acknowledges the reception and
   * the validity of the relayed mixnet packet. In many cases, the creator of the
   * packet and ticket redeemer is the same party.
   *
   * The packet creator states the challenge which gets fulfilled by presenting
   * `porSecret` (Proof-Of-Relay). The ticket issuer creates the ticket and signs
   * it. The provided signature acts as a source of entropy given by the ticket
   * issuer. The ticket redeemer ultimately receives a packet with a ticket next
   * to it. Once the ticket redeemer receives the acknowledgement from the next
   * downstream node, it can compute `porSecret`.
   *
   * When submitting the ticket, the ticket redeemer creates a deterministic
   * pseudo-random value that is verifiable by using its public key. This value is
   * unique for each ticket and adds entropy that can only be known by the ticket
   * redeemer.
   *
   * Tickets embed the incentive for relaying a single packet. To reduce on-chain
   * state changes, they can get aggregated before submitting to this function.
   *
   * Aggregated tickets define an validity interval such that the redemption of any
   * individual ticket invalidates the aggregated ticket and vice-versa.
   *
   * Used cryptographic primitives:
   * - ECDSA signature
   * - secp256k1 group homomorphism and DLP property
   * - hash_to_curve using simplified Shallue, van de Woestijne method
   * - Verifiable random function based on hash_to_curve
   * - pseudorandomness of keccak256 function
   *
   * @dev This method makes use of several methods to reduce stack height.
   *
   * @param self account address of the ticket redeemer
   * @param redeemable ticket, signature of ticket issuer, porSecret
   * @param params pseudo-random VRF value + proof that it was correctly using
   *               ticket redeemer's private key
   */
  function _redeemTicketInternal(
    address self,
    RedeemableTicket calldata redeemable,
    HoprCrypto.VRF_Parameters calldata params
  ) internal validateBalance(redeemable.data.amount) HoprCrypto.isFieldElement(redeemable.porSecret) {
    Channel storage spendingChannel = channels[redeemable.data.channelId];

    if (spendingChannel.status != ChannelStatus.OPEN && spendingChannel.status != ChannelStatus.PENDING_TO_CLOSE) {
      revert WrongChannelState({reason: 'spending channel must be OPEN or PENDING_TO_CLOSE'});
    }

    if (ChannelEpoch.unwrap(spendingChannel.epoch) != ChannelEpoch.unwrap(redeemable.data.epoch)) {
      revert WrongChannelState({reason: 'channel epoch must match'});
    }

    // Aggregatable Tickets - validity interval:
    // ( ticketIndex, ticketIndex + indexOffset ] for indexOffset > 0
    if (TicketIndex.unwrap(redeemable.data.ticketIndex) <= TicketIndex.unwrap(spendingChannel.ticketIndex)  || TicketIndexOffset.unwrap(redeemable.data.indexOffset) == 0) {
      revert InvalidAggregatedTicketInterval();
    }

    if (Balance.unwrap(spendingChannel.balance) < Balance.unwrap(redeemable.data.amount)) {
      revert InsufficientChannelBalance();
    }

    // Deviates from EIP712 due to computed property and non-standard struct property encoding
    bytes32 ticketHash = _getTicketHash(redeemable);

    if (!_isWinningTicket(ticketHash, redeemable, params)) {
      revert TicketIsNotAWin();
    }

    HoprCrypto.VRF_Payload memory payload = HoprCrypto.VRF_Payload(
      ticketHash,
      self,
      abi.encodePacked(domainSeparator)
    );

    if (!vrfVerify(params, payload)) {
      revert InvalidVRFProof();
    }

    address source = ECDSA.recover(ticketHash, redeemable.signature.r, redeemable.signature.vs);
    if (_getChannelId(source, self) != redeemable.data.channelId) {
      revert InvalidTicketSignature();
    }

    spendingChannel.ticketIndex = TicketIndex.wrap(TicketIndex.unwrap(spendingChannel.ticketIndex) + TicketIndexOffset.unwrap(redeemable.data.indexOffset));
    spendingChannel.balance = Balance.wrap(
      Balance.unwrap(spendingChannel.balance) - Balance.unwrap(redeemable.data.amount)
    );
    indexEvent(abi.encodePacked(ChannelBalanceDecreased.selector, redeemable.data.channelId, spendingChannel.balance));
    emit ChannelBalanceDecreased(redeemable.data.channelId, spendingChannel.balance);

    bytes32 outgoingChannelId = _getChannelId(self, source);
    Channel storage earningChannel = channels[outgoingChannelId];

    if (earningChannel.status == ChannelStatus.CLOSED) {
      // The other channel does not exist, so we need to transfer funds directly
      if (token.transfer(msg.sender, Balance.unwrap(redeemable.data.amount)) != true) {
        revert TokenTransferFailed();
      }
    } else {
      earningChannel.balance = Balance.wrap(
        Balance.unwrap(earningChannel.balance) + Balance.unwrap(redeemable.data.amount)
      );
      indexEvent(abi.encodePacked(ChannelBalanceIncreased.selector, outgoingChannelId, earningChannel.balance));
      emit ChannelBalanceIncreased(outgoingChannelId, earningChannel.balance);
    }

    // Informs about new ticketIndex
<<<<<<< HEAD
    indexEvent(abi.encodePacked(TicketRedeemed.selector, redeemable.data.channelId, spendingChannel.ticketIndex));
=======
>>>>>>> d3dbcbe2
    emit TicketRedeemed(redeemable.data.channelId, spendingChannel.ticketIndex);
  }

  /**
   * See `_initiateOutgoingChannelClosureInternal`, entrypoint for MultiSig contract
   */
  function initiateOutgoingChannelClosureSafe(address self, address destination) external HoprMultiSig.onlySafe(self) {
    _initiateOutgoingChannelClosureInternal(self, destination);
  }

  /**
   * See `_initiateOutgoingChannelClosureInternal`
   */
  function initiateOutgoingChannelClosure(address destination) external HoprMultiSig.noSafeSet {
    _initiateOutgoingChannelClosureInternal(msg.sender, destination);
  }

  /**
   * Prepares a channel to pull out funds from an outgoing channel.
   *
   * There is a notice period to give the other end, `destination`, the
   * opportunity to redeem their collected tickets.
   *
   * @param destination destination end of the channel to close
   */
  function _initiateOutgoingChannelClosureInternal(address self, address destination) internal {
    // We can only initiate closure to outgoing channels
    bytes32 channelId = _getChannelId(self, destination);
    Channel storage channel = channels[channelId];

    // calling initiateClosure on a PENDING_TO_CLOSE channel extends the noticePeriod
    if (channel.status == ChannelStatus.CLOSED) {
      revert WrongChannelState({reason: 'channel must have state OPEN or PENDING_TO_CLOSE'});
    }

    channel.closureTime = Timestamp.wrap(
      Timestamp.unwrap(_currentBlockTimestamp()) + Timestamp.unwrap(noticePeriodChannelClosure)
    );
    channel.status = ChannelStatus.PENDING_TO_CLOSE;

    // Inform others at which time the notice period is due
    indexEvent(abi.encodePacked(OutgoingChannelClosureInitiated.selector, channelId, channel.closureTime));
    emit OutgoingChannelClosureInitiated(channelId, channel.closureTime);
  }

  /**
   * See `_closeIncomingChannelInternal`, entrypoint for MultiSig contract
   */
  function closeIncomingChannelSafe(address self, address source) external HoprMultiSig.onlySafe(self) {
    _closeIncomingChannelInternal(self, source);
  }

  /**
   * See `_closeIncomingChannelInternal`
   */
  function closeIncomingChannel(address source) external HoprMultiSig.noSafeSet {
    _closeIncomingChannelInternal(msg.sender, source);
  }

  /**
   * Closes an incoming channel.
   *
   * This can happen immediately since it is up to the caller to
   * redeem their collected tickets.
   *
   * @param source source end of the channel to close
   */
  function _closeIncomingChannelInternal(address self, address source) internal {
    // We can only close incoming channels directly
    bytes32 channelId = _getChannelId(source, self);

    Channel storage channel = channels[channelId];

    if (channel.status == ChannelStatus.CLOSED) {
      revert WrongChannelState({reason: 'channel must have state OPEN or PENDING_TO_CLOSE'});
    }

    channel.status = ChannelStatus.CLOSED; // ChannelStatus.CLOSED == 0
    channel.closureTime = Timestamp.wrap(0);
    channel.ticketIndex = TicketIndex.wrap(0);

    // channel.epoch must be kept

    if (Balance.unwrap(channel.balance) > 0) {
      if (token.transfer(source, Balance.unwrap(channel.balance)) != true) {
        revert TokenTransferFailed();
      }
    }

    indexEvent(abi.encodePacked(ChannelClosed.selector, channelId));
    emit ChannelClosed(channelId);

    channel.balance = Balance.wrap(0);
  }

  /**
   * See `_finalizeOutgoingChannelClosureInternal`, entrypoint for MultiSig contract
   */
  function finalizeOutgoingChannelClosureSafe(address self, address destination) external HoprMultiSig.onlySafe(self) {
    _finalizeOutgoingChannelClosureInternal(self, destination);
  }

  /**
   * See `_finalizeOutgoingChannelClosureInternal`
   */
  function finalizeOutgoingChannelClosure(address destination) external HoprMultiSig.noSafeSet {
    _finalizeOutgoingChannelClosureInternal(msg.sender, destination);
  }

  /**
   * Pulls out funds from an outgoing channel. Can be called once
   * notice period is due.
   *
   * @param destination the address of the counterparty
   */
  function _finalizeOutgoingChannelClosureInternal(address self, address destination) internal {
    // We can only finalize closure to outgoing channels
    bytes32 channelId = _getChannelId(self, destination);
    Channel storage channel = channels[channelId];

    if (channel.status != ChannelStatus.PENDING_TO_CLOSE) {
      revert WrongChannelState({reason: 'channel state must be PENDING_TO_CLOSE'});
    }

    if (Timestamp.unwrap(channel.closureTime) >= Timestamp.unwrap(_currentBlockTimestamp())) {
      revert NoticePeriodNotDue();
    }

    channel.status = ChannelStatus.CLOSED; // ChannelStatus.CLOSED == 0
    channel.closureTime = Timestamp.wrap(0);
    channel.ticketIndex = TicketIndex.wrap(0);

    // channel.epoch must be kept

    if (Balance.unwrap(channel.balance) > 0) {
      if (token.transfer(msg.sender, Balance.unwrap(channel.balance)) != true) {
        revert TokenTransferFailed();
      }
    }

    channel.balance = Balance.wrap(0);

<<<<<<< HEAD
    indexEvent(abi.encodePacked(ChannelClosed.selector, channelId));
=======
>>>>>>> d3dbcbe2
    emit ChannelClosed(channelId);
  }

  /**
   * ERC777.tokensReceived() hook, triggered by ERC777 token contract after
   * transfering tokens.
<<<<<<< HEAD
   *
   * Depending on the userData payload, this method either funds one
   * channel, or a bidirectional channel, consisting of two unidirectional
   * channels.
   *
   * Channel source and destination are specified by the userData payload.
   *
=======
   *
   * Depending on the userData payload, this method either funds one
   * channel, or a bidirectional channel, consisting of two unidirectional
   * channels.
   *
   * Channel source and destination are specified by the userData payload.
   *
>>>>>>> d3dbcbe2
   * @param from account from which the tokens have been transferred
   * @param to account to which the the tokens have been transferred
   * @param amount uint256 amount of tokens that have been transferred
   * @param userData payload, determines what is supposed to happen
   */
  function tokensReceived(
    address, // operator not needed
    address from,
    address to,
    uint256 amount,
    bytes calldata userData,
    bytes calldata // operatorData not needed
  ) external override {
    if (amount > type(uint96).max) {
      revert InvalidBalance();
    }

    // don't accept any other tokens ;-)
    if (msg.sender != address(token)) {
      revert WrongToken();
    }

    if (to != address(this)) {
      revert InvalidTokenRecipient();
    }

    if (userData.length == 0) {
      // ERC777.tokensReceived() hook got called by `ERC777.send()` or
      // `ERC777.transferFrom()` which we can ignore at this point
      return;
    }

    // Opens an outgoing channel
    if (userData.length == ERC777_HOOK_FUND_CHANNEL_SIZE) {
      (address src, address dest) = abi.decode(userData, (address, address));

      // skip the check between `from` and `src` on node-safe registry
      if (from == src) {
        // node if opening an outgoing channel
        if (registry.nodeToSafe(src) != address(0)) {
          revert ContractNotResponsible();
        }
      } else {
        if (registry.nodeToSafe(src) != from) {
          revert ContractNotResponsible();
        }
      }

      _fundChannelInternal(src, dest, Balance.wrap(uint96(amount)));
    // Opens two channels, donating msg.sender's tokens
    } else if (userData.length == ERC777_HOOK_FUND_CHANNEL_MULTI_SIZE) {
      (address account1, Balance amount1, address account2, Balance amount2) = abi.decode(userData, (address, Balance, address, Balance));
      
      if(amount != Balance.unwrap(amount1) + Balance.unwrap(amount2)) {
        revert InvalidBalance();
      }

      // fund channel in direction of: account1 -> account2
      if (Balance.unwrap(amount1) > 0) {
        _fundChannelInternal(account1, account2, amount1);
      }
      // fund channel in direction of: account2 -> account1
      if (Balance.unwrap(amount2) > 0) {
        _fundChannelInternal(account2, account1, amount2);
      }
    } else {
      revert InvalidTokensReceivedUsage();
    }
  }

  /**
   * Fund an outgoing channel
   * Used in channel operation with Safe
   *
   * @param self address of the source
   * @param account address of the destination
   * @param amount amount to fund for channel
   */
  function fundChannelSafe(
    address self,
    address account,
    Balance amount
  ) external HoprMultiSig.onlySafe(self) validateBalance(amount) validateChannelParties(self, account) {
    // pull tokens from Safe and handle result
    if (token.transferFrom(msg.sender, address(this), Balance.unwrap(amount)) != true) {
      // sth. went wrong, we need to revert here
      revert TokenTransferFailed();
    }

    _fundChannelInternal(self, account, amount);
  }

  /**
   * Fund an outgoing channel by a node
   * @param account address of the destination
   * @param amount amount to fund for channel
   */
  function fundChannel(
    address account,
    Balance amount
  ) external HoprMultiSig.noSafeSet validateBalance(amount) validateChannelParties(msg.sender, account) {
    // pull tokens from funder and handle result
    if (token.transferFrom(msg.sender, address(this), Balance.unwrap(amount)) != true) {
      // sth. went wrong, we need to revert here
      revert TokenTransferFailed();
    }

    _fundChannelInternal(msg.sender, account, amount);
  }

  /**
   * @dev Internal function to fund an outgoing channel from self to account with amount token
   * @notice only balance above zero can execute
   *
   * @param self source address
   * @param account destination address
   * @param amount token amount
   */
  function _fundChannelInternal(
    address self,
    address account,
    Balance amount
  ) internal {
    bytes32 channelId = _getChannelId(self, account);
    Channel storage channel = channels[channelId];

    if (channel.status == ChannelStatus.PENDING_TO_CLOSE) {
      revert WrongChannelState({reason: 'cannot fund a channel that will close soon'});
    }

    channel.balance = Balance.wrap(Balance.unwrap(channel.balance) + Balance.unwrap(amount));

    if (channel.status == ChannelStatus.CLOSED) {
      // We are opening or reoping a channel
      channel.epoch = ChannelEpoch.wrap(ChannelEpoch.unwrap(channel.epoch) + 1);
      channel.ticketIndex = TicketIndex.wrap(0);

      channel.status = ChannelStatus.OPEN;
<<<<<<< HEAD

      indexEvent(abi.encodePacked(ChannelOpened.selector, self, account, channel.balance));
      emit ChannelOpened(self, account, channel.balance);
    } else {
      indexEvent(abi.encodePacked(ChannelBalanceIncreased.selector, channelId, channel.balance));
=======
      emit ChannelOpened(self, account, channel.balance);
    } else {
>>>>>>> d3dbcbe2
      emit ChannelBalanceIncreased(channelId, channel.balance);
    }
  }

  // utility functions, no state changes involved

  /**
   * Computes the channel identifier
   *
   * @param source the address of source
   * @param destination the address of destination
   * @return the channel id
   */
  function _getChannelId(address source, address destination) public pure returns (bytes32) {
    return keccak256(abi.encodePacked(source, destination));
  }

  /**
   * Gets the current block timestamp correctly sliced to uint32
   */
  function _currentBlockTimestamp() public view returns (Timestamp) {
    // solhint-disable-next-line
    return Timestamp.wrap(uint32(block.timestamp));
  }

  /**
   * Gets the hash of a ticket upon which the signature has been
   * created. Also used by the VRF.
   *
   * Tickets come with a signature from the ticket issuer and state a
   * challenge to be fulfilled when redeeming the ticket. As the validity
   * of the signature need to be checked before being able reconstruct
   * the response to the stated challenge, the signature includes the 
   * challenge - rather the response, whereas the smart contract
   * requires the response.
   *
   * @param redeemable ticket data
   */
  function _getTicketHash(RedeemableTicket calldata redeemable) public view returns (bytes32) {
    // Deviates from EIP712 due to computed property and non-standard struct property encoding
    bytes32 hashStruct = keccak256(
      abi.encode(
        this.redeemTicket.selector,
        keccak256(abi.encode(redeemable.data, HoprCrypto.scalarTimesBasepoint(redeemable.porSecret)))
      )
    );

    return keccak256(abi.encode(bytes1(0x19), bytes1(0x01), domainSeparator, hashStruct));
  }

  /**
   * Determines whether a ticket is considered a win.
   *
   * This is done by hashing values that must be revealed when redeeming tickets with
   * a property stated in the signed ticket.
   *
   * @param ticketHash hash of the ticket to check
   * @param redeemable ticket, opening, porSecret, signature
   * @param params VRF values, entropy given by ticket redeemer
   */
  function _isWinningTicket(
    bytes32 ticketHash,
    RedeemableTicket calldata redeemable,
    HoprCrypto.VRF_Parameters calldata params
  ) public pure returns (bool) {
    // hash function produces 256 bits output but we require only first 56 bits (IEEE 754 double precision means 53 signifcant bits)
    uint56 ticketProb = (uint56(bytes7(keccak256(abi.encodePacked(
      // unique due to ticketIndex + ticketEpoch
      ticketHash, 
      // use deterministic pseudo-random VRF output generated by redeemer
      params.v_x,
      params.v_y,
      // challenge-response packet sender + next downstream node
      redeemable.porSecret, 
      // entropy by ticket issuer, only ticket issuer can generate a valid signature
      redeemable.signature.r, redeemable.signature.vs)))));

    return ticketProb <= WinProb.unwrap(redeemable.data.winProb);
  }
}<|MERGE_RESOLUTION|>--- conflicted
+++ resolved
@@ -1,22 +1,6 @@
 // SPDX-License-Identifier: GPL-3.0
 pragma solidity 0.8.19;
 
-<<<<<<< HEAD
-import 'openzeppelin-contracts-4.8.3/utils/Multicall.sol';
-import 'openzeppelin-contracts-4.8.3/utils/introspection/IERC1820Registry.sol';
-import 'openzeppelin-contracts-4.8.3/utils/introspection/ERC1820Implementer.sol';
-import 'openzeppelin-contracts-4.8.3/token/ERC20/IERC20.sol';
-import 'openzeppelin-contracts-4.8.3/token/ERC777/IERC777Recipient.sol';
-import 'openzeppelin-contracts-4.8.3/utils/cryptography/ECDSA.sol';
-
-import './Crypto.sol';
-import './Ledger.sol';
-import './MultiSig.sol';
-import './node-stake/NodeSafeRegistry.sol';
-
-uint256 constant ONE_HOUR = 60 * 1000;
-uint256 constant INDEX_SNAPSHOT_INTERVAL = ONE_HOUR;
-=======
 import 'openzeppelin-contracts/utils/Multicall.sol';
 import 'openzeppelin-contracts/utils/introspection/IERC1820Registry.sol';
 import 'openzeppelin-contracts/utils/introspection/ERC1820Implementer.sol';
@@ -26,9 +10,12 @@
 import './interfaces/INodeSafeRegistry.sol';
 
 import './Crypto.sol';
+import './Ledger.sol';
 import './MultiSig.sol';
 import './node-stake/NodeSafeRegistry.sol';
->>>>>>> d3dbcbe2
+
+uint256 constant ONE_HOUR = 60 * 1000;
+uint256 constant INDEX_SNAPSHOT_INTERVAL = ONE_HOUR;
 
 /**
  *    &&&&
@@ -47,11 +34,7 @@
  *
  * Manages mixnet incentives in the hopr network.
  **/
-<<<<<<< HEAD
 contract HoprChannels is IERC777Recipient, ERC1820Implementer, Multicall, HoprLedger(INDEX_SNAPSHOT_INTERVAL), HoprMultiSig, HoprCrypto {
-=======
-contract HoprChannels is IERC777Recipient, ERC1820Implementer, Multicall, HoprMultiSig, HoprCrypto {
->>>>>>> d3dbcbe2
   // required by ERC1820 spec
   IERC1820Registry internal constant _ERC1820_REGISTRY = IERC1820Registry(0x1820a4B7618BdE71Dce8cdc73aAB6C95905faD24);
   // required by ERC777 spec
@@ -240,26 +223,16 @@
   /**
    * @param _token HoprToken address
    * @param _noticePeriodChannelClosure seconds until a channel can be closed
-<<<<<<< HEAD
-   * @param safeRegistry address of the contract that maps from accounts to deployed Gnosis Safe instances
-   */
-  constructor(address _token, Timestamp _noticePeriodChannelClosure, HoprNodeSafeRegistry safeRegistry) {
-=======
    * @param _safeRegistry address of the contract that maps from accounts to deployed Gnosis Safe instances
    */
   constructor(address _token, Timestamp _noticePeriodChannelClosure, HoprNodeSafeRegistry _safeRegistry) {
->>>>>>> d3dbcbe2
     if (Timestamp.unwrap(_noticePeriodChannelClosure) == 0) {
       revert InvalidNoticePeriod();
     }
 
     require(_token != address(0), 'token must not be empty');
 
-<<<<<<< HEAD
-    setNodeSafeRegistry(safeRegistry);
-=======
     setNodeSafeRegistry(_safeRegistry);
->>>>>>> d3dbcbe2
 
     token = IERC20(_token);
     noticePeriodChannelClosure = _noticePeriodChannelClosure;
@@ -429,10 +402,7 @@
     }
 
     // Informs about new ticketIndex
-<<<<<<< HEAD
     indexEvent(abi.encodePacked(TicketRedeemed.selector, redeemable.data.channelId, spendingChannel.ticketIndex));
-=======
->>>>>>> d3dbcbe2
     emit TicketRedeemed(redeemable.data.channelId, spendingChannel.ticketIndex);
   }
 
@@ -575,17 +545,13 @@
 
     channel.balance = Balance.wrap(0);
 
-<<<<<<< HEAD
     indexEvent(abi.encodePacked(ChannelClosed.selector, channelId));
-=======
->>>>>>> d3dbcbe2
     emit ChannelClosed(channelId);
   }
 
   /**
    * ERC777.tokensReceived() hook, triggered by ERC777 token contract after
    * transfering tokens.
-<<<<<<< HEAD
    *
    * Depending on the userData payload, this method either funds one
    * channel, or a bidirectional channel, consisting of two unidirectional
@@ -593,15 +559,6 @@
    *
    * Channel source and destination are specified by the userData payload.
    *
-=======
-   *
-   * Depending on the userData payload, this method either funds one
-   * channel, or a bidirectional channel, consisting of two unidirectional
-   * channels.
-   *
-   * Channel source and destination are specified by the userData payload.
-   *
->>>>>>> d3dbcbe2
    * @param from account from which the tokens have been transferred
    * @param to account to which the the tokens have been transferred
    * @param amount uint256 amount of tokens that have been transferred
@@ -740,16 +697,11 @@
       channel.ticketIndex = TicketIndex.wrap(0);
 
       channel.status = ChannelStatus.OPEN;
-<<<<<<< HEAD
 
       indexEvent(abi.encodePacked(ChannelOpened.selector, self, account, channel.balance));
       emit ChannelOpened(self, account, channel.balance);
     } else {
       indexEvent(abi.encodePacked(ChannelBalanceIncreased.selector, channelId, channel.balance));
-=======
-      emit ChannelOpened(self, account, channel.balance);
-    } else {
->>>>>>> d3dbcbe2
       emit ChannelBalanceIncreased(channelId, channel.balance);
     }
   }
