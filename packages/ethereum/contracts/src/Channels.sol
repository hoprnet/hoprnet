// SPDX-License-Identifier: GPL-3.0
pragma solidity 0.8.19;

import {Multicall} from "openzeppelin-contracts/utils/Multicall.sol";
import {IERC1820Registry} from "openzeppelin-contracts/utils/introspection/IERC1820Registry.sol";
import {ERC1820Implementer} from "openzeppelin-contracts/utils/introspection/ERC1820Implementer.sol";
import {IERC20} from "openzeppelin-contracts/token/ERC20/IERC20.sol";
import {IERC777Recipient} from "openzeppelin-contracts/token/ERC777/IERC777Recipient.sol";
import {ECDSA} from "openzeppelin-contracts/utils/cryptography/ECDSA.sol";

import {IHoprNodeSafeRegistry} from "./interfaces/INodeSafeRegistry.sol";
import {HoprCrypto} from "./Crypto.sol";
import {HoprLedger} from "./Ledger.sol";
import {HoprMultiSig} from "./MultiSig.sol";
import {HoprNodeSafeRegistry} from "./node-stake/NodeSafeRegistry.sol";

uint256 constant ONE_HOUR = 60 * 60 * 1000; // in milliseconds

uint256 constant INDEX_SNAPSHOT_INTERVAL = ONE_HOUR;

abstract contract HoprChannelsEvents {
    /**
     * Emitted once a channel is opened.
     *
     * Includes source and destination separately because mapping
     * (source, destination) -> channelId destroys information.
     */
<<<<<<< HEAD
    event ChannelOpened(address indexed source, address indexed destination, HoprChannels.Balance amount);
=======
    event ChannelOpened(address indexed source, address indexed destination);
>>>>>>> 2d5893a1

    /**
     * Emitted once balance of a channel is increased, e.g. after opening a
     * channel or redeeming a ticket.
     */
    event ChannelBalanceIncreased(bytes32 indexed channelId, HoprChannels.Balance newBalance);

    /**
     * Emitted once balance of a channel is decreased, e.g. when redeeming
     * a ticket or closing a channel.
     */
    event ChannelBalanceDecreased(bytes32 indexed channelId, HoprChannels.Balance newBalance);

    /**
<<<<<<< HEAD
     * Emitted once a commitment has been set for a channel. Includes
     * the current epoch since this value is necessary for issuing tickets.
     */
    event CommitmentSet(bytes32 indexed channelId, HoprChannels.ChannelEpoch epoch);

    /**
     * Emitted once a party initiates the closure of an outgoing
     * channel. Includes the timestamp when the notice period is due.
     */
    event OutgoingChannelClosureInitiated(bytes32 indexed channelId, HoprChannels.Timestamp closureInitiationTime);
=======
     * Emitted once a party initiates the closure of an outgoing
     * channel. Includes the timestamp when the notice period is due.
     */
    event OutgoingChannelClosureInitiated(bytes32 indexed channelId, HoprChannels.Timestamp closureTime);
>>>>>>> 2d5893a1

    /**
     * Emitted once a channel closure is finalized.
     */
    event ChannelClosed(bytes32 indexed channelId);

    /**
     * Emitted once a ticket is redeemed. Includes latest ticketIndex
     * since this value is necessary for issuing and validating tickets.
     */
    event TicketRedeemed(bytes32 indexed channelId, HoprChannels.TicketIndex newTicketIndex);
}

/**
 *    &&&&
 *    &&&&
 *    &&&&
 *    &&&&  &&&&&&&&&       &&&&&&&&&&&&          &&&&&&&&&&/   &&&&.&&&&&&&&&
 *    &&&&&&&&&   &&&&&   &&&&&&     &&&&&,     &&&&&    &&&&&  &&&&&&&&   &&&&
 *     &&&&&&      &&&&  &&&&#         &&&&   &&&&&       &&&&& &&&&&&     &&&&&
 *     &&&&&       &&&&/ &&&&           &&&& #&&&&        &&&&  &&&&&
 *     &&&&         &&&& &&&&&         &&&&  &&&&        &&&&&  &&&&&
 *     %%%%        /%%%%   %%%%%%   %%%%%%   %%%%  %%%%%%%%%    %%%%%
 *    %%%%%        %%%%      %%%%%%%%%%%    %%%%   %%%%%%       %%%%
 *                                          %%%%
 *                                          %%%%
 *                                          %%%%
 *
 * Manages mixnet incentives in the hopr network.
 *
 */
contract HoprChannels is
    IERC777Recipient,
    ERC1820Implementer,
    Multicall,
    HoprLedger(INDEX_SNAPSHOT_INTERVAL),
    HoprMultiSig,
    HoprCrypto,
    HoprChannelsEvents
{
    // required by ERC1820 spec
    IERC1820Registry internal constant _ERC1820_REGISTRY = IERC1820Registry(0x1820a4B7618BdE71Dce8cdc73aAB6C95905faD24);
    // required by ERC777 spec
    bytes32 public constant TOKENS_RECIPIENT_INTERFACE_HASH = keccak256("ERC777TokensRecipient");

    type Balance is uint96;
    type TicketEpoch is uint32;
    type TicketIndex is uint48;
    type TicketIndexOffset is uint32;
    type ChannelEpoch is uint24;
    type Timestamp is uint32; // overflows in year 2105
    // Using IEEE 754 double precision -> 53 significant bits
    type WinProb is uint56;

    error InvalidBalance();
    error BalanceExceedsGlobalPerChannelAllowance();
    error SourceEqualsDestination();
    error ZeroAddress(string reason);
    error TokenTransferFailed();
    error InvalidNoticePeriod();
    error NoticePeriodNotDue();
    error WrongChannelState(string reason);
    error InvalidTicketSignature();
    error InvalidVRFProof();
    error InsufficientChannelBalance();
    error TicketIsNotAWin();
    error InvalidAggregatedTicketInterval();
    error WrongToken();
    error InvalidTokenRecipient();
    error InvalidTokensReceivedUsage();

    Balance public constant MAX_USED_BALANCE = Balance.wrap(10 ** 25); // 1% of total supply, staking more is not sound
    Balance public constant MIN_USED_BALANCE = Balance.wrap(1); // no empty token transactions

    // ERC-777 tokensReceived hook, fundChannelMulti
    uint256 public immutable ERC777_HOOK_FUND_CHANNEL_MULTI_SIZE =
        abi.encode(address(0), Balance.wrap(0), address(0), Balance.wrap(0)).length;

    // ERC-777 tokensReceived hook, fundChannel
    uint256 public immutable ERC777_HOOK_FUND_CHANNEL_SIZE = abi.encode(address(0), address(0)).length;

    string public constant VERSION = "2.0.0";

    bytes32 public immutable domainSeparator; // depends on chainId

    /**
     * @dev Channel state machine
     *                                  redeemTicket()
     *                                     ┌──────┐
     * finalizeOutgoingChannelClosure()            v      │
     *  (after notice period), or  ┌──────────────────────┐
     *  closeIncomingChannel()     │                      │ initiateOutgoingChannelClosure()
     *            ┌────────────────│   Pending To Close   │<─────────────────┐
     *            │                │                      │                  │
     *            │                └──────────────────────┘                  │
     *            v                                                          │
     *     ┌────────────┐      tokensReceived() / fundChannel()         ┌──────────┐
     *     │            │──────────────────────────────────────────────>│          │
     *     │   Closed   │           closeIncomingChannel()              │   Open   │
     *     │            │<──────────────────────────────────────────────│          │
     *     └────────────┘                                               └──────────┘
     *                                                                    │      ^
     *                                                                    └──────┘
     *                                                                  redeemTicket()
     */
    enum ChannelStatus {
        CLOSED,
        OPEN,
        PENDING_TO_CLOSE
    }

    /**
     * Represents the state of a channel
     *
     * Aligned to 2 EVM words
     */
    struct Channel {
        // latest balance of the channel, changes whenever a ticket gets redeemed
        Balance balance;
        // prevents tickets from being replayed, increased with every redeemed ticket
        TicketIndex ticketIndex;
        // if set, timestamp once we can pull all funds from the channel
        Timestamp closureTime;
        // prevents tickets issued for older instantions to be replayed
        ChannelEpoch epoch;
        // current state of the channel
        ChannelStatus status;
    }

    /**
     * Represents a ticket that can be redeemed using `redeemTicket` function.
     *
     * Aligned to 2 EVM words
     */
    struct TicketData {
        // ticket is valid in this channel
        bytes32 channelId;
        // amount of tokens to transfer if ticket is a win
        Balance amount;
        // highest channel.ticketIndex to accept when redeeming
        // ticket, used to aggregate tickets off-chain
        TicketIndex ticketIndex;
        // delta by which channel.ticketIndex gets increased when redeeming
        // the ticket, should be set to 1 if ticket is not aggregated
        TicketIndexOffset indexOffset;
        // replay protection, invalidates all tickets once payment channel
        // gets closed
        ChannelEpoch epoch;
        // encoded winning probability of the ticket
        WinProb winProb;
    }

    /**
     * Bundles data that is necessary to redeem a ticket
     */
    struct RedeemableTicket {
        // gives each ticket a unique identity and defines what this
        // ticket is worth
        TicketData data;
        // signature by the ticket issuer
        HoprCrypto.CompactSignature signature;
        // proof-of-relay secret computed by ticket redeemer, after
        // receiving keying material from next downstream node
        uint256 porSecret;
    }

    /**
     * Stores channels, indexed by their channelId
     */
    mapping(bytes32 => Channel) public channels;

    /**
     * Token that will be used for all interactions.
     */
    IERC20 public immutable token;

    /**
     * Notice period before fund from an outgoing channel can be pulled out.
     */
    Timestamp public immutable noticePeriodChannelClosure; // in seconds

    /**
     * @param _token HoprToken address
     * @param _noticePeriodChannelClosure seconds until a channel can be closed
     * @param _safeRegistry address of the contract that maps from accounts to deployed Gnosis Safe instances
     */
    constructor(address _token, Timestamp _noticePeriodChannelClosure, HoprNodeSafeRegistry _safeRegistry) {
        if (Timestamp.unwrap(_noticePeriodChannelClosure) == 0) {
            revert InvalidNoticePeriod();
        }

        require(_token != address(0), "token must not be empty");

        setNodeSafeRegistry(_safeRegistry);

        token = IERC20(_token);
        noticePeriodChannelClosure = _noticePeriodChannelClosure;
        _ERC1820_REGISTRY.setInterfaceImplementer(address(this), TOKENS_RECIPIENT_INTERFACE_HASH, address(this));

        domainSeparator = keccak256(
            abi.encode(
                keccak256("EIP712Domain(string name,string version,uint256 chainId,address verifyingContract)"),
                keccak256(bytes("HoprChannels")),
                keccak256(bytes(VERSION)),
                block.chainid,
                address(this)
            )
        );
    }

    /**
     * Assert that source and destination are good addresses, and distinct.
     */
    modifier validateChannelParties(address source, address destination) {
        if (source == destination) {
            revert SourceEqualsDestination();
        }
        if (source == address(0)) {
            revert ZeroAddress({reason: "source must not be empty"});
        }
        if (destination == address(0)) {
            revert ZeroAddress({reason: "destination must not be empty"});
        }
        _;
    }

    modifier validateBalance(Balance balance) {
        if (Balance.unwrap(balance) < Balance.unwrap(MIN_USED_BALANCE)) {
            revert InvalidBalance();
        }
        if (Balance.unwrap(balance) > Balance.unwrap(MAX_USED_BALANCE)) {
            revert BalanceExceedsGlobalPerChannelAllowance();
        }
        _;
    }

    /**
     * See `_redeemTicketInternal`, entrypoint for MultiSig contract
     */
    function redeemTicketSafe(
        address self,
        RedeemableTicket calldata redeemable,
        HoprCrypto.VRFParameters calldata params
    ) external HoprMultiSig.onlySafe(self) {
        _redeemTicketInternal(self, redeemable, params);
    }

    /**
     * See `_redeemTicketInternal`
     */
    function redeemTicket(RedeemableTicket calldata redeemable, HoprCrypto.VRFParameters calldata params)
        external
        HoprMultiSig.noSafeSet()
    {
        _redeemTicketInternal(msg.sender, redeemable, params);
    }

    /**
     * ~51k gas execution cost
     * Claims the incentive for relaying a mixnet packet using probabilistic payments.
     *
     * Verifies the outcome of a 3-to-4-party protocol: creator of the packet, ticket
     * issuer and ticket and next downstream node that acknowledges the reception and
     * the validity of the relayed mixnet packet. In many cases, the creator of the
     * packet and ticket redeemer is the same party.
     *
     * The packet creator states the challenge which gets fulfilled by presenting
     * `porSecret` (Proof-Of-Relay). The ticket issuer creates the ticket and signs
     * it. The provided signature acts as a source of entropy given by the ticket
     * issuer. The ticket redeemer ultimately receives a packet with a ticket next
     * to it. Once the ticket redeemer receives the acknowledgement from the next
     * downstream node, it can compute `porSecret`.
     *
     * When submitting the ticket, the ticket redeemer creates a deterministic
     * pseudo-random value that is verifiable by using its public key. This value is
     * unique for each ticket and adds entropy that can only be known by the ticket
     * redeemer.
     *
     * Tickets embed the incentive for relaying a single packet. To reduce on-chain
     * state changes, they can get aggregated before submitting to this function.
     *
     * Aggregated tickets define an validity interval such that the redemption of any
     * individual ticket invalidates the aggregated ticket and vice-versa.
     *
     * Used cryptographic primitives:
     * - ECDSA signature
     * - secp256k1 group homomorphism and DLP property
     * - hash_to_curve using simplified Shallue, van de Woestijne method
     * - Verifiable random function based on hash_to_curve
     * - pseudorandomness of keccak256 function
     *
     * @dev This method makes use of several methods to reduce stack height.
     *
     * @param self account address of the ticket redeemer
     * @param redeemable ticket, signature of ticket issuer, porSecret
     * @param params pseudo-random VRF value + proof that it was correctly using
     *               ticket redeemer's private key
     */
    function _redeemTicketInternal(
        address self,
        RedeemableTicket calldata redeemable,
        HoprCrypto.VRFParameters calldata params
    ) internal validateBalance(redeemable.data.amount) HoprCrypto.isFieldElement(redeemable.porSecret) {
        Channel storage spendingChannel = channels[redeemable.data.channelId];

        if (spendingChannel.status != ChannelStatus.OPEN && spendingChannel.status != ChannelStatus.PENDING_TO_CLOSE) {
            revert WrongChannelState({reason: "spending channel must be OPEN or PENDING_TO_CLOSE"});
        }

        if (ChannelEpoch.unwrap(spendingChannel.epoch) != ChannelEpoch.unwrap(redeemable.data.epoch)) {
            revert WrongChannelState({reason: "channel epoch must match"});
        }

        // Aggregatable Tickets - validity interval:
        // ( ticketIndex, ticketIndex + indexOffset ] for indexOffset > 0
        if (
            TicketIndex.unwrap(redeemable.data.ticketIndex) <= TicketIndex.unwrap(spendingChannel.ticketIndex)
                || TicketIndexOffset.unwrap(redeemable.data.indexOffset) == 0
        ) {
            revert InvalidAggregatedTicketInterval();
        }

        if (Balance.unwrap(spendingChannel.balance) < Balance.unwrap(redeemable.data.amount)) {
            revert InsufficientChannelBalance();
        }

        // Deviates from EIP712 due to computed property and non-standard struct property encoding
        bytes32 ticketHash = _getTicketHash(redeemable);

        if (!_isWinningTicket(ticketHash, redeemable, params)) {
            revert TicketIsNotAWin();
        }

        HoprCrypto.VRFPayload memory payload =
            HoprCrypto.VRFPayload(ticketHash, self, abi.encodePacked(domainSeparator));

        if (!vrfVerify(params, payload)) {
            revert InvalidVRFProof();
        }

        address source = ECDSA.recover(ticketHash, redeemable.signature.r, redeemable.signature.vs);
        if (_getChannelId(source, self) != redeemable.data.channelId) {
            revert InvalidTicketSignature();
        }

        spendingChannel.ticketIndex = TicketIndex.wrap(
            TicketIndex.unwrap(spendingChannel.ticketIndex) + TicketIndexOffset.unwrap(redeemable.data.indexOffset)
        );
        spendingChannel.balance =
            Balance.wrap(Balance.unwrap(spendingChannel.balance) - Balance.unwrap(redeemable.data.amount));
        indexEvent(
            abi.encodePacked(ChannelBalanceDecreased.selector, redeemable.data.channelId, spendingChannel.balance)
        );
        emit ChannelBalanceDecreased(redeemable.data.channelId, spendingChannel.balance);

        bytes32 outgoingChannelId = _getChannelId(self, source);
        Channel storage earningChannel = channels[outgoingChannelId];

        if (earningChannel.status == ChannelStatus.CLOSED) {
            // The other channel does not exist, so we need to transfer funds directly
            if (token.transfer(msg.sender, Balance.unwrap(redeemable.data.amount)) != true) {
                revert TokenTransferFailed();
            }
        } else {
            earningChannel.balance =
                Balance.wrap(Balance.unwrap(earningChannel.balance) + Balance.unwrap(redeemable.data.amount));
            indexEvent(abi.encodePacked(ChannelBalanceIncreased.selector, outgoingChannelId, earningChannel.balance));
            emit ChannelBalanceIncreased(outgoingChannelId, earningChannel.balance);
        }

        // Informs about new ticketIndex
        indexEvent(abi.encodePacked(TicketRedeemed.selector, redeemable.data.channelId, spendingChannel.ticketIndex));
        emit TicketRedeemed(redeemable.data.channelId, spendingChannel.ticketIndex);
    }

    /**
     * See `_initiateOutgoingChannelClosureInternal`, entrypoint for MultiSig contract
     */
    function initiateOutgoingChannelClosureSafe(address self, address destination)
        external
        HoprMultiSig.onlySafe(self)
    {
        _initiateOutgoingChannelClosureInternal(self, destination);
    }

    /**
     * See `_initiateOutgoingChannelClosureInternal`
     */
    function initiateOutgoingChannelClosure(address destination) external HoprMultiSig.noSafeSet() {
        _initiateOutgoingChannelClosureInternal(msg.sender, destination);
    }

    /**
     * Prepares a channel to pull out funds from an outgoing channel.
     *
     * There is a notice period to give the other end, `destination`, the
     * opportunity to redeem their collected tickets.
     *
     * @param destination destination end of the channel to close
     */
    function _initiateOutgoingChannelClosureInternal(address self, address destination) internal {
        // We can only initiate closure to outgoing channels
        bytes32 channelId = _getChannelId(self, destination);
        Channel storage channel = channels[channelId];

        // calling initiateClosure on a PENDING_TO_CLOSE channel extends the noticePeriod
        if (channel.status == ChannelStatus.CLOSED) {
            revert WrongChannelState({reason: "channel must have state OPEN or PENDING_TO_CLOSE"});
        }

        channel.closureTime =
            Timestamp.wrap(Timestamp.unwrap(_currentBlockTimestamp()) + Timestamp.unwrap(noticePeriodChannelClosure));
        channel.status = ChannelStatus.PENDING_TO_CLOSE;

        // Inform others at which time the notice period is due
        indexEvent(abi.encodePacked(OutgoingChannelClosureInitiated.selector, channelId, channel.closureTime));
        emit OutgoingChannelClosureInitiated(channelId, channel.closureTime);
    }

    /**
     * See `_closeIncomingChannelInternal`, entrypoint for MultiSig contract
     */
    function closeIncomingChannelSafe(address self, address source) external HoprMultiSig.onlySafe(self) {
        _closeIncomingChannelInternal(self, source);
    }

    /**
     * See `_closeIncomingChannelInternal`
     */
    function closeIncomingChannel(address source) external HoprMultiSig.noSafeSet() {
        _closeIncomingChannelInternal(msg.sender, source);
    }

    /**
     * Closes an incoming channel.
     *
     * This can happen immediately since it is up to the caller to
     * redeem their collected tickets.
     *
     * @param source source end of the channel to close
     */
    function _closeIncomingChannelInternal(address self, address source) internal {
        // We can only close incoming channels directly
        bytes32 channelId = _getChannelId(source, self);

        Channel storage channel = channels[channelId];

        if (channel.status == ChannelStatus.CLOSED) {
            revert WrongChannelState({reason: "channel must have state OPEN or PENDING_TO_CLOSE"});
        }

        channel.status = ChannelStatus.CLOSED; // ChannelStatus.CLOSED == 0
        channel.closureTime = Timestamp.wrap(0);
        channel.ticketIndex = TicketIndex.wrap(0);

        // channel.epoch must be kept

        if (Balance.unwrap(channel.balance) > 0) {
            if (token.transfer(source, Balance.unwrap(channel.balance)) != true) {
                revert TokenTransferFailed();
            }
        }

        indexEvent(abi.encodePacked(ChannelClosed.selector, channelId));
        emit ChannelClosed(channelId);

        channel.balance = Balance.wrap(0);
    }

    /**
     * See `_finalizeOutgoingChannelClosureInternal`, entrypoint for MultiSig contract
     */
    function finalizeOutgoingChannelClosureSafe(address self, address destination)
        external
        HoprMultiSig.onlySafe(self)
    {
        _finalizeOutgoingChannelClosureInternal(self, destination);
    }

    /**
     * See `_finalizeOutgoingChannelClosureInternal`
     */
    function finalizeOutgoingChannelClosure(address destination) external HoprMultiSig.noSafeSet() {
        _finalizeOutgoingChannelClosureInternal(msg.sender, destination);
    }

    /**
     * Pulls out funds from an outgoing channel. Can be called once
     * notice period is due.
     *
     * @param destination the address of the counterparty
     */
    function _finalizeOutgoingChannelClosureInternal(address self, address destination) internal {
        // We can only finalize closure to outgoing channels
        bytes32 channelId = _getChannelId(self, destination);
        Channel storage channel = channels[channelId];

        if (channel.status != ChannelStatus.PENDING_TO_CLOSE) {
            revert WrongChannelState({reason: "channel state must be PENDING_TO_CLOSE"});
        }

        if (Timestamp.unwrap(channel.closureTime) >= Timestamp.unwrap(_currentBlockTimestamp())) {
            revert NoticePeriodNotDue();
        }

        channel.status = ChannelStatus.CLOSED; // ChannelStatus.CLOSED == 0
        channel.closureTime = Timestamp.wrap(0);
        channel.ticketIndex = TicketIndex.wrap(0);

        // channel.epoch must be kept

        if (Balance.unwrap(channel.balance) > 0) {
            if (token.transfer(msg.sender, Balance.unwrap(channel.balance)) != true) {
                revert TokenTransferFailed();
            }
        }

        channel.balance = Balance.wrap(0);

        indexEvent(abi.encodePacked(ChannelClosed.selector, channelId));
        emit ChannelClosed(channelId);
    }

    /**
     * ERC777.tokensReceived() hook, triggered by ERC777 token contract after
     * transfering tokens.
     *
     * Depending on the userData payload, this method either funds one
     * channel, or a bidirectional channel, consisting of two unidirectional
     * channels.
     *
     * Channel source and destination are specified by the userData payload.
     *
     * @param from account from which the tokens have been transferred
     * @param to account to which the the tokens have been transferred
     * @param amount uint256 amount of tokens that have been transferred
     * @param userData payload, determines what is supposed to happen
     */
    function tokensReceived(
        address, // operator not needed
        address from,
        address to,
        uint256 amount,
        bytes calldata userData,
        bytes calldata // operatorData not needed
    ) external override {
        if (amount > type(uint96).max) {
            revert InvalidBalance();
        }

        // don't accept any other tokens ;-)
        if (msg.sender != address(token)) {
            revert WrongToken();
        }

        if (to != address(this)) {
            revert InvalidTokenRecipient();
        }

        if (userData.length == 0) {
            // ERC777.tokensReceived() hook got called by `ERC777.send()` or
            // `ERC777.transferFrom()` which we can ignore at this point
            return;
        }

        // Opens an outgoing channel
        if (userData.length == ERC777_HOOK_FUND_CHANNEL_SIZE) {
            (address src, address dest) = abi.decode(userData, (address, address));

            // skip the check between `from` and `src` on node-safe registry
            if (from == src) {
                // node if opening an outgoing channel
                if (registry.nodeToSafe(src) != address(0)) {
                    revert ContractNotResponsible();
                }
            } else {
                if (registry.nodeToSafe(src) != from) {
                    revert ContractNotResponsible();
                }
            }

            _fundChannelInternal(src, dest, Balance.wrap(uint96(amount)));
            // Opens two channels, donating msg.sender's tokens
        } else if (userData.length == ERC777_HOOK_FUND_CHANNEL_MULTI_SIZE) {
            (address account1, Balance amount1, address account2, Balance amount2) =
                abi.decode(userData, (address, Balance, address, Balance));

            if (amount != Balance.unwrap(amount1) + Balance.unwrap(amount2)) {
                revert InvalidBalance();
            }

            // fund channel in direction of: account1 -> account2
            if (Balance.unwrap(amount1) > 0) {
                _fundChannelInternal(account1, account2, amount1);
            }
            // fund channel in direction of: account2 -> account1
            if (Balance.unwrap(amount2) > 0) {
                _fundChannelInternal(account2, account1, amount2);
            }
        } else {
            revert InvalidTokensReceivedUsage();
        }
    }

    /**
     * Fund an outgoing channel
     * Used in channel operation with Safe
     *
     * @param self address of the source
     * @param account address of the destination
     * @param amount amount to fund for channel
     */
    function fundChannelSafe(address self, address account, Balance amount)
        external
        HoprMultiSig.onlySafe(self)
        validateBalance(amount)
        validateChannelParties(self, account)
    {
        // pull tokens from Safe and handle result
        if (token.transferFrom(msg.sender, address(this), Balance.unwrap(amount)) != true) {
            // sth. went wrong, we need to revert here
            revert TokenTransferFailed();
        }

        _fundChannelInternal(self, account, amount);
    }

    /**
     * Fund an outgoing channel by a node
     * @param account address of the destination
     * @param amount amount to fund for channel
     */
    function fundChannel(address account, Balance amount)
        external
        HoprMultiSig.noSafeSet()
        validateBalance(amount)
        validateChannelParties(msg.sender, account)
    {
        // pull tokens from funder and handle result
        if (token.transferFrom(msg.sender, address(this), Balance.unwrap(amount)) != true) {
            // sth. went wrong, we need to revert here
            revert TokenTransferFailed();
        }

        _fundChannelInternal(msg.sender, account, amount);
    }

    /**
     * @dev Internal function to fund an outgoing channel from self to account with amount token
     * @notice only balance above zero can execute
     *
     * @param self source address
     * @param account destination address
     * @param amount token amount
     */
    function _fundChannelInternal(address self, address account, Balance amount) internal {
        bytes32 channelId = _getChannelId(self, account);
        Channel storage channel = channels[channelId];

        if (channel.status == ChannelStatus.PENDING_TO_CLOSE) {
            revert WrongChannelState({reason: "cannot fund a channel that will close soon"});
        }

        channel.balance = Balance.wrap(Balance.unwrap(channel.balance) + Balance.unwrap(amount));

        if (channel.status == ChannelStatus.CLOSED) {
            // We are opening or reoping a channel
            channel.epoch = ChannelEpoch.wrap(ChannelEpoch.unwrap(channel.epoch) + 1);
            channel.ticketIndex = TicketIndex.wrap(0);

            channel.status = ChannelStatus.OPEN;

            indexEvent(abi.encodePacked(ChannelOpened.selector, self, account, channel.balance));
            emit ChannelOpened(self, account);
        } else {
            indexEvent(abi.encodePacked(ChannelBalanceIncreased.selector, channelId, channel.balance));
            emit ChannelBalanceIncreased(channelId, channel.balance);
        }
    }

    // utility functions, no state changes involved

    /**
     * Computes the channel identifier
     *
     * @param source the address of source
     * @param destination the address of destination
     * @return the channel id
     */
    function _getChannelId(address source, address destination) public pure returns (bytes32) {
        return keccak256(abi.encodePacked(source, destination));
    }

    /**
     * Gets the current block timestamp correctly sliced to uint32
     */
    function _currentBlockTimestamp() public view returns (Timestamp) {
        // solhint-disable-next-line
        return Timestamp.wrap(uint32(block.timestamp));
    }

    /**
     * Gets the hash of a ticket upon which the signature has been
     * created. Also used by the VRF.
     *
     * Tickets come with a signature from the ticket issuer and state a
     * challenge to be fulfilled when redeeming the ticket. As the validity
     * of the signature need to be checked before being able reconstruct
     * the response to the stated challenge, the signature includes the
     * challenge - rather the response, whereas the smart contract
     * requires the response.
     *
     * @param redeemable ticket data
     */
    function _getTicketHash(RedeemableTicket calldata redeemable) public view returns (bytes32) {
        // Deviates from EIP712 due to computed property and non-standard struct property encoding
        bytes32 hashStruct = keccak256(
            abi.encode(
                this.redeemTicket.selector,
                keccak256(abi.encode(redeemable.data, HoprCrypto.scalarTimesBasepoint(redeemable.porSecret)))
            )
        );

        return keccak256(abi.encode(bytes1(0x19), bytes1(0x01), domainSeparator, hashStruct));
    }

    /**
     * Determines whether a ticket is considered a win.
     *
     * This is done by hashing values that must be revealed when redeeming tickets with
     * a property stated in the signed ticket.
     *
     * @param ticketHash hash of the ticket to check
     * @param redeemable ticket, opening, porSecret, signature
     * @param params VRF values, entropy given by ticket redeemer
     */
    function _isWinningTicket(
        bytes32 ticketHash,
        RedeemableTicket calldata redeemable,
        HoprCrypto.VRFParameters calldata params
    ) public pure returns (bool) {
        // hash function produces 256 bits output but we require only first 56 bits (IEEE 754 double precision means 53 signifcant bits)
        uint56 ticketProb = (
            uint56(
                bytes7(
                    keccak256(
                        abi.encodePacked(
                            // unique due to ticketIndex + ticketEpoch
                            ticketHash,
                            // use deterministic pseudo-random VRF output generated by redeemer
                            params.vx,
                            params.vy,
                            // challenge-response packet sender + next downstream node
                            redeemable.porSecret,
                            // entropy by ticket issuer, only ticket issuer can generate a valid signature
                            redeemable.signature.r,
                            redeemable.signature.vs
                        )
                    )
                )
            )
        );

        return ticketProb <= WinProb.unwrap(redeemable.data.winProb);
    }
}<|MERGE_RESOLUTION|>--- conflicted
+++ resolved
@@ -25,11 +25,7 @@
      * Includes source and destination separately because mapping
      * (source, destination) -> channelId destroys information.
      */
-<<<<<<< HEAD
-    event ChannelOpened(address indexed source, address indexed destination, HoprChannels.Balance amount);
-=======
     event ChannelOpened(address indexed source, address indexed destination);
->>>>>>> 2d5893a1
 
     /**
      * Emitted once balance of a channel is increased, e.g. after opening a
@@ -44,23 +40,10 @@
     event ChannelBalanceDecreased(bytes32 indexed channelId, HoprChannels.Balance newBalance);
 
     /**
-<<<<<<< HEAD
-     * Emitted once a commitment has been set for a channel. Includes
-     * the current epoch since this value is necessary for issuing tickets.
-     */
-    event CommitmentSet(bytes32 indexed channelId, HoprChannels.ChannelEpoch epoch);
-
-    /**
      * Emitted once a party initiates the closure of an outgoing
      * channel. Includes the timestamp when the notice period is due.
      */
-    event OutgoingChannelClosureInitiated(bytes32 indexed channelId, HoprChannels.Timestamp closureInitiationTime);
-=======
-     * Emitted once a party initiates the closure of an outgoing
-     * channel. Includes the timestamp when the notice period is due.
-     */
     event OutgoingChannelClosureInitiated(bytes32 indexed channelId, HoprChannels.Timestamp closureTime);
->>>>>>> 2d5893a1
 
     /**
      * Emitted once a channel closure is finalized.
