--- conflicted
+++ resolved
@@ -109,17 +109,8 @@
             }
         }
 
-<<<<<<< HEAD
-  /**
-    * @dev Get if the staking account is eligible to act on node address
-    */
-  function canOperateFor(address, address) external pure returns (bool eligiblity) {
-      return true;
-  }
-=======
         return allowedRegistration;
     }
->>>>>>> 7973789f
 
     /**
      * @dev Get if the staking account is eligible to act on node address
