// SPDX-License-Identifier: GPL-3.0
pragma solidity 0.8.19;

import {Ownable} from "openzeppelin-contracts/access/Ownable.sol";
import {IHoprNetworkRegistryRequirement} from "../interfaces/INetworkRegistryRequirement.sol";

/**
 * @dev Dummy roxy which return true if an address is registered by the owner, when isAllAllowed is false.
 * It allows all the accounts when isAllAllowed is set to true. By default isAllAllowed is false.
 * Eligible account can register as many nodes as possible, capped at `type(uint256).max`
 */
contract HoprDummyProxyForNetworkRegistry is IHoprNetworkRegistryRequirement, Ownable {
    mapping(address account => bool isRegistered) private registeredAccounts;
    uint256 public constant MAX_REGISTRATION_PER_ACCOUNT = type(uint256).max;
    bool public isAllAllowed;

    event AccountRegistered(address indexed account);
    event AccountDeregistered(address indexed account);
    event AllowAllAccountsEligible(bool isAllowed);

    constructor(address newOwner) {
        _transferOwnership(newOwner);
        isAllAllowed = false;
        emit AllowAllAccountsEligible(false);
    }

    /**
     * @dev Checks if the provided account is registered by the owner
     * @param account address of the account that runs a hopr node
     */
    function maxAllowedRegistrations(address account) external view returns (uint256) {
        if (isAllAllowed || registeredAccounts[account]) {
            return MAX_REGISTRATION_PER_ACCOUNT;
        } else {
            return 0;
        }
    }

<<<<<<< HEAD
  /**
    * @dev Get if the staking account is eligible to act on node address
    */
  function canOperateFor(address, address) external pure returns (bool eligiblity) {
      return true;
  }
=======
    /**
     * @dev Get if the staking account is eligible to act on node address
     */
    function canOperateFor(address, address) external pure returns (bool eligiblity) {
        return true;
    }
>>>>>>> 7973789f

    /**
     * @dev Update the global toggle that allows all the accounts to be eligible
     */
    function updateAllowAll(bool _updatedAllow) external onlyOwner {
        if (isAllAllowed == _updatedAllow) {
            return;
        }
        isAllAllowed = _updatedAllow;
        emit AllowAllAccountsEligible(_updatedAllow);
    }

    /**
     * @dev Owner add accounts onto the registry list in batch.
     * @param accounts addresses to be removed from the registry
     */
    function ownerBatchAddAccounts(address[] calldata accounts) external onlyOwner {
        for (uint256 index = 0; index < accounts.length; index++) {
            _addAccount(accounts[index]);
        }
    }

    /**
     * @dev Owner removes from list of eligible NFTs in batch.
     * @param accounts addresses to be removed from the registry
     */
    function ownerBatchRemoveAccounts(address[] calldata accounts) external onlyOwner {
        for (uint256 index = 0; index < accounts.length; index++) {
            _removeAccount(accounts[index]);
        }
    }

    /**
     * @dev Owner add account onto the registry list
     * @param account address to be added onto the registry
     */
    function ownerAddAccount(address account) external onlyOwner {
        _addAccount(account);
    }

    /**
     * @dev Owner move account from the registry list
     * @param account address to be removed from the registry
     */
    function ownerRemoveAccount(address account) external onlyOwner {
        _removeAccount(account);
    }

    /**
     * @dev add account onto the registry list
     * @param account address to be added into the registry
     */
    function _addAccount(address account) private {
        if (!registeredAccounts[account]) {
            registeredAccounts[account] = true;
            emit AccountRegistered(account);
        }
    }

    /**
     * @dev remove account from the registry list
     * @param account address to be removed from the registry
     */
    function _removeAccount(address account) private {
        if (registeredAccounts[account]) {
            delete registeredAccounts[account];
            emit AccountDeregistered(account);
        }
    }
}<|MERGE_RESOLUTION|>--- conflicted
+++ resolved
@@ -36,21 +36,12 @@
         }
     }
 
-<<<<<<< HEAD
-  /**
-    * @dev Get if the staking account is eligible to act on node address
-    */
-  function canOperateFor(address, address) external pure returns (bool eligiblity) {
-      return true;
-  }
-=======
     /**
      * @dev Get if the staking account is eligible to act on node address
      */
     function canOperateFor(address, address) external pure returns (bool eligiblity) {
         return true;
     }
->>>>>>> 7973789f
 
     /**
      * @dev Update the global toggle that allows all the accounts to be eligible
