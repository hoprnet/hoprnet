{
  "networks": {
    "anvil-localhost": {
<<<<<<< HEAD
      "boost_contract_address": "0xa513E6E4b8f2a923D98304ec87F64353C4D5C853",
      "channels_contract_address": "0x5FC8d32690cc91D4c39d9d3abcBD16989F875707",
      "environment_type": "local",
      "indexer_start_block_number": 2,
      "network_registry_contract_address": "0x610178dA211FEF7D417bC0e6FeD39F05609AD788",
      "network_registry_proxy_contract_address": "0x8A791620dd6260079BF849Dc5567aDC3F2FdC318",
      "stake_contract_address": "0x2279B7A0a67DB372996a5FaB50D91eAA73d2eBe6",
      "stake_season": 8,
      "token_contract_address": "0x9fE46736679d2D9a65F0992F2272dE9f3c7fa6e0",
      "xhopr_contract_address": "0xD057604A14982FE8D88c5fC25Aac3267eA142a08"
    },
    "anvil-localhost2": {
=======
      "stake_contract_address": "0x2279B7A0a67DB372996a5FaB50D91eAA73d2eBe6",
      "xhopr_contract_address": "0xD057604A14982FE8D88c5fC25Aac3267eA142a08",
      "stake_season": 6,
      "environment_type": "local",
      "indexer_start_block_number": 2,
>>>>>>> 52c2d1b4
      "boost_contract_address": "0xa513E6E4b8f2a923D98304ec87F64353C4D5C853",
      "token_contract_address": "0x9fE46736679d2D9a65F0992F2272dE9f3c7fa6e0",
      "channels_contract_address": "0x5FC8d32690cc91D4c39d9d3abcBD16989F875707",
<<<<<<< HEAD
      "environment_type": "local",
      "indexer_start_block_number": 2,
      "network_registry_contract_address": "0x610178dA211FEF7D417bC0e6FeD39F05609AD788",
=======
>>>>>>> 52c2d1b4
      "network_registry_proxy_contract_address": "0x8A791620dd6260079BF849Dc5567aDC3F2FdC318",
      "network_registry_contract_address": "0x610178dA211FEF7D417bC0e6FeD39F05609AD788"
    },
    "anvil-localhost2": {
      "stake_contract_address": "0x2279B7A0a67DB372996a5FaB50D91eAA73d2eBe6",
<<<<<<< HEAD
      "stake_season": 8,
=======
      "xhopr_contract_address": "0xD057604A14982FE8D88c5fC25Aac3267eA142a08",
      "stake_season": 6,
      "environment_type": "local",
      "indexer_start_block_number": 2,
      "boost_contract_address": "0xa513E6E4b8f2a923D98304ec87F64353C4D5C853",
>>>>>>> 52c2d1b4
      "token_contract_address": "0x9fE46736679d2D9a65F0992F2272dE9f3c7fa6e0",
      "channels_contract_address": "0x5FC8d32690cc91D4c39d9d3abcBD16989F875707",
      "network_registry_proxy_contract_address": "0x8A791620dd6260079BF849Dc5567aDC3F2FdC318",
      "network_registry_contract_address": "0x610178dA211FEF7D417bC0e6FeD39F05609AD788"
    },
    "rotsee": {
      "boost_contract_address": "0x2Fc87247085F4658ADB698cDbF4d732c704f1e06",
      "channels_contract_address": "0xB20ee6e0b714e531CabF2C29fbA147f4e5905B7b",
      "environment_type": "development",
      "indexer_start_block_number": 26356392,
      "network_registry_contract_address": "0x278A44a487D2Ca9303c2B9Abe00605B075cBa69F",
      "network_registry_proxy_contract_address": "0x628ED93eEBF1840bF26e8fB62BCe4F1BCCDE9e95",
      "stake_contract_address": "0x1a1F8834A5F78b5937523f9640A77F25C65Fc1B1",
      "stake_season": 8,
      "token_contract_address": "0xf1aDf07D0d4e1beFdDe79066771d057337e55c08",
      "xhopr_contract_address": "0x4DeCc7e6c63fF6c40630654A3b9C92b937369998"
    },
    "debug-staging": {
      "boost_contract_address": "0x2Fc87247085F4658ADB698cDbF4d732c704f1e06",
      "channels_contract_address": "0xd54eE5aDed3A4d2059A6f01DEbdb033BB5453433",
      "environment_type": "staging",
      "indexer_start_block_number": 26356264,
      "network_registry_contract_address": "0xED4977EBf25137d5E5e039A7a848149d67679F6c",
      "network_registry_proxy_contract_address": "0x9937Fa1497bE80C473c14B944E213bb381F18C34",
      "stake_contract_address": "0x29785Ce09DB5a02ACFEB1c9181e23BB251a9F560",
      "stake_season": 8,
      "token_contract_address": "0xf1aDf07D0d4e1beFdDe79066771d057337e55c08",
      "xhopr_contract_address": "0x4DeCc7e6c63fF6c40630654A3b9C92b937369998"
    },
    "monte_rosa": {
      "boost_contract_address": "0x43d13D7B83607F14335cF2cB75E87dA369D056c7",
      "channels_contract_address": "0xFaBeE463f31E39eC8952bBfB4490C41103bf573e",
      "environment_type": "production",
      "indexer_start_block_number": 24097267,
      "network_registry_contract_address": "0x819E6a81e1e3f96CF1ac9200477C2d09c676959D",
      "network_registry_proxy_contract_address": "0xcA9B1bC189F977B2A9217598D0300d956b6a719f",
      "stake_contract_address": "0xDC8F03f19986859362d15c3d5ED74f26518870B9",
      "stake_season": 8,
      "token_contract_address": "0x66225dE86Cac02b32f34992eb3410F59DE416698",
      "xhopr_contract_address": "0xD057604A14982FE8D88c5fC25Aac3267eA142a08"
    }
  }
}<|MERGE_RESOLUTION|>--- conflicted
+++ resolved
@@ -1,7 +1,6 @@
 {
   "networks": {
     "anvil-localhost": {
-<<<<<<< HEAD
       "boost_contract_address": "0xa513E6E4b8f2a923D98304ec87F64353C4D5C853",
       "channels_contract_address": "0x5FC8d32690cc91D4c39d9d3abcBD16989F875707",
       "environment_type": "local",
@@ -14,40 +13,16 @@
       "xhopr_contract_address": "0xD057604A14982FE8D88c5fC25Aac3267eA142a08"
     },
     "anvil-localhost2": {
-=======
-      "stake_contract_address": "0x2279B7A0a67DB372996a5FaB50D91eAA73d2eBe6",
-      "xhopr_contract_address": "0xD057604A14982FE8D88c5fC25Aac3267eA142a08",
-      "stake_season": 6,
-      "environment_type": "local",
-      "indexer_start_block_number": 2,
->>>>>>> 52c2d1b4
       "boost_contract_address": "0xa513E6E4b8f2a923D98304ec87F64353C4D5C853",
-      "token_contract_address": "0x9fE46736679d2D9a65F0992F2272dE9f3c7fa6e0",
       "channels_contract_address": "0x5FC8d32690cc91D4c39d9d3abcBD16989F875707",
-<<<<<<< HEAD
       "environment_type": "local",
       "indexer_start_block_number": 2,
       "network_registry_contract_address": "0x610178dA211FEF7D417bC0e6FeD39F05609AD788",
-=======
->>>>>>> 52c2d1b4
       "network_registry_proxy_contract_address": "0x8A791620dd6260079BF849Dc5567aDC3F2FdC318",
-      "network_registry_contract_address": "0x610178dA211FEF7D417bC0e6FeD39F05609AD788"
-    },
-    "anvil-localhost2": {
       "stake_contract_address": "0x2279B7A0a67DB372996a5FaB50D91eAA73d2eBe6",
-<<<<<<< HEAD
       "stake_season": 8,
-=======
-      "xhopr_contract_address": "0xD057604A14982FE8D88c5fC25Aac3267eA142a08",
-      "stake_season": 6,
-      "environment_type": "local",
-      "indexer_start_block_number": 2,
-      "boost_contract_address": "0xa513E6E4b8f2a923D98304ec87F64353C4D5C853",
->>>>>>> 52c2d1b4
       "token_contract_address": "0x9fE46736679d2D9a65F0992F2272dE9f3c7fa6e0",
-      "channels_contract_address": "0x5FC8d32690cc91D4c39d9d3abcBD16989F875707",
-      "network_registry_proxy_contract_address": "0x8A791620dd6260079BF849Dc5567aDC3F2FdC318",
-      "network_registry_contract_address": "0x610178dA211FEF7D417bC0e6FeD39F05609AD788"
+      "xhopr_contract_address": "0xD057604A14982FE8D88c5fC25Aac3267eA142a08"
     },
     "rotsee": {
       "boost_contract_address": "0x2Fc87247085F4658ADB698cDbF4d732c704f1e06",
