{
  "networks": {
    "anvil-localhost": {
      "environment_type": "local",
<<<<<<< HEAD
      "indexer_start_block_number": 1,
      "addresses": {
        "network_registry": "0x2279B7A0a67DB372996a5FaB50D91eAA73d2eBe6",
        "network_registry_proxy": "0xa513E6E4b8f2a923D98304ec87F64353C4D5C853",
        "channels": "0x0165878A594ca255338adfa4d48449f69242Eb8F",
        "token": "0xCf7Ed3AccA5a467e9e704C703E8D87F634fB0Fc9",
        "module_implementation": "0xe7f1725E7734CE288F8367e1Bb143E90bb3F0512",
        "node_safe_registry": "0x9fE46736679d2D9a65F0992F2272dE9f3c7fa6e0",
        "ticket_price_oracle": "0x610178dA211FEF7D417bC0e6FeD39F05609AD788",
        "announcements": "0xB7f8BC63BbcaD18155201308C8f3540b07f84F5e",
        "node_stake_v2_factory": "0x5FbDB2315678afecb367f032d93F642f64180aa3"
=======
      "indexer_start_block_number": 34,
      "addresses": {
        "network_registry": "0x4EE6eCAD1c2Dae9f525404De8555724e3c35d07B",
        "network_registry_proxy": "0x172076E0166D1F9Cc711C77Adf8488051744980C",
        "channels": "0xf4B146FbA71F41E0592668ffbF264F1D186b2Ca8",
        "token": "0x8198f5d8F8CfFE8f9C413d98a0A55aEB8ab9FbB7",
        "module_implementation": "0x51A1ceB83B83F1985a81C295d1fF28Afef186E02",
        "node_safe_registry": "0x36b58F5C1969B7b6591D752ea6F5486D069010AB",
        "ticket_price_oracle": "0x1c85638e118b37167e9298c2268758e058DdfDA0",
        "announcements": "0x367761085BF3C12e5DA2Df99AC6E1a824612b8fb",
        "node_stake_v2_factory": "0xDC11f7E700A4c898AE5CAddB1082cFfa76512aDD"
>>>>>>> cfc650f0
      }
    },
    "anvil-localhost2": {
      "environment_type": "local",
<<<<<<< HEAD
      "indexer_start_block_number": 1,
      "addresses": {
        "network_registry": "0x2279B7A0a67DB372996a5FaB50D91eAA73d2eBe6",
        "network_registry_proxy": "0xa513E6E4b8f2a923D98304ec87F64353C4D5C853",
        "channels": "0x0165878A594ca255338adfa4d48449f69242Eb8F",
        "token": "0xCf7Ed3AccA5a467e9e704C703E8D87F634fB0Fc9",
        "module_implementation": "0xe7f1725E7734CE288F8367e1Bb143E90bb3F0512",
        "node_safe_registry": "0x9fE46736679d2D9a65F0992F2272dE9f3c7fa6e0",
        "ticket_price_oracle": "0x610178dA211FEF7D417bC0e6FeD39F05609AD788",
        "announcements": "0xB7f8BC63BbcaD18155201308C8f3540b07f84F5e",
        "node_stake_v2_factory": "0x5FbDB2315678afecb367f032d93F642f64180aa3"
=======
      "indexer_start_block_number": 34,
      "addresses": {
        "network_registry": "0x4EE6eCAD1c2Dae9f525404De8555724e3c35d07B",
        "network_registry_proxy": "0x172076E0166D1F9Cc711C77Adf8488051744980C",
        "channels": "0xf4B146FbA71F41E0592668ffbF264F1D186b2Ca8",
        "token": "0x8198f5d8F8CfFE8f9C413d98a0A55aEB8ab9FbB7",
        "module_implementation": "0x51A1ceB83B83F1985a81C295d1fF28Afef186E02",
        "node_safe_registry": "0x36b58F5C1969B7b6591D752ea6F5486D069010AB",
        "ticket_price_oracle": "0x1c85638e118b37167e9298c2268758e058DdfDA0",
        "announcements": "0x367761085BF3C12e5DA2Df99AC6E1a824612b8fb",
        "node_stake_v2_factory": "0xDC11f7E700A4c898AE5CAddB1082cFfa76512aDD"
>>>>>>> cfc650f0
      }
    },
    "rotsee": {
      "environment_type": "staging",
      "indexer_start_block_number": 29690361,
      "addresses": {
        "channels": "0x77C9414043d27fdC98A6A2d73fc77b9b383092a7",
        "module_implementation": "0x32863c4974fBb6253E338a0cb70C382DCeD2eFCb",
        "network_registry": "0x15a315E1320cFF0de84671c0139042EE320CE38d",
        "network_registry_proxy": "0x20559cbD3C2eDcD0b396431226C00D2Cd102eB3F",
        "node_safe_registry": "0x4F7C7dE3BA2B29ED8B2448dF2213cA43f94E45c0",
        "node_stake_v2_factory": "0x791d190b2c95397F4BcE7bD8032FD67dCEA7a5F2",
        "token": "0xD4fdec44DB9D44B8f2b6d529620f9C0C7066A2c1",
        "ticket_price_oracle": "0x442df1d946303fB088C9377eefdaeA84146DA0A6",
        "announcements": "0x7257fbdcbC81a37F8C830Deb8DD3b715f1D1BBa5"
      }
    },
    "debug-staging": {
      "indexer_start_block_number": 29690235,
      "environment_type": "staging",
      "addresses": {
        "channels": "0xc060582564b12335cD804339842F5509dbF6F74d",
        "network_registry": "0xf08E27C3A09627D605bFd164459f7caF18D1d25f",
        "network_registry_proxy": "0x0D1a8f1b13FD1d64696c5E03dd45Cd139e40dE0c",
        "token": "0xD4fdec44DB9D44B8f2b6d529620f9C0C7066A2c1",
        "node_stake_v2_factory": "0x5F5b459db681996292Ad58cc10e88027033149B8",
        "node_safe_registry": "0x0bf6bd25ac47FE9D41A99B135Cb439B89138F05a",
        "module_implementation": "0xe8d914Ef66b4FF086C6fbCb1E0ea97c0A9D2f3de",
        "ticket_price_oracle": "0x281a91FeA199a3bAB5D7d5f05833B257E2fd7741",
        "announcements": "0xD78BCa8452B8Ea281a659f380E0eF710C64EB85b"
      }
    },
    "monte_rosa": {
      "environment_type": "production",
      "indexer_start_block_number": 24097267,
      "addresses": {
        "channels": "0xFaBeE463f31E39eC8952bBfB4490C41103bf573e",
        "network_registry": "0x819E6a81e1e3f96CF1ac9200477C2d09c676959D",
        "network_registry_proxy": "0xcA9B1bC189F977B2A9217598D0300d956b6a719f",
        "token": "0x66225dE86Cac02b32f34992eb3410F59DE416698",
        "node_stake_v2_factory": "0x0000000000000000000000000000000000000000",
        "node_safe_registry": "0x0000000000000000000000000000000000000000",
        "module_implementation": "0x0000000000000000000000000000000000000000",
        "ticket_price_oracle": "0x0000000000000000000000000000000000000000",
        "announcements": "0x0000000000000000000000000000000000000000"
      }
    },
    "dufour": {
      "environment_type": "production",
      "indexer_start_block_number": 0,
      "addresses": {
        "channels": "0x0000000000000000000000000000000000000000",
        "network_registry": "0x0000000000000000000000000000000000000000",
        "network_registry_proxy": "0x0000000000000000000000000000000000000000",
        "token": "0xD4fdec44DB9D44B8f2b6d529620f9C0C7066A2c1",
        "node_stake_v2_factory": "0x0000000000000000000000000000000000000000",
        "node_safe_registry": "0x0000000000000000000000000000000000000000",
        "module_implementation": "0x0000000000000000000000000000000000000000",
        "ticket_price_oracle": "0x0000000000000000000000000000000000000000",
        "announcements": "0x0000000000000000000000000000000000000000"
      }
    }
  }
}<|MERGE_RESOLUTION|>--- conflicted
+++ resolved
@@ -2,19 +2,6 @@
   "networks": {
     "anvil-localhost": {
       "environment_type": "local",
-<<<<<<< HEAD
-      "indexer_start_block_number": 1,
-      "addresses": {
-        "network_registry": "0x2279B7A0a67DB372996a5FaB50D91eAA73d2eBe6",
-        "network_registry_proxy": "0xa513E6E4b8f2a923D98304ec87F64353C4D5C853",
-        "channels": "0x0165878A594ca255338adfa4d48449f69242Eb8F",
-        "token": "0xCf7Ed3AccA5a467e9e704C703E8D87F634fB0Fc9",
-        "module_implementation": "0xe7f1725E7734CE288F8367e1Bb143E90bb3F0512",
-        "node_safe_registry": "0x9fE46736679d2D9a65F0992F2272dE9f3c7fa6e0",
-        "ticket_price_oracle": "0x610178dA211FEF7D417bC0e6FeD39F05609AD788",
-        "announcements": "0xB7f8BC63BbcaD18155201308C8f3540b07f84F5e",
-        "node_stake_v2_factory": "0x5FbDB2315678afecb367f032d93F642f64180aa3"
-=======
       "indexer_start_block_number": 34,
       "addresses": {
         "network_registry": "0x4EE6eCAD1c2Dae9f525404De8555724e3c35d07B",
@@ -26,24 +13,10 @@
         "ticket_price_oracle": "0x1c85638e118b37167e9298c2268758e058DdfDA0",
         "announcements": "0x367761085BF3C12e5DA2Df99AC6E1a824612b8fb",
         "node_stake_v2_factory": "0xDC11f7E700A4c898AE5CAddB1082cFfa76512aDD"
->>>>>>> cfc650f0
       }
     },
     "anvil-localhost2": {
       "environment_type": "local",
-<<<<<<< HEAD
-      "indexer_start_block_number": 1,
-      "addresses": {
-        "network_registry": "0x2279B7A0a67DB372996a5FaB50D91eAA73d2eBe6",
-        "network_registry_proxy": "0xa513E6E4b8f2a923D98304ec87F64353C4D5C853",
-        "channels": "0x0165878A594ca255338adfa4d48449f69242Eb8F",
-        "token": "0xCf7Ed3AccA5a467e9e704C703E8D87F634fB0Fc9",
-        "module_implementation": "0xe7f1725E7734CE288F8367e1Bb143E90bb3F0512",
-        "node_safe_registry": "0x9fE46736679d2D9a65F0992F2272dE9f3c7fa6e0",
-        "ticket_price_oracle": "0x610178dA211FEF7D417bC0e6FeD39F05609AD788",
-        "announcements": "0xB7f8BC63BbcaD18155201308C8f3540b07f84F5e",
-        "node_stake_v2_factory": "0x5FbDB2315678afecb367f032d93F642f64180aa3"
-=======
       "indexer_start_block_number": 34,
       "addresses": {
         "network_registry": "0x4EE6eCAD1c2Dae9f525404De8555724e3c35d07B",
@@ -55,7 +28,6 @@
         "ticket_price_oracle": "0x1c85638e118b37167e9298c2268758e058DdfDA0",
         "announcements": "0x367761085BF3C12e5DA2Df99AC6E1a824612b8fb",
         "node_stake_v2_factory": "0xDC11f7E700A4c898AE5CAddB1082cFfa76512aDD"
->>>>>>> cfc650f0
       }
     },
     "rotsee": {
