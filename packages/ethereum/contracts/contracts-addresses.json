--- conflicted
+++ resolved
@@ -1,30 +1,6 @@
 {
   "environments": {
     "anvil-localhost": {
-<<<<<<< HEAD
-      "indexer_start_block_number": 3,
-      "environment_type": "development",
-      "boost_contract_address": "0xa513E6E4b8f2a923D98304ec87F64353C4D5C853",
-      "channels_contract_address": "0x5FC8d32690cc91D4c39d9d3abcBD16989F875707",
-      "xhopr_contract_address": "0xD057604A14982FE8D88c5fC25Aac3267eA142a08",
-      "network_registry_proxy_contract_address": "0x8A791620dd6260079BF849Dc5567aDC3F2FdC318",
-      "network_registry_contract_address": "0x610178dA211FEF7D417bC0e6FeD39F05609AD788",
-      "stake_season": 6,
-      "token_contract_address": "0x9fE46736679d2D9a65F0992F2272dE9f3c7fa6e0",
-      "stake_contract_address": "0x2279B7A0a67DB372996a5FaB50D91eAA73d2eBe6"
-    },
-    "anvil-localhost2": {
-      "indexer_start_block_number": 3,
-      "environment_type": "development",
-      "boost_contract_address": "0xa513E6E4b8f2a923D98304ec87F64353C4D5C853",
-      "channels_contract_address": "0x5FC8d32690cc91D4c39d9d3abcBD16989F875707",
-      "xhopr_contract_address": "0xD057604A14982FE8D88c5fC25Aac3267eA142a08",
-      "network_registry_proxy_contract_address": "0x8A791620dd6260079BF849Dc5567aDC3F2FdC318",
-      "network_registry_contract_address": "0x610178dA211FEF7D417bC0e6FeD39F05609AD788",
-      "stake_season": 6,
-      "token_contract_address": "0x9fE46736679d2D9a65F0992F2272dE9f3c7fa6e0",
-      "stake_contract_address": "0x2279B7A0a67DB372996a5FaB50D91eAA73d2eBe6"
-=======
       "xhopr_contract_address": "0xD057604A14982FE8D88c5fC25Aac3267eA142a08",
       "indexer_start_block_number": 24,
       "environment_type": "development",
@@ -47,7 +23,6 @@
       "network_registry_contract_address": "0x610178dA211FEF7D417bC0e6FeD39F05609AD788",
       "channels_contract_address": "0x5FC8d32690cc91D4c39d9d3abcBD16989F875707",
       "stake_season": 6
->>>>>>> eed2e5d0
     },
     "master-staging": {
       "token_contract_address": "0xf1aDf07D0d4e1beFdDe79066771d057337e55c08",
