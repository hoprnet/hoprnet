--- conflicted
+++ resolved
@@ -79,13 +79,8 @@
 # E.g. make faucet network=anvil-localhost environment-type=local recipient=0x2402da10A6172ED018AEEa22CA60EDe1F766655C nativeamount=10000000000000000000
 # E.g. make faucet network=anvil-localhost environment-type=local recipient=0x2402da10A6172ED018AEEa22CA60EDe1F766655C hopramount=100000000000000000000
 .PHONY: faucet
-<<<<<<< HEAD
 faucet: ensure-environment-and-network-are-set ensure-privatekey-is-set
-faucet: ## Mint some (default: 20000) HOPR tokens and send some (default value: 10) native tokens to the recipient hopramount. Token value should be in 18 decimals
-=======
-faucet: ensure-environment-is-set ensure-privatekey-is-set
 faucet: ## Mint some HOPR tokens to the desired amount (default: 20000) and send some native tokens to the recipient until it reaches certain hopramount (default value: 10). Token value should be in 18 decimals
->>>>>>> c05a1fc8
 ifeq ($(recipient),)
 	echo "parameter <recipient> missing" >&2 && exit 1
 endif
