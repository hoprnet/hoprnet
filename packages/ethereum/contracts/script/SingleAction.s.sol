// SPDX-License-Identifier: GPL-3.0-or-later
pragma solidity >=0.8.0 <0.9.0;

import "forge-std/Script.sol";
import "forge-std/Test.sol";
import "./utils/NetworkConfig.s.sol";
import "./utils/BoostUtilsLib.sol";
import "../src/utils/TargetUtils.sol";

abstract contract Enum {
    enum Operation {
        Call,
        DelegateCall
    }
}

abstract contract ISafe {
    function getTransactionHash(
        address to,
        uint256 value,
        bytes calldata data,
        Enum.Operation operation,
        uint256 safeTxGas,
        uint256 baseGas,
        uint256 gasPrice,
        address gasToken,
        address refundReceiver,
        uint256 _nonce
    )
        public
        view
        virtual
        returns (bytes32);

    function execTransaction(
        address to,
        uint256 value,
        bytes calldata data,
        Enum.Operation operation,
        uint256 safeTxGas,
        uint256 baseGas,
        uint256 gasPrice,
        address gasToken,
        address payable refundReceiver,
        bytes memory signatures
    )
        public
        payable
        virtual
        returns (bool success);

    function nonce() public virtual returns (uint256);
}

abstract contract IFactory {
    function clone(
        address moduleSingletonAddress,
        address[] memory admins,
        uint256 nonce,
        bytes32 defaultTarget
    )
        public
        virtual
        returns (address, address payable);
}

/// Failed to read balance of a token contract
/// @param token token address.
error FailureInReadBalance(address token);

/**
 * @dev script to interact with contract(s) of a given environment where the msg.sender comes from the environment
 * variable `PRIVATE_KEY`
 * Private key of the caller must be saved under the environment variable `PRIVATE_KEY`
 * Wrapper of contracts (incl. NetworkRegistery, HoprStake) with detection of contract address per
 * network/environment_type
 */
contract SingleActionFromPrivateKeyScript is Test, NetworkConfig {
    using stdJson for string;
    using BoostUtilsLib for address;
    using TargetUtils for Target;

    address msgSender;
    string[] private unregisteredIds;
    address[] private accounts;
    address[] private nodes;

    function getNetworkAndMsgSender() private {
        // 1. Network check
        // get environment of the script
        getNetwork();
        // read records of deployed files
        readCurrentNetwork();

        // 2. Get private key of caller
        // Set to default when it's in development environment (uint for 0xac0974bec39a17e36ba4a6b4d238ff944bacb478cbed5efcae784d7bf4f2ff80)
        uint256 privateKey = currentEnvironmentType == EnvironmentType.LOCAL
            ? 77814517325470205911140941194401928579557062014761831930645393041380819009408
            : vm.envUint("PRIVATE_KEY");
        msgSender = vm.addr(privateKey);
        emit log_named_address("msgSender address", msgSender);
        vm.startBroadcast(privateKey);
    }

    /**
     * @dev create a safe proxy and moodule proxy
     * @notice Deployer is the single owner of safe
     * nonce is the current nonce of deployer account
     * Default fallback permission for module is to 
     * 1. allow all data to Channels contract
     * 2. allow all data to Token contract
     * 3. allow nodes to send native tokens to itself
     *
     * Give Channels max allowance to transfer Token for safe
     *
     * Add node safes to network registry, as a manager
     * @param nodeAddresses array of node addresses to be added to the module
     */
    function expressSetupSafeModule(address[] memory nodeAddresses) external returns (address safe, address module) {
        // 1. get environment and msg.sender
        getNetworkAndMsgSender();

        // 2. prepare parameters for proxy deployment
        address[] memory admins = new address[](1);
        admins[0] = msgSender;
        /**
         * Array of capability permissions
         *     [
         *       CapabilityPermission.SPECIFIC_FALLBACK_ALLOW, // defaultRedeemTicketSafeFunctionPermisson
         *       CapabilityPermission.SPECIFIC_FALLBACK_ALLOW, // RESERVED
         *       CapabilityPermission.SPECIFIC_FALLBACK_ALLOW, // defaultCloseIncomingChannelSafeFunctionPermisson
         *       CapabilityPermission.SPECIFIC_FALLBACK_ALLOW, //
         * defaultInitiateOutgoingChannelClosureSafeFunctionPermisson
         *       CapabilityPermission.SPECIFIC_FALLBACK_ALLOW, //
         * defaultFinalizeOutgoingChannelClosureSafeFunctionPermisson
         *       CapabilityPermission.SPECIFIC_FALLBACK_ALLOW, // defaultFundChannelMultiFunctionPermisson
         *       CapabilityPermission.SPECIFIC_FALLBACK_ALLOW, // defaultSetCommitmentSafeFunctionPermisson
         *       CapabilityPermission.SPECIFIC_FALLBACK_ALLOW, // defaultApproveFunctionPermisson
         *       CapabilityPermission.SPECIFIC_FALLBACK_ALLOW  // defaultSendFunctionPermisson
         *     ]
         */
        CapabilityPermission[] memory defaultChannelsCapabilityPermissions = new CapabilityPermission[](9);
        for (uint256 i = 0; i < defaultChannelsCapabilityPermissions.length; i++) {
            defaultChannelsCapabilityPermissions[i] = CapabilityPermission.SPECIFIC_FALLBACK_ALLOW;
        }
        Target defaultModulePermission = TargetUtils.encodeDefaultPermissions(
            currentNetworkDetail.addresses.channelsContractAddress,
            Clearance.FUNCTION,
            TargetType.CHANNELS,
            TargetPermission.ALLOW_ALL,
            defaultChannelsCapabilityPermissions
        );

        /**
         * Array of node permissions, where nothing is specified and falls back to the default
         *     [
         *       CapabilityPermission.NONE,
         *       CapabilityPermission.NONE,
         *       CapabilityPermission.NONE,
         *       CapabilityPermission.NONE,
         *       CapabilityPermission.NONE,
         *       CapabilityPermission.NONE,
         *       CapabilityPermission.NONE,
         *       CapabilityPermission.NONE,
         *       CapabilityPermission.NONE
         *     ]
         */
        CapabilityPermission[] memory nodeDefaultPermission = new CapabilityPermission[](9);
        for (uint256 i = 0; i < nodeDefaultPermission.length; i++) {
            nodeDefaultPermission[i] = CapabilityPermission.NONE;
        }
        // allow node to send native tokens to itself
        Target[] memory defaultNodeTargets = new Target[](nodeAddresses.length);
        for (uint256 j = 0; j < nodeAddresses.length; j++) {
            defaultNodeTargets[j] = TargetUtils.encodeDefaultPermissions(
                nodeAddresses[j],
                Clearance.FUNCTION,
                TargetType.SEND,
                TargetPermission.ALLOW_ALL,
                nodeDefaultPermission
            );
        }

        // 3. deploy two proxy instances
        (module, safe) = IFactory(currentNetworkDetail.addresses.nodeStakeV2FactoryAddress).clone(
            currentNetworkDetail.addresses.moduleImplementationAddress,
            admins,
            vm.getNonce(msgSender),
            bytes32(Target.unwrap(defaultModulePermission))
        );

        emit log_string(
            string(abi.encodePacked("--safeAddress ", vm.toString(safe), " --moduleAddress ", vm.toString(module)))
        );

        // 4. include node to the module, as an owner of safe
        for (uint256 k = 0; k < nodeAddresses.length; k++) {
            bytes memory includeNodeData =
                abi.encodeWithSignature("includeNode(uint256)", Target.unwrap(defaultNodeTargets[k]));
            uint256 safeNonce = ISafe(safe).nonce();
            _helperSignSafeTxAsOwner(ISafe(safe), module, safeNonce, includeNodeData);
        }

        // 5. approve token transfer
        bytes memory approveData =
            abi.encodeWithSignature("approve(address,uint256)", currentNetworkDetail.addresses.channelsContractAddress, type(uint256).max);
        _helperSignSafeTxAsOwner(ISafe(safe), currentNetworkDetail.addresses.tokenContractAddress, ISafe(safe).nonce(), approveData);

        vm.stopBroadcast();
        // 6. add nodes and safe to network registry
        address[] memory stakingSafeAddresses = new address[](nodeAddresses.length);
        for (uint256 m = 0; m < nodeAddresses.length; m++) {
            stakingSafeAddresses[m] = safe;
        }
        _helperGetDeployerInternalKey();
        _registerNodes(stakingSafeAddresses, nodeAddresses);
        vm.stopBroadcast();

        // 5. transfer some tokens to safe
        transferOrMintHoprAndSendNativeToAmount(safe, 2000000000000000000000, 1000000000000000000);
    }

    /**
     * @dev get the deployer key
     * Set to default when it's in development environment 
     * (uint for 0xac0974bec39a17e36ba4a6b4d238ff944bacb478cbed5efcae784d7bf4f2ff80)
     */
    function _helperGetDeployerInternalKey() private {
        uint256 deployerPrivateKey = currentEnvironmentType == EnvironmentType.LOCAL
            ? 77814517325470205911140941194401928579557062014761831930645393041380819009408
            : vm.envUint("DEPLOYER_PRIVATE_KEY");
        address deployerAddress = vm.addr(deployerPrivateKey);
        emit log_named_address("deployerAddress", deployerAddress);
        vm.startBroadcast(deployerPrivateKey);
    }

    /**
     * @dev when caller is owner of safe instance, prepare a signature and execute the transaction
     */
    function _helperSignSafeTxAsOwner(ISafe safe, address target, uint256 nonce, bytes memory data) private {
        bytes32 dataHash =
            safe.getTransactionHash(target, 0, data, Enum.Operation.Call, 0, 0, 0, address(0), msgSender, nonce);

        // sign dataHash
        (uint8 v, bytes32 r, bytes32 s) = vm.sign(vm.envUint("PRIVATE_KEY"), dataHash);
        safe.execTransaction(
            target,
            0,
            data,
            Enum.Operation.Call,
            0,
            0,
            0,
            address(0),
            payable(address(msgSender)),
            abi.encodePacked(r, s, v)
        );
    }

    // TODO: reimplement single actions
    // /**
    //  * @dev express node initialization
    //  * - Check with network registery on the registeration status of a list of peer ids, return the unregistered
    // ones.
    //  * - If not all the peer ids are registered, check if the caller can do selfRegister
    //  */
    // function expressInitialization(
    //   address[] calldata nodeAddrs,
    //   uint256 hoprTokenAmountInWei,
    //   uint256 nativeTokenAmountInWei,
    //   string[] calldata peerIds
    // ) external {
    //   // 1. get environment and msg.sender
    //   getNetworkAndMsgSender();

    //   // 2. loop through nodes and check its registration status
    //   for (uint256 index = 0; index < peerIds.length; index++) {
    //     (bool successCheck, bytes memory returndataCheck) = currentNetworkDetail
    //       .networkRegistryContractAddress
    //       .staticcall(abi.encodeWithSignature('nodePeerIdToAccount(string)', peerIds[index]));
    //     if (!successCheck) {
    //       revert('Cannot read nodePeerIdToAccount from network registry contract.');
    //     }
    //     address stakingAccount = abi.decode(returndataCheck, (address));
    //     if (stakingAccount == address(0)) {
    //       unregisteredIds.push(peerIds[index]);
    //     }
    //   }
    //   uint256 numUnRegisteredIds = unregisteredIds.length;

    //   // 3. check if need to perform node registeration.
    //   // As NR is disabled in development, skip it
    //   if (numUnRegisteredIds > 0 && currentEnvironmentType != EnvironmentType.DEVELOPMENT) {
    //     // check if the caller can register nodes
    //     uint256 allowedRegistration = getMaxAllowedRegistrations(
    //       currentNetworkDetail.networkRegistryProxyContractAddress,
    //       msgSender
    //     );
    //     if (allowedRegistration < numUnRegisteredIds) {
    //       // try to register developer NFT, community NFT or stake HOPR tokens
    //       // check if the caller owns developer NFT
    //       uint256 nftTokenId;
    //       (bool ownsDevNft, uint256 devTokenId) = _hasNetworkRegistryNft(
    //         currentNetworkDetail.hoprBoostContractAddress,
    //         msgSender,
    //         NETWORK_REGISTRY_RANK1_NAME
    //       );
    //       (bool ownsComNft, uint256 comTokenId) = _hasNetworkRegistryNft(
    //         currentNetworkDetail.hoprBoostContractAddress,
    //         msgSender,
    //         NETWORK_REGISTRY_RANK2_NAME
    //       );
    //       uint256 hoprBalance = _getTokenBalanceOf(currentNetworkDetail.hoprTokenContractAddress, msgSender);

    //       if (!ownsDevNft && !ownsComNft) {
    //         // try to stake HOPR tokens
    //         _stakeXHopr(currentNetworkDetail.xhoprTokenContractAddress, 1000 ether * numUnRegisteredIds);
    //       } else {
    //         // try to stake NFT
    //         nftTokenId = ownsDevNft ? devTokenId : comTokenId;
    //         _stakeNft(
    //           currentNetworkDetail.hoprBoostContractAddress,
    //           msgSender,
    //           currentNetworkDetail.stakeContractAddress,
    //           nftTokenId
    //         );
    //       }
    //     }
    //     // try again registration
    //     _selfRegisterNodes(currentNetworkDetail.networkRegistryContractAddress, peerIds);
    //   }

    //   // 4. loop again and check if need to fund nodes
    //   for (uint256 nodeIndex = 0; nodeIndex < nodeAddrs.length; nodeIndex++) {
    //     address recipient = nodeAddrs[nodeIndex];
    //     // transfer or mint hopr tokens
    //     _transferOrMintHoprToAmount(currentNetworkDetail.hoprTokenContractAddress, recipient, hoprTokenAmountInWei);

    //     // 3. transfer native balance to the unregisteredIds[numUnRegisteredIndex]
    //     if (nativeTokenAmountInWei > recipient.balance) {
    //       (bool nativeTokenTransferSuccess, ) = recipient.call{value: nativeTokenAmountInWei -
    // recipient.balance}('');
    //       require(nativeTokenTransferSuccess, 'Cannot send native tokens to the recipient');
    //     }
    //   }

    //   vm.stopBroadcast();
    // }

    // /**
    //  * @dev On network registry contract, register peers associated with the calling wallet.
    //  */
    // function selfRegisterNodes(string[] calldata peerIds) external {
    //   // 1. get network and msg.sender
    //   getNetworkAndMsgSender();

    //   // 2. call hoprNetworkRegistry.selfRegister(peerIds);
    //   _selfRegisterNodes(currentNetworkDetail.networkRegistryContractAddress, peerIds);

    //   vm.stopBroadcast();
    // }

    // /**
    //  * @dev On network registry contract, deregister peers associated with the calling wallet.
    //  */
    // function selfDeregisterNodes(string[] calldata peerIds) external {
    //   // 1. get network and msg.sender
    //   getNetworkAndMsgSender();

    //   // 2. call hoprNetworkRegistry.selfDeregister(peerIds);
    //   (bool successSelfDeregister, ) = currentNetworkDetail.networkRegistryContractAddress.call(
    //     abi.encodeWithSignature('selfDeregister(string[])', peerIds)
    //   );
    //   if (!successSelfDeregister) {
    //     emit log_string('Cannot deregister peers');
    //     revert('Cannot deregister peers');
    //   }
    //   vm.stopBroadcast();
    // }

    /**
     * @dev On network registry contract, register nodes and safes
     * This function should only be called by a manager
     */
    function registerNodes(address[] memory stakingAccounts, address[] memory nodeAddresses) public {
      // 1. get network and msg.sender
      getNetworkAndMsgSender();

      // 2. call private function that register nodes
      _registerNodes(stakingAccounts, nodeAddresses);

      vm.stopBroadcast();
    }

    /**
     * @dev On network registry contract, register nodes and safes
     * This function should only be called by a manager
     */
    function _registerNodes(address[] memory stakingAccounts, address[] memory nodeAddresses) private {
      require(stakingAccounts.length == nodeAddresses.length, 'Input lengths are different');

      // 1. check if nodes have been registered, if so, skip
      for (uint256 i = 0; i < nodeAddresses.length; i++) {
        (bool successReadRegisteredNodeAddress, bytes memory returndataRegisteredNodeAddress) = currentNetworkDetail
            .addresses.networkRegistryContractAddress
            .staticcall(abi.encodeWithSignature('nodeRegisterdToAccount(address)', nodeAddresses[i]));
        if (!successReadRegisteredNodeAddress) {
            revert('Cannot read successReadRegisteredNodeAddress from network registry contract.');
        }
        address registeredAccount = abi.decode(returndataRegisteredNodeAddress, (address));

        if (registeredAccount == address(0)) {
            accounts.push(stakingAccounts[i]);
            nodes.push(nodeAddresses[i]);
        }
      }

      // 2. register nodes
      if (nodes.length > 0) {
        (bool successRegisterNodes, ) = currentNetworkDetail.addresses.networkRegistryContractAddress.call(
            abi.encodeWithSignature('managerRegister(address[],address[])', accounts, nodes)
        );
        if (!successRegisterNodes) {
            emit log_string('Cannot register nodes as a manager');
            revert('Cannot register nodes as a manager');
        }
      }

      // reset
      accounts = new address[](0);
      nodes = new address[](0);
    }

    // /**
    //  * @dev On network registry contract, deregister nodes from a set of addresses. This function should only be
    // called by the owner
    //  */
    // function deregisterNodes(address[] calldata stakingAddresses, string[] calldata peerIds) external {
    //   // 1. get network and msg.sender
    //   getNetworkAndMsgSender();

    //   // 2. owner registers nodes, depending on the environment
    //   if (currentEnvironmentType == EnvironmentType.LOCAL) {
    //     // call deregister accounts on HoprDummyProxyForNetworkRegistry
    //     (bool successDeregisterNodesOnDummyProxy, ) = currentNetworkDetail.networkRegistryProxyContractAddress.call(
    //       abi.encodeWithSignature('ownerBatchRemoveAccounts(address[])', stakingAddresses)
    //     );
    //     if (!successDeregisterNodesOnDummyProxy) {
    //       emit log_string('Cannot remove stakingAddresses from the dummy proxy.');
    //       revert('Cannot remove stakingAddresses from the dummy proxy.');
    //     }
    //   }
    //   // actual deregister nodes
    //   (bool successDeregisterNodes, ) = currentNetworkDetail.networkRegistryContractAddress.call(
    //     abi.encodeWithSignature('ownerDeregister(string[])', peerIds)
    //   );
    //   if (!successDeregisterNodes) {
    //     emit log_string('Cannot rdeegister nodes as an owner');
    //     revert('Cannot deregister nodes as an owner');
    //   }
    //   vm.stopBroadcast();
    // }

    // /**
    //  * @dev On network registry contract, disable it. This function should only be called by the owner
    //  */
    // function disableNetworkRegistry() external {
    //   // 1. get network and msg.sender
    //   getNetworkAndMsgSender();

    //   // 2. check if current NR is enabled.
    //   (bool successReadEnabled, bytes memory returndataReadEnabled) = currentNetworkDetail
    //     .networkRegistryContractAddress
    //     .staticcall(abi.encodeWithSignature('enabled()'));
    //   if (!successReadEnabled) {
    //     revert('Cannot read enabled from network registry contract.');
    //   }
    //   bool isEnabled = abi.decode(returndataReadEnabled, (bool));

    //   // 3. disable if needed
    //   if (isEnabled) {
    //     (bool successDisableNetworkRegistry, ) = currentNetworkDetail.networkRegistryContractAddress.call(
    //       abi.encodeWithSignature('disableRegistry()')
    //     );
    //     if (!successDisableNetworkRegistry) {
    //       emit log_string('Cannot disable network registery as an owner');
    //       revert('Cannotdisable network registery as an owner');
    //     }
    //     vm.stopBroadcast();
    //   }
    // }

    // /**
    //  * @dev On network registry contract, enable it. This function should only be called by the owner
    //  */
    // function enableNetworkRegistry() external {
    //   // 1. get network and msg.sender
    //   getNetworkAndMsgSender();

    //   // 2. check if current NR is enabled.
    //   (bool successReadEnabled, bytes memory returndataReadEnabled) = currentNetworkDetail
    //     .networkRegistryContractAddress
    //     .staticcall(abi.encodeWithSignature('enabled()'));
    //   if (!successReadEnabled) {
    //     revert('Cannot read enabled from network registry contract.');
    //   }
    //   bool isEnabled = abi.decode(returndataReadEnabled, (bool));

    //   // 3. enable if needed
    //   if (!isEnabled) {
    //     (bool successEnableNetworkRegistry, ) = currentNetworkDetail.networkRegistryContractAddress.call(
    //       abi.encodeWithSignature('enableRegistry()')
    //     );
    //     if (!successEnableNetworkRegistry) {
    //       emit log_string('Cannot enable network registery as an owner');
    //       revert('Cannot enable network registery as an owner');
    //     }
    //     vm.stopBroadcast();
    //   }
    // }

    // /**
    //  * @dev On network registry contract, update eligibility of some staking addresses to the desired . This function
    // should only be called by the owner
    //  */
    // function forceEligibilityUpdate(address[] calldata stakingAddresses, bool[] calldata eligibility) external {
    //   require(stakingAddresses.length == eligibility.length, 'Input lengths are different');

    //   // 1. get network and msg.sender
    //   getNetworkAndMsgSender();

    //   // 2. update emit EligibilityUpdate events by the owner
    //   (bool successForceEligibilityUpdate, ) = currentNetworkDetail.networkRegistryContractAddress.call(
    //     abi.encodeWithSignature('ownerForceEligibility(address[],bool[])', stakingAddresses, eligibility)
    //   );
    //   if (!successForceEligibilityUpdate) {
    //     emit log_string('Cannot force update eligibility as an owner');
    //     revert('Cannot force update eligibility as an owner');
    //   }
    //   vm.stopBroadcast();
    // }

    // /**
    //  * @dev On network registry contract, sync eligibility of some staking addresses. This function should only be
    // called by the owner
    //  */
    // function syncEligibility(string[] calldata peerIds) external {
    //   // 1. get network and msg.sender
    //   getNetworkAndMsgSender();

    //   // 2. sync peers eligibility according to the latest requirement of its current state
    //   (bool successSyncEligibility, ) = currentNetworkDetail.networkRegistryContractAddress.call(
    //     abi.encodeWithSignature('sync(string[])', peerIds)
    //   );
    //   if (!successSyncEligibility) {
    //     emit log_string('Cannot sync eligibility as an owner');
    //     revert('Cannot sync eligibility as an owner');
    //   }
    //   vm.stopBroadcast();
    // }

    // /**
    //  * @dev On stake contract, stake xHopr to the target value
    //  */
    // function stakeXHopr(uint256 stakeTarget) external {
    //   // 1. get network and msg.sender
    //   getNetworkAndMsgSender();

    //   // 2. check the staked value. Return if the target has reached
    //   (bool successReadStaked, bytes memory returndataReadStaked) =
    // currentNetworkDetail.stakeContractAddress.staticcall(
    //     abi.encodeWithSignature('stakedHoprTokens(address)', msgSender)
    //   );
    //   if (!successReadStaked) {
    //     revert('Cannot read staked amount on stake contract.');
    //   }
    //   uint256 stakedAmount = abi.decode(returndataReadStaked, (uint256));
    //   if (stakedAmount >= stakeTarget) {
    //     emit log_string('Stake target has reached');
    //     return;
    //   }

    //   // 3. stake the difference, if allowed
    //   uint256 amountToStake = stakeTarget - stakedAmount;
    //   uint256 balance = _getTokenBalanceOf(currentNetworkDetail.xhoprTokenContractAddress, msgSender);
    //   if (stakedAmount >= stakeTarget) {
    //     emit log_string('Stake target has reached');
    //     return;
    //   }
    //   if (balance < amountToStake) {
    //     revert('Not enough xHOPR token balance to stake to the target.');
    //   } else {
    //     _stakeXHopr(currentNetworkDetail.xhoprTokenContractAddress, amountToStake);
    //   }
    //   vm.stopBroadcast();
    // }

    // /**
    //  * @dev On stake contract, stake Network registry NFT to the target value
    //  */
    // function stakeNetworkRegistryNft(string calldata nftRank) external {
    //   // 1. get network and msg.sender
    //   getNetworkAndMsgSender();

    //   // 2. Check if the msg.sender has staked Network_registry NFT
    //   if (checkHasStakedNetworkRegistryNft(currentNetworkDetail.stakeContractAddress, msgSender, nftRank)) return;

    //   // 3. Check if msg.sender has Network_registry NFT
    //   safeTransferNetworkRegistryNft(
    //     currentNetworkDetail.hoprBoostContractAddress,
    //     msgSender,
    //     currentNetworkDetail.stakeContractAddress,
    //     nftRank
    //   );

    //   vm.stopBroadcast();
    // }

    // /**
    //  * @dev Mint some xHOPR to the recipient
    //  */
    // function mintXHopr(address recipient, uint256 amountInEther) external {
    //   // 1. get network and msg.sender
    //   getNetworkAndMsgSender();

    //   address[] memory addrBook = new address[](1);
    //   addrBook[0] = recipient;

    //   // 2. Check if the msg.sender has staked Network_registry NFT
    //   (bool successMintXTokens, ) = currentNetworkDetail.xhoprTokenContractAddress.call(
    //     abi.encodeWithSignature('batchMintInternal(address[],uint256)', addrBook, amountInEther * 1e18)
    //   );
    //   if (!successMintXTokens) {
    //     emit log_string('Cannot mint xHOPR tokens');
    //   }

    //   vm.stopBroadcast();
    // }

    // /**
    //  * @dev send some HOPR tokens to the recipient address
    //  */
    // function mintHopr(address recipient, uint256 tokenamountInEther) external {
    //   // 1. get network and msg.sender
    //   getNetworkAndMsgSender();

    //   // 2.Mint some Hopr tokens to the recipient
    //   if (tokenamountInEther > 0) {
    //     uint256 hoprTokenAmount = tokenamountInEther * 1 ether;
    //     (bool successMintTokens, ) = currentNetworkDetail.hoprTokenContractAddress.call(
    //       abi.encodeWithSignature('mint(address,uint256,bytes,bytes)', recipient, hoprTokenAmount, hex'00', hex'00')
    //     );
    //     if (!successMintTokens) {
    //       emit log_string('Cannot mint HOPR tokens');
    //     }
    //   }

    //   vm.stopBroadcast();
    // }

    // /**
    //  * @dev Check if msgSender owned the requested rank. If so, transfer one to recipient
    //  */
    // function transferNetworkRegistryNft(address recipient, string calldata nftRank) external {
    //   // 1. get network and msg.sender
    //   getNetworkAndMsgSender();

    //   // 2. Check if msg.sender has Network_registry NFT
    //   safeTransferNetworkRegistryNft(currentNetworkDetail.hoprBoostContractAddress, msgSender, recipient, nftRank);
    //   vm.stopBroadcast();
    // }

    // /**
    //  * @dev Check if the address has staked Network_registry NFT
    //  */
    // function checkHasStakedNetworkRegistryNft(
    //   address stakeContractAddr,
    //   address stakingAccount,
    //   string calldata nftRank
    // ) private view returns (bool) {
    //   (bool successHasStaked, bytes memory returndataHasStaked) = stakeContractAddr.staticcall(
    //     abi.encodeWithSignature(
    //       'isNftTypeAndRankRedeemed2(uint256,string,address)',
    //       NETWORK_REGISTRY_NFT_INDEX,
    //       nftRank,
    //       stakingAccount
    //     )
    //   );
    //   if (!successHasStaked) {
    //     revert('Cannot read if the staking account has staked Network_registry NFTs.');
    //   }
    //   return abi.decode(returndataHasStaked, (bool));
    // }

    // /**
    //  * @dev Check if the address has staked Network_registry NFT
    //  */
    // function getMaxAllowedRegistrations(address proxyAddr, address stakingAccount) private view returns (uint256) {
    //   (bool successMaxAllowed, bytes memory returndataMaxAllowed) = proxyAddr.staticcall(
    //     abi.encodeWithSignature('maxAllowedRegistrations(address)', stakingAccount)
    //   );
    //   if (!successMaxAllowed) {
    //     revert('Cannot read maxAllowedRegistrations for staking account.');
    //   }
    //   return abi.decode(returndataMaxAllowed, (uint256));
    // }

    // /**
    //  * @dev private function to transfer a NR NFT of nftRank from sender to recipient.
    //  */
    // function safeTransferNetworkRegistryNft(
    //   address boostContractAddr,
    //   address sender,
    //   address recipient,
    //   string calldata nftRank
    // ) private {
    //   // check if the sender owns the desired nft rank
    //   (bool ownsNft, uint256 tokenId) = _hasNetworkRegistryNft(boostContractAddr, sender, nftRank);

    //   if (!ownsNft) {
    //     revert('Failed to find the owned NFT');
    //   }

    //   // found the tokenId, perform safeTransferFrom
    //   _stakeNft(boostContractAddr, sender, recipient, tokenId);
    // }

    /**
     * @dev This function funds a recipient wallet with HOPR tokens and native tokens, but only when the recipient has
     * not yet received
     * enough value.
     * First, HOPR tokens are prioritized to be transferred than minted to the recipient
     * Native tokens are transferred to the recipient
     * @param recipient The address of the recipient wallet.
     * @param hoprTokenAmountInWei, The amount of HOPR tokens that recipient is desired to receive
     * @param nativeTokenAmountInWei The amount of native tokens that recipient is desired to receive
     */
    function transferOrMintHoprAndSendNativeToAmount(
        address recipient,
        uint256 hoprTokenAmountInWei,
        uint256 nativeTokenAmountInWei
<<<<<<< HEAD
    )
        external
        payable
    {
=======
    ) public payable {
>>>>>>> c7e6af02
        // 1. get environment and msg.sender
        getNetworkAndMsgSender();

        // 2. transfer or mint hopr tokens
        _transferOrMintHoprToAmount(
            currentNetworkDetail.addresses.tokenContractAddress, recipient, hoprTokenAmountInWei
        );

        // 3. transfer native balance to the recipient
        if (nativeTokenAmountInWei > recipient.balance) {
            (bool nativeTokenTransferSuccess,) = recipient.call{ value: nativeTokenAmountInWei - recipient.balance }("");
            require(nativeTokenTransferSuccess, "Cannot send native tokens to the recipient");
        }
        vm.stopBroadcast();
    }

    // /**
    //  * @dev private function to check if an account owns a Network Registry NFT of nftRank
    //  */
    // function _hasNetworkRegistryNft(
    //   address boostContractAddr,
    //   address account,
    //   string memory nftRank
    // ) private view returns (bool ownsNft, uint256 tokenId) {
    //   // 1. Check account's Network_registry NFT balance
    //   uint256 ownedNftBalance = _getTokenBalanceOf(boostContractAddr, account);
    //   // get the desired nft uri hash
    //   string memory desiredTokenUriPart = string(abi.encodePacked(NETWORK_REGISTRY_TYPE_NAME, '/', nftRank));

    //   // 2. Loop through balance and compare token URI
    //   uint256 index;
    //   for (index = 0; index < ownedNftBalance; index++) {
    //     (bool successOwnedNftTokenId, bytes memory returndataOwnedNftTokenId) = boostContractAddr.staticcall(
    //       abi.encodeWithSignature('tokenOfOwnerByIndex(address,uint256)', account, index)
    //     );
    //     if (!successOwnedNftTokenId) {
    //       revert('Cannot read owned NFT at a given index.');
    //     }
    //     uint256 ownedNftTokenId = abi.decode(returndataOwnedNftTokenId, (uint256));
    //     (bool successTokenUri, bytes memory returndataTokenUri) = boostContractAddr.staticcall(
    //       abi.encodeWithSignature('tokenURI(uint256)', ownedNftTokenId)
    //     );
    //     if (!successTokenUri) {
    //       revert('Cannot read token URI of the given ID.');
    //     }
    //     string memory tokenUri = abi.decode(returndataTokenUri, (string));

    //     if (_hasSubstring(tokenUri, desiredTokenUriPart)) {
    //       // 3. find the tokenId
    //       ownsNft = true;
    //       tokenId = ownedNftTokenId;
    //       break;
    //     }
    //   }
    //   return (ownsNft, tokenId);
    // }

    /**
     * Get the token balance of a wallet
     */
    function _getTokenBalanceOf(address tokenAddress, address wallet) internal view returns (uint256) {
        (bool successReadOwnedTokens, bytes memory returndataReadOwnedTokens) =
            tokenAddress.staticcall(abi.encodeWithSignature("balanceOf(address)", wallet));
        if (!successReadOwnedTokens) {
            revert FailureInReadBalance(tokenAddress);
        }
        return abi.decode(returndataReadOwnedTokens, (uint256));
    }

    // /**
    //  * ported from HoprStakeBase.sol
    //  * @dev if the given `tokenURI` end with `/substring`
    //  * @param tokenURI string URI of the HoprBoost NFT. E.g. "https://stake.hoprnet.org/PuzzleHunt_v2/Bronze - Week
    // 5"
    //  * @param substring string of the `boostRank` or `boostType/boostRank`. E.g. "Bronze - Week 5",
    // "PuzzleHunt_v2/Bronze - Week 5"
    //  */
    // function _hasSubstring(string memory tokenURI, string memory substring) internal pure returns (bool) {
    //   // convert string to bytes
    //   bytes memory tokenURIInBytes = bytes(tokenURI);
    //   bytes memory substringInBytes = bytes(substring);

    //   // length of tokenURI is the sum of substringLen and restLen, where
    //   // - `substringLen` is the length of the part that is extracted and compared with the provided substring
    //   // - `restLen` is the length of the baseURI and boostType, which will be offset
    //   uint256 substringLen = substringInBytes.length;
    //   uint256 restLen = tokenURIInBytes.length - substringLen;
    //   // one byte before the supposed substring, to see if it's the start of `substring`
    //   bytes1 slashPositionContent = tokenURIInBytes[restLen - 1];

    //   if (slashPositionContent != 0x2f) {
    //     // if this position is not a `/`, substring in the tokenURI is for sure neither `boostRank` nor
    // `boostType/boostRank`
    //     return false;
    //   }

    //   // offset so that value from the next calldata (`substring`) is removed, so bitwise it needs to shift
    //   // log2(16) * (32 - substringLen) * 2
    //   uint256 offset = (32 - substringLen) * 8;

    //   bytes32 trimed; // left-padded extracted `boostRank` from the `tokenURI`
    //   bytes32 substringInBytes32 = bytes32(substringInBytes); // convert substring in to bytes32
    //   bytes32 shifted; // shift the substringInBytes32 from right-padded to left-padded

    //   bool result;
    //   assembly {
    //     // assuming `boostRank` or `boostType/boostRank` will never exceed 32 bytes
    //     // left-pad the `boostRank` extracted from the `tokenURI`, so that possible
    //     // extra pieces of `substring` is not included
    //     // 32 jumps the storage of bytes length and restLen offsets the `baseURI`
    //     trimed := shr(offset, mload(add(add(tokenURIInBytes, 32), restLen)))
    //     // tokenURIInBytes32 := mload(add(add(tokenURIInBytes, 32), restLen))
    //     // left-pad `substring`
    //     shifted := shr(offset, substringInBytes32)
    //     // compare results
    //     result := eq(trimed, shifted)
    //   }
    //   return result;
    // }

    // function _stakeXHopr(address xhoprTokenContract, uint256 amountToStake) private {
    //   (bool successStakeXhopr, ) = currentNetworkDetail.xhoprTokenContractAddress.call(
    //     abi.encodeWithSignature(
    //       'transferAndCall(address,uint256,bytes)',
    //       currentNetworkDetail.stakeContractAddress,
    //       amountToStake,
    //       hex'00'
    //     )
    //   );
    //   if (!successStakeXhopr) {
    //     emit log_string('Cannot stake amountToStake');
    //     revert('Cannot stake amountToStake');
    //   }
    // }

    // function _stakeNft(address boostContractAddr, address sender, address recipient, uint256 tokenId) private {
    //   (bool successStakeNft, ) = boostContractAddr.call(
    //     abi.encodeWithSignature('safeTransferFrom(address,address,uint256)', sender, recipient, tokenId)
    //   );
    //   if (!successStakeNft) {
    //     revert('Cannot stake the NFT');
    //   }
    // }

    // function _selfRegisterNodes(address networkRegistryContractAddress, string[] calldata peerIds) private {
    //   // 2. call hoprNetworkRegistry.selfRegister(peerIds);
    //   (bool successSelfRegister, ) = networkRegistryContractAddress.call(
    //     abi.encodeWithSignature('selfRegister(string[])', peerIds)
    //   );
    //   if (!successSelfRegister) {
    //     emit log_string('Cannot register peers');
    //     revert('Cannot register peers');
    //   }
    // }

    function _transferOrMintHoprToAmount(
        address hoprTokenContractAddress,
        address recipient,
        uint256 hoprTokenAmountInWei
    )
        private
    {
        // 1. get recipient balance
        uint256 recipientTokenBalance = _getTokenBalanceOf(hoprTokenContractAddress, recipient);

        // 2. transfer some Hopr tokens to the recipient, or mint tokens
        if (hoprTokenAmountInWei > recipientTokenBalance) {
            // get the difference to transfer
            uint256 hoprTokenToTransfer = hoprTokenAmountInWei - recipientTokenBalance;
            // check the hopr token balance
            uint256 senderHoprTokenBalance = _getTokenBalanceOf(hoprTokenContractAddress, msgSender);

            if (senderHoprTokenBalance >= hoprTokenToTransfer) {
                // call transfer
                (bool successTransfserTokens,) = hoprTokenContractAddress.call(
                    abi.encodeWithSignature("transfer(address,uint256)", recipient, hoprTokenToTransfer)
                );
                if (!successTransfserTokens) {
                    emit log_string("Cannot transfer HOPR tokens to the recipient");
                }
            } else {
                // if transfer cannot be called, try minting token as a minter
                bytes32 MINTER_ROLE = keccak256("MINTER_ROLE");
                (bool successHasRole, bytes memory returndataHasRole) = hoprTokenContractAddress.staticcall(
                    abi.encodeWithSignature("hasRole(bytes32,address)", MINTER_ROLE, msgSender)
                );
                if (!successHasRole) {
                    revert("Cannot check role for Hopr token.");
                }
                bool isMinter = abi.decode(returndataHasRole, (bool));
                require(isMinter, "Caller is not a minter");

                (bool successMintTokens,) = hoprTokenContractAddress.call(
                    abi.encodeWithSignature(
                        "mint(address,uint256,bytes,bytes)", recipient, hoprTokenToTransfer, hex"00", hex"00"
                    )
                );
                if (!successMintTokens) {
                    emit log_string("Cannot mint HOPR tokens to the recipient");
                }
            }
        }
    }
}<|MERGE_RESOLUTION|>--- conflicted
+++ resolved
@@ -739,14 +739,10 @@
         address recipient,
         uint256 hoprTokenAmountInWei,
         uint256 nativeTokenAmountInWei
-<<<<<<< HEAD
     )
-        external
+        public
         payable
     {
-=======
-    ) public payable {
->>>>>>> c7e6af02
         // 1. get environment and msg.sender
         getNetworkAndMsgSender();
 
