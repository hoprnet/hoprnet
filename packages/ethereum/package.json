{
  "name": "@hoprnet/hopr-ethereum",
  "version": "1.84.0-next.19",
  "description": "On-chain logic for hoprnet.org",
  "repository": "https://github.com/hoprnet/hoprnet.git",
  "license": "GPL-3.0",
  "homepage": "https://hoprnet.org",
  "main": "./lib/index.js",
  "scripts": {
    "clean": "rimraf ./lib ./src/types ./tsconfig.tsbuildinfo ./tsconfig.hardhat.tsbuildinfo ./hardhat ./deployments/default/localhost",
    "build": "yarn clean && yarn build:sol:types && yarn build:tsc",
    "build:tsc": "tsc -p .",
    "build:sol": "TS_NODE_PROJECT=./tsconfig.hardhat.json hardhat compile",
    "build:sol:types": "echo \"Generating smart contract typings\" && TS_NODE_PROJECT=./tsconfig.hardhat.json hardhat typechain",
    "prepack": "rm -rf deployments/hardhat-localhost deployments/hardhat-localhost2",
    "fund": "TS_NODE_PROJECT=./tsconfig.hardhat.json hardhat fund",
    "faucet": "TS_NODE_PROJECT=./tsconfig.hardhat.json hardhat faucet",
    "accounts": "TS_NODE_PROJECT=./tsconfig.hardhat.json hardhat accounts",
    "network": "TS_NODE_PROJECT=./tsconfig.hardhat.json DEVELOPMENT=true hardhat node",
    "test": "TS_NODE_PROJECT=./tsconfig.hardhat.json HOPR_ENVIRONMENT_ID=hardhat-localhost HOPR_HARDHAT_TAG=testing hardhat test",
    "coverage": "TS_NODE_PROJECT=./tsconfig.hardhat.json hardhat coverage",
    "prepublishOnly": "yarn clean && yarn build:sol:types && tsc -p ./tsconfig.npm.json",
    "docs:generate": "typedoc",
    "docs:watch": "typedoc --watch"
  },
  "files": [
    "contracts",
    "deployments",
    "lib"
  ],
  "dependencies": {
    "@openzeppelin/contracts": "4.3.3",
    "@openzeppelin/contracts-v3-0-1": "npm:@openzeppelin/contracts@3.4.2"
  },
  "devDependencies": {
    "@ethersproject/wallet": "5.5.0",
    "@hoprnet/hopr-utils": "workspace:packages/utils",
    "@nomiclabs/hardhat-ethers": "2.0.2",
    "@nomiclabs/hardhat-etherscan": "2.1.8",
    "@nomiclabs/hardhat-solhint": "2.0.0",
    "@nomiclabs/hardhat-waffle": "2.0.1",
    "@typechain/ethers-v5": "8.0.4",
    "@typechain/hardhat": "3.0.0",
    "bn.js": "5.2.0",
    "chai": "4.3.4",
    "dotenv": "10.0.0",
    "ethereum-waffle": "3.4.0",
    "ethers": "5.5.1",
    "hardhat": "2.7.0",
    "hardhat-deploy": "0.9.12",
    "hardhat-gas-reporter": "1.0.4",
    "multiaddr": "10.0.1",
    "rimraf": "3.0.2",
    "solidity-coverage": "0.7.17",
    "ts-generator": "0.1.1",
    "ts-node": "10.4.0",
    "typechain": "6.0.4",
<<<<<<< HEAD
    "typedoc": "0.22.9",
=======
    "typedoc": "0.22.10",
>>>>>>> ea610fd3
    "typedoc-plugin-markdown": "3.11.7",
    "typescript": "4.5.2"
  },
  "engines": {
    "node": "16"
  },
  "stableVersion": "1.76.0-next.31"
}<|MERGE_RESOLUTION|>--- conflicted
+++ resolved
@@ -55,11 +55,7 @@
     "ts-generator": "0.1.1",
     "ts-node": "10.4.0",
     "typechain": "6.0.4",
-<<<<<<< HEAD
-    "typedoc": "0.22.9",
-=======
     "typedoc": "0.22.10",
->>>>>>> ea610fd3
     "typedoc-plugin-markdown": "3.11.7",
     "typescript": "4.5.2"
   },
