--- conflicted
+++ resolved
@@ -20,17 +20,12 @@
     "test": "hardhat test --no-compile --network hardhat"
   },
   "dependencies": {
-<<<<<<< HEAD
-    "@hoprnet/hopr-demo-seeds": "1.49.0-alpha.0",
-    "@hoprnet/hopr-utils": "1.49.0-alpha.0",
+    "@hoprnet/hopr-demo-seeds": "1.54.0-alpha.0",
+    "@hoprnet/hopr-utils": "1.54.0-alpha.0",
     "@nomiclabs/hardhat-etherscan": "^2.0.0",
     "@nomiclabs/hardhat-solhint": "^2.0.0",
     "@nomiclabs/hardhat-truffle5": "^2.0.0",
     "@nomiclabs/hardhat-web3": "^2.0.0",
-=======
-    "@hoprnet/hopr-demo-seeds": "1.54.0-alpha.0",
-    "@hoprnet/hopr-utils": "1.54.0-alpha.0",
->>>>>>> 0e82d553
     "@openzeppelin/contracts": "^3.0.1",
     "@typechain/truffle-v5": "^2.0.2",
     "hardhat-typechain": "^0.3.3",
@@ -44,19 +39,13 @@
     "web3": "^1.3.0"
   },
   "devDependencies": {
-<<<<<<< HEAD
+    "@hoprnet/hopr-testing": "1.54.0-alpha.0",
     "@openzeppelin/test-helpers": "^0.5.9",
     "@types/chai": "^4.2.14",
     "@types/lodash": "^4.14.162",
     "@types/mocha": "^8.0.3",
-=======
-    "@hoprnet/hopr-testing": "1.54.0-alpha.0",
-    "@openzeppelin/test-helpers": "0.5.6",
-    "@types/chai": "^4.2.11",
-    "@types/mocha": "^8.0.1",
     "@types/node": "~12",
     "@types/secp256k1": "^4.0.1",
->>>>>>> 0e82d553
     "chai": "^4.2.0",
     "typescript": "^4.0.5"
   },
