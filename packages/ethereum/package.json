{
  "name": "@hoprnet/hopr-ethereum",
<<<<<<< HEAD
  "version": "1.82.3",
=======
  "version": "1.82.0-next.14",
>>>>>>> 1329c8b4
  "description": "On-chain logic for hoprnet.org",
  "repository": "https://github.com/hoprnet/hoprnet.git",
  "license": "GPL-3.0",
  "homepage": "https://hoprnet.org",
  "main": "./lib/index.js",
  "scripts": {
    "clean": "rimraf ./lib && rimraf ./types && hardhat clean",
    "build": "yarn clean && yarn build:sol && yarn copy:types && yarn build:tsc",
    "build:sol": "hardhat compile",
    "copy:types": "mkdir lib && mkdir lib/types && cp -R ./types/*d.ts ./lib/types/",
    "build:tsc": "tsc",
    "fund": "hardhat fund",
    "faucet": "hardhat faucet",
    "network": "DEVELOPMENT=true hardhat node",
    "test": "hardhat test",
    "coverage": "hardhat coverage",
    "prepublishOnly": "yarn build",
    "docs:generate": "yarn clean && yarn build:sol && typedoc",
    "docs:watch": "typedoc --watch"
  },
  "files": [
    "contracts",
    "deployments",
    "lib",
    "!lib/test",
    "!**/*.test.ts",
    "!**/*.test.d.ts",
    "!**/*.test.js",
    "!**/*.test.js.map"
  ],
  "dependencies": {
    "@openzeppelin/contracts": "4.3.2",
    "@openzeppelin/contracts-v3-0-1": "npm:@openzeppelin/contracts@3.4.2"
  },
  "devDependencies": {
    "@ethersproject/wallet": "5.4.0",
    "@hoprnet/hopr-utils": "workspace:packages/utils",
    "@nomiclabs/hardhat-ethers": "2.0.2",
    "@nomiclabs/hardhat-etherscan": "2.1.6",
    "@nomiclabs/hardhat-solhint": "2.0.0",
    "@nomiclabs/hardhat-waffle": "2.0.1",
    "@typechain/ethers-v5": "7.2.0",
    "@typechain/hardhat": "2.3.1",
    "bn.js": "5.2.0",
    "chai": "4.3.4",
    "dotenv": "10.0.0",
    "ethereum-waffle": "3.4.0",
    "ethers": "5.4.7",
    "hardhat": "2.6.6",
    "hardhat-deploy": "0.9.4",
    "hardhat-gas-reporter": "1.0.4",
    "multiaddr": "10.0.1",
    "rimraf": "3.0.2",
    "solidity-coverage": "0.7.17",
    "ts-generator": "0.1.1",
    "ts-node": "10.3.0",
    "typechain": "5.2.0",
    "typedoc": "0.22.6",
    "typedoc-plugin-markdown": "3.11.3",
    "typescript": "4.4.4"
  },
  "engines": {
    "node": "16"
  },
  "stableVersion": "1.76.0-next.31"
}<|MERGE_RESOLUTION|>--- conflicted
+++ resolved
@@ -1,10 +1,6 @@
 {
   "name": "@hoprnet/hopr-ethereum",
-<<<<<<< HEAD
   "version": "1.82.3",
-=======
-  "version": "1.82.0-next.14",
->>>>>>> 1329c8b4
   "description": "On-chain logic for hoprnet.org",
   "repository": "https://github.com/hoprnet/hoprnet.git",
   "license": "GPL-3.0",
