--- conflicted
+++ resolved
@@ -1,10 +1,6 @@
 {
   "name": "@hoprnet/hopr-ethereum",
-<<<<<<< HEAD
-  "version": "1.76.0-next.32",
-=======
   "version": "1.76.7",
->>>>>>> bb0df618
   "description": "On-chain logic for hoprnet.org",
   "repository": "https://github.com/hoprnet/hoprnet.git",
   "license": "GPL-3.0",
