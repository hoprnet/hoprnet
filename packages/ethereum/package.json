{
  "name": "@hoprnet/hopr-ethereum",
  "version": "1.57.0-next.36",
  "description": "On-chain logic for hoprnet.org",
  "repository": "https://github.com/hoprnet/hoprnet.git",
  "license": "GPL-3.0",
  "main": "./lib/index.js",
  "files": [
    "contracts/",
    "lib/",
    "!*.test.ts"
  ],
  "scripts": {
    "clean": "rimraf ./lib && rimraf ./types",
    "build": "yarn clean && yarn build:sol && tsc && cp -R ./chain/abis ./lib/chain/abis",
    "build:sol": "hardhat compile && hardhat postCompile",
    "fund": "hardhat fund",
    "migrate": "hardhat migrate",
    "network": "hardhat node",
    "test": "hardhat test --no-compile",
    "prepublishOnly": "yarn build"
  },
  "dependencies": {
    "@hoprnet/hopr-demo-seeds": "1.57.0-next.36",
    "@hoprnet/hopr-utils": "1.57.0-next.36",
    "@nomiclabs/hardhat-etherscan": "^2.0.0",
    "@nomiclabs/hardhat-solhint": "^2.0.0",
    "@nomiclabs/hardhat-truffle5": "^2.0.0",
    "@nomiclabs/hardhat-web3": "^2.0.0",
    "@openzeppelin/contracts": "^3.3.0-solc-0.7",
    "@typechain/truffle-v5": "^4.0.0",
    "dotenv": "^8.2.0",
    "hardhat": "^2.0.5",
    "hardhat-deploy": "^0.7.0-beta.38",
    "hardhat-gas-reporter": "^1.0.3",
    "hardhat-typechain": "^0.3.3",
    "secp256k1": "^4.0.2",
    "solidity-coverage": "^0.7.13",
    "ts-generator": "^0.1.1",
    "type-fest": "^0.20.2",
    "typechain": "^4.0.0",
    "web3": "^1.3.0"
  },
  "devDependencies": {
<<<<<<< HEAD
=======
    "@hoprnet/hopr-testing": "1.57.0-next.36",
>>>>>>> 623e5013
    "@openzeppelin/test-helpers": "^0.5.9",
    "@types/chai": "^4.2.14",
    "@types/node": "~12",
    "@types/secp256k1": "^4.0.1",
    "chai": "^4.2.0",
    "rimraf": "^3.0.2",
    "typescript": "^4.1"
  },
  "engines": {
    "node": "12",
    "yarn": "1"
  }
}<|MERGE_RESOLUTION|>--- conflicted
+++ resolved
@@ -42,10 +42,6 @@
     "web3": "^1.3.0"
   },
   "devDependencies": {
-<<<<<<< HEAD
-=======
-    "@hoprnet/hopr-testing": "1.57.0-next.36",
->>>>>>> 623e5013
     "@openzeppelin/test-helpers": "^0.5.9",
     "@types/chai": "^4.2.14",
     "@types/node": "~12",
