{
  "name": "@hoprnet/hopr-ethereum",
  "version": "1.80.0-next.2",
  "description": "On-chain logic for hoprnet.org",
  "repository": "https://github.com/hoprnet/hoprnet.git",
  "license": "GPL-3.0",
  "homepage": "https://hoprnet.org",
  "main": "./lib/index.js",
  "scripts": {
    "clean": "rimraf ./lib && rimraf ./types && hardhat clean",
    "build": "yarn clean && yarn build:sol && yarn build:tsc",
    "build:sol": "hardhat compile",
    "build:tsc": "tsc && cp -R ./types/*d.ts ./lib/types/",
    "fund": "hardhat fund",
    "faucet": "hardhat faucet",
    "network": "DEVELOPMENT=true hardhat node",
    "test": "hardhat test",
    "coverage": "hardhat coverage",
    "prepublishOnly": "yarn build",
    "docs:generate": "yarn clean && yarn build:sol && typedoc",
    "docs:watch": "typedoc --watch"
  },
  "files": [
    "contracts",
    "deployments",
    "lib",
    "!lib/test",
    "!**/*.test.ts",
    "!**/*.test.d.ts",
    "!**/*.test.js",
    "!**/*.test.js.map"
  ],
  "dependencies": {
    "@openzeppelin/contracts": "4.3.2",
    "@openzeppelin/contracts-v3-0-1": "npm:@openzeppelin/contracts@3.4.2"
  },
  "devDependencies": {
    "@ethersproject/wallet": "^5.4.0",
    "@hoprnet/hopr-utils": "workspace:packages/utils",
    "@nomiclabs/hardhat-ethers": "^2.0.2",
    "@nomiclabs/hardhat-etherscan": "^2.1.6",
    "@nomiclabs/hardhat-solhint": "^2.0.0",
    "@nomiclabs/hardhat-waffle": "^2.0.1",
    "@typechain/ethers-v5": "^7.0.1",
    "@typechain/hardhat": "2.3.0",
    "bn.js": "5.2.0",
    "chai": "^4.3.4",
    "dotenv": "^10.0.0",
    "ethereum-waffle": "^3.3.0",
<<<<<<< HEAD
    "ethereumjs-wallet": "^1.0.1",
    "ethers": "5.4.6",
=======
    "ethers": "5.4.7",
>>>>>>> f3cbd332
    "hardhat": "^2.6.2",
    "hardhat-deploy": "^0.9.0",
    "hardhat-gas-reporter": "^1.0.4",
    "multiaddr": "^10.0.0",
    "rimraf": "^3.0.2",
    "solidity-coverage": "^0.7.17",
    "ts-generator": "^0.1.1",
    "ts-node": "^10.1.0",
    "typechain": "^5.1.2",
    "typedoc": "0.21.9",
    "typedoc-plugin-markdown": "3.10.4",
    "typescript": "4.4.3"
  },
  "engines": {
    "node": "16"
  },
  "stableVersion": "1.76.0-next.31"
}<|MERGE_RESOLUTION|>--- conflicted
+++ resolved
@@ -47,12 +47,8 @@
     "chai": "^4.3.4",
     "dotenv": "^10.0.0",
     "ethereum-waffle": "^3.3.0",
-<<<<<<< HEAD
     "ethereumjs-wallet": "^1.0.1",
-    "ethers": "5.4.6",
-=======
     "ethers": "5.4.7",
->>>>>>> f3cbd332
     "hardhat": "^2.6.2",
     "hardhat-deploy": "^0.9.0",
     "hardhat-gas-reporter": "^1.0.4",
