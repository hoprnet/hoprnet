--- conflicted
+++ resolved
@@ -28,16 +28,11 @@
     "!**/*.test.js.map"
   ],
   "dependencies": {
-<<<<<<< HEAD
     "@openzeppelin/contracts": "3.3.0-solc-0.7",
     "@openzeppelin/contracts-v3-0-1": "npm:@openzeppelin/contracts@3.0.1"
   },
   "devDependencies": {
-    "@hoprnet/hopr-utils": "1.71.0-next.60",
-=======
-    "@hoprnet/hopr-demo-seeds": "1.71.0-next.68",
     "@hoprnet/hopr-utils": "1.71.0-next.68",
->>>>>>> 24d12f38
     "@nomiclabs/hardhat-ethers": "^2.0.2",
     "@nomiclabs/hardhat-etherscan": "^2.1.1",
     "@nomiclabs/hardhat-solhint": "^2.0.0",
