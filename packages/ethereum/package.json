--- conflicted
+++ resolved
@@ -1,10 +1,6 @@
 {
   "name": "@hoprnet/hopr-ethereum",
-<<<<<<< HEAD
-  "version": "1.64.0-next.12",
-=======
   "version": "1.64.8",
->>>>>>> a5ab6ad9
   "description": "On-chain logic for hoprnet.org",
   "repository": "https://github.com/hoprnet/hoprnet.git",
   "license": "LGPL-3.0-only",
@@ -26,13 +22,8 @@
     "prepublishOnly": "yarn build"
   },
   "dependencies": {
-<<<<<<< HEAD
-    "@hoprnet/hopr-demo-seeds": "1.64.0-next.12",
-    "@hoprnet/hopr-utils": "1.64.0-next.12",
-=======
     "@hoprnet/hopr-demo-seeds": "1.64.8",
     "@hoprnet/hopr-utils": "1.64.8",
->>>>>>> a5ab6ad9
     "@nomiclabs/hardhat-etherscan": "^2.0.0",
     "@nomiclabs/hardhat-solhint": "^2.0.0",
     "@nomiclabs/hardhat-truffle5": "^2.0.0",
@@ -52,11 +43,7 @@
     "web3": "^1.3.0"
   },
   "devDependencies": {
-<<<<<<< HEAD
-    "@hoprnet/hopr-testing": "1.64.0-next.12",
-=======
     "@hoprnet/hopr-testing": "1.64.8",
->>>>>>> a5ab6ad9
     "@openzeppelin/test-helpers": "^0.5.9",
     "@types/chai": "^4.2.14",
     "@types/lodash": "^4.14.162",
