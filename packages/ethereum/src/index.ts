import { join } from 'path'

export * from './constants'
export type { HoprChannels, HoprToken, HoprNetworkRegistry } from './types'
export type { TypedEventFilter, TypedEvent } from './types/common'

<<<<<<< HEAD
export type ContractNames = 'HoprToken' | 'HoprChannels' | 'HoprDistributor' | 'HoprBoost' | 'HoprStake' | 'HoprStake2' | 'HoprStakeSeason3' | 'HoprStakeSeason4' | 'HoprWhitehat'   
=======
export type ContractNames = 'HoprToken' | 'HoprChannels' | 'HoprDistributor' | 'HoprNetworkRegistry'
>>>>>>> 811005ed

export type ContractData = {
  address: string
  transactionHash: string
  abi: any
  blockNumber: string
}

export const getContractData = (network: string, environmentId: string, contract: ContractNames): ContractData => {
  // hack: required for E2E tests to pass
  // when a contract changes we redeploy it, this causes the deployments folder to change
  // unlike normal the release workflow, when running the E2E tests, we build the project
  // and then run deployments, which may update the deployment folder
  // this makes sure to always pick the deployment folder with the updated data
  const deploymentsPath = join(__dirname, '..', 'deployments', environmentId, network, `${contract}.json`)

  try {
    return require(deploymentsPath)
  } catch {
    throw Error(
      `contract data for ${contract} from environment ${environmentId} and network ${network} not found in ${deploymentsPath}`
    )
  }
}<|MERGE_RESOLUTION|>--- conflicted
+++ resolved
@@ -4,11 +4,7 @@
 export type { HoprChannels, HoprToken, HoprNetworkRegistry } from './types'
 export type { TypedEventFilter, TypedEvent } from './types/common'
 
-<<<<<<< HEAD
-export type ContractNames = 'HoprToken' | 'HoprChannels' | 'HoprDistributor' | 'HoprBoost' | 'HoprStake' | 'HoprStake2' | 'HoprStakeSeason3' | 'HoprStakeSeason4' | 'HoprWhitehat'   
-=======
-export type ContractNames = 'HoprToken' | 'HoprChannels' | 'HoprDistributor' | 'HoprNetworkRegistry'
->>>>>>> 811005ed
+export type ContractNames = 'HoprToken' | 'HoprChannels' | 'HoprDistributor' | 'HoprNetworkRegistry' | 'HoprBoost' | 'HoprStake' | 'HoprStake2' | 'HoprStakeSeason3' | 'HoprStakeSeason4' | 'HoprWhitehat'   
 
 export type ContractData = {
   address: string
