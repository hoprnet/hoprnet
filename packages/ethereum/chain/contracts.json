{
  "localhost": {
    "HoprToken": {
      "address": "0x66DB78F4ADD912a6Cb92b672Dfa09028ecc3085E",
      "deployedAt": 3
    },
    "HoprChannels": {
      "address": "0x6c97048D67c39ADCe38bbB228fc1bA415fc8f096",
      "deployedAt": 6
    },
    "HoprDistributor": {
      "address": "0x0a67180CF519aDF27f1FD32F7255bBa00B536FC6",
      "deployedAt": 5
    }
  },
  "ropsten": {
    "HoprToken": {
      "address": "0xAE9083fC7FAa0e35F8c5b94A33B86eD6F587Ea51"
    },
    "HoprChannels": {
      "address": "0x225468f44A9E8cfe7DaA49d504475E21c4bEfD13",
      "deployedAt": 9547935
    },
    "HoprDistributor": {
      "address": "0xfb7A68692b27839ee82c711cf79Bd19BE698B011"
    }
  },
  "goerli": {
    "HoprToken": {
      "address": "0x566a5c774bb8ABE1A88B4f187e24d4cD55C207A5"
    },
    "HoprChannels": {
      "address": "0xbb6de194eb4547993ce53eeE0226638fc9aE0C60",
      "deployedAt": 4260231
    },
    "HoprDistributor": {
      "address": "0xf4Ff7E5bf2cC7eF89196c8086982F6f5Ec502685"
    }
  },
  "kovan": {
    "HoprToken": {
      "address": "0xDD78859E6714D045a31Caa0075C1523f6E08fFe1"
    },
    "HoprChannels": {
      "address": "0x6eCe0EC9E5F408e664ACc397A8Ac7241841c6658",
      "deployedAt": 19240754
    }
  },
  "xdai": {
    "xHOPR": {
      "address": "0xD057604A14982FE8D88c5fC25Aac3267eA142a08"
    },
    "HoprToken": {
      "address": "0xD4fdec44DB9D44B8f2b6d529620f9C0C7066A2c1"
    },
    "HoprChannels": {
      "address": "0x4F76259c433f6dd6C956402bA4063387783778E4",
      "deployedAt": 15277684
    },
    "HoprWrapper": {
      "address": "0x097707143e01318734535676cfe2e5cF8b656ae8"
    },
    "HoprDistributor": {
      "address": "0x987cb736fBfBc4a397Acd06045bf0cD9B9deFe66"
    }
  },
  "matic": {
    "HoprToken": {
      "address": "0x4774fEd3f2838f504006BE53155cA9cbDDEe9f0c"
    },
    "HoprChannels": {
      "address": "0xE345a588e9d7DcCD0E92E6E00EF097EA8a0eFDB0",
      "deployedAt": 7452411
    }
  },
  "binance": {
    "HoprToken": {
      "address": "0x9cf282412730c268f24fe877A3483ed230A3060c"
    },
    "HoprChannels": {
      "address": "0x504a24F1398Be1824C35Bc5964b23Ba292991dA5",
      "deployedAt": 2713229
    }
  },
  "hardhat": {
    "HoprToken": {
<<<<<<< HEAD
      "address": "0xB7f8BC63BbcaD18155201308C8f3540b07f84F5e",
      "deployedAt": 19
    },
    "HoprDistributor": {
      "address": "0xA51c1fc2f0D1a1b8494Ed1FE312d7C3a78Ed91C0",
      "deployedAt": 20
    },
    "HoprChannels": {
      "address": "0x0DCd1Bf9A1b36cE34237eEaFef220932846BCD82",
      "deployedAt": 21
=======
      "address": "0x5FC8d32690cc91D4c39d9d3abcBD16989F875707",
      "deployedAt": 13
    },
    "HoprDistributor": {
      "address": "0x0165878A594ca255338adfa4d48449f69242Eb8F",
      "deployedAt": 14
    },
    "HoprChannels": {
      "address": "0xa513E6E4b8f2a923D98304ec87F64353C4D5C853",
      "deployedAt": 15
>>>>>>> bc59a280
    }
  }
}<|MERGE_RESOLUTION|>--- conflicted
+++ resolved
@@ -84,18 +84,6 @@
   },
   "hardhat": {
     "HoprToken": {
-<<<<<<< HEAD
-      "address": "0xB7f8BC63BbcaD18155201308C8f3540b07f84F5e",
-      "deployedAt": 19
-    },
-    "HoprDistributor": {
-      "address": "0xA51c1fc2f0D1a1b8494Ed1FE312d7C3a78Ed91C0",
-      "deployedAt": 20
-    },
-    "HoprChannels": {
-      "address": "0x0DCd1Bf9A1b36cE34237eEaFef220932846BCD82",
-      "deployedAt": 21
-=======
       "address": "0x5FC8d32690cc91D4c39d9d3abcBD16989F875707",
       "deployedAt": 13
     },
@@ -106,7 +94,6 @@
     "HoprChannels": {
       "address": "0xa513E6E4b8f2a923D98304ec87F64353C4D5C853",
       "deployedAt": 15
->>>>>>> bc59a280
     }
   }
 }