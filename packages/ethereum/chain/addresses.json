--- conflicted
+++ resolved
@@ -1,9 +1,6 @@
 {
   "localhost": {
     "HoprToken": "0x66DB78F4ADD912a6Cb92b672Dfa09028ecc3085E",
-<<<<<<< HEAD
-    "HoprChannels": "0x902602174a9cEb452f60c09043BE5EBC52096200"
-=======
     "HoprChannels": "0x0a67180CF519aDF27f1FD32F7255bBa00B536FC6",
     "HoprDistributor": "0x6c97048D67c39ADCe38bbB228fc1bA415fc8f096"
   },
@@ -16,21 +13,15 @@
     "HoprToken": "0x566a5c774bb8ABE1A88B4f187e24d4cD55C207A5",
     "HoprChannels": "0xbb6de194eb4547993ce53eeE0226638fc9aE0C60",
     "HoprDistributor": "0xf4Ff7E5bf2cC7eF89196c8086982F6f5Ec502685"
->>>>>>> 02c748c2
   },
   "kovan": {
     "HoprToken": "0x42ad2C77400b6A445f144962A1E31037528d8A47",
     "HoprChannels": "0x00E5e7b95A7bEeD21E7251dcfB7e19ee7a62eF79"
   },
   "xdai": {
-<<<<<<< HEAD
-    "HoprToken": "0x12481c3Ed97b32D94E71C2039DBC44432ADD39a0",
-    "HoprChannels": "0x75E35d2Db3193670C8a55308180C2c3aD63A6ab5"
-=======
     "HoprToken": "0xD4fdec44DB9D44B8f2b6d529620f9C0C7066A2c1",
     "HoprChannels": "0x11FA44A5d1C30A4B7B5B5dC5394BD4bF77fc733D",
     "HoprMinter": "0x522de7D16aF21A255D2bC6EB24e6F9d93bD307a1"
->>>>>>> 02c748c2
   },
   "matic": {
     "HoprToken": "0x4774fEd3f2838f504006BE53155cA9cbDDEe9f0c",
