--- conflicted
+++ resolved
@@ -21,12 +21,8 @@
   "xdai": {
     "xHOPR": "0xD057604A14982FE8D88c5fC25Aac3267eA142a08",
     "HoprToken": "0xD4fdec44DB9D44B8f2b6d529620f9C0C7066A2c1",
-<<<<<<< HEAD
-    "HoprChannels": "0x11FA44A5d1C30A4B7B5B5dC5394BD4bF77fc733D"
-=======
     "HoprChannels": "0x11FA44A5d1C30A4B7B5B5dC5394BD4bF77fc733D",
     "HoprWrapper": "0x097707143e01318734535676cfe2e5cF8b656ae8"
->>>>>>> 153cb595
   },
   "matic": {
     "HoprToken": "0x4774fEd3f2838f504006BE53155cA9cbDDEe9f0c",
