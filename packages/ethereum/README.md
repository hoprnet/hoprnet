# HOPR net

HOPR is a privacy-preserving messaging protocol that incentivizes users to participate in the network. It provides privacy by relaying messages via several relay nodes to the recipient. Relay nodes are getting paid via payment channels for their services.

## hopr-ethereum

Hopr-ethereum contains the on-chain logic that is used to process payments for [hoprnet.org](https://hoprnet.org) on the Ethereum blockchain.

## Table of Contents

- [HOPR net](#hopr-net)
  - [hopr-ethereum](#hopr-ethereum)
  - [Table of Contents](#table-of-contents)
- [Requirements](#requirements)
- [Install](#install)
- [Build](#build)
- [Testing](#testing)
- [Coverage](#coverage)
- [Migrating](#migrating)
<<<<<<< HEAD
- [Contracts](#contracts)
  - [HoprToken](#hoprtoken)
  - [HoprChannel](#hoprchannel)
=======
- [Audit](#audit)
>>>>>>> 02c748c2
  - [Linting](#linting)

# Requirements

- [Node.js](https://nodejs.org)
- [Yarn](https://yarnpkg.com)

# Install

```bash
# 1. Installs dependancies
yarn
```

# Build

```bash
# 1. Runs linter
# 2. Compiles smart contracts
# 3. Generates smart contracts' typescript types
# 4. Compiles migrations to `.js`
yarn build
```

# Testing

```bash
yarn test
```

> tip: we can use truffle's [debug](https://www.trufflesuite.com/docs/truffle/getting-started/debugging-your-contracts#debugging-your-contracts) feature to seemingly debug our tests, take look at this [example](./examples/test/DebugExample.test.ts)

# Coverage

```bash
npx hardhat coverage
```

> tip: see coverage results by launching `./coverage/index.html`

# Migrating

For public network migrations (rinkeby, kovan, [etc](./utils/networks.ts)), you will have to create a [.env](./.env.example) file within the root directory of this project.

```bash
# local migration
yarn network --network localhost

# public migration
yarn migrate --network matic
```

# Audit

<<<<<<< HEAD
## HoprToken
=======
The `HoprToken` and `HoprDistributor` contracts are currently being audited.

You can find some _early_ feedback over at [bokkypoobah/HoprTokenAudit](https://github.com/bokkypoobah/HoprTokenAudit).
>>>>>>> 02c748c2

See audit scope [here](./AUDIT.md).

## HoprChannel

## Linting

We use solhint's recommended preset to perform linting onto our smart contracts.<|MERGE_RESOLUTION|>--- conflicted
+++ resolved
@@ -17,14 +17,10 @@
 - [Testing](#testing)
 - [Coverage](#coverage)
 - [Migrating](#migrating)
-<<<<<<< HEAD
-- [Contracts](#contracts)
-  - [HoprToken](#hoprtoken)
-  - [HoprChannel](#hoprchannel)
-=======
-- [Audit](#audit)
->>>>>>> 02c748c2
-  - [Linting](#linting)
+- [Audit status](#audit-status)
+- [HoprToken](#hoprtoken)
+- [HoprChannel](#hoprchannel)
+- [Linting](#linting)
 
 # Requirements
 
@@ -76,20 +72,16 @@
 yarn migrate --network matic
 ```
 
-# Audit
+# Audit status
 
-<<<<<<< HEAD
-## HoprToken
-=======
-The `HoprToken` and `HoprDistributor` contracts are currently being audited.
+- ✅ [HoprToken](./contracts/HoprToken.sol)
+- ✅ [HoprDistributor](./contracts/HoprDistributor.sol)
+- [HoprChannels](./contracts/HoprChannels.sol)
 
-You can find some _early_ feedback over at [bokkypoobah/HoprTokenAudit](https://github.com/bokkypoobah/HoprTokenAudit).
->>>>>>> 02c748c2
+# HoprToken
 
-See audit scope [here](./AUDIT.md).
+# HoprChannel
 
-## HoprChannel
-
-## Linting
+# Linting
 
 We use solhint's recommended preset to perform linting onto our smart contracts.