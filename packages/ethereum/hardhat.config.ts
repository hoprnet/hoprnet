--- conflicted
+++ resolved
@@ -6,10 +6,7 @@
 import '@nomiclabs/hardhat-truffle5'
 import '@nomiclabs/hardhat-solhint'
 import 'solidity-coverage'
-<<<<<<< HEAD
 import 'hardhat-gas-reporter'
-=======
->>>>>>> 02c748c2
 
 import { HardhatUserConfig, task, types } from 'hardhat/config'
 import { NODE_SEEDS, BOOTSTRAP_SEEDS } from '@hoprnet/hopr-demo-seeds'
@@ -96,10 +93,10 @@
     deployer: 0
   },
   solidity: {
-<<<<<<< HEAD
-    version: '0.7.5',
-=======
     compilers: [
+      {
+        version: '0.7.5',
+      },
       {
         version: '0.6.6'
       },
@@ -107,7 +104,6 @@
         version: '0.4.24'
       }
     ],
->>>>>>> 02c748c2
     settings: {
       optimizer: {
         enabled: true,
