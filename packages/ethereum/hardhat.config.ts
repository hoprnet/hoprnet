import type {
  HardhatRuntimeEnvironment,
  SolcUserConfig,
  HardhatUserConfig,
  NetworksUserConfig,
  NetworkUserConfig,
  HttpNetworkUserConfig,
  HardhatNetworkUserConfig
} from 'hardhat/types'
// load env variables
require('dotenv').config()
// adds Ethereum-specific capabilities to the Chai assertion library
import '@nomicfoundation/hardhat-chai-matchers'
// load hardhat plugins
import '@nomiclabs/hardhat-ethers'
import '@nomiclabs/hardhat-solhint'
import 'hardhat-deploy'
import 'hardhat-gas-reporter'
import '@nomiclabs/hardhat-etherscan'
import 'solidity-coverage'
import '@typechain/hardhat'
import faucet, { type FaucetCLIOPts } from './tasks/faucet'
import parallelTest, { type ParallelTestCLIOpts } from './tasks/parallelTest'
import register, { type RegisterOpts } from './tasks/register'
import selfRegister, { type SelfRegisterOpts } from './tasks/selfRegister'
import requestTestTokens, { type RequestTestTokensOpts } from './tasks/requestTestTokens'
import disableAutoMine from './tasks/disableAutoMine'
import getAccounts from './tasks/getAccounts'
import type { NetworkOptions } from './types'

// Copied from `utils` to prevent from ESM import issues
// ESM support requires code changes within `hardhat-core`
/**
 *
 * @param input a string containing templated references to environment variables e.g. 'foo ${bar}'
 * @param vars a key-value vars storage object, e.g. { 'bar': 'bar_value' }
 * @returns a string with variables resolved to the actual values
 */
export function expandVars(input: string, vars: { [key: string]: any }) {
  return input.replace(/\$\{(.*)\}/g, (_, varName) => {
    if (!(varName in vars)) {
      throw new Error(`failed to expand vars in string '${input}', var ${varName} not defined`)
    }
    return vars[varName]
  })
}

// rest
import { task, types, extendEnvironment, subtask } from 'hardhat/config'
import { writeFileSync, realpathSync } from 'fs'
import { TASK_TEST_SETUP_TEST_ENVIRONMENT } from 'hardhat/builtin-tasks/task-names'
import { HARDHAT_NETWORK_NAME } from 'hardhat/plugins'
import stake, { StakeOpts } from './tasks/stake'
import { DevNftRank, MIN_STAKE } from './utils/constants'
import type { BigNumber } from 'ethers'

const { DEPLOYER_WALLET_PRIVATE_KEY, ETHERSCAN_KEY, BLOCKSCOUT_KEY, HOPR_ENVIRONMENT_ID, HOPR_HARDHAT_TAG } =
  process.env

const PROTOCOL_CONFIG = require('../core/protocol-config.json')

function ethereumUnitToNumberString(fee: string, hre: HardhatRuntimeEnvironment): BigNumber {
  const parsedGasPrice = fee.split(' ')

  let gasPrice: BigNumber
  if (parsedGasPrice.length > 1) {
    gasPrice = hre.ethers.BigNumber.from(hre.ethers.utils.parseUnits(parsedGasPrice[0], parsedGasPrice[1]).toString())
  } else {
    gasPrice = hre.ethers.BigNumber.from(parsedGasPrice[0])
  }

  return gasPrice
}

extendEnvironment((hre: HardhatRuntimeEnvironment) => {
  hre.environment = HOPR_ENVIRONMENT_ID as string
  hre.maxFeePerGas = ethereumUnitToNumberString(
    (PROTOCOL_CONFIG.networks[hre.network.name] as NetworkOptions).max_fee_per_gas,
    hre
  )
  hre.maxPriorityFeePerGas = ethereumUnitToNumberString(
    (PROTOCOL_CONFIG.networks[hre.network.name] as NetworkOptions).max_priority_fee_per_gas,
    hre
  )
})

// For reference on how the configuration is structured refer to:
//
// https://hardhat.org/hardhat-network/reference/#config
// https://github.com/wighawag/hardhat-deploy/blob/master/README.md
function networkToHardhatNetwork(name: String, input: NetworkOptions): NetworkUserConfig {
  let cfg: NetworkUserConfig = {
    chainId: input.chain_id,
    live: input.live,
    tags: input.tags,
    // used by hardhat-deploy
    saveDeployments: true
  }

  if (name !== 'hardhat') {
    try {
      ;(cfg as HttpNetworkUserConfig).url = expandVars(input.default_provider, process.env)
    } catch (_) {
      ;(cfg as HttpNetworkUserConfig).url = 'invalid_url'
    }
  } else {
    ;(cfg as HardhatNetworkUserConfig).initialDate = '2021-07-26'
  }

  if (input.live) {
    cfg.accounts = DEPLOYER_WALLET_PRIVATE_KEY ? [DEPLOYER_WALLET_PRIVATE_KEY] : []
    cfg.companionNetworks = {}
  }

  // we enable auto-mine only in development networks
  if (HOPR_HARDHAT_TAG) {
    cfg.tags = [HOPR_HARDHAT_TAG]
  }
  if (cfg.tags && cfg.tags.indexOf('development') >= 0) {
    ;(cfg as HardhatNetworkUserConfig).mining = {
      // Disabled using hardhat-specific RPC call after deployment
      auto: true, // every transaction will trigger a new block (without this deployments fail)
      interval: [1000, 3000] // mine new block every 1 - 3s
    }
  }
  if (input.etherscan_api_url) {
    ;(cfg as HardhatNetworkUserConfig).verify = {
      etherscan: {
        apiUrl: input.etherscan_api_url
      }
    }
  }
  return cfg
}

const networks: NetworksUserConfig = {}

for (const [networkId, network] of Object.entries<NetworkOptions>(PROTOCOL_CONFIG.networks)) {
  if (
    PROTOCOL_CONFIG.environments[HOPR_ENVIRONMENT_ID] &&
    PROTOCOL_CONFIG.environments[HOPR_ENVIRONMENT_ID].network_id === networkId
  ) {
    network['tags'] = [
      // always insert 'environment_type' as a tag so we know this info during smart contract deployment
      PROTOCOL_CONFIG.environments[HOPR_ENVIRONMENT_ID].environment_type,
      ...PROTOCOL_CONFIG.environments[HOPR_ENVIRONMENT_ID].tags
    ]
  }
  // environment could be undefined at this point
  const hardhatNetwork = networkToHardhatNetwork(networkId, network)
  networks[networkId] = hardhatNetwork
}

const hardhatConfig: HardhatUserConfig = {
  networks,
  namedAccounts: {
    deployer: 0,
    admin: {
      default: 1,
      goerli: '0xA18732DC751BE0dB04157eb92C92BA9d0fC09FC5',
      xdai: '0xE9131488563776DE7FEa238d6112c5dA46be9a9F'
    },
    alice: {
      default: 2,
      goerli: '0x3dA21EB3D7d40fEA6bd78c627Cc9B1F59E7481E1',
      xdai: '0x3dA21EB3D7d40fEA6bd78c627Cc9B1F59E7481E1'
    }
  },
  solidity: {
    compilers: ['0.8.9', '0.6.6', '0.4.24'].map<SolcUserConfig>((version) => ({
      version,
      settings: {
        optimizer: {
          enabled: true,
          runs: 200
        },
        outputSelection: {
          '*': {
            '*': ['storageLayout']
          }
        }
      }
    }))
  },
  paths: {
    sources: './contracts',
    tests: './test',
    cache: './hardhat/cache',
    artifacts: './hardhat/artifacts',
    // used by hardhat-deploy
    deployments: `./deployments/${HOPR_ENVIRONMENT_ID}`
  },
  typechain: {
    outDir: './src/types',
    target: 'ethers-v5'
  },
  gasReporter: {
    currency: 'USD',
    excludeContracts: ['mocks', 'utils/console.sol']
  },
  etherscan: {
    apiKey: {
      mainnet: ETHERSCAN_KEY,
      goerli: ETHERSCAN_KEY,
      xdai: BLOCKSCOUT_KEY
    }
  }
}

const DEFAULT_IDENTITY_DIRECTORY = '/tmp'
const DEFAULT_FUND_AMOUNT = '1'

task<FaucetCLIOPts>('faucet', 'Faucets a local development HOPR node account with ETH and HOPR tokens', faucet)
  .addOptionalParam<string>('address', 'destination address which should receive funds', undefined, types.string)
  .addOptionalParam<string>('amount', 'Amount of HOPR to fund', DEFAULT_FUND_AMOUNT, types.string)
  .addFlag('useLocalIdentities', `Fund all identities stored in identity directory`)
  .addOptionalParam<string>(
    'password',
    `Password to decrypt identities stored in identity directory`,
    undefined,
    types.string
  )
  .addOptionalParam<string>(
    'identityDirectory',
    `Overwrite default identity directory, default ['/tmp']`,
    DEFAULT_IDENTITY_DIRECTORY,
    types.string
  )
  .addOptionalParam<string>('identityPrefix', `only use identity files with prefix`, undefined, types.string)

task('accounts', 'View unlocked accounts', getAccounts)

task('disable-automine', 'Used by E2E tests to disable auto-mining once setup is done', disableAutoMine)

task<RegisterOpts>(
  'register',
  "Used by our E2E tests to interact with 'HoprNetworkRegistry' and 'HoprNetworkRegistryProxy'.",
  register
)
  .addParam<RegisterOpts['task']>('task', 'The task to run', undefined, types.string)
  .addOptionalParam<string>('nativeAddresses', 'A list of native addresses', undefined, types.string)
<<<<<<< HEAD
  .addOptionalParam<string>('peerIds', 'A list of comma-seperated peerIds', undefined, types.string)
=======
  .addOptionalParam<string>('peerIds', 'A list of peerIds', undefined, types.string)
>>>>>>> 94f907eb
  .addOptionalParam<string>('privatekey', 'Private key of the signer', undefined, types.string)

task<SelfRegisterOpts>(
  'register:self',
  "Used by our E2E tests to interact with 'HoprNetworkRegistry' and 'HoprNetworkRegistryProxy'.",
  selfRegister
)
  .addParam<SelfRegisterOpts['task']>('task', 'The task to run', undefined, types.string)
  .addParam<string>('peerIds', 'A list of comma-seperated peerIds', undefined, types.string)
  .addOptionalParam<string>('privatekey', 'Private key of the signer', undefined, types.string)

task<RequestTestTokensOpts>(
  'request-test-tokens',
  'Request test tokens ("Dev NFT" or "txHOPR") for a staker',
  requestTestTokens
)
  .addParam<RequestTestTokensOpts['type']>('type', 'Token type to request', undefined, types.string)
  .addOptionalParam<string>(
    'amount',
    'target txHOPR token amount (in wei) to request for',
    MIN_STAKE.toString(),
    types.string
  )
  .addParam<string>('recipient', 'Address of the NFT recipient', undefined, types.string)
  .addOptionalParam<DevNftRank>('nftRank', 'Dev NFT rank ("developer" or "community")', undefined, types.string)
  .addOptionalParam<string>('privatekey', 'Private key of the current owner of NFTs', undefined, types.string)

task<StakeOpts>('stake', 'Used by CI tests to stake tokens to the running staking program.', stake)
  .addParam<StakeOpts['type']>('type', 'Token type to stake', undefined, types.string)
  .addOptionalParam<string>(
    'amount',
    'target txHOPR token amount (in wei) that will be staked',
    MIN_STAKE.toString(),
    types.string
  )
  .addOptionalParam<DevNftRank>('nftRank', 'Dev NFT rank ("developer" or "community")', undefined, types.string)
  .addOptionalParam<string>('privatekey', 'Private key of the signer', undefined, types.string)

function getSortedFiles(dependenciesGraph) {
  const tsort = require('tsort')
  const graph = tsort()

  const filesMap = {}
  const resolvedFiles = dependenciesGraph.getResolvedFiles()
  resolvedFiles.forEach((f) => (filesMap[f.sourceName] = f))

  for (const [from, deps] of dependenciesGraph.entries()) {
    for (const to of deps) {
      graph.add(to.sourceName, from.sourceName)
    }
  }

  const topologicalSortedNames = graph.sort()

  // If an entry has no dependency it won't be included in the graph, so we
  // add them and then dedup the array
  const withEntries = topologicalSortedNames.concat(resolvedFiles.map((f) => f.sourceName))

  const sortedNames = [...new Set(withEntries)]
  return sortedNames.map((n: number) => filesMap[n])
}

function getFileWithoutImports(resolvedFile) {
  const IMPORT_SOLIDITY_REGEX = /^\s*import(\s+)[\s\S]*?;\s*$/gm

  return resolvedFile.content.rawContent.replace(IMPORT_SOLIDITY_REGEX, '').trim()
}

subtask('flat:get-flattened-sources', 'Returns all contracts and their dependencies flattened')
  .addOptionalParam('files', undefined, undefined, types.any)
  .addOptionalParam('output', undefined, undefined, types.string)
  .setAction(async ({ files, output }, { run }) => {
    const dependencyGraph = await run('flat:get-dependency-graph', { files })
    console.log(dependencyGraph)

    let flattened = ''

    if (dependencyGraph.getResolvedFiles().length === 0) {
      return flattened
    }

    const sortedFiles = getSortedFiles(dependencyGraph)

    let isFirst = true
    for (const file of sortedFiles) {
      if (!isFirst) {
        flattened += '\n'
      }
      flattened += `// File ${file.getVersionedName()}\n`
      flattened += `${getFileWithoutImports(file)}\n`

      isFirst = false
    }

    // Remove every line started with "// SPDX-License-Identifier:"
    flattened = flattened.replace(/SPDX-License-Identifier:/gm, 'License-Identifier:')

    flattened = `// SPDX-License-Identifier: MIXED\n\n${flattened}`

    // Remove every line started with "pragma experimental ABIEncoderV2;" except the first one
    flattened = flattened.replace(
      /pragma experimental ABIEncoderV2;\n/gm,
      (
        (i) => (m: string) =>
          !i++ ? m : ''
      )(0)
    )

    flattened = flattened.trim()
    if (output) {
      console.log('Writing to', output)
      writeFileSync(output, flattened)
      return ''
    }
    return flattened
  })

subtask('flat:get-dependency-graph')
  .addOptionalParam('files', undefined, undefined, types.any)
  .setAction(async ({ files }, { run }) => {
    const sourcePaths =
      files === undefined ? await run('compile:solidity:get-source-paths') : files.map((f: string) => realpathSync(f))

    const sourceNames = await run('compile:solidity:get-source-names', {
      sourcePaths
    })

    const dependencyGraph = await run('compile:solidity:get-dependency-graph', { sourceNames })

    return dependencyGraph
  })

task('flat', 'Flattens and prints contracts and their dependencies')
  .addOptionalVariadicPositionalParam('files', 'The files to flatten', undefined, types.inputFile)
  .addOptionalParam('output', 'Specify the output file', undefined, types.string)
  .setAction(async ({ files, output }, { run }) => {
    console.log(
      await run('flat:get-flattened-sources', {
        files,
        output
      })
    )
  })

subtask(TASK_TEST_SETUP_TEST_ENVIRONMENT, 'Setup test environment').setAction(async (_, { network }) => {
  if (network.name === HARDHAT_NETWORK_NAME) {
    await network.provider.send('hardhat_reset')
  }
})

subtask<ParallelTestCLIOpts>(
  'test:in-group:with-same-instance',
  'Put test files into groups that shares the same ganache instances',
  parallelTest
)

/**
 * parallelConfig.config contains an array of {testFiles: string[]} where the testFiles is an array
 * of relative paths of test files.
 * Test files in the same array share the same reset hardhat instance.
 * Test files that are in the default test path but not specified in the parallelConfig.config array
 * will be executed at the every end using a reset hardhat instance.
 */
task('test:in-group', 'Reset the hardhat node instances per testFiles array.').setAction(async ({}, { run }) => {
  const parallelConfig = {
    config: [
      {
        testFiles: ['stake/HoprBoost.test.ts']
      },
      {
        testFiles: ['stake/HoprStake.test.ts']
      },
      {
        testFiles: ['stake/HoprStake2.test.ts']
      },
      {
        testFiles: ['stake/HoprStakeSeason3.test.ts']
      },
      {
        testFiles: ['stake/HoprStakeSeason4.test.ts']
      },
      {
        testFiles: ['stake/HoprWhitehat.test.ts']
      }
    ]
  }
  await run('test:in-group:with-same-instance', parallelConfig)
})

export default hardhatConfig<|MERGE_RESOLUTION|>--- conflicted
+++ resolved
@@ -239,11 +239,7 @@
 )
   .addParam<RegisterOpts['task']>('task', 'The task to run', undefined, types.string)
   .addOptionalParam<string>('nativeAddresses', 'A list of native addresses', undefined, types.string)
-<<<<<<< HEAD
   .addOptionalParam<string>('peerIds', 'A list of comma-seperated peerIds', undefined, types.string)
-=======
-  .addOptionalParam<string>('peerIds', 'A list of peerIds', undefined, types.string)
->>>>>>> 94f907eb
   .addOptionalParam<string>('privatekey', 'Private key of the signer', undefined, types.string)
 
 task<SelfRegisterOpts>(
