import type {
  HardhatRuntimeEnvironment,
  SolcUserConfig,
  HardhatUserConfig,
  NetworksUserConfig,
  NetworkUserConfig,
  HttpNetworkUserConfig,
  HardhatNetworkUserConfig
} from 'hardhat/types'
// load env variables
require('dotenv').config()
// load hardhat plugins
import '@nomiclabs/hardhat-ethers'
import '@nomiclabs/hardhat-solhint'
import '@nomiclabs/hardhat-waffle'
import 'hardhat-deploy'
import 'hardhat-gas-reporter'
import '@nomiclabs/hardhat-etherscan'
import 'solidity-coverage'
import '@typechain/hardhat'
import faucet, { type FaucetCLIOPts } from './tasks/faucet'
import parallelTest, { type ParallelTestCLIOpts } from './tasks/parallelTest'
import register, { type RegisterOpts } from './tasks/register'
import getAccounts from './tasks/getAccounts'

import { expandVars } from '@hoprnet/hopr-utils'
import type { ResolvedEnvironment } from '@hoprnet/hopr-core'

// rest
import { task, types, extendEnvironment, subtask } from 'hardhat/config'
import { writeFileSync, realpathSync } from 'fs'
import { TASK_TEST_SETUP_TEST_ENVIRONMENT } from 'hardhat/builtin-tasks/task-names'
import { HARDHAT_NETWORK_NAME } from 'hardhat/plugins'

const { DEPLOYER_WALLET_PRIVATE_KEY, ETHERSCAN_KEY, HOPR_ENVIRONMENT_ID, HOPR_HARDHAT_TAG } = process.env

const PROTOCOL_CONFIG = require('../core/protocol-config.json')

extendEnvironment((hre: HardhatRuntimeEnvironment) => {
  hre.environment = HOPR_ENVIRONMENT_ID
})

// For reference on how the configuration is structured refer to:
//
// https://hardhat.org/hardhat-network/reference/#config
// https://github.com/wighawag/hardhat-deploy/blob/master/README.md
function networkToHardhatNetwork(name: String, input: ResolvedEnvironment['network']): NetworkUserConfig {
  let cfg: NetworkUserConfig = {
    chainId: input.chain_id,
    live: input.live,
    tags: input.tags,
    // used by hardhat-deploy
    saveDeployments: true
  }

<<<<<<< HEAD
  if (input.gas_price) {
    const parsedGasPrice = input.gas_price.split(' ')
    if (parsedGasPrice.length > 1) {
      cfg.gasPrice = Number(utils.parseUnits(parsedGasPrice[0], parsedGasPrice[1]))
    } else {
      cfg.gasPrice = Number(parsedGasPrice[0])
    }
  }
=======
>>>>>>> ff977c60
  if (name !== 'hardhat') {
    try {
      ;(cfg as HttpNetworkUserConfig).url = expandVars(input.default_provider, process.env)
    } catch (_) {
      ;(cfg as HttpNetworkUserConfig).url = 'invalid_url'
    }
  } else {
    ;(cfg as HardhatNetworkUserConfig).initialDate = '2021-07-26'
  }

  if (input.live) {
    cfg.accounts = DEPLOYER_WALLET_PRIVATE_KEY ? [DEPLOYER_WALLET_PRIVATE_KEY] : []
    cfg.companionNetworks = {}
  }

  // we enable auto-mine only in development networks
  if (HOPR_HARDHAT_TAG) {
    cfg.tags = [HOPR_HARDHAT_TAG]
  }
  if (cfg.tags && cfg.tags.indexOf('development') >= 0) {
    ;(cfg as HardhatNetworkUserConfig).mining = {
      auto: true, // every transaction will trigger a new block (without this deployments fail)
      interval: [1000, 3000] // mine new block every 1 - 3s
    }
  }
  if (input.etherscan_api_url) {
    ;(cfg as HardhatNetworkUserConfig).verify = {
      etherscan: {
        apiUrl: input.etherscan_api_url
      }
    }
  }
  return cfg
}

const networks: NetworksUserConfig = {}

for (const [networkId, network] of Object.entries<ResolvedEnvironment['network']>(PROTOCOL_CONFIG.networks)) {
  if (
    PROTOCOL_CONFIG.environments[HOPR_ENVIRONMENT_ID] &&
    PROTOCOL_CONFIG.environments[HOPR_ENVIRONMENT_ID].network_id === networkId
  ) {
    network['tags'] = PROTOCOL_CONFIG.environments[HOPR_ENVIRONMENT_ID].tags
  }
  // environment could be undefined at this point
  const hardhatNetwork = networkToHardhatNetwork(networkId, network)
  networks[networkId] = hardhatNetwork
}

const hardhatConfig: HardhatUserConfig = {
  networks,
  namedAccounts: {
    deployer: 0,
    admin: {
      default: 1,
      goerli: '0xA18732DC751BE0dB04157eb92C92BA9d0fC09FC5',
      xdai: '0xE9131488563776DE7FEa238d6112c5dA46be9a9F'
    },
    alice: {
      default: 2,
      goerli: '0x3dA21EB3D7d40fEA6bd78c627Cc9B1F59E7481E1',
      xdai: '0x3dA21EB3D7d40fEA6bd78c627Cc9B1F59E7481E1'
    }
  },
  solidity: {
    compilers: ['0.8.9', '0.6.6', '0.4.24'].map<SolcUserConfig>((version) => ({
      version,
      settings: {
        optimizer: {
          enabled: true,
          runs: 200
        },
        outputSelection: {
          '*': {
            '*': ['storageLayout']
          }
        }
      }
    }))
  },
  paths: {
    sources: './contracts',
    tests: './test',
    cache: './hardhat/cache',
    artifacts: './hardhat/artifacts',
    // used by hardhat-deploy
    deployments: `./deployments/${HOPR_ENVIRONMENT_ID}`
  },
  typechain: {
    outDir: './src/types',
    target: 'ethers-v5'
  },
  gasReporter: {
    currency: 'USD',
    excludeContracts: ['mocks', 'utils/console.sol']
  },
  verify: {
    etherscan: {
      apiKey: ETHERSCAN_KEY
    }
  }
}

const DEFAULT_IDENTITY_DIRECTORY = '/tmp'
const DEFAULT_FUND_AMOUNT = '1'

task<FaucetCLIOPts>('faucet', 'Faucets a local development HOPR node account with ETH and HOPR tokens', faucet)
  .addOptionalParam<string>('address', 'HoprToken address', undefined, types.string)
  .addOptionalParam<string>('amount', 'Amount of HOPR to fund', DEFAULT_FUND_AMOUNT, types.string)
  .addFlag('useLocalIdentities', `Fund all identities stored in identity directory`)
  .addOptionalParam<string>(
    'password',
    `Password to decrypt identities stored in identity directory`,
    undefined,
    types.string
  )
  .addOptionalParam<string>(
    'identityDirectory',
    `Overwrite default identity directory, default ['/tmp']`,
    DEFAULT_IDENTITY_DIRECTORY,
    types.string
  )
  .addOptionalParam<string>('identityPrefix', `only use identity files with prefix`, undefined, types.string)

task('accounts', 'View unlocked accounts', getAccounts)

task<RegisterOpts>(
  'register',
  "Used by our E2E tests to interact with 'HoprNetworkRegistry' and 'HoprDummyProxyForNetworkRegistry'.",
  register
)
  .addParam<RegisterOpts['task']>('task', 'The task to run', undefined, types.string)
  .addOptionalParam<string>('nativeAddresses', 'A list of native addresses', undefined, types.string)
  .addOptionalParam<string>('peerIds', 'A list of peerIds', undefined, types.string)

function getSortedFiles(dependenciesGraph) {
  const tsort = require('tsort')
  const graph = tsort()

  const filesMap = {}
  const resolvedFiles = dependenciesGraph.getResolvedFiles()
  resolvedFiles.forEach((f) => (filesMap[f.sourceName] = f))

  for (const [from, deps] of dependenciesGraph.entries()) {
    for (const to of deps) {
      graph.add(to.sourceName, from.sourceName)
    }
  }

  const topologicalSortedNames = graph.sort()

  // If an entry has no dependency it won't be included in the graph, so we
  // add them and then dedup the array
  const withEntries = topologicalSortedNames.concat(resolvedFiles.map((f) => f.sourceName))

  const sortedNames = [...new Set(withEntries)]
  return sortedNames.map((n: number) => filesMap[n])
}

function getFileWithoutImports(resolvedFile) {
  const IMPORT_SOLIDITY_REGEX = /^\s*import(\s+)[\s\S]*?;\s*$/gm

  return resolvedFile.content.rawContent.replace(IMPORT_SOLIDITY_REGEX, '').trim()
}

subtask('flat:get-flattened-sources', 'Returns all contracts and their dependencies flattened')
  .addOptionalParam('files', undefined, undefined, types.any)
  .addOptionalParam('output', undefined, undefined, types.string)
  .setAction(async ({ files, output }, { run }) => {
    const dependencyGraph = await run('flat:get-dependency-graph', { files })
    console.log(dependencyGraph)

    let flattened = ''

    if (dependencyGraph.getResolvedFiles().length === 0) {
      return flattened
    }

    const sortedFiles = getSortedFiles(dependencyGraph)

    let isFirst = true
    for (const file of sortedFiles) {
      if (!isFirst) {
        flattened += '\n'
      }
      flattened += `// File ${file.getVersionedName()}\n`
      flattened += `${getFileWithoutImports(file)}\n`

      isFirst = false
    }

    // Remove every line started with "// SPDX-License-Identifier:"
    flattened = flattened.replace(/SPDX-License-Identifier:/gm, 'License-Identifier:')

    flattened = `// SPDX-License-Identifier: MIXED\n\n${flattened}`

    // Remove every line started with "pragma experimental ABIEncoderV2;" except the first one
    flattened = flattened.replace(
      /pragma experimental ABIEncoderV2;\n/gm,
      (
        (i) => (m: string) =>
          !i++ ? m : ''
      )(0)
    )

    flattened = flattened.trim()
    if (output) {
      console.log('Writing to', output)
      writeFileSync(output, flattened)
      return ''
    }
    return flattened
  })

subtask('flat:get-dependency-graph')
  .addOptionalParam('files', undefined, undefined, types.any)
  .setAction(async ({ files }, { run }) => {
    const sourcePaths =
      files === undefined ? await run('compile:solidity:get-source-paths') : files.map((f: string) => realpathSync(f))

    const sourceNames = await run('compile:solidity:get-source-names', {
      sourcePaths
    })

    const dependencyGraph = await run('compile:solidity:get-dependency-graph', { sourceNames })

    return dependencyGraph
  })

task('flat', 'Flattens and prints contracts and their dependencies')
  .addOptionalVariadicPositionalParam('files', 'The files to flatten', undefined, types.inputFile)
  .addOptionalParam('output', 'Specify the output file', undefined, types.string)
  .setAction(async ({ files, output }, { run }) => {
    console.log(
      await run('flat:get-flattened-sources', {
        files,
        output
      })
    )
  })

subtask(TASK_TEST_SETUP_TEST_ENVIRONMENT, 'Setup test environment').setAction(async (_, { network }) => {
  if (network.name === HARDHAT_NETWORK_NAME) {
    await network.provider.send('hardhat_reset')
  }
})

subtask<ParallelTestCLIOpts>(
  'test:in-group:with-same-instance',
  'Put test files into groups that shares the same ganache instances',
  parallelTest
)

/**
 * parallelConfig.config contains an array of {testFiles: string[]} where the testFiles is an array
 * of relative paths of test files.
 * Test files in the same array share the same reset hardhat instance.
 * Test files that are in the default test path but not specified in the parallelConfig.config array
 * will be executed at the every end using a reset hardhat instance.
 */
task('test:in-group', 'Reset the hardhat node instances per testFiles array.').setAction(async ({}, { run }) => {
  const parallelConfig = {
    config: [
      {
        testFiles: ['stake/HoprBoost.test.ts']
      },
      {
        testFiles: ['stake/HoprStake.test.ts']
      },
      {
        testFiles: ['stake/HoprStake2.test.ts']
      },
      {
        testFiles: ['stake/HoprStakeSeason3.test.ts']
      },
      {
        testFiles: ['stake/HoprStakeSeason4.test.ts']
      },
      {
        testFiles: ['stake/HoprWhitehat.test.ts']
      }
    ]
  }
  await run('test:in-group:with-same-instance', parallelConfig)
})

export default hardhatConfig<|MERGE_RESOLUTION|>--- conflicted
+++ resolved
@@ -53,17 +53,6 @@
     saveDeployments: true
   }
 
-<<<<<<< HEAD
-  if (input.gas_price) {
-    const parsedGasPrice = input.gas_price.split(' ')
-    if (parsedGasPrice.length > 1) {
-      cfg.gasPrice = Number(utils.parseUnits(parsedGasPrice[0], parsedGasPrice[1]))
-    } else {
-      cfg.gasPrice = Number(parsedGasPrice[0])
-    }
-  }
-=======
->>>>>>> ff977c60
   if (name !== 'hardhat') {
     try {
       ;(cfg as HttpNetworkUserConfig).url = expandVars(input.default_provider, process.env)
