--- conflicted
+++ resolved
@@ -35,12 +35,7 @@
     "solidity-coverage": "0.7.18",
     "ts-node": "10.8.0",
     "typechain": "7.0.1",
-<<<<<<< HEAD
-    "typescript": "4.7.4",
-    "@hoprnet/hopr-utils": "1"
-=======
     "typescript": "4.7.4"
->>>>>>> 30b7aa14
   },
   "engines": {
     "node": "16"
