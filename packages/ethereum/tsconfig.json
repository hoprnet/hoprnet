{
  "extends": "../../tsconfig.json",
  "compilerOptions": {
<<<<<<< HEAD
    "outDir": "./lib",
    // Typechain generates declarations with
    // unused variables
    "noUnusedLocals": false
  },
  "include": ["type-extension.ts", "hardhat.config.ts", "constants.ts", "index.ts", "test", "tasks", "deploy"],
  "typedocOptions": {
    "exclude": ["types/factories"],
    "entryPoints": ["index.ts"],
=======
    "outDir": "lib",
    "rootDir": "src"
  },
  "include": ["src/**/*.ts"],
  "exclude": ["lib"],
  "typedocOptions": {
    "entryPoints": ["src/index.ts"],
>>>>>>> 55af5e6c
    "out": "docs",
    // by default we don't want links to source code to change on every change
    // when building docs for releases we can fix the revision on the cmdline
    "gitRevision": "master"
  },
  "references": [{ "path": "../utils" }]
}<|MERGE_RESOLUTION|>--- conflicted
+++ resolved
@@ -1,17 +1,6 @@
 {
   "extends": "../../tsconfig.json",
   "compilerOptions": {
-<<<<<<< HEAD
-    "outDir": "./lib",
-    // Typechain generates declarations with
-    // unused variables
-    "noUnusedLocals": false
-  },
-  "include": ["type-extension.ts", "hardhat.config.ts", "constants.ts", "index.ts", "test", "tasks", "deploy"],
-  "typedocOptions": {
-    "exclude": ["types/factories"],
-    "entryPoints": ["index.ts"],
-=======
     "outDir": "lib",
     "rootDir": "src"
   },
@@ -19,7 +8,6 @@
   "exclude": ["lib"],
   "typedocOptions": {
     "entryPoints": ["src/index.ts"],
->>>>>>> 55af5e6c
     "out": "docs",
     // by default we don't want links to source code to change on every change
     // when building docs for releases we can fix the revision on the cmdline
