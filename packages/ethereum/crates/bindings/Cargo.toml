[package]
name = "bindings"
version = "0.1.0"
edition = "2021"

# See more keys and their definitions at https://doc.rust-lang.org/cargo/reference/manifest.html

[dependencies]
ethers = { version = "2", default-features = false, features = ["abigen"] }

<<<<<<< HEAD
[lib] 
=======
[lib]
>>>>>>> c7c34251
crate-type = ["cdylib", "rlib"]<|MERGE_RESOLUTION|>--- conflicted
+++ resolved
@@ -8,9 +8,5 @@
 [dependencies]
 ethers = { version = "2", default-features = false, features = ["abigen"] }
 
-<<<<<<< HEAD
-[lib] 
-=======
 [lib]
->>>>>>> c7c34251
 crate-type = ["cdylib", "rlib"]