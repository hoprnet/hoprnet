--- conflicted
+++ resolved
@@ -1,10 +1,6 @@
 {
   "name": "@hoprnet/hopr-protos",
-<<<<<<< HEAD
-  "version": "1.17.0",
-=======
   "version": "1.17.0-alpha.10",
->>>>>>> dce308f4
   "files": [
     "node/",
     "web/",
