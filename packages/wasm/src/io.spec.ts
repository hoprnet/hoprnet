import fs from 'fs'
import { read_file } from './io'
import * as assert from 'assert'

describe('test io abstraction for wasm', async function () {
  it('test reading files', async function () {
<<<<<<< HEAD
      let file = "package.json"
      assert.deepEqual(read_file(file), new Uint8Array(fs.readFileSync(file)))
=======
    let file = '../package.json'
    assert.strictEqual(read_file(file), fs.readFileSync(file))
>>>>>>> b9686499
  })
})<|MERGE_RESOLUTION|>--- conflicted
+++ resolved
@@ -4,12 +4,7 @@
 
 describe('test io abstraction for wasm', async function () {
   it('test reading files', async function () {
-<<<<<<< HEAD
       let file = "package.json"
       assert.deepEqual(read_file(file), new Uint8Array(fs.readFileSync(file)))
-=======
-    let file = '../package.json'
-    assert.strictEqual(read_file(file), fs.readFileSync(file))
->>>>>>> b9686499
   })
 })