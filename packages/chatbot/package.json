--- conflicted
+++ resolved
@@ -53,13 +53,8 @@
     "@types/express": "^4.17.3",
     "@types/mocha": "^8.0.3",
     "@types/node": "~12",
-<<<<<<< HEAD
-    "@typescript-eslint/eslint-plugin": "4.8.1",
+    "@typescript-eslint/eslint-plugin": "4.8.2",
     "@typescript-eslint/parser": "4.8.2",
-=======
-    "@typescript-eslint/eslint-plugin": "4.8.2",
-    "@typescript-eslint/parser": "4.8.1",
->>>>>>> 90cca7a9
     "console-table-printer": "^2.4.33",
     "eslint": "7.14.0",
     "eslint-config-prettier": "^6.10.0",
