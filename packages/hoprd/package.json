--- conflicted
+++ resolved
@@ -1,10 +1,6 @@
 {
   "name": "@hoprnet/hoprd",
-<<<<<<< HEAD
-  "version": "1.93.1",
-=======
   "version": "1.93.1-next.7",
->>>>>>> 4c386d04
   "description": "",
   "repository": "https://github.com/hoprnet/hoprnet.git",
   "homepage": "https://hoprnet.org",
