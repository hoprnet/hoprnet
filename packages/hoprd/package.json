{
  "name": "@hoprnet/hoprd",
  "version": "1.94.0-next.67",
  "description": "",
  "repository": "https://github.com/hoprnet/hoprnet.git",
  "homepage": "https://hoprnet.org",
  "license": "LGPL-3.0-only",
  "types": "lib/main.d.cts",
  "type": "module",
  "main": "lib/main.cjs",
  "bin": "lib/main.cjs",
  "files": [
    "lib",
    "releases.json",
<<<<<<< HEAD
    "default-network.json",
=======
>>>>>>> 207af28d
    "rest-api-v2-spec.yaml"
  ],
  "engines": {
    "node": ">=16.15"
  },
  "scripts": {
    "clean:wasm": "make -C crates clean",
    "build:wasm": "make -C crates all && make -C crates install",
    "test:wasm": "make -C crates test",
    "clean": "yarn clean:wasm && rm -Rf ./lib ./tsconfig.tsbuildinfo ./build ./rest-api-v2-full-spec.json",
    "build": "yarn clean && yarn build:wasm && tsc -p . && chmod u+x lib/*.js",
    "test": "NODE_OPTIONS=\"--experimental-wasm-modules\" mocha --reporter=tap -n experimental-wasm-reftypes --full-trace --exit . test",
    "prebuild": "next telemetry disable",
    "start": "NODE_OPTIONS=\"--experimental-wasm-modules\" node lib/main.cjs --init --api",
    "dev": "NODE_ENV=development yarn start --network anvil-localhost --password='local' --announce --testUseWeakCrypto --testAnnounceLocalAddresses --testPreferLocalAddresses --disableApiAuthentication",
    "docs:generate": "typedoc",
    "docs:watch": "typedoc --watch"
  },
  "dependencies": {
    "@hoprnet/hopr-core": "workspace:packages/core",
    "@hoprnet/hopr-real": "workspace:packages/real",
    "@hoprnet/hopr-utils": "workspace:packages/utils",
    "@libp2p/interface-peer-id": "1.0.5",
    "@libp2p/peer-id": "1.1.16",
    "@multiformats/multiaddr": "10.3.3",
    "@types/chai-as-promised": "7.1.5",
    "bn.js": "5.2.1",
    "body-parser": "1.20.2",
    "chai-as-promised": "7.1.1",
    "cookie": "0.5.0",
    "cors": "2.8.5",
    "debug": "4.3.4",
    "ethers": "5.7.2",
    "express": "4.18.2",
    "express-openapi": "12.1.0",
    "rlp": "3.0.0",
    "semver": "7.5.0",
    "swagger-ui-express": "4.6.2",
    "trace-unhandled": "2.0.1",
    "uuid": "^9.0.0",
    "ws": "8.13.0"
  },
  "devDependencies": {
    "@types/chai": "4.3.4",
    "@types/cors": "2.8.13",
    "@types/mocha": "10.0.1",
    "@types/supertest": "^2.0.11",
    "@types/uuid": "^9",
    "chai": "4.3.7",
    "chai-openapi-response-validator": "^0.14.2",
    "mocha": "10.2.0",
    "sinon": "12.0.1",
    "supertest": "^6.2.2",
    "ts-node": "^10.9.1",
    "typedoc": "0.24.6",
    "typedoc-plugin-markdown": "3.15.2",
    "typescript": "5.0.4"
  },
  "mocha": {
    "spec": "lib/**/*.spec.js"
  },
  "publishConfig": {
    "access": "public"
  }
}<|MERGE_RESOLUTION|>--- conflicted
+++ resolved
@@ -12,10 +12,6 @@
   "files": [
     "lib",
     "releases.json",
-<<<<<<< HEAD
-    "default-network.json",
-=======
->>>>>>> 207af28d
     "rest-api-v2-spec.yaml"
   ],
   "engines": {
