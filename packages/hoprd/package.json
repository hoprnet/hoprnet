--- conflicted
+++ resolved
@@ -1,10 +1,6 @@
 {
   "name": "@hoprnet/hoprd",
-<<<<<<< HEAD
-  "version": "1.93.4-next.9",
-=======
   "version": "1.93.3",
->>>>>>> 273cedbc
   "description": "",
   "repository": "https://github.com/hoprnet/hoprnet.git",
   "homepage": "https://hoprnet.org",
