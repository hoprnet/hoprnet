--- conflicted
+++ resolved
@@ -24,16 +24,8 @@
     "dev": "yarn build && NODE_ENV=development yarn start"
   },
   "dependencies": {
-<<<<<<< HEAD
-    "@hoprnet/hopr-core": "1.57.0-next.26",
-    "@hoprnet/hopr-utils": "1.57.0-next.26",
-=======
     "@hoprnet/hopr-core": "1.57.0-next.29",
     "@hoprnet/hopr-utils": "1.57.0-next.29",
-    "@types/bs58": "^4.0.1",
-    "@types/clear": "^0.1.0",
-    "@types/yargs": "^15.0.9",
->>>>>>> 5a922296
     "bs58": "^4.0.1",
     "jazzicon": "^1.5.0",
     "multihashes": "^3.0.1",
@@ -47,25 +39,12 @@
     "yargs": "^16.0.3"
   },
   "devDependencies": {
-<<<<<<< HEAD
-    "@hoprnet/hopr-core-connector-interface": "1.57.0-next.26",
+    "@hoprnet/hopr-core-connector-interface": "1.57.0-next.29",
     "@types/bs58": "^4.0.1",
-=======
-    "@hoprnet/hopr-core-connector-interface": "1.57.0-next.29",
-    "@tsconfig/node12": "^1.0.7",
->>>>>>> 5a922296
     "@types/debug": "^4.1.5",
     "@types/mocha": "^8.0.3",
-<<<<<<< HEAD
-    "@types/node": ">=4.2.0 < 13",
+    "@types/node": "^12",
     "@types/yargs": "^15.0.9",
-=======
-    "@types/node": "^12",
-    "@types/ws": "^7.2.6",
-    "it-pair": "^1.0.0",
-    "libp2p-tcp": "^0.14.6",
-    "memdown": "^5.1.0",
->>>>>>> 5a922296
     "mocha": "^8.0.1",
     "rimraf": "^3.0.2",
     "typescript": "^4.1"
