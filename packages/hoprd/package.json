{
  "name": "@hoprnet/hoprd",
  "version": "1.71.0-next.38",
  "description": "",
  "repository": "https://github.com/hoprnet/hoprnet.git",
  "homepage": "https://hoprnet.org",
  "license": "LGPL-3.0-only",
  "main": "lib/index.js",
  "author": "Peter Braden (HOPR) <peter.braden@hoprnet.org>",
  "bin": {
    "hoprd": "lib/index.js"
  },
  "files": [
    "lib",
    "hopr-admin/.next",
    "hoprd-default.sh"
  ],
  "scripts": {
    "clean": "rimraf ./lib",
    "build": "yarn clean && tsc --project ./tsconfig.json && yarn buildAdmin && chmod u+x lib/*.js",
    "buildAdmin": "next build hopr-admin",
    "test": "node --trace-warnings --unhandled-rejections=strict ../../node_modules/.bin/mocha --reporter=tap --full-trace --exit",
    "prepublishOnly": "yarn build",
    "start": "node lib/index.js --admin --init --rest",
    "dev": "yarn build && NODE_ENV=development yarn start"
  },
  "dependencies": {
    "@hoprnet/hopr-core": "1.71.0-next.38",
    "@hoprnet/hopr-utils": "1.71.0-next.38",
    "body-parser": "^1.19.0",
    "bs58": "^4.0.1",
    "jazzicon": "^1.5.0",
    "next": "^10.0.9",
    "peer-id": "0",
    "react": "17.0.2",
    "react-dom": "17.0.2",
    "restana": "^4.8.0",
    "rlp": "^2.2.6",
    "tiny-hashes": "^1.0.1",
    "yargs": "^16.0.3"
  },
  "devDependencies": {
<<<<<<< HEAD
=======
    "@hoprnet/hopr-core-connector-interface": "1.71.0-next.38",
>>>>>>> 9cec360d
    "@types/bs58": "^4.0.1",
    "@types/debug": "^4.1.5",
    "@types/mocha": "^8.2.0",
    "@types/node": "14.14.35",
    "@types/yargs": "^16.0.0",
    "mocha": "^8.3.2",
    "rimraf": "^3.0.2",
    "typescript": "^4.2"
  },
  "mocha": {
    "extension": [
      "ts"
    ],
    "spec": "src/**/*.spec.ts",
    "require": "ts-node/register"
  },
  "publishConfig": {
    "access": "public"
  }
}<|MERGE_RESOLUTION|>--- conflicted
+++ resolved
@@ -40,10 +40,6 @@
     "yargs": "^16.0.3"
   },
   "devDependencies": {
-<<<<<<< HEAD
-=======
-    "@hoprnet/hopr-core-connector-interface": "1.71.0-next.38",
->>>>>>> 9cec360d
     "@types/bs58": "^4.0.1",
     "@types/debug": "^4.1.5",
     "@types/mocha": "^8.2.0",
