{
  "name": "@hoprnet/hoprd",
<<<<<<< HEAD
  "version": "1.93.1",
=======
  "version": "1.94.0-next.12",
>>>>>>> 37a6ec03
  "description": "",
  "repository": "https://github.com/hoprnet/hoprnet.git",
  "homepage": "https://hoprnet.org",
  "license": "LGPL-3.0-only",
  "types": "lib/main.d.cts",
  "type": "module",
  "main": "lib/main.cjs",
  "bin": "lib/main.cjs",
  "files": [
    "lib",
    "npm-shrinkwrap.json",
    "releases.json",
    "default-environment.json",
    "rest-api-v2-spec.yaml"
  ],
  "engines": {
    "node": ">=16.15"
  },
  "scripts": {
    "clean:wasm": "make -C crates clean",
    "build:wasm": "make -C crates all && make -C crates install",
    "test:wasm": "make -C crates test",
    "clean": "yarn clean:wasm && rm -Rf ./lib ./tsconfig.tsbuildinfo ./build ./rest-api-v2-full-spec.json",
    "build": "yarn clean && yarn build:wasm && tsc -p . && chmod u+x lib/*.js",
    "test": "NODE_OPTIONS=\"--experimental-wasm-modules\" mocha --reporter=tap --full-trace --exit . test",
    "prebuild": "next telemetry disable",
    "start": "NODE_OPTIONS=\"--experimental-wasm-modules\" node lib/main.cjs --init --api",
    "dev": "NODE_ENV=development yarn start --environment anvil-localhost --password='local' --announce --testUseWeakCrypto --testAnnounceLocalAddresses --testPreferLocalAddresses --disableApiAuthentication",
    "docs:generate": "typedoc",
    "docs:watch": "typedoc --watch"
  },
  "dependencies": {
    "@hoprnet/hopr-core": "workspace:packages/core",
    "@hoprnet/hopr-real": "workspace:packages/real",
    "@hoprnet/hopr-utils": "workspace:packages/utils",
    "@libp2p/interface-peer-id": "1.0.5",
    "@libp2p/peer-id": "1.1.16",
    "@multiformats/multiaddr": "10.3.3",
    "@types/chai-as-promised": "7.1.5",
    "bn.js": "5.2.1",
    "body-parser": "1.20.2",
    "chai-as-promised": "7.1.1",
    "cookie": "0.5.0",
    "cors": "2.8.5",
    "debug": "4.3.4",
    "ethers": "5.7.2",
    "express": "4.18.2",
    "express-openapi": "12.1.0",
    "rlp": "3.0.0",
    "semver": "7.3.8",
    "swagger-ui-express": "4.6.2",
    "trace-unhandled": "2.0.1",
    "uuid": "^9.0.0",
    "ws": "8.12.0"
  },
  "devDependencies": {
    "@types/chai": "4.3.4",
    "@types/cors": "2.8.13",
    "@types/mocha": "9.1.1",
    "@types/supertest": "^2.0.11",
    "@types/uuid": "^9",
    "chai": "4.3.7",
    "chai-openapi-response-validator": "^0.14.2",
    "mocha": "9.2.2",
    "sinon": "12.0.1",
    "supertest": "^6.2.2",
    "ts-node": "^10.9.1",
    "typedoc": "0.23.28",
    "typedoc-plugin-markdown": "3.14.0",
    "typescript": "4.9.5"
  },
  "mocha": {
    "spec": "lib/**/*.spec.js"
  },
  "publishConfig": {
    "access": "public"
  }
}<|MERGE_RESOLUTION|>--- conflicted
+++ resolved
@@ -1,10 +1,6 @@
 {
   "name": "@hoprnet/hoprd",
-<<<<<<< HEAD
-  "version": "1.93.1",
-=======
   "version": "1.94.0-next.12",
->>>>>>> 37a6ec03
   "description": "",
   "repository": "https://github.com/hoprnet/hoprnet.git",
   "homepage": "https://hoprnet.org",
