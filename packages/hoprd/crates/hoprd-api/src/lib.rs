--- conflicted
+++ resolved
@@ -7,13 +7,9 @@
 use async_std::sync::RwLock;
 use libp2p_identity::PeerId;
 use serde_json::json;
-<<<<<<< HEAD
 use serde_with::{serde_as, DisplayFromStr, DurationMilliSeconds};
-=======
-use serde_with::{serde_as, DisplayFromStr};
 use tide::http::headers::{HeaderName, AUTHORIZATION};
 use tide::http::mime;
->>>>>>> 8fbb0cef
 use tide::utils::async_trait;
 use tide::{http::Mime, Request, Response};
 use tide::{Middleware, Next, StatusCode};
@@ -21,10 +17,7 @@
 use utoipa::{Modify, OpenApi};
 use utoipa_swagger_ui::Config;
 
-<<<<<<< HEAD
-=======
 use crate::config::Auth;
->>>>>>> 8fbb0cef
 use hopr_lib::errors::HoprLibError;
 use hopr_lib::{Address, Balance, BalanceType, Hopr};
 
@@ -269,11 +262,6 @@
         api.with(TokenBasedAuthenticationMiddleware);
 
         api.at("/aliases").get(alias::aliases).post(alias::set_alias);
-
-<<<<<<< HEAD
-        api.at("/aliases").get(alias::aliases).post(alias::set_alias);
-=======
->>>>>>> 8fbb0cef
         api.at("/aliases/:alias")
             .get(alias::get_alias)
             .delete(alias::delete_alias);
@@ -307,19 +295,10 @@
             .post(tickets::aggregate_tickets_in_channel);
 
         api.at("/tickets").get(tickets::show_all_tickets);
-<<<<<<< HEAD
-
-        api.at("/tickets/statistics").get(tickets::show_ticket_statistics);
-
-        api.at("/tickets/redeem").post(tickets::redeem_all_tickets);
-
-        api.at("/messages/")
-=======
         api.at("/tickets/statistics").get(tickets::show_ticket_statistics);
         api.at("/tickets/redeem").post(tickets::redeem_all_tickets);
 
         api.at("/messages")
->>>>>>> 8fbb0cef
             .post(messages::send_message)
             .delete(messages::delete_messages);
         api.at("/messages/pop").post(messages::pop);
@@ -453,16 +432,8 @@
             .read()
             .await
             .iter()
-<<<<<<< HEAD
-            .map(|(key, value)| AliasPeerId {
-                alias: key.clone(),
-                peer_id: value.clone(),
-            })
-            .collect::<Vec<_>>();
-=======
             .map(|(key, value)| (key.clone(), value.to_string()))
             .collect::<HashMap<String, String>>();
->>>>>>> 8fbb0cef
 
         Ok(Response::builder(200).body(json!(aliases)).build())
     }
@@ -520,13 +491,7 @@
         let aliases = aliases.read().await;
         if let Some(peer_id) = aliases.get(&alias) {
             Ok(Response::builder(200)
-<<<<<<< HEAD
-                .body(json!(PeerIdArg {
-                    peer_id: peer_id.clone()
-                }))
-=======
                 .body(json!(PeerIdArg { peer_id: *peer_id }))
->>>>>>> 8fbb0cef
                 .build())
         } else {
             Ok(Response::builder(404).body(ApiErrorStatus::InvalidInput).build())
@@ -842,10 +807,7 @@
     use core_ethereum_actions::errors::CoreEthereumActionsError;
     use core_types::channels::{ChannelEntry, ChannelStatus};
     use futures::TryFutureExt;
-<<<<<<< HEAD
     use std::str::FromStr;
-=======
->>>>>>> 8fbb0cef
     use utils_types::traits::ToHex;
 
     #[serde_as]
@@ -915,10 +877,6 @@
         pub closure_time: u64,
     }
 
-<<<<<<< HEAD
-    #[derive(Debug, Clone, serde::Serialize)]
-    struct NodeChannels {
-=======
     #[derive(Debug, Clone, serde::Serialize, utoipa::ToSchema)]
     #[schema(example = json!({
           "all": [],
@@ -933,7 +891,6 @@
           ]
     }))]
     pub(crate) struct NodeChannels {
->>>>>>> 8fbb0cef
         pub incoming: Vec<NodeChannel>,
         pub outgoing: Vec<NodeChannel>,
         pub all: Vec<NodeTopologyChannel>,
@@ -1024,17 +981,6 @@
                     let channel_info = NodeChannels {
                         incoming: incoming
                             .into_iter()
-<<<<<<< HEAD
-                            .filter_map(|c| {
-                                (including_closed || c.status != ChannelStatus::Closed).then(|| NodeChannel::from(c))
-                            })
-                            .collect(),
-                        outgoing: outgoing
-                            .into_iter()
-                            .filter_map(|c| {
-                                (including_closed || c.status != ChannelStatus::Closed).then(|| NodeChannel::from(c))
-                            })
-=======
                             .filter(|c| query.including_closed || c.status != ChannelStatus::Closed)
                             .map(NodeChannel::from)
                             .collect(),
@@ -1042,7 +988,6 @@
                             .into_iter()
                             .filter(|c| query.including_closed || c.status != ChannelStatus::Closed)
                             .map(NodeChannel::from)
->>>>>>> 8fbb0cef
                             .collect(),
                         all: vec![],
                     };
@@ -1080,10 +1025,7 @@
         #[schema(value_type = String)]
         pub channel_id: Hash,
         #[serde_as(as = "DisplayFromStr")]
-<<<<<<< HEAD
-=======
-        #[schema(value_type = String)]
->>>>>>> 8fbb0cef
+        #[schema(value_type = String)]
         pub transaction_receipt: Hash,
     }
 
@@ -1182,10 +1124,7 @@
         #[schema(value_type = String)]
         pub receipt: Hash,
         #[serde_as(as = "DisplayFromStr")]
-<<<<<<< HEAD
-=======
-        #[schema(value_type = String)]
->>>>>>> 8fbb0cef
+        #[schema(value_type = String)]
         pub channel_status: ChannelStatus,
     }
 
@@ -1396,12 +1335,11 @@
             }
         }
 
-<<<<<<< HEAD
         let timestamp = std::time::SystemTime::now()
             .duration_since(std::time::UNIX_EPOCH).unwrap().as_millis();
         match hopr
             .send_message(
-                Box::from(args.body.as_ref()),
+                msg_body,
                 args.peer_id,
                 args.path,
                 args.hops,
@@ -1412,13 +1350,6 @@
             Ok(challenge) => Ok(Response::builder(202)
                 .body(json!(SendMessageRes { challenge, timestamp }))
                 .build()),
-=======
-        match hopr
-            .send_message(msg_body, args.peer_id, args.path, args.hops, Some(args.tag))
-            .await
-        {
-            Ok(challenge) => Ok(Response::builder(202).body(json!(SendMessageRes { challenge })).build()),
->>>>>>> 8fbb0cef
             Err(e) => Ok(Response::builder(422).body(ApiErrorStatus::from(e)).build()),
         }
     }
@@ -1468,27 +1399,19 @@
         Ok(Response::builder(200).body(json!(Size { size })).build())
     }
 
-<<<<<<< HEAD
     #[serde_as]
-    #[derive(Debug, Clone, serde::Serialize, serde::Deserialize)]
-=======
     #[derive(Debug, Clone, serde::Serialize, utoipa::ToSchema)]
     #[schema(example = json!({
           "body": "Test message 1",
           "receivedAt": 1704453953073i64,
           "tag": 20
     }))]
->>>>>>> 8fbb0cef
     #[serde(rename_all = "camelCase")]
     pub(crate) struct MessagePopRes {
         tag: u16,
         body: String,
-<<<<<<< HEAD
         #[serde_as(as = "serde_with::DurationMilliSeconds<u64>")]
         received_at: std::time::Duration,
-=======
-        received_at: u128,
->>>>>>> 8fbb0cef
     }
 
     fn to_api_message(data: hopr_lib::ApplicationData, ts: Duration) -> Result<MessagePopRes, String> {
@@ -1497,11 +1420,7 @@
                 Ok(data_str) => Ok(MessagePopRes {
                     tag,
                     body: data_str.into(),
-<<<<<<< HEAD
                     received_at: ts,
-=======
-                    received_at: ts.as_millis(),
->>>>>>> 8fbb0cef
                 }),
                 Err(error) => Err(format!("Failed to deserialize data into string: {error}")),
             }
@@ -1539,11 +1458,7 @@
         let inbox = inbox.write().await;
         if let Some((data, ts)) = inbox.pop(tag.tag).await {
             match to_api_message(data, ts) {
-<<<<<<< HEAD
-                Ok(message) => Ok(Response::builder(204).body(json!(message)).build()),
-=======
                 Ok(message) => Ok(Response::builder(200).body(json!(message)).build()),
->>>>>>> 8fbb0cef
                 Err(e) => Ok(Response::builder(422).body(ApiErrorStatus::UnknownFailure(e)).build()),
             }
         } else {
@@ -1583,13 +1498,8 @@
         let inbox = req.state().inbox.clone();
 
         let inbox = inbox.write().await;
-<<<<<<< HEAD
         let messages: Vec<MessagePopRes> = inbox
-            .pop_all(Some(tag.tag))
-=======
-        let messages = inbox
             .pop_all(tag.tag)
->>>>>>> 8fbb0cef
             .await
             .into_iter()
             .filter_map(|(data, ts)| to_api_message(data, ts).ok())
@@ -1629,11 +1539,7 @@
         let inbox = inbox.write().await;
         if let Some((data, ts)) = inbox.peek(tag.tag).await {
             match to_api_message(data, ts) {
-<<<<<<< HEAD
-                Ok(message) => Ok(Response::builder(204).body(json!(message)).build()),
-=======
                 Ok(message) => Ok(Response::builder(200).body(json!(message)).build()),
->>>>>>> 8fbb0cef
                 Err(e) => Ok(Response::builder(422).body(ApiErrorStatus::UnknownFailure(e)).build()),
             }
         } else {
@@ -1641,7 +1547,7 @@
         }
     }
 
-    /// Peek the list of messages currently present in the nodes message inbox, filtered by tag, 
+    /// Peek the list of messages currently present in the nodes message inbox, filtered by tag,
     /// and optionally by timestamp (epoch in milliseconds).
     /// The messages are not removed from the inbox.
     #[utoipa::path(
@@ -1665,20 +1571,12 @@
     )]
 
     pub async fn peek_all(mut req: Request<InternalState>) -> tide::Result<Response> {
-<<<<<<< HEAD
         let args: GetMessageReq = req.body_json().await?;
-=======
-        let tag: TagQuery = req.body_json().await?;
->>>>>>> 8fbb0cef
         let inbox = req.state().inbox.clone();
 
         let inbox = inbox.write().await;
         let messages = inbox
-<<<<<<< HEAD
             .peek_all(Some(args.tag), args.timestamp)
-=======
-            .peek_all(tag.tag)
->>>>>>> 8fbb0cef
             .await
             .into_iter()
             .filter_map(|(data, ts)| to_api_message(data, ts).ok())
