<<<<<<< HEAD
=======
pub mod config;

use std::{sync::Arc, collections::HashMap};
>>>>>>> f40b0790
use std::error::Error;
use std::{collections::HashMap, sync::Arc};

use async_std::sync::RwLock;
use libp2p_identity::PeerId;
use serde_json::json;
use serde_with::{serde_as, DisplayFromStr};
use tide::utils::async_trait;
use tide::{Middleware, Next, StatusCode};
use tide::{http::Mime, Request, Response};
use tide::http::headers::AUTHORIZATION;
use tide::http::mime;
use utoipa::OpenApi;
use utoipa_swagger_ui::Config;

use hopr_lib::errors::HoprLibError;
use hopr_lib::{Address, Balance, BalanceType, Hopr};

pub const BASE_PATH: &str = "/api/v3";
pub const API_VERSION: &str = "3.0.0";

#[derive(Clone)]
pub struct State<'a> {
    pub hopr: Arc<Hopr>,            // checks
    pub config: Arc<Config<'a>>,    // swagger
}

#[derive(Clone)]
pub struct InternalState {
    pub auth: Arc<crate::config::Auth>,
    pub hopr: Arc<Hopr>,
    pub inbox: Arc<RwLock<hoprd_inbox::Inbox>>,
    pub aliases: Arc<RwLock<HashMap<String, PeerId>>>,
}

#[derive(OpenApi)]
#[openapi(
    paths(
        checks::startedz,
        checks::readyz,
        checks::healthyz,
        alias::aliases,
        alias::set_alias,
        alias::get_alias,
        alias::delete_alias,
        account::addresses,
        account::balances,
        account::withdraw,
        channels::list_channels,
        channels::open_channel,
        channels::close_channel,
        channels::fund_channel,
        channels::show_channel,
        messages::send_message,
        messages::delete_messages,
        messages::size,
        messages::pop,
        messages::pop_all,
        messages::peek,
        messages::peek_all,
        tickets::show_channel_tickets,
        tickets::show_all_tickets,
        tickets::show_ticket_statistics,
        tickets::redeem_all_tickets,
        tickets::redeem_tickets_in_channel,
        tickets::aggregate_tickets_in_channel,
        node::version,
        node::peers,
        node::metrics,
        node::info,
        node::entry_nodes,
        peers::show_all_peers,
        peers::ping_peer
    ),
    components(
        // schemas(todo::Todo, todo::TodoError)
    ),
    // modifiers(&SecurityAddon),
    tags(
        (name = "Check", description = "HOPR node functionality checks"),
        (name = "Alias", description = "HOPR node internal non-persistent alias endpoints"),
        (name = "Account", description = "HOPR node account endpoints"),
        (name = "Node", description = "HOPR node information endpoints"),
        (name = "Tickets", description = "HOPR node ticket management endpoints"),
        (name = "Messages", description = "HOPR node message manipulation endpoints"),
        (name = "Channels", description = "HOPR node chain channels manipulation endpoints"),
        (name = "Peers", description = "HOPR node peer manipulation endpoints"),
    )
)]
pub struct ApiDoc;


/// Token-based authentication middleware
struct TokenBasedAuthenticationMiddleware {}

/// Implementation of the middleware
#[async_trait]
impl Middleware<InternalState> for TokenBasedAuthenticationMiddleware
{
    async fn handle(&self, request: Request<InternalState>, next: Next<'_, InternalState>) -> tide::Result {
        let auth = request.state().auth.clone();

        match auth.as_ref() {
            config::Auth::None => {},
            config::Auth::Token(token) => {
                let is_authorized = request.header(AUTHORIZATION)
                    .map(|auth| { token.as_str() == auth.as_str() })
                    .unwrap_or(false);

                if !is_authorized {
                    let reject_response = Response::builder(StatusCode::Unauthorized)
                        .content_type(mime::JSON)
                        .body(ApiErrorStatus::Unauthorized)
                        .build();

                    return Ok(reject_response);
                }
            },
        }

        // Go forward to the next middleware or request handler
        Ok(next.run(request).await)
    }
}

async fn serve_swagger(request: tide::Request<State<'_>>) -> tide::Result<Response> {
    let config = request.state().config.clone();
    let path = request.url().path().to_string();
    let tail = path.strip_prefix(&"swagger-ui/").unwrap();

    match utoipa_swagger_ui::serve(tail, config) {
        Ok(swagger_file) => swagger_file
            .map(|file| {
                Ok(Response::builder(200)
                    .body(file.bytes.to_vec())
                    .content_type(file.content_type.parse::<Mime>()?)
                    .build())
            })
            .unwrap_or_else(|| Ok(Response::builder(404).build())),
        Err(error) => Ok(Response::builder(500).body(error.to_string()).build()),
    }
}

pub async fn run_hopr_api(host: &str, cfg: &crate::config::Api, hopr: hopr_lib::Hopr, inbox: Arc<RwLock<hoprd_inbox::Inbox>>) {
    // Prepare alias part of the state
    let aliases: Arc<RwLock<HashMap<String, PeerId>>> = Arc::new(RwLock::new(HashMap::new()));
    aliases.write().await.insert("me".to_owned(), hopr.me_peer_id());

    let state = State {
        hopr: Arc::new(hopr),

        config: Arc::new(Config::from("openapi.json")),
    };

    let mut app = tide::with_state(state.clone());

    app.at("api-docs/openapi.json")
        .get(|_| async move { Ok(Response::builder(200).body(json!(ApiDoc::openapi()))) });

    app.at("swagger-ui/*").get(serve_swagger);

    app.at("startedz/").get(checks::startedz);
    app.at("readyz/").get(checks::readyz);
    app.at("healthyz/").get(checks::healthyz);

    app.at(&format!("{BASE_PATH}")).nest({
        let mut api = tide::with_state(InternalState {
            auth: Arc::new(cfg.auth.clone()),
            hopr: state.hopr.clone(),
            inbox,
            aliases,
        });

        api.with(TokenBasedAuthenticationMiddleware{});

        api.at("/aliases").get(alias::aliases).post(alias::set_alias);
        api.at("/aliases/:alias")
            .get(alias::get_alias)
            .delete(alias::delete_alias);

        api.at("/account/addresses").get(account::addresses);
        api.at("/account/balances").get(account::balances);
        api.at("/account/withdraw").get(account::withdraw);

        api.at("/peers/:peerId")
            .get(peers::show_all_peers)
            .at("/ping")
                .post(peers::ping_peer);

        api.at("/channels")
            .get(channels::list_channels)
            .post(channels::open_channel);

        api.at("/channels/:channelId")
            .get(channels::show_channel)
            .delete(channels::close_channel);

        api.at("/channels/:channelId/fund").post(channels::fund_channel);

        api.at("/channels/:channelId/tickets")
            .get(tickets::show_channel_tickets);

        api.at("/channels/:channelId/tickets/redeem")
            .post(tickets::redeem_tickets_in_channel);

        api.at("/channels/:channelId/tickets/aggregate")
            .post(tickets::aggregate_tickets_in_channel);

        api.at("/tickets").get(tickets::show_all_tickets);

        api.at("/tickets/statistics").get(tickets::show_ticket_statistics);

        api.at("/tickets/redeem").post(tickets::redeem_all_tickets);

        api.at("/messages/")
            .post(messages::send_message)
            .delete(messages::delete_messages);
        api.at("/messages/pop").get(messages::pop);
        api.at("/messages/pop-all").get(messages::pop_all);
        api.at("/messages/peek").get(messages::peek);
        api.at("/messages/peek-all").get(messages::peek_all);
        api.at("/messages/size").get(messages::size);

        api.at("/node/version").get(node::version);
        api.at("/node/info").get(node::info);
        api.at("/node/peers").get(node::peers);
        api.at("/node/metrics").get(node::metrics);
        api.at("/node/entryNodes").get(node::entry_nodes);

        api
    });

    app.listen(host).await.expect("the server should run successfully")
}

/// Should not be instantiated directly, but rather through the `ApiErrorStatus`.
#[derive(Debug, Clone, serde::Serialize)]
struct ApiError {
    pub status: String,
    #[serde(skip_serializing_if = "Option::is_none")]
    pub error: Option<String>,
}

/// Enumerates all API request errors
#[derive(Debug, Clone, PartialEq, Eq, strum::Display)]
#[strum(serialize_all = "SCREAMING_SNAKE_CASE")]
enum ApiErrorStatus {
    InvalidInput,
    InvalidChannelId,
    InvalidPeerId,
    ChannelNotFound,
    TicketsNotFound,
    NotEnoughBalance,
    NotEnoughAllowance,
    ChannelAlreadyOpen,
    ChannelNotOpen,
    UnsupportedFeature,
    Timeout,
    Unauthorized,
    InvalidQuality,
    #[strum(serialize = "UNKNOWN_FAILURE")]
    UnknownFailure(String),
}

impl From<ApiErrorStatus> for ApiError {
    fn from(value: ApiErrorStatus) -> Self {
        Self {
            status: value.to_string(),
            error: if let ApiErrorStatus::UnknownFailure(e) = value {
                Some(e)
            } else {
                None
            },
        }
    }
}

impl From<ApiErrorStatus> for tide::Body {
    fn from(value: ApiErrorStatus) -> Self {
        json!(ApiError::from(value)).into()
    }
}

// Errors lead to `UnknownFailure` per default
impl<T: Error> From<T> for ApiErrorStatus {
    fn from(value: T) -> Self {
        Self::UnknownFailure(value.to_string())
    }
}

mod alias {
    use super::*;

    #[serde_as]
    #[derive(Debug, Clone, serde::Serialize, serde::Deserialize)]
    struct PeerIdArg {
        #[serde_as(as = "DisplayFromStr")]
        pub peer_id: PeerId,
    }

    #[serde_as]
    #[derive(Debug, Clone, serde::Serialize, serde::Deserialize)]
    struct AliasPeerId {
        pub alias: String,
        #[serde_as(as = "DisplayFromStr")]
        pub peer_id: PeerId,
    }

    /// Get each previously set alias and its corresponding PeerId
    #[utoipa::path(
        get,
        path = const_format::formatcp!("{}/aliases/", BASE_PATH),
        responses(
            (status = 200, description = "Each alias with its corresponding PeerId", body = [AliasPeerId]),
        ),
        tag = "Alias"
    )]
    pub async fn aliases(req: Request<InternalState>) -> tide::Result<Response> {
        let aliases = req.state().aliases.clone();

        let aliases = aliases
            .read()
            .await
            .iter()
            .map(|(key, value)| AliasPeerId {
                alias: key.clone(),
                peer_id: value.clone(),
            })
            .collect::<Vec<_>>();

        Ok(Response::builder(200).body(json!(aliases)).build())
    }

    /// Set alias for a peer with a specific PeerId.
    #[utoipa::path(
        post,
        path = const_format::formatcp!("{}/aliases/", BASE_PATH),
        responses(
            (status = 201, description = "Alias set successfully.", body = PeerIdArg),
            (status = 400, description = "Invalid PeerId: The format or length of the peerId is incorrect.", body = ApiError),
            (status = 422, description = "Unknown failure", body = ApiError)
        ),
        tag = "Alias"
    )]
    pub async fn set_alias(mut req: Request<InternalState>) -> tide::Result<Response> {
        let args: AliasPeerId = req.body_json().await?;
        let aliases = req.state().aliases.clone();

        aliases.write().await.insert(args.alias, args.peer_id);
        Ok(Response::builder(200)
            .body(json!(PeerIdArg { peer_id: args.peer_id }))
            .build())
    }

    /// Get alias for the PeerId (Hopr address) that have this alias assigned to it.
    #[utoipa::path(
        get,
        path = const_format::formatcp!("{}/aliases/:alias", BASE_PATH),
        responses(
            (status = 200, description = "Get PeerId for an alias", body = int),
            (status = 404, description = "PeerId not found", body = ErrorNotFound),
        ),
        tag = "Alias"
    )]
    pub async fn get_alias(req: Request<InternalState>) -> tide::Result<Response> {
        let alias = req.param("alias")?.parse::<String>()?;
        let aliases = req.state().aliases.clone();

        let aliases = aliases.read().await;
        if let Some(peer_id) = aliases.get(&alias) {
            Ok(Response::builder(200)
                .body(json!(PeerIdArg {
                    peer_id: peer_id.clone()
                }))
                .build())
        } else {
            Ok(Response::builder(404).body(ApiErrorStatus::InvalidInput).build())
        }
    }

    /// Delete an alias.
    #[utoipa::path(
        delete,
        path = const_format::formatcp!("{}/aliases/:alias", BASE_PATH),
        responses(
            (status = 204, description = "Alias removed successfully", body = int),
            (status = 422, description = "Unknown failure", body = ApiError)   // TOOD: This can never happen
        ),
        tag = "Alias"
    )]
    pub async fn delete_alias(req: Request<InternalState>) -> tide::Result<Response> {
        let alias = req.param("alias")?.parse::<String>()?;
        let aliases = req.state().aliases.clone();

        let _ = aliases.write().await.remove(&alias);

        Ok(Response::builder(204).build())
    }
}

mod account {
    use super::*;

    #[derive(Debug, Clone, serde::Serialize, serde::Deserialize)]
    #[serde(rename_all = "camelCase")]
    struct AccountAddresses {
        pub native: String,
        pub hopr: String,
    }

    /// Get node's HOPR and native addresses.
    ///
    /// HOPR address is represented by the P2P PeerId and can be used by other node owner to interact with this node.
    #[utoipa::path(
        get,
        path = const_format::formatcp!("{}/account/addresses", BASE_PATH),
        responses(
            (status = 200, description = "The node's public addresses", body = AddressesAddress),
            (status = 422, description = "Unknown failure", body = ApiError)
        ),
        tag = "Account"
    )]
    pub(super) async fn addresses(req: Request<InternalState>) -> tide::Result<Response> {
        let addresses = AccountAddresses {
            native: req.state().hopr.me_onchain().to_string(),
            hopr: req.state().hopr.me_peer_id().to_string(),
        };

        Ok(Response::builder(200).body(json!(addresses)).build())
    }

    #[derive(Debug, Default, Clone, serde::Serialize, serde::Deserialize)]
    #[serde(rename_all = "camelCase")]
    struct AccountBalances {
        pub safe_native: String,
        pub native: String,
        pub safe_hopr: String,
        pub hopr: String,
        pub safe_hopr_allowance: String,
    }

    /// Get node's and associated Safe's HOPR and native balances as the allowance for HOPR
    /// tokens to be drawn by HoprChannels from Safe.
    ///
    /// HOPR tokens from the Safe balance are used to fund the payment channels between this
    /// node and other nodes on the network.
    /// NATIVE balance of the Node is used to pay for the gas fees for the blockchain.
    #[utoipa::path(
        get,
        path = const_format::formatcp!("{}/account/balances", BASE_PATH),
        responses(
            (status = 200, description = "The node's HOPR and Safe balances", body = AccountBalances),
            (status = 422, description = "Unknown failure", body = ApiError)
        ),
        tag = "Account"
    )]
    pub(super) async fn balances(req: Request<InternalState>) -> tide::Result<Response> {
        let hopr = req.state().hopr.clone();

        let mut account_balances = AccountBalances::default();

        match hopr.get_balance(BalanceType::Native).await {
            Ok(v) => account_balances.native = v.to_string(),
            Err(e) => return Ok(Response::builder(422).body(ApiErrorStatus::from(e)).build()),
        }

        match hopr.get_balance(BalanceType::HOPR).await {
            Ok(v) => account_balances.hopr = v.to_string(),
            Err(e) => return Ok(Response::builder(422).body(ApiErrorStatus::from(e)).build()),
        }

        match hopr.get_safe_balance(BalanceType::Native).await {
            Ok(v) => account_balances.safe_native = v.to_string(),
            Err(e) => return Ok(Response::builder(422).body(ApiErrorStatus::from(e)).build()),
        }

        match hopr.get_safe_balance(BalanceType::HOPR).await {
            Ok(v) => account_balances.safe_hopr = v.to_string(),
            Err(e) => return Ok(Response::builder(422).body(ApiErrorStatus::from(e)).build()),
        }

        match hopr.safe_allowance().await {
            Ok(v) => account_balances.safe_hopr_allowance = v.to_string(),
            Err(e) => return Ok(Response::builder(422).body(ApiErrorStatus::from(e)).build()),
        }

        Ok(Response::builder(200).body(json!(account_balances)).build())
    }

    #[derive(Debug, Clone, serde::Serialize, serde::Deserialize)]
    #[serde(rename_all = "camelCase")]
    struct WithdrawRequest {
        currency: BalanceType,
        amount: u128,
        // TODO: add validations here
        address: String,
    }

    /// Withdraw funds from this node to the ethereum wallet address.
    ///
    /// Both NATIVE or HOPR can be withdrawn using this method.
    #[utoipa::path(
        get,
        path = const_format::formatcp!("{}/account/withdraw", BASE_PATH),
        responses(
            (status = 200, description = "The node's funds have been withdrawn", body = AccountBalances),
            (status = 422, description = "Unknown failure", body = ApiError)
        ),
        tag = "Account"
    )]
    pub(super) async fn withdraw(mut req: Request<InternalState>) -> tide::Result<Response> {
        let withdraw_req_data: WithdrawRequest = req.body_json().await?;
        let recipient = <Address as std::str::FromStr>::from_str(&withdraw_req_data.address)?;

        match req
            .state()
            .hopr
            .withdraw(
                recipient,
                Balance::new(withdraw_req_data.amount.into(), withdraw_req_data.currency),
            )
            .await
        {
            Ok(receipt) => Ok(Response::builder(200).body(json!({"receipt": receipt})).build()),
            Err(e) => Ok(Response::builder(422).body(ApiErrorStatus::from(e)).build()),
        }
    }
}

mod peers {
    use std::str::FromStr;
    use std::time::Duration;
    use core_transport::constants::PEER_METADATA_PROTOCOL_VERSION;
    use hopr_lib::Multiaddr;
    use serde_with::DurationMilliSeconds;
    use core_transport::errors::HoprTransportError;
    use super::*;

    #[serde_as]
    #[derive(Debug, Clone, serde::Serialize)]
    struct NodePeerInfo {
        #[serde_as(as = "Vec<DisplayFromStr>")]
        pub announced: Vec<Multiaddr>,
        #[serde_as(as = "Vec<DisplayFromStr>")]
        pub observed: Vec<Multiaddr>
    }

    #[utoipa::path(
        get,
        path = const_format::formatcp!("{}/peers/{{peerId}}", BASE_PATH),
        responses(
            (status = 200, description = "Peer information fetched successfully.", body = NodePeerInfo),
            (status = 400, description = "Invalid peer id", body = ApiError),
            (status = 422, description = "Unknown failure", body = ApiError)
        ),
        tag = "Peers"
    )]
    pub(super) async fn show_all_peers(req: Request<InternalState>) -> tide::Result<Response> {
        let hopr = req.state().hopr.clone();
        match PeerId::from_str(req.param("peerId")?) {
            Ok(peer) => Ok(
                Response::builder(200).body(json!(NodePeerInfo {
                    announced: hopr.multiaddresses_announced_to_dht(&peer).await,
                    observed: hopr.network_observed_multiaddresses(&peer).await
                }))
                .build()
            ),
            Err(_) => Ok(Response::builder(400).body(ApiErrorStatus::InvalidPeerId).build())
        }
    }

    #[serde_as]
    #[derive(Debug, Clone, serde::Serialize)]
    #[serde(rename_all = "camelCase")]
    struct PingInfo {
        #[serde_as(as = "DurationMilliSeconds<u64>")]
        pub latency: std::time::Duration,
        pub reported_version: String
    }

    #[utoipa::path(
        post,
        path = const_format::formatcp!("{}/peers/{{peerId}}", BASE_PATH),
        responses(
            (status = 200, description = "Ping successful", body = NodePeerInfo),
            (status = 400, description = "Invalid peer id", body = ApiError),
            (status = 422, description = "Unknown failure", body = ApiError)
        ),
        tag = "Peers"
    )]
    pub(super) async fn ping_peer(req: Request<InternalState>) -> tide::Result<Response> {
        let hopr = req.state().hopr.clone();
        match PeerId::from_str(req.param("peerId")?) {
            Ok(peer) => match hopr.ping(&peer).await {
                Ok(latency) => Ok(Response::builder(200)
                        .body(json!(PingInfo {
                            latency: latency.unwrap_or(Duration::ZERO), // TODO: what should be the correct default ?
                            reported_version: hopr.network_peer_info(&peer)
                                .await
                                .and_then(|s| s.metadata().get(PEER_METADATA_PROTOCOL_VERSION).cloned())
                                .unwrap_or("unknown".into())
                        }))
                        .build()
                ),
                Err(HoprLibError::TransportError(HoprTransportError::Protocol(core_protocol::errors::ProtocolError::Timeout))) =>
                    Ok(Response::builder(422).body(ApiErrorStatus::Timeout).build()),
                Err(e) => Ok(Response::builder(422).body(ApiErrorStatus::from(e)).build())
            },
            Err(_) => Ok(Response::builder(400).body(ApiErrorStatus::InvalidPeerId).build())
        }
    }
}

mod channels {
    use super::*;
    use core_crypto::types::Hash;
    use core_ethereum_actions::errors::CoreEthereumActionsError;
    use core_types::channels::{ChannelEntry, ChannelStatus};
    use futures::TryFutureExt;
    use std::str::FromStr;
    use utils_types::traits::ToHex;

    #[serde_as]
    #[derive(Debug, Clone, serde::Serialize)]
    #[serde(rename_all = "camelCase")]
    struct NodeChannel {
        #[serde_as(as = "DisplayFromStr")]
        pub id: Hash,
        #[serde_as(as = "DisplayFromStr")]
        pub peer_address: Address,
        #[serde_as(as = "DisplayFromStr")]
        pub status: ChannelStatus,
        pub balance: String,
    }

    impl From<ChannelEntry> for NodeChannel {
        fn from(value: ChannelEntry) -> Self {
            Self {
                id: value.get_id(),
                peer_address: value.destination,
                status: value.status,
                balance: value.balance.amount().to_string(),
            }
        }
    }

    #[serde_as]
    #[derive(Debug, Clone, serde::Serialize)]
    #[serde(rename_all = "camelCase")]
    struct NodeTopologyChannel {
        #[serde_as(as = "DisplayFromStr")]
        pub channel_id: Hash,
        #[serde_as(as = "DisplayFromStr")]
        pub source_address: Address,
        #[serde_as(as = "DisplayFromStr")]
        pub destination_address: Address,
        #[serde_as(as = "DisplayFromStr")]
        pub source_peer_id: PeerId,
        #[serde_as(as = "DisplayFromStr")]
        pub destination_peer_id: PeerId,
        pub balance: String,
        #[serde_as(as = "DisplayFromStr")]
        pub status: ChannelStatus,
        pub ticket_index: u32,
        pub channel_epoch: u32,
        pub closure_time: u64,
    }

    #[derive(Debug, Clone, serde::Serialize)]
    struct NodeChannels {
        pub incoming: Vec<NodeChannel>,
        pub outgoing: Vec<NodeChannel>,
        pub all: Vec<NodeTopologyChannel>,
    }

    async fn query_topology_info(channel: &ChannelEntry, node: &Hopr) -> Result<NodeTopologyChannel, HoprLibError> {
        Ok(NodeTopologyChannel {
            channel_id: channel.get_id(),
            source_address: channel.source,
            destination_address: channel.destination,
            source_peer_id: node
                .chain_key_to_peerid(&channel.source)
                .await?
                .ok_or(HoprLibError::GeneralError("failed to map to peerid".into()))?,
            destination_peer_id: node
                .chain_key_to_peerid(&channel.destination)
                .await?
                .ok_or(HoprLibError::GeneralError("failed to map to peerid".into()))?,
            balance: channel.balance.amount().to_string(),
            status: channel.status,
            ticket_index: channel.ticket_index.as_u32(),
            channel_epoch: channel.channel_epoch.as_u32(),
            closure_time: channel.closure_time.as_u64(),
        })
    }

    #[utoipa::path(
        get,
        path = const_format::formatcp!("{}/channels", BASE_PATH),
        responses(
            (status = 200, description = "Channels fetched successfully", body = NodeChannels),
            (status = 422, description = "Unknown failure", body = ApiError)
        ),
        tag = "Channels"
    )]
    pub(super) async fn list_channels(req: Request<InternalState>) -> tide::Result<Response> {
        let hopr = req.state().hopr.clone();
        let including_closed = bool::from_str(req.param("includingClosed")?)?;
        let full_topology = bool::from_str(req.param("fullTopology")?)?;

        if full_topology {
            let hopr_clone = hopr.clone();
            let topology = hopr
                .all_channels()
                .and_then(|channels| async move {
                    futures::future::try_join_all(channels.iter().map(|c| query_topology_info(c, hopr_clone.as_ref())))
                        .await
                })
                .await;

            match topology {
                Ok(all) => Ok(Response::builder(200)
                    .body(json!(NodeChannels {
                        incoming: vec![],
                        outgoing: vec![],
                        all
                    }))
                    .build()),
                Err(e) => Ok(Response::builder(422).body(ApiErrorStatus::from(e)).build()),
            }
        } else {
            let channels = hopr
                .channels_to(&hopr.me_onchain())
                .and_then(|incoming| async {
                    let outgoing = hopr.channels_from(&hopr.me_onchain()).await?;
                    Ok((incoming, outgoing))
                })
                .await;

            match channels {
                Ok((incoming, outgoing)) => {
                    let channel_info = NodeChannels {
                        incoming: incoming
                            .into_iter()
                            .filter_map(|c| {
                                (including_closed || c.status != ChannelStatus::Closed).then(|| NodeChannel::from(c))
                            })
                            .collect(),
                        outgoing: outgoing
                            .into_iter()
                            .filter_map(|c| {
                                (including_closed || c.status != ChannelStatus::Closed).then(|| NodeChannel::from(c))
                            })
                            .collect(),
                        all: vec![],
                    };

                    Ok(Response::builder(200).body(json!(channel_info)).build())
                }
                Err(e) => Ok(Response::builder(422).body(ApiErrorStatus::from(e)).build()),
            }
        }
    }

    #[serde_as]
    #[derive(Debug, Clone, serde::Deserialize)]
    #[serde(rename_all = "camelCase")]
    struct OpenChannelRequest {
        #[serde_as(as = "DisplayFromStr")]
        pub peer_address: Address,
        pub amount: String,
    }

    #[serde_as]
    #[derive(Debug, Clone, serde::Serialize)]
    #[serde(rename_all = "camelCase")]
    struct OpenChannelReceipt {
        #[serde_as(as = "DisplayFromStr")]
        pub channel_id: Hash,
        #[serde_as(as = "DisplayFromStr")]
        pub transaction_receipt: Hash,
    }

    #[utoipa::path(
        post,
        path = const_format::formatcp!("{}/channels", BASE_PATH),
        responses(
            (status = 201, description = "Channel successfully opened", body = OpenChannelReceipt),
            (status = 403, description = "Failed to open the channel because of insufficient HOPR balance or allowance.", body = ApiError),
            (status = 409, description = "Failed to open the channel because the channel between this nodes already exists.", body = ApiError),
            (status = 422, description = "Unknown failure", body = ApiError)
        ),
        tag = "Channels"
    )]
    pub(super) async fn open_channel(mut req: Request<InternalState>) -> tide::Result<Response> {
        let hopr = req.state().hopr.clone();

        let open_req: OpenChannelRequest = req.body_json().await?;

        match hopr
            .open_channel(
                &open_req.peer_address,
                &Balance::new_from_str(&open_req.amount, BalanceType::HOPR),
            )
            .await
        {
            Ok(channel_details) => Ok(Response::builder(201)
                .body(json!(OpenChannelReceipt {
                    channel_id: channel_details.channel_id,
                    transaction_receipt: channel_details.tx_hash
                }))
                .build()),
            Err(HoprLibError::ChainError(CoreEthereumActionsError::BalanceTooLow)) => {
                Ok(Response::builder(403).body(ApiErrorStatus::NotEnoughBalance).build())
            }
            Err(HoprLibError::ChainError(CoreEthereumActionsError::NotEnoughAllowance)) => {
                Ok(Response::builder(403).body(ApiErrorStatus::NotEnoughAllowance).build())
            }
            Err(HoprLibError::ChainError(CoreEthereumActionsError::ChannelAlreadyExists)) => {
                Ok(Response::builder(409).body(ApiErrorStatus::ChannelAlreadyOpen).build())
            }
            Err(e) => Ok(Response::builder(422).body(ApiErrorStatus::from(e)).build()),
        }
    }

    #[utoipa::path(
        get,
        path = const_format::formatcp!("{BASE_PATH}/channels/{{channelId}}"),
        responses(
            (status = 201, description = "Channel fetched successfully", body = NodeTopologyChannel),
            (status = 400, description = "Invalid channel id.", body = ApiError),
            (status = 404, description = "Channel not found.", body = ApiError),
            (status = 422, description = "Unknown failure", body = ApiError)
        ),
        tag = "Channels"
    )]
    pub(super) async fn show_channel(req: Request<InternalState>) -> tide::Result<Response> {
        let hopr = req.state().hopr.clone();

        match Hash::from_hex(req.param("channelId")?) {
            Ok(channel_id) => match hopr.channel_from_hash(&channel_id).await {
                Ok(Some(channel)) => Ok(Response::builder(200)
                    .body(json!(query_topology_info(&channel, hopr.as_ref()).await?))
                    .build()),
                Ok(None) => Ok(Response::builder(404).body(ApiErrorStatus::ChannelNotFound).build()),
                Err(e) => Ok(Response::builder(422).body(ApiErrorStatus::from(e)).build()),
            },
            Err(_) => Ok(Response::builder(400).body(ApiErrorStatus::InvalidChannelId).build()),
        }
    }

    #[serde_as]
    #[derive(Debug, Clone, serde::Serialize)]
    #[serde(rename_all = "camelCase")]
    struct CloseChannelReceipt {
        #[serde_as(as = "DisplayFromStr")]
        pub receipt: Hash,
        #[serde_as(as = "DisplayFromStr")]
        pub channel_status: ChannelStatus,
    }

    #[utoipa::path(
        delete,
        path = const_format::formatcp!("{}/channels/{{channelId}}", BASE_PATH),
        responses(
            (status = 200, description = "Channel closed successfully", body = CloseChannelReceipt),
            (status = 400, description = "Invalid channel id.", body = ApiError),
            (status = 404, description = "Channel not found.", body = ApiError),
            (status = 422, description = "Unknown failure", body = ApiError)
        ),
        tag = "Channels"
    )]
    pub(super) async fn close_channel(req: Request<InternalState>) -> tide::Result<Response> {
        let hopr = req.state().hopr.clone();

        match Hash::from_hex(req.param("channelId")?) {
            Ok(channel_id) => match hopr.close_channel_by_id(channel_id, false).await {
                Ok(receipt) => Ok(Response::builder(200)
                    .body(json!(CloseChannelReceipt {
                        channel_status: receipt.status,
                        receipt: receipt.tx_hash
                    }))
                    .build()),
                Err(HoprLibError::ChainError(CoreEthereumActionsError::ChannelDoesNotExist)) => {
                    Ok(Response::builder(404).body(ApiErrorStatus::ChannelNotFound).build())
                }
                Err(HoprLibError::ChainError(CoreEthereumActionsError::InvalidArguments(_))) => {
                    Ok(Response::builder(422).body(ApiErrorStatus::UnsupportedFeature).build())
                }
                Err(e) => Ok(Response::builder(422).body(ApiErrorStatus::from(e)).build()),
            },
            Err(_) => Ok(Response::builder(400).body(ApiErrorStatus::InvalidChannelId).build()),
        }
    }

    #[utoipa::path(
        post,
        path = const_format::formatcp!("{}/channels/{{channelId}}/fund", BASE_PATH),
        responses(
            (status = 200, description = "Channel funded successfully", body = String),
            (status = 400, description = "Invalid channel id.", body = ApiError),
            (status = 404, description = "Channel not found.", body = ApiError),
            (status = 422, description = "Unknown failure", body = ApiError)
        ),
        tag = "Channels"
    )]
    pub(super) async fn fund_channel(req: Request<InternalState>) -> tide::Result<Response> {
        let hopr = req.state().hopr.clone();
        let amount = Balance::new_from_str(req.param("amount")?, BalanceType::HOPR);

        match Hash::from_hex(req.param("channelId")?) {
            Ok(channel_id) => match hopr.fund_channel(&channel_id, &amount).await {
                Ok(hash) => Ok(Response::builder(200).body(hash.to_string()).build()),
                Err(HoprLibError::ChainError(CoreEthereumActionsError::ChannelDoesNotExist)) => {
                    Ok(Response::builder(404).body(ApiErrorStatus::ChannelNotFound).build())
                }
                Err(e) => Ok(Response::builder(422).body(ApiErrorStatus::from(e)).build()),
            },
            Err(_) => Ok(Response::builder(400).body(ApiErrorStatus::InvalidChannelId).build()),
        }
    }
}

mod messages {
    use std::time::Duration;

    use hopr_lib::HalfKeyChallenge;

    use super::*;

    #[derive(Debug, Clone, serde::Serialize, serde::Deserialize)]
    struct Tag {
        pub tag: u16,
    }

    #[derive(Debug, Clone, serde::Serialize, serde::Deserialize)]
    struct Size {
        pub size: usize,
    }

    #[serde_as]
    #[derive(Debug, Clone, serde::Serialize, serde::Deserialize, validator::Validate)]
    #[serde(rename_all = "camelCase")]
    struct SendMessageReq {
        /// The message tag used to filter messages based on application
        pub tag: u16,
        /// Message to be transmitted over the network
        pub body: String,
        /// The recipient HOPR PeerId
        #[serde_as(as = "DisplayFromStr")]
        pub peer_id: PeerId,
        #[serde_as(as = "Option<Vec<DisplayFromStr>>")]
        // #[validate(length(min=0, max=3))]        // TODO: issue in serde_as with validator -> no order is correct
        pub path: Option<Vec<PeerId>>,
        #[validate(range(min = 1, max = 3))]
        pub hops: Option<u16>,
    }

    #[derive(Debug, Clone, serde::Serialize, serde::Deserialize)]
    #[serde(rename_all = "camelCase")]
    struct SendMessageRes {
        pub challenge: HalfKeyChallenge,
        pub timestamp: u128,
    }

    #[serde_as]
    #[derive(Debug, Clone, serde::Serialize, serde::Deserialize, validator::Validate)]
    #[serde(rename_all = "camelCase")]
    struct GetMessageReq {
        /// The message tag used to filter messages based on application
        pub tag: u16,
        /// Timestamp to filter messages received after this timestamp
        pub timestamp: Option<u128>,
    }

    /// Send a message to another peer using a given path.
    ///
    /// The message can be sent either over a specified path or using a specified
    /// number of HOPS, if no path is given.
    #[utoipa::path(
        get,
        path = const_format::formatcp!("{}/messages/", BASE_PATH),
        responses(
            (status = 202, description = "The message was sent successfully, DOES NOT imply successful delivery.", body = SendMessageRes),
            (status = 422, description = "Unknown failure", body = ApiError)
        ),
        tag = "Messages"
    )]
    pub async fn send_message(mut req: Request<InternalState>) -> tide::Result<Response> {
        let args: SendMessageReq = req.body_json().await?;
        let hopr = req.state().hopr.clone();

        if let Some(path) = &args.path {
            if path.len() > 3 {
                return Ok(Response::builder(422)
                    .body(ApiErrorStatus::UnknownFailure(
                        "The path components must contain at most 3 elements".into(),
                    ))
                    .build());
            }
        }

        let timestamp = std::time::SystemTime::now()
            .duration_since(std::time::UNIX_EPOCH).unwrap().as_millis();
        match hopr
            .send_message(
                Box::from(args.body.as_ref()),
                args.peer_id,
                args.path,
                args.hops,
                Some(args.tag),
            )
            .await
        {
            Ok(challenge) => Ok(Response::builder(202)
                .body(json!(SendMessageRes { challenge, timestamp }))
                .build()),
            Err(e) => Ok(Response::builder(422).body(ApiErrorStatus::from(e)).build()),
        }
    }

    /// Delete messages from nodes message inbox.
    #[utoipa::path(
        delete,
        path = const_format::formatcp!("{}/messages/", BASE_PATH),
        responses(
            (status = 204, description = "Messages successfully deleted."),
        ),
        tag = "Messages"
    )]
    pub async fn delete_messages(req: Request<InternalState>) -> tide::Result<Response> {
        let tag: Tag = req.query()?;
        let inbox = req.state().inbox.clone();

        inbox.write().await.pop_all(Some(tag.tag)).await;
        Ok(Response::builder(204).build())
    }

    /// Get size of filtered message inbox for a specific tag
    #[utoipa::path(
        get,
        path = const_format::formatcp!("{}/messages/size/", BASE_PATH),
        responses(
            (status = 200, description = "Returns the message inbox size filtered by the given tag", body = Size),
        ),
        tag = "Messages"
    )]
    pub async fn size(req: Request<InternalState>) -> tide::Result<Response> {
        let tag: Tag = req.query()?;
        let inbox = req.state().inbox.clone();

        let size = inbox.read().await.size(Some(tag.tag)).await;

        Ok(Response::builder(200).body(json!(Size { size })).build())
    }

    #[derive(Debug, Clone, serde::Serialize, serde::Deserialize)]
    #[serde(rename_all = "camelCase")]
    struct MessagePopRes {
        tag: u16,
        body: String,
        received_at: u128,
    }

    fn to_api_message(data: hopr_lib::ApplicationData, ts: Duration) -> Result<MessagePopRes, String> {
        if let Some(tag) = data.application_tag {
            match std::str::from_utf8(&data.plain_text) {
                Ok(data_str) => Ok(MessagePopRes {
                    tag,
                    body: data_str.into(),
                    received_at: ts.as_millis(),
                }),
                Err(error) => Err(format!("Failed to deserialize data into string: {error}")),
            }
        } else {
            Err("No application tag was present despite picking from a tagged inbox".into())
        }
    }

    /// Get the oldest message currently present in the nodes message inbox.
    ///
    /// The message is removed from the inbox.
    #[utoipa::path(
        post,
        path = const_format::formatcp!("{}/messages/pop", BASE_PATH),
        responses(
            (status = 204, description = "Message successfully extracted.", body = MessagePopRes),
            (status = 404, description = "The specified resource was not found."),
            (status = 422, description = "Unknown failure", body = ApiError)
        ),
        tag = "Messages"
    )]
    pub async fn pop(mut req: Request<InternalState>) -> tide::Result<Response> {
        let tag: Tag = req.body_json().await?;
        let inbox = req.state().inbox.clone();

        let inbox = inbox.write().await;
        if let Some((data, ts)) = inbox.pop(Some(tag.tag)).await {
            match to_api_message(data, ts) {
                Ok(message) => Ok(Response::builder(204).body(json!(message)).build()),
                Err(e) => Ok(Response::builder(422).body(ApiErrorStatus::UnknownFailure(e)).build()),
            }
        } else {
            Ok(Response::builder(404).build())
        }
    }

    /// Get the list of messages currently present in the nodes message inbox.
    ///
    /// The messages are removed from the inbox.
    #[utoipa::path(
        post,
        path = const_format::formatcp!("{}/messages/pop-all", BASE_PATH),
        responses(
            (status = 200, description = "All message successfully extracted.", body = [MessagePopRes]),
            (status = 404, description = "The specified resource was not found."),
            (status = 422, description = "Unknown failure", body = ApiError)
        ),
        tag = "Messages"
    )]
    pub async fn pop_all(mut req: Request<InternalState>) -> tide::Result<Response> {
        let tag: Tag = req.body_json().await?;
        let inbox = req.state().inbox.clone();

        let inbox = inbox.write().await;
        let messages: Vec<MessagePopRes> = inbox
            .pop_all(Some(tag.tag))
            .await
            .into_iter()
            .filter_map(|(data, ts)| to_api_message(data, ts).ok())
            .collect::<Vec<_>>();

        Ok(Response::builder(200).body(json!(messages)).build())
    }

    /// Peek the oldest message currently present in the nodes message inbox.
    ///
    /// The message is not removed from the inbox.
    #[utoipa::path(
        post,
        path = const_format::formatcp!("{}/messages/peek", BASE_PATH),
        responses(
            (status = 204, description = "Message successfully peeked at.", body = MessagePopRes),
            (status = 404, description = "The specified resource was not found."),
            (status = 422, description = "Unknown failure", body = ApiError)
        ),
        tag = "Messages"
    )]
    pub async fn peek(mut req: Request<InternalState>) -> tide::Result<Response> {
        let tag: Tag = req.body_json().await?;
        let inbox = req.state().inbox.clone();

        let inbox = inbox.write().await;
        if let Some((data, ts)) = inbox.pop(Some(tag.tag)).await {
            match to_api_message(data, ts) {
                Ok(message) => Ok(Response::builder(204).body(json!(message)).build()),
                Err(e) => Ok(Response::builder(422).body(ApiErrorStatus::UnknownFailure(e)).build()),
            }
        } else {
            Ok(Response::builder(404).build())
        }
    }

    /// Peek the list of messages currently present in the nodes message inbox, filtered by tag, 
    /// and optionally by timestamp (epoch in milliseconds).
    /// The messages are not removed from the inbox.
    #[utoipa::path(
        post,
        path = const_format::formatcp!("{}/messages/peek-all", BASE_PATH),
        responses(
            (status = 200, description = "All messages successfully peeked at.", body = [MessagePopRes]),
            (status = 404, description = "The specified resource was not found."),
            (status = 422, description = "Unknown failure", body = ApiError)
        ),
        tag = "Messages"
    )]
<<<<<<< HEAD
    pub async fn peek_all(mut req: Request<State<'_>>) -> tide::Result<Response> {
        let args: GetMessageReq = req.body_json().await?;
        let ts: Option<Duration> = args.timestamp.map(|ts| Duration::from_millis(ts.try_into().unwrap()));

=======
    pub async fn peek_all(mut req: Request<InternalState>) -> tide::Result<Response> {
        let tag: Tag = req.body_json().await?;
>>>>>>> f40b0790
        let inbox = req.state().inbox.clone();

        let inbox = inbox.write().await;
        let messages = inbox
            .peek_all(Some(args.tag), ts)
            .await
            .into_iter()
            .filter_map(|(data, ts)| to_api_message(data, ts).ok())
            .collect::<Vec<_>>();

        Ok(Response::builder(200).body(json!(messages)).build())
    }
}

mod tickets {
    use super::*;
    use core_crypto::types::Hash;
    use core_protocol::errors::ProtocolError;
    use core_transport::errors::HoprTransportError;
    use core_transport::TicketStatistics;
    use core_types::channels::Ticket;
    use utils_types::traits::ToHex;

    #[serde_as]
    #[derive(Debug, Clone, serde::Serialize)]
    #[serde(rename_all = "camelCase")]
    struct ChannelTicket {
        #[serde_as(as = "DisplayFromStr")]
        pub channel_id: Hash,
        pub amount: String,
        pub index: u64,
        pub index_offset: u32,
        pub win_prob: String,
        pub channel_epoch: u32,
        pub signature: String,
    }

    impl From<Ticket> for ChannelTicket {
        fn from(value: Ticket) -> Self {
            Self {
                channel_id: value.channel_id,
                amount: value.amount.amount().to_string(),
                index: value.index,
                index_offset: value.index_offset,
                win_prob: value.win_prob().to_string(),
                channel_epoch: value.channel_epoch,
                signature: value.signature.expect("impossible to have an unsigned ticket").to_hex(),
            }
        }
    }

    #[utoipa::path(
        get,
        path = const_format::formatcp!("{}/channels/{{channelId}}/tickets", BASE_PATH),
        responses(
            (status = 200, description = "Channel funded successfully", body = [ChannelTicket]),
            (status = 400, description = "Invalid channel id.", body = ApiError),
            (status = 404, description = "Channel not found.", body = ApiError),
            (status = 422, description = "Unknown failure", body = ApiError)
        ),
        tag = "Channels"
    )]
    pub(super) async fn show_channel_tickets(req: Request<InternalState>) -> tide::Result<Response> {
        let hopr = req.state().hopr.clone();

        match Hash::from_hex(req.param("channelId")?) {
            Ok(channel_id) => match hopr.tickets_in_channel(&channel_id).await {
                Ok(Some(tickets)) => Ok(Response::builder(200)
                    .body(json!(tickets
                        .into_iter()
                        .map(|t| ChannelTicket::from(t.ticket))
                        .collect::<Vec<_>>()))
                    .build()),
                Ok(None) => Ok(Response::builder(404).body(ApiErrorStatus::ChannelNotFound).build()),
                Err(e) => Ok(Response::builder(422).body(ApiErrorStatus::from(e)).build()),
            },
            Err(_) => Ok(Response::builder(400).body(ApiErrorStatus::InvalidChannelId).build()),
        }
    }

    #[utoipa::path(
        get,
        path = const_format::formatcp!("{}/tickets", BASE_PATH),
        responses(
            (status = 200, description = "Channel funded successfully", body = [ChannelTicket]),
            (status = 422, description = "Unknown failure", body = ApiError)
        ),
        tag = "Tickets"
    )]
    pub(super) async fn show_all_tickets(req: Request<InternalState>) -> tide::Result<Response> {
        let hopr = req.state().hopr.clone();
        match hopr.all_tickets().await {
            Ok(tickets) => Ok(Response::builder(200)
                .body(json!(tickets.into_iter().map(ChannelTicket::from).collect::<Vec<_>>()))
                .build()),
            Err(e) => Ok(Response::builder(422).body(ApiErrorStatus::from(e)).build()),
        }
    }

    #[derive(Debug, Clone, serde::Serialize)]
    #[serde(rename_all = "camelCase")]
    struct NodeTicketStatistics {
        pub win_proportion: f64,
        pub unredeemed: u64,
        pub unredeemed_value: String,
        pub redeemed: u64,
        pub redeemed_value: String,
        pub losing_tickets: u64,
        pub neglected: u64,
        pub neglected_value: String,
        pub rejected: u64,
        pub rejected_value: String,
    }

    impl From<TicketStatistics> for NodeTicketStatistics {
        fn from(value: TicketStatistics) -> Self {
            Self {
                win_proportion: value.win_proportion,
                unredeemed: value.unredeemed,
                unredeemed_value: value.unredeemed_value.amount().to_string(),
                redeemed: value.redeemed,
                redeemed_value: value.redeemed_value.amount().to_string(),
                losing_tickets: value.losing,
                neglected: value.neglected,
                neglected_value: value.neglected_value.amount().to_string(),
                rejected: value.rejected,
                rejected_value: value.rejected_value.amount().to_string(),
            }
        }
    }

    #[utoipa::path(
        get,
        path = const_format::formatcp!("{}/tickets/statistics", BASE_PATH),
        responses(
            (status = 200, description = "Tickets statistics fetched successfully. Check schema for description of every field in the statistics.", body = NodeTicketStatistics),
            (status = 422, description = "Unknown failure", body = ApiError)
        ),
        tag = "Tickets"
    )]
    pub(super) async fn show_ticket_statistics(req: Request<InternalState>) -> tide::Result<Response> {
        let hopr = req.state().hopr.clone();
        match hopr.ticket_statistics().await.map(NodeTicketStatistics::from) {
            Ok(stats) => Ok(Response::builder(200).body(json!(stats)).build()),
            Err(e) => Ok(Response::builder(422).body(ApiErrorStatus::from(e)).build()),
        }
    }

    #[utoipa::path(
        post,
        path = const_format::formatcp!("{}/tickets/redeem", BASE_PATH),
        responses(
            (status = 200, description = "Tickets redeemed successfully."),
            (status = 422, description = "Unknown failure", body = ApiError)
        ),
        tag = "Tickets"
    )]
    pub(super) async fn redeem_all_tickets(req: Request<InternalState>) -> tide::Result<Response> {
        let hopr = req.state().hopr.clone();
        match hopr.redeem_all_tickets(false).await {
            Ok(()) => Ok(Response::builder(204).build()),
            Err(e) => Ok(Response::builder(422).body(ApiErrorStatus::from(e)).build()),
        }
    }

    #[utoipa::path(
        post,
        path = const_format::formatcp!("{}/channel/{{channelId}}/tickets/redeem", BASE_PATH),
        responses(
            (status = 200, description = "Tickets redeemed successfully."),
            (status = 400, description = "Invalid channel id.", body = ApiError),
            (status = 404, description = "Tickets were not found for that channel. That means that no messages were sent inside this channel yet.", body = ApiError),
            (status = 422, description = "Unknown failure", body = ApiError)
        ),
        tag = "Channel"
    )]
    pub(super) async fn redeem_tickets_in_channel(req: Request<InternalState>) -> tide::Result<Response> {
        let hopr = req.state().hopr.clone();
        match Hash::from_hex(req.param("channelId")?) {
            Ok(channel_id) => match hopr.redeem_tickets_in_channel(&channel_id, false).await {
                Ok(count) if count > 0 => Ok(Response::builder(204).build()),
                Ok(_) => Ok(Response::builder(404).body(ApiErrorStatus::TicketsNotFound).build()),
                Err(e) => Ok(Response::builder(422).body(ApiErrorStatus::from(e)).build()),
            },
            Err(_) => Ok(Response::builder(400).body(ApiErrorStatus::InvalidChannelId).build()),
        }
    }

    #[utoipa::path(
        post,
        path = const_format::formatcp!("{}/channel/{{channelId}}/tickets/aggregate", BASE_PATH),
        responses(
            (status = 204, description = "Tickets successfully aggregated"),
            (status = 400, description = "Invalid channel id.", body = ApiError),
            (status = 404, description = "Tickets were not found for that channel. That means that no messages were sent inside this channel yet.", body = ApiError),
            (status = 422, description = "Unknown failure", body = ApiError)
        ),
        tag = "Channel"
    )]
    pub(super) async fn aggregate_tickets_in_channel(req: Request<InternalState>) -> tide::Result<Response> {
        let hopr = req.state().hopr.clone();
        match Hash::from_hex(req.param("channelId")?) {
            Ok(channel_id) => match hopr.aggregate_tickets(&channel_id).await {
                Ok(_) => Ok(Response::builder(204).build()),
                Err(HoprLibError::TransportError(HoprTransportError::Protocol(ProtocolError::ChannelNotFound))) => {
                    Ok(Response::builder(422).body(ApiErrorStatus::ChannelNotFound).build())
                }
                Err(HoprLibError::TransportError(HoprTransportError::Protocol(ProtocolError::ChannelClosed))) => {
                    Ok(Response::builder(422).body(ApiErrorStatus::ChannelNotOpen).build())
                }
                Err(e) => Ok(Response::builder(422).body(ApiErrorStatus::from(e)).build()),
            },
            Err(_) => Ok(Response::builder(400).body(ApiErrorStatus::InvalidChannelId).build()),
        }
    }
}

mod node {
    use std::str::FromStr;
    use hopr_lib::{Multiaddr, Health};
    use tide::Body;

    use super::*;

    /// Get release version of the running node.
    #[utoipa::path(
        get,
        path = const_format::formatcp!("{}/node/version", BASE_PATH),
        responses(
            (status = 200, description = "Fetched node version"),
        ),
        tag = "Node"
    )]
    pub(super) async fn version(req: Request<InternalState>) -> tide::Result<Response> {
        let version = req.state().hopr.version();

        Ok(Response::builder(200).body(json!({"version": version})).build())
    }

    #[derive(Debug, Clone, serde::Serialize, serde::Deserialize)]
    #[serde(rename_all = "camelCase")]
    struct NodePeersReqQuery {
        quality: Option<f64>
    }

    #[derive(Debug, Clone, serde::Serialize, serde::Deserialize)]
    #[serde(rename_all = "camelCase")]
    struct HeartbeatInfo {
        sent: u64,
        success: u64
    }

    #[serde_as]
    #[derive(Debug, Clone, serde::Serialize, serde::Deserialize)]
    #[serde(rename_all = "camelCase")]
    struct PeerInfo {
        #[serde_as(as = "DisplayFromStr")]
        peer_id: PeerId,
        #[serde_as(as = "Option<DisplayFromStr>")]
        peer_address: Option<Address>,
        #[serde_as(as = "Option<DisplayFromStr>")]
        multiaddr: Option<Multiaddr>,
        heartbeats: HeartbeatInfo,
        last_seen: u128,
        last_seen_latency: u128,
        quality: f64,
        backoff: f64,
        is_new: bool,
        reported_version: String,
    }

    #[derive(Debug, Clone, serde::Serialize, serde::Deserialize)]
    #[serde(rename_all = "camelCase")]
    struct NodePeersRes {
        connected: Vec<PeerInfo>,
        announced: Vec<PeerInfo>
    }

    /// Lists information for `connected peers` and `announced peers`.
    /// 
    /// Connected peers are nodes which are connected to the node while announced peers are
    /// nodes which have announced to the network.
    /// 
    /// Optionally pass `quality` parameter to get only peers with higher or equal quality
    /// to the specified value.
    #[utoipa::path(
        get,
        path = const_format::formatcp!("{}/node/peers", BASE_PATH),
        responses(
            (status = 200, description = "Successfully returned observed peers", body=NodePeersRes),
            (status = 400, description = "Failed to extract a valid quality parameter", body = ApiError),
        ),
        tag = "Node"
    )]
    pub(super) async fn peers(req: Request<InternalState>) -> tide::Result<Response> {
        let query_params: NodePeersReqQuery = req.query()?;

        if let Some(quality) = query_params.quality {
            if quality < 0.0f64 || quality > 1.0f64 {
                return Ok(Response::builder(400).body(ApiErrorStatus::InvalidQuality).build());
            }
        }

        let hopr = req.state().hopr.clone();

        let body = NodePeersRes{
            connected: hopr.all_network_peers(query_params.quality.unwrap_or(0f64))
                            .await
                            .into_iter()
                            .map(|(address, peer_id, info)| {
                                PeerInfo {
                                    peer_id,
                                    peer_address: address,
                                    multiaddr: None,
                                    heartbeats: HeartbeatInfo {
                                        sent: info.heartbeats_sent,
                                        success: info.heartbeats_succeeded
                                    },
                                    last_seen: info.last_seen as u128,
                                    last_seen_latency: info.last_seen_latency as u128,
                                    quality: info.get_average_quality(),
                                    backoff: info.backoff,
                                    is_new: info.heartbeats_sent == 0u64,
                                    reported_version: "TODO: Add version here".into()
                                }
                            })
                            .collect(),
            announced: vec![]
        };

        Ok(Response::builder(200).body(json!(body)).build())
    }

    /// Retrieve Prometheus metrics from the running node.
    #[utoipa::path(
        get,
        path = const_format::formatcp!("{}/node/metrics", BASE_PATH),
        responses(
            (status = 200, description = "Fetched node metrics", body = String),
            (status = 422, description = "Unknown failure", body = ApiError)
        ),
        tag = "Node"
    )]
    pub(super) async fn metrics(_req: Request<InternalState>) -> tide::Result<Response> {
        match utils_metrics::metrics::gather_all_metrics() {
            Ok(metrics) => Ok(Response::builder(200)
                .body(Body::from_string(metrics))
                .content_type(Mime::from_str("text/plain; version=0.0.4").expect("must set mime type"))
                .build()
            ),
            Err(error) => Ok(Response::builder(422).body(ApiErrorStatus::from(error)).build()),
        }
    }

    #[serde_as]
    #[derive(Debug, Clone, serde::Serialize, serde::Deserialize)]
    #[serde(rename_all = "camelCase")]
    struct NodeInfoRes {
        network: String,
        #[serde_as(as = "Vec<DisplayFromStr>")]
        announced_address: Vec<Multiaddr>,
        #[serde_as(as = "Vec<DisplayFromStr>")]
        listening_address: Vec<Multiaddr>,
        chain: String,
        #[serde_as(as = "DisplayFromStr")]
        hopr_token: Address,
        #[serde_as(as = "DisplayFromStr")]
        hopr_channels: Address,
        #[serde_as(as = "DisplayFromStr")]
        hopr_network_registry: Address,
        #[serde_as(as = "DisplayFromStr")]
        hopr_node_sage_registry: Address,
        #[serde_as(as = "DisplayFromStr")]
        hopr_management_module: Address,
        #[serde_as(as = "DisplayFromStr")]
        hopr_node_safe: Address,
        is_eligible: bool,
        #[serde_as(as = "DisplayFromStr")]
        connectivity_status: Health,
        channel_closure_period: u64
    }

    /// Get information about this HOPR Node.
    #[utoipa::path(
        get,
        path = const_format::formatcp!("{}/node/info", BASE_PATH),
        responses(
            (status = 200, description = "Fetched node version"),
        ),
        tag = "Node"
    )]
    pub(super) async fn info(req: Request<InternalState>) -> tide::Result<Response> {
        let hopr = req.state().hopr.clone();

        let chain_config = hopr.chain_config();
        let network = hopr.network();

        let body = NodeInfoRes {
            network,
            announced_address: hopr.local_multiaddresses(),
            listening_address: hopr.local_multiaddresses(),
            chain: chain_config.id,
            hopr_token: chain_config.token,
            hopr_channels: chain_config.channels,
            hopr_network_registry: chain_config.network_registry,
            hopr_node_sage_registry: chain_config.node_safe_registry,
            hopr_management_module: chain_config.module_implementation,
            hopr_node_safe: chain_config.node_safe_registry,    // TODO: bad value, what should be here?
            is_eligible: hopr.is_allowed_to_access_network(&hopr.me_peer_id()).await,
            connectivity_status: hopr.network_health().await,
            channel_closure_period: 0u64    // TODO: bad value, what should be here?
        };

        Ok(Response::builder(200).body(json!(body)).build())
    }

    #[serde_as]
    #[derive(Debug, Clone, serde::Serialize, serde::Deserialize)]
    #[serde(rename_all = "camelCase")]
    struct EntryNode {
        #[serde_as(as = "Vec<DisplayFromStr>")]
        pub multiaddrs: Vec<Multiaddr>,
        pub is_elligible: bool
    }

    /// List all known entry nodes with multiaddrs and eligibility.
    #[utoipa::path(
        get,
        path = const_format::formatcp!("{}/node/entryNodes", BASE_PATH),
        responses(
            (status = 200, description = "Fetched public nodes' information", body = HashMap<String, EntryNode>),
            (status = 422, description = "Unknown failure", body = ApiError)
        ),
        tag = "Node"
    )]
    pub(super) async fn entry_nodes(req: Request<InternalState>) -> tide::Result<Response> {
        let hopr = req.state().hopr.clone();

        match hopr.get_public_nodes().await {
            Ok(nodes) => {
                let mut body = HashMap::new();
                for (peer_id, address, mas) in nodes.into_iter() {
                    body.insert(address, EntryNode {
                        multiaddrs: mas,
                        is_elligible: hopr.is_allowed_to_access_network(&peer_id).await
                    });
                }

                Ok(Response::builder(200).body(json!(body)).build())
            },
            Err(error) => Ok(Response::builder(422).body(ApiErrorStatus::from(error)).build()),
        }
    }
}

mod checks {
    use super::*;

    /// Check whether the node is started.
    #[utoipa::path(
        get,
        path = "startedz",
        responses(
            (status = 200, description = "The node is stared and running"),
            (status = 412, description = "The node is not started and running"),
        )
    )]
    pub(super) async fn startedz(req: Request<State<'_>>) -> tide::Result<Response> {
        is_running(req).await
    }

    /// Check whether the node is ready to accept connections.
    #[utoipa::path(
        get,
        path = "readyz",
        responses(
            (status = 200, description = "The node is ready to accept connections"),
            (status = 412, description = "The node is not ready to accept connections", ),
        )
    )]
    pub(super) async fn readyz(req: Request<State<'_>>) -> tide::Result<Response> {
        is_running(req).await
    }

    /// Check whether the node is healthy
    #[utoipa::path(
        get,
        path = "healthyz",
        responses(
            (status = 200, description = "The node is healthy"),
            (status = 412, description = "The node is not healthy"),
        )
    )]
    pub(super) async fn healthyz(req: Request<State<'_>>) -> tide::Result<Response> {
        is_running(req).await
    }

    async fn is_running(req: Request<State<'_>>) -> tide::Result<Response> {
        match req.state().hopr.status() {
            hopr_lib::State::Running => Ok(Response::builder(200).build()),
            _ => Ok(Response::builder(412).build()),
        }
    }
}<|MERGE_RESOLUTION|>--- conflicted
+++ resolved
@@ -1,9 +1,6 @@
-<<<<<<< HEAD
-=======
 pub mod config;
 
 use std::{sync::Arc, collections::HashMap};
->>>>>>> f40b0790
 use std::error::Error;
 use std::{collections::HashMap, sync::Arc};
 
@@ -1180,15 +1177,10 @@
         ),
         tag = "Messages"
     )]
-<<<<<<< HEAD
-    pub async fn peek_all(mut req: Request<State<'_>>) -> tide::Result<Response> {
+
+    pub async fn peek_all(mut req: Request<InternalState>) -> tide::Result<Response> {
         let args: GetMessageReq = req.body_json().await?;
         let ts: Option<Duration> = args.timestamp.map(|ts| Duration::from_millis(ts.try_into().unwrap()));
-
-=======
-    pub async fn peek_all(mut req: Request<InternalState>) -> tide::Result<Response> {
-        let tag: Tag = req.body_json().await?;
->>>>>>> f40b0790
         let inbox = req.state().inbox.clone();
 
         let inbox = inbox.write().await;
