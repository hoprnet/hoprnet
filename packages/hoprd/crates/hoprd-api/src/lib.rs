--- conflicted
+++ resolved
@@ -817,11 +817,7 @@
         })
     }
 
-<<<<<<< HEAD
-    #[derive(Debug, Default, Copy, Clone, Deserialize, utoipa::ToSchema)]
-=======
     #[derive(Debug, Default, Copy, Clone, Deserialize, utoipa::IntoParams, utoipa::ToSchema)]
->>>>>>> 5ba0f318
     #[serde(default, rename_all = "camelCase")]
     pub struct ChannelsQuery {
         including_closed: bool,
@@ -831,13 +827,7 @@
     #[utoipa::path(
         get,
         path = const_format::formatcp!("{}/channels", BASE_PATH),
-<<<<<<< HEAD
-        params(
-            ("channelId" = ChannelsQuery, Query, description = "Indicates whether to fetch also closed channels and/or the entire topology")
-        ),
-=======
         params(ChannelsQuery),
->>>>>>> 5ba0f318
         responses(
             (status = 200, description = "Channels fetched successfully", body = NodeChannels),
             (status = 401, description = "Invalid authorization token.", body = ApiError),
@@ -1106,13 +1096,8 @@
 
     use super::*;
 
-<<<<<<< HEAD
-    #[derive(Debug, Default, Clone, serde::Serialize, serde::Deserialize, utoipa::ToSchema)]
-    pub(crate) struct Tag {
-=======
-    #[derive(Debug, Clone, serde::Serialize, serde::Deserialize, utoipa::ToSchema, utoipa::IntoParams)]
+    #[derive(Debug, Default, Clone, serde::Serialize, serde::Deserialize, utoipa::ToSchema, utoipa::IntoParams)]
     pub(crate) struct TagQuery {
->>>>>>> 5ba0f318
         pub tag: u16,
     }
 
