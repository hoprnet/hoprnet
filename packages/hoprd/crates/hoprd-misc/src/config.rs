use proc_macro_regex::regex;
use serde::{Deserialize, Serialize};
use validator::{Validate, ValidationError};

use core_ethereum_misc::constants::DEFAULT_CONFIRMATIONS;
use core_misc::constants::{
    DEFAULT_HEARTBEAT_INTERVAL, DEFAULT_HEARTBEAT_INTERVAL_VARIANCE, DEFAULT_HEARTBEAT_THRESHOLD,
    DEFAULT_MAX_PARALLEL_CONNECTIONS, DEFAULT_MAX_PARALLEL_CONNECTION_PUBLIC_RELAY, DEFAULT_NETWORK_QUALITY_THRESHOLD,
};

pub const DEFAULT_API_HOST: &str = "127.0.0.1";
pub const DEFAULT_API_PORT: u16 = 3001;

pub const DEFAULT_HOST: &str = "0.0.0.0";
pub const DEFAULT_PORT: u16 = 9091;

pub const DEFAULT_HEALTH_CHECK_HOST: &str = "127.0.0.1";
pub const DEFAULT_HEALTH_CHECK_PORT: u16 = 8080;

pub const MINIMAL_API_TOKEN_LENGTH: usize = 8;

fn validate_ipv4_address(s: &str) -> Result<(), ValidationError> {
    if validator::validate_ip(s) {
        Ok(())
    } else {
        Err(ValidationError::new("Invalid IPv4 address provided"))
    }
}

fn validate_api_auth(token: &Auth) -> Result<(), ValidationError> {
    match &token {
        Auth::None => Ok(()),
        Auth::Token(token) => {
            if token.len() >= MINIMAL_API_TOKEN_LENGTH {
                // TODO: add more token limitations? alhpanumeric?
                Ok(())
            } else {
                Err(ValidationError::new("The validation token is too short"))
            }
        }
    }
}

#[cfg_attr(feature = "wasm", wasm_bindgen::prelude::wasm_bindgen(getter_with_clone))]
#[derive(Debug, Default, Serialize, Deserialize, Validate, Clone, PartialEq)]
pub struct Host {
    #[validate(custom = "validate_ipv4_address")]
    pub ip: String,
    #[validate(range(min = 1u16))]
    pub port: u16,
}

impl Host {
    pub fn from_ipv4_host_string(s: &str) -> Result<Self, String> {
        let (ip, str_port) = match s.split_once(":") {
            None => return Err(format!("Invalid host")),
            Some(split) => split,
        };

        let port = u16::from_str_radix(str_port, 10).map_err(|e| e.to_string())?;

        Ok(Self {
            ip: ip.to_owned(),
            port,
        })
    }
}

impl ToString for Host {
    fn to_string(&self) -> String {
        format!("{}:{}", self.ip, self.port)
    }
}

#[derive(Debug, Serialize, Deserialize, Clone, PartialEq)]
pub enum Auth {
    None,
    Token(String),
}

#[cfg_attr(feature = "wasm", wasm_bindgen::prelude::wasm_bindgen(getter_with_clone))]
#[derive(Debug, Validate, Serialize, Deserialize, Clone, PartialEq)]
pub struct Api {
    pub enable: bool,
    /// Auth enum holding the API auth configuration
    ///
    /// The auth enum cannot be made public due to incompatibility with the wasm_bindgen.
    #[validate(custom = "validate_api_auth")]
    auth: Auth,
    #[validate]
    pub host: Host,
}

#[cfg_attr(feature = "wasm", wasm_bindgen::prelude::wasm_bindgen)]
impl Api {
    pub fn is_auth_disabled(&self) -> bool {
        self.auth == Auth::None
    }

    pub fn auth_token(&self) -> Option<String> {
        match &self.auth {
            Auth::None => None,
            Auth::Token(token) => Some(token.clone()),
        }
    }
}

impl Default for Api {
    fn default() -> Self {
        Self {
            enable: false,
            auth: Auth::Token("".to_owned()),
            host: Host {
                ip: DEFAULT_API_HOST.to_string(),
                port: DEFAULT_API_PORT,
            },
        }
    }
}

#[cfg_attr(feature = "wasm", wasm_bindgen::prelude::wasm_bindgen(getter_with_clone))]
#[derive(Debug, Serialize, Deserialize, Validate, Clone, PartialEq)]
pub struct HealthCheck {
    pub enable: bool,
    pub host: String,
    pub port: u16,
}

impl Default for HealthCheck {
    fn default() -> Self {
        Self {
            enable: false,
            host: DEFAULT_HEALTH_CHECK_HOST.to_string(),
            port: DEFAULT_HEALTH_CHECK_PORT,
        }
    }
}

#[cfg_attr(feature = "wasm", wasm_bindgen::prelude::wasm_bindgen(getter_with_clone))]
#[derive(Debug, Serialize, Deserialize, Validate, Clone, PartialEq)]
pub struct Heartbeat {
    pub interval: u32,
    pub threshold: u32,
    pub variance: u32,
}

impl Default for Heartbeat {
    fn default() -> Self {
        Self {
            interval: DEFAULT_HEARTBEAT_INTERVAL,
            threshold: DEFAULT_HEARTBEAT_THRESHOLD,
            variance: DEFAULT_HEARTBEAT_INTERVAL_VARIANCE,
        }
    }
}

#[cfg_attr(feature = "wasm", wasm_bindgen::prelude::wasm_bindgen(getter_with_clone))]
#[derive(Debug, Serialize, Deserialize, Validate, Clone, PartialEq)]
pub struct NetworkOptions {
    pub announce: bool,
    pub allow_local_node_connections: bool,
    pub allow_private_node_connections: bool,
    pub max_parallel_connections: u32,
    pub network_quality_threshold: f32,
    pub no_relay: bool,
}

impl Default for NetworkOptions {
    fn default() -> Self {
        Self {
            announce: false,
            allow_local_node_connections: false,
            allow_private_node_connections: false,
            max_parallel_connections: DEFAULT_MAX_PARALLEL_CONNECTIONS,
            network_quality_threshold: DEFAULT_NETWORK_QUALITY_THRESHOLD,
            no_relay: false,
        }
    }
}

#[cfg_attr(feature = "wasm", wasm_bindgen::prelude::wasm_bindgen(getter_with_clone))]
#[derive(Debug, Serialize, Deserialize, Validate, Clone, PartialEq)]
pub struct Chain {
    pub provider: Option<String>,
    pub check_unrealized_balance: bool,
    pub on_chain_confirmations: u32,
}

impl Default for Chain {
    fn default() -> Self {
        Self {
            provider: None,
            check_unrealized_balance: true,
            on_chain_confirmations: DEFAULT_CONFIRMATIONS,
        }
    }
}

#[cfg_attr(feature = "wasm", wasm_bindgen::prelude::wasm_bindgen(getter_with_clone))]
#[derive(Debug, Serialize, Deserialize, Validate, Clone, PartialEq)]
pub struct Strategy {
    // TODO: implement checks
    pub name: String,
    pub max_auto_channels: Option<u32>,
    pub auto_redeem_tickets: bool,
}

impl Default for Strategy {
    fn default() -> Self {
        Self {
            name: "passive".to_owned(),
            max_auto_channels: None,
            auto_redeem_tickets: true,
        }
    }
}

/// Does not work in the WASM environment
#[allow(dead_code)]
fn validate_file_path(s: &str) -> Result<(), ValidationError> {
    if std::path::Path::new(s).is_file() {
        Ok(())
    } else {
        Err(ValidationError::new("Invalid file path specified"))
    }
}

fn validate_password(s: &str) -> Result<(), ValidationError> {
    if !s.is_empty() {
        Ok(())
    } else {
        Err(ValidationError::new("No password could be found"))
    }
}

regex!(is_private_key "^(0[xX])?[a-fA-F0-9]{128}$");

pub(crate) fn validate_private_key(s: &str) -> Result<(), ValidationError> {
    if is_private_key(s) {
        Ok(())
    } else {
        Err(ValidationError::new("No valid private key could be found"))
    }
}

fn validate_optional_private_key(s: &String) -> Result<(), ValidationError> {
    validate_private_key(s.as_str())
}

#[cfg_attr(feature = "wasm", wasm_bindgen::prelude::wasm_bindgen(getter_with_clone))]
#[derive(Default, Serialize, Deserialize, Validate, Clone, PartialEq)]
pub struct Identity {
    pub file: String,
    #[validate(custom = "validate_password")]
    pub password: String,
    #[validate(custom = "validate_optional_private_key")]
    pub private_key: Option<String>,
}

impl std::fmt::Debug for Identity {
    fn fmt(&self, f: &mut std::fmt::Formatter<'_>) -> std::fmt::Result {
        let obfuscated: String = "<REDACTED>".into();

        f.debug_struct("Identity")
            .field("file", &self.file)
            .field("password", &obfuscated)
            .field("private_key", &obfuscated)
            .finish()
    }
}

/// Does not work in the WASM environment
#[allow(dead_code)]
fn validate_directory_path(s: &str) -> Result<(), ValidationError> {
    if std::path::Path::new(s).is_dir() {
        Ok(())
    } else {
        Err(ValidationError::new("Invalid directory path specified"))
    }
}

#[cfg_attr(feature = "wasm", wasm_bindgen::prelude::wasm_bindgen(getter_with_clone))]
#[derive(Debug, Default, Serialize, Deserialize, Validate, Clone, PartialEq)]
pub struct Db {
    /// Path to the directory containing the database
    pub data: String,
    pub initialize: bool,
    pub force_initialize: bool,
}

#[cfg_attr(feature = "wasm", wasm_bindgen::prelude::wasm_bindgen(getter_with_clone))]
#[derive(Debug, Default, Serialize, Deserialize, Validate, Clone, PartialEq)]
pub struct Testing {
    pub announce_local_addresses: bool,
    pub prefer_local_addresses: bool,
    pub use_weak_crypto: bool,
    pub no_direct_connections: bool,
    pub no_webrtc_upgrade: bool,
    pub local_mode_stun: bool,
}

#[cfg_attr(feature = "wasm", wasm_bindgen::prelude::wasm_bindgen(getter_with_clone))]
#[derive(Debug, Serialize, Deserialize, Validate, Clone, PartialEq)]
pub struct HoprdConfig {
    #[validate]
    pub host: Host,
    #[validate]
    pub identity: Identity,
    #[validate]
    pub db: Db,
    #[validate]
    pub api: Api,
    #[validate]
    pub strategy: Strategy,
    #[validate]
    pub heartbeat: Heartbeat,
    #[validate]
    pub network_options: NetworkOptions,
    #[validate]
    pub healthcheck: HealthCheck,
    pub network: String,
    #[validate]
    pub chain: Chain,

    #[validate]
    pub test: Testing,
}

impl Default for HoprdConfig {
    fn default() -> Self {
        Self {
            host: Host {
                ip: DEFAULT_HOST.to_string(),
                port: DEFAULT_PORT,
            },
            identity: Identity::default(),
            db: Db::default(),
            api: Api::default(),
            strategy: Strategy::default(),
            heartbeat: Heartbeat::default(),
            network_options: NetworkOptions::default(),
            healthcheck: HealthCheck::default(),
            network: String::default(),
            chain: Chain::default(),
            test: Testing::default(),
        }
    }
}

#[cfg(any(not(feature = "wasm"), test))]
use real_base::file::native::read_to_string;

#[cfg(all(feature = "wasm", not(test)))]
use real_base::file::wasm::read_to_string;
use utils_log::debug;

impl HoprdConfig {
    pub fn from_cli_args(cli_args: crate::cli::CliArgs, skip_validation: bool) -> crate::errors::Result<HoprdConfig> {
        let mut cfg: HoprdConfig = if let Some(cfg_path) = cli_args.configuration_file_path {
            debug!("fetching configuration from file {cfg_path}");
            let yaml_configuration = read_to_string(cfg_path.as_str())
                .map_err(|e| crate::errors::HoprdConfigError::FileError(e.to_string()))?;
            serde_yaml::from_str(&yaml_configuration)
                .map_err(|e| crate::errors::HoprdConfigError::SerializationError(e.to_string()))?
        } else {
            debug!("loading default configuration");
            HoprdConfig::default()
        };

        cfg.network = cli_args.network;

        // host
        if let Some(x) = cli_args.host {
            cfg.host = x
        };

        // db
        cfg.db.data = cli_args.data;
        cfg.db.initialize = cli_args.init;
        cfg.db.force_initialize = cli_args.force_init;

        // api
        cfg.api.enable = cli_args.api;
        if cli_args.disable_api_authentication {
            if &cfg.api.auth != &Auth::None {
                cfg.api.auth = Auth::None;
            }
        };
        if let Some(x) = cli_args.api_token {
            cfg.api.auth = Auth::Token(x);
        };
        if let Some(x) = cli_args.api_host {
            cfg.api.host.ip = x
        };
        if let Some(x) = cli_args.api_port {
            cfg.api.host.port = x
        };

        // heartbeat
        if let Some(x) = cli_args.heartbeat_interval {
            cfg.heartbeat.interval = x
        };
        if let Some(x) = cli_args.heartbeat_threshold {
            cfg.heartbeat.threshold = x
        };
        if let Some(x) = cli_args.heartbeat_variance {
            cfg.heartbeat.variance = x
        };

        // network options
        cfg.network_options.announce = cli_args.announce;
        cfg.network_options.allow_local_node_connections = cli_args.allow_local_node_connections;
        cfg.network_options.allow_private_node_connections = cli_args.allow_private_node_connections;
        if let Some(x) = cli_args.max_parallel_connections {
            cfg.network_options.max_parallel_connections = x
        } else if cfg.network_options.announce {
            cfg.network_options.max_parallel_connections = DEFAULT_MAX_PARALLEL_CONNECTION_PUBLIC_RELAY
        };
        if let Some(x) = cli_args.network_quality_threshold {
            cfg.network_options.network_quality_threshold = x
        };
        cfg.network_options.no_relay = cli_args.no_relay;

        // healthcheck
        cfg.healthcheck.enable = cli_args.health_check;
        if let Some(x) = cli_args.health_check_host {
            cfg.healthcheck.host = x
        };
        if let Some(x) = cli_args.health_check_port {
            cfg.healthcheck.port = x
        };

        // identity
        cfg.identity.file = cli_args.identity;
        if let Some(x) = cli_args.password {
            cfg.identity.password = x
        };
        if let Some(x) = cli_args.private_key {
            cfg.identity.private_key = Some(x)
        };

        // strategy
        if let Some(x) = cli_args.default_strategy {
            cfg.strategy.name = x
        };
        if let Some(x) = cli_args.max_auto_channels {
            cfg.strategy.max_auto_channels = Some(x)
        };
<<<<<<< HEAD
        if let Some(x) = cli_args.auto_redeem_tickets {
            cfg.strategy.auto_redeem_tickets = x;
            debug!("overwrote auto_redeem_tickets with {x}");
        };
=======

        cfg.strategy.auto_redeem_tickets = cli_args.auto_redeem_tickets;
>>>>>>> a8e98cd1

        // chain
        if let Some(x) = cli_args.provider {
            cfg.chain.provider = Some(x)
        };
        cfg.chain.check_unrealized_balance = cli_args.check_unrealized_balance;
        if let Some(x) = cli_args.on_chain_confirmations {
            cfg.chain.on_chain_confirmations = x
        };

        // test
        cfg.test.announce_local_addresses = cli_args.test_announce_local_addresses;
        cfg.test.prefer_local_addresses = cli_args.test_prefer_local_addresses;
        cfg.test.local_mode_stun = cli_args.test_local_mode_stun;
        cfg.test.no_webrtc_upgrade = cli_args.test_no_webrtc_upgrade;
        cfg.test.no_direct_connections = cli_args.test_no_direct_connections;
        cfg.test.use_weak_crypto = cli_args.test_use_weak_crypto;

        if skip_validation {
            Ok(cfg)
        } else {
            match cfg.validate() {
                Ok(_) => Ok(cfg),
                Err(e) => Err(crate::errors::HoprdConfigError::ValidationError(e.to_string())),
            }
        }
    }
}

#[cfg(feature = "wasm")]
pub mod wasm {
    use crate::config::HoprdConfig;
    use utils_misc::ok_or_jserr;
    use wasm_bindgen::prelude::*;
    use wasm_bindgen::JsValue;

    #[wasm_bindgen]
    impl HoprdConfig {
        pub fn as_redacted_string(&self) -> Result<String, JsValue> {
            let mut redacted_cfg = self.clone();

            // redacting sensitive information
            if let Some(_) = redacted_cfg.identity.private_key {
                redacted_cfg.identity.private_key = Some("<REDACTED>".to_owned());
            }
            redacted_cfg.identity.password = "<REDACTED>".to_owned();

            ok_or_jserr!(serde_json::to_string(&redacted_cfg))
        }
    }

    #[wasm_bindgen]
    pub fn fetch_configuration(cli_args: JsValue) -> Result<HoprdConfig, JsValue> {
        let args: crate::cli::CliArgs = serde_wasm_bindgen::from_value(cli_args)?;
        HoprdConfig::from_cli_args(args, false).map_err(|e| wasm_bindgen::JsValue::from(e.to_string()))
    }
}

#[cfg(test)]
mod tests {
    use super::*;
    use clap::{Args, Command, FromArgMatches};
    use std::io::{Read, Write};
    use tempfile::NamedTempFile;

    pub fn example_cfg() -> HoprdConfig {
        HoprdConfig {
            host: Host {
                ip: "127.0.0.1".to_owned(),
                port: 47462,
            },
            identity: Identity {
                file: "identity".to_string(),
                password: "".to_owned(),
                private_key: Some("".to_owned()),
            },
            strategy: Strategy {
                name: "passive".to_owned(),
                max_auto_channels: None,
                auto_redeem_tickets: true,
            },
            db: Db {
                data: "/tmp/db".to_owned(),
                initialize: false,
                force_initialize: false,
            },
            api: Api {
                enable: false,
                auth: Auth::None,
                host: Host {
                    ip: "127.0.0.1".to_string(),
                    port: 1233,
                },
            },
            heartbeat: Heartbeat {
                interval: 0,
                threshold: 0,
                variance: 0,
            },
            network_options: NetworkOptions {
                announce: false,
                allow_local_node_connections: false,
                allow_private_node_connections: false,
                max_parallel_connections: 0,
                network_quality_threshold: 0.0,
                no_relay: false,
            },
            healthcheck: HealthCheck {
                enable: false,
                host: "127.0.0.1".to_string(),
                port: 0,
            },
            network: "testing".to_string(),
            chain: Chain {
                provider: None,
                check_unrealized_balance: true,
                on_chain_confirmations: 0,
            },
            test: Testing {
                announce_local_addresses: false,
                prefer_local_addresses: false,
                use_weak_crypto: false,
                no_direct_connections: false,
                no_webrtc_upgrade: false,
                local_mode_stun: false,
            },
        }
    }

    const EXAMPLE_YAML: &'static str = r#"host:
  ip: 127.0.0.1
  port: 47462
identity:
  file: identity
  password: ''
  private_key: ''
db:
  data: /tmp/db
  initialize: false
  force_initialize: false
api:
  enable: false
  auth: None
  host:
    ip: 127.0.0.1
    port: 1233
strategy:
  name: passive
  max_auto_channels: null
  auto_redeem_tickets: true
heartbeat:
  interval: 0
  threshold: 0
  variance: 0
network_options:
  announce: false
  allow_local_node_connections: false
  allow_private_node_connections: false
  max_parallel_connections: 0
  network_quality_threshold: 0.0
  no_relay: false
healthcheck:
  enable: false
  host: 127.0.0.1
  port: 0
network: testing
chain:
  provider: null
  check_unrealized_balance: true
  on_chain_confirmations: 0
test:
  announce_local_addresses: false
  prefer_local_addresses: false
  use_weak_crypto: false
  no_direct_connections: false
  no_webrtc_upgrade: false
  local_mode_stun: false
"#;

    #[test]
    fn test_config_should_be_serializable_into_string() -> Result<(), Box<dyn std::error::Error>> {
        let cfg = example_cfg();

        let yaml = serde_yaml::to_string(&cfg)?;
        assert_eq!(yaml, EXAMPLE_YAML);

        Ok(())
    }

    #[test]
    fn test_config_should_be_deserializable_from_a_string_in_a_file() -> Result<(), Box<dyn std::error::Error>> {
        let mut config_file = NamedTempFile::new()?;
        let mut prepared_config_file = config_file.reopen()?;

        let cfg = example_cfg();
        let yaml = serde_yaml::to_string(&cfg)?;
        config_file.write_all(yaml.as_bytes())?;

        let mut buf = String::new();
        prepared_config_file.read_to_string(&mut buf)?;
        let deserialized_cfg: HoprdConfig = serde_yaml::from_str(&buf)?;

        assert_eq!(deserialized_cfg, cfg);

        Ok(())
    }

    #[test]
    fn test_config_is_extractable_from_the_cli_arguments() -> Result<(), Box<dyn std::error::Error>> {
        let pwnd = "rpc://pawned!";

        let mut config_file = NamedTempFile::new()?;

        let mut cfg = example_cfg();
        cfg.chain.provider = Some(pwnd.to_owned());

        let yaml = serde_yaml::to_string(&cfg)?;
        config_file.write_all(yaml.as_bytes())?;
        let cfg_file_path = config_file.path().to_str().unwrap().to_string();

        let cli_args = vec!["hoprd", "--configurationFilePath", cfg_file_path.as_str()];

        let mut cmd = Command::new("hoprd").version("0.0.0");
        cmd = crate::cli::CliArgs::augment_args(cmd);
        let derived_matches = cmd.try_get_matches_from(cli_args).map_err(|e| e.to_string())?;
        let args = crate::cli::CliArgs::from_arg_matches(&derived_matches)?;

        // skipping validation
        let cfg = HoprdConfig::from_cli_args(args, true);

        assert!(cfg.is_ok());

        let cfg = cfg.unwrap();

        assert_eq!(cfg.chain.provider, Some(pwnd.to_owned()));

        Ok(())
    }
}<|MERGE_RESOLUTION|>--- conflicted
+++ resolved
@@ -446,15 +446,8 @@
         if let Some(x) = cli_args.max_auto_channels {
             cfg.strategy.max_auto_channels = Some(x)
         };
-<<<<<<< HEAD
-        if let Some(x) = cli_args.auto_redeem_tickets {
-            cfg.strategy.auto_redeem_tickets = x;
-            debug!("overwrote auto_redeem_tickets with {x}");
-        };
-=======
 
         cfg.strategy.auto_redeem_tickets = cli_args.auto_redeem_tickets;
->>>>>>> a8e98cd1
 
         // chain
         if let Some(x) = cli_args.provider {
