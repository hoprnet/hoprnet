[package]
name = "hoprd-misc"
version = "0.1.0"
authors = ["HOPR Association <tech@hoprnet.org>"]
edition = "2021"
description = "Rust WASM modules for HOPRd"
homepage = "https://hoprnet.org/"
repository = "https://github.com/hoprnet/hoprnet"
license = "LGPL-3.0-only"

[lib]
crate-type = ["cdylib", "rlib"]

[dependencies]
<<<<<<< HEAD
# Workspace dependencies
hopr-real = { path = "../../../real/crates/real-base" }

# 3rd party dependencies
wasm-bindgen = { version = "0.2.80", features = ["serde-serialize"] }
wasm-bindgen-test = "0.3.30"
=======
real-base = { path = "../../../real/crates/real-base" }
>>>>>>> 00a220a6
serde = { version = "1.0", features = ["derive"] }
serde_json = "1.0"
wasm-bindgen = { version = "0.2.80", features = ["serde-serialize"] }
wasm-bindgen-test = "0.3.30"

# Unfortunately, `wee_alloc` requires nightly Rust when targeting real for now.
wee_alloc = { version = "0.4.5", optional = true }

<<<<<<< HEAD
=======
[dev-dependencies]
wasm-bindgen-test = "0.3.30"

>>>>>>> 00a220a6
[profile.release]
# Tell `rustc` to optimize for small code size.
opt-level = "s"<|MERGE_RESOLUTION|>--- conflicted
+++ resolved
@@ -12,16 +12,7 @@
 crate-type = ["cdylib", "rlib"]
 
 [dependencies]
-<<<<<<< HEAD
-# Workspace dependencies
-hopr-real = { path = "../../../real/crates/real-base" }
-
-# 3rd party dependencies
-wasm-bindgen = { version = "0.2.80", features = ["serde-serialize"] }
-wasm-bindgen-test = "0.3.30"
-=======
 real-base = { path = "../../../real/crates/real-base" }
->>>>>>> 00a220a6
 serde = { version = "1.0", features = ["derive"] }
 serde_json = "1.0"
 wasm-bindgen = { version = "0.2.80", features = ["serde-serialize"] }
@@ -30,12 +21,9 @@
 # Unfortunately, `wee_alloc` requires nightly Rust when targeting real for now.
 wee_alloc = { version = "0.4.5", optional = true }
 
-<<<<<<< HEAD
-=======
 [dev-dependencies]
 wasm-bindgen-test = "0.3.30"
 
->>>>>>> 00a220a6
 [profile.release]
 # Tell `rustc` to optimize for small code size.
 opt-level = "s"