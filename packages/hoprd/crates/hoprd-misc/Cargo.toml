--- conflicted
+++ resolved
@@ -13,12 +13,8 @@
 
 [features]
 default = ["console_error_panic_hook", "wasm"]
-<<<<<<< HEAD
-wasm = []
-=======
 wasm = [ "dep:wasm-bindgen", "dep:serde-wasm-bindgen" ]
 console_error_panic_hook = [ "dep:console_error_panic_hook" ]
->>>>>>> 48d3bc7b
 
 [dependencies]
 clap = { git = "https://github.com/hoprnet/clap", branch = "robertkiel/update-env-from", features = ["derive", "env", "string"] }
@@ -42,4 +38,4 @@
 
 [target.'cfg(not(target_arch = "wasm32"))'.build-dependencies]
 wasm-pack = { workspace = true }
-wasm-opt = { workspace = true }
+wasm-opt = { workspace = true }