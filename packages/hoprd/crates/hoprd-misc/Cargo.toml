[package]
name = "hoprd-misc"
version = "0.1.0"
authors = ["HOPR Association <tech@hoprnet.org>"]
edition = "2021"
description = "Rust WASM modules for HOPRd"
homepage = "https://hoprnet.org/"
repository = "https://github.com/hoprnet/hoprnet"
license = "LGPL-3.0-only"

[lib]
crate-type = ["cdylib", "rlib"]

[dependencies]
real-base = { path = "../../../real/crates/real-base" }
wasm-bindgen = "0.2.83"
wasm-bindgen-test = "0.3.30"

console_error_panic_hook = { version = "0.1.6", optional = true }
#wee_alloc = { version = "0.4.5", optional = true }

[dev-dependencies]
wasm-bindgen-test = "0.3.30"
<<<<<<< HEAD
=======

[target.'cfg(not(target_arch = "wasm32"))'.build-dependencies]
wasm-pack = { workspace = true }
wasm-opt = { workspace = true }
>>>>>>> ae9795b3
<|MERGE_RESOLUTION|>--- conflicted
+++ resolved
@@ -21,10 +21,7 @@
 
 [dev-dependencies]
 wasm-bindgen-test = "0.3.30"
-<<<<<<< HEAD
-=======
 
 [target.'cfg(not(target_arch = "wasm32"))'.build-dependencies]
 wasm-pack = { workspace = true }
 wasm-opt = { workspace = true }
->>>>>>> ae9795b3
