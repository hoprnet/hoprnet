mod chain;
mod components;
pub mod config;
pub mod constants;
pub mod errors;
mod helpers;
mod processes;

pub use chain::{Network, ProtocolConfig};
use core_ethereum_actions::node::NodeActions;

use std::collections::HashMap;
use std::sync::Arc;
use std::{pin::Pin, str::FromStr};

use async_std::sync::RwLock;
use futures::{Future, StreamExt};

use crate::chain::ChainNetworkConfig;
use core_ethereum_api::HoprChain;
use core_ethereum_db::{db::CoreEthereumDb, traits::HoprCoreEthereumDbActions};
use core_transport::libp2p_identity::PeerId;
use core_transport::{
    ApplicationData, ChainKeypair, HalfKeyChallenge, Hash, Health, Keypair, Multiaddr, OffchainKeypair,
};

use utils_log::{error, info};
use utils_types::primitives::{Address, Balance, BalanceType, Snapshot, U256};

#[cfg(feature = "wasm")]
use {core_ethereum_db::db::wasm::Database, core_transport::wasm_impls::HoprTransport};

#[cfg(all(feature = "prometheus", not(test), not(feature = "wasm")))]
use utils_misc::time::native::current_timestamp;

#[cfg(all(feature = "prometheus", not(test), feature = "wasm"))]
use utils_misc::time::wasm::current_timestamp;

#[cfg(all(feature = "prometheus", not(test)))]
use utils_metrics::metrics::{MultiGauge, SimpleCounter, SimpleGauge};

#[cfg(all(feature = "prometheus", not(test)))]
lazy_static::lazy_static! {
    static ref METRIC_MESSAGE_FAIL_COUNT: SimpleCounter = SimpleCounter::new(
        "core_counter_failed_send_messages",
        "Number of sent messages failures"
    ).unwrap();
    static ref METRIC_PROCESS_START_TIME: SimpleGauge = SimpleGauge::new(
        "hoprd_gauge_startup_unix_time_seconds",
        "The unix timestamp at which the process was started"
    ).unwrap();
    static ref METRIC_HOPR_LIB_VERSION: MultiGauge = MultiGauge::new(
        "hoprd_mgauge_version",
        "Executed version of HOPRd",
        &["version"]
    ).unwrap();
}

#[cfg_attr(feature = "wasm", wasm_bindgen::prelude::wasm_bindgen)]
#[derive(Debug, Copy, Clone, PartialEq, Eq)]
pub enum State {
    Uninitialized = 0,
    Initializing = 1,
    Indexing = 2,
    Starting = 3,
    Running = 4,
}

// #[cfg(any(not(feature = "wasm"), test))]
// pub use native::Hopr;

#[cfg(all(feature = "wasm", not(test)))]
pub use wasm_impl::Hopr;

#[cfg(feature = "wasm")]
mod native {
    use core_ethereum_actions::transaction_queue::TransactionExecutor;
    use core_ethereum_actions::{
        channels::ChannelActions, redeem::TicketRedeemActions, transaction_queue::TransactionResult,
    };
    use core_ethereum_api::ChannelEntry;
    use core_transport::{wasm_impls::PublicNodesResult, TicketStatistics};
    use core_types::{
        account::AccountEntry,
        acknowledgement::AcknowledgedTicket,
        channels::{generate_channel_id, ChannelStatus, Ticket},
    };
    use utils_types::traits::PeerIdLike;

    use crate::wasm_impl::{CloseChannelResult, OpenChannelResult};

    use super::*;

    pub struct Hopr {
        me: OffchainKeypair,
        is_public: bool,
        state: State,

        /// RwLocked HashMap making sure that no Rust aliasing issues
        /// can occur, discard once Rust support is not needed
        aliases: Arc<RwLock<HashMap<String, PeerId>>>,
        transport_api: HoprTransport,
        chain_api: HoprChain,
        processes: Option<Vec<Pin<Box<dyn futures::Future<Output = components::HoprLoopComponents>>>>>,
        chain_cfg: ChainNetworkConfig,
        #[cfg(feature = "wasm")]
        chain_query: chain::wasm::WasmChainQuery,
        // TODO: remove once the entire construction happens in the new() method
        staking_safe_address: Address,
        staking_module_address: Address,
    }

    impl Hopr {
        pub fn new<FOnReceived, FOnSent, FSaveTbf, TxExec>(
            cfg: crate::config::HoprLibConfig,
            me: &OffchainKeypair,
            me_onchain: &ChainKeypair,
            my_addresses: Vec<Multiaddr>,
            db: Arc<RwLock<CoreEthereumDb<utils_db::rusty::RustyLevelDbShim>>>,
            tbf: core_types::protocol::TagBloomFilter,
            save_tbf: FSaveTbf,
            chain_config: ChainNetworkConfig,
            tx_executor: TxExec,
            #[cfg(feature = "wasm")] chain_query: chain::wasm::WasmChainQuery, // chain operations currently only in JS
            on_received: FOnReceived, // passed emit on the WasmHoprMessageEmitter on packet received
            on_sent: FOnSent,         // passed emit on the WasmHoprMessageEmitter on packet sent
        ) -> Self
        where
            FOnReceived: Fn(ApplicationData) + 'static,
            FOnSent: Fn(HalfKeyChallenge) + 'static,
            FSaveTbf: Fn(Box<[u8]>) + 'static,
            TxExec: TransactionExecutor + 'static,
        {
            // let mut packetCfg = PacketInteractionConfig::new(packetKeypair, chainKeypair)
            // packetCfg.check_unrealized_balance = cfg.chain.check_unrealized_balance

            let is_public = cfg.chain.announce;

            let (transport_api, chain_api, processes) = components::build_components(
                cfg.clone(),
                me.clone(),
                me_onchain.clone(),
                db,
                on_sent,
                on_received,
                tbf,
                save_tbf,
                tx_executor,
                my_addresses,
            );

            #[cfg(all(feature = "prometheus", not(test)))]
            {
                METRIC_PROCESS_START_TIME.set(current_timestamp() as f64 / 1000.0);
                METRIC_HOPR_LIB_VERSION.set(
                    &["version"],
                    f64::from_str(const_format::formatcp!(
                        "{}.{}",
                        env!("CARGO_PKG_VERSION_MAJOR"),
                        env!("CARGO_PKG_VERSION_MINOR")
                    ))
                    .unwrap_or(0.0),
                );
            }

            Self {
                state: State::Uninitialized,
                aliases: Arc::new(RwLock::new(HashMap::new())),
                is_public,
                me: me.clone(),
                transport_api,
                chain_api,
                processes: Some(processes),
                chain_cfg: chain_config,
                chain_query,
                staking_safe_address: cfg.safe_module.safe_address,
                staking_module_address: cfg.safe_module.module_address,
            }
        }

        pub fn status(&self) -> State {
            self.state
        }

        pub fn version_coerced(&self) -> String {
            String::from(constants::APP_VERSION_COERCED)
        }

        pub fn version(&self) -> String {
            String::from(constants::APP_VERSION)
        }

        pub async fn set_alias(&self, alias: String, peer: PeerId) {
            self.aliases.write().await.insert(alias, peer);
        }

        pub async fn remove_alias(&self, alias: &String) {
            self.aliases.write().await.remove(alias);
        }

        pub async fn get_alias(&self, alias: &String) -> Option<PeerId> {
            self.aliases.read().await.get(alias).map(|v| v.clone())
        }

        pub async fn get_aliases(&self) -> HashMap<String, PeerId> {
            self.aliases.read().await.clone()
        }

        pub fn chain_config(&self) -> ChainNetworkConfig {
            self.chain_cfg.clone()
        }

        pub async fn run(
            &mut self,
        ) -> errors::Result<Vec<Pin<Box<dyn Future<Output = components::HoprLoopComponents>>>>> {
            if self.state != State::Uninitialized {
                return Err(errors::HoprLibError::GeneralError(
                    "Cannot start the hopr node multiple times".to_owned(),
                ));
            }

            info!("Starting hopr node...");

            if let Err(_) = self.chain_query.waitForFunds().await {
                panic!("Failed to wait for the funds")
            }

            self.aliases
                .write()
                .await
                .insert("me".to_owned(), self.transport_api.me().clone());

            self.state = State::Initializing;

            let balance = self
                .chain_query
                .getNativeBalance()
                .await
                .map_err(|_| errors::HoprLibError::GeneralError("Failed to fetch own balance".to_owned()))
                .map(|v| {
                    info!("{}", v.as_string().unwrap().as_str());
                    Balance::from_str(v.as_string().unwrap().as_str()).expect("balance should be deserializable")
                })?;

            let minimum_balance = Balance::new(U256::new(constants::MIN_NATIVE_BALANCE), BalanceType::Native);

            info!(
                "Ethereum account {} has {}. Mininum balance is {}",
                self.chain_api.me_onchain(),
                balance.to_formatted_string(),
                minimum_balance.to_formatted_string()
            );

            if balance.lte(&minimum_balance) {
                return Err(errors::HoprLibError::GeneralError(
                    "Cannot start the node without a sufficiently funded wallet".to_string(),
                ));
            }

            info!("Linking chain and packet keys");
            self.chain_api
                .db()
                .write()
                .await
                .link_chain_and_packet_keys(&self.chain_api.me_onchain(), &self.me.public(), &Snapshot::default())
                .await
                .map_err(core_transport::errors::HoprTransportError::from)?;

            let mut allowed_initial_nodes = vec![];

            for node in self.transport_api.get_public_nodes().await?.into_iter() {
                let peer_id: String = node.id.clone().into();
                if let Ok(peer_id) = PeerId::from_str(peer_id.as_str()) {
                    if self.transport_api.is_allowed_to_access_network(&peer_id).await {
                        allowed_initial_nodes.push(node)
                    }
                }
            }

            info!(
                "Using initial nodes: {:?}",
                allowed_initial_nodes
                    .iter()
                    .map(|v| {
                        let n: String = v.id.clone().into();
                        n
                    })
                    .collect::<Vec<_>>()
            );

            // TODO: public nodes result should be native, not wasm based
            info!("Loading initial peers");
            for node in allowed_initial_nodes.into_iter() {
                self.transport_api.on_network_registry_update(&node.address, true).await;

                self.transport_api
                    .on_peer_announcement(
                        {
                            let peer: String = node.id.into();
                            PeerId::from_str(&peer).expect("Should be a valid PeerId string")
                        },
                        node.address.clone(),
                        node.multiaddrs
                            .iter()
                            .map(|v| {
                                let ma: String = v.into();
                                Multiaddr::from_str(&ma).expect("Should be a valid Multiaddr string")
                            })
                            .collect::<Vec<_>>(),
                    )
                    .await;
            }

            // TODO: this state now lives in the loops and cannot be extracted in the setup without
            // fully migrating the rest of the hopr-lib packages
            // self.state = State::Indexing;

            // wait for the indexer sync
            // info!("Starting chain interaction, which will trigger the indexer");
            // if let Err(_) = ck.startChainSync().await {
            //     panic!("Failed to start the chain operations");
            // }

            // Possibly register node-safe pair to NodeSafeRegistry. Following that the
            // connector is set to use safe tx variants.
            if self
                .chain_query
                .canRegisterWithSafe()
                .await
                .map(|v| v.as_bool().unwrap_or(false))
                .unwrap_or(false)
            {
                info!("Registering safe by node");

                if self.me_onchain() == self.staking_safe_address {
                    return Err(errors::HoprLibError::GeneralError(
                        "cannot self as staking safe address".into(),
                    ));
                }

                if let Ok(_) = self
                    .chain_api
                    .actions_ref()
                    .register_safe_by_node(self.staking_safe_address)
                    .await
                {
                    let db = self.chain_api.db().clone();
                    let mut db = db.write().await;
                    db.set_staking_safe_address(&self.staking_safe_address).await?;
                    db.set_staking_module_address(&self.staking_module_address).await?;
                } else {
                    // Intentionally ignoring the errored state
                    error!("Failed to register node with safe")
                }
            }

            if self.is_public {
                // At this point the node is already registered with Safe, so
                // we can announce via Safe-compliant TX

                // TODO: allow announcing all addresses once that option is supported
                let multiaddresses_to_announce = self.transport_api.announceable_multiaddresses();
                info!("Announcing node on chain: {:?}", &multiaddresses_to_announce[0]);
                if let Err(_) = self
                    .chain_api
                    .actions_ref()
                    .announce(&multiaddresses_to_announce[0], &self.me)
                    .await
                {
                    // If the announcement fails we keep going to prevent the node from retrying
                    // after restart. Functionality is limited and users must check the logs for
                    // errors.
                    error!("Failed to announce a node")
                }
            }

            self.state = State::Running;

            {
                info!("Syncing channels from the previous runs");
                let locked_db = self.chain_api.db();
                let db = locked_db.read().await;
                if let Err(e) = self.chain_api.channel_graph().write().await.sync_channels(&*db).await {
                    error!("failed to initialize channel graph from the DB: {e}");
                }
            }

            // Note: this is not how a normal binary would return the operation, but it
            // is a valid way for WASM environment to yield `&mut` work to JS
            // info!("# STARTED NODE");
            // info!("ID {}", self.transport_api.me());
            // info!("Protocol version {}", constants::APP_VERSION);

            Ok(self.processes.take().expect("processes should be present in the node"))
        }

        // p2p transport =========
        /// Own PeerId used in the libp2p transport layer
        pub fn me_peer_id(&self) -> PeerId {
            self.me.public().to_peerid()
        }

        /// Get the list of all announced public nodes in the network
        pub async fn get_public_nodes(&self) -> errors::Result<Vec<PublicNodesResult>> {
            Ok(self.transport_api.get_public_nodes().await?)
        }

        /// Test whether the peer with PeerId is allowed to access the network
        pub async fn is_allowed_to_access_network(&self, peer: &PeerId) -> bool {
            self.transport_api.is_allowed_to_access_network(&peer).await
        }

        /// Ping another node in the network based on the PeerId
        pub async fn ping(&self, peer: &PeerId) -> errors::Result<Option<std::time::Duration>> {
            if self.status() != State::Running {
                return Err(crate::errors::HoprLibError::GeneralError(
                    "Node is not ready for on-chain operations".into(),
                ));
            }

            Ok(self.transport_api.ping(&peer).await)
        }

        /// Send a message to another peer in the network
        ///
        /// @param msg message to send
        /// @param destination PeerId of the destination
        /// @param intermediatePath optional set path manually
        /// @param hops optional number of required intermediate nodes
        /// @param applicationTag optional tag identifying the sending application
        /// @returns ack challenge
        pub async fn send_message(
            &self,
            msg: Box<[u8]>,
            destination: PeerId,
            intermediate_path: Option<Vec<PeerId>>,
            hops: Option<u16>,
            application_tag: Option<u16>,
        ) -> errors::Result<HalfKeyChallenge> {
            if self.status() != State::Running {
                return Err(crate::errors::HoprLibError::GeneralError(
                    "Node is not ready for on-chain operations".into(),
                ));
            }

            let result = self
                .transport_api
                .send_message(msg, destination, intermediate_path, hops, application_tag)
                .await;

            if result.is_err() {
                #[cfg(all(feature = "prometheus", not(test)))]
                SimpleCounter::increment(&METRIC_MESSAGE_FAIL_COUNT);
            }

            Ok(result?)
        }

        /// Attempts to aggregate all tickets in the given channel
        pub async fn aggregate_tickets(&mut self, channel: &Hash) -> errors::Result<()> {
            Ok(self.transport_api.aggregate_tickets(channel).await?)
        }

        /// List all multiaddresses announced
        pub fn local_multiaddresses(&self) -> Vec<Multiaddr> {
            self.transport_api.local_multiaddresses()
        }

        /// List all multiaddresses on which the node is listening
        pub async fn listening_multiaddresses(&self) -> Vec<Multiaddr> {
            self.transport_api.listening_multiaddresses().await
        }

        /// List all multiaddresses observed for a PeerId
        pub async fn network_observed_multiaddresses(&self, peer: &PeerId) -> Vec<Multiaddr> {
            self.transport_api.network_observed_multiaddresses(peer).await
        }

        /// List all multiaddresses for this node announced to DHT
        pub async fn multiaddresses_announced_to_dht(&self, peer: &PeerId) -> Vec<Multiaddr> {
            self.transport_api.multiaddresses_announced_to_dht(peer).await
        }

        // Network =========

        /// Get measured network health
        pub async fn network_health(&self) -> Health {
            self.transport_api.network_health().await
        }

        /// Called whenever a peer is announced
        /// @param peer newly announced peer
        pub async fn on_peer_announcement(&self, peer: PeerId, address: Address, multiaddresses: Vec<Multiaddr>) {
            if self.me_peer_id() != peer {
                self.transport_api
                    .on_peer_announcement(peer, address, multiaddresses)
                    .await
            }
        }

        /// Unregister a peer from the network
        pub async fn unregister(&self, peer: &PeerId) {
            self.transport_api.network_unregister(&peer).await
        }

        /// Called whenever the network registry changes
        pub async fn on_network_registry_update(&self, address: &Address, allowed: bool) {
            self.transport_api.on_network_registry_update(address, allowed).await
        }

        /// List all peers connected to this
        pub async fn network_connected_peers(&self) -> Vec<PeerId> {
            self.transport_api.network_connected_peers().await
        }

        /// Get all data collected from the network relevant for a PeerId
        pub async fn network_peer_info(&self, peer: &PeerId) -> Option<core_transport::PeerStatus> {
            self.transport_api.network_peer_info(peer).await
        }

        // Ticket ========
        /// Get all tickets in a channel specified by Hash
        pub async fn tickets_in_channel(&self, channel: &Hash) -> errors::Result<Vec<AcknowledgedTicket>> {
            Ok(self.transport_api.tickets_in_channel(channel).await?)
        }

        /// Get all tickets
        pub async fn all_tickets(&self) -> errors::Result<Vec<Ticket>> {
            Ok(self.transport_api.all_tickets().await?)
        }

        /// Get statistics for all tickets
        pub async fn ticket_statistics(&self) -> errors::Result<TicketStatistics> {
            Ok(self.transport_api.ticket_statistics().await?)
        }

        // Chain =========
        pub fn me_onchain(&self) -> Address {
            self.chain_api.me_onchain()
        }

        /// List of all accounts announced on the chain
        pub async fn accounts_announced_on_chain(&self) -> errors::Result<Vec<AccountEntry>> {
            Ok(self.chain_api.accounts_announced_on_chain().await?)
        }

        /// Get the channel entry from Hash.
        /// @returns the channel entry of those two nodes
        pub async fn channel_from_hash(&self, channel: &Hash) -> errors::Result<Option<ChannelEntry>> {
            Ok(self.chain_api.db().read().await.get_channel(channel).await?)
        }

        /// Get the channel entry between source and destination node.
        /// @param src Address
        /// @param dest Address
        /// @returns the channel entry of those two nodes
        pub async fn channel(&self, src: &Address, dest: &Address) -> errors::Result<ChannelEntry> {
            Ok(self.chain_api.channel(src, dest).await?)
        }

        /// List all channels open from a specified Address
        pub async fn channels_from(&self, src: &Address) -> errors::Result<Vec<ChannelEntry>> {
            Ok(self.chain_api.channels_from(src).await?)
        }

        /// List all channels open to a specified address
        pub async fn channels_to(&self, dest: &Address) -> errors::Result<Vec<ChannelEntry>> {
            Ok(self.chain_api.channels_to(&dest).await?)
        }

        /// List all channels
        pub async fn all_channels(&self) -> errors::Result<Vec<ChannelEntry>> {
            Ok(self.chain_api.all_channels().await?)
        }

        /// Current safe allowance balance
        pub async fn safe_allowance(&self) -> errors::Result<Balance> {
            Ok(self.chain_api.safe_allowance().await?)
        }

        /// Withdraw on-chain assets to a given address
        /// @param currency either native currency or HOPR tokens
        /// @param recipient the account where the assets should be transferred to
        /// @param amount how many tokens to be transferred
        pub async fn withdraw(&self, recipient: Address, amount: Balance) -> errors::Result<Hash> {
            if self.status() != State::Running {
                return Err(crate::errors::HoprLibError::GeneralError(
                    "Node is not ready for on-chain operations".into(),
                ));
            }

            let awaiter = self.chain_api.actions_ref().withdraw(recipient, amount).await?;
            match awaiter.await {
                TransactionResult::Withdrawn { tx_hash } => Ok(tx_hash),
                _ => Err(errors::HoprLibError::GeneralError("withdraw transaction failed".into())),
            }
        }

        /// Callback function used to react to on-chain channel update events.
        /// Specifically we trigger the strategy on channel close handler.
        pub async fn on_own_channel_updated(&self, channel: &ChannelEntry) {
            self.chain_api.on_channel_event(channel).await
        }

        /// Callback function used to react to on-chain channel ticket redeem events.
        /// Specifically we resolve the pending balance of the ticket.
        ///
        /// @param channel object
        /// @param ticket amount
        pub async fn on_ticket_redeemed(&self, channel: &ChannelEntry, value: &Balance) {
            self.chain_api.on_ticket_redeemed(channel, value).await
        }

        pub async fn open_channel(&self, destination: &Address, amount: &Balance) -> errors::Result<OpenChannelResult> {
            if self.status() != State::Running {
                return Err(crate::errors::HoprLibError::GeneralError(
                    "Node is not ready for on-chain operations".into(),
                ));
            }

            let awaiter = self
                .chain_api
                .actions_ref()
                .open_channel(destination.clone(), *amount)
                .await?;

            let channel_id = generate_channel_id(&self.chain_api.me_onchain(), destination);
            match awaiter.await {
                TransactionResult::ChannelFunded { tx_hash } => Ok(OpenChannelResult { tx_hash, channel_id }),
                _ => Err(errors::HoprLibError::GeneralError(
                    "open channel transaction failed".into(),
                )),
            }
        }

        pub async fn fund_channel(&self, channel_id: &Hash, amount: &Balance) -> errors::Result<Hash> {
            if self.status() != State::Running {
                return Err(crate::errors::HoprLibError::GeneralError(
                    "Node is not ready for on-chain operations".into(),
                ));
            }

            let awaiter = self.chain_api.actions_ref().fund_channel(*channel_id, *amount).await?;
            match awaiter.await {
                TransactionResult::ChannelFunded { tx_hash } => Ok(tx_hash),
                _ => Err(errors::HoprLibError::GeneralError(
                    "fund channel transaction failed".into(),
                )),
            }
        }

        pub async fn close_channel(
            &self,
            counterparty: &Address,
            direction: core_types::channels::ChannelDirection,
            redeem_before_close: bool,
        ) -> errors::Result<CloseChannelResult> {
            if self.status() != State::Running {
                return Err(crate::errors::HoprLibError::GeneralError(
                    "Node is not ready for on-chain operations".into(),
                ));
            }

            let awaiter = self
                .chain_api
                .actions_ref()
                .close_channel(*counterparty, direction, redeem_before_close)
                .await?;
            match awaiter.await {
                TransactionResult::ChannelClosureInitiated { tx_hash } => Ok(CloseChannelResult {
                    tx_hash,
                    status: ChannelStatus::PendingToClose,
                }),
                TransactionResult::ChannelClosed { tx_hash } => Ok(CloseChannelResult {
                    tx_hash,
                    status: ChannelStatus::Closed,
                }),
                _ => Err(errors::HoprLibError::GeneralError(
                    "close channel transaction failed".into(),
                )),
            }
        }

        pub async fn redeem_all_tickets(&self, only_aggregated: bool) -> errors::Result<()> {
            if self.status() != State::Running {
                return Err(crate::errors::HoprLibError::GeneralError(
                    "Node is not ready for on-chain operations".into(),
                ));
            }

            // We do not await the on-chain confirmation
            self.chain_api.actions_ref().redeem_all_tickets(only_aggregated).await?;

            Ok(())
        }

        pub async fn redeem_tickets_with_counterparty(
            &self,
            counterparty: &Address,
            only_aggregated: bool,
        ) -> errors::Result<()> {
            if self.status() != State::Running {
                return Err(crate::errors::HoprLibError::GeneralError(
                    "Node is not ready for on-chain operations".into(),
                ));
            }

            // We do not await the on-chain confirmation
            let _ = self
                .chain_api
                .actions_ref()
                .redeem_tickets_with_counterparty(counterparty, only_aggregated)
                .await?;

            Ok(())
        }

        pub async fn redeem_tickets_in_channel(&self, channel: &Hash, only_aggregated: bool) -> errors::Result<()> {
            if self.status() != State::Running {
                return Err(crate::errors::HoprLibError::GeneralError(
                    "Node is not ready for on-chain operations".into(),
                ));
            }

            let channel = self.chain_api.db().read().await.get_channel(channel).await?;

            if let Some(channel) = channel {
                if channel.destination == self.chain_api.me_onchain() {
                    // We do not await the on-chain confirmation
                    self.chain_api
                        .actions_ref()
                        .redeem_tickets_in_channel(&channel, only_aggregated)
                        .await?;
                }
            }

            Ok(())
        }

        pub async fn redeem_ticket(&self, ack_ticket: AcknowledgedTicket) -> errors::Result<()> {
            if self.status() != State::Running {
                return Err(crate::errors::HoprLibError::GeneralError(
                    "Node is not ready for on-chain operations".into(),
                ));
            }

            // We do not await the on-chain confirmation
            let _ = self.chain_api.actions_ref().redeem_ticket(ack_ticket).await?;

            Ok(())
        }

        pub async fn peerid_to_chain_key(&self, peer_id: &PeerId) -> errors::Result<Option<Address>> {
            let pk = core_transport::OffchainPublicKey::from_peerid(peer_id)?;
            Ok(self.chain_api.db().read().await.get_chain_key(&pk).await?)
        }

        pub async fn chain_key_to_peerid(&self, address: &Address) -> errors::Result<Option<PeerId>> {
            Ok(self
                .chain_api
                .db()
                .read()
                .await
                .get_packet_key(address)
                .await
                .map(|pk| pk.map(|v| v.to_peerid()))?)
        }
    }
}

#[cfg(feature = "wasm")]
pub mod wasm_impl {
    use super::*;

    use core_ethereum_actions::payload::SafePayloadGenerator;
    use core_types::acknowledgement::wasm::AcknowledgedTicket;
    use js_sys::{Array, JsString};
    use std::str::FromStr;
    use wasm_bindgen::prelude::*;

    use core_ethereum_api::executors::wasm::{
        WasmEthereumClient, WasmEthereumTransactionExecutor, WasmTaggingPayloadGenerator,
    };
    use core_ethereum_api::ChannelEntry;
    use core_ethereum_types::ContractAddresses;
    use core_transport::{Hash, TicketStatistics};
    use utils_log::{debug, warn};
    use utils_types::{
        primitives::{Address, Balance},
        traits::ToHex,
    };

    use crate::{chain::wasm::ChainConfiguration, processes::wasm::WasmHoprMessageEmitter};

    #[wasm_bindgen]
    pub struct HoprProcesses {
        processes: Vec<Pin<Box<dyn Future<Output = components::HoprLoopComponents>>>>,
    }

    impl HoprProcesses {
        pub fn new(processes: Vec<Pin<Box<dyn Future<Output = components::HoprLoopComponents>>>>) -> Self {
            Self { processes }
        }
    }

    /// Helper object to make sure that the HOPR node remains non-mutable
    /// and that execution over HOPR functionality can be done separately
    /// from wasm_bindgen API calls. Cannot be done as a JsPromise, because
    /// that gets executed immediately.
    #[wasm_bindgen]
    impl HoprProcesses {
        #[wasm_bindgen]
        pub async fn execute(self) -> Result<(), JsValue> {
            let mut futs = helpers::to_futures_unordered(self.processes);
            debug!("Starting the inner loop tasks");
            while let Some(process) = futs.next().await {
                if process.can_finish() {
                    continue;
                } else {
                    error!("CRITICAL: the core system loop unexpectedly stopped: '{}'", process);
                    return Err(JsValue::from(JsError::new(
                        "Futures inside the main loop should never terminate, but run in the background",
                    )));
                }
            }

            Ok(())
        }
    }

    #[wasm_bindgen]
    pub struct Hopr {
        hopr: super::native::Hopr,
        /// object for querying chain through WASM
        chain_query: chain::wasm::WasmChainQuery,
        /// Message emitting for WASM environments
        msg_emitter: processes::wasm::WasmHoprMessageEmitter,
    }

    #[wasm_bindgen]
    impl Hopr {
        #[wasm_bindgen(constructor)]
        pub fn _new(
            cfg: crate::config::HoprLibConfig,
            me: &OffchainKeypair,
            me_onchain: &ChainKeypair,
            db: Database,
            tbf: core_types::protocol::TagBloomFilter,
            save_tbf: js_sys::Function,
            send_eth_tx: js_sys::Function,
            msg_emitter: WasmHoprMessageEmitter, // emitter api delegating the 'on' operation for WSS
            chain_query: chain::wasm::WasmChainQuery, // chain operations currently only in JS
            on_received: js_sys::Function,       // passed emit on the WasmHoprMessageEmitter on packet received
            on_sent: js_sys::Function,           // passed emit on the WasmHoprMessageEmitter on packet sent
        ) -> Self {
            let multiaddress = match cfg.host.address() {
                core_transport::config::HostType::IPv4(ip) => {
                    Multiaddr::from_str(format!("/ip4/{}/tcp/{}", ip.as_str(), cfg.host.port).as_str()).unwrap()
                }
                core_transport::config::HostType::Domain(domain) => {
                    Multiaddr::from_str(format!("/dns4/{}/tcp/{}", domain.as_str(), cfg.host.port).as_str()).unwrap()
                }
            };

            let chain_config = chain::ChainNetworkConfig::new(
                &cfg.chain.network,
                cfg.chain.provider.clone().as_ref().map(|v| v.as_str()),
            )
            .expect("Valid configuration leads to valid network");

            // TODO: this needs refactoring of the config structures
            let contract_addrs = ContractAddresses {
                announcements: Address::from_str(&chain_config.announcements).unwrap(),
                channels: Address::from_str(&chain_config.channels).unwrap(),
                token: Address::from_str(&chain_config.token).unwrap(),
                price_oracle: Address::from_str(&chain_config.ticket_price_oracle).unwrap(),
                network_registry: Address::from_str(&chain_config.network_registry).unwrap(),
                network_registry_proxy: Address::from_str(&chain_config.network_registry_proxy).unwrap(),
                stake_factory: Address::from_str(&chain_config.node_stake_v2_factory).unwrap(),
                safe_registry: Address::from_str(&chain_config.node_safe_registry).unwrap(),
                module_implementation: Address::from_str(&chain_config.module_implementation).unwrap(),
            };

            // Replace this with an EthereumTransactionExecutor with RpcEthereumClient with NodeJs HTTP requestor
            // and after the full migration with Native HTTP requestor.
            let tx_exec = WasmEthereumTransactionExecutor::new(
                WasmEthereumClient::new(send_eth_tx),
<<<<<<< HEAD
                WasmTaggingPayloadGenerator(SafePayloadGenerator::new(&me_onchain, contract_addrs)),
=======
                WasmTaggingPayloadGenerator(SafePayloadGenerator::new(
                    &me_onchain,
                    contract_addrs,
                    cfg.safe_module.module_address,
                )),
>>>>>>> fd0de18e
            );

            Self {
                hopr: super::native::Hopr::new(
                    cfg,
                    me,
                    me_onchain,
                    vec![multiaddress],
                    db.as_ref_counted(),
                    tbf,
                    move |content: Box<[u8]>| {
                        if let Ok(_) = save_tbf.call1(
                            &wasm_bindgen::JsValue::null(),
                            js_sys::Uint8Array::from(content.as_ref()).as_ref(),
                        ) {
                            debug!("tag bloom filter saved");
                        } else {
                            error!("failed to call save tbf closure");
                        }
                    },
                    chain_config,
                    tx_exec,
                    chain_query.clone(),
                    move |data: ApplicationData| {
                        if let Err(e) = on_received.call1(&JsValue::null(), &data.into()) {
                            error!("failed to call on_received_packet closure: {:?}", e.as_string());
                        }
                    },
                    move |ack_challenge: HalfKeyChallenge| {
                        if let Err(e) = on_sent.call1(&JsValue::null(), &ack_challenge.into()) {
                            error!(
                                "failed to call on_received_half_key_challenge closure: {:?}",
                                e.as_string()
                            );
                        }
                    },
                ),
                chain_query,
                msg_emitter,
            }
        }

        #[wasm_bindgen(js_name = getVersion)]
        pub fn _version(&self) -> JsString {
            JsString::from(self.hopr.version())
        }

        #[wasm_bindgen(js_name = getVersionCoerced)]
        pub fn _version_coerced(&self) -> JsString {
            JsString::from(self.hopr.version_coerced())
        }

        #[wasm_bindgen(js_name = setAlias)]
        pub async fn _set_alias(&self, alias: String, peer: String) -> Result<(), JsError> {
            let peer: String = peer;

            if let Ok(peer) = PeerId::from_str(&peer) {
                self.hopr.set_alias(alias, peer).await;
                Ok(())
            } else {
                Err(JsError::new(
                    format!("Failed to convert '{}' to a valid PeerId", peer).as_str(),
                ))
            }
        }

        #[wasm_bindgen(js_name = removeAlias)]
        pub async fn _remove_alias(&self, alias: String) -> Result<(), JsError> {
            Ok(self.hopr.remove_alias(&alias).await)
        }

        #[wasm_bindgen(js_name = getAlias)]
        pub async fn _get_alias(&self, alias: String) -> Result<Option<String>, JsError> {
            Ok(self.hopr.get_alias(&alias).await.map(|p| p.to_string()))
        }

        #[wasm_bindgen(js_name = getAliases)]
        pub async fn _get_aliases(&self) -> js_sys::Map {
            let aliases = js_sys::Map::new();
            for (k, v) in self.hopr.get_aliases().await.into_iter() {
                aliases.set(&JsString::from(k), &JsString::from(v.to_string()));
            }

            aliases
        }

        #[wasm_bindgen(js_name = getState)]
        pub fn _status(&self) -> State {
            self.hopr.status()
        }

        #[wasm_bindgen(js_name = run)]
        pub async fn _run(&mut self) -> Result<HoprProcesses, JsError> {
            self.hopr
                .run()
                .await
                .map(|processes| HoprProcesses::new(processes))
                .map_err(JsError::from)
        }

        // p2p transport =========

        /// Fetch the PeerId behind this P2P transport
        #[wasm_bindgen(js_name = peerId)]
        pub fn _me(&self) -> JsString {
            JsString::from(self.hopr.me_peer_id().to_string())
        }

        /// Get the list of all announced public nodes in the network
        #[wasm_bindgen(js_name = getPublicNodes)]
        pub async fn _get_public_nodes(&self) -> Result<js_sys::Array, JsError> {
            Ok(self
                .hopr
                .get_public_nodes()
                .await
                .map(|v| v.into_iter().map(JsValue::from).collect())?)
        }

        /// Test whether the peer with PeerId is allowed to access the network
        #[wasm_bindgen(js_name = isAllowedToAccessNetwork)]
        pub async fn _is_allowed_to_access_network(&self, peer: JsString) -> bool {
            let x: String = peer.into();

            if let Some(peer) = core_transport::libp2p_identity::PeerId::from_str(&x).ok() {
                self.hopr.is_allowed_to_access_network(&peer).await
            } else {
                false
            }
        }

        /// Ping another node in the network based on the PeerId
        #[wasm_bindgen(js_name = ping)]
        pub async fn _ping(&self, peer: JsString) -> Result<Option<u32>, JsError> {
            let x: String = peer.into();
            if let Some(converted) = core_transport::libp2p_identity::PeerId::from_str(&x).ok() {
                Ok(self.hopr.ping(&converted).await?.map(|v| v.as_millis() as u32))
            } else {
                Ok(None)
            }
        }

        /// Send a message to another peer in the network
        ///
        /// @param msg message to send
        /// @param destination PeerId of the destination
        /// @param intermediatePath optional set path manually
        /// @param hops optional number of required intermediate nodes
        /// @param applicationTag optional tag identifying the sending application
        /// @returns hex representation of ack challenge
        #[wasm_bindgen(js_name = sendMessage)]
        pub async fn _send_message(
            &self,
            msg: Box<[u8]>,
            destination: JsString,
            intermediate_path: Option<Vec<JsString>>,
            hops: Option<u16>,
            application_tag: Option<u16>,
        ) -> Result<JsString, JsError> {
            let x: String = destination.into();
            if let Some(destination) = core_transport::libp2p_identity::PeerId::from_str(&x).ok() {
                let (path, hops) = {
                    if let Some(intermediate_path) = intermediate_path {
                        let full_path = intermediate_path
                            .iter()
                            .filter_map(|peer| {
                                let p: String = peer.into();
                                core_transport::libp2p_identity::PeerId::from_str(&p).ok()
                            })
                            .collect::<Vec<_>>();

                        if full_path.len() != intermediate_path.len() {
                            #[cfg(all(feature = "prometheus", not(test)))]
                            SimpleCounter::increment(&METRIC_MESSAGE_FAIL_COUNT);

                            return Err(JsError::new("send msg: some peers in the path are not valid peer ids"));
                        }

                        (Some(full_path), hops)
                    } else if let Some(hops) = hops {
                        (None, Some(hops))
                    } else {
                        #[cfg(all(feature = "prometheus", not(test)))]
                        SimpleCounter::increment(&METRIC_MESSAGE_FAIL_COUNT);

                        return Err(JsError::new(
                            "send msg: one of either hops or intermediate path must be specified",
                        ));
                    }
                };

                let result = self
                    .hopr
                    .send_message(msg, destination, path, hops, application_tag)
                    .await
                    .map(|v| JsString::from(v.to_hex()))
                    .map_err(JsError::from);

                result
            } else {
                // TODO: Should this really be counted?
                #[cfg(all(feature = "prometheus", not(test)))]
                SimpleCounter::increment(&METRIC_MESSAGE_FAIL_COUNT);

                return Err(JsError::new("send msg: invalid destination peer id supplied"));
            }
        }

        /// Attempts to aggregate all tickets in the given channel
        /// @param channelId id of the channel
        #[wasm_bindgen(js_name = aggregateTickets)]
        pub async fn _aggregate_tickets(&mut self, channel: &Hash) -> Result<(), JsError> {
            self.hopr.aggregate_tickets(channel).await.map_err(JsError::from)
        }

        /// List all multiaddresses announced
        #[wasm_bindgen(js_name = getLocalMultiAddresses)]
        pub fn _local_multiaddresses(&self) -> Vec<JsString> {
            self.hopr
                .local_multiaddresses()
                .into_iter()
                .map(|ma| JsString::from(ma.to_string()))
                .collect::<Vec<_>>()
        }

        /// List all multiaddresses on which the node is listening
        #[wasm_bindgen(js_name = getListeningMultiaddresses)]
        pub async fn _listening_multiaddresses(&self) -> js_sys::Array {
            js_sys::Array::from_iter(
                self.hopr
                    .listening_multiaddresses()
                    .await
                    .into_iter()
                    .map(|ma| JsString::from(ma.to_string())),
            )
        }

        /// List all multiaddresses observed for a PeerId
        #[wasm_bindgen(js_name = getObservedMultiaddresses)]
        pub async fn _network_observed_multiaddresses(&self, peer: JsString) -> js_sys::Array {
            let peer: String = peer.into();
            match core_transport::libp2p_identity::PeerId::from_str(&peer) {
                Ok(peer) => js_sys::Array::from_iter(
                    self.hopr
                        .network_observed_multiaddresses(&peer)
                        .await
                        .into_iter()
                        .map(|ma| JsString::from(ma.to_string())),
                ),
                Err(e) => {
                    warn!(
                        "Failed to parse peer id {}, cannot get multiaddresses announced to DHT: {}",
                        peer,
                        e.to_string()
                    );
                    js_sys::Array::new()
                }
            }
        }

        /// List all multiaddresses for this node announced to DHT
        #[wasm_bindgen(js_name = getMultiaddressesAnnouncedToDHT)]
        pub async fn _multiaddresses_announced_to_dht(&self, peer: JsString) -> js_sys::Array {
            let peer: String = peer.into();
            match core_transport::libp2p_identity::PeerId::from_str(&peer) {
                Ok(peer) => js_sys::Array::from_iter(
                    self.hopr
                        .multiaddresses_announced_to_dht(&peer)
                        .await
                        .into_iter()
                        .map(|ma| JsString::from(ma.to_string())),
                ),
                Err(e) => {
                    warn!(
                        "Failed to parse peer id {}, cannot get multiaddresses announced to DHT: {}",
                        peer,
                        e.to_string()
                    );
                    js_sys::Array::new()
                }
            }
        }

        // Network =========

        /// Get measured network health
        #[wasm_bindgen(js_name = networkHealth)]
        pub async fn _network_health(&self) -> WasmHealth {
            self.hopr.network_health().await.into()
        }

        /// Called whenever a peer is announced
        /// @param peer newly announced peer
        #[wasm_bindgen(js_name = onPeerAnnouncement)]
        pub async fn _on_peer_announcement(&self, peer: JsString, address: Address, multiaddresses: js_sys::Array) {
            let peer: String = peer.into();
            match core_transport::libp2p_identity::PeerId::from_str(&peer) {
                Ok(peer) => {
                    if &peer != &self.hopr.me_peer_id() {
                        let mas = multiaddresses
                            .to_vec()
                            .into_iter()
                            .filter_map(|v| {
                                let v: String = JsString::from(v).into();
                                Multiaddr::from_str(&v).ok()
                            })
                            .collect::<Vec<Multiaddr>>();

                        self.hopr.on_peer_announcement(peer, address, mas).await
                    }
                }
                Err(e) => {
                    warn!(
                        "Failed to parse peer id {}, cannot announce multiaddresses: {}",
                        peer,
                        e.to_string()
                    );
                }
            }
        }

        /// Unregister a peer from the network
        #[wasm_bindgen(js_name = unregister)]
        pub async fn _unregister(&self, peer: JsString) {
            let peer: String = peer.into();
            match core_transport::libp2p_identity::PeerId::from_str(&peer) {
                Ok(peer) => self.hopr.unregister(&peer).await,
                Err(e) => {
                    warn!(
                        "Failed to parse peer id {}, network ignores the unregister attempt: {}",
                        peer,
                        e.to_string()
                    );
                }
            }
        }

        /// Called whenever the network registry changes
        #[wasm_bindgen(js_name = onNetworkRegistryUpdate)]
        pub async fn _on_network_registry_update(&self, address: &Address, allowed: bool) {
            self.hopr.on_network_registry_update(address, allowed).await
        }

        /// List all peers connected to this
        #[wasm_bindgen(js_name = getConnectedPeers)]
        pub async fn _network_connected_peers(&self) -> js_sys::Array {
            js_sys::Array::from_iter(
                self.hopr
                    .network_connected_peers()
                    .await
                    .into_iter()
                    .map(|x| JsValue::from(x.to_base58())),
            )
        }

        /// Get all data collected from the network relevant for a PeerId
        #[wasm_bindgen(js_name = getPeerInfo)]
        pub async fn _network_peer_info(&self, peer: JsString) -> Option<core_transport::PeerStatus> {
            let peer: String = peer.into();
            match core_transport::libp2p_identity::PeerId::from_str(&peer) {
                Ok(peer) => self.hopr.network_peer_info(&peer).await,
                Err(e) => {
                    warn!(
                        "Failed to parse peer id {}, peer info unavailable: {}",
                        peer,
                        e.to_string()
                    );
                    None
                }
            }
        }

        // Ticket ========
        /// Get all tickets in a channel specified by Hash
        #[wasm_bindgen(js_name = getTickets)]
        pub async fn _tickets_in_channel(&self, channel: &Hash) -> Result<Array, JsError> {
            self.hopr
                .tickets_in_channel(channel)
                .await
                .map(|tickets| {
                    tickets
                        .into_iter()
                        .map(core_types::acknowledgement::wasm::AcknowledgedTicket::from)
                        .map(|at| at.ticket())
                        .map(JsValue::from)
                        .collect()
                })
                .map_err(JsError::from)
        }

        /// Get all tickets
        #[wasm_bindgen(js_name = getAllTickets)]
        pub async fn _all_tickets(&self) -> Result<Array, JsError> {
            self.hopr
                .all_tickets()
                .await
                .map(|tickets| {
                    tickets
                        .into_iter()
                        .map(core_types::channels::wasm::Ticket::from)
                        .map(JsValue::from)
                        .collect()
                })
                .map_err(JsError::from)
        }

        /// Get statistics for all tickets
        #[wasm_bindgen(js_name = getTicketStatistics)]
        pub async fn _ticket_statistics(&self) -> Result<TicketStatistics, JsError> {
            self.hopr.ticket_statistics().await.map_err(JsError::from)
        }

        // Chain =========
        #[wasm_bindgen(js_name = getEthereumAddress)]
        pub fn _me_onchain(&self) -> Address {
            self.hopr.me_onchain()
        }

        /// List of all accounts announced on the chain
        #[wasm_bindgen(js_name = getAccountsAnnouncedOnChain)]
        pub async fn _accounts_announced_on_chain(&self) -> Result<Array, JsError> {
            self.hopr
                .accounts_announced_on_chain()
                .await
                .map_err(JsError::from)
                .map(|v| v.into_iter().map(JsValue::from).collect())
        }

        /// Get the channel entry from Hash.
        /// @returns the channel entry of those two nodes
        #[wasm_bindgen(js_name = getChannelFromHash)]
        pub async fn _channel_from_hash(&self, channel: &Hash) -> Result<Option<ChannelEntry>, JsError> {
            self.hopr.channel_from_hash(channel).await.map_err(JsError::from)
        }

        /// Get the channel entry between source and destination node.
        /// @param src Address
        /// @param dest Address
        /// @returns the channel entry of those two nodes
        #[wasm_bindgen(js_name = getChannel)]
        pub async fn _channel(&self, src: &Address, dest: &Address) -> Result<ChannelEntry, JsError> {
            self.hopr.channel(src, dest).await.map_err(JsError::from)
        }

        /// List all channels open from a specified Address
        #[wasm_bindgen(js_name = getChannelsFrom)]
        pub async fn _channels_from(&self, src: &Address) -> Result<Array, JsError> {
            self.hopr
                .channels_from(src)
                .await
                .map_err(JsError::from)
                .map(|channels| channels.into_iter().map(JsValue::from).collect())
        }

        /// List all channels open to a specified address
        #[wasm_bindgen(js_name = getChannelsTo)]
        pub async fn _channels_to(&self, dest: &Address) -> Result<Array, JsError> {
            self.hopr
                .channels_to(dest)
                .await
                .map_err(JsError::from)
                .map(|channels| channels.into_iter().map(JsValue::from).collect())
        }

        /// List all channels
        #[wasm_bindgen(js_name = getAllChannels)]
        pub async fn _all_channels(&self) -> Result<Array, JsError> {
            self.hopr
                .all_channels()
                .await
                .map(|channels| channels.into_iter().map(JsValue::from).collect())
                .map_err(JsError::from)
        }

        /// Current safe allowance balance
        #[wasm_bindgen(js_name = getSafeAllowance)]
        pub async fn _safe_allowance(&self) -> Result<Balance, JsError> {
            self.hopr.safe_allowance().await.map_err(JsError::from)
        }

        #[wasm_bindgen]
        pub async fn withdraw(&self, recipient: &Address, amount: &Balance) -> Result<Hash, JsError> {
            self.hopr
                .withdraw(recipient.clone(), amount.clone())
                .await
                .map_err(JsError::from)
        }

        #[wasm_bindgen(js_name = onOwnChannelUpdated)]
        pub async fn _on_own_channel_updated(&self, channel: &ChannelEntry) {
            self.hopr.on_own_channel_updated(channel).await
        }

        #[wasm_bindgen(js_name = onTicketRedeemed)]
        pub async fn _on_ticket_redeemed(&self, channel: &ChannelEntry, value: &Balance) {
            self.hopr.on_ticket_redeemed(channel, &value).await
        }

        #[wasm_bindgen(js_name = openChannel)]
        pub async fn open_channel(
            &self,
            destination: &Address,
            amount: &Balance,
        ) -> Result<OpenChannelResult, JsError> {
            self.hopr.open_channel(destination, amount).await.map_err(JsError::from)
        }

        #[wasm_bindgen(js_name = fundChannel)]
        pub async fn fund_channel(&self, channel_id: &Hash, amount: &Balance) -> Result<Hash, JsError> {
            self.hopr.fund_channel(channel_id, amount).await.map_err(JsError::from)
        }

        #[wasm_bindgen(js_name = closeChannel)]
        pub async fn _close_channel(
            &self,
            counterparty: &Address,
            direction: core_types::channels::ChannelDirection,
            redeem_before_close: bool,
        ) -> Result<CloseChannelResult, JsError> {
            self.hopr
                .close_channel(counterparty, direction, redeem_before_close)
                .await
                .map_err(JsError::from)
        }

        #[wasm_bindgen(js_name = redeemAllTickets)]
        pub async fn _redeem_all_tickets(&self, only_aggregated: bool) -> Result<(), JsError> {
            self.hopr
                .redeem_all_tickets(only_aggregated)
                .await
                .map_err(JsError::from)
        }

        #[wasm_bindgen(js_name = redeemTicketsWithCounterparty)]
        pub async fn _redeem_tickets_with_counterparty(
            &self,
            counterparty: &Address,
            only_aggregated: bool,
        ) -> Result<(), JsError> {
            self.hopr
                .redeem_tickets_with_counterparty(counterparty, only_aggregated)
                .await
                .map_err(JsError::from)
        }

        #[wasm_bindgen(js_name = redeemTicketsInChannel)]
        pub async fn _redeem_tickets_in_channel(&self, channel: &Hash, only_aggregated: bool) -> Result<(), JsError> {
            self.hopr
                .redeem_tickets_in_channel(&channel, only_aggregated)
                .await
                .map_err(JsError::from)
        }

        #[wasm_bindgen(js_name = redeemTicket)]
        pub async fn _redeem_ticket(&self, ack_ticket: &AcknowledgedTicket) -> Result<(), JsError> {
            self.hopr.redeem_ticket(ack_ticket.into()).await.map_err(JsError::from)
        }

        #[wasm_bindgen(js_name = smartContractInfo)]
        pub fn _smart_contract_info(&self) -> Result<ChainConfiguration, JsError> {
            self.chain_query
                .smartContractInfo()
                .map_err(|e| JsError::new(&format!("Fail on calling smartContractInfo: {:?}", e)))
                .and_then(|v| {
                    serde_wasm_bindgen::from_value::<ChainConfiguration>(v)
                        .map_err(|e| JsError::new(&format!("Fail on calling smartContractInfo: {:?}", e)))
                })
        }

        #[wasm_bindgen(js_name = getBalance)]
        pub async fn _balance(&self) -> Result<Balance, JsError> {
            match self.chain_query.getBalance().await {
                Ok(balance) => Ok(Balance::from_str(balance.as_string().unwrap().as_str())
                    .map_err(|_| JsError::new("Error converting balance from string"))?),
                Err(e) => Err(JsError::new(format!("Encountered issue: {:?}", e).as_str())),
            }
        }

        #[wasm_bindgen(js_name = getSafeBalance)]
        pub async fn _safe_balance(&self) -> Result<Balance, JsError> {
            match self.chain_query.getSafeBalance().await {
                Ok(balance) => Ok(Balance::from_str(balance.as_string().unwrap().as_str())
                    .map_err(|_| JsError::new("Error converting balance from string"))?),
                Err(e) => Err(JsError::new(format!("Encountered issue: {:?}", e).as_str())),
            }
        }

        #[wasm_bindgen(js_name = getNativeBalance)]
        pub async fn _native_balance(&self) -> Result<Balance, JsError> {
            match self.chain_query.getNativeBalance().await {
                Ok(balance) => Ok(Balance::from_str(balance.as_string().unwrap().as_str())
                    .map_err(|_| JsError::new("Error converting balance from string"))?),
                Err(e) => Err(JsError::new(format!("Encountered issue: {:?}", e).as_str())),
            }
        }

        #[wasm_bindgen(js_name = getSafeNativeBalance)]
        pub async fn _safe_native_balance(&self) -> Result<Balance, JsError> {
            match self.chain_query.getSafeNativeBalance().await {
                Ok(balance) => Ok(Balance::from_str(balance.as_string().unwrap().as_str())
                    .map_err(|_| JsError::new("Error converting balance from string"))?),
                Err(e) => Err(JsError::new(format!("Encountered issue: {:?}", e).as_str())),
            }
        }

        #[wasm_bindgen(js_name = peerIdToChainKey)]
        pub async fn _peerid_to_chain_key(&self, peer_id: JsString) -> Result<Option<Address>, JsError> {
            let peer_id: String = peer_id.into();
            let peer_id = PeerId::from_str(&peer_id)?;

            Ok(self.hopr.peerid_to_chain_key(&peer_id).await?)
        }

        #[wasm_bindgen(js_name = chainKeyToPeerId)]
        pub async fn _chain_key_to_peerid(&self, address: &Address) -> Result<Option<String>, JsError> {
            Ok(self
                .hopr
                .chain_key_to_peerid(address)
                .await
                .map(|v| v.map(|p| p.to_string()))?)
        }

        /// Emitter API: on
        #[wasm_bindgen(js_name = chainConfig)]
        pub fn _chain_config(&self) -> ChainNetworkConfig {
            self.hopr.chain_config()
        }

        /// Emitter API: on
        #[wasm_bindgen(js_name = on)]
        pub fn _on(&self, event: JsString, callback: js_sys::Function) {
            self.msg_emitter.delegate_on(event, callback)
        }
    }

    #[wasm_bindgen(getter_with_clone)]
    pub struct OpenChannelResult {
        pub tx_hash: Hash,
        pub channel_id: Hash,
    }

    #[wasm_bindgen(getter_with_clone)]
    pub struct CloseChannelResult {
        pub tx_hash: Hash,
        pub status: core_types::channels::ChannelStatus,
    }

    #[wasm_bindgen]
    impl WasmHealth {
        #[wasm_bindgen(js_name = green)]
        pub fn _green() -> Self {
            Self { h: Health::Green }
        }

        #[wasm_bindgen]
        pub fn unwrap(&self) -> Health {
            self.h
        }
    }
}

/// Wrapper object necessary for async wasm function return value
#[cfg_attr(feature = "wasm", wasm_bindgen::prelude::wasm_bindgen)]
pub struct WasmHealth {
    h: Health,
}

impl From<Health> for WasmHealth {
    fn from(value: Health) -> Self {
        Self { h: value }
    }
}

#[cfg(feature = "wasm")]
pub mod wasm {
    use utils_log::logger::wasm::JsLogger;
    use utils_misc::utils::wasm::JsResult;
    use wasm_bindgen::prelude::wasm_bindgen;

    static LOGGER: JsLogger = JsLogger {};

    #[allow(dead_code)]
    #[wasm_bindgen]
    pub fn hopr_lib_initialize_crate() {
        let _ = JsLogger::install(&LOGGER, None);

        // When the `console_error_panic_hook` feature is enabled, we can call the
        // `set_panic_hook` function at least once during initialization, and then
        // we will get better error messages if our code ever panics.
        //
        // For more details see
        // https://github.com/rustwasm/console_error_panic_hook#readme
        #[cfg(feature = "console_error_panic_hook")]
        console_error_panic_hook::set_once();
    }

    #[wasm_bindgen]
    pub fn hopr_lib_gather_metrics() -> JsResult<String> {
        utils_metrics::metrics::wasm::gather_all_metrics()
    }

    // When the `wee_alloc` feature is enabled, use `wee_alloc` as the global allocator.
    #[cfg(feature = "wee_alloc")]
    #[global_allocator]
    static ALLOC: wee_alloc::WeeAlloc = wee_alloc::WeeAlloc::INIT;
}<|MERGE_RESOLUTION|>--- conflicted
+++ resolved
@@ -885,15 +885,11 @@
             // and after the full migration with Native HTTP requestor.
             let tx_exec = WasmEthereumTransactionExecutor::new(
                 WasmEthereumClient::new(send_eth_tx),
-<<<<<<< HEAD
-                WasmTaggingPayloadGenerator(SafePayloadGenerator::new(&me_onchain, contract_addrs)),
-=======
                 WasmTaggingPayloadGenerator(SafePayloadGenerator::new(
                     &me_onchain,
                     contract_addrs,
                     cfg.safe_module.module_address,
                 )),
->>>>>>> fd0de18e
             );
 
             Self {
