mod chain;
mod components;
pub mod config;
pub mod constants;
pub mod errors;
mod helpers;
mod processes;

pub use chain::{Network, ProtocolConfig};
use core_ethereum_actions::node::NodeActions;

use std::collections::HashMap;
use std::sync::Arc;
use std::{pin::Pin, str::FromStr};

use async_std::sync::RwLock;
use futures::{Future, StreamExt};

use crate::chain::ChainNetworkConfig;
use core_ethereum_api::HoprChain;
use core_ethereum_db::{db::CoreEthereumDb, traits::HoprCoreEthereumDbActions};
use core_transport::libp2p_identity::PeerId;
use core_transport::{
    ApplicationData, ChainKeypair, HalfKeyChallenge, Hash, Health, Keypair, Multiaddr, OffchainKeypair,
};

use utils_log::{error, info};
use utils_types::primitives::{Address, Balance, BalanceType, Snapshot, U256};

#[cfg(feature = "wasm")]
use {core_ethereum_db::db::wasm::Database, core_transport::wasm_impls::HoprTransport};

#[cfg(all(feature = "prometheus", not(test), not(feature = "wasm")))]
use utils_misc::time::native::current_timestamp;

#[cfg(all(feature = "prometheus", not(test), feature = "wasm"))]
use utils_misc::time::wasm::current_timestamp;

#[cfg(all(feature = "prometheus", not(test)))]
use utils_metrics::metrics::{MultiGauge, SimpleCounter, SimpleGauge};

#[cfg(all(feature = "prometheus", not(test)))]
lazy_static::lazy_static! {
    static ref METRIC_MESSAGE_FAIL_COUNT: SimpleCounter = SimpleCounter::new(
        "core_counter_failed_send_messages",
        "Number of sent messages failures"
    ).unwrap();
    static ref METRIC_PROCESS_START_TIME: SimpleGauge = SimpleGauge::new(
        "hoprd_gauge_startup_unix_time_seconds",
        "The unix timestamp at which the process was started"
    ).unwrap();
    static ref METRIC_HOPR_LIB_VERSION: MultiGauge = MultiGauge::new(
        "hoprd_mgauge_version",
        "Executed version of HOPRd",
        &["version"]
    ).unwrap();
}

#[cfg_attr(feature = "wasm", wasm_bindgen::prelude::wasm_bindgen)]
#[derive(Debug, Copy, Clone, PartialEq, Eq)]
pub enum State {
    Uninitialized = 0,
    Initializing = 1,
    Indexing = 2,
    Starting = 3,
    Running = 4,
}

// #[cfg(any(not(feature = "wasm"), test))]
// pub use native::Hopr;

#[cfg(all(feature = "wasm", not(test)))]
pub use wasm_impl::Hopr;

#[cfg(feature = "wasm")]
mod native {
    use core_ethereum_actions::{
        channels::ChannelActions, redeem::TicketRedeemActions, transaction_queue::TransactionResult,
    };
    use core_ethereum_api::ChannelEntry;
    use core_transport::PeerEligibility;
    use core_transport::TicketStatistics;
    use core_types::{
        account::AccountEntry,
        acknowledgement::AcknowledgedTicket,
        channels::{generate_channel_id, ChannelStatus, Ticket},
    };
    use utils_log::debug;
    use utils_types::traits::PeerIdLike;

    use crate::wasm_impl::{CloseChannelResult, OpenChannelResult};

    use super::*;

    pub struct Hopr {
        me: OffchainKeypair,
        is_public: bool,
        state: State,

        /// RwLocked HashMap making sure that no Rust aliasing issues
        /// can occur, discard once Rust support is not needed
        aliases: Arc<RwLock<HashMap<String, PeerId>>>,
        transport_api: HoprTransport,
        chain_api: HoprChain,
        processes: Option<Vec<Pin<Box<dyn futures::Future<Output = components::HoprLoopComponents>>>>>,
        chain_cfg: ChainNetworkConfig,
        #[cfg(feature = "wasm")] chain_query: chain::wasm::WasmChainQuery,   // TODO: remove once the entire construction happens in the new() method
        staking_safe_address: Address,
        staking_module_address: Address,
    }

    impl Hopr {
        pub fn new<FOnReceived, FOnSent, FSaveTbf>(
            cfg: crate::config::HoprLibConfig,
            me: &OffchainKeypair,
            me_onchain: &ChainKeypair,
            my_addresses: Vec<Multiaddr>,
            db: Arc<RwLock<CoreEthereumDb<utils_db::rusty::RustyLevelDbShim>>>,
            tbf: core_types::protocol::TagBloomFilter,
            save_tbf: FSaveTbf,
            chain_config: ChainNetworkConfig,
            #[cfg(feature = "wasm")] chain_query: chain::wasm::WasmChainQuery, // chain operations currently only in JS
            on_received: FOnReceived, // passed emit on the WasmHoprMessageEmitter on packet received
            on_sent: FOnSent,         // passed emit on the WasmHoprMessageEmitter on packet sent
        ) -> Self
        where
            FOnReceived: Fn(ApplicationData) + 'static,
            FOnSent: Fn(HalfKeyChallenge) + 'static,
            FSaveTbf: Fn(Box<[u8]>) + 'static,
        {
            // let mut packetCfg = PacketInteractionConfig::new(packetKeypair, chainKeypair)
            // packetCfg.check_unrealized_balance = cfg.chain.check_unrealized_balance

            let is_public = cfg.chain.announce;

            let (transport_api, chain_api, processes) = components::build_components(
                cfg.clone(),
                chain_config.clone(),
                me.clone(),
                me_onchain.clone(),
                db,
                on_sent,
                on_received,
                tbf,
                save_tbf,
                my_addresses,
            );

            #[cfg(all(feature = "prometheus", not(test)))]
            {
                METRIC_PROCESS_START_TIME.set(current_timestamp() as f64 / 1000.0);
                METRIC_HOPR_LIB_VERSION.set(
                    &["version"],
                    f64::from_str(const_format::formatcp!(
                        "{}.{}",
                        env!("CARGO_PKG_VERSION_MAJOR"),
                        env!("CARGO_PKG_VERSION_MINOR")
                    ))
                    .unwrap_or(0.0),
                );
            }

            Self {
                state: State::Uninitialized,
                aliases: Arc::new(RwLock::new(HashMap::new())),
                is_public,
                me: me.clone(),
                transport_api,
                chain_api,
                processes: Some(processes),
                chain_cfg: chain_config,
                chain_query,
                staking_safe_address: cfg.safe_module.safe_address,
                staking_module_address: cfg.safe_module.module_address,
            }
        }

        pub fn status(&self) -> State {
            self.state
        }

        pub fn version_coerced(&self) -> String {
            String::from(constants::APP_VERSION_COERCED)
        }

        pub fn version(&self) -> String {
            String::from(constants::APP_VERSION)
        }

        pub async fn set_alias(&self, alias: String, peer: PeerId) {
            self.aliases.write().await.insert(alias, peer);
        }

        pub async fn remove_alias(&self, alias: &String) {
            self.aliases.write().await.remove(alias);
        }

        pub async fn get_alias(&self, alias: &String) -> Option<PeerId> {
            self.aliases.read().await.get(alias).map(|v| v.clone())
        }

        pub async fn get_aliases(&self) -> HashMap<String, PeerId> {
            self.aliases.read().await.clone()
        }

        pub fn chain_config(&self) -> ChainNetworkConfig {
            self.chain_cfg.clone()
        }

        pub async fn run(
            &mut self,
        ) -> errors::Result<Vec<Pin<Box<dyn Future<Output = components::HoprLoopComponents>>>>> {
            if self.state != State::Uninitialized {
                return Err(errors::HoprLibError::GeneralError(
                    "Cannot start the hopr node multiple times".to_owned(),
                ));
            }

            info!("Starting hopr node...");

            if let Err(_) = self.chain_query.waitForFunds().await {
                panic!("Failed to wait for the funds")
            }

            self.aliases
                .write()
                .await
                .insert("me".to_owned(), self.transport_api.me().clone());

            self.state = State::Initializing;

            let balance = self
                .chain_query
                .getNativeBalance()
                .await
                .map_err(|_| errors::HoprLibError::GeneralError("Failed to fetch own balance".to_owned()))
                .map(|v| {
                    info!("{}", v.as_string().unwrap().as_str());
                    Balance::from_str(v.as_string().unwrap().as_str()).expect("balance should be deserializable")
                })?;

            let minimum_balance = Balance::new(U256::new(constants::MIN_NATIVE_BALANCE), BalanceType::Native);

            info!(
                "Ethereum account {} has {}. Mininum balance is {}",
                self.chain_api.me_onchain(),
                balance.to_formatted_string(),
                minimum_balance.to_formatted_string()
            );

            if balance.lte(&minimum_balance) {
                return Err(errors::HoprLibError::GeneralError(
                    "Cannot start the node without a sufficiently funded wallet".to_string(),
                ));
            }

            info!("Linking chain and packet keys");
            self.chain_api
                .db()
                .write()
                .await
                .link_chain_and_packet_keys(&self.chain_api.me_onchain(), &self.me.public(), &Snapshot::default())
                .await
                .map_err(core_transport::errors::HoprTransportError::from)?;


            info!("Loading initial peers");
            let index_updater = self.transport_api.index_updater();
            for (peer_id, _address, multiaddresses) in self.transport_api.get_public_nodes().await?.into_iter() {
                if self.transport_api.is_allowed_to_access_network(&peer_id).await {
                    debug!("Using initial public node '{peer_id}'");
                    index_updater.emit_indexer_update(
                        core_transport::IndexerToProcess::EligibilityUpdate(peer_id.clone(), PeerEligibility::Eligible)
                    ).await;
                    index_updater.emit_indexer_update(
                        core_transport::IndexerToProcess::Announce(peer_id, multiaddresses)
                    ).await;
                }
            }

            self.state = State::Indexing;

            // wait for the indexer sync
            info!("Starting chain interaction, which will trigger the indexer");
            self.chain_api.sync_chain().await?;

            // Possibly register node-safe pair to NodeSafeRegistry. Following that the
            // connector is set to use safe tx variants.
            if self
                .chain_query
                .canRegisterWithSafe()
                .await
                .map(|v| v.as_bool().unwrap_or(false))
                .unwrap_or(false)
            {
                info!("Registering safe by node");

                if self.me_onchain() == self.staking_safe_address {
                    return Err(errors::HoprLibError::GeneralError(
                        "cannot self as staking safe address".into(),
                    ));
                }

                if let Ok(_) = self
                    .chain_api
                    .actions_ref()
                    .register_safe_by_node(self.staking_safe_address)
                    .await
                {
                    let db = self.chain_api.db().clone();
                    let mut db = db.write().await;
                    db.set_staking_safe_address(&self.staking_safe_address).await?;
                    db.set_staking_module_address(&self.staking_module_address).await?;
                } else {
                    // Intentionally ignoring the errored state
                    error!("Failed to register node with safe")
                }
            }

            if self.is_public {
                // At this point the node is already registered with Safe, so
                // we can announce via Safe-compliant TX

                // TODO: allow announcing all addresses once that option is supported
                let multiaddresses_to_announce = self.transport_api.announceable_multiaddresses();
                info!("Announcing node on chain: {:?}", &multiaddresses_to_announce[0]);
                if let Err(_) = self
                    .chain_api
                    .actions_ref()
                    .announce(&multiaddresses_to_announce[0], &self.me)
                    .await
                {
                    // If the announcement fails we keep going to prevent the node from retrying
                    // after restart. Functionality is limited and users must check the logs for
                    // errors.
                    error!("Failed to announce a node")
                }
            }

            self.state = State::Running;

            {
                info!("Syncing channels from the previous runs");
                let locked_db = self.chain_api.db();
                let db = locked_db.read().await;
                if let Err(e) = self.chain_api.channel_graph().write().await.sync_channels(&*db).await {
                    error!("failed to initialize channel graph from the DB: {e}");
                }
            }

            info!("# STARTED NODE");
            info!("ID {}", self.transport_api.me());
            info!("Protocol version {}", constants::APP_VERSION);

            Ok(self.processes.take().expect("processes should be present in the node"))
        }

        // p2p transport =========
        /// Own PeerId used in the libp2p transport layer
        pub fn me_peer_id(&self) -> PeerId {
            self.me.public().to_peerid()
        }

        /// Get the list of all announced public nodes in the network
        pub async fn get_public_nodes(&self) -> errors::Result<Vec<(PeerId, Address, Vec<Multiaddr>)>> {
            Ok(self.transport_api.get_public_nodes().await?)
        }

        /// Test whether the peer with PeerId is allowed to access the network
        pub async fn is_allowed_to_access_network(&self, peer: &PeerId) -> bool {
            self.transport_api.is_allowed_to_access_network(&peer).await
        }

        /// Ping another node in the network based on the PeerId
        pub async fn ping(&self, peer: &PeerId) -> errors::Result<Option<std::time::Duration>> {
            if self.status() != State::Running {
                return Err(crate::errors::HoprLibError::GeneralError(
                    "Node is not ready for on-chain operations".into(),
                ));
            }

            Ok(self.transport_api.ping(&peer).await)
        }

        /// Send a message to another peer in the network
        ///
        /// @param msg message to send
        /// @param destination PeerId of the destination
        /// @param intermediatePath optional set path manually
        /// @param hops optional number of required intermediate nodes
        /// @param applicationTag optional tag identifying the sending application
        /// @returns ack challenge
        pub async fn send_message(
            &self,
            msg: Box<[u8]>,
            destination: PeerId,
            intermediate_path: Option<Vec<PeerId>>,
            hops: Option<u16>,
            application_tag: Option<u16>,
        ) -> errors::Result<HalfKeyChallenge> {
            if self.status() != State::Running {
                return Err(crate::errors::HoprLibError::GeneralError(
                    "Node is not ready for on-chain operations".into(),
                ));
            }

            let result = self
                .transport_api
                .send_message(msg, destination, intermediate_path, hops, application_tag)
                .await;

            if result.is_err() {
                #[cfg(all(feature = "prometheus", not(test)))]
                SimpleCounter::increment(&METRIC_MESSAGE_FAIL_COUNT);
            }

            Ok(result?)
        }

        /// Attempts to aggregate all tickets in the given channel
        pub async fn aggregate_tickets(&mut self, channel: &Hash) -> errors::Result<()> {
            Ok(self.transport_api.aggregate_tickets(channel).await?)
        }

        /// List all multiaddresses announced
        pub fn local_multiaddresses(&self) -> Vec<Multiaddr> {
            self.transport_api.local_multiaddresses()
        }

        /// List all multiaddresses on which the node is listening
        pub async fn listening_multiaddresses(&self) -> Vec<Multiaddr> {
            self.transport_api.listening_multiaddresses().await
        }

        /// List all multiaddresses observed for a PeerId
        pub async fn network_observed_multiaddresses(&self, peer: &PeerId) -> Vec<Multiaddr> {
            self.transport_api.network_observed_multiaddresses(peer).await
        }

        /// List all multiaddresses for this node announced to DHT
        pub async fn multiaddresses_announced_to_dht(&self, peer: &PeerId) -> Vec<Multiaddr> {
            self.transport_api.multiaddresses_announced_to_dht(peer).await
        }

        // Network =========

        /// Get measured network health
        pub async fn network_health(&self) -> Health {
            self.transport_api.network_health().await
        }

        /// Unregister a peer from the network
        pub async fn unregister(&self, peer: &PeerId) {
            self.transport_api.network_unregister(&peer).await
        }

        /// List all peers connected to this
        pub async fn network_connected_peers(&self) -> Vec<PeerId> {
            self.transport_api.network_connected_peers().await
        }

        /// Get all data collected from the network relevant for a PeerId
        pub async fn network_peer_info(&self, peer: &PeerId) -> Option<core_transport::PeerStatus> {
            self.transport_api.network_peer_info(peer).await
        }

        // Ticket ========
        /// Get all tickets in a channel specified by Hash
        pub async fn tickets_in_channel(&self, channel: &Hash) -> errors::Result<Vec<AcknowledgedTicket>> {
            Ok(self.transport_api.tickets_in_channel(channel).await?)
        }

        /// Get all tickets
        pub async fn all_tickets(&self) -> errors::Result<Vec<Ticket>> {
            Ok(self.transport_api.all_tickets().await?)
        }

        /// Get statistics for all tickets
        pub async fn ticket_statistics(&self) -> errors::Result<TicketStatistics> {
            Ok(self.transport_api.ticket_statistics().await?)
        }

        // Chain =========
        pub fn me_onchain(&self) -> Address {
            self.chain_api.me_onchain()
        }

        /// List of all accounts announced on the chain
        pub async fn accounts_announced_on_chain(&self) -> errors::Result<Vec<AccountEntry>> {
            Ok(self.chain_api.db().read().await.get_accounts().await?)
        }

        /// Get the channel entry from Hash.
        /// @returns the channel entry of those two nodes
        pub async fn channel_from_hash(&self, channel: &Hash) -> errors::Result<Option<ChannelEntry>> {
            Ok(self.chain_api.db().read().await.get_channel(channel).await?)
        }

        /// Get the channel entry between source and destination node.
        /// @param src Address
        /// @param dest Address
        /// @returns the channel entry of those two nodes
        pub async fn channel(&self, src: &Address, dest: &Address) -> errors::Result<ChannelEntry> {
            Ok(self.chain_api.channel(src, dest).await?)
        }

        /// List all channels open from a specified Address
        pub async fn channels_from(&self, src: &Address) -> errors::Result<Vec<ChannelEntry>> {
            Ok(self.chain_api.channels_from(src).await?)
        }

        /// List all channels open to a specified address
        pub async fn channels_to(&self, dest: &Address) -> errors::Result<Vec<ChannelEntry>> {
            Ok(self.chain_api.channels_to(&dest).await?)
        }

        /// List all channels
        pub async fn all_channels(&self) -> errors::Result<Vec<ChannelEntry>> {
            Ok(self.chain_api.all_channels().await?)
        }

        /// Current safe allowance balance
        pub async fn safe_allowance(&self) -> errors::Result<Balance> {
            Ok(self.chain_api.safe_allowance().await?)
        }

        /// Withdraw on-chain assets to a given address
        /// @param currency either native currency or HOPR tokens
        /// @param recipient the account where the assets should be transferred to
        /// @param amount how many tokens to be transferred
        pub async fn withdraw(&self, recipient: Address, amount: Balance) -> errors::Result<Hash> {
            if self.status() != State::Running {
                return Err(crate::errors::HoprLibError::GeneralError(
                    "Node is not ready for on-chain operations".into(),
                ));
            }

            let awaiter = self.chain_api.actions_ref().withdraw(recipient, amount).await?;
            match awaiter.await {
                TransactionResult::Withdrawn { tx_hash } => Ok(tx_hash),
                _ => Err(errors::HoprLibError::GeneralError("withdraw transaction failed".into())),
            }
        }

        pub async fn open_channel(&self, destination: &Address, amount: &Balance) -> errors::Result<OpenChannelResult> {
            if self.status() != State::Running {
                return Err(crate::errors::HoprLibError::GeneralError(
                    "Node is not ready for on-chain operations".into(),
                ));
            }

            let awaiter = self
                .chain_api
                .actions_ref()
                .open_channel(destination.clone(), *amount)
                .await?;

            let channel_id = generate_channel_id(&self.chain_api.me_onchain(), destination);
            match awaiter.await {
                TransactionResult::ChannelFunded { tx_hash } => Ok(OpenChannelResult { tx_hash, channel_id }),
                _ => Err(errors::HoprLibError::GeneralError(
                    "open channel transaction failed".into(),
                )),
            }
        }

        pub async fn fund_channel(&self, channel_id: &Hash, amount: &Balance) -> errors::Result<Hash> {
            if self.status() != State::Running {
                return Err(crate::errors::HoprLibError::GeneralError(
                    "Node is not ready for on-chain operations".into(),
                ));
            }

            let awaiter = self.chain_api.actions_ref().fund_channel(*channel_id, *amount).await?;
            match awaiter.await {
                TransactionResult::ChannelFunded { tx_hash } => Ok(tx_hash),
                _ => Err(errors::HoprLibError::GeneralError(
                    "fund channel transaction failed".into(),
                )),
            }
        }

        pub async fn close_channel(
            &self,
            counterparty: &Address,
            direction: core_types::channels::ChannelDirection,
            redeem_before_close: bool,
        ) -> errors::Result<CloseChannelResult> {
            if self.status() != State::Running {
                return Err(crate::errors::HoprLibError::GeneralError(
                    "Node is not ready for on-chain operations".into(),
                ));
            }

            let awaiter = self
                .chain_api
                .actions_ref()
                .close_channel(*counterparty, direction, redeem_before_close)
                .await?;
            match awaiter.await {
                TransactionResult::ChannelClosureInitiated { tx_hash } => Ok(CloseChannelResult {
                    tx_hash,
                    status: ChannelStatus::PendingToClose,
                }),
                TransactionResult::ChannelClosed { tx_hash } => Ok(CloseChannelResult {
                    tx_hash,
                    status: ChannelStatus::Closed,
                }),
                _ => Err(errors::HoprLibError::GeneralError(
                    "close channel transaction failed".into(),
                )),
            }
        }

        pub async fn redeem_all_tickets(&self, only_aggregated: bool) -> errors::Result<()> {
            if self.status() != State::Running {
                return Err(crate::errors::HoprLibError::GeneralError(
                    "Node is not ready for on-chain operations".into(),
                ));
            }

            // We do not await the on-chain confirmation
            self.chain_api.actions_ref().redeem_all_tickets(only_aggregated).await?;

            Ok(())
        }

        pub async fn redeem_tickets_with_counterparty(
            &self,
            counterparty: &Address,
            only_aggregated: bool,
        ) -> errors::Result<()> {
            if self.status() != State::Running {
                return Err(crate::errors::HoprLibError::GeneralError(
                    "Node is not ready for on-chain operations".into(),
                ));
            }

            // We do not await the on-chain confirmation
            let _ = self
                .chain_api
                .actions_ref()
                .redeem_tickets_with_counterparty(counterparty, only_aggregated)
                .await?;

            Ok(())
        }

        pub async fn redeem_tickets_in_channel(&self, channel: &Hash, only_aggregated: bool) -> errors::Result<()> {
            if self.status() != State::Running {
                return Err(crate::errors::HoprLibError::GeneralError(
                    "Node is not ready for on-chain operations".into(),
                ));
            }

            let channel = self.chain_api.db().read().await.get_channel(channel).await?;

            if let Some(channel) = channel {
                if channel.destination == self.chain_api.me_onchain() {
                    // We do not await the on-chain confirmation
                    self.chain_api
                        .actions_ref()
                        .redeem_tickets_in_channel(&channel, only_aggregated)
                        .await?;
                }
            }

            Ok(())
        }

        pub async fn redeem_ticket(&self, ack_ticket: AcknowledgedTicket) -> errors::Result<()> {
            if self.status() != State::Running {
                return Err(crate::errors::HoprLibError::GeneralError(
                    "Node is not ready for on-chain operations".into(),
                ));
            }

            // We do not await the on-chain confirmation
            let _ = self.chain_api.actions_ref().redeem_ticket(ack_ticket).await?;

            Ok(())
        }

        pub async fn peerid_to_chain_key(&self, peer_id: &PeerId) -> errors::Result<Option<Address>> {
            let pk = core_transport::OffchainPublicKey::from_peerid(peer_id)?;
            Ok(self.chain_api.db().read().await.get_chain_key(&pk).await?)
        }

        pub async fn chain_key_to_peerid(&self, address: &Address) -> errors::Result<Option<PeerId>> {
            Ok(self
                .chain_api
                .db()
                .read()
                .await
                .get_packet_key(address)
                .await
                .map(|pk| pk.map(|v| v.to_peerid()))?)
        }
    }
}

#[cfg(feature = "wasm")]
pub mod wasm_impl {
    use super::*;

<<<<<<< HEAD
=======
    use core_ethereum_actions::payload::SafePayloadGenerator;
    use core_transport::wasm_impls::PublicNodesResult;
>>>>>>> 495d8088
    use core_types::acknowledgement::wasm::AcknowledgedTicket;
    use js_sys::{Array, JsString};
    use std::str::FromStr;
    use wasm_bindgen::prelude::*;

    use core_ethereum_api::ChannelEntry;
    use core_transport::{Hash, TicketStatistics};
    use utils_log::{debug, warn};
    use utils_types::{
        primitives::{Address, Balance},
        traits::ToHex,
    };

    use crate::{chain::wasm::ChainConfiguration, processes::wasm::WasmHoprMessageEmitter};

    #[wasm_bindgen]
    pub struct HoprProcesses {
        processes: Vec<Pin<Box<dyn Future<Output = components::HoprLoopComponents>>>>,
    }

    impl HoprProcesses {
        pub fn new(processes: Vec<Pin<Box<dyn Future<Output = components::HoprLoopComponents>>>>) -> Self {
            Self { processes }
        }
    }

    /// Helper object to make sure that the HOPR node remains non-mutable
    /// and that execution over HOPR functionality can be done separately
    /// from wasm_bindgen API calls. Cannot be done as a JsPromise, because
    /// that gets executed immediately.
    #[wasm_bindgen]
    impl HoprProcesses {
        #[wasm_bindgen]
        pub async fn execute(self) -> Result<(), JsValue> {
            let mut futs = helpers::to_futures_unordered(self.processes);
            debug!("Starting the inner loop tasks");
            while let Some(process) = futs.next().await {
                if process.can_finish() {
                    continue;
                } else {
                    error!("CRITICAL: the core system loop unexpectedly stopped: '{}'", process);
                    return Err(JsValue::from(JsError::new(
                        "Futures inside the main loop should never terminate, but run in the background",
                    )));
                }
            }

            Ok(())
        }
    }

    #[wasm_bindgen]
    pub struct Hopr {
        hopr: super::native::Hopr,
        /// object for querying chain through WASM
        chain_query: chain::wasm::WasmChainQuery,
        /// Message emitting for WASM environments
        msg_emitter: processes::wasm::WasmHoprMessageEmitter,
    }

    #[wasm_bindgen]
    impl Hopr {
        #[wasm_bindgen(constructor)]
        pub fn _new(
            cfg: crate::config::HoprLibConfig,
            me: &OffchainKeypair,
            me_onchain: &ChainKeypair,
            db: Database,
            tbf: core_types::protocol::TagBloomFilter,
            save_tbf: js_sys::Function,
            msg_emitter: WasmHoprMessageEmitter, // emitter api delegating the 'on' operation for WSS
            chain_query: chain::wasm::WasmChainQuery, // chain operations currently only in JS
            on_received: js_sys::Function,       // passed emit on the WasmHoprMessageEmitter on packet received
            on_sent: js_sys::Function,           // passed emit on the WasmHoprMessageEmitter on packet sent
        ) -> Self {
            let multiaddress = match cfg.host.address() {
                core_transport::config::HostType::IPv4(ip) => {
                    Multiaddr::from_str(format!("/ip4/{}/tcp/{}", ip.as_str(), cfg.host.port).as_str()).unwrap()
                }
                core_transport::config::HostType::Domain(domain) => {
                    Multiaddr::from_str(format!("/dns4/{}/tcp/{}", domain.as_str(), cfg.host.port).as_str()).unwrap()
                }
            };

            let chain_config = chain::ChainNetworkConfig::new(
                &cfg.chain.network,
                cfg.chain.provider.clone().as_ref().map(|v| v.as_str()),
            )
            .expect("Valid configuration leads to valid network");

            Self {
                hopr: super::native::Hopr::new(
                    cfg,
                    me,
                    me_onchain,
                    vec![multiaddress],
                    db.as_ref_counted(),
                    tbf,
                    move |content: Box<[u8]>| {
                        if let Ok(_) = save_tbf.call1(
                            &wasm_bindgen::JsValue::null(),
                            js_sys::Uint8Array::from(content.as_ref()).as_ref(),
                        ) {
                            debug!("tag bloom filter saved");
                        } else {
                            error!("failed to call save tbf closure");
                        }
                    },
                    chain_config,
                    chain_query.clone(),
                    move |data: ApplicationData| {
                        if let Err(e) = on_received.call1(&JsValue::null(), &data.into()) {
                            error!("failed to call on_received_packet closure: {:?}", e.as_string());
                        }
                    },
                    move |ack_challenge: HalfKeyChallenge| {
                        if let Err(e) = on_sent.call1(&JsValue::null(), &ack_challenge.into()) {
                            error!(
                                "failed to call on_received_half_key_challenge closure: {:?}",
                                e.as_string()
                            );
                        }
                    },
                ),
                chain_query,
                msg_emitter,
            }
        }

        #[wasm_bindgen(js_name = getVersion)]
        pub fn _version(&self) -> JsString {
            JsString::from(self.hopr.version())
        }

        #[wasm_bindgen(js_name = getVersionCoerced)]
        pub fn _version_coerced(&self) -> JsString {
            JsString::from(self.hopr.version_coerced())
        }

        #[wasm_bindgen(js_name = setAlias)]
        pub async fn _set_alias(&self, alias: String, peer: String) -> Result<(), JsError> {
            let peer: String = peer;

            if let Ok(peer) = PeerId::from_str(&peer) {
                self.hopr.set_alias(alias, peer).await;
                Ok(())
            } else {
                Err(JsError::new(
                    format!("Failed to convert '{}' to a valid PeerId", peer).as_str(),
                ))
            }
        }

        #[wasm_bindgen(js_name = removeAlias)]
        pub async fn _remove_alias(&self, alias: String) -> Result<(), JsError> {
            Ok(self.hopr.remove_alias(&alias).await)
        }

        #[wasm_bindgen(js_name = getAlias)]
        pub async fn _get_alias(&self, alias: String) -> Result<Option<String>, JsError> {
            Ok(self.hopr.get_alias(&alias).await.map(|p| p.to_string()))
        }

        #[wasm_bindgen(js_name = getAliases)]
        pub async fn _get_aliases(&self) -> js_sys::Map {
            let aliases = js_sys::Map::new();
            for (k, v) in self.hopr.get_aliases().await.into_iter() {
                aliases.set(&JsString::from(k), &JsString::from(v.to_string()));
            }

            aliases
        }

        #[wasm_bindgen(js_name = getState)]
        pub fn _status(&self) -> State {
            self.hopr.status()
        }

        #[wasm_bindgen(js_name = run)]
        pub async fn _run(&mut self) -> Result<HoprProcesses, JsError> {
            self.hopr
                .run()
                .await
                .map(|processes| HoprProcesses::new(processes))
                .map_err(JsError::from)
        }

        // p2p transport =========

        /// Fetch the PeerId behind this P2P transport
        #[wasm_bindgen(js_name = peerId)]
        pub fn _me(&self) -> JsString {
            JsString::from(self.hopr.me_peer_id().to_string())
        }

        /// Get the list of all announced public nodes in the network
        #[wasm_bindgen(js_name = getPublicNodes)]
        pub async fn _get_public_nodes(&self) -> Result<js_sys::Array, JsError> {
            Ok(js_sys::Array::from_iter(self
                .hopr
                .get_public_nodes()
                .await?
                .into_iter()
                .map(|(peer_id, address, multiaddresses)| {
                    PublicNodesResult {
                        id: peer_id.to_string().into(),
                        address: address,
                        multiaddrs: multiaddresses
                            .into_iter()
                            .map(|ma| JsString::from(ma.to_string()))
                            .collect(),
                    }
                })
                .map(JsValue::from)
            ))
        }

        /// Test whether the peer with PeerId is allowed to access the network
        #[wasm_bindgen(js_name = isAllowedToAccessNetwork)]
        pub async fn _is_allowed_to_access_network(&self, peer: JsString) -> bool {
            let x: String = peer.into();

            if let Some(peer) = core_transport::libp2p_identity::PeerId::from_str(&x).ok() {
                self.hopr.is_allowed_to_access_network(&peer).await
            } else {
                false
            }
        }

        /// Ping another node in the network based on the PeerId
        #[wasm_bindgen(js_name = ping)]
        pub async fn _ping(&self, peer: JsString) -> Result<Option<u32>, JsError> {
            let x: String = peer.into();
            if let Some(converted) = core_transport::libp2p_identity::PeerId::from_str(&x).ok() {
                Ok(self.hopr.ping(&converted).await?.map(|v| v.as_millis() as u32))
            } else {
                Ok(None)
            }
        }

        /// Send a message to another peer in the network
        ///
        /// @param msg message to send
        /// @param destination PeerId of the destination
        /// @param intermediatePath optional set path manually
        /// @param hops optional number of required intermediate nodes
        /// @param applicationTag optional tag identifying the sending application
        /// @returns hex representation of ack challenge
        #[wasm_bindgen(js_name = sendMessage)]
        pub async fn _send_message(
            &self,
            msg: Box<[u8]>,
            destination: JsString,
            intermediate_path: Option<Vec<JsString>>,
            hops: Option<u16>,
            application_tag: Option<u16>,
        ) -> Result<JsString, JsError> {
            let x: String = destination.into();
            if let Some(destination) = core_transport::libp2p_identity::PeerId::from_str(&x).ok() {
                let (path, hops) = {
                    if let Some(intermediate_path) = intermediate_path {
                        let full_path = intermediate_path
                            .iter()
                            .filter_map(|peer| {
                                let p: String = peer.into();
                                core_transport::libp2p_identity::PeerId::from_str(&p).ok()
                            })
                            .collect::<Vec<_>>();

                        if full_path.len() != intermediate_path.len() {
                            #[cfg(all(feature = "prometheus", not(test)))]
                            SimpleCounter::increment(&METRIC_MESSAGE_FAIL_COUNT);

                            return Err(JsError::new("send msg: some peers in the path are not valid peer ids"));
                        }

                        (Some(full_path), hops)
                    } else if let Some(hops) = hops {
                        (None, Some(hops))
                    } else {
                        #[cfg(all(feature = "prometheus", not(test)))]
                        SimpleCounter::increment(&METRIC_MESSAGE_FAIL_COUNT);

                        return Err(JsError::new(
                            "send msg: one of either hops or intermediate path must be specified",
                        ));
                    }
                };

                let result = self
                    .hopr
                    .send_message(msg, destination, path, hops, application_tag)
                    .await
                    .map(|v| JsString::from(v.to_hex()))
                    .map_err(JsError::from);

                result
            } else {
                // TODO: Should this really be counted?
                #[cfg(all(feature = "prometheus", not(test)))]
                SimpleCounter::increment(&METRIC_MESSAGE_FAIL_COUNT);

                return Err(JsError::new("send msg: invalid destination peer id supplied"));
            }
        }

        /// Attempts to aggregate all tickets in the given channel
        /// @param channelId id of the channel
        #[wasm_bindgen(js_name = aggregateTickets)]
        pub async fn _aggregate_tickets(&mut self, channel: &Hash) -> Result<(), JsError> {
            self.hopr.aggregate_tickets(channel).await.map_err(JsError::from)
        }

        /// List all multiaddresses announced
        #[wasm_bindgen(js_name = getLocalMultiAddresses)]
        pub fn _local_multiaddresses(&self) -> Vec<JsString> {
            self.hopr
                .local_multiaddresses()
                .into_iter()
                .map(|ma| JsString::from(ma.to_string()))
                .collect::<Vec<_>>()
        }

        /// List all multiaddresses on which the node is listening
        #[wasm_bindgen(js_name = getListeningMultiaddresses)]
        pub async fn _listening_multiaddresses(&self) -> js_sys::Array {
            js_sys::Array::from_iter(
                self.hopr
                    .listening_multiaddresses()
                    .await
                    .into_iter()
                    .map(|ma| JsString::from(ma.to_string())),
            )
        }

        /// List all multiaddresses observed for a PeerId
        #[wasm_bindgen(js_name = getObservedMultiaddresses)]
        pub async fn _network_observed_multiaddresses(&self, peer: JsString) -> js_sys::Array {
            let peer: String = peer.into();
            match core_transport::libp2p_identity::PeerId::from_str(&peer) {
                Ok(peer) => js_sys::Array::from_iter(
                    self.hopr
                        .network_observed_multiaddresses(&peer)
                        .await
                        .into_iter()
                        .map(|ma| JsString::from(ma.to_string())),
                ),
                Err(e) => {
                    warn!(
                        "Failed to parse peer id {}, cannot get multiaddresses announced to DHT: {}",
                        peer,
                        e.to_string()
                    );
                    js_sys::Array::new()
                }
            }
        }

        /// List all multiaddresses for this node announced to DHT
        #[wasm_bindgen(js_name = getMultiaddressesAnnouncedToDHT)]
        pub async fn _multiaddresses_announced_to_dht(&self, peer: JsString) -> js_sys::Array {
            let peer: String = peer.into();
            match core_transport::libp2p_identity::PeerId::from_str(&peer) {
                Ok(peer) => js_sys::Array::from_iter(
                    self.hopr
                        .multiaddresses_announced_to_dht(&peer)
                        .await
                        .into_iter()
                        .map(|ma| JsString::from(ma.to_string())),
                ),
                Err(e) => {
                    warn!(
                        "Failed to parse peer id {}, cannot get multiaddresses announced to DHT: {}",
                        peer,
                        e.to_string()
                    );
                    js_sys::Array::new()
                }
            }
        }

        // Network =========

        /// Get measured network health
        #[wasm_bindgen(js_name = networkHealth)]
        pub async fn _network_health(&self) -> WasmHealth {
            self.hopr.network_health().await.into()
        }

        /// Unregister a peer from the network
        #[wasm_bindgen(js_name = unregister)]
        pub async fn _unregister(&self, peer: JsString) {
            let peer: String = peer.into();
            match core_transport::libp2p_identity::PeerId::from_str(&peer) {
                Ok(peer) => self.hopr.unregister(&peer).await,
                Err(e) => {
                    warn!(
                        "Failed to parse peer id {}, network ignores the unregister attempt: {}",
                        peer,
                        e.to_string()
                    );
                }
            }
        }
        
        /// List all peers connected to this
        #[wasm_bindgen(js_name = getConnectedPeers)]
        pub async fn _network_connected_peers(&self) -> js_sys::Array {
            js_sys::Array::from_iter(
                self.hopr
                    .network_connected_peers()
                    .await
                    .into_iter()
                    .map(|x| JsValue::from(x.to_base58())),
            )
        }

        /// Get all data collected from the network relevant for a PeerId
        #[wasm_bindgen(js_name = getPeerInfo)]
        pub async fn _network_peer_info(&self, peer: JsString) -> Option<core_transport::PeerStatus> {
            let peer: String = peer.into();
            match core_transport::libp2p_identity::PeerId::from_str(&peer) {
                Ok(peer) => self.hopr.network_peer_info(&peer).await,
                Err(e) => {
                    warn!(
                        "Failed to parse peer id {}, peer info unavailable: {}",
                        peer,
                        e.to_string()
                    );
                    None
                }
            }
        }

        // Ticket ========
        /// Get all tickets in a channel specified by Hash
        #[wasm_bindgen(js_name = getTickets)]
        pub async fn _tickets_in_channel(&self, channel: &Hash) -> Result<Array, JsError> {
            self.hopr
                .tickets_in_channel(channel)
                .await
                .map(|tickets| {
                    tickets
                        .into_iter()
                        .map(core_types::acknowledgement::wasm::AcknowledgedTicket::from)
                        .map(|at| at.ticket())
                        .map(JsValue::from)
                        .collect()
                })
                .map_err(JsError::from)
        }

        /// Get all tickets
        #[wasm_bindgen(js_name = getAllTickets)]
        pub async fn _all_tickets(&self) -> Result<Array, JsError> {
            self.hopr
                .all_tickets()
                .await
                .map(|tickets| {
                    tickets
                        .into_iter()
                        .map(core_types::channels::wasm::Ticket::from)
                        .map(JsValue::from)
                        .collect()
                })
                .map_err(JsError::from)
        }

        /// Get statistics for all tickets
        #[wasm_bindgen(js_name = getTicketStatistics)]
        pub async fn _ticket_statistics(&self) -> Result<TicketStatistics, JsError> {
            self.hopr.ticket_statistics().await.map_err(JsError::from)
        }

        // Chain =========
        #[wasm_bindgen(js_name = getEthereumAddress)]
        pub fn _me_onchain(&self) -> Address {
            self.hopr.me_onchain()
        }

        /// List of all accounts announced on the chain
        #[wasm_bindgen(js_name = getAccountsAnnouncedOnChain)]
        pub async fn _accounts_announced_on_chain(&self) -> Result<Array, JsError> {
            self.hopr
                .accounts_announced_on_chain()
                .await
                .map_err(JsError::from)
                .map(|v| v.into_iter().map(JsValue::from).collect())
        }

        /// Get the channel entry from Hash.
        /// @returns the channel entry of those two nodes
        #[wasm_bindgen(js_name = getChannelFromHash)]
        pub async fn _channel_from_hash(&self, channel: &Hash) -> Result<Option<ChannelEntry>, JsError> {
            self.hopr.channel_from_hash(channel).await.map_err(JsError::from)
        }

        /// Get the channel entry between source and destination node.
        /// @param src Address
        /// @param dest Address
        /// @returns the channel entry of those two nodes
        #[wasm_bindgen(js_name = getChannel)]
        pub async fn _channel(&self, src: &Address, dest: &Address) -> Result<ChannelEntry, JsError> {
            self.hopr.channel(src, dest).await.map_err(JsError::from)
        }

        /// List all channels open from a specified Address
        #[wasm_bindgen(js_name = getChannelsFrom)]
        pub async fn _channels_from(&self, src: &Address) -> Result<Array, JsError> {
            self.hopr
                .channels_from(src)
                .await
                .map_err(JsError::from)
                .map(|channels| channels.into_iter().map(JsValue::from).collect())
        }

        /// List all channels open to a specified address
        #[wasm_bindgen(js_name = getChannelsTo)]
        pub async fn _channels_to(&self, dest: &Address) -> Result<Array, JsError> {
            self.hopr
                .channels_to(dest)
                .await
                .map_err(JsError::from)
                .map(|channels| channels.into_iter().map(JsValue::from).collect())
        }

        /// List all channels
        #[wasm_bindgen(js_name = getAllChannels)]
        pub async fn _all_channels(&self) -> Result<Array, JsError> {
            self.hopr
                .all_channels()
                .await
                .map(|channels| channels.into_iter().map(JsValue::from).collect())
                .map_err(JsError::from)
        }

        /// Current safe allowance balance
        #[wasm_bindgen(js_name = getSafeAllowance)]
        pub async fn _safe_allowance(&self) -> Result<Balance, JsError> {
            self.hopr.safe_allowance().await.map_err(JsError::from)
        }

        #[wasm_bindgen]
        pub async fn withdraw(&self, recipient: &Address, amount: &Balance) -> Result<Hash, JsError> {
            self.hopr
                .withdraw(recipient.clone(), amount.clone())
                .await
                .map_err(JsError::from)
        }

        #[wasm_bindgen(js_name = openChannel)]
        pub async fn open_channel(
            &self,
            destination: &Address,
            amount: &Balance,
        ) -> Result<OpenChannelResult, JsError> {
            self.hopr.open_channel(destination, amount).await.map_err(JsError::from)
        }

        #[wasm_bindgen(js_name = fundChannel)]
        pub async fn fund_channel(&self, channel_id: &Hash, amount: &Balance) -> Result<Hash, JsError> {
            self.hopr.fund_channel(channel_id, amount).await.map_err(JsError::from)
        }

        #[wasm_bindgen(js_name = closeChannel)]
        pub async fn _close_channel(
            &self,
            counterparty: &Address,
            direction: core_types::channels::ChannelDirection,
            redeem_before_close: bool,
        ) -> Result<CloseChannelResult, JsError> {
            self.hopr
                .close_channel(counterparty, direction, redeem_before_close)
                .await
                .map_err(JsError::from)
        }

        #[wasm_bindgen(js_name = redeemAllTickets)]
        pub async fn _redeem_all_tickets(&self, only_aggregated: bool) -> Result<(), JsError> {
            self.hopr
                .redeem_all_tickets(only_aggregated)
                .await
                .map_err(JsError::from)
        }

        #[wasm_bindgen(js_name = redeemTicketsWithCounterparty)]
        pub async fn _redeem_tickets_with_counterparty(
            &self,
            counterparty: &Address,
            only_aggregated: bool,
        ) -> Result<(), JsError> {
            self.hopr
                .redeem_tickets_with_counterparty(counterparty, only_aggregated)
                .await
                .map_err(JsError::from)
        }

        #[wasm_bindgen(js_name = redeemTicketsInChannel)]
        pub async fn _redeem_tickets_in_channel(&self, channel: &Hash, only_aggregated: bool) -> Result<(), JsError> {
            self.hopr
                .redeem_tickets_in_channel(&channel, only_aggregated)
                .await
                .map_err(JsError::from)
        }

        #[wasm_bindgen(js_name = redeemTicket)]
        pub async fn _redeem_ticket(&self, ack_ticket: &AcknowledgedTicket) -> Result<(), JsError> {
            self.hopr.redeem_ticket(ack_ticket.into()).await.map_err(JsError::from)
        }

        #[wasm_bindgen(js_name = smartContractInfo)]
        pub fn _smart_contract_info(&self) -> Result<ChainConfiguration, JsError> {
            self.chain_query
                .smartContractInfo()
                .map_err(|e| JsError::new(&format!("Fail on calling smartContractInfo: {:?}", e)))
                .and_then(|v| {
                    serde_wasm_bindgen::from_value::<ChainConfiguration>(v)
                        .map_err(|e| JsError::new(&format!("Fail on calling smartContractInfo: {:?}", e)))
                })
        }

        #[wasm_bindgen(js_name = getBalance)]
        pub async fn _balance(&self) -> Result<Balance, JsError> {
            match self.chain_query.getBalance().await {
                Ok(balance) => Ok(Balance::from_str(balance.as_string().unwrap().as_str())
                    .map_err(|_| JsError::new("Error converting balance from string"))?),
                Err(e) => Err(JsError::new(format!("Encountered issue: {:?}", e).as_str())),
            }
        }

        #[wasm_bindgen(js_name = getSafeBalance)]
        pub async fn _safe_balance(&self) -> Result<Balance, JsError> {
            match self.chain_query.getSafeBalance().await {
                Ok(balance) => Ok(Balance::from_str(balance.as_string().unwrap().as_str())
                    .map_err(|_| JsError::new("Error converting balance from string"))?),
                Err(e) => Err(JsError::new(format!("Encountered issue: {:?}", e).as_str())),
            }
        }

        #[wasm_bindgen(js_name = getNativeBalance)]
        pub async fn _native_balance(&self) -> Result<Balance, JsError> {
            match self.chain_query.getNativeBalance().await {
                Ok(balance) => Ok(Balance::from_str(balance.as_string().unwrap().as_str())
                    .map_err(|_| JsError::new("Error converting balance from string"))?),
                Err(e) => Err(JsError::new(format!("Encountered issue: {:?}", e).as_str())),
            }
        }

        #[wasm_bindgen(js_name = getSafeNativeBalance)]
        pub async fn _safe_native_balance(&self) -> Result<Balance, JsError> {
            match self.chain_query.getSafeNativeBalance().await {
                Ok(balance) => Ok(Balance::from_str(balance.as_string().unwrap().as_str())
                    .map_err(|_| JsError::new("Error converting balance from string"))?),
                Err(e) => Err(JsError::new(format!("Encountered issue: {:?}", e).as_str())),
            }
        }

        #[wasm_bindgen(js_name = peerIdToChainKey)]
        pub async fn _peerid_to_chain_key(&self, peer_id: JsString) -> Result<Option<Address>, JsError> {
            let peer_id: String = peer_id.into();
            let peer_id = PeerId::from_str(&peer_id)?;

            Ok(self.hopr.peerid_to_chain_key(&peer_id).await?)
        }

        #[wasm_bindgen(js_name = chainKeyToPeerId)]
        pub async fn _chain_key_to_peerid(&self, address: &Address) -> Result<Option<String>, JsError> {
            Ok(self
                .hopr
                .chain_key_to_peerid(address)
                .await
                .map(|v| v.map(|p| p.to_string()))?)
        }

        /// Emitter API: on
        #[wasm_bindgen(js_name = chainConfig)]
        pub fn _chain_config(&self) -> ChainNetworkConfig {
            self.hopr.chain_config()
        }

        /// Emitter API: on
        #[wasm_bindgen(js_name = on)]
        pub fn _on(&self, event: JsString, callback: js_sys::Function) {
            self.msg_emitter.delegate_on(event, callback)
        }
    }

    #[wasm_bindgen(getter_with_clone)]
    pub struct OpenChannelResult {
        pub tx_hash: Hash,
        pub channel_id: Hash,
    }

    #[wasm_bindgen(getter_with_clone)]
    pub struct CloseChannelResult {
        pub tx_hash: Hash,
        pub status: core_types::channels::ChannelStatus,
    }

    #[wasm_bindgen]
    impl WasmHealth {
        #[wasm_bindgen(js_name = green)]
        pub fn _green() -> Self {
            Self { h: Health::Green }
        }

        #[wasm_bindgen]
        pub fn unwrap(&self) -> Health {
            self.h
        }
    }
}

/// Wrapper object necessary for async wasm function return value
#[cfg_attr(feature = "wasm", wasm_bindgen::prelude::wasm_bindgen)]
pub struct WasmHealth {
    h: Health,
}

impl From<Health> for WasmHealth {
    fn from(value: Health) -> Self {
        Self { h: value }
    }
}

#[cfg(feature = "wasm")]
pub mod wasm {
    use utils_log::logger::wasm::JsLogger;
    use utils_misc::utils::wasm::JsResult;
    use wasm_bindgen::prelude::wasm_bindgen;

    static LOGGER: JsLogger = JsLogger {};

    #[allow(dead_code)]
    #[wasm_bindgen]
    pub fn hopr_lib_initialize_crate() {
        let _ = JsLogger::install(&LOGGER, None);

        // When the `console_error_panic_hook` feature is enabled, we can call the
        // `set_panic_hook` function at least once during initialization, and then
        // we will get better error messages if our code ever panics.
        //
        // For more details see
        // https://github.com/rustwasm/console_error_panic_hook#readme
        #[cfg(feature = "console_error_panic_hook")]
        console_error_panic_hook::set_once();
    }

    #[wasm_bindgen]
    pub fn hopr_lib_gather_metrics() -> JsResult<String> {
        utils_metrics::metrics::wasm::gather_all_metrics()
    }

    // When the `wee_alloc` feature is enabled, use `wee_alloc` as the global allocator.
    #[cfg(feature = "wee_alloc")]
    #[global_allocator]
    static ALLOC: wee_alloc::WeeAlloc = wee_alloc::WeeAlloc::INIT;
}<|MERGE_RESOLUTION|>--- conflicted
+++ resolved
@@ -703,11 +703,6 @@
 pub mod wasm_impl {
     use super::*;
 
-<<<<<<< HEAD
-=======
-    use core_ethereum_actions::payload::SafePayloadGenerator;
-    use core_transport::wasm_impls::PublicNodesResult;
->>>>>>> 495d8088
     use core_types::acknowledgement::wasm::AcknowledgedTicket;
     use js_sys::{Array, JsString};
     use std::str::FromStr;
@@ -1112,7 +1107,7 @@
                 }
             }
         }
-        
+
         /// List all peers connected to this
         #[wasm_bindgen(js_name = getConnectedPeers)]
         pub async fn _network_connected_peers(&self) -> js_sys::Array {
