--- conflicted
+++ resolved
@@ -34,19 +34,8 @@
 const HOPR_KDF_PARAMS_R: u32 = 8u32;
 const HOPR_KDF_PARAMS_P: u32 = 1u32;
 
-<<<<<<< HEAD
 const PACKET_KEY_LENGTH: usize = <OffchainKeypair as Keypair>::SecretLen::USIZE;
 const CHAIN_KEY_LENGTH: usize = <ChainKeypair as Keypair>::SecretLen::USIZE;
-=======
-const PACKET_KEY_LENGTH: usize = 32;
-const CHAIN_KEY_LENGTH: usize = 32;
-
-const V1_PRIVKEY_LENGTH: usize = 32;
-const V2_PRIVKEYS_LENGTH: usize = 172;
-
-pub type PacketKey = [u8; PACKET_KEY_LENGTH];
-pub type ChainKey = [u8; CHAIN_KEY_LENGTH];
->>>>>>> 6a68d67b
 
 // Current version, deviates from pre 2.0
 const VERSION: u32 = 2;
@@ -118,25 +107,15 @@
 
 impl std::fmt::Display for HoprKeys {
     fn fmt(&self, f: &mut std::fmt::Formatter<'_>) -> std::fmt::Result {
-<<<<<<< HEAD
-        write!(
-            f,
-            "packet_key: {}, chain_key: {} (Ethereum address: {})\nUUID: {}",
+        f.write_str(
+            format!(
+                "packet_key: {}, chain_key: {} (Ethereum address: {})\nUUID: {}",
             self.packet_key.public().to_peerid_str(),
             self.chain_key.public().to_hex(),
             self.chain_key.public().0.to_address(),
-            self.id.to_string()
-=======
-        f.write_str(
-            format!(
-                "packet_key: {}, chain_key: {} (Ethereum address: {})\nUUID: {}",
-                self.packet_key.1.to_peerid_str(),
-                self.chain_key.1.to_peerid_str(),
-                self.chain_key.1.to_address(),
                 self.id.to_string()
             )
             .as_str(),
->>>>>>> 6a68d67b
         )
     }
 }
@@ -488,11 +467,8 @@
 
 #[cfg(feature = "wasm")]
 pub mod wasm {
-<<<<<<< HEAD
+    use super::IdentityOptions;
     use core_crypto::keypairs::Keypair;
-=======
-    use super::IdentityOptions;
->>>>>>> 6a68d67b
     use js_sys::{Promise, Uint8Array};
     use utils_types::traits::PeerIdLike;
     use wasm_bindgen::prelude::*;
@@ -531,11 +507,6 @@
 
         #[wasm_bindgen(getter, js_name = "packetKeyPeerId")]
         pub fn get_packet_key_peer_id(&self) -> Promise {
-<<<<<<< HEAD
-            let mut sliced = [0u8; 36];
-            sliced.copy_from_slice(&self.w.packet_key.public().to_peerid().to_bytes()[2..]);
-            peer_id_from_keys(Box::new(sliced), self.w.packet_key.secret().as_ref().into())
-=======
             let mut sliced = [0u8; ED25519_PEERID_LENGTH];
             sliced.copy_from_slice(&self.w.packet_key.1.to_peerid().to_bytes()[2..]);
             peer_id_from_keys(Box::new(sliced), Box::new(self.w.packet_key.0))
@@ -547,7 +518,6 @@
             sliced.copy_from_slice(&self.w.chain_key.1.to_peerid().to_bytes()[2..]);
 
             peer_id_from_keys(Box::new(sliced), Box::new(self.w.chain_key.0))
->>>>>>> 6a68d67b
         }
 
         #[wasm_bindgen(getter, js_name = "chainKeyPrivKey")]
