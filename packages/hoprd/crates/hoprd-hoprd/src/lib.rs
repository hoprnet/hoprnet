--- conflicted
+++ resolved
@@ -12,17 +12,7 @@
     use core_network::network::wasm::*;
 
     #[allow(unused_imports)]
-<<<<<<< HEAD
-    use core_ethereum_actions::channels::wasm::*;
-
-    #[allow(unused_imports)]
     use core_ethereum_actions::payload::wasm::*;
-
-    #[allow(unused_imports)]
-    use core_ethereum_actions::redeem::wasm::*;
-=======
-    use core_ethereum_db::db::wasm::*;
->>>>>>> 55a8389d
 
     #[allow(unused_imports)]
     use core_ethereum_db::db::wasm::*;
