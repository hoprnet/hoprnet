--- conflicted
+++ resolved
@@ -34,7 +34,7 @@
     /// Returns `None` if queue with the given `tag` is empty, or the entire store is empty (if no `tag` was given).
     async fn peek(&mut self, tag: Option<T>) -> Option<(M, Duration)>;
 
-    /// Peeks all entries of the given `tag`, or all entries (tagged and untagged) and returns them. 
+    /// Peeks all entries of the given `tag`, or all entries (tagged and untagged) and returns them.
     /// If the optional parameter `timestamp` is provided, only entries more recent than this are returned.
     async fn peek_all(&mut self, tag: Option<T>, timestamp: Option<Duration>) -> Vec<(M, Duration)>;
 
@@ -148,14 +148,8 @@
         }
 
         let mut db = self.backend.lock().await;
-<<<<<<< HEAD
-        db.purge((self.time)() - self.cfg.max_age)
-            .await;
+        db.purge((self.time)() - self.cfg.max_age).await;
         db.peek_all(tag, timestamp).await
-=======
-        db.purge((self.time)() - self.cfg.max_age).await;
-        db.peek_all(tag).await
->>>>>>> 8fbb0cef
     }
 
     /// Pops all the messages with the given `tag` (ordered oldest to latest) or
