--- conflicted
+++ resolved
@@ -17,14 +17,10 @@
 console_error_panic_hook = { version = "0.1.7", optional = true }
 gloo-timers = { workspace = true, optional = true }
 hex = "0.4.3"
-<<<<<<< HEAD
 ringbuffer = "0.15.0"
-=======
-ringbuffer = "0.14.2"
 serde = { workspace = true }
 serde_with = { workspace = true }
 validator = { workspace = true }
->>>>>>> a904b06b
 js-sys = { version = "0.3.63", optional = true }
 serde = { workspace = true, features = ["derive"] }
 serde-wasm-bindgen = { version = "0.5", optional = true }
