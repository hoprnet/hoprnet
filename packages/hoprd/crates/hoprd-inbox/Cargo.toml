[package]
name = "hoprd-inbox"
version = "0.2.0"
authors = ["HOPR Association <tech@hoprnet.org>"]
edition = "2021"
description = "Implements Message inbox and filtering functionality on top of HOPR protocol messages"
homepage = "https://hoprnet.org/"
repository = "https://github.com/hoprnet/hoprnet"
license = "GPL-3.0-only"

[lib]
crate-type = ["cdylib", "rlib"]

[dependencies]
async-lock = "2.7.0"
async-trait = "0.1"
console_error_panic_hook = { version = "0.1.7", optional = true }
gloo-timers = { workspace = true, optional = true }
hex = "0.4.3"
ringbuffer = "0.15.0"
serde_with = { workspace = true }
validator = { workspace = true }
js-sys = { version = "0.3.63", optional = true }
<<<<<<< HEAD
serde-wasm-bindgen = { workspace = true, optional = true }
=======
serde = { workspace = true, features = ["derive"] }
serde-wasm-bindgen = { version = "0.5", optional = true }
>>>>>>> 85c35159
wasm-bindgen-futures = { version = "0.4.36", features = ["futures-core-03-stream"], optional = true }
wasm-bindgen = { workspace = true, optional = true }

core-types = { path = "../../../core/crates/core-types", default-features = false }
utils-log = { path = "../../../utils/crates/utils-log", default-features = false }
utils-misc = { path = "../../../utils/crates/utils-misc", default-features = false }

[dev-dependencies]
async-std = { version = "1.12.0", features = ["attributes"] }
tempfile = "3"

[target.'cfg(not(target_arch = "wasm32"))'.build-dependencies]
wasm-pack = { workspace = true }
wasm-opt = { workspace = true }

[package.metadata.wasm-pack.profile.dev]
wasm-opt = false

[package.metadata.wasm-pack.profile.release]
wasm-opt = ['-O', '--enable-reference-types']

[features]
default = ["console_error_panic_hook", "wasm"]
wasm = [ "dep:wasm-bindgen", "dep:js-sys", "dep:gloo-timers", "dep:serde-wasm-bindgen", "dep:wasm-bindgen-futures", "core-types/wasm", "utils-log/wasm", "utils-misc/wasm" ]
console_error_panic_hook = [ "dep:console_error_panic_hook" ]<|MERGE_RESOLUTION|>--- conflicted
+++ resolved
@@ -21,12 +21,8 @@
 serde_with = { workspace = true }
 validator = { workspace = true }
 js-sys = { version = "0.3.63", optional = true }
-<<<<<<< HEAD
+serde = { workspace = true, features = ["derive"] }
 serde-wasm-bindgen = { workspace = true, optional = true }
-=======
-serde = { workspace = true, features = ["derive"] }
-serde-wasm-bindgen = { version = "0.5", optional = true }
->>>>>>> 85c35159
 wasm-bindgen-futures = { version = "0.4.36", features = ["futures-core-03-stream"], optional = true }
 wasm-bindgen = { workspace = true, optional = true }
 
