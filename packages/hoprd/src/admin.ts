<<<<<<< HEAD
import Hopr, { SUGGESTED_BALANCE, SUGGESTED_NATIVE_BALANCE } from '@hoprnet/hopr-core'
=======
import Hopr from '@hoprnet/hopr-core'
import BN from 'bn.js'
>>>>>>> 9f78a3c3
import http from 'http'
import fs from 'fs'
import ws from 'ws'
import path from 'path'
import debug from 'debug'
import { parse } from 'url'
import next from 'next'
import type { Server } from 'http'
import stripAnsi from 'strip-ansi'
import { LogStream } from './logs'
import { NODE_ENV } from './env'
import { Balance, NativeBalance, SUGGESTED_NATIVE_BALANCE } from '@hoprnet/hopr-utils'
import { Commands } from './commands'

let debugLog = debug('hoprd:admin')

const MIN_BALANCE = new Balance(SUGGESTED_BALANCE).toFormattedString()
const MIN_NATIVE_BALANCE = new NativeBalance(SUGGESTED_NATIVE_BALANCE).toFormattedString()

export class AdminServer {
  private app: any
  private server: Server | undefined
  private node: Hopr | undefined
  private wsServer: any
  private cmds: Commands

  constructor(private logs: LogStream, private host: string, private port: number) {}

  async setup() {
    let adminPath = path.resolve(__dirname, '../hopr-admin/')
    if (!fs.existsSync(adminPath)) {
      // In Docker
      adminPath = path.resolve(__dirname, './hopr-admin')
    }
    debugLog('using', adminPath)

    this.app = next({
      dev: NODE_ENV === 'development',
      dir: adminPath
    })
    const handle = this.app.getRequestHandler()
    await this.app.prepare()

    this.server = http.createServer((req, res) => {
      const parsedUrl = parse(req.url || '', true)
      handle(req, res, parsedUrl)
    })

    this.server.once('error', (err: any) => {
      console.log(`Failed to start Admin interface`)
      console.log(err)
      process.exit(1)
    })

    this.server.listen(this.port, this.host)
    this.logs.log('Admin server listening on port ' + this.port)

    this.wsServer = new ws.Server({ server: this.server })

    this.wsServer.on('connection', (socket: any) => {
      socket.on('message', (message: string) => {
        debugLog('Message from client', message)
        this.logs.logFullLine(`admin > ${message}`)
        if (this.cmds) {
          this.cmds.execute((resp: string) => {
            if (resp) {
              // Strings may have ansi stuff in it, get rid of it:
              resp = stripAnsi(resp)
              this.logs.logFullLine(resp)
            }
          }, message.toString())
        }
      })
      socket.on('error', (err: string) => {
        debugLog('Error', err)
        this.logs.log('Websocket error', err.toString())
      })
      this.logs.subscribe(socket)
    })
  }

  registerNode(node: Hopr, cmds: any, settings?: any) {
    this.node = node
    this.cmds = cmds
    if (settings) {
      this.cmds.setState(settings)
    }

    this.node.on('hopr:channel:opened', (channel) => {
      this.logs.log(`Opened channel to ${channel[0].toB58String()}`)
    })

    this.node.on('hopr:channel:closed', (peer) => {
      this.logs.log(`Closed channel to ${peer.toB58String()}`)
    })

    this.node.on('hopr:warning:unfunded', (addr) => {
      this.logs.log(
        `- The account associated with this node has no ${Balance.SYMBOL},\n` +
          `  in order to send messages, or open channels, you will need to send` +
          `  at least ${MIN_BALANCE} to ${addr}`
      )
    })

    this.node.on('hopr:warning:unfundedNative', (addr) => {
      this.logs.log(
        `- The account associated with this node has no ${NativeBalance.SYMBOL},\n` +
          `  in order to fund gas for protocol overhead you will need to send\n` +
          `  ${MIN_NATIVE_BALANCE} to ${addr}`
      )
    })

    // Setup some noise
    connectionReport(this.node, this.logs)
    reportMemoryUsage(this.logs)

    process.env.NODE_ENV == 'production' && showDisclaimer(this.logs)

    this.cmds.execute(() => {}, `alias ${node.getId().toB58String()} me`)
  }
}

const DISCLAIMER = `-- This software is still under development --\n\tFor testing, this node requires ${MIN_NATIVE_BALANCE}, and at least ${MIN_BALANCE} \n\tHowever, do NOT add assets to the node that you can't lose!`

export function showDisclaimer(logs: LogStream) {
  logs.warn(DISCLAIMER)
  setInterval(() => {
    logs.warn(DISCLAIMER)
  }, 60 * 1000)
}

export async function reportMemoryUsage(logs: LogStream) {
  const used = process.memoryUsage()
  const usage = process.resourceUsage()
  debugLog(`Process stats: mem ${used.rss / 1024}k (max: ${usage.maxRSS / 1024}k) ` + `cputime: ${usage.userCPUTime}`)
  setTimeout(() => reportMemoryUsage(logs), 60_000)
}

export async function connectionReport(node: Hopr, logs: LogStream) {
  logs.logConnectedPeers(node.getConnectedPeers().map((p) => p.toB58String()))
  setTimeout(() => connectionReport(node, logs), 60_000)
}<|MERGE_RESOLUTION|>--- conflicted
+++ resolved
@@ -1,9 +1,4 @@
-<<<<<<< HEAD
-import Hopr, { SUGGESTED_BALANCE, SUGGESTED_NATIVE_BALANCE } from '@hoprnet/hopr-core'
-=======
 import Hopr from '@hoprnet/hopr-core'
-import BN from 'bn.js'
->>>>>>> 9f78a3c3
 import http from 'http'
 import fs from 'fs'
 import ws from 'ws'
@@ -15,7 +10,7 @@
 import stripAnsi from 'strip-ansi'
 import { LogStream } from './logs'
 import { NODE_ENV } from './env'
-import { Balance, NativeBalance, SUGGESTED_NATIVE_BALANCE } from '@hoprnet/hopr-utils'
+import { Balance, NativeBalance, SUGGESTED_BALANCE, SUGGESTED_NATIVE_BALANCE } from '@hoprnet/hopr-utils'
 import { Commands } from './commands'
 
 let debugLog = debug('hoprd:admin')
