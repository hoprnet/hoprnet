--- conflicted
+++ resolved
@@ -1,11 +1,7 @@
 import type Hopr from '@hoprnet/hopr-core'
 import type PeerId from 'peer-id'
-<<<<<<< HEAD
-import { MIN_HOPS_REQUIRED } from '@hoprnet/hopr-core/lib/constants'
-=======
-import { MAX_HOPS } from '@hoprnet/hopr-core/lib/constants'
+import { INTERMEDIATE_HOPS } from '@hoprnet/hopr-core/lib/constants'
 import { PublicKey } from '@hoprnet/hopr-utils'
->>>>>>> 9f78a3c3
 import { checkPeerIdInput, encodeMessage, styleValue } from './utils'
 import { AbstractCommand, GlobalState } from './abstractCommand'
 
@@ -51,16 +47,6 @@
       if (peerIdString.includes(',')) {
         // Manual routing
         // Direct routing can be done with ,recipient
-<<<<<<< HEAD
-        const path = await Promise.all(
-          peerIdString
-            .split(',')
-            .filter(Boolean)
-            .map((x) => checkPeerIdInput(x, state))
-        )
-        if (path.length > MIN_HOPS_REQUIRED + 1) {
-          throw new Error('Cannot create path longer than MIN_HOPS_REQUIRED')
-=======
         const path = (
           await Promise.all(
             peerIdString
@@ -69,9 +55,9 @@
               .map((x) => checkPeerIdInput(x, state))
           )
         ).map((x) => PublicKey.fromPeerId(x))
-        if (path.length > MAX_HOPS + 1) {
-          throw new Error('Cannot create path longer than MAX_HOPS')
->>>>>>> 9f78a3c3
+
+        if (path.length > INTERMEDIATE_HOPS + 1) {
+          throw new Error('Cannot create path longer than INTERMEDIATE_HOPS')
         }
 
         const [intermediateNodes, recipient] = [path.slice(0, path.length - 1), path[path.length - 1]]
