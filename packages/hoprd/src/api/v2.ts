import process from 'process'
import path from 'path'
import fs from 'fs'
import express from 'express'
import cors from 'cors'
import swaggerUi from 'swagger-ui-express'
import bodyParser from 'body-parser'
import { initialize } from 'express-openapi'
import type { default as OpenAPIFramework } from 'openapi-framework'
import PeerId from 'peer-id'
import { debug, Address } from '@hoprnet/hopr-utils'
import { authenticateWsConnection, getStatusCodeForInvalidInputInRequest, removeQueryParams } from './utils.js'

import type { Server } from 'http'
import type { Application, Request } from 'express'
import type { WebSocketServer } from 'ws'
import type { default as Hopr } from '@hoprnet/hopr-core'
import { SettingKey, StateOps } from '../types.js'
import type { LogStream } from './../logs.js'
import BN from 'bn.js'

const debugLog = debug('hoprd:api:v2')

// The Rest API v2 is uses JSON for input and output, is validated through a
// Swagger schema which is also accessible for testing at:
// http://localhost:3001/api/v2/_swagger
export async function setupRestApi(
  service: Application,
  urlPath: string,
  node: Hopr,
  stateOps: StateOps,
  options: any
): Promise<OpenAPIFramework> {
  // this API uses JSON data only
  service.use(urlPath, bodyParser.json())

  // enable all CORS requests
  service.use(urlPath, cors())

  // assign internal objects to each requests so they can be accessed within
  // handlers
  service.use(
    urlPath,
    function addNodeContext(req, _res, next) {
      req.context = { node: this.node, stateOps: this.stateOps }
      next()
    }
      // Need to explicitly bind the instances to the function
      // to make sure the right instances are present
      .bind({ node, stateOps })
  )
  // because express-openapi uses relative paths we need to figure out where
  // we are exactly
  const cwd = process.cwd()
  const packagePath = path.dirname(new URL('../../package.json', import.meta.url).pathname)
  const relPath = path.relative(cwd, packagePath)
  const apiBaseSpecPath = path.join(relPath, 'rest-api-v2-spec.yaml')
  const apiFullSpecPath = path.join(relPath, 'rest-api-v2-full-spec.json')
  const apiPathsPath = path.join(relPath, 'lib/api/v2/paths')
  const encodedApiToken = encodeURI(options.apiToken)

  // useful documentation for the configuration of express-openapi can be found at:
  // https://github.com/kogosoftwarellc/open-api/tree/master/packages/express-openapi
  const apiInstance = await initialize({
    app: service,
    // the spec resides in the package top-level folder
    apiDoc: apiBaseSpecPath,
    // path to generated HTTP operations
    paths: apiPathsPath,
    pathsIgnore: /\.spec$/,
    routesGlob: '**/*.js',
    routesIndexFileRegExp: /(?:index)?\.js$/,
    // since we pass the spec directly we don't need to expose it via HTTP
    exposeApiDocs: false,
    errorMiddleware: function (err, _, res, next) {
      // @fixme index-0 access does not always work
      if (err.status === 400) {
        const path = String(err.errors[0].path) || ''
        res.status(err.status).send({ status: getStatusCodeForInvalidInputInRequest(path) })
      } else {
        next(err)
      }
    },
    // we use custom formats for particular internal data types
    customFormats: {
      peerId: (input) => {
        try {
          // this call will throw if the input is no peer id
          PeerId.createFromB58String(input)
        } catch (err) {
          return false
        }
        return true
      },
      address: (input) => {
        try {
          Address.fromString(input)
        } catch (err) {
          return false
        }
        return true
      },
      amount: (input) => {
        try {
          new BN(input)
        } catch (err) {
          return false
        }
        return true
      },
      settingKey: (input) => {
        return Object.values(SettingKey).includes(input)
      }
    },
    securityHandlers: {
      // TODO: We assume the handlers are always called in order. This isn't a
      // given and might change in the future. Thus, they should be made order-independent.
      keyScheme: function (req: Request, _scopes, _securityDefinition) {
        // Applying multiple URI encoding is an identity
        let apiTokenFromUser = encodeURI(req.get('x-auth-token') || '')

<<<<<<< HEAD
        if (
          !this.options.testNoAuthentication &&
          this.options.apiToken !== undefined &&
          apiToken !== this.options.apiToken
        ) {
=======
        if (!options.testNoAuthentication && options.apiToken !== undefined && apiTokenFromUser !== encodedApiToken) {
>>>>>>> de4ee52f
          // because this is not the last auth check, we just indicate that
          // the authentication failed so the auth chain can continue
          return false
        }

        // successfully authenticated, will stop the auth chain and proceed with the request
        return true
      }.bind({ options }),
      passwordScheme: function (req: Request, _scopes, _securityDefinition) {
        const authEncoded = (req.get('authorization') || '').replace('Basic ', '')

<<<<<<< HEAD
        if (
          !this.options.testNoAuthentication &&
          this.options.apiToken !== undefined &&
          apiToken !== this.options.apiToken
        ) {
=======
        // We only expect a single value here, instead of the usual user:password, so we take the user part as token
        let apiTokenFromUser = encodeURI(Buffer.from(authEncoded, 'base64').toString('binary')).split(':')[0] // The colon ':' does not get encoded by encodeURI

        if (!options.testNoAuthentication && options.apiToken !== undefined && apiTokenFromUser !== encodedApiToken) {
>>>>>>> de4ee52f
          // because this is the last auth check, we must throw the appropriate
          // error to be sent back to the user
          throw {
            status: 403,
            challenge: 'Basic realm=hoprd',
            message: 'You must authenticate to access hoprd.'
          }
        }

        // successfully authenticated
        return true
      }.bind({ options })
    }
  })

  // hook up the Swagger UI for our API spec
  // also see https://github.com/scottie1984/swagger-ui-express
  service.use(urlPath + '/_swagger', swaggerUi.serve)
  service.get(urlPath + '/_swagger', swaggerUi.setup(apiInstance.apiDoc, {}))

  // Write the api spec to disk for use outside of the server.
  // We only do this if CI or DEBUG are set to prevent this happening in
  // production environments.
  if (process.env.DEBUG || process.env.CI) {
    try {
      fs.writeFile(apiFullSpecPath, JSON.stringify(apiInstance.apiDoc), (err) => {
        if (err) {
          debugLog(`Error: Could not write full Rest API v2 spec file to ${apiFullSpecPath}: ${err}`)
          return
        }
        debugLog(`Written full Rest API v2 spec file to ${apiFullSpecPath}`)
      })
    } catch (err) {
      debugLog(`Error: Could not write full Rest API v2 spec file to ${apiFullSpecPath}: ${err}`)
    }
  }

  service.use(urlPath, ((err, _req, res, _next) => {
    res.status(err.status).json(err)
  }) as express.ErrorRequestHandler)

  return apiInstance
}

const WS_PATHS = {
  NONE: '', // used for testing
  MESSAGES: '/api/v2/messages/websocket',
  LEGACY_STREAM: '/api/v2/node/stream/websocket'
}

export function setupWsApi(
  server: Server,
  wss: WebSocketServer,
  node: Hopr,
  logStream: LogStream,
  options: { apiToken?: string }
) {
  // before upgrade to WS, we perform various checks
  server.on('upgrade', function upgrade(req, socket, head) {
    debugLog('WS client attempt to upgrade')
    const path = removeQueryParams(req.url)
    const needsAuth = !!options.apiToken

    // check if path is supported
    if (!Object.values(WS_PATHS).includes(path)) {
      debugLog(`WS client path '${path}' does not exist`)
      socket.end('HTTP/1.1 404 Not Found\r\n\r\n', () => socket.destroy())
      return
    }

    // check if request is authenticated
    if (needsAuth && !authenticateWsConnection(req, options.apiToken)) {
      debugLog('WS client failed authentication')
      socket.end('HTTP/1.1 401 Unauthorized\r\n\r\n', () => socket.destroy())
      return
    }

    // log connection status
    if (!needsAuth) debugLog('WS client connected [ authentication DISABLED ]')
    else debugLog('WS client connected [ authentication ENABLED ]')

    // upgrade to WS protocol
    wss.handleUpgrade(req, socket, head, function done(socket_) {
      wss.emit('connection', socket_, req)
    })
  })

  wss.on('connection', (socket, req) => {
    debugLog('WS client connected!')
    const path = removeQueryParams(req.url)

    socket.on('error', (err: string) => {
      debugLog('WS error', err.toString())
    })

    if (path === WS_PATHS.MESSAGES) {
      node.on('hopr:message', (msg: Uint8Array) => {
        socket.send(msg.toString())
      })
    } else if (path === WS_PATHS.LEGACY_STREAM) {
      logStream.addMessageListener((msg) => {
        if (msg.type !== 'message') {
          socket.send(
            JSON.stringify({
              type: msg.type,
              timestamp: msg.ts,
              content: msg.msg
            })
          )
        }
      })
    } else {
      // close connection on unsupported paths
      socket.close(1000)
    }
  })
}

// In order to pass custom objects along with each request we build a context
// which is attached during request processing.
export class Context {
  constructor(public node: Hopr, public stateOps: StateOps) {}
}

declare global {
  namespace Express {
    interface Request {
      context: {
        node: Hopr
        stateOps: StateOps
      }
    }
  }
}<|MERGE_RESOLUTION|>--- conflicted
+++ resolved
@@ -119,15 +119,11 @@
         // Applying multiple URI encoding is an identity
         let apiTokenFromUser = encodeURI(req.get('x-auth-token') || '')
 
-<<<<<<< HEAD
         if (
           !this.options.testNoAuthentication &&
           this.options.apiToken !== undefined &&
-          apiToken !== this.options.apiToken
+          apiTokenFromUser !== encodedApiToken
         ) {
-=======
-        if (!options.testNoAuthentication && options.apiToken !== undefined && apiTokenFromUser !== encodedApiToken) {
->>>>>>> de4ee52f
           // because this is not the last auth check, we just indicate that
           // the authentication failed so the auth chain can continue
           return false
@@ -138,19 +134,14 @@
       }.bind({ options }),
       passwordScheme: function (req: Request, _scopes, _securityDefinition) {
         const authEncoded = (req.get('authorization') || '').replace('Basic ', '')
-
-<<<<<<< HEAD
+        // We only expect a single value here, instead of the usual user:password, so we take the user part as token
+        let apiTokenFromUser = encodeURI(Buffer.from(authEncoded, 'base64').toString('binary')).split(':')[0] // The colon ':' does not get encoded by encodeURI
+
         if (
           !this.options.testNoAuthentication &&
           this.options.apiToken !== undefined &&
-          apiToken !== this.options.apiToken
+          apiTokenFromUser !== encodedApiToken
         ) {
-=======
-        // We only expect a single value here, instead of the usual user:password, so we take the user part as token
-        let apiTokenFromUser = encodeURI(Buffer.from(authEncoded, 'base64').toString('binary')).split(':')[0] // The colon ':' does not get encoded by encodeURI
-
-        if (!options.testNoAuthentication && options.apiToken !== undefined && apiTokenFromUser !== encodedApiToken) {
->>>>>>> de4ee52f
           // because this is the last auth check, we must throw the appropriate
           // error to be sent back to the user
           throw {
