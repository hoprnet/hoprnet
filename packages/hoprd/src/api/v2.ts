--- conflicted
+++ resolved
@@ -86,13 +86,8 @@
       peerId: (input) => {
         try {
           // this call will throw if the input is no peer id
-<<<<<<< HEAD
-          return !!peerIdFromString(input)
-        } catch (_err) {
-=======
-          PeerId.createFromB58String(input)
+          peerIdFromString(input)
         } catch (err) {
->>>>>>> b746d992
           return false
         }
         return true
