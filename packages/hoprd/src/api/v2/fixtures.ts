import type { State } from '../../types'
import { Hash } from '@hoprnet/hopr-utils'
import PeerId from 'peer-id'
<<<<<<< HEAD
import { setupRestApi } from '../v2'
import express from 'express'
=======
import { Multiaddr } from 'multiaddr'
>>>>>>> 72f0fbdd

export const testPeerId = '16Uiu2HAmUsJwbECMroQUC29LQZZWsYpYZx1oaM1H9DBoZHLkYn12'
export const testPeerIdInstance = PeerId.createFromB58String(testPeerId)
export const invalidTestPeerId = 'definetly not a valid peerId'
export const testAlias = 'alias'
export const testEthAddress = '0x07c97c4f845b4698D79036239153bB381bc72ad3'
export const testChannelId = new Hash(new Uint8Array(Hash.SIZE))
<<<<<<< HEAD
// temporary mock, had problems with mocking formatTicket function in integration test
export const testTicket = {
  counterparty: { toHex: () => '', toBN: () => '' },
  challenge: { toHex: () => '', toBN: () => '' },
  epoch: { toHex: () => '', toBN: () => '' },
  index: { toHex: () => '', toBN: () => '' },
  amount: { toHex: () => '', toBN: () => '' },
  winProb: { toHex: () => '', toBN: () => '' },
  channelEpoch: { toHex: () => '', toBN: () => '' },
  signature: { toHex: () => '', toBN: () => '' }
}

/**
 * Creates express app and initializes all routes for testing
 * @returns apiInstance for openAPI validation and express instance for supertest requests
 */
export const createTestApiInstance = (node: any) => {
  const service = express()
  return {
    api: setupRestApi(service, '/api/v2', node, createTestMocks(), {
      testNoAuthentication: true
    }),
    service
  }
}
=======
export const ALICE_PEER_ID = PeerId.createFromB58String('16Uiu2HAmC9CRFeuF2cTf6955ECFmgDw6d27jLows7bftMqat5Woz')
export const ALICE_MULTI_ADDR = new Multiaddr(`/ip4/34.65.237.196/tcp/9091/p2p/${ALICE_PEER_ID.toB58String()}`)
export const BOB_PEER_ID = PeerId.createFromB58String('16Uiu2HAm29vyHEGNm6ebghEs1tm92UxfaNtj8Rc1Y4qV4TAN5xyQ')
export const BOB_MULTI_ADDR = new Multiaddr(`/ip4/34.65.237.197/tcp/9091/p2p/${BOB_PEER_ID.toB58String()}`)
>>>>>>> 72f0fbdd

/**
 * Used in tests to create state mocking.
 * @returns testing mocks
 */
export const createTestMocks = () => {
  let state: State = {
    aliases: new Map(),
    settings: { includeRecipient: false, strategy: 'passive' }
  }

  return {
    setState(s: State) {
      state = s
    },
    getState() {
      return state
    }
  }
}<|MERGE_RESOLUTION|>--- conflicted
+++ resolved
@@ -1,12 +1,9 @@
 import type { State } from '../../types'
 import { Hash } from '@hoprnet/hopr-utils'
 import PeerId from 'peer-id'
-<<<<<<< HEAD
 import { setupRestApi } from '../v2'
 import express from 'express'
-=======
 import { Multiaddr } from 'multiaddr'
->>>>>>> 72f0fbdd
 
 export const testPeerId = '16Uiu2HAmUsJwbECMroQUC29LQZZWsYpYZx1oaM1H9DBoZHLkYn12'
 export const testPeerIdInstance = PeerId.createFromB58String(testPeerId)
@@ -14,7 +11,6 @@
 export const testAlias = 'alias'
 export const testEthAddress = '0x07c97c4f845b4698D79036239153bB381bc72ad3'
 export const testChannelId = new Hash(new Uint8Array(Hash.SIZE))
-<<<<<<< HEAD
 // temporary mock, had problems with mocking formatTicket function in integration test
 export const testTicket = {
   counterparty: { toHex: () => '', toBN: () => '' },
@@ -40,12 +36,11 @@
     service
   }
 }
-=======
+
 export const ALICE_PEER_ID = PeerId.createFromB58String('16Uiu2HAmC9CRFeuF2cTf6955ECFmgDw6d27jLows7bftMqat5Woz')
 export const ALICE_MULTI_ADDR = new Multiaddr(`/ip4/34.65.237.196/tcp/9091/p2p/${ALICE_PEER_ID.toB58String()}`)
 export const BOB_PEER_ID = PeerId.createFromB58String('16Uiu2HAm29vyHEGNm6ebghEs1tm92UxfaNtj8Rc1Y4qV4TAN5xyQ')
 export const BOB_MULTI_ADDR = new Multiaddr(`/ip4/34.65.237.197/tcp/9091/p2p/${BOB_PEER_ID.toB58String()}`)
->>>>>>> 72f0fbdd
 
 /**
  * Used in tests to create state mocking.
