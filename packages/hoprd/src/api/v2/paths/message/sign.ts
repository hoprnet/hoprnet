--- conflicted
+++ resolved
@@ -1,9 +1,5 @@
 import type { Operation } from 'express-openapi'
-<<<<<<< HEAD
-import { POST as original } from '../messages/sign.js'
-=======
 import { default as original } from '../messages/sign.js'
->>>>>>> b746d992
 
 /*
     Deprecated endpoint.
