import type { Operation } from 'express-openapi'
import { peerIdFromString } from '@libp2p/peer-id'
import { PublicKey } from '@hoprnet/hopr-utils'
import { STATUS_CODES } from '../../utils.js'

const POST: Operation = [
  async (req, res, _next) => {
<<<<<<< HEAD
    const message = req.body.body
    const recipient: PeerId = PeerId.createFromB58String(req.body.recipient)
=======
    const message = encodeMessage(req.body.body)
    const recipient = peerIdFromString(req.body.recipient)
>>>>>>> master

    // only set path if given, otherwise a path will be chosen by hopr core
    let path: PublicKey[]
    if (req.body.path != undefined) {
      path = req.body.path.map((peer: string) => PublicKey.fromPeerId(peerIdFromString(peer)))
    }

    try {
      await req.context.node.sendMessage(message, recipient, path)
      return res.status(204).send()
    } catch (err) {
      return res
        .status(422)
        .json({ status: STATUS_CODES.UNKNOWN_FAILURE, error: err instanceof Error ? err.message : 'Unknown error' })
    }
  }
]

POST.apiDoc = {
  description:
    'Send a message to another peer using a given path (list of node addresses that should relay our message through network). If no path is given, HOPR will attempt to find a path.',
  tags: ['Messages'],
  operationId: 'messagesSendMessage',
  requestBody: {
    content: {
      'application/json': {
        schema: {
          type: 'object',
          required: ['body', 'recipient'],
          properties: {
            body: {
              description: 'The message body which should be sent.',
              type: 'string',
              example: 'Hello'
            },
            recipient: {
              description: 'The recipient HOPR peer id, to which the message is sent.',
              type: 'string',
              format: 'peerId',
              example: '16Uiu2HAm2SF8EdwwUaaSoYTiZSddnG4hLVF7dizh32QFTNWMic2b'
            },
            path: {
              description:
                'The path is ordered list of peer ids through which the message should be sent. If no path is provided, a path which covers the nodes minimum required hops will be determined automatically.',
              type: 'array',
              items: {
                description: 'A valid HOPR peer id',
                type: 'string',
                format: 'peerId',
                minItems: 1,
                maxItems: 3,
                example: '16Uiu2HAm1uV82HyD1iJ5DmwJr4LftmJUeMfj8zFypBRACmrJc16n'
              }
            }
          }
        }
      }
    }
  },
  responses: {
    '204': {
      description: 'The message was sent successfully. NOTE: This does not imply successful delivery.'
    },
    '422': {
      description: 'Unknown failure.',
      content: {
        'application/json': {
          schema: {
            type: 'object',
            properties: {
              status: { type: 'string', example: STATUS_CODES.UNKNOWN_FAILURE },
              error: { type: 'string', example: 'Full error message.' }
            }
          },
          example: { status: STATUS_CODES.UNKNOWN_FAILURE, error: 'Full error message.' }
        }
      }
    }
  }
}

export default { POST }<|MERGE_RESOLUTION|>--- conflicted
+++ resolved
@@ -2,16 +2,12 @@
 import { peerIdFromString } from '@libp2p/peer-id'
 import { PublicKey } from '@hoprnet/hopr-utils'
 import { STATUS_CODES } from '../../utils.js'
+import { encodeMessage } from '../../../utils.js'
 
 const POST: Operation = [
   async (req, res, _next) => {
-<<<<<<< HEAD
-    const message = req.body.body
-    const recipient: PeerId = PeerId.createFromB58String(req.body.recipient)
-=======
     const message = encodeMessage(req.body.body)
     const recipient = peerIdFromString(req.body.recipient)
->>>>>>> master
 
     // only set path if given, otherwise a path will be chosen by hopr core
     let path: PublicKey[]
