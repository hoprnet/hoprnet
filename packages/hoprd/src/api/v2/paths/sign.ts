--- conflicted
+++ resolved
@@ -4,24 +4,12 @@
 export const parameters = []
 
 export const POST: Operation = [
-<<<<<<< HEAD
-    async (req, res, _next) => {
-        try {
-            const signedMessage = await req.context.node.signMessage(req.body.body)
-            res.status(200).send({ signedMessage: u8aToHex(signedMessage) })
-        } catch (err) {
-            res.status(422).json({ error: err.message })
-        }
-=======
   async (req, res, _next) => {
-    const message = encodeMessage(req.body.body)
-
     try {
-      const signedMessage = await req.context.node.signMessage(message)
+      const signedMessage = await req.context.node.signMessage(req.body.body)
       res.status(200).send({ signedMessage: u8aToHex(signedMessage) })
     } catch (err) {
       res.status(422).json({ error: err.message })
->>>>>>> 2f770c74
     }
   }
 ]
