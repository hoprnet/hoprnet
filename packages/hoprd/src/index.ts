--- conflicted
+++ resolved
@@ -5,14 +5,9 @@
 import { hideBin } from 'yargs/helpers'
 import { setTimeout } from 'timers/promises'
 
-<<<<<<< HEAD
-import { loadJson, NativeBalance, SUGGESTED_NATIVE_BALANCE } from '@hoprnet/hopr-utils'
-import Hopr, {
-=======
 import { loadJson, NativeBalance, SUGGESTED_NATIVE_BALANCE, get_package_version } from '@hoprnet/hopr-utils'
 import {
   default as Hopr,
->>>>>>> b746d992
   type HoprOptions,
   type NetworkHealthIndicator,
   createHoprNode,
