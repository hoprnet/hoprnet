import { passwordStrength } from 'check-password-strength'
import { decode } from 'rlp'
import path from 'path'
import yargs from 'yargs'
import { hideBin } from 'yargs/helpers'
import { setTimeout } from 'timers/promises'

<<<<<<< HEAD
import Hopr, {
  createHoprNode,
  resolveEnvironment,
  supportedEnvironments,
  ResolvedEnvironment
} from '@hoprnet/hopr-core'
import { NativeBalance, SUGGESTED_NATIVE_BALANCE } from '@hoprnet/hopr-utils'

import type { State } from './types'
import setupAPI from './api'
import setupHealthcheck from './healthcheck'
import { AdminServer } from './admin'
import { Commands } from './commands'
import { LogStream } from './logs'
import { getIdentity } from './identity'
=======
import { NativeBalance, SUGGESTED_NATIVE_BALANCE } from '@hoprnet/hopr-utils'
import {
  default as Hopr,
  type HoprOptions,
  type NetworkHealthIndicator,
  createHoprNode,
  resolveEnvironment,
  supportedEnvironments,
  ResolvedEnvironment
} from '@hoprnet/hopr-core'

import type { State } from './types.js'
import setupAPI from './api/index.js'
import setupHealthcheck from './healthcheck.js'
import { AdminServer } from './admin.js'
import { Commands } from './commands/index.js'
import { LogStream } from './logs.js'
import { getIdentity } from './identity.js'
import { register as registerUnhandled } from 'trace-unhandled'
>>>>>>> 78c50712

import { setLogger } from 'trace-unhandled'

import * as wasm from '../lib/hopr_hoprd_misc'

const DEFAULT_ID_PATH = path.join(process.env.HOME, '.hopr-identity')

export type DefaultEnvironment = {
  id?: string
}

function defaultEnvironment(): string {
  try {
    const config = require('../default-environment.json') as DefaultEnvironment
    return config?.id || ''
  } catch (error) {
    // its ok if the file isn't there or cannot be read
    return ''
  }
}

// Use environment-specific default data path
const defaultDataPath = path.join(
  path.dirname(new URL('../package.json', import.meta.url).pathname),
  defaultEnvironment()
)

const yargsInstance = yargs(hideBin(process.argv))

const argv = yargsInstance
  .option('environment', {
    string: true,
    describe: 'Environment id which the node shall run on',
    choices: supportedEnvironments().map((env) => env.id),
    default: defaultEnvironment()
  })
  .option('host', {
    string: true,
    describe: 'The network host to run the HOPR node on.',
    default: '0.0.0.0:9091'
  })
  .option('announce', {
    boolean: true,
    describe: 'Announce public IP to the network',
    default: false
  })
  .option('admin', {
    boolean: true,
    describe: 'Run an admin interface on localhost:3000, requires --apiToken',
    default: false
  })
  .option('adminHost', {
    string: true,
    describe: 'Host to listen to for admin console',
    default: 'localhost'
  })
  .option('adminPort', {
    string: true,
    describe: 'Port to listen to for admin console',
    default: 3000
  })
  .option('api', {
    boolean: true,
    describe:
      'Expose the Rest (V1, V2) and Websocket (V2) API on localhost:3001, requires --apiToken. "--rest" is deprecated.',
    default: false,
    alias: 'rest'
  })
  .option('apiHost', {
    string: true,
    describe: 'Set host IP to which the Rest and Websocket API server will bind. "--restHost" is deprecated.',
    default: 'localhost',
    alias: 'restHost'
  })
  .option('apiPort', {
    number: true,
    describe: 'Set host port to which the Rest and Websocket API server will bind. "--restPort" is deprecated.',
    default: 3001,
    alias: 'restPort'
  })
  .option('healthCheck', {
    boolean: true,
    describe: 'Run a health check end point on localhost:8080',
    default: false
  })
  .option('healthCheckHost', {
    string: true,
    describe: 'Updates the host for the healthcheck server',
    default: 'localhost'
  })
  .option('healthCheckPort', {
    number: true,
    describe: 'Updates the port for the healthcheck server',
    default: 8080
  })
  .option('password', {
    string: true,
    describe: 'A password to encrypt your keys',
    default: ''
  })
  .option('apiToken', {
    string: true,
    describe: 'A REST API token and admin panel password for user authentication',
    default: undefined
  })
  .option('privateKey', {
    string: true,
    describe: 'A private key to be used for your HOPR node',
    default: undefined
  })
  .option('provider', {
    string: true,
    describe: 'A custom RPC provider to be used for your HOPR node to connect to blockchain'
  })
  .option('identity', {
    string: true,
    describe: 'The path to the identity file',
    default: DEFAULT_ID_PATH
  })
  .option('run', {
    string: true,
    describe: 'Run a single hopr command, same syntax as in hopr-admin',
    default: ''
  })
  .option('dryRun', {
    boolean: true,
    describe: 'List all the options used to run the HOPR node, but quit instead of starting',
    default: false
  })
  .option('data', {
    string: true,
    describe: 'manually specify the data directory to use',
    default: defaultDataPath
  })
  .option('init', {
    boolean: true,
    describe: "initialize a database if it doesn't already exist",
    default: false
  })
  .option('allowLocalNodeConnections', {
    boolean: true,
    describe: 'Allow connections to other nodes running on localhost.',
    default: false
  })
  .option('allowPrivateNodeConnections', {
    boolean: true,
    describe: 'Allow connections to other nodes running on private addresses.',
    default: false
  })
  .option('testAnnounceLocalAddresses', {
    boolean: true,
    describe: 'For testing local testnets. Announce local addresses.',
    default: false
  })
  .option('testPreferLocalAddresses', {
    boolean: true,
    describe: 'For testing local testnets. Prefer local peers to remote.',
    default: false
  })
  .option('testUseWeakCrypto', {
    boolean: true,
    describe: 'weaker crypto for faster node startup',
    default: false
  })
  .option('testNoAuthentication', {
    boolean: true,
    describe: 'no remote authentication for easier testing',
    default: false
  })
  .option('testNoDirectConnections', {
    boolean: true,
    describe: 'NAT traversal testing: prevent nodes from establishing direct TCP connections',
    default: false,
    hidden: true
  })
  .option('testNoWebRTCUpgrade', {
    boolean: true,
    describe: 'NAT traversal testing: prevent nodes from establishing direct TCP connections',
    default: false,
    hidden: true
  })
  .option('testNoUPNP', {
    boolean: true,
    describe: 'NAT traversal testing: disable automatic detection of external IP address using UPNP',
    default: false,
    hidden: true
  })
  .option('heartbeatInterval', {
    number: true,
    describe: 'Interval in milliseconds in which the availability of other nodes get measured',
    default: undefined
  })
  .option('heartbeatVariance', {
    number: true,
    describe: 'Upper bound for variance applied to heartbeat interval in milliseconds',
    default: undefined
  })
  .wrap(Math.min(120, yargsInstance.terminalWidth()))
  .parseSync()

function parseHosts(): HoprOptions['hosts'] {
  const hosts: HoprOptions['hosts'] = {}
  if (argv.host !== undefined) {
    const str = argv.host.replace(/\/\/.+/, '').trim()
    const params = str.match(/([0-9]{1,3}\.[0-9]{1,3}\.[0-9]{1,3}\.[0-9]{1,3})\:([0-9]{1,6})/)
    if (params == null || params.length != 3) {
      throw Error(`Invalid IPv4 host. Got ${str}`)
    }

    hosts.ip4 = {
      ip: params[1],
      port: parseInt(params[2])
    }
  }
  return hosts
}

function generateNodeOptions(environment: ResolvedEnvironment): HoprOptions {
  let options: HoprOptions = {
    createDbIfNotExist: argv.init,
    announce: argv.announce,
    dataPath: argv.data,
    hosts: parseHosts(),
    environment,
    allowLocalConnections: argv.allowLocalNodeConnections,
    allowPrivateConnections: argv.allowPrivateNodeConnections,
    heartbeatInterval: argv.heartbeatInterval,
    heartbeatVariance: argv.heartbeatVariance,
    testing: {
      announceLocalAddresses: argv.testAnnounceLocalAddresses,
      preferLocalAddresses: argv.testPreferLocalAddresses,
      noWebRTCUpgrade: argv.testNoWebRTCUpgrade,
      noDirectConnections: argv.testNoDirectConnections,
      noUPNP: argv.testNoUPNP
    }
  }

  if (argv.password !== undefined) {
    options.password = argv.password as string
  }

  return options
}

function addUnhandledPromiseRejectionHandler() {
  registerUnhandled()
  setLogger((msg) => {
    console.error(msg)
  })

  // See https://github.com/hoprnet/hoprnet/issues/3755
  process.on('unhandledRejection', (reason: any, _promise: Promise<any>) => {
    if (reason.message && reason.message.toString) {
      const msgString = reason.toString()

      // Only silence very specific errors
      if (
        msgString.match(/read ECONNRESET/) ||
        msgString.match(/write ECONNRESET/) ||
        msgString.match(/The operation was aborted/)
      ) {
        console.error('Unhandled promise rejection silenced')
        return
      }
    }

    console.warn('UnhandledPromiseRejectionWarning')
    console.log(reason)
    process.exit(1)
  })
}

async function main() {
  // Starting with Node.js 15, undhandled promise rejections terminate the
  // process with a non-zero exit code, which makes debugging quite difficult.
  // Therefore adding a promise rejection handler to make sure that the origin of
  // the rejected promise can be detected.
  addUnhandledPromiseRejectionHandler()
  // Increase the default maximum number of event listeners
  ;(await import('events')).EventEmitter.defaultMaxListeners = 20

  let node: Hopr
  let logs = new LogStream()
  let adminServer: AdminServer = undefined
  let cmds: Commands
  // As the daemon aims to maintain for the time being
  // both APIv1 and APIv2 (hopr-admin / myne-chat), we need
  // to ensure that daemon's state can be used by both APIs.
  let state: State = {
    aliases: new Map(),
    settings: {
      includeRecipient: false,
      strategy: 'passive'
    }
  }
  function setState(newState: State): void {
    state = newState
  }
  function getState(): State {
    return state
  }

  function networkHealthChanged(oldState: NetworkHealthIndicator, newState: NetworkHealthIndicator) {
    // Log the network health indicator state change (goes over the WS as well)
    logs.log(`Network health indicator changed: ${oldState} -> ${newState}`)
    logs.log(`NETWORK HEALTH: ${newState}`)
  }

  function logMessageToNode(msg: Uint8Array) {
    logs.log(`#### NODE RECEIVED MESSAGE [${new Date().toISOString()}] ####`)
    try {
      let [decoded, time] = decode(msg) as [Buffer, Buffer]
      logs.log(`Message: ${decoded.toString()}`)
      logs.log(`Latency: ${Date.now() - parseInt(time.toString('hex'), 16)}ms`)

      // also send it tagged as message for apps to use
      logs.logMessage(decoded.toString())
    } catch (err) {
      logs.log('Could not decode message', err)
      logs.log(msg.toString())
    }
  }

  if (!argv.testNoAuthentication && (argv.api || argv.admin)) {
    if (argv.apiToken == null) {
      throw Error(`Must provide --apiToken when --api, --rest or --admin is specified`)
    }
    const { contains: hasSymbolTypes, length }: { contains: string[]; length: number } = passwordStrength(argv.apiToken)
    for (const requiredSymbolType of ['uppercase', 'lowercase', 'symbol', 'number']) {
      if (!hasSymbolTypes.includes(requiredSymbolType)) {
        throw new Error(`API token must include a ${requiredSymbolType}`)
      }
    }
    if (length < 8) {
      throw new Error(`API token must be at least 8 characters long`)
    }
  }

  const apiToken = argv.testNoAuthentication ? null : argv.apiToken

  // We need to setup the admin server before the HOPR node
  // as if the HOPR node fails, we need to put an error message up.
  if (argv.admin) {
    adminServer = new AdminServer(logs, argv.adminHost, argv.adminPort)
    await adminServer.setup()
  }

  const environment = resolveEnvironment(argv.environment, argv.provider)
  let options = generateNodeOptions(environment)
  if (argv.dryRun) {
    console.log(JSON.stringify(options, undefined, 2))
    process.exit(0)
  }

  try {
    logs.log(`This is hoprd version ${wasm.get_hoprd_version()}`)

    // 1. Find or create an identity
    const peerId = await getIdentity({
      initialize: argv.init,
      idPath: argv.identity,
      password: argv.password,
      useWeakCrypto: argv.testUseWeakCrypto,
      privateKey: argv.privateKey
    })

    // 2. Create node instance
    logs.log('Creating HOPR Node')
    node = await createHoprNode(peerId, options, false)
    logs.logStatus('PENDING')
    node.on('hopr:message', logMessageToNode)
    node.on('hopr:network-health-changed', networkHealthChanged)
    node.subscribeOnConnector('hopr:connector:created', () => {
      // 2.b - Connector has been created, and we can now trigger the next set of steps.
      logs.log('Connector has been loaded properly.')
      node.emit('hopr:monitoring:start')
    })
    node.once('hopr:monitoring:start', async () => {
      // 3. start all monitoring services, and continue with the rest of the setup.

      if (argv.api || argv.admin) {
        /*
          When `--api` is used, we turn on Rest API v1, v2 and WS API v2.
          When `--admin` is used, we turn on WS API v1 only.
        */
        setupAPI(
          node,
          logs,
          { getState, setState },
          {
            ...argv,
            apiToken
          },
          adminServer // api V1: required by hopr-admin
        )
      }

      if (argv.healthCheck) {
        setupHealthcheck(node, logs, argv.healthCheckHost, argv.healthCheckPort)
      }

      logs.log(`Node address: ${node.getId().toB58String()}`)

      const ethAddr = node.getEthereumAddress().toHex()
      const fundsReq = new NativeBalance(SUGGESTED_NATIVE_BALANCE).toFormattedString()

      logs.log(`Node is not started, please fund this node ${ethAddr} with at least ${fundsReq}`)

      // 2.5 Await funding of wallet.
      await node.waitForFunds()
      logs.log('Node has been funded, starting...')

      // 3. Start the node.
      await node.start()
      cmds = new Commands(node, { setState, getState })

      if (adminServer) {
        adminServer.registerNode(node, cmds)
      }

      logs.logStatus('READY')
      logs.log('Node has started!')

      if (argv.run && argv.run !== '') {
        // Run a single command and then exit.
        // We support multiple semicolon separated commands
        let toRun = argv.run.split(';').map((c: string) =>
          // Remove obsolete ' and "
          c.replace(/"/g, '')
        )

        for (let c of toRun) {
          console.error('$', c)
          if (c === 'daemonize') {
            return
          }

          await cmds.execute((msg) => {
            logs.log(msg)
          }, c)
        }
        // Wait for actions to take place
        await setTimeout(1e3)
        await node.stop()
        return
      }
    })

    // 2.a - Setup connector listener to bubble up to node. Emit connector creation.
    logs.log(`Ready to request on-chain connector to connect to provider.`)
    node.emitOnConnector('connector:create')
  } catch (e) {
    logs.log('Node failed to start:')
    logs.logFatalError('' + e)
    if (!argv.admin) {
      // If the admin interface is running, we should keep process alive
      process.exit(1)
    }
  }

  function stopGracefully(signal) {
    logs.log(`Process exiting with signal ${signal}`)
    process.exit()
  }

  process.on('uncaughtExceptionMonitor', (err, origin) => {
    // Make sure we get a log.
    logs.log(`FATAL ERROR, exiting with uncaught exception: ${origin} ${err}`)
  })

  process.once('exit', stopGracefully)
  process.on('SIGINT', stopGracefully)
  process.on('SIGTERM', stopGracefully)
}

main()<|MERGE_RESOLUTION|>--- conflicted
+++ resolved
@@ -5,23 +5,6 @@
 import { hideBin } from 'yargs/helpers'
 import { setTimeout } from 'timers/promises'
 
-<<<<<<< HEAD
-import Hopr, {
-  createHoprNode,
-  resolveEnvironment,
-  supportedEnvironments,
-  ResolvedEnvironment
-} from '@hoprnet/hopr-core'
-import { NativeBalance, SUGGESTED_NATIVE_BALANCE } from '@hoprnet/hopr-utils'
-
-import type { State } from './types'
-import setupAPI from './api'
-import setupHealthcheck from './healthcheck'
-import { AdminServer } from './admin'
-import { Commands } from './commands'
-import { LogStream } from './logs'
-import { getIdentity } from './identity'
-=======
 import { NativeBalance, SUGGESTED_NATIVE_BALANCE } from '@hoprnet/hopr-utils'
 import {
   default as Hopr,
@@ -41,7 +24,6 @@
 import { LogStream } from './logs.js'
 import { getIdentity } from './identity.js'
 import { register as registerUnhandled } from 'trace-unhandled'
->>>>>>> 78c50712
 
 import { setLogger } from 'trace-unhandled'
 
