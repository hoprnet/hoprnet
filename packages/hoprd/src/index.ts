--- conflicted
+++ resolved
@@ -480,33 +480,6 @@
 
       logs.logStatus('READY')
       logs.log('Node has started!')
-<<<<<<< HEAD
-
-      // Run a single command and then exit.
-      if (argv.run && argv.run !== '') {
-        // We support multiple semicolon separated commands
-        const toRun: string[] = argv.run.split(';').map((cmd: string) =>
-          // Remove obsolete ' and "
-          cmd.replace(/"/g, '')
-        )
-
-        for (let cmd of toRun) {
-          console.error('$', cmd)
-          if (!isSupportedCommand(cmd)) {
-            throw new Error(`Unsupported command: "${cmd}"`)
-          }
-
-          const [shouldExit, output] = await runCommand(node, cmd as any)
-          if (shouldExit) return
-          else logs.log(JSON.stringify(output, null, 2))
-        }
-
-        // Wait for actions to take place
-        await setTimeout(1e3)
-        await node.stop()
-      }
-=======
->>>>>>> 21c2b07b
     })
 
     // 2.a - Setup connector listener to bubble up to node. Emit connector creation.
