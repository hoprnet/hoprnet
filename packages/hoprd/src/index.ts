#!/usr/bin/env node

import { passwordStrength } from 'check-password-strength'
import { decode } from 'rlp'
import path from 'path'
import yargs from 'yargs/yargs'
import { terminalWidth } from 'yargs'

import Hopr, { createHoprNode } from '@hoprnet/hopr-core'
import { NativeBalance, SUGGESTED_NATIVE_BALANCE, resolveEnvironment, supportedEnvironments, ResolvedEnvironment } from '@hoprnet/hopr-utils'

import setupAPI from './api'
import setupHealthcheck from './healthcheck'
import { AdminServer } from './admin'
import { Commands } from './commands'
import { LogStream } from './logs'
import { getIdentity } from './identity'

<<<<<<< HEAD
import type { HoprOptions } from '@hoprnet/hopr-core'
=======
import type { HoprOptions, ResolvedEnvironment } from '@hoprnet/hopr-core'
import { setLogger } from 'trace-unhandled'
>>>>>>> 306cc045

const DEFAULT_ID_PATH = path.join(process.env.HOME, '.hopr-identity')

export type DefaultEnvironment = {
  id?: string
}

function defaultEnvironment(): string {
  try {
    const config = require('../default-environment.json') as DefaultEnvironment
    return config?.id || ''
  } catch (error) {
    // its ok if the file isn't there or cannot be read
    return ''
  }
}

const argv = yargs(process.argv.slice(2))
  .option('environment', {
    string: true,
    describe: 'Environment id which the node shall run on',
    choices: supportedEnvironments().map((env) => env.id),
    default: defaultEnvironment()
  })
  .option('host', {
    describe: 'The network host to run the HOPR node on.',
    default: '0.0.0.0:9091'
  })
  .option('announce', {
    boolean: true,
    describe: 'Announce public IP to the network',
    default: false
  })
  .option('admin', {
    boolean: true,
    describe: 'Run an admin interface on localhost:3000, requires --apiToken',
    default: false
  })
  .option('rest', {
    boolean: true,
    describe: 'Run a rest interface on localhost:3001, requires --apiToken',
    default: false
  })
  .option('restHost', {
    describe: 'Updates the host for the rest server',
    default: 'localhost'
  })
  .option('restPort', {
    describe: 'Updates the port for the rest server',
    default: 3001
  })
  .option('healthCheck', {
    boolean: true,
    describe: 'Run a health check end point on localhost:8080',
    default: false
  })
  .option('healthCheckHost', {
    describe: 'Updates the host for the healthcheck server',
    default: 'localhost'
  })
  .option('healthCheckPort', {
    describe: 'Updates the port for the healthcheck server',
    default: 8080
  })
  .option('forwardLogs', {
    boolean: true,
    describe: 'Forwards all your node logs to a public available sink',
    default: false
  })
  .option('forwardLogsProvider', {
    describe: 'A provider url for the logging sink node to use',
    default: 'https://ceramic-clay.3boxlabs.com'
  })
  .option('password', {
    describe: 'A password to encrypt your keys',
    default: ''
  })
  .option('apiToken', {
    describe: 'A REST API token and admin panel password for user authentication',
    string: true,
    default: undefined
  })
  .option('privateKey', {
    describe: 'A private key to be used for your HOPR node',
    string: true,
    default: undefined
  })
  .option('identity', {
    describe: 'The path to the identity file',
    default: DEFAULT_ID_PATH
  })
  .option('run', {
    describe: 'Run a single hopr command, same syntax as in hopr-admin',
    default: ''
  })
  .option('dryRun', {
    boolean: true,
    describe: 'List all the options used to run the HOPR node, but quit instead of starting',
    default: false
  })
  .option('data', {
    describe: 'manually specify the database directory to use',
    default: ''
  })
  .option('init', {
    boolean: true,
    describe: "initialize a database if it doesn't already exist",
    default: false
  })
  .option('adminHost', {
    describe: 'Host to listen to for admin console',
    default: 'localhost'
  })
  .option('adminPort', {
    describe: 'Port to listen to for admin console',
    default: 3000
  })
  .option('testAnnounceLocalAddresses', {
    boolean: true,
    describe: 'For testing local testnets. Announce local addresses.',
    default: false
  })
  .option('testPreferLocalAddresses', {
    boolean: true,
    describe: 'For testing local testnets. Prefer local peers to remote.',
    default: false
  })
  .option('testUseWeakCrypto', {
    boolean: true,
    describe: 'weaker crypto for faster node startup',
    default: false
  })
  .option('testNoAuthentication', {
    boolean: true,
    describe: 'no remote authentication for easier testing',
    default: false
  })
  .wrap(Math.min(120, terminalWidth()))
  .parseSync()

function parseHosts(): HoprOptions['hosts'] {
  const hosts: HoprOptions['hosts'] = {}
  if (argv.host !== undefined) {
    const str = argv.host.replace(/\/\/.+/, '').trim()
    const params = str.match(/([0-9]{1,3}\.[0-9]{1,3}\.[0-9]{1,3}\.[0-9]{1,3})\:([0-9]{1,6})/)
    if (params == null || params.length != 3) {
      throw Error(`Invalid IPv4 host. Got ${str}`)
    }

    hosts.ip4 = {
      ip: params[1],
      port: parseInt(params[2])
    }
  }
  return hosts
}

async function generateNodeOptions(environment: ResolvedEnvironment): Promise<HoprOptions> {
  let options: HoprOptions = {
    createDbIfNotExist: argv.init,
    announce: argv.announce,
    hosts: parseHosts(),
    announceLocalAddresses: argv.testAnnounceLocalAddresses,
    preferLocalAddresses: argv.testPreferLocalAddresses,
    environment
  }

  if (argv.password !== undefined) {
    options.password = argv.password as string
  }

  if (argv.data && argv.data !== '') {
    options.dbPath = argv.data
  }
  return options
}

function addUnhandledPromiseRejectionHandler() {
  require('trace-unhandled/register')
  setLogger((msg) => {
    console.error(msg)
    process.exit(1)
  })
}

async function main() {
  // Starting with Node.js 15, undhandled promise rejections terminate the
  // process with a non-zero exit code, which makes debugging quite difficult.
  // Therefore adding a promise rejection handler to make sure that the origin of
  // the rejected promise can be detected.
  addUnhandledPromiseRejectionHandler()

  let node: Hopr
  let logs = new LogStream(argv.forwardLogs)
  let adminServer = undefined
  let cmds: Commands

  function logMessageToNode(msg: Uint8Array) {
    logs.log(`#### NODE RECEIVED MESSAGE [${new Date().toISOString()}] ####`)
    try {
      let [decoded, time] = decode(msg) as [Buffer, Buffer]
      logs.log('Message:', decoded.toString())
      logs.log('Latency:', Date.now() - parseInt(time.toString('hex'), 16) + 'ms')
    } catch (err) {
      logs.log('Could not decode message', err)
      logs.log(msg.toString())
    }
  }

  if (logs.isReadyForPublicLogging()) {
    const publicLogsId = await logs.enablePublicLoggingNode(argv.forwardLogsProvider)
    logs.log(`Your unique Log Id is ${publicLogsId}`)
    logs.log(`View logs at https://documint.net/${publicLogsId}`)
    logs.startLoggingQueue()
  }

  if (!argv.testNoAuthentication && (argv.rest || argv.admin)) {
    if (argv.apiToken == null) {
      throw Error(`Must provide --apiToken when --admin or --rest is specified`)
    }
    const { contains: hasSymbolTypes, length }: { contains: string[]; length: number } = passwordStrength(argv.apiToken)
    for (const requiredSymbolType of ['uppercase', 'lowercase', 'symbol', 'number']) {
      if (!hasSymbolTypes.includes(requiredSymbolType)) {
        throw new Error(`API token must include a ${requiredSymbolType}`)
      }
    }
    if (length < 8) {
      throw new Error(`API token must be at least 8 characters long`)
    }
  }

  if (argv.admin) {
    // We need to setup the admin server before the HOPR node
    // as if the HOPR node fails, we need to put an error message up.
    let apiToken = argv.apiToken
    if (argv.testNoAuthentication) {
      apiToken = null
    }
    adminServer = new AdminServer(logs, argv.adminHost, argv.adminPort, apiToken)
    await adminServer.setup()
  }

  const environment = resolveEnvironment(argv.environment)
  let options = await generateNodeOptions(environment)
  if (argv.dryRun) {
    console.log(JSON.stringify(options, undefined, 2))
    process.exit(0)
  }

  // 1. Find or create an identity
  const peerId = await getIdentity({
    initialize: argv.init,
    idPath: argv.identity,
    password: argv.password,
    useWeakCrypto: argv.testUseWeakCrypto,
    privateKey: argv.privateKey
  })

  // 2. Create node instance
  try {
    logs.log('Creating HOPR Node')
    node = createHoprNode(peerId, options)
    logs.logStatus('PENDING')
    node.on('hopr:message', logMessageToNode)

    // 2.1 start all monitoring services

    if (argv.rest) {
      setupAPI(node, logs, argv)
    }

    if (argv.healthCheck) {
      setupHealthcheck(node, logs, argv.healthCheckHost, argv.healthCheckPort)
    }

    logs.log(`Node address: ${node.getId().toB58String()}`)

    const ethAddr = (await node.getEthereumAddress()).toHex()
    const fundsReq = new NativeBalance(SUGGESTED_NATIVE_BALANCE).toFormattedString()

    logs.log(`Node is not started, please fund this node ${ethAddr} with at least ${fundsReq}`)

    // 2.5 Await funding of wallet.
    await node.waitForFunds()
    logs.log('Node has been funded, starting...')

    // 3. Start the node.
    await node.start()
    cmds = new Commands(node)

    if (adminServer) {
      adminServer.registerNode(node, cmds)
    }

    logs.logStatus('READY')
    logs.log('Node has started!')

    if (argv.run && argv.run !== '') {
      // Run a single command and then exit.
      // We support multiple semicolon separated commands
      let toRun = argv.run.split(';')

      for (let c of toRun) {
        console.error('$', c)
        if (c === 'daemonize') {
          return
        }
        await cmds.execute((msg) => {
          logs.log(msg)
        }, c)
      }
      await node.stop()
      process.exit(0)
    }
  } catch (e) {
    logs.log('Node failed to start:')
    logs.logFatalError('' + e)
    if (!argv.admin) {
      // If the admin interface is running, we should keep process alive
      process.exit(1)
    }
  }

  function stopGracefully(signal) {
    logs.log(`Process exiting with signal ${signal}`)
    process.exit()
  }

  process.on('uncaughtExceptionMonitor', (err, origin) => {
    // Make sure we get a log.
    logs.log(`FATAL ERROR, exiting with uncaught exception: ${origin} ${err}`)
  })

  process.once('exit', stopGracefully)
  process.on('SIGINT', stopGracefully)
  process.on('SIGTERM', stopGracefully)
}

main()<|MERGE_RESOLUTION|>--- conflicted
+++ resolved
@@ -16,12 +16,8 @@
 import { LogStream } from './logs'
 import { getIdentity } from './identity'
 
-<<<<<<< HEAD
 import type { HoprOptions } from '@hoprnet/hopr-core'
-=======
-import type { HoprOptions, ResolvedEnvironment } from '@hoprnet/hopr-core'
 import { setLogger } from 'trace-unhandled'
->>>>>>> 306cc045
 
 const DEFAULT_ID_PATH = path.join(process.env.HOME, '.hopr-identity')
 
