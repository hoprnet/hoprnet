#!/usr/bin/env node

import { passwordStrength } from 'check-password-strength'
import { decode } from 'rlp'
import path from 'path'
import yargs from 'yargs/yargs'
import { terminalWidth } from 'yargs'

import Hopr, { createHoprNode, resolveEnvironment, supportedEnvironments } from '@hoprnet/hopr-core'
import { NativeBalance, SUGGESTED_NATIVE_BALANCE } from '@hoprnet/hopr-utils'

import setupAPI from './api'
import { AdminServer } from './admin'
import { Commands } from './commands'
import { LogStream } from './logs'
import { getIdentity } from './identity'

import type { HoprOptions, ResolvedEnvironment } from '@hoprnet/hopr-core'
import { setLogger } from 'trace-unhandled'

const DEFAULT_ID_PATH = path.join(process.env.HOME, '.hopr-identity')

export type DefaultEnvironment = {
  id?: string
}

function defaultEnvironment(): string {
  try {
    const config = require('../default-environment.json') as DefaultEnvironment
    return config?.id || ''
  } catch (error) {
    // its ok if the file isn't there or cannot be read
    return ''
  }
}

const argv = yargs(process.argv.slice(2))
  .option('environment', {
    string: true,
    describe: 'Environment id which the node shall run on',
    choices: supportedEnvironments().map((env) => env.id),
    default: defaultEnvironment()
  })
  .option('host', {
    describe: 'The network host to run the HOPR node on.',
    default: '0.0.0.0:9091'
  })
  .option('announce', {
    boolean: true,
    describe: 'Announce public IP to the network',
    default: false
  })
  .option('admin', {
    boolean: true,
    describe: 'Run an admin interface on localhost:3000, requires --apiToken',
    default: false
  })
  .option('rest', {
    boolean: true,
    describe: 'Run a rest interface on localhost:3001, requires --apiToken',
    default: false
  })
  .option('restHost', {
    describe: 'Updates the host for the rest server',
    default: 'localhost'
  })
  .option('restPort', {
    describe: 'Updates the port for the rest server',
    default: 3001
  })
  .option('healthCheck', {
    boolean: true,
    describe: 'Run a health check end point on localhost:8080',
    default: false
  })
  .option('healthCheckHost', {
    describe: 'Updates the host for the healthcheck server',
    default: 'localhost'
  })
  .option('healthCheckPort', {
    describe: 'Updates the port for the healthcheck server',
    default: 8080
  })
  .option('forwardLogs', {
    boolean: true,
    describe: 'Forwards all your node logs to a public available sink',
    default: false
  })
  .option('forwardLogsProvider', {
    describe: 'A provider url for the logging sink node to use',
    default: 'https://ceramic-clay.3boxlabs.com'
  })
  .option('password', {
    describe: 'A password to encrypt your keys',
    default: ''
  })
  .option('apiToken', {
    describe: 'A REST API token and admin panel password for user authentication',
    string: true,
    default: undefined
  })
  .option('privateKey', {
    describe: 'A private key to be used for your HOPR node',
    string: true,
    default: undefined
  })
  .option('identity', {
    describe: 'The path to the identity file',
    default: DEFAULT_ID_PATH
  })
  .option('run', {
    describe: 'Run a single hopr command, same syntax as in hopr-admin',
    default: ''
  })
  .option('dryRun', {
    boolean: true,
    describe: 'List all the options used to run the HOPR node, but quit instead of starting',
    default: false
  })
  .option('data', {
    describe: 'manually specify the database directory to use',
    default: ''
  })
  .option('init', {
    boolean: true,
    describe: "initialize a database if it doesn't already exist",
    default: false
  })
  .option('adminHost', {
    describe: 'Host to listen to for admin console',
    default: 'localhost'
  })
  .option('adminPort', {
    describe: 'Port to listen to for admin console',
    default: 3000
  })
  .option('testAnnounceLocalAddresses', {
    boolean: true,
    describe: 'For testing local testnets. Announce local addresses.',
    default: false
  })
  .option('testPreferLocalAddresses', {
    boolean: true,
    describe: 'For testing local testnets. Prefer local peers to remote.',
    default: false
  })
  .option('testUseWeakCrypto', {
    boolean: true,
    describe: 'weaker crypto for faster node startup',
    default: false
  })
  .option('testNoAuthentication', {
    boolean: true,
    describe: 'no remote authentication for easier testing',
    default: false
  })
  .wrap(Math.min(120, terminalWidth()))
  .parseSync()

function parseHosts(): HoprOptions['hosts'] {
  const hosts: HoprOptions['hosts'] = {}
  if (argv.host !== undefined) {
    const str = argv.host.replace(/\/\/.+/, '').trim()
    const params = str.match(/([0-9]{1,3}\.[0-9]{1,3}\.[0-9]{1,3}\.[0-9]{1,3})\:([0-9]{1,6})/)
    if (params == null || params.length != 3) {
      throw Error(`Invalid IPv4 host. Got ${str}`)
    }

    hosts.ip4 = {
      ip: params[1],
      port: parseInt(params[2])
    }
  }
  return hosts
}

async function generateNodeOptions(environment: ResolvedEnvironment): Promise<HoprOptions> {
  let options: HoprOptions = {
    createDbIfNotExist: argv.init,
    announce: argv.announce,
    hosts: parseHosts(),
    announceLocalAddresses: argv.testAnnounceLocalAddresses,
    preferLocalAddresses: argv.testPreferLocalAddresses,
    environment
  }

  if (argv.password !== undefined) {
    options.password = argv.password as string
  }

  if (argv.data && argv.data !== '') {
    options.dbPath = argv.data
  }
  return options
}

function addUnhandledPromiseRejectionHandler() {
<<<<<<< HEAD
    require('trace-unhandled/register')
    setLogger(msg => {
        console.error( msg );
        process.exit(1);
    })
=======
  require('trace-unhandled/register')
>>>>>>> f6ea09ba
}

async function main() {
  // Starting with Node.js 15, undhandled promise rejections terminate the
  // process with a non-zero exit code, which makes debugging quite difficult.
  // Therefore adding a promise rejection handler to make sure that the origin of
  // the rejected promise can be detected.
  addUnhandledPromiseRejectionHandler()

  let node: Hopr
  let logs = new LogStream(argv.forwardLogs)
  let adminServer = undefined
  let cmds: Commands

  function logMessageToNode(msg: Uint8Array) {
    logs.log(`#### NODE RECEIVED MESSAGE [${new Date().toISOString()}] ####`)
    try {
      let [decoded, time] = decode(msg) as [Buffer, Buffer]
      logs.log('Message:', decoded.toString())
      logs.log('Latency:', Date.now() - parseInt(time.toString('hex'), 16) + 'ms')
    } catch (err) {
      logs.log('Could not decode message', err)
      logs.log(msg.toString())
    }
  }

  if (logs.isReadyForPublicLogging()) {
    const publicLogsId = await logs.enablePublicLoggingNode(argv.forwardLogsProvider)
    logs.log(`Your unique Log Id is ${publicLogsId}`)
    logs.log(`View logs at https://documint.net/${publicLogsId}`)
    logs.startLoggingQueue()
  }

  if (!argv.testNoAuthentication && (argv.rest || argv.admin)) {
    if (argv.apiToken == null) {
      throw Error(`Must provide --apiToken when --admin or --rest is specified`)
    }
    const { contains: hasSymbolTypes, length }: { contains: string[]; length: number } = passwordStrength(argv.apiToken)
    for (const requiredSymbolType of ['uppercase', 'lowercase', 'symbol', 'number']) {
      if (!hasSymbolTypes.includes(requiredSymbolType)) {
        throw new Error(`API token must include a ${requiredSymbolType}`)
      }
    }
    if (length < 8) {
      throw new Error(`API token must be at least 8 characters long`)
    }
  }

  if (argv.admin) {
    // We need to setup the admin server before the HOPR node
    // as if the HOPR node fails, we need to put an error message up.
    let apiToken = argv.apiToken
    if (argv.testNoAuthentication) {
      apiToken = null
    }
    adminServer = new AdminServer(logs, argv.adminHost, argv.adminPort, apiToken)
    await adminServer.setup()
  }

  const environment = resolveEnvironment(argv.environment)
  let options = await generateNodeOptions(environment)
  if (argv.dryRun) {
    console.log(JSON.stringify(options, undefined, 2))
    process.exit(0)
  }

  // 1. Find or create an identity
  const peerId = await getIdentity({
    initialize: argv.init,
    idPath: argv.identity,
    password: argv.password,
    useWeakCrypto: argv.testUseWeakCrypto,
    privateKey: argv.privateKey
  })

  // 2. Create node instance
  try {
    logs.log('Creating HOPR Node')
    node = createHoprNode(peerId, options)
    logs.logStatus('PENDING')
    node.on('hopr:message', logMessageToNode)

    // 2.1 start all monitoring services

    if (argv.rest) {
      setupAPI(node, logs, argv)
    }

    if (argv.healthCheck) {
      const http = require('http')
      const service = require('restana')()
      service.get('/healthcheck/v1/version', (_, res) => res.send(node.getVersion()))
      const hostname = argv.healthCheckHost
      const port = argv.healthCheckPort
      const server = http.createServer(service).on('error', (err) => {
        throw err
      })
      server.listen(port, hostname, (err) => {
        if (err) throw err
        logs.log(`Healthcheck server on ${hostname} listening on port ${port}`)
      })
    }

    logs.log(`Node address: ${node.getId().toB58String()}`)

    const ethAddr = (await node.getEthereumAddress()).toHex()
    const fundsReq = new NativeBalance(SUGGESTED_NATIVE_BALANCE).toFormattedString()

    logs.log(`Node is not started, please fund this node ${ethAddr} with at least ${fundsReq}`)

    // 2.5 Await funding of wallet.
    await node.waitForFunds()
    logs.log('Node has been funded, starting...')

    // 3. Start the node.
    await node.start()
    cmds = new Commands(node)

    if (adminServer) {
      adminServer.registerNode(node, cmds)
    }

    logs.logStatus('READY')
    logs.log('Node has started!')

    if (argv.run && argv.run !== '') {
      // Run a single command and then exit.
      // We support multiple semicolon separated commands
      let toRun = argv.run.split(';')

      for (let c of toRun) {
        console.error('$', c)
        if (c === 'daemonize') {
          return
        }
        await cmds.execute((msg) => {
          logs.log(msg)
        }, c)
      }
      await node.stop()
      process.exit(0)
    }
  } catch (e) {
    logs.log('Node failed to start:')
    logs.logFatalError('' + e)
    if (!argv.admin) {
      // If the admin interface is running, we should keep process alive
      process.exit(1)
    }
  }

  function stopGracefully(signal) {
    logs.log(`Process exiting with signal ${signal}`)
    process.exit()
  }

  process.on('uncaughtExceptionMonitor', (err, origin) => {
    // Make sure we get a log.
    logs.log(`FATAL ERROR, exiting with uncaught exception: ${origin} ${err}`)
  })

  process.once('exit', stopGracefully)
  process.on('SIGINT', stopGracefully)
  process.on('SIGTERM', stopGracefully)
}

main()<|MERGE_RESOLUTION|>--- conflicted
+++ resolved
@@ -195,15 +195,11 @@
 }
 
 function addUnhandledPromiseRejectionHandler() {
-<<<<<<< HEAD
-    require('trace-unhandled/register')
-    setLogger(msg => {
+  require('trace-unhandled/register')
+  setLogger(msg => {
         console.error( msg );
         process.exit(1);
-    })
-=======
-  require('trace-unhandled/register')
->>>>>>> f6ea09ba
+  })
 }
 
 async function main() {
