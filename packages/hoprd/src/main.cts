<<<<<<< HEAD
#!/usr/bin/env -S DEBUG=hopr* NODE_OPTIONS='--max_old_space_size=4096 --experimental-wasm-modules'
=======
#!/usr/bin/env -S DEBUG=${DEBUG} NODE_OPTIONS=${NODE_OPTIONS} node
>>>>>>> 671512c9

// File must be a CommonJS script to make sure it does not include any ESM syntax,
// such as `export` or `import`, which causes incomprensive syntax errors when
// running with old versions of Node.js.

if (!process) {
  throw Error(`Please run with Node.js`)
}

// Gives the process a meaningful name, Node.js default is `node`
process.title = 'hoprd'

const nodeVersion = process.version

// File is a CommonJS script, so we can safely use `require`
const semver = require('semver')
const pkg = require('../package.json')

if (!pkg.engines || !pkg.engines.node) {
  console.error(`Incorrect package.json file. Please make sure it specifies a minimum Node.js version.`)
}

const minimumVersion = semver.valid(semver.coerce(pkg.engines.node))

if (semver.lt(nodeVersion, minimumVersion)) {
  console.error(
    `Incompatible Node.js version. Got Node.js v${semver.clean(
      nodeVersion
    )} but required is at least Node.js v${semver.clean(minimumVersion)}`
  )
  process.exit(1)
}

;(async function () {
  // Starts the ESM bootstrap process *after* Node.js version has been checked
  await import('./index.js')
})()<|MERGE_RESOLUTION|>--- conflicted
+++ resolved
@@ -1,8 +1,4 @@
-<<<<<<< HEAD
-#!/usr/bin/env -S DEBUG=hopr* NODE_OPTIONS='--max_old_space_size=4096 --experimental-wasm-modules'
-=======
 #!/usr/bin/env -S DEBUG=${DEBUG} NODE_OPTIONS=${NODE_OPTIONS} node
->>>>>>> 671512c9
 
 // File must be a CommonJS script to make sure it does not include any ESM syntax,
 // such as `export` or `import`, which causes incomprensive syntax errors when
