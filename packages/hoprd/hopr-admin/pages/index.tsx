--- conflicted
+++ resolved
@@ -6,11 +6,7 @@
 import styles from '../styles/Home.module.css'
 import Commands from '../src/commands'
 import useAppState from '../src/state'
-<<<<<<< HEAD
-import { type Log, type Configuration, createLog } from '../src/utils'
-=======
 import { type Log, type Configuration, createLog, HealthStatus } from '../src/utils'
->>>>>>> cd6d1596
 
 // TODO: fix type in refactor
 const Jazzicon = dynamic(() => import('../src/components/jazzicon'), { ssr: false }) as any
@@ -94,17 +90,12 @@
     updateAliases()
     updateHealthStatus()
 
-<<<<<<< HEAD
-    const interval = setInterval(updateAliases, 5e3)
-    return () => clearInterval(interval)
-=======
     const aliasesInterval = setInterval(updateAliases, 5e3)
     const healthStatusInterval = setInterval(updateHealthStatus, 10e3)
     return () => {
       clearInterval(aliasesInterval)
       clearInterval(healthStatusInterval)
     }
->>>>>>> cd6d1596
   }, [app.api.apiRef.current, app.streamWS.state.status === 'CONNECTED'])
 
   // toggles connected panel
