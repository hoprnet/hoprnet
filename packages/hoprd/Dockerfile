ARG HOPR_TOOLCHAIN_IMAGE=${HOPR_TOOLCHAIN_IMAGE:-europe-west3-docker.pkg.dev/hoprassociation/docker-images/hopr-toolchain:latest}

# Creates a Docker container that encapsulates a horpd node

FROM --platform=linux/amd64 ${HOPR_TOOLCHAIN_IMAGE} as build

WORKDIR /app/hoprnet

<<<<<<< HEAD
RUN mv /app/hoprnet-toolchain/.cargo .
=======
>>>>>>> fa58afe0
COPY .cargo/config.toml .cargo/
COPY vendor vendor/
COPY packages packages/
COPY misc misc/
COPY Makefile Cargo.toml Cargo.lock rust-toolchain.toml ./

RUN make build-solidity-types \
    && cargo build --release \
    && cargo install --root ./artifacts --path packages/hoprd/crates/hoprd-hoprd/

# Debian 11.7
# https://hub.docker.com/layers/library/debian/11.7-slim/images/sha256-b74f58783fdb8f58107f1d0b3d8e7721e11feeacd9c4c8faa159a14bb0fc6bb3?context=explore
FROM --platform=linux/amd64 debian:11.7-slim@sha256:b74f58783fdb8f58107f1d0b3d8e7721e11feeacd9c4c8faa159a14bb0fc6bb3 as runtime

LABEL description="Launches a hoprd node"

WORKDIR /app/hoprnet

RUN apt-get update && \
    apt-get install -y bash curl jq tini ca-certificates tar xz-utils && \
    rm -rf /var/lib/apt/lists/* && \
    apt-get purge -y --auto-remove -o APT::AutoRemove::RecommendsImportant=false && \
    # create directory which is later used for the database, so that it inherits
    # permissions when mapped to a volume
    mkdir -p hoprd-db

COPY --from=build /app/hoprnet/artifacts/bin/ /usr/local/bin/

# set volume which can be mapped by users on the host system
VOLUME ["/app/hoprnet/hoprd-db"]

# set data directory to user-mountable directory
ENV HOPRD_DATA=/app/hoprnet/hoprd-db

WORKDIR /app/hoprnet/packages/hoprd

# making sure some standard environment variables are set for production use
ENV RUST_LOG "debug"
ENV RUST_BACKTRACE 1

# Admin web server
EXPOSE 3000
# REST API
EXPOSE 3001
# Healthcheck server
EXPOSE 8080
# p2p UDP + TCP
EXPOSE 9091/udp
EXPOSE 9091/tcp

ENTRYPOINT ["/usr/bin/tini", "--", "hoprd"]<|MERGE_RESOLUTION|>--- conflicted
+++ resolved
@@ -6,10 +6,6 @@
 
 WORKDIR /app/hoprnet
 
-<<<<<<< HEAD
-RUN mv /app/hoprnet-toolchain/.cargo .
-=======
->>>>>>> fa58afe0
 COPY .cargo/config.toml .cargo/
 COPY vendor vendor/
 COPY packages packages/
