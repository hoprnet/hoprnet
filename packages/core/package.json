--- conflicted
+++ resolved
@@ -24,15 +24,9 @@
     "prepublishOnly": "yarn build"
   },
   "dependencies": {
-<<<<<<< HEAD
     "@hoprnet/hopr-connect": "0.2.12",
-    "@hoprnet/hopr-core-ethereum": "1.69.0-next.0",
-    "@hoprnet/hopr-utils": "1.69.0-next.0",
-=======
-    "@hoprnet/hopr-connect": "0.2.11",
     "@hoprnet/hopr-core-ethereum": "1.69.0-next.2",
     "@hoprnet/hopr-utils": "1.69.0-next.2",
->>>>>>> 984a12ee
     "abort-controller": "^3.0.0",
     "bn.js": "5.1.2",
     "chalk": "~4.1.0",
