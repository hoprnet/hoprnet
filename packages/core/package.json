--- conflicted
+++ resolved
@@ -1,10 +1,6 @@
 {
   "name": "@hoprnet/hopr-core",
-<<<<<<< HEAD
-  "version": "1.75.0-next.14",
-=======
   "version": "1.75.0-next.16",
->>>>>>> f96f9004
   "description": "Privacy-preserving messaging protocol with incentivations for relay operators",
   "repository": "https://github.com/hoprnet/hoprnet.git",
   "homepage": "https://hoprnet.org",
@@ -17,11 +13,7 @@
   "main": "lib/index.js",
   "types": "lib/index.d.ts",
   "engines": {
-<<<<<<< HEAD
     "node": "16",
-=======
-    "node": "14 || 16",
->>>>>>> f96f9004
     "yarn": "1"
   },
   "scripts": {
@@ -41,15 +33,9 @@
     "!**/*.spec.js.map"
   ],
   "dependencies": {
-<<<<<<< HEAD
-    "@hoprnet/hopr-connect": "0.2.38",
-    "@hoprnet/hopr-core-ethereum": "1.75.0-next.14",
-    "@hoprnet/hopr-utils": "1.75.0-next.14",
-=======
     "@hoprnet/hopr-connect": "0.2.34",
     "@hoprnet/hopr-core-ethereum": "1.75.0-next.16",
     "@hoprnet/hopr-utils": "1.75.0-next.16",
->>>>>>> f96f9004
     "abort-controller": "^3.0.0",
     "bn.js": "5.2.0",
     "chalk": "~4.1.1",
@@ -66,11 +52,7 @@
     "secp256k1": "~4.0.2"
   },
   "devDependencies": {
-<<<<<<< HEAD
-    "@hoprnet/hopr-ethereum": "1.75.0-next.14",
-=======
     "@hoprnet/hopr-ethereum": "1.75.0-next.16",
->>>>>>> f96f9004
     "@types/chai-as-promised": "^7.1.3",
     "@types/debug": "^4.1.6",
     "@types/leveldown": "^4.0.3",
