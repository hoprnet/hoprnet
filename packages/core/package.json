{
  "name": "@hoprnet/hopr-core",
<<<<<<< HEAD
  "version": "1.80.4",
=======
  "version": "1.80.0-next.14",
>>>>>>> 036cbbfa
  "description": "Privacy-preserving messaging protocol with incentivations for relay operators",
  "repository": "https://github.com/hoprnet/hoprnet.git",
  "homepage": "https://hoprnet.org",
  "license": "GPL-3.0-only",
  "keywords": [
    "privacy",
    "web3",
    "messaging"
  ],
  "main": "lib/index.js",
  "types": "lib/index.d.ts",
  "engines": {
    "node": "16",
    "yarn": "1"
  },
  "scripts": {
    "clean": "rimraf ./lib",
    "build": "yarn clean && tsc -p .",
    "test": "NODE_OPTIONS=\"--trace-warnings --unhandled-rejections=strict\" yarn mocha --reporter=tap --full-trace --exit",
    "prepublishOnly": "yarn build",
    "docs:generate": "yarn typedoc",
    "docs:watch": "yarn typedoc --watch"
  },
  "files": [
    "lib",
    "!**/*.spec.ts",
    "!**/*.spec.d.ts",
    "!**/*.spec.js",
    "!**/*.spec.js.map"
  ],
  "dependencies": {
    "@chainsafe/libp2p-noise": "^4.1.1",
    "@google-cloud/profiler": "^4.1.2",
    "@hoprnet/hopr-connect": "0.2.42",
    "@hoprnet/hopr-core-ethereum": "workspace:packages/core-ethereum",
    "@hoprnet/hopr-utils": "workspace:packages/utils",
    "abort-controller": "^3.0.0",
    "bn.js": "5.2.0",
    "chalk": "~4.1.1",
    "debug": "^4.3.2",
    "heap-js": "^2.1.6",
    "leveldown": "6.1.0",
    "levelup": "~5.0.1",
    "libp2p": "0.33.0",
    "libp2p-kad-dht": "0.25.0",
    "libp2p-mplex": "0.10.4",
    "multiaddr": "^10.0.0",
    "peer-id": "^0.15.1",
    "secp256k1": "~4.0.2"
  },
  "devDependencies": {
    "@hoprnet/hopr-ethereum": "workspace:packages/ethereum",
    "@types/chai-as-promised": "^7.1.4",
    "chai": "^4.3.4",
    "chai-as-promised": "^7.1.1",
    "libp2p-tcp": "^0.17.2",
    "memdown": "6.1.0",
    "mocha": "9.1.2",
    "rimraf": "^3.0.2",
    "sinon": "^11.1.1",
    "ts-node": "^10.1.0",
    "typedoc": "0.21.9",
    "typedoc-plugin-markdown": "3.10.4",
    "typescript": "4.4.3"
  },
  "mocha": {
    "extension": [
      "ts"
    ],
    "spec": "src/**/*.spec.ts",
    "require": [
      "ts-node/register"
    ]
  },
  "publishConfig": {
    "access": "public"
  },
  "stableVersion": "1.76.0-next.31"
}<|MERGE_RESOLUTION|>--- conflicted
+++ resolved
@@ -1,10 +1,6 @@
 {
   "name": "@hoprnet/hopr-core",
-<<<<<<< HEAD
   "version": "1.80.4",
-=======
-  "version": "1.80.0-next.14",
->>>>>>> 036cbbfa
   "description": "Privacy-preserving messaging protocol with incentivations for relay operators",
   "repository": "https://github.com/hoprnet/hoprnet.git",
   "homepage": "https://hoprnet.org",
