--- conflicted
+++ resolved
@@ -1,10 +1,6 @@
 {
   "name": "@hoprnet/hopr-core",
-<<<<<<< HEAD
-  "version": "1.91.18",
-=======
   "version": "1.92.0-next.7",
->>>>>>> 1c906f68
   "description": "Privacy-preserving messaging protocol with incentivations for relay operators",
   "repository": "https://github.com/hoprnet/hoprnet.git",
   "homepage": "https://hoprnet.org",
