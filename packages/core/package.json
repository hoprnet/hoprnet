--- conflicted
+++ resolved
@@ -56,18 +56,10 @@
     "secp256k1": "~4.0.2"
   },
   "devDependencies": {
-<<<<<<< HEAD
-    "@hoprnet/hopr-core-connector-interface": "1.57.0-next.26",
-    "@hoprnet/hopr-demo-seeds": "1.57.0-next.26",
-    "@hoprnet/hopr-ethereum": "1.57.0-next.26",
-    "@hoprnet/hopr-testing": "1.57.0-next.26",
-=======
     "@hoprnet/hopr-core-connector-interface": "1.57.0-next.27",
     "@hoprnet/hopr-demo-seeds": "1.57.0-next.27",
     "@hoprnet/hopr-ethereum": "1.57.0-next.27",
     "@hoprnet/hopr-testing": "1.57.0-next.27",
-    "@types/bl": "^2.1.0",
->>>>>>> 64c45c82
     "@types/chai-as-promised": "^7.1.3",
     "@types/debug": "^4.1.5",
     "@types/err-code": "^2.0.0",
