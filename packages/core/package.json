{
  "name": "@hoprnet/hopr-core",
  "version": "1.85.0-next.5",
  "description": "Privacy-preserving messaging protocol with incentivations for relay operators",
  "repository": "https://github.com/hoprnet/hoprnet.git",
  "homepage": "https://hoprnet.org",
  "license": "GPL-3.0-only",
  "keywords": [
    "privacy",
    "web3",
    "messaging"
  ],
  "main": "lib/index.js",
  "types": "lib/index.d.ts",
  "engines": {
    "node": "16"
  },
  "scripts": {
    "clean": "rimraf ./lib ./tsconfig.tsbuildinfo",
    "coverage": "nyc --reporter=html mocha",
    "build": "yarn clean && tsc -p .",
    "test": "NODE_OPTIONS=\"--trace-warnings --unhandled-rejections=strict\" mocha --reporter=tap --full-trace",
    "prepublishOnly": "tsc -p ./tsconfig.npm.json",
    "docs:generate": "typedoc",
    "docs:watch": "typedoc --watch"
  },
  "files": [
    "protocol-config.json",
    "lib"
  ],
  "dependencies": {
    "@chainsafe/libp2p-noise": "^5.0.0",
    "@google-cloud/profiler": "4.1.5",
    "@hoprnet/hopr-connect": "workspace:packages/connect",
    "@hoprnet/hopr-core-ethereum": "workspace:packages/core-ethereum",
    "@hoprnet/hopr-utils": "workspace:packages/utils",
    "abort-controller": "^3.0.0",
    "bn.js": "5.2.0",
    "chalk": "~4.1.2",
    "debug": "^4.3.2",
    "heap-js": "^2.1.6",
    "leveldown": "6.1.0",
    "levelup": "5.1.1",
<<<<<<< HEAD
    "libp2p": "hoprnet/js-libp2p#bc60449e4ef1325a6ef094f18359b3ca9a2ec5ad",
    "libp2p-kad-dht": "0.27.1",
=======
    "libp2p": "robertkiel/js-libp2p#bc60449e4ef1325a6ef094f18359b3ca9a2ec5ad",
    "libp2p-kad-dht": "0.27.2",
>>>>>>> 26a0dc54
    "libp2p-mplex": "0.10.4",
    "multiaddr": "^10.0.1",
    "peer-id": "^0.16.0",
    "secp256k1": "~4.0.2"
  },
  "devDependencies": {
    "@hoprnet/hopr-ethereum": "workspace:packages/ethereum",
    "@types/chai-as-promised": "7.1.4",
    "chai": "4.3.4",
    "chai-as-promised": "7.1.1",
    "libp2p-tcp": "0.17.2",
    "memdown": "6.1.1",
    "mocha": "9.1.3",
    "nyc": "15.1.0",
    "rimraf": "3.0.2",
    "sinon": "12.0.1",
    "ts-node": "10.4.0",
    "typedoc": "0.22.10",
    "typedoc-plugin-markdown": "3.11.7",
    "typescript": "4.5.2"
  },
  "mocha": {
    "extension": [
      "ts"
    ],
    "spec": "src/**/*.spec.ts",
    "require": [
      "ts-node/register"
    ]
  },
  "publishConfig": {
    "access": "public"
  },
  "stableVersion": "1.76.0-next.31"
}<|MERGE_RESOLUTION|>--- conflicted
+++ resolved
@@ -41,13 +41,8 @@
     "heap-js": "^2.1.6",
     "leveldown": "6.1.0",
     "levelup": "5.1.1",
-<<<<<<< HEAD
     "libp2p": "hoprnet/js-libp2p#bc60449e4ef1325a6ef094f18359b3ca9a2ec5ad",
-    "libp2p-kad-dht": "0.27.1",
-=======
-    "libp2p": "robertkiel/js-libp2p#bc60449e4ef1325a6ef094f18359b3ca9a2ec5ad",
     "libp2p-kad-dht": "0.27.2",
->>>>>>> 26a0dc54
     "libp2p-mplex": "0.10.4",
     "multiaddr": "^10.0.1",
     "peer-id": "^0.16.0",
