--- conflicted
+++ resolved
@@ -33,15 +33,9 @@
     "!**/*.spec.js.map"
   ],
   "dependencies": {
-<<<<<<< HEAD
     "@hoprnet/hopr-connect": "0.2.31",
-    "@hoprnet/hopr-core-ethereum": "1.75.0-next.2",
-    "@hoprnet/hopr-utils": "1.75.0-next.2",
-=======
-    "@hoprnet/hopr-connect": "0.2.30",
     "@hoprnet/hopr-core-ethereum": "1.75.0-next.7",
     "@hoprnet/hopr-utils": "1.75.0-next.6",
->>>>>>> db91c23c
     "abort-controller": "^3.0.0",
     "bn.js": "5.2.0",
     "chalk": "~4.1.0",
