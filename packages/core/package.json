{
  "name": "@hoprnet/hopr-core",
<<<<<<< HEAD
  "version": "1.90.63",
=======
  "version": "1.91.0-next.18",
>>>>>>> d7bf011b
  "description": "Privacy-preserving messaging protocol with incentivations for relay operators",
  "repository": "https://github.com/hoprnet/hoprnet.git",
  "homepage": "https://hoprnet.org",
  "license": "GPL-3.0-only",
  "keywords": [
    "privacy",
    "web3",
    "messaging"
  ],
  "main": "lib/index.js",
  "types": "lib/index.d.ts",
  "engines": {
    "node": ">=16.15"
  },
  "type": "module",
  "scripts": {
    "clean:wasm": "make -C crates clean",
    "build:wasm": "make -C crates all && make -C crates install",
    "test:wasm": "make -C crates test",
    "clean": "yarn clean:wasm && rm -Rf ./lib ./tsconfig.tsbuildinfo",
    "coverage": "nyc --reporter=html mocha",
    "build": "yarn clean && yarn build:wasm && tsc -p .",
    "test": "yarn test:wasm && NODE_OPTIONS=\"--experimental-wasm-modules --trace-warnings --unhandled-rejections=strict\" mocha --reporter=tap --full-trace",
    "docs:generate": "typedoc",
    "docs:watch": "typedoc --watch"
  },
  "files": [
    "protocol-config.json",
    "lib"
  ],
  "dependencies": {
    "@chainsafe/libp2p-noise": "7.0.0",
    "@google-cloud/profiler": "4.1.7",
    "@hoprnet/hopr-connect": "workspace:packages/connect",
    "@hoprnet/hopr-core-ethereum": "workspace:packages/core-ethereum",
    "@hoprnet/hopr-utils": "workspace:packages/utils",
    "@libp2p/crypto": "1.0.0",
    "@libp2p/interface-peer-id": "1.0.5",
    "@libp2p/interfaces": "2.0.4",
    "@libp2p/kad-dht": "1.0.16",
    "@libp2p/mplex": "1.2.2",
    "@libp2p/peer-id": "1.1.16",
    "@libp2p/peer-id-factory": "1.0.18",
    "@multiformats/multiaddr": "10.3.3",
    "abort-controller": "3.0.0",
    "bn.js": "5.2.0",
    "datastore-level": "^8.0.0",
    "debug": "4.3.4",
    "err-code": "3.0.1",
    "heap-js": "2.2.0",
    "it-pushable": "3.0.0",
    "leveldown": "6.1.1",
    "levelup": "5.1.1",
    "libp2p": "0.37.3",
    "retimer": "3.0.0",
    "secp256k1": "4.0.3",
    "semver": "7.3.7"
  },
  "devDependencies": {
    "@hoprnet/hopr-ethereum": "workspace:packages/ethereum",
    "@libp2p/interface-content-routing": "1.0.2",
    "@libp2p/interface-registrar": "1.1.0",
    "@libp2p/tcp": "1.0.11",
    "@types/chai": "4.3.3",
    "@types/chai-as-promised": "7.1.5",
    "@types/mocha": "9.1.1",
    "@types/semver": "^7",
    "@types/yargs": "17.0.10",
    "chai": "4.3.6",
    "chai-as-promised": "7.1.1",
    "memdown": "6.1.1",
    "mocha": "9.2.2",
    "nyc": "15.1.0",
    "retimer": "3.0.0",
    "sinon": "12.0.1",
    "typedoc": "0.23.2",
    "typedoc-plugin-markdown": "3.13.1",
    "typescript": "4.7.4"
  },
  "mocha": {
    "spec": "lib/**/*.spec.js"
  },
  "publishConfig": {
    "access": "public"
  }
}<|MERGE_RESOLUTION|>--- conflicted
+++ resolved
@@ -1,10 +1,6 @@
 {
   "name": "@hoprnet/hopr-core",
-<<<<<<< HEAD
-  "version": "1.90.63",
-=======
   "version": "1.91.0-next.18",
->>>>>>> d7bf011b
   "description": "Privacy-preserving messaging protocol with incentivations for relay operators",
   "repository": "https://github.com/hoprnet/hoprnet.git",
   "homepage": "https://hoprnet.org",
