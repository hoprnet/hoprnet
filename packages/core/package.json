--- conflicted
+++ resolved
@@ -49,12 +49,8 @@
     "chalk": "5.0.1",
     "datastore-level": "^8.0.0",
     "debug": "4.3.4",
-<<<<<<< HEAD
     "err-code": "3.0.1",
-    "heap-js": "2.1.6",
-=======
     "heap-js": "2.2.0",
->>>>>>> 30b7aa14
     "leveldown": "6.1.1",
     "levelup": "5.1.1",
     "libp2p": "0.37.3",
@@ -74,13 +70,8 @@
     "mocha": "9.2.2",
     "nyc": "15.1.0",
     "sinon": "12.0.1",
-<<<<<<< HEAD
-    "typedoc": "0.22.13",
-    "typedoc-plugin-markdown": "3.11.14",
-=======
     "typedoc": "0.23.2",
     "typedoc-plugin-markdown": "3.13.1",
->>>>>>> 30b7aa14
     "typescript": "4.7.4"
   },
   "mocha": {
