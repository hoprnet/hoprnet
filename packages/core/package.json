--- conflicted
+++ resolved
@@ -33,13 +33,8 @@
     "!**/*.spec.js.map"
   ],
   "dependencies": {
-<<<<<<< HEAD
     "@hoprnet/hopr-connect": "0.2.40",
-    "@hoprnet/hopr-core-ethereum": "1.75.0-next.19",
-=======
-    "@hoprnet/hopr-connect": "0.2.39",
     "@hoprnet/hopr-core-ethereum": "1.75.0-next.22",
->>>>>>> 28be40ef
     "@hoprnet/hopr-utils": "1.75.0-next.19",
     "abort-controller": "^3.0.0",
     "bn.js": "5.2.0",
