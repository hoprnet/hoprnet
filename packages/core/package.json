--- conflicted
+++ resolved
@@ -56,14 +56,8 @@
     "secp256k1": "~4.0.2"
   },
   "devDependencies": {
-<<<<<<< HEAD
-    "@hoprnet/hopr-ethereum": "1.71.0-next.58",
-    "@hoprnet/hopr-testing": "1.71.0-next.58",
-=======
-    "@hoprnet/hopr-demo-seeds": "1.71.0-next.60",
     "@hoprnet/hopr-ethereum": "1.71.0-next.60",
     "@hoprnet/hopr-testing": "1.71.0-next.60",
->>>>>>> 93b0d98d
     "@types/chai-as-promised": "^7.1.3",
     "@types/debug": "^4.1.5",
     "@types/err-code": "^2.0.0",
