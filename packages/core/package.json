{
  "name": "@hoprnet/hopr-core",
  "version": "1.89.0-next.51",
  "description": "Privacy-preserving messaging protocol with incentivations for relay operators",
  "repository": "https://github.com/hoprnet/hoprnet.git",
  "homepage": "https://hoprnet.org",
  "license": "GPL-3.0-only",
  "keywords": [
    "privacy",
    "web3",
    "messaging"
  ],
  "main": "lib/index.js",
  "types": "lib/index.d.ts",
  "engines": {
    "node": ">=16.15"
  },
  "type": "module",
  "scripts": {
    "clean:wasm": "make -C crates clean",
    "build:wasm": "make -C crates all && make -C crates install",
    "test:wasm": "make -C crates test",
    "clean": "yarn clean:wasm && rm -Rf ./lib ./tsconfig.tsbuildinfo",
    "coverage": "nyc --reporter=html mocha",
    "build": "yarn clean && yarn build:wasm && tsc -p .",
    "test": "yarn test:wasm && NODE_OPTIONS=\"--trace-warnings --unhandled-rejections=strict\" mocha --reporter=tap --full-trace",
    "docs:generate": "typedoc",
    "docs:watch": "typedoc --watch"
  },
  "files": [
    "protocol-config.json",
    "lib"
  ],
  "dependencies": {
    "@chainsafe/libp2p-noise": "5.0.3",
    "@google-cloud/profiler": "4.1.7",
    "@hoprnet/hopr-connect": "workspace:packages/connect",
    "@hoprnet/hopr-core-ethereum": "workspace:packages/core-ethereum",
    "@hoprnet/hopr-utils": "workspace:packages/utils",
    "abort-controller": "3.0.0",
    "bn.js": "5.2.0",
    "chalk": "5.0.1",
    "datastore-level": "^8.0.0",
    "debug": "4.3.4",
    "heap-js": "2.1.6",
    "leveldown": "6.1.1",
    "levelup": "5.1.1",
    "libp2p": "0.36.2",
    "libp2p-kad-dht": "0.28.6",
    "libp2p-mplex": "0.10.7",
    "multiaddr": "10.0.1",
    "peer-id": "0.16.0",
    "secp256k1": "4.0.3"
  },
  "devDependencies": {
    "@hoprnet/hopr-ethereum": "workspace:packages/ethereum",
    "@types/chai-as-promised": "7.1.5",
    "@types/mocha": "9.1.0",
    "@types/yargs": "17.0.10",
    "chai": "4.3.6",
    "chai-as-promised": "7.1.1",
    "libp2p-tcp": "0.17.2",
    "memdown": "6.1.1",
    "mocha": "9.2.2",
    "nyc": "15.1.0",
    "sinon": "12.0.1",
    "typedoc": "0.23.2",
    "typedoc-plugin-markdown": "3.13.1",
    "typescript": "4.7.4"
  },
  "mocha": {
<<<<<<< HEAD
    "extension": [
      "ts"
    ],
    "spec": [
      "src/**/*.spec.ts",
      "test/*.spec.ts"
    ],
    "require": [
      "ts-node/register"
    ]
=======
    "spec": "lib/**/*.spec.js"
>>>>>>> fbe90749
  },
  "publishConfig": {
    "access": "public"
  }
}<|MERGE_RESOLUTION|>--- conflicted
+++ resolved
@@ -69,20 +69,7 @@
     "typescript": "4.7.4"
   },
   "mocha": {
-<<<<<<< HEAD
-    "extension": [
-      "ts"
-    ],
-    "spec": [
-      "src/**/*.spec.ts",
-      "test/*.spec.ts"
-    ],
-    "require": [
-      "ts-node/register"
-    ]
-=======
     "spec": "lib/**/*.spec.js"
->>>>>>> fbe90749
   },
   "publishConfig": {
     "access": "public"
