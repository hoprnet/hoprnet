--- conflicted
+++ resolved
@@ -41,11 +41,7 @@
     "heap-js": "^2.1.6",
     "leveldown": "6.1.0",
     "levelup": "5.1.1",
-<<<<<<< HEAD
-    "libp2p": "0.34.0",
-=======
     "libp2p": "0.35.0",
->>>>>>> 562d9cc0
     "libp2p-kad-dht": "0.26.7",
     "libp2p-mplex": "0.10.4",
     "multiaddr": "^10.0.1",
