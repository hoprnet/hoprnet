--- conflicted
+++ resolved
@@ -1,10 +1,6 @@
 {
   "name": "@hoprnet/hopr-core",
-<<<<<<< HEAD
-  "version": "1.92.5-next.4",
-=======
-  "version": "1.92.7",
->>>>>>> aa71889a
+  "version": "1.92.7-next.1",
   "description": "Privacy-preserving messaging protocol with incentivations for relay operators",
   "repository": "https://github.com/hoprnet/hoprnet.git",
   "homepage": "https://hoprnet.org",
