--- conflicted
+++ resolved
@@ -1,10 +1,6 @@
 {
   "name": "@hoprnet/hopr-core",
-<<<<<<< HEAD
-  "version": "1.93.2",
-=======
   "version": "1.94.0-next.20",
->>>>>>> 9fef4856
   "description": "Privacy-preserving messaging protocol with incentivations for relay operators",
   "repository": "https://github.com/hoprnet/hoprnet.git",
   "homepage": "https://hoprnet.org",
