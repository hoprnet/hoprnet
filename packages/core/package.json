{
  "name": "@hoprnet/hopr-core",
  "version": "1.75.0-next.2",
  "description": "Privacy-preserving messaging protocol with incentivations for relay operators",
  "repository": "https://github.com/hoprnet/hoprnet.git",
  "homepage": "https://hoprnet.org",
  "license": "GPL-3.0-only",
  "keywords": [
    "privacy",
    "web3",
    "messaging"
  ],
  "main": "lib/index.js",
  "types": "lib/index.d.ts",
  "engines": {
    "node": "14",
    "yarn": "1"
  },
  "scripts": {
    "clean": "rimraf ./lib",
    "build": "yarn clean && tsc -p .",
    "test": "yarn testOnce",
    "testOnce": "node --trace-warnings --unhandled-rejections=strict node_modules/.bin/mocha --reporter=tap --full-trace --exit",
    "prepublishOnly": "yarn build",
    "docs:generate": "yarn typedoc",
    "docs:watch": "yarn typedoc --watch"
  },
  "files": [
    "lib",
    "!**/*.spec.ts",
    "!**/*.spec.d.ts",
    "!**/*.spec.js",
    "!**/*.spec.js.map"
  ],
  "dependencies": {
    "@hoprnet/hopr-connect": "0.2.31",
    "@hoprnet/hopr-core-ethereum": "1.75.0-next.2",
    "@hoprnet/hopr-utils": "1.75.0-next.2",
    "abort-controller": "^3.0.0",
    "bn.js": "5.2.0",
    "chalk": "~4.1.0",
    "debug": "^4.3.1",
    "heap-js": "^2.1.2",
    "leveldown": "~6.0.0",
    "levelup": "~5.0.0",
<<<<<<< HEAD
    "libp2p": "0.32.0",
    "libp2p-crypto": "0.19.6",
    "libp2p-kad-dht": "0.23.1",
=======
    "libp2p": "0.31.7",
    "libp2p-crypto": "0.19.6",
    "libp2p-kad-dht": "0.22.0",
>>>>>>> cbb1cfb3
    "libp2p-mplex": "0.10.4",
    "libp2p-noise": "^4.0.0",
    "multiaddr": "^10.0.0",
    "peer-id": "^0.15.1",
    "secp256k1": "~4.0.2"
  },
  "devDependencies": {
    "@hoprnet/hopr-ethereum": "1.75.0-next.2",
    "@types/chai-as-promised": "^7.1.3",
    "@types/debug": "^4.1.5",
    "@types/err-code": "^3.0.0",
    "@types/leveldown": "^4.0.2",
    "@types/levelup": "^4.3.0",
    "@types/memdown": "^3.0.0",
    "@types/mocha": "^8.2.0",
    "@types/node": "14.14.35",
    "@types/secp256k1": "~4.0.2",
    "@types/sinon": "^10.0.0",
    "chai": "^4.3.4",
    "chai-as-promised": "^7.1.1",
    "libp2p-tcp": "0.17",
    "memdown": "^6.0.0",
    "mocha": "^9.0.0",
    "rimraf": "^3.0.2",
    "sinon": "^11.0.0",
    "ts-node": "^10.1.0",
    "typedoc": "0.21.2",
    "typedoc-plugin-markdown": "3.10.3",
    "typescript": "4.3.5"
  },
  "mocha": {
    "extension": [
      "ts"
    ],
    "spec": "src/**/*.spec.ts",
    "require": [
      "ts-node/register"
    ]
  },
  "publishConfig": {
    "access": "public"
  }
}<|MERGE_RESOLUTION|>--- conflicted
+++ resolved
@@ -43,15 +43,9 @@
     "heap-js": "^2.1.2",
     "leveldown": "~6.0.0",
     "levelup": "~5.0.0",
-<<<<<<< HEAD
     "libp2p": "0.32.0",
     "libp2p-crypto": "0.19.6",
     "libp2p-kad-dht": "0.23.1",
-=======
-    "libp2p": "0.31.7",
-    "libp2p-crypto": "0.19.6",
-    "libp2p-kad-dht": "0.22.0",
->>>>>>> cbb1cfb3
     "libp2p-mplex": "0.10.4",
     "libp2p-noise": "^4.0.0",
     "multiaddr": "^10.0.0",
