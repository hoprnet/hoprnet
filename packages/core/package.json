--- conflicted
+++ resolved
@@ -33,15 +33,9 @@
     "!**/*.spec.js.map"
   ],
   "dependencies": {
-<<<<<<< HEAD
     "@hoprnet/hopr-connect": "0.2.32",
-    "@hoprnet/hopr-core-ethereum": "1.75.0-next.2",
-    "@hoprnet/hopr-utils": "1.75.0-next.2",
-=======
-    "@hoprnet/hopr-connect": "0.2.30",
     "@hoprnet/hopr-core-ethereum": "1.75.0-next.4",
     "@hoprnet/hopr-utils": "1.75.0-next.4",
->>>>>>> b8959973
     "abort-controller": "^3.0.0",
     "bn.js": "5.2.0",
     "chalk": "~4.1.0",
