{
  "name": "@hoprnet/hopr-core",
  "version": "1.84.0-next.36",
  "description": "Privacy-preserving messaging protocol with incentivations for relay operators",
  "repository": "https://github.com/hoprnet/hoprnet.git",
  "homepage": "https://hoprnet.org",
  "license": "GPL-3.0-only",
  "keywords": [
    "privacy",
    "web3",
    "messaging"
  ],
  "main": "lib/index.js",
  "types": "lib/index.d.ts",
  "engines": {
    "node": "16"
  },
  "scripts": {
    "clean": "rimraf ./lib ./tsconfig.tsbuildinfo",
    "coverage": "nyc --reporter=html mocha",
    "build": "yarn clean && tsc -p .",
    "test": "NODE_OPTIONS=\"--trace-warnings --unhandled-rejections=strict\" mocha --reporter=tap --full-trace",
    "prepublishOnly": "tsc -p ./tsconfig.npm.json",
    "docs:generate": "typedoc",
    "docs:watch": "typedoc --watch"
  },
  "files": [
    "protocol-config.json",
    "lib"
  ],
  "dependencies": {
    "@chainsafe/libp2p-noise": "^4.1.1",
    "@google-cloud/profiler": "4.1.5",
    "@hoprnet/hopr-connect": "workspace:packages/connect",
    "@hoprnet/hopr-core-ethereum": "workspace:packages/core-ethereum",
    "@hoprnet/hopr-utils": "workspace:packages/utils",
    "abort-controller": "^3.0.0",
    "bn.js": "5.2.0",
    "chalk": "~4.1.2",
    "debug": "^4.3.2",
    "heap-js": "^2.1.6",
    "leveldown": "6.1.0",
    "levelup": "5.1.1",
<<<<<<< HEAD
    "libp2p": "0.35.0",
    "libp2p-kad-dht": "0.26.7",
=======
    "libp2p": "0.34.0",
    "libp2p-kad-dht": "0.27.1",
>>>>>>> d68d9503
    "libp2p-mplex": "0.10.4",
    "multiaddr": "^10.0.1",
    "peer-id": "^0.16.0",
    "secp256k1": "~4.0.2"
  },
  "devDependencies": {
    "@hoprnet/hopr-ethereum": "workspace:packages/ethereum",
    "@types/chai-as-promised": "7.1.4",
    "chai": "4.3.4",
    "chai-as-promised": "7.1.1",
    "libp2p-tcp": "0.17.2",
    "memdown": "6.1.1",
    "mocha": "9.1.3",
    "nyc": "15.1.0",
    "rimraf": "3.0.2",
    "sinon": "12.0.1",
    "ts-node": "10.4.0",
    "typedoc": "0.22.10",
    "typedoc-plugin-markdown": "3.11.7",
    "typescript": "4.5.2"
  },
  "mocha": {
    "extension": [
      "ts"
    ],
    "spec": "src/**/*.spec.ts",
    "require": [
      "ts-node/register"
    ]
  },
  "publishConfig": {
    "access": "public"
  },
  "stableVersion": "1.76.0-next.31"
}<|MERGE_RESOLUTION|>--- conflicted
+++ resolved
@@ -41,13 +41,8 @@
     "heap-js": "^2.1.6",
     "leveldown": "6.1.0",
     "levelup": "5.1.1",
-<<<<<<< HEAD
     "libp2p": "0.35.0",
-    "libp2p-kad-dht": "0.26.7",
-=======
-    "libp2p": "0.34.0",
     "libp2p-kad-dht": "0.27.1",
->>>>>>> d68d9503
     "libp2p-mplex": "0.10.4",
     "multiaddr": "^10.0.1",
     "peer-id": "^0.16.0",
