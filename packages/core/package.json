{
  "name": "@hoprnet/hopr-core",
<<<<<<< HEAD
  "version": "1.94.0-next.66",
=======
  "version": "1.93.5",
>>>>>>> ba6f2ca8
  "description": "Privacy-preserving messaging protocol with incentivations for relay operators",
  "repository": "https://github.com/hoprnet/hoprnet.git",
  "homepage": "https://hoprnet.org",
  "license": "GPL-3.0-only",
  "keywords": [
    "privacy",
    "web3",
    "messaging"
  ],
  "main": "lib/index.js",
  "types": "lib/index.d.ts",
  "engines": {
    "node": ">=16.15"
  },
  "type": "module",
  "scripts": {
    "clean:wasm": "make -C crates clean",
    "build:wasm": "make -C crates all && make -C crates install",
    "test:wasm": "make -C crates test",
    "clean": "yarn clean:wasm && rm -Rf ./lib ./tsconfig.tsbuildinfo",
    "build": "yarn clean && yarn build:wasm && tsc -p .",
    "test": "NODE_OPTIONS=\"--experimental-wasm-modules --trace-warnings --unhandled-rejections=strict\" mocha --full-trace -n experimental-wasm-reftypes",
    "docs:generate": "typedoc",
    "docs:watch": "typedoc --watch"
  },
  "files": [
    "protocol-config.json",
    "lib"
  ],
  "dependencies": {
    "@chainsafe/libp2p-noise": "7.0.0",
    "@google-cloud/profiler": "4.2.0",
    "@hoprnet/hopr-connect": "workspace:packages/connect",
    "@hoprnet/hopr-core-ethereum": "workspace:packages/core-ethereum",
    "@hoprnet/hopr-utils": "workspace:packages/utils",
    "@libp2p/crypto": "1.0.0",
    "@libp2p/interface-peer-id": "1.0.5",
    "@libp2p/interfaces": "2.0.4",
    "@libp2p/kad-dht": "1.0.16",
    "@libp2p/mplex": "1.2.2",
    "@libp2p/peer-id": "1.1.16",
    "@libp2p/peer-id-factory": "1.0.18",
    "@multiformats/multiaddr": "10.3.3",
    "bn.js": "5.2.1",
    "datastore-level": "^8.0.0",
    "debug": "4.3.4",
    "err-code": "3.0.1",
    "heap-js": "2.2.0",
    "it-pushable": "3.0.0",
    "leveldown": "6.1.1",
    "levelup": "5.1.1",
    "libp2p": "0.37.3",
    "retimer": "3.0.0",
    "secp256k1": "4.0.3"
  },
  "devDependencies": {
    "@libp2p/interface-content-routing": "1.0.2",
    "@libp2p/interface-registrar": "1.1.0",
    "@libp2p/tcp": "1.0.11",
    "@types/chai": "4.3.4",
    "@types/chai-as-promised": "7.1.5",
    "@types/mocha": "10.0.1",
    "@types/semver": "^7",
    "chai": "4.3.7",
    "chai-as-promised": "7.1.1",
    "memdown": "6.1.1",
    "mocha": "10.2.0",
    "retimer": "3.0.0",
    "sinon": "12.0.1",
    "typedoc": "0.24.6",
    "typedoc-plugin-markdown": "3.15.2",
    "typescript": "5.0.4"
  },
  "mocha": {
    "spec": "lib/**/*.spec.js"
  },
  "publishConfig": {
    "access": "public"
  }
}<|MERGE_RESOLUTION|>--- conflicted
+++ resolved
@@ -1,10 +1,6 @@
 {
   "name": "@hoprnet/hopr-core",
-<<<<<<< HEAD
   "version": "1.94.0-next.66",
-=======
-  "version": "1.93.5",
->>>>>>> ba6f2ca8
   "description": "Privacy-preserving messaging protocol with incentivations for relay operators",
   "repository": "https://github.com/hoprnet/hoprnet.git",
   "homepage": "https://hoprnet.org",
