--- conflicted
+++ resolved
@@ -1,10 +1,6 @@
 {
   "name": "@hoprnet/hopr-core",
-<<<<<<< HEAD
-  "version": "1.74.0-next.25",
-=======
   "version": "1.74.0-next.34",
->>>>>>> a70fae86
   "description": "Privacy-preserving messaging protocol with incentivations for relay operators",
   "repository": "https://github.com/hoprnet/hoprnet.git",
   "homepage": "https://hoprnet.org",
@@ -37,15 +33,9 @@
     "!**/*.spec.js.map"
   ],
   "dependencies": {
-<<<<<<< HEAD
-    "@hoprnet/hopr-connect": "0.2.29",
-    "@hoprnet/hopr-core-ethereum": "1.74.0-next.25",
-    "@hoprnet/hopr-utils": "1.74.0-next.25",
-=======
     "@hoprnet/hopr-connect": "0.2.30",
     "@hoprnet/hopr-core-ethereum": "1.74.0-next.34",
     "@hoprnet/hopr-utils": "1.74.0-next.31",
->>>>>>> a70fae86
     "abort-controller": "^3.0.0",
     "bn.js": "5.2.0",
     "chalk": "~4.1.0",
@@ -63,11 +53,7 @@
     "secp256k1": "~4.0.2"
   },
   "devDependencies": {
-<<<<<<< HEAD
-    "@hoprnet/hopr-ethereum": "1.74.0-next.25",
-=======
     "@hoprnet/hopr-ethereum": "1.74.0-next.34",
->>>>>>> a70fae86
     "@types/chai-as-promised": "^7.1.3",
     "@types/debug": "^4.1.5",
     "@types/err-code": "^3.0.0",
