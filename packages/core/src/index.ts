--- conflicted
+++ resolved
@@ -110,11 +110,7 @@
 import { PacketForwardInteraction } from './interactions/packet/forward.js'
 
 import { Packet, PacketHelper } from './messages/index.js'
-<<<<<<< HEAD
-import type { ResolvedEnvironment } from './environment.js'
-=======
 import type { ResolvedNetwork } from './network.js'
->>>>>>> 407db8f3
 import { createLibp2pInstance } from './main.js'
 import type { EventEmitter as Libp2pEmitter } from '@libp2p/interfaces/events'
 import { utils as ethersUtils } from 'ethers/lib/ethers.js'
@@ -1644,8 +1640,6 @@
 export { resolveNetwork, supportedNetworks, type ResolvedNetwork } from './network.js'
 export { CORE_CONSTANTS as CONSTANTS } from '../lib/core_misc.js'
 export { sampleOptions } from './index.mock.js'
-<<<<<<< HEAD
-
-=======
->>>>>>> 407db8f3
+export * from './types.js'
+
 export * from './types.js'