--- conflicted
+++ resolved
@@ -46,27 +46,14 @@
   isMultiaddrLocal,
   MIN_NATIVE_BALANCE,
   OffchainKeypair,
-<<<<<<< HEAD
   ChainKeypair,
   Database,
-=======
->>>>>>> e000a174
   OffchainPublicKey,
   open_channel,
   PacketInteractionConfig,
   Path,
   PeerOrigin,
   PeerStatus,
-<<<<<<< HEAD
-  Health,
-  Snapshot,
-  CoreApp,
-  HoprTools,
-  WasmNetwork,
-  WasmPing,
-  WasmIndexerInteractions,
-=======
->>>>>>> e000a174
   PingConfig,
   redeem_all_tickets,
   redeem_tickets_in_channel,
@@ -74,7 +61,8 @@
   retimer as intervalTimer,
   retryWithBackoffThenThrow,
   Snapshot,
-  StrategyTickResult,
+  CoreApp,
+  HoprTools,
   Ticket,
   WasmIndexerInteractions,
   WasmNetwork,
@@ -1160,44 +1148,6 @@
       log('closeChannel: Node is not ready for on-chain operations')
     }
 
-<<<<<<< HEAD
-    const connector = HoprCoreEthereum.getInstance()
-    const channel = ChannelEntry.deserialize(
-      (direction === 'outgoing'
-        ? await this.db.get_channel_x(this.getEthereumAddress(), counterparty)
-        : await this.db.get_channel_x(counterparty, this.getEthereumAddress())
-      ).serialize()
-    )
-
-    if (channel === undefined) {
-      log(`The requested channel for counterparty ${counterparty.toString()} does not exist`)
-      throw new Error('Requested channel does not exist')
-    }
-
-    log(`asking to close channel: ${channel.to_string()}`)
-
-    // TODO: should we wait for confirmation?
-    if (channel.status === ChannelStatus.Closed) {
-      throw new Error('Channel is already closed')
-    }
-
-    if (channel.status === ChannelStatus.Open) {
-      this.onOwnChannelUpdated(channel)
-    }
-
-    // TODO: should remove this blocker when https://github.com/hoprnet/hoprnet/issues/4194 gets addressed
-    if (direction === 'incoming') {
-      log(
-        `Incoming channel: ignoring closing channel ${channel
-          .get_id()
-          .to_hex()} because current HoprChannels contract does not support closing incoming channels.`
-      )
-      throw new Error('Incoming channel: Closing incoming channels currently is not supported.')
-    }
-
-    let txHash: string
-=======
->>>>>>> e000a174
     try {
       let self_addr = this.getEthereumAddress()
       let tx_sender = this.tools.get_tx_sender()
