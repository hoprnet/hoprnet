import { setImmediate } from 'timers/promises'
import EventEmitter from 'events'

import { protocols, Multiaddr } from '@multiformats/multiaddr'

import type BN from 'bn.js'
import { keysPBM } from '@libp2p/crypto/keys'
import { createHash } from 'crypto'
import secp256k1 from 'secp256k1'
import type { Libp2p as Libp2pType } from 'libp2p'
import type { Connection } from '@libp2p/interface-connection'
import type { Peer } from '@libp2p/interface-peer-store'
import type { PeerId } from '@libp2p/interface-peer-id'
import type { Components } from '@libp2p/interfaces/components'
import { compareAddressesLocalMode, compareAddressesPublicMode, type HoprConnectConfig } from '@hoprnet/hopr-connect'

// @ts-ignore untyped library
import retimer from 'retimer'

import { PACKET_SIZE, INTERMEDIATE_HOPS, VERSION, FULL_VERSION } from './constants.js'

import AccessControl from './network/access-control.js'
import NetworkPeers, { type Entry, NetworkPeersOrigin } from './network/network-peers.js'
import Heartbeat, { NetworkHealthIndicator } from './network/heartbeat.js'

import { findPath } from './path/index.js'

import {
  PublicKey,
  Balance,
  NativeBalance,
  libp2pSubscribe,
  libp2pSendMessage,
  isSecp256k1PeerId,
  ChannelStatus,
  MIN_NATIVE_BALANCE,
  isMultiaddrLocal,
  retryWithBackoffThenThrow,
  durations,
  isErrorOutOfFunds,
  debug,
  retimer as intervalTimer,
  createRelayerKey,
  createCircuitAddress,
  convertPubKeyFromPeerId,
  getBackoffRetryTimeout,
  getBackoffRetries,
  type LibP2PHandlerFunction,
  type AcknowledgedTicket,
  type ChannelEntry,
  type Address,
  type DialOpts,
  type Hash,
  type HalfKeyChallenge,
  type Ticket,
<<<<<<< HEAD
  create_gauge,
  create_counter,
  create_histogram_with_buckets
=======
  type HoprDB
>>>>>>> 041fc039
} from '@hoprnet/hopr-utils'
import HoprCoreEthereum, { type Indexer } from '@hoprnet/hopr-core-ethereum'

import {
  type StrategyTickResult,
  type ChannelStrategyInterface,
  PassiveStrategy,
  PromiscuousStrategy,
  SaneDefaults
} from './channel-strategy.js'

import { AcknowledgementInteraction } from './interactions/packet/acknowledgement.js'
import { PacketForwardInteraction } from './interactions/packet/forward.js'

import { Packet } from './messages/index.js'
import type { ResolvedEnvironment } from './environment.js'
import { createLibp2pInstance } from './main.js'
import type { EventEmitter as Libp2pEmitter } from '@libp2p/interfaces/events'
import { PeerConnectionType } from '@hoprnet/hopr-connect'

const CODE_P2P = protocols('p2p').code

const DEBUG_PREFIX = `hopr-core`
const log = debug(DEBUG_PREFIX)
const verbose = debug(DEBUG_PREFIX.concat(`:verbose`))
const error = debug(DEBUG_PREFIX.concat(`:error`))

// Metrics
const metric_outChannelCount = create_gauge('core_gauge_num_outgoing_channels', 'Number of outgoing channels')
const metric_inChannelCount = create_gauge('core_gauge_num_incoming_channels', 'Number of incoming channels')
const metric_sentMessageCount = create_counter('core_counter_sent_messages', 'Number of sent messages')
const metric_pathLength = create_histogram_with_buckets(
  'core_histogram_path_length',
  'Distribution of number of hops of sent messages',
  new Float64Array([0, 1, 2, 3, 4])
)

// Using libp2p components directly because it allows us
// to bypass the API layer
type Libp2p = Libp2pType & {
  components: Components
}
interface NetOptions {
  ip: string
  port: number
}

type PeerStoreAddress = {
  id: PeerId
  multiaddrs: Multiaddr[]
}

export type HoprOptions = {
  environment: ResolvedEnvironment
  announce?: boolean
  dataPath: string
  createDbIfNotExist?: boolean
  forceCreateDB?: boolean
  allowLocalConnections?: boolean
  allowPrivateConnections?: boolean
  password?: string
  connector?: HoprCoreEthereum
  strategy?: ChannelStrategyInterface
  hosts?: {
    ip4?: NetOptions
    ip6?: NetOptions
  }
  heartbeatInterval?: number
  heartbeatThreshold?: number
  heartbeatVariance?: number
  networkQualityThreshold?: number
  onChainConfirmations?: number
  testing?: {
    // when true, assume that the node is running in an isolated network and does
    // not need any connection to nodes outside of the subnet
    // default: false
    announceLocalAddresses?: boolean
    // when true, assume a testnet with multiple nodes running on the same machine
    // or in the same private IPv4 network
    // default: false
    preferLocalAddresses?: boolean
    // when true, intentionally fail on direct connections
    // to test NAT behavior
    // default: false
    noDirectConnections?: boolean
    // when true, even if a direct WebRTC connection is possible,
    // don't do the upgrade to it to test bidirectional NAT
    // default: false
    noWebRTCUpgrade?: boolean
    // when true, disable usage of UPNP to automatically detect
    // external IP
    // default: false
    noUPNP?: boolean
    // Use mocked libp2p instance instead of real one
    useMockedLibp2p?: boolean
    // When using mocked libp2p instance, use existing mocked
    // DHT to simulate decentralized networks
    mockedDHT?: Map<string, string[]>
    // When using mocked libp2p instances
    mockedNetwork?: Libp2pEmitter<any>
  }
}

export type NodeStatus = 'UNINITIALIZED' | 'INITIALIZING' | 'RUNNING' | 'DESTROYED'

export type Subscribe = ((
  protocols: string | string[],
  handler: LibP2PHandlerFunction<Promise<Uint8Array>>,
  includeReply: true,
  errHandler: (err: any) => void
) => void) &
  ((
    protocol: string | string[],
    handler: LibP2PHandlerFunction<Promise<void> | void>,
    includeReply: false,
    errHandler: (err: any) => void
  ) => void)

export type SendMessage = ((
  dest: PeerId,
  protocols: string | string[],
  msg: Uint8Array,
  includeReply: true,
  opts?: DialOpts
) => Promise<Uint8Array[]>) &
  ((dest: PeerId, protocols: string | string[], msg: Uint8Array, includeReply: false, opts?: DialOpts) => Promise<void>)

class Hopr extends EventEmitter {
  public status: NodeStatus = 'UNINITIALIZED'

  private stopPeriodicCheck: (() => void) | undefined
  private strategy: ChannelStrategyInterface
  private networkPeers: NetworkPeers
  private heartbeat: Heartbeat
  private forward: PacketForwardInteraction
  private acknowledgements: AcknowledgementInteraction
  private libp2pComponents: Components
  private stopLibp2p: Libp2p['stop']
  private pubKey: PublicKey
  private knownPublicNodesCache = new Set()

  public environment: ResolvedEnvironment

  public indexer: Indexer

  /**
   * Create an uninitialized Hopr Node
   *
   * @constructor
   *
   * @param id PeerId to use, determines node address
   * @param db used to persist protocol state
   * @param connector an instance of the blockchain wrapper
   * @param options
   * @param publicNodesEmitter used to pass information about newly announced nodes to transport module
   */
  public constructor(
    private id: PeerId,
    private db: HoprDB,
    private connector: HoprCoreEthereum,
    private options: HoprOptions,
    private publicNodesEmitter = new (EventEmitter as new () => HoprConnectConfig['config']['publicNodes'])()
  ) {
    super()

    if (!id.privateKey || !isSecp256k1PeerId(id)) {
      throw new Error('Hopr Node must be initialized with an id with a secp256k1 private key')
    }
    this.environment = options.environment
    log(`using environment: ${this.environment.id}`)
    this.indexer = this.connector.indexer // TODO temporary
    this.pubKey = PublicKey.fromPeerId(id)
  }

  /**
   * Start node
   *
   * The node has a fairly complex lifecycle. This method should do all setup
   * required for a node to be functioning.
   *
   * If the node is not funded, it will throw.
   *
   * - Create a link to the ethereum blockchain
   *   - Finish indexing previous blocks [SLOW]
   *   - Find publicly accessible relays
   *
   * - Start LibP2P and work out our network configuration.
   *   - Pass the list of relays from the indexer
   *
   * - Wait for wallet to be funded with ETH [requires user interaction]
   *
   * - Announce address, pubkey, and multiaddr on chain.
   *
   * - Start heartbeat, automatic strategies, etc..
   *
   * @param __testingLibp2p use simulated libp2p instance for testing
   */
  public async start(__testingLibp2p?: Libp2p) {
    this.status = 'INITIALIZING'
    log('Starting hopr node...')

    const balance = await this.connector.getNativeBalance(false)

    verbose(
      `Ethereum account ${this.getEthereumAddress().toHex()} has ${balance.toFormattedString()}. Mininum balance is ${new NativeBalance(
        MIN_NATIVE_BALANCE
      ).toFormattedString()}`
    )

    if (!balance || balance.toBN().lte(MIN_NATIVE_BALANCE)) {
      throw new Error('Cannot start node without a funded wallet')
    }
    log('Node has enough to get started, continuing starting payment channels')
    verbose('Starting HoprEthereum, which will trigger the indexer')
    await this.connector.start()
    verbose('Started HoprEthereum. Waiting for indexer to find connected nodes.')

    // Fetch previous announcements from database
    const initialNodes = await this.connector.waitForPublicNodes()

    // Add all initial public nodes to public nodes cache
    initialNodes.forEach((initialNode) => this.knownPublicNodesCache.add(initialNode.id.toString()))

    // Fetch all nodes that will announces themselves during startup
    const recentlyAnnouncedNodes: PeerStoreAddress[] = []
    const pushToRecentlyAnnouncedNodes = (peer: PeerStoreAddress) => recentlyAnnouncedNodes.push(peer)
    this.connector.indexer.on('peer', pushToRecentlyAnnouncedNodes)

    // Initialize libp2p object and pass configuration
    const libp2p = (await createLibp2pInstance(
      this.id,
      this.options,
      initialNodes,
      this.publicNodesEmitter,
      async (peerId: PeerId, origin: NetworkPeersOrigin): Promise<boolean> => {
        return accessControl.reviewConnection(peerId, origin)
      },
      this.isAllowedAccessToNetwork.bind(this)
    )) as Libp2p

    // Needed to stop libp2p instance
    this.stopLibp2p = libp2p.stop.bind(libp2p)

    this.libp2pComponents = libp2p.components
    // Subscribe to p2p events from libp2p. Wraps our instance of libp2p.
    const subscribe = (
      protocols: string | string[],
      handler: LibP2PHandlerFunction<Promise<Uint8Array> | Promise<void> | void>,
      includeReply: boolean,
      errHandler: (err: any) => void
    ) => libp2pSubscribe(this.libp2pComponents, protocols, handler, errHandler, includeReply)

    const sendMessage = ((
      dest: PeerId,
      protocols: string | string[],
      msg: Uint8Array,
      includeReply: boolean,
      opts: DialOpts
    ) => libp2pSendMessage(this.libp2pComponents, dest, protocols, msg, includeReply, opts)) as SendMessage // Typescript limitation

    // Attach network health measurement functionality
    const peers: Peer[] = await this.libp2pComponents.getPeerStore().all()
    this.networkPeers = new NetworkPeers(
      peers.map((p) => p.id),
      [this.id],
      this.options.networkQualityThreshold,
      (peer: PeerId) => {
        this.libp2pComponents.getPeerStore().delete(peer)
        this.publicNodesEmitter.emit('removePublicNode', peer)
      }
    )

    // Initialize AccessControl
    const accessControl = new AccessControl(
      this.networkPeers,
      this.isAllowedAccessToNetwork.bind(this),
      this.closeConnectionsTo.bind(this)
    )

    // react when network registry is enabled / disabled
    this.connector.indexer.on('network-registry-status-changed', (_enabled: boolean) => {
      accessControl.reviewConnections()
    })
    // react when an account's eligibility has changed
    this.connector.indexer.on(
      'network-registry-eligibility-changed',
      (_account: Address, nodes: PublicKey[], _eligible: boolean) => {
        for (const node of nodes) {
          const peerId = node.toPeerId()
          const origin = this.networkPeers.has(peerId)
            ? this.networkPeers.getConnectionInfo(peerId).origin
            : NetworkPeersOrigin.NETWORK_REGISTRY
          accessControl.reviewConnection(peerId, origin)
        }
      }
    )

    peers.forEach((peer) => log(`peer store: loaded peer ${peer.id.toString()}`))

    this.heartbeat = new Heartbeat(
      this.networkPeers,
      subscribe,
      sendMessage,
      this.closeConnectionsTo.bind(this),
      accessControl.reviewConnection.bind(accessControl),
      this,
      (peerId: PeerId) => {
        if (this.knownPublicNodesCache.has(peerId.toString())) return true

        // If we have a direct connection to this peer ID, declare it a public node
        if (
          libp2p.connectionManager
            .getConnections(peerId)
            .flatMap((c) => c.tags ?? [])
            .includes(PeerConnectionType.DIRECT)
        ) {
          this.knownPublicNodesCache.add(peerId.toString())
          return true
        }

        return false
      },
      this.environment.id,
      this.options
    )

    this.libp2pComponents.getConnectionManager().addEventListener('peer:connect', (event: CustomEvent<Connection>) => {
      this.networkPeers.register(event.detail.remotePeer, NetworkPeersOrigin.INCOMING_CONNECTION)
    })

    this.acknowledgements = new AcknowledgementInteraction(
      sendMessage,
      subscribe,
      this.getId(),
      this.db,
      (ackChallenge: HalfKeyChallenge) => {
        // Can subscribe to both: per specific message or all message acknowledgments
        this.emit(`hopr:message-acknowledged:${ackChallenge.toHex()}`)
        this.emit('hopr:message-acknowledged', ackChallenge.toHex())
      },
      (ack: AcknowledgedTicket) => this.connector.emit('ticket:win', ack),
      () => {},
      this.environment
    )

    const onMessage = (msg: Uint8Array) => this.emit('hopr:message', msg)
    this.forward = new PacketForwardInteraction(
      subscribe,
      sendMessage,
      this.getId(),
      onMessage,
      this.db,
      this.environment,
      this.acknowledgements
    )

    // Attach socket listener and check availability of entry nodes
    await libp2p.start()

    // Register protocols
    await this.acknowledgements.start()
    await this.forward.start()

    log('libp2p started')

    this.connector.indexer.on('peer', this.onPeerAnnouncement.bind(this))

    // Add all entry nodes that were announced during startup
    this.connector.indexer.off('peer', pushToRecentlyAnnouncedNodes)
    for (const announcedNode of recentlyAnnouncedNodes) {
      await this.onPeerAnnouncement(announcedNode)
    }

    this.connector.indexer.on('channel-waiting-for-commitment', this.onChannelWaitingForCommitment.bind(this))

    try {
      await this.announce(this.options.announce)
    } catch (err) {
      console.error(`Could not announce self on-chain`)
      console.error(`Observed error:`, err)
      process.exit(1)
    }
    // subscribe so we can process channel close events
    this.connector.indexer.on('own-channel-updated', this.onOwnChannelUpdated.bind(this))

    this.setChannelStrategy(this.options.strategy || new PassiveStrategy())

    log('announcing done, starting heartbeat & strategy interval')
    await this.heartbeat.start()
    this.startPeriodicStrategyCheck()

    this.status = 'RUNNING'

    // Log information
    // Debug log used in e2e integration tests, please don't change
    log('# STARTED NODE')
    log('ID', this.getId().toString())
    log('Protocol version', VERSION)
    if (this.libp2pComponents.getAddressManager().getAddresses() !== undefined) {
      log(`Available under the following addresses:`)
      for (const ma of this.libp2pComponents.getAddressManager().getAddresses()) {
        log(` - ${ma.toString()}`)
      }
    } else {
      log(`No multiaddrs has been registered.`)
    }
    await this.maybeLogProfilingToGCloud()
    this.heartbeat.recalculateNetworkHealth()
  }

  private async maybeLogProfilingToGCloud() {
    if (process.env.GCLOUD) {
      try {
        var name = 'hopr_node_' + this.getId().toString().slice(-5).toLowerCase()
        ;(await import('@google-cloud/profiler'))
          .start({
            projectId: 'hoprassociation',
            serviceContext: {
              service: name,
              version: FULL_VERSION
            }
          })
          .catch((e: any) => console.log(e))
      } catch (e) {
        console.log(e)
      }
    }
  }

  private async onChannelWaitingForCommitment(c: ChannelEntry): Promise<void> {
    if (this.strategy.shouldCommitToChannel(c)) {
      log(`Found channel ${c.getId().toHex()} to us with unset commitment. Setting commitment`)
      try {
        await retryWithBackoffThenThrow(() => this.connector.commitToChannel(c))
      } catch (err) {
        // @TODO what to do here? E.g. delete channel from db?
        error(
          `Couldn't set commitment in channel to ${c.destination.toPeerId().toString()} (channelId ${c
            .getId()
            .toHex()})`
        )
      }
    }
  }

  /*
   * Callback function used to react to on-chain channel update events.
   * Specifically we trigger the strategy on channel close handler.
   * @param channel object
   */
  private async onOwnChannelUpdated(channel: ChannelEntry): Promise<void> {
    // Determine which counter (incoming/outgoing) we need to increment
    const selfAddr = this.getEthereumAddress()
    if (selfAddr.eq(channel.destination.toAddress())) metric_inChannelCount.increment()
    else if (selfAddr.eq(channel.source.toAddress())) metric_outChannelCount.increment()

    if (channel.status === ChannelStatus.PendingToClose) {
      await this.strategy.onChannelWillClose(channel, this.connector)
    }
  }

  /**
   * If error provided is considered an out of funds error
   * - it will emit that the node is out of funds
   * @param error error thrown by an ethereum transaction
   */
  private maybeEmitFundsEmptyEvent(error: any): void {
    const isOutOfFunds = isErrorOutOfFunds(error)
    if (!isOutOfFunds) return

    const address = this.getEthereumAddress().toHex()
    log('unfunded node', address)

    if (isOutOfFunds === 'NATIVE') {
      this.emit('hopr:warning:unfundedNative', address)
    } else if (isOutOfFunds === 'HOPR') {
      this.emit('hopr:warning:unfunded', address)
    }
  }

  /**
   * Called whenever a peer is announced
   * @param peer newly announced peer
   */
  private async onPeerAnnouncement(peer: { id: PeerId; multiaddrs: Multiaddr[] }): Promise<void> {
    if (peer.id.equals(this.id)) {
      // Ignore announcements from ourself
      return
    }

    const addrsToAdd: Multiaddr[] = []
    for (const addr of peer.multiaddrs) {
      const tuples = addr.tuples()

      if (tuples.length <= 1 && tuples[0][0] == CODE_P2P) {
        // No routable address
        continue
      }

      // Remove /p2p/<PEER_ID> from Multiaddr to prevent from duplicates
      // in peer store
      addrsToAdd.push(addr.decapsulateCode(CODE_P2P))
    }

    const pubKey = convertPubKeyFromPeerId(peer.id)
    try {
      await this.libp2pComponents.getPeerStore().keyBook.set(peer.id, pubKey.bytes)
    } catch (err) {
      log(`Failed to update key peer-store with new peer ${peer.id.toString()} info`, err)
    }

    if (addrsToAdd.length > 0) {
      this.publicNodesEmitter.emit('addPublicNode', { id: peer.id, multiaddrs: addrsToAdd })

      try {
        await this.libp2pComponents.getPeerStore().addressBook.add(peer.id, addrsToAdd)
      } catch (err) {
        log(`Failed to update address peer-store with new peer ${peer.id.toString()} info`, err)
      }
    }

    // Mark the corresponding entry as public & recalculate network health indicator
    this.knownPublicNodesCache.add(peer.id.toString())
    this.heartbeat.recalculateNetworkHealth()
  }

  // On the strategy interval, poll the strategy to see what channel changes
  // need to be made.
  private async tickChannelStrategy() {
    verbose('strategy tick', this.status, this.strategy.name)
    if (this.status != 'RUNNING') {
      throw new Error('node is not RUNNING')
    }

    let out = 'Channels obtained:\n'

    const currentChannels: ChannelEntry[] = []

    for await (const channel of this.getAllChannels()) {
      out += `${channel.toString()}\n`
      currentChannels.push(channel)
      this.networkPeers.register(channel.destination.toPeerId(), NetworkPeersOrigin.STRATEGY_EXISTING_CHANNEL) // Make sure current channels are 'interesting'
    }

    // Remove last `\n`
    verbose(out.substring(0, out.length - 1))

    if (currentChannels === undefined) {
      throw new Error('invalid channels retrieved from database')
    }

    let balance: Balance
    try {
      balance = await this.getBalance()
    } catch (e) {
      throw new Error('failed to getBalance, aborting tick')
    }
    const tickResult: StrategyTickResult = await this.strategy.tick(
      balance.toBN(),
      currentChannels,
      this.networkPeers,
      this.connector.getRandomOpenChannel.bind(this.connector)
    )

    const closeChannelDestinationsCount = tickResult.toClose.length
    verbose(`strategy wants to close ${closeChannelDestinationsCount} channels`)

    for (const channel of currentChannels) {
      if (
        channel.status == ChannelStatus.PendingToClose &&
        !tickResult.toClose.find((x: typeof tickResult['toClose'][number]) => x.destination.eq(channel.destination))
      ) {
        // attempt to finalize closure
        tickResult.toClose.push({
          destination: channel.destination
        })
      }
    }

    verbose(
      `strategy wants to finalize closure of ${tickResult.toClose.length - closeChannelDestinationsCount} channels`
    )

    for (let i = 0; i < tickResult.toClose.length; i++) {
      const destination = tickResult.toClose[i].destination
      verbose(`closing channel to ${destination.toString()}`)
      try {
        await this.closeChannel(destination.toPeerId(), 'outgoing')
        verbose(`closed channel to ${destination.toString()}`)
        this.emit('hopr:channel:closed', destination.toPeerId())
      } catch (e) {
        log(`error when strategy trying to close channel to ${destination.toString()}`, e)
      }

      if (i + 1 < tickResult.toClose.length) {
        // Give other tasks CPU time to happen
        // Push next loop iteration to end of next event loop iteration
        await setImmediate()
      }
    }

    verbose(`strategy wants to open ${tickResult.toOpen.length} new channels`)

    for (let i = 0; i < tickResult.toOpen.length; i++) {
      const channel = tickResult.toOpen[i]
      this.networkPeers.register(channel.destination.toPeerId(), NetworkPeersOrigin.STRATEGY_NEW_CHANNEL)
      try {
        // Opening channels can fail if we can't establish a connection.
        const hash = await this.openChannel(channel.destination.toPeerId(), channel.stake)
        verbose('- opened', channel, hash)
        this.emit('hopr:channel:opened', channel)
      } catch (e) {
        log(`error when strategy trying to open channel to ${channel.destination.toString()}`, e)
      }

      if (i + 1 < tickResult.toOpen.length) {
        // Give other tasks CPU time to happen
        // Push next loop iteration to end of next event loop iteration
        await setImmediate()
      }
    }
  }

  private async *getAllChannels(): AsyncIterable<ChannelEntry> {
    yield* this.db.getChannelsFromIterable(PublicKey.fromPeerId(this.getId()).toAddress())
  }

  /**
   * Returns the version of hopr-core.
   */
  public getVersion() {
    return FULL_VERSION
  }

  /**
   * Recalculates and retrieves the current connectivity health indicator.
   */
  public getConnectivityHealth() {
    return this.heartbeat.recalculateNetworkHealth()
  }

  /**
   * Shuts down the node and saves keys and peerBook in the database
   */
  // @TODO make modules Startable
  public async stop(): Promise<void> {
    if (this.status == 'DESTROYED') {
      throw Error(`Hopr instance already destroyed.`)
    }
    this.status = 'DESTROYED'
    this.forward?.stop()
    this.acknowledgements?.stop()
    verbose('Stopping checking timeout')
    this.stopPeriodicCheck?.()
    verbose('Stopping heartbeat & indexer')
    this.heartbeat?.stop()
    verbose(`Stopping connector`)
    await this.connector?.stop()
    verbose('Stopping database')
    await this.db?.close()
    log(`Database closed.`)

    if (this.stopLibp2p) {
      verbose('Stopping libp2p')
      await this.stopLibp2p()
      log(`Libp2p closed.`)
    }

    // Give the operating system some extra time to close the sockets
    await new Promise((resolve) => setTimeout(resolve, 100))
  }

  /**
   * Gets the peer ID of this HOPR node.
   */
  public getId(): PeerId {
    return this.id
  }

  /**
   * List of addresses that is announced to other nodes
   * @dev returned list can change at runtime
   * @param peer peer to query for, default self
   * @param _timeout [optional] custom timeout for DHT query
   */
  public async getAddressesAnnouncedToDHT(peer: PeerId = this.getId(), _timeout = 5e3): Promise<Multiaddr[]> {
    let addrs: Multiaddr[]

    if (peer.equals(this.getId())) {
      addrs = this.libp2pComponents.getAddressManager().getAddresses()
    } else {
      addrs = await this.getObservedAddresses(peer)

      try {
        // @TODO add abort controller
        for await (const relayer of this.libp2pComponents.getContentRouting().findProviders(createRelayerKey(peer))) {
          const relayAddress = createCircuitAddress(relayer.id)
          if (addrs.findIndex((ma) => ma.equals(relayAddress)) < 0) {
            addrs.push(relayAddress)
          }
        }
      } catch (err) {
        log(`Could not find any relayer key for ${peer.toString()}`)
      }
    }

    return addrs.sort(
      this.options.testing?.preferLocalAddresses ? compareAddressesLocalMode : compareAddressesPublicMode
    )
  }

  /**
   * List the addresses on which the node is listening
   */
  public getListeningAddresses(): Multiaddr[] {
    // @TODO find a better way to do this
    // @ts-ignore undocumented method
    return this.libp2pComponents.getAddressManager().getListenAddrs()
  }

  /**
   * Gets the observed addresses of a given peer.
   * @param peer peer to query for
   */
  public async getObservedAddresses(peer: PeerId): Promise<Multiaddr[]> {
    const addresses = await this.libp2pComponents.getPeerStore().addressBook.get(peer)
    return addresses.map((addr) => addr.multiaddr)
  }

  /**
   * Validates the manual intermediate path by checking if it does not contain
   * channels that are not opened.
   * Throws an error if some channel is not opened.
   * @param intermediatePath
   */
  private async validateIntermediatePath(intermediatePath: PublicKey[]) {
    // checking if path makes sense
    for (let i = 0; i < intermediatePath.length; i++) {
      let ticketIssuer: PublicKey
      let ticketReceiver: PublicKey

      if (i == 0) {
        ticketIssuer = PublicKey.fromPeerId(this.getId())
        ticketReceiver = intermediatePath[0]
      } else {
        ticketIssuer = intermediatePath[i - 1]
        ticketReceiver = intermediatePath[i]
      }

      if (ticketIssuer.eq(ticketReceiver)) log(`WARNING: duplicated adjacent path entries.`)

      const channel = await this.db.getChannelX(ticketIssuer, ticketReceiver)

      if (channel.status !== ChannelStatus.Open) {
        throw Error(`Channel ${channel.getId().toHex()} is not open`)
      }
    }
  }

  /**
   * @param msg message to send
   * @param destination PeerId of the destination
   * @param intermediatePath optional set path manually
   */
  public async sendMessage(msg: Uint8Array, destination: PeerId, intermediatePath?: PublicKey[]) {
    if (this.status != 'RUNNING') {
      throw new Error('Cannot send message until the node is running')
    }

    if (msg.length > PACKET_SIZE) {
      throw Error(`Message does not fit into one packet. Please split message into chunks of ${PACKET_SIZE} bytes`)
    }

    if (intermediatePath != undefined) {
      // Validate the manually specified intermediate path
      await this.validateIntermediatePath(intermediatePath)
    } else {
      intermediatePath = await this.getIntermediateNodes(PublicKey.fromPeerId(destination))

      if (intermediatePath == null || !intermediatePath.length) {
        throw Error(`bad path`)
      }
    }

    const path: PublicKey[] = [].concat(intermediatePath, [PublicKey.fromPeerId(destination)])
    metric_pathLength.observe(path.length)

    let packet: Packet
    try {
      packet = await Packet.create(
        msg,
        path.map((x) => x.toPeerId()),
        this.getId(),
        this.db
      )
    } catch (err) {
      throw Error(`Error while creating packet ${JSON.stringify(err)}`)
    }

    await packet.storePendingAcknowledgement(this.db)

    try {
      await this.forward.interact(path[0].toPeerId(), packet)
    } catch (err) {
      throw Error(`Error while trying to send final packet ${JSON.stringify(err)}`)
    }

    metric_sentMessageCount.increment()
    return packet.ackChallenge.toHex()
  }

  /**
   * Ping a node.
   * @param destination PeerId of the node
   * @returns latency
   */
  public async ping(destination: PeerId): Promise<{ info?: string; latency: number }> {
    let start = Date.now()

    // Propagate any errors thrown upwards
    let pingResult = await this.heartbeat.pingNode(destination)

    if (pingResult.lastSeen >= 0) {
      if (this.networkPeers.has(destination)) {
        this.networkPeers.updateRecord(pingResult)
      } else {
        this.networkPeers.register(destination, NetworkPeersOrigin.MANUAL_PING)
      }
      return { latency: pingResult.lastSeen - start }
    } else {
      return { info: 'failure', latency: -1 }
    }
  }

  /**
   * @returns a list connected peerIds
   */
  public getConnectedPeers(): Iterable<PeerId> {
    if (!this.networkPeers) {
      return []
    }

    const entries = this.networkPeers.getAllEntries()
    return (function* () {
      for (const entry of entries) {
        yield entry.id
      }
    })()
  }

  /**
   * Takes a look into the indexer.
   * @returns a list of announced multi addresses
   */
  public async *getAddressesAnnouncedOnChain() {
    yield* this.indexer.getAddressesAnnouncedOnChain()
  }

  /**
   * @param peerId of the node we want to get the connection info for
   * @returns various information about the connection
   */
  public getConnectionInfo(peerId: PeerId): Entry {
    return this.networkPeers.getConnectionInfo(peerId)
  }

  /**
   * Closes all open connections to a peer. Used to temporarily or permanently
   * disconnect from a peer.
   * Similar to `libp2p.hangUp` but catching all errors.
   * @param peer PeerId of the peer from whom we want to disconnect
   */
  private closeConnectionsTo(peer: PeerId): void {
    const connections = this.libp2pComponents.getConnectionManager().getConnections(peer)

    for (const conn of connections) {
      // Don't block event loop
      ;(async function () {
        try {
          await conn.close()
        } catch (err: any) {
          error(`Error while intentionally closing connection to ${peer.toString()}`, err)
        }
      })()
    }
  }

  /**
   * @deprecated Used by API v1
   * @returns a string describing the connection status between
   * us and various nodes
   */
  public async connectionReport(): Promise<string> {
    if (!this.networkPeers) {
      return 'Node has not started yet'
    }
    const connected = this.networkPeers.debugLog()

    let announced: string[] = []
    for await (const announcement of this.connector.indexer.getAddressesAnnouncedOnChain()) {
      announced.push(announcement.toString())
    }

    return `${connected}
    \n${announced.length} peers have announced themselves on chain:
    \n${announced.join('\n')}`
  }

  public subscribeOnConnector(event: string, callback: () => void): void {
    this.connector.on(event, callback)
  }
  public emitOnConnector(event: string): void {
    this.connector.emit(event)
  }

  public startPeriodicStrategyCheck() {
    const periodicCheck = async function (this: Hopr) {
      log('periodic check. Current status:', this.status)
      if (this.status != 'RUNNING') {
        return
      }
      const timer = retimer(() => {
        log('strategy tick took longer than 10 secs')
      }, 10000)
      try {
        log('Triggering tick channel strategy')
        await this.tickChannelStrategy()
      } catch (e) {
        log('error in periodic check', e)
      }
      log('Clearing out logging timeout.')
      timer.clear()
      log(`Setting up timeout for ${this.strategy.tickInterval}ms`)
    }.bind(this)

    log(`Starting periodicCheck interval with ${this.strategy.tickInterval}ms`)

    this.stopPeriodicCheck = intervalTimer(periodicCheck, () => this.strategy.tickInterval)
  }

  /**
   * Announces address of node on-chain to be reachable by other nodes.
   * @dev Promise resolves before own announcement appears in the indexer
   * @param announceRoutableAddress publish routable address if true
   * @returns a Promise that resolves once announce transaction has been published
   */
  private async announce(announceRoutableAddress = false): Promise<void> {
    let routableAddressAvailable = false

    // Address that we will announce soon
    let addrToAnnounce: Multiaddr

    if (announceRoutableAddress) {
      let multiaddrs = await this.getAddressesAnnouncedToDHT()

      if (this.options.testing?.announceLocalAddresses) {
        multiaddrs = multiaddrs.filter((ma) => isMultiaddrLocal(ma))
      } else if (this.options.testing?.preferLocalAddresses) {
        // If we need local addresses, sort them first according to their class
        multiaddrs.sort(compareAddressesLocalMode)
      } else {
        // If we don't need local addresses, just throw them away
        multiaddrs = multiaddrs.filter((ma) => !isMultiaddrLocal(ma))
      }

      log(`available multiaddresses for on-chain announcement:`)
      for (const ma of multiaddrs) {
        log(` - ${ma.toString()}`)
      }

      const ip4 = multiaddrs.find((ma) => ma.toString().startsWith('/ip4/'))
      const ip6 = multiaddrs.find((ma) => ma.toString().startsWith('/ip6/'))

      // Prefer IPv4 addresses over IPv6 addresses, if any
      addrToAnnounce = ip4 ?? ip6

      // Submit P2P address if IPv4 or IPv6 address is not routable because link-locale, reserved or private address
      // except if testing locally, e.g. as part of an integration test
      if (addrToAnnounce == undefined) {
        addrToAnnounce = new Multiaddr('/p2p/' + this.getId().toString())
      } else {
        routableAddressAvailable = true
      }
    } else {
      addrToAnnounce = new Multiaddr('/p2p/' + this.getId().toString())
    }

    // Check if there was a previous annoucement from us
    const ownAccount = await this.connector.getAccount(this.getEthereumAddress())

    // Do not announce if our last is equal to what we intend to announce
    if (ownAccount?.multiAddr?.equals(addrToAnnounce)) {
      log(`intended address has already been announced, nothing to do`)
      return
    }

    try {
      log(
        'announcing on-chain %s routable address',
        announceRoutableAddress && routableAddressAvailable ? 'with' : 'without'
      )
      const announceTxHash = await this.connector.announce(addrToAnnounce)
      log('announcing address %s done in tx %s', addrToAnnounce.toString(), announceTxHash)
    } catch (err) {
      log('announcing address %s failed', addrToAnnounce.toString())
      this.maybeEmitFundsEmptyEvent(err)
      throw new Error(`Failed to announce address ${addrToAnnounce.toString()}: ${err}`)
    }
  }

  public setChannelStrategy(strategy: ChannelStrategyInterface): void {
    log('setting channel strategy from', this.strategy?.name, 'to', strategy.name)
    this.strategy = strategy

    this.connector.on('ticket:win', async (ack: AcknowledgedTicket) => {
      try {
        await this.strategy.onWinningTicket(ack, this.connector)
      } catch (err) {
        error(`Strategy error while handling winning ticket`, err)
      }
    })
  }

  public getChannelStrategy(): string {
    return this.strategy.name
  }

  public async getBalance(): Promise<Balance> {
    return await this.connector.getBalance(true)
  }

  public async getNativeBalance(): Promise<NativeBalance> {
    verbose('Requesting native balance from node.')
    return await this.connector.getNativeBalance(true)
  }

  public smartContractInfo(): {
    network: string
    hoprTokenAddress: string
    hoprChannelsAddress: string
    hoprNetworkRegistryAddress: string
    channelClosureSecs: number
  } {
    return this.connector.smartContractInfo()
  }

  /**
   * Open a payment channel
   *
   * @param counterparty the counterparty's peerId
   * @param amountToFund the amount to fund in HOPR(wei)
   */
  public async openChannel(
    counterparty: PeerId,
    amountToFund: BN
  ): Promise<{
    channelId: Hash
    receipt: string
  }> {
    if (this.id.equals(counterparty)) {
      throw Error('Cannot open channel to self!')
    }

    const counterpartyPubKey = PublicKey.fromPeerId(counterparty)
    const myAvailableTokens = await this.connector.getBalance(true)

    // validate 'amountToFund'
    if (amountToFund.lten(0)) {
      throw Error(`Invalid 'amountToFund' provided: ${amountToFund.toString(10)}`)
    } else if (amountToFund.gt(myAvailableTokens.toBN())) {
      throw Error(
        `You don't have enough tokens: ${amountToFund.toString(10)}<${myAvailableTokens
          .toBN()
          .toString(10)} at address ${this.pubKey.toAddress().toHex()}`
      )
    }

    try {
      let channel = this.connector.openChannel(counterpartyPubKey, new Balance(amountToFund))
      return channel
    } catch (err) {
      this.maybeEmitFundsEmptyEvent(err)
      throw new Error(`Failed to openChannel: ${err}`)
    }
  }

  /**
   * Fund a payment channel
   *
   * @param counterparty the counter party's peerId
   * @param myFund the amount to fund the channel in my favor HOPR(wei)
   * @param counterpartyFund the amount to fund the channel in counterparty's favor HOPR(wei)
   */
  public async fundChannel(counterparty: PeerId, myFund: BN, counterpartyFund: BN): Promise<void> {
    const counterpartyPubKey = PublicKey.fromPeerId(counterparty)
    const myBalance = await this.connector.getBalance(false)
    const totalFund = myFund.add(counterpartyFund)

    // validate 'amountToFund'
    if (totalFund.lten(0)) {
      throw Error(`Invalid 'totalFund' provided: ${totalFund.toString(10)}`)
    } else if (totalFund.gt(myBalance.toBN())) {
      throw Error(
        `You don't have enough tokens: ${totalFund.toString(10)}<${myBalance
          .toBN()
          .toString(10)} at address ${this.pubKey.toAddress().toHex()}`
      )
    }

    try {
      await this.connector.fundChannel(counterpartyPubKey, new Balance(myFund), new Balance(counterpartyFund))
    } catch (err) {
      this.maybeEmitFundsEmptyEvent(err)
      throw new Error(`Failed to fundChannel: ${err}`)
    }
  }

  public async closeChannel(
    counterparty: PeerId,
    direction: 'incoming' | 'outgoing'
  ): Promise<{ receipt: string; status: ChannelStatus }> {
    const counterpartyPubKey = PublicKey.fromPeerId(counterparty)
    const channel =
      direction === 'outgoing'
        ? await this.db.getChannelX(this.pubKey, counterpartyPubKey)
        : await this.db.getChannelX(counterpartyPubKey, this.pubKey)

    // TODO: should we wait for confirmation?
    if (channel.status === ChannelStatus.Closed) {
      throw new Error('Channel is already closed')
    }

    if (channel.status === ChannelStatus.Open) {
      await this.strategy.onChannelWillClose(channel, this.connector)
    }

    let txHash: string
    try {
      if (channel.status === ChannelStatus.Open || channel.status == ChannelStatus.WaitingForCommitment) {
        log('initiating closure of channel', channel.getId().toHex())
        txHash = await this.connector.initializeClosure(counterpartyPubKey)
      } else {
        // verify that we passed the closure waiting period to prevent failing
        // on-chain transactions

        if (channel.closureTimePassed()) {
          txHash = await this.connector.finalizeClosure(counterpartyPubKey)
        } else {
          log(
            `ignoring finalizing closure of channel ${channel
              .getId()
              .toHex()} because closure window is still active. Need to wait ${channel
              .getRemainingClosureTime()
              .toString(10)} seconds.`
          )
        }
      }
    } catch (err) {
      log('failed to close channel', err)
      this.maybeEmitFundsEmptyEvent(err)
      throw new Error(`Failed to closeChannel: ${err}`)
    }

    return { receipt: txHash, status: channel.status }
  }

  public async getAllTickets(): Promise<Ticket[]> {
    return this.db.getAcknowledgedTickets().then((list) => list.map((t) => t.ticket))
  }

  public async getTickets(peerId: PeerId): Promise<Ticket[]> {
    const selfPubKey = PublicKey.fromPeerId(this.getId())
    const counterpartyPubKey = PublicKey.fromPeerId(peerId)
    const channel = await this.db.getChannelX(counterpartyPubKey, selfPubKey)
    return this.db
      .getAcknowledgedTickets({
        channel
      })
      .then((list) => list.map((t) => t.ticket))
  }

  public async getTicketStatistics() {
    const ack = await this.db.getAcknowledgedTickets()
    const pending = await this.db.getPendingTicketCount()
    const losing = await this.db.getLosingTicketCount()
    const totalValue = (ackTickets: AcknowledgedTicket[]): Balance =>
      ackTickets.map((a) => a.ticket.amount).reduce((x, y) => x.add(y), Balance.ZERO)

    return {
      pending,
      losing,
      winProportion: ack.length / (ack.length + losing) || 0,
      unredeemed: ack.length,
      unredeemedValue: totalValue(ack),
      redeemed: await this.db.getRedeemedTicketsCount(),
      redeemedValue: await this.db.getRedeemedTicketsValue(),
      neglected: await this.db.getNeglectedTicketsCount(),
      rejected: await this.db.getRejectedTicketsCount(),
      rejectedValue: await this.db.getRejectedTicketsValue()
    }
  }

  public async redeemAllTickets() {
    await this.connector.redeemAllTickets()
  }

  public async redeemTicketsInChannel(peerId: PeerId) {
    const selfPubKey = PublicKey.fromPeerId(this.getId())
    const counterpartyPubKey = PublicKey.fromPeerId(peerId)
    const channel = await this.db.getChannelX(counterpartyPubKey, selfPubKey)
    await this.connector.redeemTicketsInChannel(channel)
  }

  /**
   * Get the channel entry between source and destination node.
   * @param src PeerId
   * @param dest PeerId
   * @returns the channel entry of those two nodes
   */
  public async getChannel(src: PeerId, dest: PeerId): Promise<ChannelEntry> {
    return await this.db.getChannelX(PublicKey.fromPeerId(src), PublicKey.fromPeerId(dest))
  }

  public async getChannelsFrom(addr: Address): Promise<ChannelEntry[]> {
    return await this.db.getChannelsFrom(addr)
  }

  public async getChannelsTo(addr: Address): Promise<ChannelEntry[]> {
    return await this.db.getChannelsTo(addr)
  }

  public async getPublicKeyOf(addr: Address): Promise<PublicKey> {
    return await this.connector.getPublicKeyOf(addr)
  }

  public async getEntryNodes(): Promise<{ id: PeerId; multiaddrs: Multiaddr[] }[]> {
    return this.connector.waitForPublicNodes()
  }

  // @TODO remove this
  // NB: The prefix "HOPR Signed Message: " is added as a security precaution.
  // Without it, the node could be convinced to sign a message like an Ethereum
  // transaction draining it's connected wallet funds, since they share the key.
  public signMessage(message: Uint8Array): Uint8Array {
    const taggedMessage = Uint8Array.from([...new TextEncoder().encode('HOPR Signed Message: '), ...message])

    const signature = secp256k1.ecdsaSign(
      createHash('sha256').update(taggedMessage).digest(),
      keysPBM.PrivateKey.decode(this.id.privateKey).Data
    )

    return signature.signature
  }

  public getEthereumAddress(): Address {
    return this.connector.getPublicKey().toAddress()
  }

  /**
   * Withdraw on-chain assets to a given address
   * @param currency either native currency or HOPR tokens
   * @param recipient the account where the assets should be transferred to
   * @param amount how many tokens to be transferred
   * @returns
   */
  public async withdraw(currency: 'NATIVE' | 'HOPR', recipient: string, amount: string): Promise<string> {
    let result: string
    try {
      result = await this.connector.withdraw(currency, recipient, amount)
    } catch (err) {
      this.maybeEmitFundsEmptyEvent(err)
      throw new Error(`Failed to withdraw: ${err}`)
    }

    return result
  }

  /**
   * @param id the peer id of the account we want to check if it's allowed access to the network
   * @returns true if allowed access
   */
  public async isAllowedAccessToNetwork(id: PeerId): Promise<boolean> {
    return this.connector.isAllowedAccessToNetwork(PublicKey.fromPeerId(id))
  }

  /**
   * Takes a destination and samples randomly intermediate nodes
   * that will relay that message before it reaches its destination.
   *
   * @param destination instance of peerInfo that contains the peerId of the destination
   */
  private async getIntermediateNodes(destination: PublicKey): Promise<PublicKey[]> {
    return await findPath(
      PublicKey.fromPeerId(this.getId()),
      destination,
      INTERMEDIATE_HOPS,
      (p: PublicKey) => this.networkPeers.qualityOf(p.toPeerId()),
      this.connector.getOpenChannelsFrom.bind(this.connector)
    )
  }

  /**
   * This is a utility method to wait until the node is funded.
   * A backoff is implemented, if node has not been funded and
   * MAX_DELAY is reached, this function will reject.
   */
  public async waitForFunds(): Promise<void> {
    const minDelay = durations.seconds(1)
    const maxDelay = durations.seconds(200)
    const delayMultiple = 1.05
    try {
      await retryWithBackoffThenThrow(
        () =>
          new Promise<void>(async (resolve, reject) => {
            try {
              // call connector directly and don't use cache, since this is
              // most likely outdated during node startup
              const nativeBalance = await this.connector.getNativeBalance(false)
              if (nativeBalance.toBN().gte(MIN_NATIVE_BALANCE)) {
                resolve()
              } else {
                log('still unfunded, trying again soon')
                reject()
              }
            } catch (e) {
              log('error with native balance call, trying again soon')
              reject()
            }
          }),
        {
          minDelay,
          maxDelay,
          delayMultiple
        }
      )
    } catch {
      log(
        `unfunded for more than ${getBackoffRetryTimeout(
          minDelay,
          maxDelay,
          delayMultiple
        )} seconds and ${getBackoffRetries(minDelay, maxDelay, delayMultiple)} retries, shutting down`
      )
      // Close DB etc.
      await this.stop()
      process.exit(1)
    }
  }

  // Utility method to wait until the node is running successfully
  public async waitForRunning(): Promise<void> {
    if (this.status == 'RUNNING') {
      return Promise.resolve()
    }
    return new Promise((resolve) => this.once('running', resolve))
  }
}

export default Hopr
export * from './constants.js'
export { createHoprNode } from './main.js'
export {
  PassiveStrategy,
  PromiscuousStrategy,
  SaneDefaults,
  findPath,
  type StrategyTickResult,
  NetworkHealthIndicator,
  NetworkPeersOrigin,
  type ChannelStrategyInterface
}
export { resolveEnvironment, supportedEnvironments, type ResolvedEnvironment } from './environment.js'
export { sampleOptions } from './index.mock.js'
export { CONFIRMATIONS } from '@hoprnet/hopr-core-ethereum'<|MERGE_RESOLUTION|>--- conflicted
+++ resolved
@@ -53,13 +53,10 @@
   type Hash,
   type HalfKeyChallenge,
   type Ticket,
-<<<<<<< HEAD
+  type HoprDB,
   create_gauge,
   create_counter,
   create_histogram_with_buckets
-=======
-  type HoprDB
->>>>>>> 041fc039
 } from '@hoprnet/hopr-utils'
 import HoprCoreEthereum, { type Indexer } from '@hoprnet/hopr-core-ethereum'
 
