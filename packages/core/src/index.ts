--- conflicted
+++ resolved
@@ -148,14 +148,6 @@
     ip4?: NetOptions
     ip6?: NetOptions
   }
-<<<<<<< HEAD
-  heartbeatInterval: number
-  heartbeatThreshold: number
-  heartbeatVariance: number
-  networkQualityThreshold: number
-  onChainConfirmations: number
-  checkUnrealizedBalance: boolean
-=======
   heartbeatInterval?: number
   heartbeatThreshold?: number
   heartbeatVariance?: number
@@ -163,7 +155,6 @@
   onChainConfirmations?: number
   checkUnrealizedBalance?: boolean
   maxParallelConnections?: number
->>>>>>> c1cad2c1
   testing?: {
     // when true, assume that the node is running in an isolated network and does
     // not need any connection to nodes outside of the subnet
