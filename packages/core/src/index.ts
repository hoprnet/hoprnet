import LibP2P from 'libp2p'
import type { Connection } from 'libp2p'

const MPLEX = require('libp2p-mplex')
const KadDHT = require('libp2p-kad-dht')
import { NOISE } from 'libp2p-noise'

const { HoprConnect } = require('@hoprnet/hopr-connect')

import { Packet } from './messages/packet'
import {
  PACKET_SIZE,
  MAX_HOPS,
  VERSION,
  CHECK_TIMEOUT,
  PATH_RANDOMNESS,
  MIN_NATIVE_BALANCE,
  FULL_VERSION
} from './constants'

import NetworkPeers from './network/network-peers'
import Heartbeat from './network/heartbeat'
import { findPath } from './path'

import { u8aToHex, DialOpts, HoprDB } from '@hoprnet/hopr-utils'

import Multiaddr from 'multiaddr'
import chalk from 'chalk'

import PeerId from 'peer-id'
import { PublicKey, Balance, Address, ChannelEntry, NativeBalance, Hash, Acknowledgement } from '@hoprnet/hopr-utils'
import HoprCoreEthereum, { RoutingChannel } from '@hoprnet/hopr-core-ethereum'
import BN from 'bn.js'
import { getAddrs } from './identity'

import EventEmitter from 'events'
import { ChannelStrategy, PassiveStrategy, PromiscuousStrategy } from './channel-strategy'
import Debug from 'debug'
import { Address as LibP2PAddress } from 'libp2p/src/peer-store'
import {
  libp2pSendMessageAndExpectResponse,
  libp2pSubscribe,
  libp2pSendMessage,
  LibP2PHandlerFunction
} from '@hoprnet/hopr-utils'
import { subscribeToAcknowledgements } from './interactions/packet/acknowledgement'
import { PacketForwardInteraction } from './interactions/packet/forward'

const log = Debug(`hopr-core`)
const verbose = Debug('hopr-core:verbose')

interface NetOptions {
  ip: string
  port: number
}

export type ChannelStrategyNames = 'passive' | 'promiscuous'

export type HoprOptions = {
  network: string
  provider: string
  announce?: boolean
  ticketAmount?: number
  ticketWinProb?: number
  dbPath?: string
  createDbIfNotExist?: boolean
  password?: string
  connector?: HoprCoreEthereum
  strategy?: ChannelStrategyNames
  hosts?: {
    ip4?: NetOptions
    ip6?: NetOptions
  }
}

export type NodeStatus = 'UNINITIALIZED' | 'INITIALIZING' | 'RUNNING' | 'DESTROYED'

class Hopr extends EventEmitter {
  public status: NodeStatus = 'UNINITIALIZED'

  private checkTimeout: NodeJS.Timeout
  private strategy: ChannelStrategy
  private networkPeers: NetworkPeers
  private heartbeat: Heartbeat
  private forward: PacketForwardInteraction
  private libp2p: LibP2P
  private db: HoprDB
  private paymentChannels: Promise<HoprCoreEthereum>

  /**
   * Create an uninitialized Hopr Node
   *
   * @constructor
   *
   * @param options
   * @param provider
   */
  public constructor(private id: PeerId, private options: HoprOptions) {
    super()

    if (!id.privKey) {
      // TODO - assert secp256k1?
      throw new Error('Hopr Node must be initialized with an id with a private key')
    }
<<<<<<< HEAD

    if (process.env.GCLOUD) {
      try {
        var name = 'hopr_node_' + this.getId().toB58String().slice(-5).toLowerCase()
        require('@google-cloud/profiler')
          .start({
            projectId: 'hoprassociation',
            serviceContext: {
              service: name,
              version: FULL_VERSION
            }
          })
          .catch((e: any) => console.log(e))
      } catch (e) {
        console.log(e)
      }
    }

    this.networkPeers = new NetworkPeers(Array.from(this.libp2p.peerStore.peers.values()).map((x) => x.id))

    const subscribe = (protocol: string, handler: LibP2PHandlerFunction, includeReply = false) =>
      libp2pSubscribe(this.libp2p, protocol, handler, includeReply)
    const sendMessageAndExpectResponse = (dest: PeerId, protocol: string, msg: Uint8Array, opts: DialOpts) =>
      libp2pSendMessageAndExpectResponse(this.libp2p, dest, protocol, msg, opts)
    const sendMessage = (dest: PeerId, protocol: string, msg: Uint8Array, opts: DialOpts) =>
      libp2pSendMessage(this.libp2p, dest, protocol, msg, opts)
    const hangup = this.libp2p.hangUp.bind(this.libp2p)

    this.heartbeat = new Heartbeat(this.networkPeers, subscribe, sendMessageAndExpectResponse, hangup)

    subscribeToAcknowledgements(subscribe, this.db, this.paymentChannels, this.getId(), (ack) =>
      this.emit('message-acknowledged:' + ack.ackChallenge)
    )
    this.forward = new PacketForwardInteraction(
      subscribe,
      sendMessage,
      this.getId(),
      this.paymentChannels,
      this.emitMessage.bind(this),
      this.db
    )

    if (options.ticketAmount) this.ticketAmount = String(options.ticketAmount)
    if (options.ticketWinProb) this.ticketWinProb = options.ticketWinProb

    verbose('# STARTED NODE')
    verbose('ID', this.getId().toB58String())
    verbose('Protocol version', VERSION)
=======
    this.db = new HoprDB(
      PublicKey.fromPrivKey(id.privKey.marshal()).toAddress(),
      options.createDbIfNotExist,
      VERSION,
      options.dbPath
    )
    this.paymentChannels = HoprCoreEthereum.create(this.db, this.id.privKey.marshal(), {
      provider: this.options.provider
    })
>>>>>>> c1ab4a94
  }

  /**
   * Start node
   *
   * The node has a fairly complex lifecycle. This method should do all setup
   * required for a node to be functioning.
   *
   * If the node is not funded, it will throw.
   *
   * - Create a link to the ethereum blockchain
   *   - Finish indexing previous blocks [SLOW]
   *   - Find publicly accessible relays
   *
   * - Start LibP2P and work out our network configuration.
   *   - Pass the list of relays from the indexer
   *
   * - Wait for wallet to be funded with ETH [requires user interaction]
   *
   * - Announce address, pubkey, and multiaddr on chain.
   *
   * - Start heartbeat, automatic strategies, etc..
   *
   * @param options
   */
  public async start() {
    this.status = 'INITIALIZING'
    if ((await this.getNativeBalance()).toBN().lte(MIN_NATIVE_BALANCE)) {
      throw new Error('Cannot start node without a funded wallet')
    }

    const chain = await this.paymentChannels
    verbose('Started HoprEthereum. Waiting for indexer to find connected nodes.')
    const publicNodes = await chain.waitForPublicNodes()
    if (publicNodes.length == 0) {
      log('No public nodes have announced yet, we cannot rely on relay')
    }

    const libp2p = await LibP2P.create({
      peerId: this.id,
      addresses: { listen: getAddrs(this.id, this.options).map((x) => x.toString()) },
      // libp2p modules
      modules: {
        transport: [HoprConnect as any], // TODO re https://github.com/hoprnet/hopr-connect/issues/78
        streamMuxer: [MPLEX],
        connEncryption: [NOISE],
        // @ts-ignore //TODO 'Libp2pModules' does not contain types for DHT as ov v0.30 see js-libp2p/659
        dht: KadDHT
      },
      config: {
        transport: {
          HoprConnect: {
            bootstrapServers: publicNodes
            // @dev Use these settings to simulate NAT behavior
            // __noDirectConnections: true,
            // __noWebRTCUpgrade: false
          }
        },
        peerDiscovery: {
          autoDial: false
        },
        dht: {
          enabled: true
        },
        //@ts-ignore - bug in libp2p options
        relay: {
          enabled: false
        }
      },
      dialer: {
        // Temporary fix, see https://github.com/hoprnet/hopr-connect/issues/77
        addressSorter: (a) => a,
        concurrency: 100
      }
    })

    await libp2p.start()
    this.libp2p = libp2p
    this.libp2p.connectionManager.on('peer:connect', (conn: Connection) => {
      this.emit('hopr:peer:connection', conn.remotePeer)
      this.networkPeers.register(conn.remotePeer)
    })
    this.networkPeers = new NetworkPeers(Array.from(this.libp2p.peerStore.peers.values()).map((x) => x.id))

    const subscribe = (protocol: string, handler: LibP2PHandlerFunction, includeReply = false) =>
      libp2pSubscribe(this.libp2p, protocol, handler, includeReply)
    const sendMessageAndExpectResponse = (dest: PeerId, protocol: string, msg: Uint8Array, opts: DialOpts) =>
      libp2pSendMessageAndExpectResponse(this.libp2p, dest, protocol, msg, opts)
    const sendMessage = (dest: PeerId, protocol: string, msg: Uint8Array, opts: DialOpts) =>
      libp2pSendMessage(this.libp2p, dest, protocol, msg, opts)
    const hangup = this.libp2p.hangUp.bind(this.libp2p)

    this.heartbeat = new Heartbeat(this.networkPeers, subscribe, sendMessageAndExpectResponse, hangup)

    subscribeToAcknowledgements(subscribe, this.db, await this.paymentChannels, (ack) =>
      this.emit('message-acknowledged:' + ack.getKey())
    )

    const onMessage = (msg: Uint8Array) => this.emit('hopr:message', msg)
    this.forward = new PacketForwardInteraction(
      this.db,
      await this.paymentChannels,
      this.getId(),
      this.libp2p,
      subscribe,
      sendMessage,
      onMessage
    )

    await this.heartbeat.start()
    this.periodicCheck()
    this.setChannelStrategy(this.options.strategy || 'passive')
    this.status = 'RUNNING'

    // Log information
    log('# STARTED NODE')
    log('ID', this.getId().toB58String())
    log('Protocol version', VERSION)
    log(`Available under the following addresses:`)
    libp2p.multiaddrs.forEach((ma: Multiaddr) => log(ma.toString()))
    this.maybeLogProfilingToGCloud()
  }

  private maybeLogProfilingToGCloud() {
    if (process.env.GCLOUD) {
      try {
        var name = 'hopr_node_' + this.getId().toB58String().slice(-5).toLowerCase()
        require('@google-cloud/profiler')
          .start({
            projectId: 'hoprassociation',
            serviceContext: {
              service: name,
              version: FULL_VERSION
            }
          })
          .catch((e: any) => console.log(e))
      } catch (e) {
        console.log(e)
      }
    }
  }

  private async tickChannelStrategy(newChannels: RoutingChannel[]) {
    verbose('strategy tick', this.status)
    if (this.status != 'RUNNING') {
      return
    }
    for (const channel of newChannels) {
      this.networkPeers.register(channel[0]) // Listen to nodes with outgoing stake
    }
    const currentChannels = await this.getOpenChannels()
    for (const channel of currentChannels) {
      this.networkPeers.register(channel[1]) // Make sure current channels are 'interesting'
    }
    const balance = await this.getBalance()
    const chain = await this.paymentChannels
    const [nextChannels, closeChannels] = await this.strategy.tick(
      balance.toBN(),
      newChannels,
      currentChannels,
      this.networkPeers,
      chain.getRandomChannel.bind(this.paymentChannels)
    )
    verbose(`strategy wants to close ${closeChannels.length} channels`)
    for (let toClose of closeChannels) {
      verbose(`closing ${toClose}`)
      await this.closeChannel(toClose)
      verbose(`closed channel to ${toClose.toB58String()}`)
      this.emit('hopr:channel:closed', toClose)
    }
    verbose(`strategy wants to open`, nextChannels.length, 'new channels')
    for (let channelToOpen of nextChannels) {
      this.networkPeers.register(channelToOpen[0])
      try {
        // Opening channels can fail if we can't establish a connection.
        const hash = await this.openChannel(...channelToOpen)
        verbose('- opened', channelToOpen, hash)
        this.emit('hopr:channel:opened', channelToOpen)
      } catch (e) {
        log('error when trying to open strategy channels', e)
      }
    }
  }

  private async getOpenChannels(): Promise<RoutingChannel[]> {
    return (await this.paymentChannels).getChannelsFromPeer(this.getId())
  }

  /**
   * Returns the version of hopr-core.
   */
  public getVersion() {
    return FULL_VERSION
  }

  /**
   * Shuts down the node and saves keys and peerBook in the database
   */
  public async stop(): Promise<void> {
    this.status = 'DESTROYED'
    clearTimeout(this.checkTimeout)
    await Promise.all([this.heartbeat.stop(), (await this.paymentChannels).stop()])

    await Promise.all([this.db?.close().then(() => log(`Database closed.`)), this.libp2p.stop()])

    // Give the operating system some extra time to close the sockets
    await new Promise((resolve) => setTimeout(resolve, 100))
  }

  public getId(): PeerId {
    return this.id
  }

  /**
   * Lists the addresses which the given node announces to other nodes
   * @param peer peer to query for, default self
   */
  public async getAnnouncedAddresses(peer: PeerId = this.getId()): Promise<Multiaddr[]> {
    if (peer.equals(this.getId())) {
      return this.libp2p.multiaddrs
    }

    return (await this.libp2p.peerRouting.findPeer(peer))?.multiaddrs || []
  }

  /**
   * List the addresses on which the node is listening
   */
  public getListeningAddresses(): Multiaddr[] {
    return this.libp2p.addressManager.getListenAddrs()
  }

  /**
   * Gets the observed addresses of a given peer.
   * @param peer peer to query for
   */
  public getObservedAddresses(peer: PeerId): LibP2PAddress[] {
    return this.libp2p.peerStore.get(peer)?.addresses ?? []
  }

  /**
   * Sends a message.
   *
   * @notice THIS METHOD WILL SPEND YOUR ETHER.
   * @notice This method will fail if there are not enough funds to open
   * the required payment channels. Please make sure that there are enough
   * funds controlled by the given key pair.
   *
   * @param msg message to send
   * @param destination PeerId of the destination
   * @param intermediateNodes optional set path manually
   * the acknowledgement of the first hop
   */
  public async sendMessage(
    msg: Uint8Array,
    destination: PeerId,
    getIntermediateNodesManually?: () => Promise<PeerId[]>
  ): Promise<void> {
    const promises: Promise<void>[] = []

    for (let n = 0; n < msg.length / PACKET_SIZE; n++) {
      promises.push(
        new Promise<void>(async (resolve, reject) => {
          let intermediatePath: PeerId[]
          if (getIntermediateNodesManually != undefined) {
            verbose('manually creating intermediatePath')
            intermediatePath = await getIntermediateNodesManually()
          } else {
            try {
              intermediatePath = await this.getIntermediateNodes(destination)
            } catch (e) {
              reject(e)
              return
            }
            if (!intermediatePath || !intermediatePath.length) {
              reject(new Error('bad path'))
            }
          }

          const path: PeerId[] = [].concat(intermediatePath, [destination])

          let packet: Packet
          try {
            packet = await Packet.create(
<<<<<<< HEAD
=======
              await this.paymentChannels,
              this.db,
              this.getId(),
              this.libp2p,
>>>>>>> c1ab4a94
              msg.slice(n * PACKET_SIZE, Math.min(msg.length, (n + 1) * PACKET_SIZE)),
              path,
              this.getId(),
              this.paymentChannels,
              {
                value: new Balance(new BN(this.ticketAmount)),
                winProb: this.ticketWinProb
              }
            )
          } catch (err) {
            return reject(err)
          }

<<<<<<< HEAD
          const unAcknowledgedDBKey = this._dbKeys.UnAcknowledgedTickets(packet.ackChallenge)
=======
          let packetKey = await this.db.storeUnacknowledgedTicket(packet.challenge.hash)
>>>>>>> c1ab4a94

          this.once('message-acknowledged:' + u8aToHex(packetKey), () => {
            resolve()
          })

          try {
            await this.forward.interact(path[0], packet)
          } catch (err) {
            return reject(err)
          }
        })
      )
    }

    try {
      await Promise.all(promises)
    } catch (err) {
      log(`Could not send message. Error was: ${chalk.red(err.message)}`)
      throw err
    }
  }

  /**
   * Ping a node.
   * @param destination PeerId of the node
   * @returns latency
   */
  public async ping(destination: PeerId): Promise<{ info: string; latency: number }> {
    if (!PeerId.isPeerId(destination)) {
      throw Error(`Expecting a non-empty destination.`)
    }
    let start = Date.now()
    try {
      await this.heartbeat.pingNode(destination)
      return { latency: Date.now() - start, info: '' }
    } catch (e) {
      //TODO
      return { latency: -1, info: 'error' }
    }
  }

  public getConnectedPeers(): PeerId[] {
    return this.networkPeers.all()
  }

  public connectionReport(): string {
    return this.networkPeers.debugLog()
  }

  private async checkBalances() {
    const balance = await this.getBalance()
    const address = (await this.getEthereumAddress()).toHex()
    if (balance.toBN().lten(0)) {
      log('unfunded node', address)
      this.emit('hopr:warning:unfunded', address)
    }
    const nativeBalance = await this.getNativeBalance()
    if (nativeBalance.toBN().lte(MIN_NATIVE_BALANCE)) {
      log('unfunded node', address)
      this.emit('hopr:warning:unfundedNative', address)
    }
  }

  private async periodicCheck() {
    log('periodic check', this.status)
    if (this.status != 'RUNNING') {
      return
    }
    try {
      await this.checkBalances()
      await this.tickChannelStrategy([])
      await this.announce(this.options.announce)
    } catch (e) {
      log('error in periodic check', e)
    }
    this.checkTimeout = setTimeout(() => this.periodicCheck(), CHECK_TIMEOUT)
  }

  private async announce(includeRouting: boolean = false): Promise<void> {
    const chain = await this.paymentChannels
    const account = await chain.getAccount(await this.getEthereumAddress())
    // exit if we already announced
    if (account.hasAnnounced()) return

    // exit if we don't have enough ETH
    const nativeBalance = await this.getNativeBalance()
    if (nativeBalance.toBN().lte(MIN_NATIVE_BALANCE)) return

    const multiaddrs = await this.getAnnouncedAddresses()
    const ip4 = multiaddrs.find((s) => s.toString().includes('/ip4/'))
    const ip6 = multiaddrs.find((s) => s.toString().includes('/ip6/'))
    const p2p = multiaddrs.find((s) => s.toString().includes('/p2p/'))
    // exit if none of these multiaddrs are available
    if (!ip4 && !ip6 && !p2p) return

    try {
      if (includeRouting && (ip4 || ip6 || p2p)) {
        log('announcing with routing', ip4 || ip6 || p2p)
        await chain.announce(ip4 || ip6 || p2p)
      } else if (!includeRouting && p2p) {
        log('announcing without routing')
        await chain.announce(p2p)
      }
    } catch (err) {
      log('announce failed')
      throw new Error(`Failed to announce: ${err}`)
    }
  }

  public setChannelStrategy(strategy: ChannelStrategyNames) {
    if (strategy == 'passive') {
      this.strategy = new PassiveStrategy()
      return
    }
    if (strategy == 'promiscuous') {
      this.strategy = new PromiscuousStrategy()
      return
    }
    throw new Error('Unknown strategy')
  }

  public getChannelStrategy(): string {
    return this.strategy.name
  }

  public async getBalance(): Promise<Balance> {
    const chain = await this.paymentChannels
    return await chain.getBalance(true)
  }

  public async getNativeBalance(): Promise<NativeBalance> {
    const chain = await this.paymentChannels
    return await chain.getNativeBalance(true)
  }

  public async smartContractInfo(): Promise<string> {
    const chain = await this.paymentChannels
    return chain.smartContractInfo()
  }

  /**
   * Open a payment channel
   *
   * @param counterparty the counter party's peerId
   * @param amountToFund the amount to fund in HOPR(wei)
   */
  public async openChannel(
    counterparty: PeerId,
    amountToFund: BN
  ): Promise<{
    channelId: Hash
  }> {
    const ethereum = await this.paymentChannels
    const selfPubKey = new PublicKey(this.getId().pubKey.marshal())
    const counterpartyPubKey = new PublicKey(counterparty.pubKey.marshal())
    const myAvailableTokens = await ethereum.getBalance(false)

    // validate 'amountToFund'
    if (amountToFund.lten(0)) {
      throw Error(`Invalid 'amountToFund' provided: ${amountToFund.toString(10)}`)
    } else if (amountToFund.gt(myAvailableTokens.toBN())) {
      throw Error(`You don't have enough tokens: ${amountToFund.toString(10)}<${myAvailableTokens.toBN().toString(10)}`)
    }

    const channel = ethereum.getChannel(selfPubKey, counterpartyPubKey)
    await channel.open(new Balance(amountToFund))

    return {
      channelId: channel.getId()
    }
  }

  /**
   * Fund a payment channel
   *
   * @param counterparty the counter party's peerId
   * @param myFund the amount to fund the channel in my favor HOPR(wei)
   * @param counterpartyFund the amount to fund the channel in counterparty's favor HOPR(wei)
   */
  public async fundChannel(
    counterparty: PeerId,
    myFund: BN,
    counterpartyFund: BN
  ): Promise<{
    channelId: Hash
  }> {
    const ethereum = await this.paymentChannels
    const selfPubKey = new PublicKey(this.getId().pubKey.marshal())
    const counterpartyPubKey = new PublicKey(counterparty.pubKey.marshal())
    const myBalance = await ethereum.getBalance(false)
    const totalFund = myFund.add(counterpartyFund)

    // validate 'amountToFund'
    if (totalFund.lten(0)) {
      throw Error(`Invalid 'totalFund' provided: ${totalFund.toString(10)}`)
    } else if (totalFund.gt(myBalance.toBN())) {
      throw Error(`You don't have enough tokens: ${totalFund.toString(10)}<${myBalance.toBN().toString(10)}`)
    }

    const channel = ethereum.getChannel(selfPubKey, counterpartyPubKey)
    await channel.fund(new Balance(myFund), new Balance(counterpartyFund))

    return {
      channelId: channel.getId()
    }
  }

  public async closeChannel(counterparty: PeerId): Promise<{ receipt: string; status: string }> {
    const ethereum = await this.paymentChannels
    const selfPubKey = new PublicKey(this.getId().pubKey.marshal())
    const counterpartyPubKey = new PublicKey(counterparty.pubKey.marshal())
    const channel = ethereum.getChannel(selfPubKey, counterpartyPubKey)
    const channelState = await channel.getState()

    // TODO: should we wait for confirmation?
    if (channelState.status === 'CLOSED') {
      throw new Error('Channel is already closed')
    }

    const txHash = await (channelState.status === 'OPEN' ? channel.initializeClosure() : channel.finalizeClosure())

    return { receipt: txHash, status: channelState.status }
  }

  public async getAcknowledgedTickets() {
    return this.db.getAcknowledgements()
  }

  public async submitAcknowledgedTicket(ackTicket: Acknowledgement) {
    try {
      const ethereum = await this.paymentChannels
      const signedTicket = ackTicket.ticket
      const self = ethereum.getPublicKey()
      const counterparty = signedTicket.getSigner()
      const channel = ethereum.getChannel(self, counterparty)

      const result = await channel.submitTicket(ackTicket)
      // TODO look at result.status and actually do something
      await this.db.deleteAcknowledgement(ackTicket)
      return result
    } catch (err) {
      return {
        status: 'ERROR',
        error: err
      }
    }
  }

  public async getChannelsOf(addr: Address): Promise<ChannelEntry[]> {
    const ethereum = await this.paymentChannels
    return await ethereum.getChannelsOf(addr)
  }

  public async getPublicKeyOf(addr: Address): Promise<PublicKey> {
    const ethereum = await this.paymentChannels
    return await ethereum.getPublicKeyOf(addr)
  }

  public async getEthereumAddress(): Promise<Address> {
    const ethereum = await this.paymentChannels
    return ethereum.getAddress()
  }

  public async withdraw(currency: 'NATIVE' | 'HOPR', recipient: string, amount: string): Promise<string> {
    const ethereum = await this.paymentChannels
    return ethereum.withdraw(currency, recipient, amount)
  }

  public emitMessage(msg: Uint8Array) {
    this.emit('hopr:message', msg)
  }

  /**
   * Takes a destination and samples randomly intermediate nodes
   * that will relay that message before it reaches its destination.
   *
   * @param destination instance of peerInfo that contains the peerId of the destination
   */
  private async getIntermediateNodes(destination: PeerId): Promise<PeerId[]> {
    const ethereum = await this.paymentChannels
    return await findPath(
      this.getId(),
      destination,
      MAX_HOPS - 1,
      this.networkPeers,
      ethereum.getChannelsFromPeer.bind(this.paymentChannels),
      PATH_RANDOMNESS
    )
  }

  // This is a utility method to wait until the node is funded.
  public async waitForFunds(): Promise<void> {
    return new Promise((resolve) => {
      const tick = () => {
        this.getNativeBalance().then((nativeBalance) => {
          if (nativeBalance.toBN().gt(MIN_NATIVE_BALANCE)) {
            resolve()
          } else {
            log('still unfunded, trying again soon')
            setTimeout(tick, CHECK_TIMEOUT)
          }
        })
      }
      tick()
    })
  }
}

export { Hopr as default, LibP2P }
export * from './constants'<|MERGE_RESOLUTION|>--- conflicted
+++ resolved
@@ -102,56 +102,6 @@
       // TODO - assert secp256k1?
       throw new Error('Hopr Node must be initialized with an id with a private key')
     }
-<<<<<<< HEAD
-
-    if (process.env.GCLOUD) {
-      try {
-        var name = 'hopr_node_' + this.getId().toB58String().slice(-5).toLowerCase()
-        require('@google-cloud/profiler')
-          .start({
-            projectId: 'hoprassociation',
-            serviceContext: {
-              service: name,
-              version: FULL_VERSION
-            }
-          })
-          .catch((e: any) => console.log(e))
-      } catch (e) {
-        console.log(e)
-      }
-    }
-
-    this.networkPeers = new NetworkPeers(Array.from(this.libp2p.peerStore.peers.values()).map((x) => x.id))
-
-    const subscribe = (protocol: string, handler: LibP2PHandlerFunction, includeReply = false) =>
-      libp2pSubscribe(this.libp2p, protocol, handler, includeReply)
-    const sendMessageAndExpectResponse = (dest: PeerId, protocol: string, msg: Uint8Array, opts: DialOpts) =>
-      libp2pSendMessageAndExpectResponse(this.libp2p, dest, protocol, msg, opts)
-    const sendMessage = (dest: PeerId, protocol: string, msg: Uint8Array, opts: DialOpts) =>
-      libp2pSendMessage(this.libp2p, dest, protocol, msg, opts)
-    const hangup = this.libp2p.hangUp.bind(this.libp2p)
-
-    this.heartbeat = new Heartbeat(this.networkPeers, subscribe, sendMessageAndExpectResponse, hangup)
-
-    subscribeToAcknowledgements(subscribe, this.db, this.paymentChannels, this.getId(), (ack) =>
-      this.emit('message-acknowledged:' + ack.ackChallenge)
-    )
-    this.forward = new PacketForwardInteraction(
-      subscribe,
-      sendMessage,
-      this.getId(),
-      this.paymentChannels,
-      this.emitMessage.bind(this),
-      this.db
-    )
-
-    if (options.ticketAmount) this.ticketAmount = String(options.ticketAmount)
-    if (options.ticketWinProb) this.ticketWinProb = options.ticketWinProb
-
-    verbose('# STARTED NODE')
-    verbose('ID', this.getId().toB58String())
-    verbose('Protocol version', VERSION)
-=======
     this.db = new HoprDB(
       PublicKey.fromPrivKey(id.privKey.marshal()).toAddress(),
       options.createDbIfNotExist,
@@ -161,7 +111,6 @@
     this.paymentChannels = HoprCoreEthereum.create(this.db, this.id.privKey.marshal(), {
       provider: this.options.provider
     })
->>>>>>> c1ab4a94
   }
 
   /**
@@ -256,8 +205,8 @@
 
     this.heartbeat = new Heartbeat(this.networkPeers, subscribe, sendMessageAndExpectResponse, hangup)
 
-    subscribeToAcknowledgements(subscribe, this.db, await this.paymentChannels, (ack) =>
-      this.emit('message-acknowledged:' + ack.getKey())
+    subscribeToAcknowledgements(subscribe, this.db, await this.paymentChannels, this.getId(), (ack) =>
+      this.emit('message-acknowledged:' + ack.ackChallenge)
     )
 
     const onMessage = (msg: Uint8Array) => this.emit('hopr:message', msg)
@@ -271,7 +220,7 @@
       onMessage
     )
 
-    await this.heartbeat.start()
+    this.heartbeat.start()
     this.periodicCheck()
     this.setChannelStrategy(this.options.strategy || 'passive')
     this.status = 'RUNNING'
@@ -446,17 +395,10 @@
           let packet: Packet
           try {
             packet = await Packet.create(
-<<<<<<< HEAD
-=======
-              await this.paymentChannels,
-              this.db,
-              this.getId(),
-              this.libp2p,
->>>>>>> c1ab4a94
               msg.slice(n * PACKET_SIZE, Math.min(msg.length, (n + 1) * PACKET_SIZE)),
               path,
               this.getId(),
-              this.paymentChannels,
+              await this.paymentChannels,
               {
                 value: new Balance(new BN(this.ticketAmount)),
                 winProb: this.ticketWinProb
@@ -466,11 +408,7 @@
             return reject(err)
           }
 
-<<<<<<< HEAD
-          const unAcknowledgedDBKey = this._dbKeys.UnAcknowledgedTickets(packet.ackChallenge)
-=======
-          let packetKey = await this.db.storeUnacknowledgedTicket(packet.challenge.hash)
->>>>>>> c1ab4a94
+          let packetKey = await this.db.storeUnacknowledgedTicket(packet.ackChallenge)
 
           this.once('message-acknowledged:' + u8aToHex(packetKey), () => {
             resolve()
