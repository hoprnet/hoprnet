--- conflicted
+++ resolved
@@ -375,10 +375,6 @@
       this.networkPeers.register(event.detail.remotePeer, NetworkPeersOrigin.INCOMING_CONNECTION)
     })
 
-<<<<<<< HEAD
-    const protocolMsg = `/hopr/${this.environment.id}/msg/${NORMALIZED_VERSION}`
-    const protocolAck = `/hopr/${this.environment.id}/ack/${NORMALIZED_VERSION}`
-=======
     const protocolMsg = [
       // current
       `/hopr/${this.environment.id}/msg/${NORMALIZED_VERSION}`,
@@ -392,7 +388,6 @@
       // deprecated
       `/hopr/${this.environment.id}/ack`
     ]
->>>>>>> 79cb4539
 
     // Attach mixnet functionality
     await subscribeToAcknowledgements(
@@ -585,13 +580,7 @@
       log(`Failed to update key peer-store with new peer ${peer.id.toString()} info`, err)
     }
 
-<<<<<<< HEAD
-    console.log(`dialables`, dialables)
     if (dialables.length > 0) {
-      console.log(`emitting addPublicNode`)
-=======
-    if (dialables.length > 0) {
->>>>>>> 79cb4539
       this.publicNodesEmitter.emit('addPublicNode', { id: peer.id, multiaddrs: dialables })
 
       try {
