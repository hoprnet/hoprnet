--- conflicted
+++ resolved
@@ -94,13 +94,8 @@
 import { AcknowledgementInteraction } from './interactions/packet/acknowledgement.js'
 import { PacketForwardInteraction } from './interactions/packet/forward.js'
 
-<<<<<<< HEAD
-import { Packet } from './messages/index.js'
+import { Packet， PacketHelper } from './messages/index.js'
 import type { ResolvedNetwork } from './network.js'
-=======
-import { Packet, PacketHelper } from './messages/index.js'
-import type { ResolvedEnvironment } from './environment.js'
->>>>>>> 207af28d
 import { createLibp2pInstance } from './main.js'
 import type { EventEmitter as Libp2pEmitter } from '@libp2p/interfaces/events'
 import { utils as ethersUtils } from 'ethers/lib/ethers.js'
