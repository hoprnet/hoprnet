import LibP2P from 'libp2p'
import type { Connection } from 'libp2p'

const MPLEX = require('libp2p-mplex')
const KadDHT = require('libp2p-kad-dht')
import { NOISE } from 'libp2p-noise'

const { HoprConnect } = require('@hoprnet/hopr-connect')

import { Packet } from './messages/packet'
import {
  PACKET_SIZE,
  MAX_HOPS,
  VERSION,
  CHECK_TIMEOUT,
  TICKET_AMOUNT,
  TICKET_WIN_PROB,
  PATH_RANDOMNESS,
  MIN_NATIVE_BALANCE,
  FULL_VERSION
} from './constants'

import NetworkPeers from './network/network-peers'
import Heartbeat from './network/heartbeat'
import { findPath } from './path'

<<<<<<< HEAD
import { addPubKey, getAcknowledgements, submitAcknowledgedTicket } from './utils'
=======
import { getAcknowledgements, submitAcknowledgedTicket } from './utils'
>>>>>>> daaffe32
import { u8aToHex, DialOpts } from '@hoprnet/hopr-utils'
import { existsSync, mkdirSync } from 'fs'
import getIdentity from './identity'

import levelup, { LevelUp } from 'levelup'
import leveldown from 'leveldown'
import Multiaddr from 'multiaddr'
import chalk from 'chalk'

import PeerId from 'peer-id'
import HoprCoreEthereum, {
  PublicKey,
  Balance,
  NativeBalance,
  Hash,
  Acknowledgement,
  RoutingChannel
} from '@hoprnet/hopr-core-ethereum'
import BN from 'bn.js'

import * as DbKeys from './dbKeys'
import EventEmitter from 'events'
import path from 'path'
import { ChannelStrategy, PassiveStrategy, PromiscuousStrategy } from './channel-strategy'
import Debug from 'debug'
import { Address } from 'libp2p/src/peer-store'
import {
  libp2pSendMessageAndExpectResponse,
  libp2pSubscribe,
  libp2pSendMessage,
  LibP2PHandlerFunction
} from '@hoprnet/hopr-utils'
import { subscribeToAcknowledgements } from './interactions/packet/acknowledgement'
import { PacketForwardInteraction } from './interactions/packet/forward'

const log = Debug(`hopr-core`)
const verbose = Debug('hopr-core:verbose')

interface NetOptions {
  ip: string
  port: number
}

export type ChannelStrategyNames = 'passive' | 'promiscuous'

export type HoprOptions = {
  debug: boolean
  network: string
  provider: string
  ticketAmount?: number
  ticketWinProb?: number
  db?: LevelUp
  dbPath?: string
  createDbIfNotExist?: boolean
  peerId?: PeerId
  password?: string
  id?: number // TODO - kill this opaque accessor of db files...
  bootstrapNode?: boolean
  connector?: HoprCoreEthereum
  bootstrapServers?: Multiaddr[]
  output?: (encoded: Uint8Array) => void
  strategy?: ChannelStrategyNames
  hosts?: {
    ip4?: NetOptions
    ip6?: NetOptions
  }
}

const defaultDBPath = (id: string | number, isBootstrap: boolean): string => {
  let folder: string
  if (isBootstrap) {
    folder = `bootstrap`
  } else if (id) {
    folder = `node_${id}`
  } else {
    folder = `node`
  }
  return path.join(process.cwd(), 'db', VERSION, folder)
}

class Hopr extends EventEmitter {
  // TODO make these actually private - Do not rely on any of these properties!
  // Allows us to construct HOPR with falsy options
  public _debug: boolean
  public _dbKeys = DbKeys

  public output: (arr: Uint8Array) => void
  public isBootstrapNode: boolean
  public bootstrapServers: Multiaddr[]
  public initializedWithOptions: HoprOptions
  public ticketAmount: string = TICKET_AMOUNT
  public ticketWinProb: number = TICKET_WIN_PROB

  private running: boolean
  private checkTimeout: NodeJS.Timeout
  private strategy: ChannelStrategy
  private networkPeers: NetworkPeers
  private heartbeat: Heartbeat
  private forward: PacketForwardInteraction

  /**
   * @constructor
   *
   * @param _options
   * @param provider
   */
  private constructor(
    options: HoprOptions,
    public _libp2p: LibP2P,
    public db: LevelUp,
    public paymentChannels: HoprCoreEthereum
  ) {
    super()

    this._libp2p.connectionManager.on('peer:connect', (conn: Connection) => {
      this.emit('hopr:peer:connection', conn.remotePeer)
      this.networkPeers.register(conn.remotePeer)
    })

    this.setChannelStrategy(options.strategy || 'passive')
    this.initializedWithOptions = options
    this.output = (arr: Uint8Array) => {
      this.emit('hopr:message', arr)
      if (options.output) {
        log('DEPRECATED: options.output is replaced with a hopr:message event')
        options.output(arr)
      }
    }
    this.bootstrapServers = options.bootstrapServers || []
    this.isBootstrapNode = options.bootstrapNode || false

    if (process.env.GCLOUD) {
      try {
        var name = 'hopr_node_' + this.getId().toB58String().slice(-5).toLowerCase()
        if (this.isBootstrapNode) {
          name = 'hopr_bootstrap_' + this.getId().toB58String().slice(-5).toLowerCase()
        }
        require('@google-cloud/profiler')
          .start({
            projectId: 'hoprassociation',
            serviceContext: {
              service: name,
              version: FULL_VERSION
            }
          })
          .catch((e: any) => console.log(e))
      } catch (e) {
        console.log(e)
      }
    }

    if (process.env.GCLOUD) {
      try {
        var name = 'hopr_node_' + this.getId().toB58String().slice(-5).toLowerCase()
        if (this.isBootstrapNode) {
          name = 'hopr_bootstrap_' + this.getId().toB58String().slice(-5).toLowerCase()
        }
        require('@google-cloud/profiler')
          .start({
            projectId: 'hoprassociation',
            serviceContext: {
              service: name,
              version: FULL_VERSION
            }
          })
          .catch((e: any) => console.log(e))
      } catch (e) {
        console.log(e)
      }
    }

    this.networkPeers = new NetworkPeers(
      Array.from(this._libp2p.peerStore.peers.values()).map((x) => x.id),
      [this.getId()].concat(this.bootstrapServers.map((bs) => PeerId.createFromB58String(bs.getPeerId())))
    )

    const subscribe = (protocol: string, handler: LibP2PHandlerFunction, includeReply = false) =>
      libp2pSubscribe(this._libp2p, protocol, handler, includeReply)
    const sendMessageAndExpectResponse = (dest: PeerId, protocol: string, msg: Uint8Array, opts: DialOpts) =>
      libp2pSendMessageAndExpectResponse(this._libp2p, dest, protocol, msg, opts)
    const sendMessage = (dest: PeerId, protocol: string, msg: Uint8Array, opts: DialOpts) =>
      libp2pSendMessage(this._libp2p, dest, protocol, msg, opts)
    const hangup = this._libp2p.hangUp.bind(this._libp2p)

    this.heartbeat = new Heartbeat(this.networkPeers, subscribe, sendMessageAndExpectResponse, hangup)

    subscribeToAcknowledgements(subscribe, this.db, this.paymentChannels, (ack) =>
      this.emit('message-acknowledged:' + ack.getKey())
    )
    this.forward = new PacketForwardInteraction(this, subscribe, sendMessage)

    if (options.ticketAmount) this.ticketAmount = String(options.ticketAmount)
    if (options.ticketWinProb) this.ticketWinProb = options.ticketWinProb

    verbose('# STARTED NODE')
    verbose('ID', this.getId().toB58String())
    verbose('Protocol version', VERSION)
    this._debug = options.debug
  }

  /**
   * Creates a new node
   * This is necessary as some of the constructor for the node needs to be
   * asynchronous..
   *
   * @param options the parameters
   */
  public static async create(options: HoprOptions): Promise<Hopr> {
    const db = Hopr.openDatabase(options)

    const { id, addresses } = await getIdentity({
      ...options,
      db
    })

    if (
      !options.debug &&
      !options.bootstrapNode &&
      (options.bootstrapServers == null || options.bootstrapServers.length == 0)
    ) {
      throw Error(`Cannot start node without a bootstrap server`)
    }

    let connector = await HoprCoreEthereum.create(db, id.privKey.marshal(), {
      provider: options.provider,
      debug: options.debug
    })

    verbose('Created connector, now creating node')

    const libp2p = await LibP2P.create({
      peerId: id,
      addresses: { listen: addresses.map((x) => x.toString()) },
      // libp2p modules
      modules: {
        transport: [HoprConnect as any], // TODO re https://github.com/hoprnet/hopr-connect/issues/78
        streamMuxer: [MPLEX],
        connEncryption: [NOISE],
        // @ts-ignore //TODO 'Libp2pModules' does not contain types for DHT as ov v0.30 see js-libp2p/659
        dht: KadDHT
      },
      config: {
        transport: {
          HoprConnect: {
            bootstrapServers: options.bootstrapServers
            // @dev Use these settings to simulate NAT behavior
            // __noDirectConnections: true,
            // __noWebRTCUpgrade: false
          }
        },
        peerDiscovery: {
          autoDial: false
        },
        dht: {
          enabled: true
        },
        //@ts-ignore - bug in libp2p options
        relay: {
          enabled: false
        }
      },
      dialer: {
        // Temporary fix, see https://github.com/hoprnet/hopr-connect/issues/77
        addressSorter: (a) => a,
        concurrency: options.bootstrapNode ? 1000 : 100
      }
    })

    return await new Hopr(options, libp2p, db, connector).start()
  }

  private async tickChannelStrategy(newChannels: RoutingChannel[]) {
    verbose('new payment channels, auto opening tick', this.running)
    if (!this.running) {
      return
    }
    for (const channel of newChannels) {
      this.networkPeers.register(channel[0]) // Listen to nodes with outgoing stake
    }
    const currentChannels = await this.getOpenChannels()
    for (const channel of currentChannels) {
      this.networkPeers.register(channel[1]) // Make sure current channels are 'interesting'
    }
    const balance = await this.getBalance()
    const [nextChannels, closeChannels] = await this.strategy.tick(
      balance.toBN(),
      newChannels,
      currentChannels,
      this.networkPeers,
      this.paymentChannels.indexer
    )
    verbose(`strategy wants to close ${closeChannels.length} channels`)
    for (let toClose of closeChannels) {
      verbose(`closing ${toClose}`)
      await this.closeChannel(toClose)
      verbose(`closed channel to ${toClose.toB58String()}`)
      this.emit('hopr:channel:closed', toClose)
    }
    verbose(`strategy wants to open`, nextChannels.length, 'new channels')
    for (let channelToOpen of nextChannels) {
      this.networkPeers.register(channelToOpen[0])
      try {
        // Opening channels can fail if we can't establish a connection.
        const hash = await this.openChannel(...channelToOpen)
        verbose('- opened', channelToOpen, hash)
        this.emit('hopr:channel:opened', channelToOpen)
      } catch (e) {
        log('error when trying to open strategy channels', e)
      }
    }
  }

  private async getOpenChannels(): Promise<RoutingChannel[]> {
    return this.paymentChannels.indexer.getChannelsFromPeer(this.getId())
  }

  /**
   * Returns the version of hopr-core.
   */
  public getVersion() {
    return FULL_VERSION
  }
  /**
   * This method starts the node and registers all necessary handlers. It will
   * also open the database and creates one if it doesn't exists.
   *
   * @param options
   */
  public async start(): Promise<Hopr> {
    await Promise.all([this._libp2p.start().then(() => this.heartbeat.start()), this.paymentChannels.start()])

    log(`Available under the following addresses:`)

    this._libp2p.multiaddrs.forEach((ma: Multiaddr) => log(ma.toString()))
    this.running = true
    this.periodicCheck()
    return this
  }

  /**
   * Shuts down the node and saves keys and peerBook in the database
   */
  public async stop(): Promise<void> {
    if (!this.running) {
      return Promise.resolve()
    }
    clearTimeout(this.checkTimeout)
    this.running = false
    await Promise.all([this.heartbeat.stop(), this.paymentChannels.stop()])

    await Promise.all([this.db?.close().then(() => log(`Database closed.`)), this._libp2p.stop()])

    // Give the operating system some extra time to close the sockets
    await new Promise((resolve) => setTimeout(resolve, 100))
  }

  public isRunning(): boolean {
    return this.running
  }

  public getId(): PeerId {
    return this._libp2p.peerId // Not a documented API, but in the sourceu
  }

  /**
   * Lists the addresses which the given node announces to other nodes
   * @param peer peer to query for, default self
   */
  public async getAnnouncedAddresses(peer: PeerId = this.getId()): Promise<Multiaddr[]> {
    if (peer.equals(this.getId())) {
      return this._libp2p.multiaddrs
    }

    return (await this._libp2p.peerRouting.findPeer(peer))?.multiaddrs || []
  }

  /**
   * List the addresses on which the node is listening
   */
  public getListeningAddresses(): Multiaddr[] {
    return this._libp2p.addressManager.getListenAddrs()
  }

  /**
   * Gets the observed addresses of a given peer.
   * @param peer peer to query for
   */
  public getObservedAddresses(peer: PeerId): Address[] {
    return this._libp2p.peerStore.get(peer)?.addresses ?? []
  }

  /**
   * Sends a message.
   *
   * @notice THIS METHOD WILL SPEND YOUR ETHER.
   * @notice This method will fail if there are not enough funds to open
   * the required payment channels. Please make sure that there are enough
   * funds controlled by the given key pair.
   *
   * @param msg message to send
   * @param destination PeerId of the destination
   * @param intermediateNodes optional set path manually
   * the acknowledgement of the first hop
   */
  public async sendMessage(
    msg: Uint8Array,
    destination: PeerId,
    getIntermediateNodesManually?: () => Promise<PeerId[]>
  ): Promise<void> {
    const promises: Promise<void>[] = []

    for (let n = 0; n < msg.length / PACKET_SIZE; n++) {
      promises.push(
        new Promise<void>(async (resolve, reject) => {
          let intermediatePath: PeerId[]
          if (getIntermediateNodesManually != undefined) {
            verbose('manually creating intermediatePath')
            intermediatePath = await getIntermediateNodesManually()
          } else {
            try {
              intermediatePath = await this.getIntermediateNodes(destination)
            } catch (e) {
              reject(e)
              return
            }
            if (!intermediatePath || !intermediatePath.length) {
              reject(new Error('bad path'))
            }
          }

          const path: PeerId[] = [].concat(intermediatePath, [destination])

          let packet: Packet
          try {
            packet = await Packet.create(
              this,
              this._libp2p,
              msg.slice(n * PACKET_SIZE, Math.min(msg.length, (n + 1) * PACKET_SIZE)),
              path
            )
          } catch (err) {
            return reject(err)
          }

          const unAcknowledgedDBKey = this._dbKeys.UnAcknowledgedTickets(packet.challenge.hash.serialize())

          await this.db.put(Buffer.from(unAcknowledgedDBKey), Buffer.from(''))

          this.once('message-acknowledged:' + u8aToHex(unAcknowledgedDBKey), () => {
            resolve()
          })

          try {
            await this.forward.interact(path[0], packet)
          } catch (err) {
            return reject(err)
          }
        })
      )
    }

    try {
      await Promise.all(promises)
    } catch (err) {
      log(`Could not send message. Error was: ${chalk.red(err.message)}`)
      throw err
    }
  }

  /**
   * Ping a node.
   * @param destination PeerId of the node
   * @returns latency
   */
  public async ping(destination: PeerId): Promise<{ info: string; latency: number }> {
    if (!PeerId.isPeerId(destination)) {
      throw Error(`Expecting a non-empty destination.`)
    }
    let start = Date.now()
    try {
      await this.heartbeat.pingNode(destination)
      return { latency: Date.now() - start, info: '' }
    } catch (e) {
      //TODO
      return { latency: -1, info: 'error' }
    }
  }

  public getConnectedPeers(): PeerId[] {
    return this.networkPeers.all()
  }

  public connectionReport(): string {
    return this.networkPeers.debugLog()
  }

  private async checkBalances() {
    const balance = await this.getBalance()
    let unfunded = false
    if (balance.toBN().lten(0)) {
      const address = await this.paymentChannels.hexAccountAddress()
      log('unfunded node', address)
      this.emit('hopr:warning:unfunded', address)
      unfunded = true
    }
    const nativeBalance = await this.getNativeBalance()
    if (nativeBalance.toBN().lte(MIN_NATIVE_BALANCE)) {
      const address = await this.paymentChannels.hexAccountAddress()
      log('unfunded node', address)
      this.emit('hopr:warning:unfundedNative', address)
      unfunded = true
    }
    if (!unfunded) {
      // Technically we only have to do this the first time, but there are no
      // side effects to doing this on each tick.
      this.paymentChannels.initOnchainValues() // No-op if called many times.
    }
  }

  private async periodicCheck() {
    log('periodic check', this.running)
    if (!this.running) {
      return
    }
    try {
      await this.checkBalances()
      await this.tickChannelStrategy([])
    } catch (e) {
      log('error in periodic check', e)
    }
    this.checkTimeout = setTimeout(() => this.periodicCheck(), CHECK_TIMEOUT)
  }

  public setChannelStrategy(strategy: ChannelStrategyNames) {
    if (strategy == 'passive') {
      this.strategy = new PassiveStrategy()
      return
    }
    if (strategy == 'promiscuous') {
      this.strategy = new PromiscuousStrategy()
      return
    }
    throw new Error('Unknown strategy')
  }

  public getChannelStrategy(): string {
    return this.strategy.name
  }

  public async getBalance(): Promise<Balance> {
    return await this.paymentChannels.account.getBalance(true)
  }

  public async getNativeBalance(): Promise<NativeBalance> {
    return await this.paymentChannels.account.getNativeBalance(true)
  }

  public smartContractInfo(): string {
    return this.paymentChannels.smartContractInfo()
  }

  /**
   * Open a payment channel
   *
   * @param counterparty the counter party's peerId
   * @param amountToFund the amount to fund in HOPR(wei)
   */
  public async openChannel(
    counterparty: PeerId,
    amountToFund: BN
  ): Promise<{
    channelId: Hash
  }> {
    const ethereum = this.paymentChannels
    const selfPubKey = new PublicKey(this.getId().pubKey.marshal())
    const counterpartyPubKey = new PublicKey(counterparty.pubKey.marshal())
    const myAvailableTokens = await ethereum.account.getBalance(false)

    // validate 'amountToFund'
    if (amountToFund.lten(0)) {
      throw Error(`Invalid 'amountToFund' provided: ${amountToFund.toString(10)}`)
    } else if (amountToFund.gt(myAvailableTokens.toBN())) {
      throw Error(`You don't have enough tokens: ${amountToFund.toString(10)}<${myAvailableTokens.toBN().toString(10)}`)
    }

    const channel = new ethereum.channel(ethereum, selfPubKey, counterpartyPubKey)
    await channel.open(new Balance(amountToFund))

    return {
      channelId: await channel.getId()
    }
  }

  /**
   * Fund a payment channel
   *
   * @param counterparty the counter party's peerId
   * @param myFund the amount to fund the channel in my favor HOPR(wei)
   * @param counterpartyFund the amount to fund the channel in counterparty's favor HOPR(wei)
   */
  public async fundChannel(
    counterparty: PeerId,
    myFund: BN,
    counterpartyFund: BN
  ): Promise<{
    channelId: Hash
  }> {
    const ethereum = this.paymentChannels
    const selfPubKey = new PublicKey(this.getId().pubKey.marshal())
    const counterpartyPubKey = new PublicKey(counterparty.pubKey.marshal())
    const myBalance = await ethereum.account.getBalance(false)
    const totalFund = myFund.add(counterpartyFund)

    // validate 'amountToFund'
    if (totalFund.lten(0)) {
      throw Error(`Invalid 'totalFund' provided: ${totalFund.toString(10)}`)
    } else if (totalFund.gt(myBalance.toBN())) {
      throw Error(`You don't have enough tokens: ${totalFund.toString(10)}<${myBalance.toBN().toString(10)}`)
    }

    const channel = new ethereum.channel(ethereum, selfPubKey, counterpartyPubKey)
    await channel.fund(new Balance(myFund), new Balance(counterpartyFund))

    return {
      channelId: channel.getId()
    }
  }

  public async closeChannel(counterparty: PeerId): Promise<{ receipt: string; status: string }> {
    const ethereum = this.paymentChannels
    const selfPubKey = new PublicKey(this.getId().pubKey.marshal())
    const counterpartyPubKey = new PublicKey(counterparty.pubKey.marshal())
    const channel = new ethereum.channel(ethereum, selfPubKey, counterpartyPubKey)
    const channelState = await channel.getState()
    const channelStatus = channelState.getStatus()

    // TODO: should we wait for confirmation?
    if (channelStatus === 'CLOSED') {
      throw new Error('Channel is already closed')
    }

    const txHash = await (channelStatus === 'OPEN' ? channel.initializeClosure() : channel.finalizeClosure())

    return { receipt: txHash, status: channelStatus }
  }

  public async getAcknowledgedTickets() {
    return getAcknowledgements(this.db)
  }

  public async submitAcknowledgedTicket(ackTicket: Acknowledgement, index: Uint8Array) {
    return submitAcknowledgedTicket(this, ackTicket, index)
  }

  /**
   * Takes a destination and samples randomly intermediate nodes
   * that will relay that message before it reaches its destination.
   *
   * @param destination instance of peerInfo that contains the peerId of the destination
   */
  private async getIntermediateNodes(destination: PeerId): Promise<PeerId[]> {
    return await findPath(
      this.getId(),
      destination,
      MAX_HOPS - 1,
      this.networkPeers,
      this.paymentChannels.indexer,
      PATH_RANDOMNESS
    )
  }

  private static openDatabase(options: HoprOptions): LevelUp {
    if (options.db) {
      return options.db
    }

    let dbPath: string
    if (options.dbPath) {
      dbPath = options.dbPath
    } else {
      dbPath = defaultDBPath(options.id, options.bootstrapNode)
    }

    dbPath = path.resolve(dbPath)

    verbose('using db at ', dbPath)
    if (!existsSync(dbPath)) {
      verbose('db does not exist, creating?:', options.createDbIfNotExist)
      if (options.createDbIfNotExist) {
        mkdirSync(dbPath, { recursive: true })
      } else {
        throw new Error('Database does not exist: ' + dbPath)
      }
    }

    return levelup(leveldown(dbPath))
  }
}

export { Hopr as default, LibP2P }
export * from './constants'<|MERGE_RESOLUTION|>--- conflicted
+++ resolved
@@ -24,11 +24,7 @@
 import Heartbeat from './network/heartbeat'
 import { findPath } from './path'
 
-<<<<<<< HEAD
-import { addPubKey, getAcknowledgements, submitAcknowledgedTicket } from './utils'
-=======
 import { getAcknowledgements, submitAcknowledgedTicket } from './utils'
->>>>>>> daaffe32
 import { u8aToHex, DialOpts } from '@hoprnet/hopr-utils'
 import { existsSync, mkdirSync } from 'fs'
 import getIdentity from './identity'
