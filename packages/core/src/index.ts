import EventEmitter from 'events'

import { Multiaddr, multiaddr, protocols } from '@multiformats/multiaddr'

import BN from 'bn.js'
<<<<<<< HEAD
import { keysPBM } from '@libp2p/crypto/keys'
import { createHash } from 'crypto'
import secp256k1 from 'secp256k1'
=======

import type { Libp2p as Libp2pType } from 'libp2p'
import type { Connection } from '@libp2p/interface-connection'
import type { Peer } from '@libp2p/interface-peer-store'
>>>>>>> e6ac2da9
import type { PeerId } from '@libp2p/interface-peer-id'

// @ts-ignore untyped library
import retimer from 'retimer'

import {
  compareAddressesLocalMode,
  compareAddressesPublicMode,
} from '@hoprnet/hopr-connect'

import {
  create_counter,
  create_gauge,
  create_histogram_with_buckets,
  create_multi_gauge,
  debug,
  durations,
  getBackoffRetries,
  getBackoffRetryTimeout,
  isErrorOutOfFunds,
  MIN_NATIVE_BALANCE,
  registerMetricsCollector,
  retimer as intervalTimer,
  retryWithBackoffThenThrow,
  Address,
  AcknowledgedTicket,
  ChannelStatus,
  ChannelEntry,
  PublicKey,
  Ticket,
  Hash,
  HalfKeyChallenge,
  Balance,
  BalanceType,
  isMultiaddrLocal,
  OffchainPublicKey,
  OffchainKeypair,
  ChainKeypair
} from '@hoprnet/hopr-utils'

import {
  core_hopr_initialize_crate,
  core_hopr_gather_metrics,
  CoreApp,
  HeartbeatConfig,
  Database,
  get_peers_with_quality,
  Health,
  HoprTools,
  OffchainPublicKey as Ethereum_OffchainPublicKey,
  Address as Packet_Address,
  PacketInteractionConfig,
  OffchainKeypair as Packet_OffchainKeypair,
  ChainKeypair as Packet_ChainKeypair,
  Path,
  Balance as Packet_Balance,
  WasmNetwork,
  WasmPing,
  WasmIndexerInteractions,
  PeerStatus,
  PeerOrigin,
  PingConfig,
  health_to_string,
  Snapshot,
} from '../../core/lib/core_hopr.js'
core_hopr_initialize_crate()
registerMetricsCollector(core_hopr_gather_metrics)

import { FULL_VERSION, INTERMEDIATE_HOPS, MAX_HOPS, PACKET_SIZE, VERSION, MAX_PARALLEL_PINGS } from './constants.js'

import { findPath } from './path/index.js'

import HoprCoreEthereum, { type Indexer } from '@hoprnet/hopr-core-ethereum'

import {
  type ChannelStrategyInterface,
  isStrategy,
  OutgoingChannelStatus,
  SaneDefaults,
  Strategy,
  StrategyFactory,
  StrategyTickResult
} from './channel-strategy.js'

import type { ResolvedNetwork } from './network.js'
import type { EventEmitter as Libp2pEmitter } from '@libp2p/interfaces/events'
import { utils as ethersUtils } from 'ethers/lib/ethers.js'
import { peerIdFromString } from '@libp2p/peer-id'
import { networkInterfaces } from 'node:os'


const CODE_P2P = protocols('p2p').code

const DEBUG_PREFIX = `hopr-core`
const log = debug(DEBUG_PREFIX)
const verbose = debug(DEBUG_PREFIX.concat(`:verbose`))
const error = debug(DEBUG_PREFIX.concat(`:error`))

// Metrics
const metric_outChannelCount = create_gauge('core_gauge_num_outgoing_channels', 'Number of outgoing channels')
const metric_inChannelCount = create_gauge('core_gauge_num_incoming_channels', 'Number of incoming channels')
const metric_channelBalances = create_multi_gauge(
  'core_mgauge_channel_balances',
  'Balances on channels with counterparties',
  ['counterparty', 'direction']
)
const metric_sentMessageFailCount = create_counter(
  'core_counter_failed_send_messages',
  'Number of sent messages failures'
)
const metric_pathLength = create_histogram_with_buckets(
  'core_histogram_path_length',
  'Distribution of number of hops of sent messages',
  new Float64Array([0, 1, 2, 3, 4])
)
const metric_strategyTicks = create_counter('core_counter_strategy_ticks', 'Number of strategy decisions (ticks)')
const metric_strategyLastOpened = create_gauge(
  'core_gauge_strategy_last_opened_channels',
  'Number of opened channels in the last strategy tick'
)
const metric_strategyLastClosed = create_gauge(
  'core_gauge_strategy_last_closed_channels',
  'Number of closed channels in the last strategy tick'
)
const metric_strategyMaxChannels = create_gauge(
  'core_gauge_strategy_max_auto_channels',
  'Maximum number of channels the current strategy can open'
)

/// Maximum time to wait for a packet to be pushed to the interaction queue
const PACKET_QUEUE_TIMEOUT_SECONDS = 15n

<<<<<<< HEAD
export function privateKeyFromPeer(peer: PeerId) {
  if (peer.privateKey == undefined) throw Error('peer id does not contain a private key')

  return keysPBM.PrivateKey.decode(peer.privateKey).Data
}

=======
// Using libp2p components directly because it allows us
// to bypass the API layer
type Libp2p = Libp2pType & {
  components: Components
}
>>>>>>> e6ac2da9
interface NetOptions {
  ip: string
  port: number
}

type PeerStoreAddress = {
  id: PeerId
  multiaddrs: Multiaddr[]
}

export type HoprOptions = {
  network: ResolvedNetwork
  announce: boolean
  dataPath: string
  createDbIfNotExist: boolean
  forceCreateDB: boolean
  allowLocalConnections: boolean
  allowPrivateConnections: boolean
  password: string
  connector?: HoprCoreEthereum
  strategy: ChannelStrategyInterface
  hosts: {
    ip4?: NetOptions
    ip6?: NetOptions
  }
  heartbeatInterval?: number
  heartbeatThreshold?: number
  heartbeatVariance?: number
  networkQualityThreshold?: number
  onChainConfirmations?: number
  checkUnrealizedBalance?: boolean
  maxParallelConnections?: number
  // disable NAT relay functionality
  noRelay?: boolean
  testing?: {
    // when true, assume that the node is running in an isolated network and does
    // not need any connection to nodes outside of the subnet
    // default: false
    announceLocalAddresses?: boolean
    // when true, assume a testnet with multiple nodes running on the same machine
    // or in the same private IPv4 network
    // default: false
    preferLocalAddresses?: boolean
    // when true, intentionally fail on direct connections
    // to test NAT behavior
    // default: false
    noDirectConnections?: boolean
    // local-mode STUN, used for unit testing and e2e testing
    // default: false
    localModeStun?: boolean
    // when true, even if a direct WebRTC connection is possible,
    // don't do the upgrade to it to test bidirectional NAT
    // default: false
    noWebRTCUpgrade?: boolean
    // Use mocked libp2p instance instead of real one
    useMockedLibp2p?: boolean
    // When using mocked libp2p instance, use existing mocked
    // DHT to simulate decentralized networks
    mockedDHT?: Map<string, string[]>
    // When using mocked libp2p instances
    mockedNetwork?: Libp2pEmitter<any>
  }
  safeModule: {
    // Base URL to interact with safe transaction service
    safeTransactionServiceProvider?: string
    // Address of node's safe proxy instance
    safeAddress?: Address
    // Address of node's safe-module proxy instance
    moduleAddress?: Address
  }
}

export type NodeStatus = 'UNINITIALIZED' | 'INITIALIZING' | 'RUNNING' | 'DESTROYED'

export class Hopr extends EventEmitter {
  public status: NodeStatus = 'UNINITIALIZED'

  private stopPeriodicCheck: (() => void) | undefined
  private strategy: ChannelStrategyInterface
  private tools: HoprTools
  private networkPeers: WasmNetwork
  private pinger: WasmPing
  private index_updater: WasmIndexerInteractions
  private pubKey: PublicKey
  private id: PeerId
  private knownPublicNodesCache = new Set()
  private main_loop: Promise<void>

  public network: ResolvedNetwork

  public indexer: Indexer

  /**
   * Create an uninitialized Hopr Node
   *
   * @constructor
   *
   * @param chainKeypair Chain key, determines node address
   * @param packetKeypair Packet key, determines peer ID
   * @param db used to persist protocol state
   * @param options
   * @param publicNodesEmitter used to pass information about newly announced nodes to transport module
   */
  public constructor(
    private chainKeypair: ChainKeypair,
    private packetKeypair: OffchainKeypair,
    public db: Database,
    private options: HoprOptions,
  ) {
    super()

    this.network = options.network
    log(`using network: ${this.network.id}`)
    this.indexer = HoprCoreEthereum.getInstance().indexer // TODO temporary
    this.id = peerIdFromString(packetKeypair.to_peerid_str())
  }

  /**
   * Start node
   *
   * The node has a fairly complex lifecycle. This method should do all setup
   * required for a node to be functioning.
   *
   * If the node is not funded, it will throw.
   *
   * - Create a link to the ethereum blockchain
   *   - Finish indexing previous blocks [SLOW]
   *   - Find publicly accessible relays
   *
   * - Start LibP2P and work out our network configuration.
   *   - Pass the list of relays from the indexer
   *
   * - Wait for wallet to be funded with ETH [requires user interaction]
   *
   * - Announce address, pubkey, and multiaddr on chain.
   *
   * - Start heartbeat, automatic strategies, etc..
   *
   * @param __testingLibp2p use simulated libp2p instance for testing
   */
  public async start(__initialNodes?: { id: PeerId; multiaddrs: Multiaddr[] }[]) {
    this.status = 'INITIALIZING'
    log('Starting hopr node...')

    const connector = HoprCoreEthereum.getInstance()

    const balance = await connector.getNativeBalance(false)

    verbose(
      `Ethereum account ${this.getEthereumAddress().to_hex()} has ${balance.to_formatted_string()}. Mininum balance is ${new Balance(
        MIN_NATIVE_BALANCE.toString(10),
        BalanceType.Native
      ).to_formatted_string()}`
    )

    if (!balance || balance.lte(balance.of_same(MIN_NATIVE_BALANCE.toString(10)))) {
      throw new Error('Cannot start node without a funded wallet')
    } else {
      log('Node has enough balance to start, initiating payment channels')
    }
    log('Node has enough to get started, continuing starting payment channels')

    verbose('Starting HoprEthereum, which will trigger the indexer')
    await connector.start()
    verbose('Waiting for indexer to find connected nodes.')

    // Add us as public node if announced
    if (this.options.announce) {
      this.knownPublicNodesCache.add(this.id)
    }

    // Fetch previous announcements from database
    const initialNodes = __initialNodes ?? (await connector.waitForPublicNodes())

    // Add all initial public nodes to public nodes cache
    initialNodes.forEach((initialNode) => this.knownPublicNodesCache.add(initialNode.id.toString()))

    // Fetch all nodes that announce themselves during startup
    const recentlyAnnouncedNodes: PeerStoreAddress[] = []
    const pushToRecentlyAnnouncedNodes = (peer: PeerStoreAddress) => recentlyAnnouncedNodes.push(peer)
    connector.indexer.on('peer', pushToRecentlyAnnouncedNodes)

    let heartbeat_cfg = new HeartbeatConfig(
      this.options?.heartbeatVariance,
      this.options?.heartbeatInterval,
      BigInt(this.options?.heartbeatThreshold)
    )

    let ping_cfg = new PingConfig(
      MAX_PARALLEL_PINGS, BigInt(60)    // TODO: is it even used at this point? Should this be configurable?
    )

    const onAcknowledgement = (ackChallenge: Uint8Array) => {
      let chal = HalfKeyChallenge.deserialize(ackChallenge)
      // Can subscribe to both: per specific message or all message acknowledgments
      this.emit(`hopr:message-acknowledged:${chal.to_hex()}`)
      this.emit('hopr:message-acknowledged', chal.to_hex())
    }

    const onAcknowledgedTicket = (ackTicket: Uint8Array) => {
      let tkt = AcknowledgedTicket.deserialize(ackTicket)
      connector.emit('ticket:acknowledged', tkt)
    }

    let packetCfg = new PacketInteractionConfig(
      new Packet_OffchainKeypair(this.packetKeypair.secret()), // need to be re-serialized due to WASM runtime boundary
      new Packet_ChainKeypair(this.chainKeypair.secret())
    )
    packetCfg.check_unrealized_balance = this.options.checkUnrealizedBalance ?? true

    const onReceivedMessage = (msg: Uint8Array) => this.emit('hopr:message', msg)

    this.db.link_chain_and_packet_keys(this.chainKeypair.to_address(), this.packetKeypair.public(), Snapshot.zero())

    let coreApp = new CoreApp(new Packet_OffchainKeypair(this.packetKeypair.secret()), this.db.clone(),
      this.options.networkQualityThreshold, heartbeat_cfg, ping_cfg,
      onAcknowledgement, onAcknowledgedTicket, packetCfg, onReceivedMessage,
      this.getLocalInterfaceAddresses()
    )

    let tools = coreApp.tools()
    this.main_loop = coreApp.main_loop()

    this.pinger = tools.ping()
    this.index_updater = tools.index_updater()
    this.networkPeers = tools.network()

    connector.indexer.on('network-registry-eligibility-changed',
      async (address: Address, allowed: boolean) => {
        // If account is no longer eligible to register nodes, we might need to close existing connections,
        // otherwise there is nothing to do
        if (!allowed) {
            let pk: OffchainPublicKey
            try {
              pk = await connector.getPacketKeyOf(address)
            } catch (err) {
              // node has not announced itself, so we don't need to care
              return
            }

            await this.networkPeers.unregister(pk.to_peerid_str())
        }
      }
    )

    connector.indexer.on('peer', this.onPeerAnnouncement.bind(this))

        // Add all entry nodes that were announced during startup
    connector.indexer.off('peer', pushToRecentlyAnnouncedNodes)
    for (const announcedNode of recentlyAnnouncedNodes) {
      await this.onPeerAnnouncement(announcedNode)
    }

    try {
      await this.announce(this.options.announce)
    } catch (err) {
      console.error(`Could not announce self on-chain`)
      console.error(`Observed error:`, err)
      process.exit(1)
    }
    
    try {
      // register node-safe pair to NodeSafeRegistry
      log(`check node-safe registry`)
      await this.registerSafeByNode()
    } catch (err) {
      console.error(`Could not register node with safe`)
      console.error(`Observed error:`, err)
      process.exit(1)
    }

    // subscribe so we can process channel close events
    connector.indexer.on('own-channel-updated', this.onOwnChannelUpdated.bind(this))

    this.setChannelStrategy(this.options.strategy || StrategyFactory.getStrategy('passive'))

    log('announcing done, strategy interval')
    this.startPeriodicStrategyCheck()

    this.status = 'RUNNING'

    // TODO: change e2e tests to watch system status? Why check protocol version?
    // Log information
    // Debug log used in e2e integration tests, please don't change
    log('# STARTED NODE')
    log('ID', this.getId().toString())
    log('Protocol version', VERSION)
  }

  public async startProcessing() {
    await Promise.all([this.main_loop])
    log(`all interactions finished execution`)
  }

  private getLocalInterfaceAddresses(): string[] {
    let results: string[]
    const nets = networkInterfaces();

    for (const name of Object.keys(nets)) {
        for (const net of nets[name]) {
            // Skip over non-IPv4 and internal (i.e. 127.0.0.1) addresses
            // 'IPv4' is in Node <= 17, from 18 it's a number 4 or 6
            const familyV4Value = typeof net.family === 'string' ? 'IPv4' : 4
            if (net.family === familyV4Value && !net.internal) {
                results.push(net.address);
            }
        }
    }

    return [...new Set(results)]
  }

  /*
   * Callback function used to react to on-chain channel update events.
   * Specifically we trigger the strategy on channel close handler.
   * @param channel object
   */
  private async onOwnChannelUpdated(channel: ChannelEntry): Promise<void> {
    if (channel.status === ChannelStatus.PendingToClose) {
      await this.strategy.onChannelWillClose(channel)
    }
  }

  /**
   * If error provided is considered an out of funds error
   * - it will emit that the node is out of funds
   * @param error error thrown by an ethereum transaction
   */
  private maybeEmitFundsEmptyEvent(error: any): void {
    const isOutOfFunds = isErrorOutOfFunds(error)
    if (!isOutOfFunds) return

    const address = this.getEthereumAddress().to_hex()
    log('unfunded node', address)

    if (isOutOfFunds === 'NATIVE') {
      this.emit('hopr:warning:unfundedNative', address)
    } else if (isOutOfFunds === 'HOPR') {
      this.emit('hopr:warning:unfunded', address)
    }
  }

  /**
   * Called whenever a peer is announced
   * @param peer newly announced peer
   */
  private async onPeerAnnouncement(peer: { id: PeerId; multiaddrs: Multiaddr[] }): Promise<void> {
    if (peer.id.equals(this.id)) {
      // Ignore announcements from ourself
      return
    }

    const addrsToAdd: Multiaddr[] = []
    for (const addr of peer.multiaddrs) {
      const tuples = addr.tuples()

      if (tuples.length <= 1 && tuples[0][0] == CODE_P2P) {
        // No routable address
        continue
      }

      // Remove /p2p/<PEER_ID> from Multiaddr to prevent from duplicates
      // in peer store
      addrsToAdd.push(addr.decapsulateCode(CODE_P2P))
    }

<<<<<<< HEAD
    this.index_updater.announce(peer.id.toString(), addrsToAdd)
=======
    try {
      await this.libp2pComponents.getPeerStore().keyBook.set(peer.id, peer.id.publicKey)
    } catch (err) {
      log(`Failed to update key peer-store with new peer ${peer.id.toString()} info`, err)
    }

    if (addrsToAdd.length > 0) {
      this.publicNodesEmitter.emit('addPublicNode', { id: peer.id, multiaddrs: addrsToAdd })

      try {
        await this.libp2pComponents.getPeerStore().addressBook.add(peer.id, addrsToAdd)
      } catch (err) {
        log(`Failed to update address peer-store with new peer ${peer.id.toString()} info`, err)
      }
    }

    this.knownPublicNodesCache.add(peer.id.toString())
>>>>>>> e6ac2da9
  }

  private async strategyOpenChannel(status: OutgoingChannelStatus) {
    try {
      const destinationAddress = Address.from_string(status.address)
      const pk = await HoprCoreEthereum.getInstance().getPacketKeyOf(Address.from_string(status.address))
      const stake = new BN(status.stake_str)

      const pId = peerIdFromString(pk.to_peerid_str())
      if (await this.isAllowedAccessToNetwork(pId)) {
        await this.networkPeers.register(pId.toString(), PeerOrigin.StrategyNewChannel)

        const hash = await this.openChannel(destinationAddress, stake)
        verbose('- opened channel', status.address, hash)
        this.emit('hopr:channel:opened', status)
      } else {
        error(`Protocol error: strategy wants to open channel to non-registered peer ${status.address}`)
      }
    } catch (e) {
      error(`strategy could not open channel to ${status.address}`, e)
    }
  }

  private async strategyCloseChannel(destination: string) {
    try {
      await this.closeChannel(Address.from_string(destination), 'outgoing')
      verbose(`closed channel to ${destination.toString()}`)
      this.emit('hopr:channel:closed', destination)
    } catch (e) {
      error(`strategy could not close channel ${destination}`)
    }
  }

  private async updateChannelMetrics() {
    const selfAddr = Packet_Address.deserialize(this.getEthereumAddress().serialize())

    try {
      let outgoingChannels = 0
      let outChannels = await this.db.get_channels_from(selfAddr.clone())
      for (let i = 0; i < outChannels.len(); i++) {
        let channel = outChannels.at(i) // TODO: why this sometimes give undefined ?
        if (channel && channel.status == ChannelStatus.Open) {
          metric_channelBalances.set(
            [channel.source.to_hex(), 'out'],
            +ethersUtils.formatEther(channel.balance.to_string())
          )
          outgoingChannels++
        }
      }

      let incomingChannels = 0
      let inChannels = await this.db.get_channels_to(selfAddr.clone())
      for (let i = 0; i < inChannels.len(); i++) {
        let channel = outChannels.at(i) // TODO: why this sometimes give undefined ?
        if (channel && channel.status == ChannelStatus.Open) {
          metric_channelBalances.set(
            [channel.source.to_hex(), 'in'],
            +ethersUtils.formatEther(channel.balance.to_string())
          )
          incomingChannels++
        }
      }

      metric_inChannelCount.set(incomingChannels)
      metric_outChannelCount.set(outgoingChannels)
    } catch (e) {
      error(`error: failed to update channel metrics`, e)
    }
  }

  // On the strategy interval, poll the strategy to see what channel changes
  // need to be made.
  private async tickChannelStrategy() {
    verbose('strategy tick', this.status, this.strategy.name)
    if (this.status != 'RUNNING') {
      throw new Error('node is not RUNNING')
    }

    let tickResult: StrategyTickResult
    try {
      // Retrieve all outgoing channels
      const outgoingChannels = await this.getChannelsFrom(this.getEthereumAddress())
      verbose(`strategy tracks ${outgoingChannels.length} outgoing channels`)

      // Check if all peer ids are still registered
      await Promise.all(
        outgoingChannels.map(async (channel) => {
          const pk = await HoprCoreEthereum.getInstance().getPacketKeyOf(
            Address.from_string(channel.destination.to_string())
          )

          if (await this.isAllowedAccessToNetwork(peerIdFromString(pk.to_peerid_str()))) {
            await this.networkPeers.register(pk.to_peerid_str(), PeerOrigin.StrategyExistingChannel)
          } else {
            error(`Protocol error: Strategy is monitoring non-registered peer ${channel.destination.to_hex()}`)
          }
        })
      )

      // Perform the strategy tick
      tickResult = this.strategy.tick(
        new BN((await this.getBalance()).to_string()),
        await get_peers_with_quality(this.networkPeers, this.db),
        outgoingChannels.map((c) => {
          return {
            address: c.destination.to_string(),
            stake_str: c.balance.to_string(),
            status: c.status
          }
        }),
      )
      metric_strategyTicks.increment()
      metric_strategyMaxChannels.set(tickResult.max_auto_channels)
    } catch (e) {
      error(`failed to do a strategy tick`, e)
      throw new Error('error while performing strategy tick')
    }

    let allClosedChannels = tickResult.to_close()
    verbose(`strategy wants to close ${allClosedChannels.length} channels`)
    metric_strategyLastClosed.set(allClosedChannels.length)

    let allOpenedChannels: OutgoingChannelStatus[] = tickResult.to_open()
    verbose(`strategy wants to open ${allOpenedChannels.length} new channels`)
    metric_strategyLastOpened.set(allOpenedChannels.length)

    try {
      await Promise.all(allClosedChannels.map(this.strategyCloseChannel.bind(this)))
      await Promise.all(allOpenedChannels.map(this.strategyOpenChannel.bind(this)))
    } catch (e) {
      error(`error when strategy was trying to open or close channels`, e)
    }
  }

  /**
   * Returns the version of hopr-core.
   */
  public getVersion() {
    return FULL_VERSION
  }

  /**
   * Retrieves the current connectivity health indicator.
   */
  public async getConnectivityHealth(): Promise<Health> {
    return (await this.networkPeers.health()).unwrap()
  }

  /**
   * Shuts down the node and saves keys and peerBook in the database
   */
  // @TODO make modules Startable
  public async stop(): Promise<void> {
    if (this.status == 'DESTROYED') {
      throw Error(`Hopr instance already destroyed.`)
    }
    this.status = 'DESTROYED'
    verbose('Stopping checking timeout')
    this.stopPeriodicCheck?.()

    // Give the operating system some extra time to close the sockets
    await new Promise((resolve) => setTimeout(resolve, 100))
  }

  /**
   * Gets the peer ID of this HOPR node.
   */
  public getId(): PeerId {
    return this.id
  }

  /**
   * List the addresses on which the node is listening
   */
  public async getListeningAddresses(): Promise<Multiaddr[]> {
    if (this.status !== 'RUNNING') {
      // Not listening to any address unless `hopr` is running
      return []
    }
    let addrs: Multiaddr[] = (await this.networkPeers.get_peer_multiaddresses(this.id.toString())).map((mas) => multiaddr(mas))

    return addrs.sort(
      this.options.testing?.preferLocalAddresses ? compareAddressesLocalMode : compareAddressesPublicMode
    )
  }

  /**
   * Gets the observed addresses of a given peer.
   * @param peer peer to query for
   */
  // TODO: this is needed by the API, but we cannot actually get it from that far
  public async getObservedAddresses(peer: PeerId): Promise<Multiaddr[]> {
    debug('Getting address for peer ' + peer)
    let addrs: Multiaddr[] = (await this.networkPeers.get_peer_multiaddresses(peer.toString())).map((mas) => multiaddr(mas))

    return addrs.sort(
      this.options.testing?.preferLocalAddresses ? compareAddressesLocalMode : compareAddressesPublicMode
    )
  }

  /**
   * @param msg message to send
   * @param destination PeerId of the destination
   * @param intermediatePath optional set path manually
   * @param hops optional number of required intermediate nodes
   * @param applicationTag optional tag identifying the sending application
   * @returns hex representation of ack challenge
   */
  public async sendMessage(
    msg: Uint8Array,
    destination: PeerId,
    intermediatePath?: OffchainPublicKey[],
    hops?: number,
  ): Promise<string> {
    if (this.status != 'RUNNING') {
      metric_sentMessageFailCount.increment()
      throw new Error('Cannot send message until the node is running')
    }

    if (msg.length > PACKET_SIZE) {
      metric_sentMessageFailCount.increment()
      throw Error(`Message does not fit into one packet. Please split message into chunks of ${PACKET_SIZE} bytes`)
    }

    let path: Path
    if (intermediatePath != undefined) {
      // Validate the manually specified intermediate path
      let withDestination = [...intermediatePath.map((pk) => pk.to_peerid_str()), destination.toString()]
      try {
        path = await Path.validated(
          withDestination,
          Packet_Address.deserialize(this.chainKeypair.to_address().serialize()),
          true,
          this.db
        )
      } catch (e) {
        metric_sentMessageFailCount.increment()
        throw e
      }
    } else {
      let chain_key = await this.peerIdToChainKey(destination)
      if (chain_key) {
        intermediatePath = await this.getIntermediateNodes(chain_key, hops)

        if (intermediatePath == null || !intermediatePath.length) {
          metric_sentMessageFailCount.increment()
          throw Error(`Failed to find automatic path`)
        }

        let withDestination = [...intermediatePath.map((pk) => pk.to_peerid_str()), destination.toString()]
        path = new Path(withDestination)
      } else {
        log(``)
      }
    }

    metric_pathLength.observe(path.length())

    return (await this.tools.send_message(msg, path, PACKET_QUEUE_TIMEOUT_SECONDS)).to_hex()
  }

  /**
   * Ping a node.
   * @param destination PeerId of the node
   * @returns latency
   */
  public async ping(destination: PeerId): Promise<{ info?: string; latency: number }> {
    let start = Date.now()

    if (!(await this.isAllowedAccessToNetwork(destination))) {
      throw Error(`Connection to node is not allowed`)
    }

    let dest = destination.toString()
    if (!await this.networkPeers.contains(dest)) {
      await this.networkPeers.register(dest, PeerOrigin.ManualPing)
    }

    await this.pinger.ping(destination.toString())

    let peer_info = await this.networkPeers.get_peer_info(destination.toString())
    if (peer_info !== undefined && peer_info.last_seen >= 0) {
      return { latency: Number(peer_info.last_seen) - start }
    } else {
      return { info: 'failure', latency: -1 }
    }
  }

  /**
   * @returns a list connected peerIds
   */
  public async getConnectedPeers(): Promise<Iterable<PeerId>> {
    if (!this.networkPeers) {
      return []
    }

    const entries = await this.networkPeers.all()
    return (function* () {
      for (const entry of entries) {
        yield peerIdFromString(entry)
      }
    })()
  }

  /**
   * Takes a look into the indexer.
   * @returns a list of announced multi addresses
   */
  public async *getAddressesAnnouncedOnChain() {
    yield* this.indexer.getAddressesAnnouncedOnChain()
  }

  /**
   * @param peerId of the node we want to get the connection info for
   * @returns various information about the connection
   */
  public async getConnectionInfo(peerId: PeerId): Promise<PeerStatus | undefined> {
    return await this.networkPeers.get_peer_info(peerId.toString())
  }

  public subscribeOnConnector(event: string, callback: () => void): void {
    HoprCoreEthereum.getInstance().on(event, callback)
  }
  public emitOnConnector(event: string): void {
    HoprCoreEthereum.getInstance().emit(event)
  }

  public startPeriodicStrategyCheck() {
    const periodicCheck = async function (this: Hopr) {
      log('periodic check. Current status:', this.status)
      if (this.status != 'RUNNING') {
        return
      }
      const timer = retimer(() => {
        log('strategy tick took longer than 10 secs')
      }, 10000)
      try {
        log('Triggering tick channel strategy')
        await this.tickChannelStrategy()
        await this.updateChannelMetrics()
      } catch (e) {
        log('error in periodic check', e)
      }
      log('Clearing out logging timeout.')
      timer.clear()
      log(`Setting up timeout for ${this.strategy.tickInterval}ms`)
    }.bind(this)

    log(`Starting periodicCheck interval with ${this.strategy.tickInterval}ms`)

    this.stopPeriodicCheck = intervalTimer(periodicCheck, () => this.strategy.tickInterval)
  }

  /**
   * List of addresses that is announced to other nodes
   * @dev returned list can change at runtime
   * @param peer peer to query for, default self
   * @param _timeout [optional] custom timeout for DHT query
   */
  public async getAddressesAnnouncedToDHT(peer: PeerId = this.getId(), _timeout = 5e3): Promise<Multiaddr[]> {
    let addrs: Multiaddr[] = (await this.networkPeers.get_peer_multiaddresses(peer.toString())).map((mas) => multiaddr(mas))

    return addrs.sort(
      this.options.testing?.preferLocalAddresses ? compareAddressesLocalMode : compareAddressesPublicMode
    )
  }

  /*
   * Register node with safe in HoprNodeSaferegistry if needed
   * @dev Promise resolves before own announcement appears in the indexer
   * @returns a Promise that resolves once announce transaction has been published
   */
  private async registerSafeByNode(): Promise<void> {
    const connector = HoprCoreEthereum.getInstance()

    try {
      log('registering node safe on-chain... ')
      const registryTxHash = await connector.registerSafeByNode()
      log('registering node safe on-chain done in tx %s', registryTxHash)
    } catch (err) {
      log('registering node safe on-chain failed')
      this.maybeEmitFundsEmptyEvent(err)
      throw new Error(`Failed to register node safe: ${err}`)
    }
  }

  /**
   * Announces address of node on-chain to be reachable by other nodes.
   * @dev Promise resolves before own announcement appears in the indexer
   * @param announceRoutableAddress publish routable address if true
   * @returns a Promise that resolves once announce transaction has been published
   */
  private async announce(announceRoutableAddress = false): Promise<void> {
    let routableAddressAvailable = false

    // Address that we will announce soon
    let addrToAnnounce: Multiaddr
    const connector = HoprCoreEthereum.getInstance()

    if (announceRoutableAddress) {
      let multiaddrs = await this.getAddressesAnnouncedToDHT()

      if (this.options.testing?.announceLocalAddresses) {
        multiaddrs = multiaddrs.filter((ma) => isMultiaddrLocal(ma))
      } else if (this.options.testing?.preferLocalAddresses) {
        // If we need local addresses, sort them first according to their class
        multiaddrs.sort(compareAddressesLocalMode)
      } else {
        // If we don't need local addresses, just throw them away
        multiaddrs = multiaddrs.filter((ma) => !isMultiaddrLocal(ma))
      }

      log(`available multiaddresses for on-chain announcement:`)
      for (const ma of multiaddrs) {
        log(` - ${ma.toString()}`)
      }

      const ip4 = multiaddrs.find((ma) => ma.toString().startsWith('/ip4/'))
      const ip6 = multiaddrs.find((ma) => ma.toString().startsWith('/ip6/'))

      // Prefer IPv4 addresses over IPv6 addresses, if any
      addrToAnnounce = ip4 ?? ip6

      // Submit P2P address if IPv4 or IPv6 address is not routable because link-locale, reserved or private address
      // except if testing locally, e.g. as part of an integration test
      if (addrToAnnounce == undefined) {
        addrToAnnounce = new Multiaddr('/p2p/' + this.getId().toString())
      } else {
        routableAddressAvailable = true
      }
    } else {
      addrToAnnounce = new Multiaddr('/p2p/' + this.getId().toString())
    }

    // Check if there was a previous announcement from us
    const ownAccount = await connector.getAccount(this.getEthereumAddress())

    // Do not announce if our last is equal to what we intend to announce
    if (ownAccount?.get_multiaddr_str() === addrToAnnounce.toString()) {
      log(`intended address has already been announced, nothing to do`)
      return
    }

    try {
      log(
        'announcing on-chain %s routable address',
        announceRoutableAddress && routableAddressAvailable ? 'with' : 'without'
      )
      const announceTxHash = await connector.announce(addrToAnnounce)
      log('announcing address %s done in tx %s', addrToAnnounce.toString(), announceTxHash)
    } catch (err) {
      log('announcing address %s failed', addrToAnnounce.toString())
      this.maybeEmitFundsEmptyEvent(err)
      throw new Error(`Failed to announce address ${addrToAnnounce.toString()}: ${err}`)
    }
  }

  public setChannelStrategy(strategy: ChannelStrategyInterface): void {
    log('setting channel strategy from', this.strategy?.name, 'to', strategy.name)
    this.strategy = strategy

    HoprCoreEthereum.getInstance().on('ticket:acknowledged', async (ack: AcknowledgedTicket) => {
      try {
        await this.strategy.onAckedTicket(ack)
      } catch (err) {
        error(`Strategy error while handling acknowledged ticket`, err)
      }
    })
  }

  public getChannelStrategy(): ChannelStrategyInterface {
    return this.strategy
  }

  public async getBalance(): Promise<Balance> {
    return await HoprCoreEthereum.getInstance().getBalance(true)
  }

  public async getNativeBalance(): Promise<Balance> {
    verbose('Requesting native balance from node.')
    return await HoprCoreEthereum.getInstance().getNativeBalance(true)
  }

  public smartContractInfo(): {
    chain: string
    hoprTokenAddress: string
    hoprChannelsAddress: string
    hoprNetworkRegistryAddress: string
    hoprNodeSafeRegistryAddress: string
    moduleAddress: string
    safeAddress: string
    noticePeriodChannelClosure: number
  } {
    return HoprCoreEthereum.getInstance().smartContractInfo()
  }

  /**
   * Open a payment channel
   *
   * @param counterparty the counterparty's peerId
   * @param amountToFund the amount to fund in HOPR(wei)
   */
  public async openChannel(
    counterparty: Address,
    amountToFund: BN
  ): Promise<{
    channelId: Hash
    receipt: string
  }> {
    if (this.getEthereumAddress().eq(counterparty)) {
      throw Error('Cannot open channel to self!')
    }

    const myAvailableTokens = await HoprCoreEthereum.getInstance().getBalance(true)

    // validate 'amountToFund'
    if (amountToFund.lten(0)) {
      throw Error(`Invalid 'amountToFund' provided: ${amountToFund.toString(10)}`)
    } else if (amountToFund.gt(new BN(myAvailableTokens.to_string()))) {
      throw Error(
        `You don't have enough tokens: ${amountToFund.toString(
          10
        )}<${myAvailableTokens.to_string()} at address ${this.pubKey.to_address().to_hex()}`
      )
    }

    try {
      return HoprCoreEthereum.getInstance().openChannel(
        counterparty,
        new Balance(amountToFund.toString(10), BalanceType.HOPR)
      )
    } catch (err) {
      this.maybeEmitFundsEmptyEvent(err)
      throw new Error(`Failed to openChannel: ${err}`)
    }
  }

  /**
   * Fund a payment channel
   *
   * @param counterparty the counter party's peerId
   * @param myFund the amount to fund the channel in my favor HOPR(wei)
   * @param counterpartyFund the amount to fund the channel in counterparty's favor HOPR(wei)
   */
  public async fundChannel(counterparty: Address, myFund: BN, counterpartyFund: BN): Promise<string> {
    const connector = HoprCoreEthereum.getInstance()
    const myBalance = await connector.getBalance(false)
    const totalFund = myFund.add(counterpartyFund)

    // validate 'amountToFund'
    if (totalFund.lten(0)) {
      throw Error(`Invalid 'totalFund' provided: ${totalFund.toString(10)}`)
    } else if (totalFund.gt(new BN(myBalance.to_string()))) {
      throw Error(
        `You don't have enough tokens: ${totalFund.toString(10)}<${myBalance.to_string()} at address ${this.pubKey
          .to_address()
          .to_hex()}`
      )
    }

    try {
      return connector.fundChannel(
        counterparty,
        new Balance(myFund.toString(10), BalanceType.HOPR),
        new Balance(counterpartyFund.toString(10), BalanceType.HOPR)
      )
    } catch (err) {
      this.maybeEmitFundsEmptyEvent(err)
      throw new Error(`Failed to fundChannel: ${err}`)
    }
  }

  public async closeChannel(
    counterparty: Address,
    direction: 'incoming' | 'outgoing'
  ): Promise<{ receipt: string; status: ChannelStatus }> {
    const connector = HoprCoreEthereum.getInstance()
    const channel = ChannelEntry.deserialize(
      (direction === 'outgoing'
        ? await this.db.get_channel_x(
            Packet_Address.deserialize(this.getEthereumAddress().serialize()),
            Packet_Address.deserialize(counterparty.serialize())
          )
        : await this.db.get_channel_x(
            Packet_Address.deserialize(counterparty.serialize()),
            Packet_Address.deserialize(this.getEthereumAddress().serialize())
          )
      ).serialize()
    )

    if (channel === undefined) {
      log(`The requested channel for counterparty ${counterparty.toString()} does not exist`)
      throw new Error('Requested channel does not exist')
    }

    log(`asking to close channel: ${channel.to_string()}`)

    // TODO: should we wait for confirmation?
    if (channel.status === ChannelStatus.Closed) {
      throw new Error('Channel is already closed')
    }

    if (channel.status === ChannelStatus.Open) {
      await this.strategy.onChannelWillClose(channel)
    }

    // TODO: should remove this blocker when https://github.com/hoprnet/hoprnet/issues/4194 gets addressed
    if (direction === 'incoming') {
      log(
        `Incoming channel: ignoring closing channel ${channel
          .get_id()
          .to_hex()} because current HoprChannels contract does not support closing incoming channels.`
      )
      throw new Error('Incoming channel: Closing incoming channels currently is not supported.')
    }

    let txHash: string
    try {
      if (channel.status === ChannelStatus.Open) {
        log('initiating closure of channel', channel.get_id().to_hex())
        txHash = await connector.initializeClosure(channel.source, channel.destination)
      } else {
        // verify that we passed the closure waiting period to prevent failing
        // on-chain transactions

        if (channel.closure_time_passed()) {
          txHash = await connector.finalizeClosure(channel.source, channel.destination)
        } else {
          log(
            `ignoring finalizing closure of channel ${channel
              .get_id()
              .to_hex()} because closure window is still active. Need to wait ${channel
                .remaining_closure_time()
                .toString(10)} seconds.`
          )
        }
      }
    } catch (err) {
      log('failed to close channel', err)
      this.maybeEmitFundsEmptyEvent(err)
      throw new Error(`Failed to closeChannel: ${err}`)
    }

    return { receipt: txHash, status: channel.status }
  }

  public async getAllTickets(): Promise<Ticket[]> {
    let list = await this.db.get_acknowledged_tickets()
    let ret: Ticket[] = []
    for (let i = 0; i < list.len(); i++) {
      ret.push(Ticket.deserialize(list.at(i).ticket.serialize()))
    }
    return ret
  }

  public async getTickets(channelId: Hash): Promise<Ticket[]> {
    log(`looking for tickets in channel ${channelId.to_hex()}`)
    const channel = await this.db.get_channel(channelId)
    // return no tickets if channel does not exist or is not an incoming channel
    if (!channel || !channel.destination.eq(this.getEthereumAddress())) {
      return []
    }

    const ackedTickets = await this.db.get_acknowledged_tickets(channel)

    let result = []
    let current: AcknowledgedTicket | undefined
    while (true) {
      current = ackedTickets.next()

      if (current == undefined) {
        break
      } else {
        result.push(current.ticket)
      }
    }

    return result
  }

  public async getTicketStatistics() {
    const acked_tickets = await this.db.get_acknowledged_tickets()
    const pending = await this.db.get_pending_tickets_count()
    const losing = await this.db.get_losing_tickets_count()

    let totalValue = Packet_Balance.zero(BalanceType.HOPR)
    for (let i = 0; i < acked_tickets.len(); i++) {
      totalValue = totalValue.add(acked_tickets.at(i).ticket.amount)
    }

    return {
      pending,
      losing,
      winProportion: acked_tickets.len() / (acked_tickets.len() + losing) || 0,
      unredeemed: acked_tickets.len(),
      unredeemedValue: totalValue.clone(),
      redeemed: await this.db.get_redeemed_tickets_count(),
      redeemedValue: await this.db.get_redeemed_tickets_value(),
      neglected: await this.db.get_neglected_tickets_count(),
      rejected: await this.db.get_rejected_tickets_count(),
      rejectedValue: await this.db.get_rejected_tickets_value()
    }
  }

  public async redeemAllTickets() {
    await HoprCoreEthereum.getInstance().redeemAllTickets()
  }

  public async redeemTicketsInChannel(channelId: Hash) {
    log(`trying to redeem tickets in channel ${channelId.to_hex()}`)
    const channel = await this.db.get_channel(channelId)
    if (channel) {
      if (channel.destination.eq(this.getEthereumAddress())) {
        await HoprCoreEthereum.getInstance().redeemTicketsInChannel(channel)
        return
      }
      log(`cannot redeem tickets in outgoing channel ${channelId.to_hex()}`)
    }
    log(`cannot redeem tickets in unknown channel ${channelId.to_hex()}`)
  }

  /**
   * Get the channel entry between source and destination node.
   * @param src PeerId
   * @param dest PeerId
   * @returns the channel entry of those two nodes
   */
  public async getChannel(src: Address, dest: Address): Promise<ChannelEntry> {
    return await this.db.get_channel_x(
      Packet_Address.deserialize(src.serialize()),
      Packet_Address.deserialize(dest.serialize())
    )
  }

  public async getAllChannels(): Promise<ChannelEntry[]> {
    let list = await this.db.get_channels()
    let ret: ChannelEntry[] = []
    for (let i = 0; i < list.len(); i++) {
      ret.push(ChannelEntry.deserialize(list.at(i).serialize()))
    }
    return ret
  }

  public async getChannelsFrom(addr: Address): Promise<ChannelEntry[]> {
    let list = await this.db.get_channels_from(Packet_Address.deserialize(addr.serialize()))
    let ret: ChannelEntry[] = []
    for (let i = 0; i < list.len(); i++) {
      ret.push(ChannelEntry.deserialize(list.at(i).serialize()))
    }
    return ret
  }

  public async getChannelsTo(addr: Address): Promise<ChannelEntry[]> {
    let list = await this.db.get_channels_to(Packet_Address.deserialize(addr.serialize()))
    let ret: ChannelEntry[] = []
    for (let i = 0; i < list.len(); i++) {
      ret.push(ChannelEntry.deserialize(list.at(i).serialize()))
    }
    return ret
  }

  public async getEntryNodes(): Promise<{ id: PeerId; multiaddrs: Multiaddr[] }[]> {
    return HoprCoreEthereum.getInstance().waitForPublicNodes()
  }

  public getEthereumAddress(): Address {
    return this.chainKeypair.public().to_address()
  }

  /**
   * Withdraw on-chain assets to a given address
   * @param currency either native currency or HOPR tokens
   * @param recipient the account where the assets should be transferred to
   * @param amount how many tokens to be transferred
   * @returns
   */
  public async withdraw(currency: 'NATIVE' | 'HOPR', recipient: string, amount: string): Promise<string> {
    let result: string
    try {
      result = await HoprCoreEthereum.getInstance().withdraw(currency, recipient, amount)
    } catch (err) {
      this.maybeEmitFundsEmptyEvent(err)
      throw new Error(`Failed to withdraw: ${err}`)
    }

    return result
  }

  private async peerIdToChainKey(id: PeerId) {
    let pk = Ethereum_OffchainPublicKey.from_peerid_str(id.toString())
    return await this.db.get_chain_key(pk)
  }

  /**
   * @param id the peer id of the account we want to check if it's allowed access to the network
   * @returns true if allowed access
   */
  public async isAllowedAccessToNetwork(id: PeerId): Promise<boolean> {
    let chain_key = await this.peerIdToChainKey(id)
    if (chain_key) {
      return HoprCoreEthereum.getInstance().isAllowedAccessToNetwork(Address.deserialize(chain_key.serialize()))
    } else {
      log(`failed to determine channel key of ${id.toString()}`)
      return false
    }
  }

  /**
   * Takes a destination, and optionally the desired number of hops,
   * and samples randomly intermediate nodes
   * that will relay that message before it reaches its destination.
   *
   * @param destination ethereum address of the destination node
   * @param hops optional number of required intermediate nodes (must be an integer 1,2,...MAX_HOPS inclusive)
   */
  private async getIntermediateNodes(destination: Address, hops?: number): Promise<OffchainPublicKey[]> {
    if (!hops) {
      hops = INTERMEDIATE_HOPS
    } else if (![...Array(MAX_HOPS).keys()].map((i) => i + 1).includes(hops)) {
      throw new Error(`the number of intermediate nodes must be an integer between 1 and ${MAX_HOPS} inclusive`)
    }
    const path = await findPath(
      this.getEthereumAddress(),
      destination,
      hops,
      async (address: Address) => {
        try {
          const pk = await HoprCoreEthereum.getInstance().getPacketKeyOf(address)
          return await this.networkPeers.quality_of(pk.to_peerid_str())
        } catch (e) {
          log(`error while looking up the packet key of ${address}`)
          return 0
        }
      },
      HoprCoreEthereum.getInstance().getOpenChannelsFrom.bind(HoprCoreEthereum.getInstance())
    )

    return await Promise.all(path.map((x) => HoprCoreEthereum.getInstance().getPacketKeyOf(x)))
  }

  /**
   * This is a utility method to wait until the node is funded.
   * A backoff is implemented, if node has not been funded and
   * MAX_DELAY is reached, this function will reject.
   */
  public async waitForFunds(): Promise<void> {
    const minDelay = durations.seconds(1)
    const maxDelay = durations.seconds(200)
    const delayMultiple = 1.05
    try {
      await retryWithBackoffThenThrow(
        () =>
          new Promise<void>(async (resolve, reject) => {
            try {
              // call connector directly and don't use cache, since this is
              // most likely outdated during node startup
              const nativeBalance = await HoprCoreEthereum.getInstance().getNativeBalance(false)
              if (nativeBalance.gte(nativeBalance.of_same(MIN_NATIVE_BALANCE.toString(10)))) {
                resolve()
              } else {
                log('still unfunded, trying again soon')
                reject()
              }
            } catch (e) {
              log('error with native balance call, trying again soon')
              reject()
            }
          }),
        {
          minDelay,
          maxDelay,
          delayMultiple
        }
      )
    } catch {
      log(
        `unfunded for more than ${getBackoffRetryTimeout(
          minDelay,
          maxDelay,
          delayMultiple
        )} seconds and ${getBackoffRetries(minDelay, maxDelay, delayMultiple)} retries, shutting down`
      )
      // Close DB etc.
      await this.stop()
      await HoprCoreEthereum.getInstance().stop()
      process.exit(1)
    }
  }

  // Utility method to wait until the node is running successfully
  public async waitForRunning(): Promise<void> {
    if (this.status == 'RUNNING') {
      return Promise.resolve()
    }
    return new Promise((resolve) => this.once('running', resolve))
  }
}

export default Hopr
export * from './constants.js'
export { createHoprNode } from './main.js'
export {
  Strategy,
  StrategyFactory,
  StrategyTickResult,
  isStrategy,
  SaneDefaults,
  findPath,
  PeerOrigin,
  PeerStatus,
  Health,
  health_to_string,
  type ChannelStrategyInterface
}
export { resolveNetwork, supportedNetworks, type ResolvedNetwork } from './network.js'
export { sampleOptions } from './index.mock.js'
export { Acknowledgement, CORE_CONSTANTS as CONSTANTS } from '../../core/lib/core_hopr.js'<|MERGE_RESOLUTION|>--- conflicted
+++ resolved
@@ -3,16 +3,6 @@
 import { Multiaddr, multiaddr, protocols } from '@multiformats/multiaddr'
 
 import BN from 'bn.js'
-<<<<<<< HEAD
-import { keysPBM } from '@libp2p/crypto/keys'
-import { createHash } from 'crypto'
-import secp256k1 from 'secp256k1'
-=======
-
-import type { Libp2p as Libp2pType } from 'libp2p'
-import type { Connection } from '@libp2p/interface-connection'
-import type { Peer } from '@libp2p/interface-peer-store'
->>>>>>> e6ac2da9
 import type { PeerId } from '@libp2p/interface-peer-id'
 
 // @ts-ignore untyped library
@@ -145,20 +135,6 @@
 /// Maximum time to wait for a packet to be pushed to the interaction queue
 const PACKET_QUEUE_TIMEOUT_SECONDS = 15n
 
-<<<<<<< HEAD
-export function privateKeyFromPeer(peer: PeerId) {
-  if (peer.privateKey == undefined) throw Error('peer id does not contain a private key')
-
-  return keysPBM.PrivateKey.decode(peer.privateKey).Data
-}
-
-=======
-// Using libp2p components directly because it allows us
-// to bypass the API layer
-type Libp2p = Libp2pType & {
-  components: Components
-}
->>>>>>> e6ac2da9
 interface NetOptions {
   ip: string
   port: number
@@ -525,27 +501,7 @@
       addrsToAdd.push(addr.decapsulateCode(CODE_P2P))
     }
 
-<<<<<<< HEAD
     this.index_updater.announce(peer.id.toString(), addrsToAdd)
-=======
-    try {
-      await this.libp2pComponents.getPeerStore().keyBook.set(peer.id, peer.id.publicKey)
-    } catch (err) {
-      log(`Failed to update key peer-store with new peer ${peer.id.toString()} info`, err)
-    }
-
-    if (addrsToAdd.length > 0) {
-      this.publicNodesEmitter.emit('addPublicNode', { id: peer.id, multiaddrs: addrsToAdd })
-
-      try {
-        await this.libp2pComponents.getPeerStore().addressBook.add(peer.id, addrsToAdd)
-      } catch (err) {
-        log(`Failed to update address peer-store with new peer ${peer.id.toString()} info`, err)
-      }
-    }
-
-    this.knownPublicNodesCache.add(peer.id.toString())
->>>>>>> e6ac2da9
   }
 
   private async strategyOpenChannel(status: OutgoingChannelStatus) {
