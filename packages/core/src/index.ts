import { setImmediate } from 'timers/promises'
import EventEmitter from 'events'

import all from 'it-all'
import { protocols, Multiaddr } from 'multiaddr'
import chalk from 'chalk'

import type BN from 'bn.js'
import type { default as LibP2P, Connection } from 'libp2p'
import type { Peer } from 'libp2p/src/peer-store/types'
import type PeerId from 'peer-id'

import { compareAddressesLocalMode, compareAddressesPublicMode, type HoprConnectConfig } from '@hoprnet/hopr-connect'

import { PACKET_SIZE, INTERMEDIATE_HOPS, VERSION, FULL_VERSION } from './constants'

import AccessControl from './network/access-control'
import NetworkPeers, { Entry } from './network/network-peers'
import Heartbeat, { type HeartbeatPingResult } from './network/heartbeat'

import { findPath } from './path'

import {
  PublicKey,
  Balance,
  NativeBalance,
  HoprDB,
  libp2pSubscribe,
  libp2pSendMessage,
  isSecp256k1PeerId,
  ChannelStatus,
  MIN_NATIVE_BALANCE,
  u8aConcat,
  isMultiaddrLocal,
  retryWithBackoff,
  durations,
  isErrorOutOfFunds,
  debug,
  retimer,
  type LibP2PHandlerFunction,
  type AcknowledgedTicket,
  type ChannelEntry,
  type Address,
  type DialOpts,
  type Hash,
  type HalfKeyChallenge,
  type Ticket,
  createRelayerKey,
  createCircuitAddress,
  convertPubKeyFromPeerId
} from '@hoprnet/hopr-utils'
import { type default as HoprCoreEthereum, type Indexer } from '@hoprnet/hopr-core-ethereum'

import {
  ChannelStrategy,
  PassiveStrategy,
  PromiscuousStrategy,
  SaneDefaults,
  type ChannelsToOpen,
  type ChannelsToClose
} from './channel-strategy'

import { subscribeToAcknowledgements } from './interactions/packet/acknowledgement'
import { PacketForwardInteraction } from './interactions/packet/forward'

import { Packet } from './messages'
import type { ResolvedEnvironment } from './environment'
import { createLibp2pInstance } from './main'

const DEBUG_PREFIX = `hopr-core`
const log = debug(DEBUG_PREFIX)
const verbose = debug(DEBUG_PREFIX.concat(`:verbose`))
const error = debug(DEBUG_PREFIX.concat(`:error`))

interface NetOptions {
  ip: string
  port: number
}

type PeerStoreAddress = {
  id: PeerId
  multiaddrs: Multiaddr[]
}

export type HoprOptions = {
  environment: ResolvedEnvironment
  announce?: boolean
  dataPath: string
  createDbIfNotExist?: boolean
  forceCreateDB?: boolean
  allowLocalConnections?: boolean
  allowPrivateConnections?: boolean
  password?: string
  connector?: HoprCoreEthereum
  strategy?: ChannelStrategy
  hosts?: {
    ip4?: NetOptions
    ip6?: NetOptions
  }
  heartbeatInterval?: number
  heartbeatVariance?: number
  testing?: {
    // when true, assume that the node is running in an isolated network and does
    // not need any connection to nodes outside of the subnet
    // default: false
    announceLocalAddresses?: boolean
    // when true, assume a testnet with multiple nodes running on the same machine
    // or in the same private IPv4 network
    // default: false
    preferLocalAddresses?: boolean
    // when true, intentionally fail on direct connections
    // to test NAT behavior
    // default: false
    noDirectConnections?: boolean
    // when true, even if a direct WebRTC connection is possible,
    // don't do the upgrade to it to test bidirectional NAT
    // default: false
    noWebRTCUpgrade?: boolean
    // when true, disable usage of UPNP to automatically detect
    // external IP
    // default: false
    noUPNP?: boolean
  }
}

export type NodeStatus = 'UNINITIALIZED' | 'INITIALIZING' | 'RUNNING' | 'DESTROYED'

export type Subscribe = ((
  protocol: string,
  handler: LibP2PHandlerFunction<Promise<void> | void>,
  includeReply: false,
  errHandler: (err: any) => void
) => void) &
  ((
    protocol: string,
    handler: LibP2PHandlerFunction<Promise<Uint8Array>>,
    includeReply: true,
    errHandler: (err: any) => void
  ) => void)

export type SendMessage = ((
  dest: PeerId,
  protocol: string,
  msg: Uint8Array,
  includeReply: false,
  opts: DialOpts
) => Promise<void>) &
  ((dest: PeerId, protocol: string, msg: Uint8Array, includeReply: true, opts: DialOpts) => Promise<Uint8Array[]>)

class Hopr extends EventEmitter {
  public status: NodeStatus = 'UNINITIALIZED'

  private stopPeriodicCheck: (() => void) | undefined
  private strategy: ChannelStrategy
  private networkPeers: NetworkPeers
  private heartbeat: Heartbeat
  private forward: PacketForwardInteraction
  private libp2p: LibP2P
  private pubKey: PublicKey
  private knownPublicNodesCache = new Set()

  public environment: ResolvedEnvironment

  public indexer: Indexer

  /**
   * Create an uninitialized Hopr Node
   *
   * @constructor
   *
   * @param options
   * @param provider
   */
  public constructor(
    private id: PeerId,
    private db: HoprDB,
    private connector: HoprCoreEthereum,
    private options: HoprOptions,
    private publicNodesEmitter: HoprConnectConfig['config']['publicNodes'] = new EventEmitter()
  ) {
    super()

    if (!id.privKey || !isSecp256k1PeerId(id)) {
      throw new Error('Hopr Node must be initialized with an id with a secp256k1 private key')
    }
    this.environment = options.environment
    log(`using environment: ${this.environment.id}`)
    this.indexer = this.connector.indexer // TODO temporary
    this.pubKey = PublicKey.fromPeerId(id)
  }

  /**
   * Start node
   *
   * The node has a fairly complex lifecycle. This method should do all setup
   * required for a node to be functioning.
   *
   * If the node is not funded, it will throw.
   *
   * - Create a link to the ethereum blockchain
   *   - Finish indexing previous blocks [SLOW]
   *   - Find publicly accessible relays
   *
   * - Start LibP2P and work out our network configuration.
   *   - Pass the list of relays from the indexer
   *
   * - Wait for wallet to be funded with ETH [requires user interaction]
   *
   * - Announce address, pubkey, and multiaddr on chain.
   *
   * - Start heartbeat, automatic strategies, etc..
   *
   * @param options
   */
  public async start() {
    this.status = 'INITIALIZING'
    log('Starting hopr node...')

    const balance = await this.connector.getNativeBalance(false)

    verbose(
      `Ethereum account ${this.getEthereumAddress().toHex()} has ${balance.toFormattedString()}. Mininum balance is ${new NativeBalance(
        MIN_NATIVE_BALANCE
      ).toFormattedString()}`
    )

    if (!balance || balance.toBN().lte(MIN_NATIVE_BALANCE)) {
      throw new Error('Cannot start node without a funded wallet')
    }
    log('Node has enough to get started, continuing starting payment channels')
    verbose('Starting HoprEthereum, which will trigger the indexer')
    await this.connector.start()
    verbose('Started HoprEthereum. Waiting for indexer to find connected nodes.')

    // Fetch previous announcements from database
    const initialNodes = await this.connector.waitForPublicNodes()

    // Add all initial public nodes to public nodes cache
    initialNodes.forEach((initialNode) => this.knownPublicNodesCache.add(initialNode.id.toB58String()))

    // Fetch all nodes that will announces themselves during startup
    const recentlyAnnouncedNodes: PeerStoreAddress[] = []
    const pushToRecentlyAnnouncedNodes = (peer: PeerStoreAddress) => recentlyAnnouncedNodes.push(peer)
    this.connector.indexer.on('peer', pushToRecentlyAnnouncedNodes)

    // Initialize libp2p object and pass configuration
    this.libp2p = await createLibp2pInstance(
      this.id,
      this.options,
      initialNodes,
      this.publicNodesEmitter,
      async (peerId: PeerId, origin: string): Promise<boolean> => {
        return accessControl.reviewConnection(peerId, origin)
      }
    )

    // Subscribe to p2p events from libp2p. Wraps our instance of libp2p.
    const subscribe = ((
      protocol: string,
      handler: LibP2PHandlerFunction<Promise<void | Uint8Array>>,
      includeReply: boolean,
      errHandler: (err: any) => void
    ) => libp2pSubscribe(this.libp2p, protocol, handler, errHandler, includeReply)) as Subscribe

    const sendMessage = ((dest: PeerId, protocol: string, msg: Uint8Array, includeReply: boolean, opts: DialOpts) =>
      libp2pSendMessage(this.libp2p, dest, protocol, msg, includeReply, opts)) as SendMessage

    // Attach network health measurement functionality
    const peers: Peer[] = await all(this.libp2p.peerStore.getPeers())
    this.networkPeers = new NetworkPeers(
      peers.map((p) => p.id),
      [this.id],
      (peer: PeerId) => {
        this.libp2p.peerStore.delete(peer)
        this.publicNodesEmitter.emit('removePublicNode', peer)
      }
    )

    // Initialize AccessControl
    const accessControl = new AccessControl(
      this.networkPeers,
      this.isAllowedAccessToNetwork.bind(this),
      this.closeConnectionsTo.bind(this)
    )

    // react when network registry is enabled / disabled
    this.connector.indexer.on('network-registry-status-changed', (_enabled: boolean) => {
      accessControl.reviewConnections()
    })
    // react when an account's eligibility has changed
    this.connector.indexer.on(
      'network-registry-eligibility-changed',
      (_account: Address, node: PublicKey, _eligible: boolean) => {
        const peerId = node.toPeerId()
        const origin = this.networkPeers.has(peerId)
          ? this.networkPeers.getConnectionInfo(peerId).origin
          : 'network registry'
        accessControl.reviewConnection(peerId, origin)
      }
    )

    peers.forEach((peer) => log(`peer store: loaded peer ${peer.id.toB58String()}`))

    this.heartbeat = new Heartbeat(
      this.networkPeers,
      subscribe,
      sendMessage,
      this.closeConnectionsTo.bind(this),
      accessControl.reviewConnection.bind(accessControl),
      this,
      (peerId: PeerId) => this.knownPublicNodesCache.has(peerId.toB58String()),
      this.environment.id,
      this.options
    )

    this.libp2p.connectionManager.on('peer:connect', (conn: Connection) => {
      this.networkPeers.register(conn.remotePeer, 'libp2p peer connect')
    })

    const protocolMsg = `/hopr/${this.environment.id}/msg`
    const protocolAck = `/hopr/${this.environment.id}/ack`

    // Attach mixnet functionality
    await subscribeToAcknowledgements(
      subscribe,
      this.db,
      this.getId(),
      (ackChallenge: HalfKeyChallenge) => {
        this.emit(`message-acknowledged:${ackChallenge.toHex()}`)
      },
      (ack: AcknowledgedTicket) => this.connector.emit('ticket:win', ack),
      // TODO: automatically reinitialize commitments
      () => {},
      protocolAck
    )
    const onMessage = (msg: Uint8Array) => this.emit('hopr:message', msg)
    this.forward = new PacketForwardInteraction(
      subscribe,
      sendMessage,
      this.getId(),
      onMessage,
      this.db,
      protocolMsg,
      protocolAck
    )
    await this.forward.start()

    // Attach socket listener and check availability of entry nodes
    await this.libp2p.start()
    log('libp2p started')

    this.connector.indexer.on('peer', this.onPeerAnnouncement.bind(this))

    // Add all entry nodes that were announced during startup
    this.connector.indexer.off('peer', pushToRecentlyAnnouncedNodes)
    for (const announcedNode of recentlyAnnouncedNodes) {
      await setImmediate()
      await this.onPeerAnnouncement(announcedNode)
    }

    this.connector.indexer.on('channel-waiting-for-commitment', this.onChannelWaitingForCommitment.bind(this))

    try {
      await this.announce(this.options.announce)
    } catch (err) {
      console.error(`Could not announce self on-chain`)
      console.error(`Observed error:`, err)
      process.exit(1)
    }
    // subscribe so we can process channel close events
    this.connector.indexer.on('own-channel-updated', this.onOwnChannelUpdated.bind(this))

    this.setChannelStrategy(this.options.strategy || new PassiveStrategy())

    log('announcing done, starting heartbeat & strategy interval')
    await this.heartbeat.start()
    this.startPeriodicStrategyCheck()

    this.status = 'RUNNING'

    // Log information
    // Debug log used in e2e integration tests, please don't change
    log('# STARTED NODE')
    log('ID', this.getId().toB58String())
    log('Protocol version', VERSION)
    if (this.libp2p.multiaddrs !== undefined) {
      log(`Available under the following addresses:`)
      for (const ma of this.libp2p.multiaddrs) {
        log(` - ${ma.toString()}`)
      }
    } else {
      log(`No multiaddrs has been registered.`)
    }
<<<<<<< HEAD
    await this.maybeLogProfilingToGCloud()
=======
    this.maybeLogProfilingToGCloud()
    this.heartbeat.recalculateNetworkHealth()
>>>>>>> cdc5ac66
  }

  private async maybeLogProfilingToGCloud() {
    if (process.env.GCLOUD) {
      try {
        var name = 'hopr_node_' + this.getId().toB58String().slice(-5).toLowerCase()
        ;(await import('@google-cloud/profiler'))
          .start({
            projectId: 'hoprassociation',
            serviceContext: {
              service: name,
              version: FULL_VERSION
            }
          })
          .catch((e: any) => console.log(e))
      } catch (e) {
        console.log(e)
      }
    }
  }

  private async onChannelWaitingForCommitment(c: ChannelEntry): Promise<void> {
    if (this.strategy.shouldCommitToChannel(c)) {
      log(`Found channel ${c.getId().toHex()} to us with unset commitment. Setting commitment`)
      retryWithBackoff(() => this.connector.commitToChannel(c))
    }
  }

  /*
   * Callback function used to react to on-chain channel update events.
   * Specifically we trigger the strategy on channel close handler.
   * @param channel object
   */
  private async onOwnChannelUpdated(channel: ChannelEntry): Promise<void> {
    if (channel.status === ChannelStatus.PendingToClose) {
      await this.strategy.onChannelWillClose(channel, this.connector)
    }
  }

  /**
   * If error provided is considered an out of funds error
   * - it will emit that the node is out of funds
   * @param error error thrown by an ethereum transaction
   */
  private maybeEmitFundsEmptyEvent(error: any): void {
    const isOutOfFunds = isErrorOutOfFunds(error)
    if (!isOutOfFunds) return

    const address = this.getEthereumAddress().toHex()
    log('unfunded node', address)

    if (isOutOfFunds === 'NATIVE') {
      this.emit('hopr:warning:unfundedNative', address)
    } else if (isOutOfFunds === 'HOPR') {
      this.emit('hopr:warning:unfunded', address)
    }
  }

  /**
   * Called whenever a peer is announced
   * @param peer newly announced peer
   */
  private async onPeerAnnouncement(peer: { id: PeerId; multiaddrs: Multiaddr[] }): Promise<void> {
    if (peer.id.equals(this.id)) {
      // Ignore announcements from ourself
      return
    }

    // Total hack
    // function cannot throw because it has a catch all
    await this.addPeerToDHT(peer.id)

    const dialables = peer.multiaddrs.filter((ma: Multiaddr) => {
      const tuples = ma.tuples()
      return tuples.length > 1 && tuples[0][0] != protocols('p2p').code
    })

    try {
      const pubKey = convertPubKeyFromPeerId(peer.id)
      await this.libp2p.peerStore.keyBook.set(peer.id, pubKey)

      if (dialables.length > 0) {
        this.publicNodesEmitter.emit('addPublicNode', { id: peer.id, multiaddrs: dialables })

        await this.libp2p.peerStore.addressBook.add(peer.id, dialables)
      }

      // Mark the corresponding entry as public & recalculate network health indicator
      this.knownPublicNodesCache.add(peer.id.toB58String())
      this.heartbeat.recalculateNetworkHealth()
    } catch (err) {
      log(`Failed to update peer-store with new peer ${peer.id.toB58String()} info`, err)
    }
  }

  /**
   * Total hack.
   * Libp2p seems to miss a channel that passes discovered peers
   * to the DHT routing table.
   * @param peer peer to add to DHT routing table
   */
  private async addPeerToDHT(peer: PeerId): Promise<void> {
    try {
      await this.libp2p._dht._wan._routingTable.add(peer)
      await this.libp2p._dht._lan._routingTable.add(peer)

      await this.libp2p._dht._wan._routingTableRefresh.start()
      await this.libp2p._dht._lan._routingTableRefresh.start()

      await this.libp2p._dht._wan.refreshRoutingTable()
      await this.libp2p._dht._lan.refreshRoutingTable()
    } catch (err) {
      // Catch and log all DHT errors, entirely unclear how to handle them
      log(`Failed while populating the DHT routing table`, err)
    }
  }

  // On the strategy interval, poll the strategy to see what channel changes
  // need to be made.
  private async tickChannelStrategy() {
    verbose('strategy tick', this.status, this.strategy.name)
    if (this.status != 'RUNNING') {
      throw new Error('node is not RUNNING')
    }

    const currentChannels: ChannelEntry[] | undefined = await this.getAllChannels()
    verbose('Channels obtained', currentChannels.map((entry) => entry.toString()).join(`\n`))

    if (currentChannels === undefined) {
      throw new Error('invalid channels retrieved from database')
    }

    for (const channel of currentChannels) {
      this.networkPeers.register(channel.destination.toPeerId(), 'channel strategy tick (existing channel)') // Make sure current channels are 'interesting'
    }

    let balance: Balance
    try {
      balance = await this.getBalance()
    } catch (e) {
      throw new Error('failed to getBalance, aborting tick')
    }
    const [nextChannelDestinations, closeChannelDestinations]: [ChannelsToOpen[], ChannelsToClose[]] =
      await this.strategy.tick(
        balance.toBN(),
        currentChannels,
        this.networkPeers,
        this.connector.getRandomOpenChannel.bind(this.connector)
      )

    const closeChannelDestinationsCount = closeChannelDestinations.length
    verbose(`strategy wants to close ${closeChannelDestinationsCount} channels`)

    for (const channel of currentChannels) {
      if (channel.status == ChannelStatus.PendingToClose && !closeChannelDestinations.includes(channel.destination)) {
        // attempt to finalize closure
        closeChannelDestinations.push(channel.destination)
      }
    }

    verbose(
      `strategy wants to finalize closure of ${
        closeChannelDestinations.length - closeChannelDestinationsCount
      } channels`
    )

    for (let i = 0; i < closeChannelDestinations.length; i++) {
      const destination = closeChannelDestinations[i]
      verbose(`closing channel to ${destination.toB58String()}`)
      try {
        await this.closeChannel(destination.toPeerId(), 'outgoing')
        verbose(`closed channel to ${destination.toString()}`)
        this.emit('hopr:channel:closed', destination.toPeerId())
      } catch (e) {
        log(`error when strategy trying to close channel to ${destination.toString()}`, e)
      }

      if (i + 1 < closeChannelDestinations.length) {
        // Give other tasks CPU time to happen
        // Push next loop iteration to end of next event loop iteration
        await setImmediate()
      }
    }

    verbose(`strategy wants to open ${nextChannelDestinations.length} new channels`)

    for (let i = 0; i < nextChannelDestinations.length; i++) {
      const channel = nextChannelDestinations[i]
      this.networkPeers.register(channel[0].toPeerId(), 'channel strategy tick (new channel)')
      try {
        // Opening channels can fail if we can't establish a connection.
        const hash = await this.openChannel(channel[0].toPeerId(), channel[1])
        verbose('- opened', channel, hash)
        this.emit('hopr:channel:opened', channel)
      } catch (e) {
        log(`error when strategy trying to open channel to ${channel[0].toString()}`, e)
      }

      if (i + 1 < nextChannelDestinations.length) {
        // Give other tasks CPU time to happen
        // Push next loop iteration to end of next event loop iteration
        await setImmediate()
      }
    }
  }

  private async getAllChannels(): Promise<ChannelEntry[]> {
    return this.db.getChannelsFrom(PublicKey.fromPeerId(this.getId()).toAddress())
  }

  /**
   * Returns the version of hopr-core.
   */
  public getVersion() {
    return FULL_VERSION
  }

  /**
   * Shuts down the node and saves keys and peerBook in the database
   */
  public async stop(): Promise<void> {
    this.status = 'DESTROYED'
    verbose('Stopping checking timeout')
    this.stopPeriodicCheck?.()
    verbose('Stopping heartbeat & indexer')
    await Promise.all([this.heartbeat.stop(), this.connector.stop()])
    verbose('Stopping database & libp2p')
    await Promise.all([
      this.db?.close().then(() => log(`Database closed.`)),
      this.libp2p.stop().then(() => log(`Libp2p closed.`))
    ])

    // Give the operating system some extra time to close the sockets
    await new Promise((resolve) => setTimeout(resolve, 100))
  }

  public getId(): PeerId {
    return this.id
  }

  /**
   * List of addresses that is announced to other nodes
   * @dev returned list can change at runtime
   * @param peer peer to query for, default self
   * @param timeout [optional] custom timeout for DHT query
   */
  public async getAddressesAnnouncedToDHT(peer: PeerId = this.getId(), timeout = 5e3): Promise<Multiaddr[]> {
    let addrs: Multiaddr[]

    if (peer.equals(this.getId())) {
      addrs = this.libp2p.multiaddrs
    } else {
      addrs = await this.getObservedAddresses(peer)

      try {
        for await (const relayer of this.libp2p.contentRouting.findProviders(await createRelayerKey(peer), {
          timeout
        })) {
          const relayAddress = createCircuitAddress(relayer.id, peer)
          if (addrs.findIndex((ma) => ma.equals(relayAddress)) < 0) {
            addrs.push(relayAddress)
          }
        }
      } catch (err) {
        log(`Could not find any relayer key for ${peer.toB58String()}`)
      }
    }

    return addrs.sort(
      this.options.testing?.preferLocalAddresses ? compareAddressesLocalMode : compareAddressesPublicMode
    )
  }

  /**
   * List the addresses on which the node is listening
   */
  public getListeningAddresses(): Multiaddr[] {
    return this.libp2p.addressManager.getListenAddrs()
  }

  /**
   * Gets the observed addresses of a given peer.
   * @param peer peer to query for
   */
  public async getObservedAddresses(peer: PeerId): Promise<Multiaddr[]> {
    const addresses = await this.libp2p.peerStore.addressBook.get(peer)
    return addresses.map((addr) => addr.multiaddr)
  }

  /**
   * @param msg message to send
   * @param destination PeerId of the destination
   * @param intermediateNodes optional set path manually
   */
  public async sendMessage(msg: Uint8Array, destination: PeerId, intermediatePath?: PublicKey[]): Promise<void> {
    const promises: Promise<void>[] = []

    if (this.status != 'RUNNING') {
      throw new Error('Cannot send message until the node is running')
    }

    if (intermediatePath != undefined) {
      // checking if path makes sense
      for (let i = 0; i < intermediatePath.length; i++) {
        let ticketIssuer: PublicKey
        let ticketReceiver: PublicKey

        if (i == 0) {
          ticketIssuer = PublicKey.fromPeerId(this.getId())
          ticketReceiver = intermediatePath[0]
        } else {
          ticketIssuer = intermediatePath[i - 1]
          ticketReceiver = intermediatePath[i]
        }

        const channel = await this.db.getChannelX(ticketIssuer, ticketReceiver)

        if (channel.status !== ChannelStatus.Open) {
          throw Error(`Channel ${channel.getId().toHex()} is not open`)
        }
      }
    }

    for (let n = 0; n < msg.length / PACKET_SIZE; n++) {
      promises.push(
        new Promise<void>(async (resolve, reject) => {
          if (intermediatePath == undefined) {
            try {
              intermediatePath = await this.getIntermediateNodes(PublicKey.fromPeerId(destination))
            } catch (e) {
              reject(e)
              return
            }
            if (!intermediatePath || !intermediatePath.length) {
              reject(new Error('bad path'))
            }
          }

          const path: PublicKey[] = [].concat(intermediatePath, [PublicKey.fromPeerId(destination)])
          let packet: Packet
          try {
            packet = await Packet.create(
              msg.slice(n * PACKET_SIZE, Math.min(msg.length, (n + 1) * PACKET_SIZE)),
              path.map((x) => x.toPeerId()),
              this.getId(),
              this.db
            )
          } catch (err) {
            return reject(err)
          }

          await packet.storePendingAcknowledgement(this.db)

          this.once('message-acknowledged:' + packet.ackChallenge.toHex(), () => {
            resolve()
          })

          try {
            await this.forward.interact(path[0].toPeerId(), packet)
          } catch (err) {
            return reject(err)
          }
        })
      )
    }

    try {
      await Promise.all(promises)
    } catch (err) {
      log(`Could not send message. Error was: ${chalk.red(err.message)}`)
      throw err
    }
  }

  /**
   * Ping a node.
   * @param destination PeerId of the node
   * @returns latency
   */
  public async ping(destination: PeerId): Promise<{ info?: string; latency: number }> {
    let start = Date.now()

    let pingResult: HeartbeatPingResult
    try {
      pingResult = await this.heartbeat.pingNode(destination)
    } catch (err) {
      log(`Could not ping ${destination.toB58String()}.`, err)
      return { latency: -1, info: 'error' }
    }

    if (pingResult.lastSeen >= 0) {
      if (this.networkPeers.has(destination)) {
        this.networkPeers.updateRecord(pingResult)
      } else {
        this.networkPeers.register(destination, 'manual ping')
      }
      return { latency: pingResult.lastSeen - start }
    } else {
      return { info: 'failure', latency: -1 }
    }
  }

  /**
   * @returns a list connected peerIds
   */
  public getConnectedPeers(): PeerId[] {
    if (!this.networkPeers) {
      return []
    }
    return this.networkPeers.all()
  }

  /**
   * Takes a look into the indexer.
   * @returns a list of announced multi addresses
   */
  public async getAddressesAnnouncedOnChain(): Promise<Multiaddr[]> {
    return this.indexer.getAddressesAnnouncedOnChain()
  }

  /**
   * @param peerId of the node we want to get the connection info for
   * @returns various information about the connection
   */
  public getConnectionInfo(peerId: PeerId): Entry {
    return this.networkPeers.getConnectionInfo(peerId)
  }

  /**
   * Closes all open connections to a peer. Used to temporarily or permanently
   * disconnect from a peer.
   * Similar to `libp2p.hangUp` but catching all errors.
   * @param peer PeerId of the peer from whom we want to disconnect
   */
  private async closeConnectionsTo(peer: PeerId): Promise<void> {
    const connections = this.libp2p.connectionManager.getAll(peer)

    for (const conn of connections) {
      try {
        await conn.close()
      } catch (err: any) {
        error(`Error while intentionally closing connection to ${peer.toB58String()}`, err)
      }
    }
  }

  /**
   * @deprecated Used by API v1
   * @returns a string describing the connection status between
   * us and various nodes
   */
  public async connectionReport(): Promise<string> {
    if (!this.networkPeers) {
      return 'Node has not started yet'
    }
    const connected = this.networkPeers.debugLog()
    const announced = await this.connector.indexer.getAddressesAnnouncedOnChain()
    return `${connected}
    \n${announced.length} peers have announced themselves on chain:
    \n${announced.map((ma: Multiaddr) => ma.toString()).join('\n')}`
  }

  public subscribeOnConnector(event: string, callback: () => void): void {
    this.connector.on(event, callback)
  }
  public emitOnConnector(event: string): void {
    this.connector.emit(event)
  }

  public startPeriodicStrategyCheck() {
    const periodicCheck = async function (this: Hopr) {
      log('periodic check. Current status:', this.status)
      if (this.status != 'RUNNING') {
        return
      }
      const logTimeout = setTimeout(() => {
        log('strategy tick took longer than 10 secs')
      }, 10000)
      try {
        log('Triggering tick channel strategy')
        await this.tickChannelStrategy()
      } catch (e) {
        log('error in periodic check', e)
      }
      log('Clearing out logging timeout.')
      clearTimeout(logTimeout)
      log(`Setting up timeout for ${this.strategy.tickInterval}ms`)
    }.bind(this)

    log(`Starting periodicCheck interval with ${this.strategy.tickInterval}ms`)

    this.stopPeriodicCheck = retimer(periodicCheck, () => this.strategy.tickInterval)
  }

  /**
   * Announces address of node on-chain to be reachable by other nodes.
   * @dev Promise resolves before own announcement appears in the indexer
   * @param announceRoutableAddress publish routable address if true
   * @returns a Promise that resolves once announce transaction has been published
   */
  private async announce(announceRoutableAddress = false): Promise<void> {
    let routableAddressAvailable = false

    // Address that we will announce soon
    let addrToAnnounce: Multiaddr

    if (announceRoutableAddress) {
      let multiaddrs = await this.getAddressesAnnouncedToDHT()

      if (this.options.testing?.announceLocalAddresses) {
        multiaddrs = multiaddrs.filter((ma) => isMultiaddrLocal(ma))
      } else if (this.options.testing?.preferLocalAddresses) {
        // If we need local addresses, sort them first according to their class
        multiaddrs.sort(compareAddressesLocalMode)
      } else {
        // If we don't need local addresses, just throw them away
        multiaddrs = multiaddrs.filter((ma) => !isMultiaddrLocal(ma))
      }

      log(`available multiaddresses for on-chain announcement:`)
      for (const ma of multiaddrs) {
        log(` - ${ma.toString()}`)
      }

      const ip4 = multiaddrs.find((ma) => ma.toString().startsWith('/ip4/'))
      const ip6 = multiaddrs.find((ma) => ma.toString().startsWith('/ip6/'))

      // Prefer IPv4 addresses over IPv6 addresses, if any
      addrToAnnounce = ip4 ?? ip6

      // Submit P2P address if IPv4 or IPv6 address is not routable because link-locale, reserved or private address
      // except if testing locally, e.g. as part of an integration test
      if (addrToAnnounce == undefined) {
        addrToAnnounce = new Multiaddr('/p2p/' + this.getId().toB58String())
      } else {
        routableAddressAvailable = true
      }
    } else {
      addrToAnnounce = new Multiaddr('/p2p/' + this.getId().toB58String())
    }

    // Check if there was a previous annoucement from us
    const ownAccount = await this.connector.getAccount(this.getEthereumAddress())

    // Do not announce if our last is equal to what we intend to announce
    if (ownAccount?.multiAddr?.equals(addrToAnnounce)) {
      log(`intended address has already been announced, nothing to do`)
      return
    }

    try {
      log(
        `announcing address ${addrToAnnounce.toString()} ${
          announceRoutableAddress && routableAddressAvailable ? 'with' : 'without'
        } routing`
      )
      const announceTxHash = await this.connector.announce(addrToAnnounce)
      log(`announcing address ${addrToAnnounce.toString()} done in tx ${announceTxHash}`)
    } catch (err) {
      log(`announcing address ${addrToAnnounce.toString()} failed`)
      this.maybeEmitFundsEmptyEvent(err)
      throw new Error(`Failed to announce address ${addrToAnnounce.toString()}: ${err}`)
    }
  }

  public setChannelStrategy(strategy: ChannelStrategy): void {
    log('setting channel strategy from', this.strategy?.name, 'to', strategy.name)
    this.strategy = strategy

    this.connector.on('ticket:win', async (ack) => {
      try {
        await this.strategy.onWinningTicket(ack, this.connector)
      } catch (err) {
        error(`Strategy error while handling winning ticket`, err)
      }
    })
  }

  public getChannelStrategy(): string {
    return this.strategy.name
  }

  public async getBalance(): Promise<Balance> {
    return await this.connector.getBalance(true)
  }

  public async getNativeBalance(): Promise<NativeBalance> {
    verbose('Requesting native balance from node.')
    return await this.connector.getNativeBalance(true)
  }

  public smartContractInfo(): {
    network: string
    hoprTokenAddress: string
    hoprChannelsAddress: string
    hoprNetworkRegistryAddress: string
    channelClosureSecs: number
  } {
    return this.connector.smartContractInfo()
  }

  /**
   * Open a payment channel
   *
   * @param counterparty the counter party's peerId
   * @param amountToFund the amount to fund in HOPR(wei)
   */
  public async openChannel(
    counterparty: PeerId,
    amountToFund: BN
  ): Promise<{
    channelId: Hash
    receipt: string
  }> {
    const counterpartyPubKey = PublicKey.fromPeerId(counterparty)
    const myAvailableTokens = await this.connector.getBalance(true)

    // validate 'amountToFund'
    if (amountToFund.lten(0)) {
      throw Error(`Invalid 'amountToFund' provided: ${amountToFund.toString(10)}`)
    } else if (amountToFund.gt(myAvailableTokens.toBN())) {
      throw Error(
        `You don't have enough tokens: ${amountToFund.toString(10)}<${myAvailableTokens
          .toBN()
          .toString(10)} at address ${this.pubKey.toAddress().toHex()}`
      )
    }

    try {
      return this.connector.openChannel(counterpartyPubKey, new Balance(amountToFund))
    } catch (err) {
      this.maybeEmitFundsEmptyEvent(err)
      throw new Error(`Failed to openChannel: ${err}`)
    }
  }

  /**
   * Fund a payment channel
   *
   * @param counterparty the counter party's peerId
   * @param myFund the amount to fund the channel in my favor HOPR(wei)
   * @param counterpartyFund the amount to fund the channel in counterparty's favor HOPR(wei)
   */
  public async fundChannel(counterparty: PeerId, myFund: BN, counterpartyFund: BN): Promise<void> {
    const counterpartyPubKey = PublicKey.fromPeerId(counterparty)
    const myBalance = await this.connector.getBalance(false)
    const totalFund = myFund.add(counterpartyFund)

    // validate 'amountToFund'
    if (totalFund.lten(0)) {
      throw Error(`Invalid 'totalFund' provided: ${totalFund.toString(10)}`)
    } else if (totalFund.gt(myBalance.toBN())) {
      throw Error(
        `You don't have enough tokens: ${totalFund.toString(10)}<${myBalance
          .toBN()
          .toString(10)} at address ${this.pubKey.toAddress().toHex()}`
      )
    }

    try {
      await this.connector.fundChannel(counterpartyPubKey, new Balance(myFund), new Balance(counterpartyFund))
    } catch (err) {
      this.maybeEmitFundsEmptyEvent(err)
      throw new Error(`Failed to fundChannel: ${err}`)
    }
  }

  public async closeChannel(
    counterparty: PeerId,
    direction: 'incoming' | 'outgoing'
  ): Promise<{ receipt: string; status: ChannelStatus }> {
    const counterpartyPubKey = PublicKey.fromPeerId(counterparty)
    const channel =
      direction === 'outgoing'
        ? await this.db.getChannelX(this.pubKey, counterpartyPubKey)
        : await this.db.getChannelX(counterpartyPubKey, this.pubKey)

    // TODO: should we wait for confirmation?
    if (channel.status === ChannelStatus.Closed) {
      throw new Error('Channel is already closed')
    }

    if (channel.status === ChannelStatus.Open) {
      await this.strategy.onChannelWillClose(channel, this.connector)
    }

    let txHash: string
    try {
      if (channel.status === ChannelStatus.Open || channel.status == ChannelStatus.WaitingForCommitment) {
        log('initiating closure of channel', channel.getId().toHex())
        txHash = await this.connector.initializeClosure(counterpartyPubKey)
      } else {
        // verify that we passed the closure waiting period to prevent failing
        // on-chain transactions

        if (channel.closureTimePassed()) {
          log('finalizing closure of channel', channel.getId().toHex())
          txHash = await this.connector.finalizeClosure(counterpartyPubKey)
        } else {
          log(
            `ignoring finalizing closure of channel ${channel
              .getId()
              .toHex()} because closure window is still active. Need to wait ${channel
              .getRemainingClosureTime()
              .toString(10)} seconds.`
          )
        }
      }
    } catch (err) {
      log('failed to close channel', err)
      this.maybeEmitFundsEmptyEvent(err)
      throw new Error(`Failed to closeChannel: ${err}`)
    }

    return { receipt: txHash, status: channel.status }
  }

  public async getAllTickets(): Promise<Ticket[]> {
    return this.db.getAcknowledgedTickets().then((list) => list.map((t) => t.ticket))
  }

  public async getTickets(peerId: PeerId): Promise<Ticket[]> {
    const selfPubKey = PublicKey.fromPeerId(this.getId())
    const counterpartyPubKey = PublicKey.fromPeerId(peerId)
    const channel = await this.db.getChannelX(counterpartyPubKey, selfPubKey)
    return this.db
      .getAcknowledgedTickets({
        channel
      })
      .then((list) => list.map((t) => t.ticket))
  }

  public async getTicketStatistics() {
    const ack = await this.db.getAcknowledgedTickets()
    const pending = await this.db.getPendingTicketCount()
    const losing = await this.db.getLosingTicketCount()
    const totalValue = (ackTickets: AcknowledgedTicket[]): Balance =>
      ackTickets.map((a) => a.ticket.amount).reduce((x, y) => x.add(y), Balance.ZERO)

    return {
      pending,
      losing,
      winProportion: ack.length / (ack.length + losing) || 0,
      unredeemed: ack.length,
      unredeemedValue: totalValue(ack),
      redeemed: await this.db.getRedeemedTicketsCount(),
      redeemedValue: await this.db.getRedeemedTicketsValue(),
      neglected: await this.db.getNeglectedTicketsCount(),
      rejected: await this.db.getRejectedTicketsCount(),
      rejectedValue: await this.db.getRejectedTicketsValue()
    }
  }

  public async redeemAllTickets() {
    await this.connector.redeemAllTickets()
  }

  public async redeemTicketsInChannel(peerId: PeerId) {
    const selfPubKey = PublicKey.fromPeerId(this.getId())
    const counterpartyPubKey = PublicKey.fromPeerId(peerId)
    const channel = await this.db.getChannelX(counterpartyPubKey, selfPubKey)
    await this.connector.redeemTicketsInChannel(channel)
  }

  /**
   * Get the channel entry between source and destination node.
   * @param src PeerId
   * @param dest PeerId
   * @returns the channel entry of those two nodes
   */
  public async getChannel(src: PeerId, dest: PeerId): Promise<ChannelEntry> {
    return await this.db.getChannelX(PublicKey.fromPeerId(src), PublicKey.fromPeerId(dest))
  }

  public async getChannelsFrom(addr: Address): Promise<ChannelEntry[]> {
    return await this.db.getChannelsFrom(addr)
  }

  public async getChannelsTo(addr: Address): Promise<ChannelEntry[]> {
    return await this.db.getChannelsTo(addr)
  }

  public async getPublicKeyOf(addr: Address): Promise<PublicKey> {
    return await this.connector.getPublicKeyOf(addr)
  }

  // NB: The prefix "HOPR Signed Message: " is added as a security precaution.
  // Without it, the node could be convinced to sign a message like an Ethereum
  // transaction draining it's connected wallet funds, since they share the key.
  public async signMessage(message: Uint8Array) {
    return await this.id.privKey.sign(u8aConcat(new TextEncoder().encode('HOPR Signed Message: '), message))
  }

  public getEthereumAddress(): Address {
    return this.connector.getPublicKey().toAddress()
  }

  /**
   * Withdraw on-chain assets to a given address
   * @param currency either native currency or HOPR tokens
   * @param recipient the account where the assets should be transferred to
   * @param amount how many tokens to be transferred
   * @returns
   */
  public async withdraw(currency: 'NATIVE' | 'HOPR', recipient: string, amount: string): Promise<string> {
    let result: string
    try {
      result = await this.connector.withdraw(currency, recipient, amount)
    } catch (err) {
      this.maybeEmitFundsEmptyEvent(err)
      throw new Error(`Failed to withdraw: ${err}`)
    }

    return result
  }

  /**
   * @param id the peer id of the account we want to check if it's allowed access to the network
   * @returns true if allowed access
   */
  public async isAllowedAccessToNetwork(id: PeerId): Promise<boolean> {
    return this.connector.isAllowedAccessToNetwork(PublicKey.fromPeerId(id))
  }

  /**
   * Takes a destination and samples randomly intermediate nodes
   * that will relay that message before it reaches its destination.
   *
   * @param destination instance of peerInfo that contains the peerId of the destination
   */
  private async getIntermediateNodes(destination: PublicKey): Promise<PublicKey[]> {
    return await findPath(
      PublicKey.fromPeerId(this.getId()),
      destination,
      INTERMEDIATE_HOPS,
      (p: PublicKey) => this.networkPeers.qualityOf(p.toPeerId()),
      this.connector.getOpenChannelsFrom.bind(this.connector)
    )
  }

  /**
   * This is a utility method to wait until the node is funded.
   * A backoff is implemented, if node has not been funded and
   * MAX_DELAY is reached, this function will reject.
   */
  public async waitForFunds(): Promise<void> {
    try {
      return retryWithBackoff(
        () => {
          return new Promise<void>(async (resolve, reject) => {
            try {
              const nativeBalance = await this.getNativeBalance()
              if (nativeBalance.toBN().gte(MIN_NATIVE_BALANCE)) {
                resolve()
              } else {
                log('still unfunded, trying again soon')
                reject()
              }
            } catch (e) {
              log('error with native balance call, trying again soon')
              reject()
            }
          })
        },
        {
          minDelay: durations.seconds(30),
          maxDelay: durations.seconds(200),
          delayMultiple: 1.05
        }
      )
    } catch {
      log(`unfunded for more than 200 seconds, shutting down`)
      await this.stop()
    }
  }

  // Utility method to wait until the node is running successfully
  public async waitForRunning(): Promise<void> {
    if (this.status == 'RUNNING') {
      return Promise.resolve()
    }
    return new Promise((resolve) => this.once('running', resolve))
  }
}

export default Hopr
export * from './constants'
export { createHoprNode } from './main'
export { PassiveStrategy, PromiscuousStrategy, SaneDefaults, findPath }
export type { ChannelsToOpen, ChannelsToClose }
export { resolveEnvironment, supportedEnvironments, type ResolvedEnvironment } from './environment'
export { createLibp2pMock } from './libp2p.mock'
export { sampleOptions } from './index.mock'<|MERGE_RESOLUTION|>--- conflicted
+++ resolved
@@ -391,12 +391,8 @@
     } else {
       log(`No multiaddrs has been registered.`)
     }
-<<<<<<< HEAD
     await this.maybeLogProfilingToGCloud()
-=======
-    this.maybeLogProfilingToGCloud()
     this.heartbeat.recalculateNetworkHealth()
->>>>>>> cdc5ac66
   }
 
   private async maybeLogProfilingToGCloud() {
