import type LibP2P from 'libp2p'
import type { Connection } from 'libp2p'

import type { HoprConnectOptions } from '@hoprnet/hopr-connect'

import { PACKET_SIZE, INTERMEDIATE_HOPS, VERSION, FULL_VERSION } from './constants'

import NetworkPeers from './network/network-peers'
import Heartbeat from './network/heartbeat'
import { findPath } from './path'

import { protocols, Multiaddr } from 'multiaddr'
import chalk from 'chalk'

import PeerId from 'peer-id'
import {
  PublicKey,
  Balance,
  HoprDB,
  libp2pSubscribe,
  libp2pSendMessage,
  isSecp256k1PeerId,
  ChannelStatus,
  MIN_NATIVE_BALANCE,
  u8aConcat,
  isMultiaddrLocal,
<<<<<<< HEAD
  getIpv4LocalAddressClass
=======
  multiaddressCompareByClassFunction
>>>>>>> 841f08a6
} from '@hoprnet/hopr-utils'
import type {
  LibP2PHandlerFunction,
  AcknowledgedTicket,
  ChannelEntry,
  NativeBalance,
  Address,
  DialOpts,
  Hash,
  HalfKeyChallenge
} from '@hoprnet/hopr-utils'
import HoprCoreEthereum from '@hoprnet/hopr-core-ethereum'
import type { Indexer } from '@hoprnet/hopr-core-ethereum'
import BN from 'bn.js'

import EventEmitter from 'events'
import {
  ChannelStrategy,
  PassiveStrategy,
  PromiscuousStrategy,
  SaneDefaults,
  ChannelsToOpen,
  ChannelsToClose
} from './channel-strategy'
import { debug } from '@hoprnet/hopr-utils'

import { subscribeToAcknowledgements } from './interactions/packet/acknowledgement'
import { PacketForwardInteraction } from './interactions/packet/forward'

import { Packet } from './messages'
import { retryWithBackoff, durations, isErrorOutOfFunds } from '@hoprnet/hopr-utils'
import type { ResolvedEnvironment } from './environment'
import { createLibp2pInstance } from './main'

const log = debug(`hopr-core`)
const verbose = debug('hopr-core:verbose')

interface NetOptions {
  ip: string
  port: number
}

type PeerStoreAddress = {
  id: PeerId
  multiaddrs: Multiaddr[]
}

export class HoprOptions {
  constructor(
    public environment: ResolvedEnvironment,
    public announce?: boolean,
    public dbPath?: string,
    public createDbIfNotExist?: boolean,
    public forceCreateDB?: boolean,
    public password?: string,
    public connector?: HoprCoreEthereum,
    public strategy?: ChannelStrategy,
    public hosts?: {
      ip4?: NetOptions
      ip6?: NetOptions
    },
    // You almost certainly want this to be false, this is so we can test with
    // local testnets, and announce 127.0.0.1 addresses.
    public announceLocalAddresses?: boolean,
    // when true, addresses will be sorted local first
    // when false, addresses will be sorted public first
    public preferLocalAddresses?: boolean
  ) {}
}

export type NodeStatus = 'UNINITIALIZED' | 'INITIALIZING' | 'RUNNING' | 'DESTROYED'

export type Subscribe = ((
  protocol: string,
  handler: LibP2PHandlerFunction<Promise<void>>,
  includeReply: false,
  errHandler: (err: any) => void
) => void) &
  ((
    protocol: string,
    handler: LibP2PHandlerFunction<Promise<Uint8Array>>,
    includeReply: true,
    errHandler: (err: any) => void
  ) => void)

export type SendMessage = ((
  dest: PeerId,
  protocol: string,
  msg: Uint8Array,
  includeReply: false,
  opts: DialOpts
) => Promise<void>) &
  ((dest: PeerId, protocol: string, msg: Uint8Array, includeReply: true, opts: DialOpts) => Promise<Uint8Array[]>)

class Hopr extends EventEmitter {
  public status: NodeStatus = 'UNINITIALIZED'

  private checkTimeout: NodeJS.Timeout
  private strategy: ChannelStrategy
  private networkPeers: NetworkPeers
  private heartbeat: Heartbeat
  private forward: PacketForwardInteraction
  private libp2p: LibP2P
  public environment: ResolvedEnvironment

  public indexer: Indexer

  /**
   * Create an uninitialized Hopr Node
   *
   * @constructor
   *
   * @param options
   * @param provider
   */
  public constructor(
    private id: PeerId,
    private db: HoprDB,
    private connector: HoprCoreEthereum,
    private options: HoprOptions,
    private publicNodesEmitter: HoprConnectOptions['publicNodes'] = new EventEmitter()
  ) {
    super()

    if (!id.privKey || !isSecp256k1PeerId(id)) {
      throw new Error('Hopr Node must be initialized with an id with a secp256k1 private key')
    }
    this.environment = options.environment
    log(`using environment: ${this.environment.id}`)
    this.indexer = this.connector.indexer // TODO temporary
  }

  private async startedPaymentChannels(): Promise<HoprCoreEthereum> {
    log('Starting on-chain payment channel from Hopr class via "startedPaymentChannels"')
    return await this.connector.start()
  }

  /**
   * Start node
   *
   * The node has a fairly complex lifecycle. This method should do all setup
   * required for a node to be functioning.
   *
   * If the node is not funded, it will throw.
   *
   * - Create a link to the ethereum blockchain
   *   - Finish indexing previous blocks [SLOW]
   *   - Find publicly accessible relays
   *
   * - Start LibP2P and work out our network configuration.
   *   - Pass the list of relays from the indexer
   *
   * - Wait for wallet to be funded with ETH [requires user interaction]
   *
   * - Announce address, pubkey, and multiaddr on chain.
   *
   * - Start heartbeat, automatic strategies, etc..
   *
   * @param options
   */
  public async start() {
    this.status = 'INITIALIZING'
    log('Starting hopr node...')
    // @TODO: Rename this.chain -> paymentChannels to avoid confusion.
    const balance = await this.connector.getNativeBalance(false)
    verbose('Retrieve node balance', balance.toBN().lte(MIN_NATIVE_BALANCE), MIN_NATIVE_BALANCE)

    if (!balance || balance.toBN().lte(MIN_NATIVE_BALANCE)) {
      throw new Error('Cannot start node without a funded wallet')
    }
    log('Node has enough to get started, continuing starting payment channels')
    verbose('Starting HoprEthereum, which will trigger the indexer')
    await this.connector.start()
    verbose('Started HoprEthereum. Waiting for indexer to find connected nodes.')

    const initialNodes = await this.connector.waitForPublicNodes()
    verbose('Initial public nodes', initialNodes)
    const recentlyAnnouncedNodes: PeerStoreAddress[] = []
    const pushToRecentlyAnnouncedNodes = (peer: PeerStoreAddress) => recentlyAnnouncedNodes.push(peer)
    this.connector.on('peer', pushToRecentlyAnnouncedNodes)

    const libp2p = await createLibp2pInstance(this.id, this.options, initialNodes, this.publicNodesEmitter)

    await libp2p.start()
    log('libp2p started')
    this.libp2p = libp2p

    this.connector.indexer.on('peer', this.onPeerAnnouncement.bind(this))
    this.connector.indexer.off('peer', pushToRecentlyAnnouncedNodes)
    this.connector.indexer.on('channel-waiting-for-commitment', (c: ChannelEntry) =>
      this.onChannelWaitingForCommitment(c)
    )

    recentlyAnnouncedNodes.forEach(this.onPeerAnnouncement.bind(this))

    initialNodes.forEach(this.onPeerAnnouncement.bind(this))

    this.libp2p.connectionManager.on('peer:connect', (conn: Connection) => {
      this.emit('hopr:peer:connection', conn.remotePeer)
      this.networkPeers.register(conn.remotePeer)
    })

    this.networkPeers = new NetworkPeers(
      Array.from(this.libp2p.peerStore.peers.values()).map((x) => x.id),
      [this.id],
      (peer: PeerId) => this.publicNodesEmitter.emit('removePublicNode', peer)
    )

    // Subscribe to p2p events from libp2p. Wraps our instance of libp2p.
    const subscribe: Subscribe = (
      protocol: string,
      handler: LibP2PHandlerFunction<Promise<void | Uint8Array>>,
      includeReply: boolean,
      errHandler: (err: any) => void
    ) => libp2pSubscribe(this.libp2p, protocol, handler, errHandler, includeReply)

    const sendMessage: SendMessage = (
      dest: PeerId,
      protocol: string,
      msg: Uint8Array,
      includeReply: boolean,
      opts: DialOpts
    ) => libp2pSendMessage(this.libp2p, dest, protocol, msg, includeReply, opts) as any
    verbose('LIBP2p instance', this.libp2p.hangUp)
    const hangup = this.libp2p.hangUp.bind(this.libp2p)

    this.heartbeat = new Heartbeat(this.networkPeers, subscribe, sendMessage, hangup, this.environment.id)

    const protocolMsg = `hopr/${this.environment.id}/msg`
    const protocolAck = `hopr/${this.environment.id}/ack`

    subscribeToAcknowledgements(
      subscribe,
      this.db,
      this.getId(),
      (ackChallenge: HalfKeyChallenge) => {
        this.emit('message-acknowledged:' + ackChallenge.toHex())
      },
      (ack: AcknowledgedTicket) => this.connector.emit('ticket:win', ack),
      // TODO: automatically reinitialize commitments
      () => {},
      protocolAck
    )

    this.connector.on('ticket:win', (ack) => {
      this.onWinningTicket(ack)
    })

    const onMessage = (msg: Uint8Array) => this.emit('hopr:message', msg)
    this.forward = new PacketForwardInteraction(
      subscribe,
      sendMessage,
      this.getId(),
      onMessage,
      this.db,
      protocolMsg,
      protocolAck
    )

    await this.announce(this.options.announce)
    log('announcing done, starting heartbeat')
    this.heartbeat.start()

    this.setChannelStrategy(this.options.strategy || new PassiveStrategy())
    this.status = 'RUNNING'
    this.emit('running with strategy', this.strategy.name)

    // Log information
    // Debug log used in e2e integration tests, please don't change
    log('# STARTED NODE')
    log('ID', this.getId().toB58String())
    log('Protocol version', VERSION)
    if (libp2p.multiaddrs !== undefined) {
      log(`Available under the following addresses:`)
      libp2p.multiaddrs.forEach((ma: Multiaddr) => log(ma.toString()))
    } else {
      log(`No multiaddrs has been registered.`)
    }
    this.maybeLogProfilingToGCloud()
    this.checkTimeout = setTimeout(() => {
      log(`Starting periodicCheck interval with ${this.strategy.tickInterval}ms`)
      this.periodicCheck()
    }, this.strategy.tickInterval)
  }

  private maybeLogProfilingToGCloud() {
    if (process.env.GCLOUD) {
      try {
        var name = 'hopr_node_' + this.getId().toB58String().slice(-5).toLowerCase()
        require('@google-cloud/profiler')
          .start({
            projectId: 'hoprassociation',
            serviceContext: {
              service: name,
              version: FULL_VERSION
            }
          })
          .catch((e: any) => console.log(e))
      } catch (e) {
        console.log(e)
      }
    }
  }

  private async onChannelWaitingForCommitment(c: ChannelEntry) {
    if (this.strategy.shouldCommitToChannel(c)) {
      log(`Found channel ${c.getId().toHex()} to us with unset commitment. Setting commitment`)
      retryWithBackoff(() => this.connector.commitToChannel(c))
    }
  }

  /**
   * If error provided is considered an out of funds error
   * - it will emit that the node is out of funds
   * @param error error thrown by an ethereum transaction
   */
  private async isOutOfFunds(error: any): Promise<void> {
    const isOutOfFunds = isErrorOutOfFunds(error)
    if (!isOutOfFunds) return

    const address = (await this.getEthereumAddress()).toHex()

    if (isOutOfFunds === 'NATIVE') {
      log('unfunded node', address)
      this.emit('hopr:warning:unfundedNative', address)
    } else if (isOutOfFunds === 'HOPR') {
      log('unfunded node', address)
      this.emit('hopr:warning:unfunded', address)
    }
  }

  /**
   * Called whenever a peer is announced
   * @param peer newly announced peer
   */
  private onPeerAnnouncement(peer: { id: PeerId; multiaddrs: Multiaddr[] }): void {
    if (peer.id.equals(this.id)) {
      // Ignore announcements from ourself
      return
    }

    const dialables = peer.multiaddrs.filter((ma: Multiaddr) => {
      const tuples = ma.tuples()
      return tuples.length > 1 && tuples[0][0] != protocols.names['p2p'].code
    })

    // @ts-ignore
    this.libp2p.peerStore.keyBook.set(peer.id)

    if (dialables.length > 0) {
      this.publicNodesEmitter.emit('addPublicNode', { id: peer.id, multiaddrs: dialables })

      this.libp2p.peerStore.addressBook.add(peer.id, dialables)
    }
  }

  // On the strategy interval, poll the strategy to see what channel changes
  // need to be made.
  private async tickChannelStrategy() {
    verbose('strategy tick', this.status, this.strategy.name)
    if (this.status != 'RUNNING') {
      return
    }

    const currentChannels: ChannelEntry[] | undefined = await this.getAllChannels()
    verbose('Channels obtained', currentChannels)

    if (currentChannels === undefined) {
      log('invalid channels retrieved from database')
      return
    }

    for (const channel of currentChannels) {
      this.networkPeers.register(channel.destination.toPeerId()) // Make sure current channels are 'interesting'
    }

    let balance: Balance
    try {
      balance = await this.getBalance()
    } catch (e) {
      log('failed to getBalance, aborting tick')
      return
    }
    const [nextChannels, closeChannels] = await this.strategy.tick(
      balance.toBN(),
      currentChannels,
      this.networkPeers,
      this.connector.getRandomOpenChannel.bind(this.connector)
    )
    verbose(`strategy wants to close ${closeChannels.length} channels`)

    for (let channel of currentChannels) {
      if (channel.status == ChannelStatus.PendingToClose) {
        // attempt to finalize closure
        closeChannels.push(channel.destination)
      }
    }

    for (let toClose of closeChannels) {
      verbose(`closing ${toClose}`)
      try {
        await this.closeChannel(toClose.toPeerId())
        verbose(`closed channel to ${toClose.toString()}`)
        this.emit('hopr:channel:closed', toClose.toPeerId())
      } catch (e) {
        log('error when trying to close strategy channels', e)
      }
    }
    verbose(`strategy wants to open`, nextChannels.length, 'new channels')
    for (let channelToOpen of nextChannels) {
      this.networkPeers.register(channelToOpen[0].toPeerId())
      try {
        // Opening channels can fail if we can't establish a connection.
        const hash = await this.openChannel(channelToOpen[0].toPeerId(), channelToOpen[1])
        verbose('- opened', channelToOpen, hash)
        this.emit('hopr:channel:opened', channelToOpen)
      } catch (e) {
        log('error when trying to open strategy channels', e)
      }
    }
  }

  private async getAllChannels(): Promise<ChannelEntry[]> {
    return this.db.getChannelsFrom(PublicKey.fromPeerId(this.getId()).toAddress())
  }

  /**
   * Returns the version of hopr-core.
   */
  public getVersion() {
    return FULL_VERSION
  }

  /**
   * Shuts down the node and saves keys and peerBook in the database
   */
  public async stop(): Promise<void> {
    this.status = 'DESTROYED'
    verbose('Stopping checking timeout')
    clearTimeout(this.checkTimeout)
    verbose('Stopping heartbeat & indexer')
    await Promise.all([this.heartbeat.stop(), this.connector.stop()])
    verbose('Stopping database & libp2p', this.db)
    await Promise.all([this.db?.close().then(() => log(`Database closed.`)), this.libp2p.stop()])

    // Give the operating system some extra time to close the sockets
    await new Promise((resolve) => setTimeout(resolve, 100))
  }

  public getId(): PeerId {
    return this.id
  }

  /**
   * List of addresses that is announced to other nodes
   * @dev returned list can change at runtime
   * @param peer peer to query for, default self
   */
  public async getAnnouncedAddresses(peer: PeerId = this.getId()): Promise<Multiaddr[]> {
    if (peer.equals(this.getId())) {
      const addrs = this.libp2p.multiaddrs

      // Most of the time we want to only return 'public' addresses, that is,
      // addresses that have a good chance of being reachable by other nodes,
      // therefore only ones that include a public IP etc.
      //
      // We also have a setting announceLocalAddresses that inverts this so we
      // can test on closed local networks.
      if (this.options.announceLocalAddresses) {
        return addrs.filter((ma) => ma.toString().includes('127.0.0.1')) // TODO - proper filtering
      }
      return addrs.filter((ma) => !ma.toString().includes('127.0.0.1')) // TODO - proper filtering
    }

    let dhtResult: Awaited<ReturnType<LibP2P['peerRouting']['findPeer']>>

    try {
      dhtResult = await this.libp2p.peerRouting.findPeer(peer)
    } catch (err) {
      log(`Cannot find any announced addresses for peer ${peer.toB58String()} in the DHT.`)
      return []
    }

    return dhtResult.multiaddrs
  }

  /**
   * List the addresses on which the node is listening
   */
  public getListeningAddresses(): Multiaddr[] {
    return this.libp2p.addressManager.getListenAddrs()
  }

  /**
   * Gets the observed addresses of a given peer.
   * @param peer peer to query for
   */
  public getObservedAddresses(peer: PeerId): Multiaddr[] {
    return (this.libp2p.peerStore.get(peer).addresses ?? []).map((addr) => addr.multiaddr)
  }

  /**
   * @param msg message to send
   * @param destination PeerId of the destination
   * @param intermediateNodes optional set path manually
   */
  public async sendMessage(msg: Uint8Array, destination: PeerId, intermediatePath?: PublicKey[]): Promise<void> {
    const promises: Promise<void>[] = []

    if (this.status != 'RUNNING') {
      throw new Error('Cannot send message until the node is running')
    }

    if (intermediatePath != undefined) {
      // checking if path makes sense
      for (let i = 0; i < intermediatePath.length; i++) {
        let ticketIssuer: PublicKey
        let ticketReceiver: PublicKey

        if (i == 0) {
          ticketIssuer = PublicKey.fromPeerId(this.getId())
          ticketReceiver = intermediatePath[0]
        } else {
          ticketIssuer = intermediatePath[i - 1]
          ticketReceiver = intermediatePath[i]
        }

        const channel = await this.db.getChannelX(ticketIssuer, ticketReceiver)

        if (channel.status !== ChannelStatus.Open) {
          throw Error(`Channel ${channel.getId().toHex()} is not open`)
        }
      }
    }

    for (let n = 0; n < msg.length / PACKET_SIZE; n++) {
      promises.push(
        new Promise<void>(async (resolve, reject) => {
          if (intermediatePath == undefined) {
            try {
              intermediatePath = await this.getIntermediateNodes(PublicKey.fromPeerId(destination))
            } catch (e) {
              reject(e)
              return
            }
            if (!intermediatePath || !intermediatePath.length) {
              reject(new Error('bad path'))
            }
          }

          const path: PublicKey[] = [].concat(intermediatePath, [PublicKey.fromPeerId(destination)])
          let packet: Packet
          try {
            packet = await Packet.create(
              msg.slice(n * PACKET_SIZE, Math.min(msg.length, (n + 1) * PACKET_SIZE)),
              path.map((x) => x.toPeerId()),
              this.getId(),
              this.db
            )
          } catch (err) {
            return reject(err)
          }

          await packet.storePendingAcknowledgement(this.db)

          this.once('message-acknowledged:' + packet.ackChallenge.toHex(), () => {
            resolve()
          })

          try {
            await this.forward.interact(path[0].toPeerId(), packet)
          } catch (err) {
            return reject(err)
          }
        })
      )
    }

    try {
      await Promise.all(promises)
    } catch (err) {
      log(`Could not send message. Error was: ${chalk.red(err.message)}`)
      throw err
    }
  }

  /**
   * Ping a node.
   * @param destination PeerId of the node
   * @returns latency
   */
  public async ping(destination: PeerId): Promise<{ info: string; latency: number }> {
    if (!PeerId.isPeerId(destination)) {
      throw Error(`Expecting a non-empty destination.`)
    }
    let start = Date.now()
    try {
      const success = await this.heartbeat.pingNode(destination)
      if (success) {
        return { latency: Date.now() - start, info: '' }
      } else {
        return { info: 'failure', latency: -1 }
      }
    } catch (e) {
      log(e)
      return { latency: -1, info: 'error' }
    }
  }

  public getConnectedPeers(): PeerId[] {
    if (!this.networkPeers) {
      return []
    }
    return this.networkPeers.all()
  }

  public async connectionReport(): Promise<string> {
    if (!this.networkPeers) {
      return 'Node has not started yet'
    }
    const connected = this.networkPeers.debugLog()
    const announced = await this.connector.indexer.getAnnouncedAddresses()
    return `${connected}
    \n${announced.length} peers have announced themselves on chain:
    \n${announced.map((x: Multiaddr) => x.toString()).join('\n')}`
  }

  public subscribeOnConnector(event: string, callback: () => void): void {
    this.connector.on(event, callback)
  }
  public emitOnConnector(event: string): void {
    this.connector.emit(event)
  }

  public async periodicCheck() {
    log('periodic check', this.status)
    if (this.status != 'RUNNING') {
      return
    }
    const logTimeout = setTimeout(() => {
      log('strategy tick took longer than 10 secs')
    }, 10000)
    try {
      log('Triggering tick channel strategy')
      await this.tickChannelStrategy()
    } catch (e) {
      log('error in periodic check', e)
    }
    log('Clearing out logging timeout.')
    clearTimeout(logTimeout)
    log(`Setting up timeout for ${this.strategy.tickInterval}ms`)
    this.checkTimeout = setTimeout(() => {
      log('Triggering again periodCheck')
      this.periodicCheck()
    }, this.strategy.tickInterval)
  }

  /**
   * Announces address of node on-chain to be reachable by other nodes.
   * @dev Promise resolves before own announcement appears in the indexer
   * @param includeRouting publish routable address if true
   * @returns Promise that resolves once announce transaction has been published
   */
  private async announce(includeRouting = false): Promise<void> {
    let isRoutableAddress = false
    let addrToAnnounce: Multiaddr

    if (includeRouting) {
      let multiaddrs = await this.getAnnouncedAddresses()
<<<<<<< HEAD
      multiaddrs.sort((a, b) => {
        if (isMultiaddrLocal(a) && !isMultiaddrLocal(b)) return this.options.preferLocalAddresses ? -1 : 1
        else if (!isMultiaddrLocal(a) && isMultiaddrLocal(b)) return this.options.preferLocalAddresses ? 1 : -1
        else if (isMultiaddrLocal(a) && isMultiaddrLocal(b)) {
          const clsA = getIpv4LocalAddressClass(a)
          const clsB = getIpv4LocalAddressClass(b)
          if (clsA == undefined) return 1
          if (clsB == undefined) return -1
          return clsA.localeCompare(clsB)
        } else return 0
      })
=======

      // If we need local addresses, sort them first according to their class
      if (this.options.preferLocalAddresses) {
        multiaddrs.sort(multiaddressCompareByClassFunction)
      } else {
        // If we don't need local addresses, just throw them away
        multiaddrs = multiaddrs.filter((ma) => !isMultiaddrLocal(ma))
      }
>>>>>>> 841f08a6

      log(`available multiaddresses ${multiaddrs}`)

      const ip4 = multiaddrs.find((s) => s.toString().startsWith('/ip4/'))
      const ip6 = multiaddrs.find((s) => s.toString().startsWith('/ip6/'))

      // Prefer IPv4 addresses over IPv6 addresses, if any
      addrToAnnounce = ip4 ?? ip6

      // Submit P2P address if IPv4 or IPv6 address is not routable because link-locale, reserved or private address
      // except if testing locally, e.g. as part of an integration test
      if (addrToAnnounce == undefined || (isMultiaddrLocal(addrToAnnounce) && !this.options.preferLocalAddresses)) {
        addrToAnnounce = new Multiaddr('/p2p/' + this.getId().toB58String())
      } else {
        isRoutableAddress = true
      }
    } else {
      addrToAnnounce = new Multiaddr('/p2p/' + this.getId().toB58String())
    }

    // Check if there was a previous annoucement from us
    const ownAccount = await this.connector.getAccount(await this.getEthereumAddress())

    // Do not announce if our last is equal to what we intend to announce
    if (ownAccount?.multiAddr?.equals(addrToAnnounce)) {
      log(`intended address has already been announced, nothing to do`)
      return
    }

    try {
      log(`announcing ${includeRouting && isRoutableAddress ? 'with' : 'without'} routing`)

      await this.connector.announce(addrToAnnounce)
      log(`announced address ${addrToAnnounce}`)
    } catch (err) {
      log('announce failed')
      await this.isOutOfFunds(err)
      throw new Error(`Failed to announce: ${err}`)
    }
  }

  public async setChannelStrategy(strategy: ChannelStrategy) {
    log('setting channel strategy from', this.strategy?.name, 'to', strategy.name)
    this.strategy = strategy
  }

  private async onWinningTicket(ack) {
    this.strategy.onWinningTicket(ack, await this.startedPaymentChannels())
  }

  public getChannelStrategy(): string {
    return this.strategy.name
  }

  public async getBalance(): Promise<Balance> {
    return await this.connector.getBalance(true)
  }

  public async getNativeBalance(): Promise<NativeBalance> {
    verbose('Requesting native balance from node.')
    return await this.connector.getNativeBalance(true)
  }

  public async smartContractInfo(): Promise<{
    network: string
    hoprTokenAddress: string
    hoprChannelsAddress: string
    channelClosureSecs: number
  }> {
    return this.connector.smartContractInfo()
  }

  /**
   * Open a payment channel
   *
   * @param counterparty the counter party's peerId
   * @param amountToFund the amount to fund in HOPR(wei)
   */
  public async openChannel(
    counterparty: PeerId,
    amountToFund: BN
  ): Promise<{
    channelId: Hash
  }> {
    const ethereum = this.connector
    const selfPubKey = new PublicKey(this.getId().pubKey.marshal())
    const counterpartyPubKey = new PublicKey(counterparty.pubKey.marshal())
    const myAvailableTokens = await ethereum.getBalance(true)

    // validate 'amountToFund'
    if (amountToFund.lten(0)) {
      throw Error(`Invalid 'amountToFund' provided: ${amountToFund.toString(10)}`)
    } else if (amountToFund.gt(myAvailableTokens.toBN())) {
      throw Error(
        `You don't have enough tokens: ${amountToFund.toString(10)}<${myAvailableTokens
          .toBN()
          .toString(10)} at address ${selfPubKey.toAddress().toHex()}`
      )
    }

    try {
      return {
        channelId: await ethereum.openChannel(counterpartyPubKey, new Balance(amountToFund))
      }
    } catch (err) {
      await this.isOutOfFunds(err)
      throw new Error(`Failed to openChannel: ${err}`)
    }
  }

  /**
   * Fund a payment channel
   *
   * @param counterparty the counter party's peerId
   * @param myFund the amount to fund the channel in my favor HOPR(wei)
   * @param counterpartyFund the amount to fund the channel in counterparty's favor HOPR(wei)
   */
  public async fundChannel(counterparty: PeerId, myFund: BN, counterpartyFund: BN): Promise<void> {
    const ethereum = await this.startedPaymentChannels()
    const selfPubKey = new PublicKey(this.getId().pubKey.marshal())
    const counterpartyPubKey = new PublicKey(counterparty.pubKey.marshal())
    const myBalance = await ethereum.getBalance(false)
    const totalFund = myFund.add(counterpartyFund)

    // validate 'amountToFund'
    if (totalFund.lten(0)) {
      throw Error(`Invalid 'totalFund' provided: ${totalFund.toString(10)}`)
    } else if (totalFund.gt(myBalance.toBN())) {
      throw Error(
        `You don't have enough tokens: ${totalFund.toString(10)}<${myBalance
          .toBN()
          .toString(10)} at address ${selfPubKey.toAddress().toHex()}`
      )
    }

    try {
      await ethereum.fundChannel(counterpartyPubKey, new Balance(myFund), new Balance(counterpartyFund))
    } catch (err) {
      await this.isOutOfFunds(err)
      throw new Error(`Failed to fundChannel: ${err}`)
    }
  }

  public async closeChannel(counterparty: PeerId): Promise<{ receipt: string; status: ChannelStatus }> {
    const ethereum = await this.startedPaymentChannels()
    const selfPubKey = new PublicKey(this.getId().pubKey.marshal())
    const counterpartyPubKey = new PublicKey(counterparty.pubKey.marshal())
    const channel = await this.db.getChannelX(selfPubKey, counterpartyPubKey)

    // TODO: should we wait for confirmation?
    if (channel.status === ChannelStatus.Closed) {
      throw new Error('Channel is already closed')
    }

    if (channel.status === ChannelStatus.Open) {
      await this.strategy.onChannelWillClose(channel, ethereum)
    }

    log('closing channel', channel.getId())
    let txHash: string
    try {
      if (channel.status === ChannelStatus.Open || channel.status == ChannelStatus.WaitingForCommitment) {
        log('initiating closure')
        txHash = await ethereum.initializeClosure(counterpartyPubKey)
      } else {
        log('finalizing closure')
        txHash = await ethereum.finalizeClosure(counterpartyPubKey)
      }
    } catch (err) {
      log('failed to close channel', err)
      await this.isOutOfFunds(err)
      throw new Error(`Failed to closeChannel: ${err}`)
    }

    log(`closed channel, ${channel.getId()}`)
    return { receipt: txHash, status: channel.status }
  }

  public async getTicketStatistics() {
    const ack = await this.db.getAcknowledgedTickets()
    const pending = await this.db.getPendingTicketCount()
    const losing = await this.db.getLosingTicketCount()
    const totalValue = (ackTickets: AcknowledgedTicket[]): Balance =>
      ackTickets.map((a) => a.ticket.amount).reduce((x, y) => x.add(y), Balance.ZERO())

    return {
      pending,
      losing,
      winProportion: ack.length / (ack.length + losing) || 0,
      unredeemed: ack.length,
      unredeemedValue: totalValue(ack),
      redeemed: await this.db.getRedeemedTicketsCount(),
      redeemedValue: await this.db.getRedeemedTicketsValue(),
      neglected: await this.db.getNeglectedTicketsCount(),
      rejected: await this.db.getRejectedTicketsCount(),
      rejectedValue: await this.db.getRejectedTicketsValue()
    }
  }

  public async redeemAllTickets() {
    const ethereum = await this.startedPaymentChannels()
    await ethereum.redeemAllTickets()
  }

  public async getChannelsFrom(addr: Address): Promise<ChannelEntry[]> {
    return await this.db.getChannelsFrom(addr)
  }

  public async getChannelsTo(addr: Address): Promise<ChannelEntry[]> {
    return await this.db.getChannelsTo(addr)
  }

  public async getPublicKeyOf(addr: Address): Promise<PublicKey> {
    const ethereum = await this.startedPaymentChannels()
    return await ethereum.getPublicKeyOf(addr)
  }

  // NB: The prefix "HOPR Signed Message: " is added as a security precaution.
  // Without it, the node could be convinced to sign a message like an Ethereum
  // transaction draining it's connected wallet funds, since they share the key.
  public async signMessage(message: Uint8Array) {
    return await this.id.privKey.sign(u8aConcat(new TextEncoder().encode('HOPR Signed Message: '), message))
  }

  public async getEthereumAddress(): Promise<Address> {
    return this.connector.getPublicKey().toAddress()
  }

  /**
   * Withdraw on-chain assets to a given address
   * @param currency either native currency or HOPR tokens
   * @param recipient the account where the assets should be transferred to
   * @param amount how many tokens to be transferred
   * @returns
   */
  public async withdraw(currency: 'NATIVE' | 'HOPR', recipient: string, amount: string): Promise<string> {
    const ethereum = await this.startedPaymentChannels()

    let result: string
    try {
      result = await ethereum.withdraw(currency, recipient, amount)
    } catch (err) {
      await this.isOutOfFunds(err)
      throw new Error(`Failed to withdraw: ${err}`)
    }

    return result
  }

  /**
   * Takes a destination and samples randomly intermediate nodes
   * that will relay that message before it reaches its destination.
   *
   * @param destination instance of peerInfo that contains the peerId of the destination
   */
  private async getIntermediateNodes(destination: PublicKey): Promise<PublicKey[]> {
    const ethereum = await this.startedPaymentChannels()
    return await findPath(
      PublicKey.fromPeerId(this.getId()),
      destination,
      INTERMEDIATE_HOPS,
      (p: PublicKey) => this.networkPeers.qualityOf(p.toPeerId()),
      ethereum.getOpenChannelsFrom.bind(ethereum)
    )
  }

  /**
   * This is a utility method to wait until the node is funded.
   * A backoff is implemented, if node has not been funded and
   * MAX_DELAY is reached, this function will reject.
   */
  public async waitForFunds(): Promise<void> {
    try {
      return retryWithBackoff(
        () => {
          return new Promise<void>(async (resolve, reject) => {
            try {
              const nativeBalance = await this.getNativeBalance()
              if (nativeBalance.toBN().gte(MIN_NATIVE_BALANCE)) {
                resolve()
              } else {
                log('still unfunded, trying again soon')
                reject()
              }
            } catch (e) {
              log('error with native balance call, trying again soon')
              reject()
            }
          })
        },
        {
          minDelay: durations.seconds(30),
          maxDelay: durations.seconds(200),
          delayMultiple: 1.05
        }
      )
    } catch {
      log(`unfunded for more than 200 seconds, shutting down`)
      await this.stop()
    }
  }

  // Utility method to wait until the node is running successfully
  public async waitForRunning(): Promise<void> {
    if (this.status == 'RUNNING') {
      return Promise.resolve()
    }
    return new Promise((resolve) => this.once('running', resolve))
  }
}

export default Hopr
export * from './constants'
export { createHoprNode } from './main'
export { PassiveStrategy, PromiscuousStrategy, SaneDefaults, findPath }
export type { ChannelsToOpen, ChannelsToClose }
export { resolveEnvironment, supportedEnvironments, ResolvedEnvironment } from './environment'
export { libp2pMock } from './libp2p.mock'
export { sampleOptions } from './index.mock'<|MERGE_RESOLUTION|>--- conflicted
+++ resolved
@@ -24,11 +24,7 @@
   MIN_NATIVE_BALANCE,
   u8aConcat,
   isMultiaddrLocal,
-<<<<<<< HEAD
-  getIpv4LocalAddressClass
-=======
   multiaddressCompareByClassFunction
->>>>>>> 841f08a6
 } from '@hoprnet/hopr-utils'
 import type {
   LibP2PHandlerFunction,
@@ -698,19 +694,6 @@
 
     if (includeRouting) {
       let multiaddrs = await this.getAnnouncedAddresses()
-<<<<<<< HEAD
-      multiaddrs.sort((a, b) => {
-        if (isMultiaddrLocal(a) && !isMultiaddrLocal(b)) return this.options.preferLocalAddresses ? -1 : 1
-        else if (!isMultiaddrLocal(a) && isMultiaddrLocal(b)) return this.options.preferLocalAddresses ? 1 : -1
-        else if (isMultiaddrLocal(a) && isMultiaddrLocal(b)) {
-          const clsA = getIpv4LocalAddressClass(a)
-          const clsB = getIpv4LocalAddressClass(b)
-          if (clsA == undefined) return 1
-          if (clsB == undefined) return -1
-          return clsA.localeCompare(clsB)
-        } else return 0
-      })
-=======
 
       // If we need local addresses, sort them first according to their class
       if (this.options.preferLocalAddresses) {
@@ -719,7 +702,6 @@
         // If we don't need local addresses, just throw them away
         multiaddrs = multiaddrs.filter((ma) => !isMultiaddrLocal(ma))
       }
->>>>>>> 841f08a6
 
       log(`available multiaddresses ${multiaddrs}`)
 
