import { setImmediate } from 'timers/promises'
import EventEmitter from 'events'

import { protocols, Multiaddr } from '@multiformats/multiaddr'

import type BN from 'bn.js'
import { keysPBM } from '@libp2p/crypto/keys'
import { createHash } from 'crypto'
import secp256k1 from 'secp256k1'
import type { Libp2p as Libp2pType } from 'libp2p'
import type { Connection } from '@libp2p/interface-connection'
import type { Peer } from '@libp2p/interface-peer-store'
import type { PeerId } from '@libp2p/interface-peer-id'
import type { Components } from '@libp2p/interfaces/components'
import { compareAddressesLocalMode, compareAddressesPublicMode, type HoprConnectConfig } from '@hoprnet/hopr-connect'

// @ts-ignore untyped library
import retimer from 'retimer'

import { PACKET_SIZE, INTERMEDIATE_HOPS, VERSION, FULL_VERSION } from './constants.js'

import AccessControl from './network/access-control.js'
import NetworkPeers, { type Entry, NetworkPeersOrigin } from './network/network-peers.js'
import Heartbeat, { NetworkHealthIndicator } from './network/heartbeat.js'

import { findPath } from './path/index.js'

import {
  PublicKey,
  Balance,
  NativeBalance,
  libp2pSubscribe,
  libp2pSendMessage,
  isSecp256k1PeerId,
  ChannelStatus,
  MIN_NATIVE_BALANCE,
  isMultiaddrLocal,
  retryWithBackoffThenThrow,
  durations,
  isErrorOutOfFunds,
  debug,
  retimer as intervalTimer,
  createRelayerKey,
  createCircuitAddress,
  convertPubKeyFromPeerId,
  getBackoffRetryTimeout,
  getBackoffRetries,
  type LibP2PHandlerFunction,
  type AcknowledgedTicket,
  type ChannelEntry,
  type Address,
  type DialOpts,
  type Hash,
  type HalfKeyChallenge,
  type Ticket,
<<<<<<< HEAD
  type HoprDB
=======
  type HoprDB,
  create_gauge,
  create_counter,
  create_histogram_with_buckets
>>>>>>> 792cc06a
} from '@hoprnet/hopr-utils'
import HoprCoreEthereum, { type Indexer } from '@hoprnet/hopr-core-ethereum'

import {
  type StrategyTickResult,
  type ChannelStrategyInterface,
  PassiveStrategy,
  PromiscuousStrategy,
  SaneDefaults
} from './channel-strategy.js'

import { AcknowledgementInteraction } from './interactions/packet/acknowledgement.js'
import { PacketForwardInteraction } from './interactions/packet/forward.js'

import { Packet } from './messages/index.js'
import type { ResolvedEnvironment } from './environment.js'
import { createLibp2pInstance } from './main.js'
import type { EventEmitter as Libp2pEmitter } from '@libp2p/interfaces/events'
import { PeerConnectionType } from '@hoprnet/hopr-connect'

const CODE_P2P = protocols('p2p').code

const DEBUG_PREFIX = `hopr-core`
const log = debug(DEBUG_PREFIX)
const verbose = debug(DEBUG_PREFIX.concat(`:verbose`))
const error = debug(DEBUG_PREFIX.concat(`:error`))

// Metrics
const metric_outChannelCount = create_gauge('core_gauge_num_outgoing_channels', 'Number of outgoing channels')
const metric_inChannelCount = create_gauge('core_gauge_num_incoming_channels', 'Number of incoming channels')
const metric_sentMessageCount = create_counter('core_counter_sent_messages', 'Number of sent messages')
const metric_pathLength = create_histogram_with_buckets(
  'core_histogram_path_length',
  'Distribution of number of hops of sent messages',
  new Float64Array([0, 1, 2, 3, 4])
)

// Using libp2p components directly because it allows us
// to bypass the API layer
type Libp2p = Libp2pType & {
  components: Components
}
interface NetOptions {
  ip: string
  port: number
}

type PeerStoreAddress = {
  id: PeerId
  multiaddrs: Multiaddr[]
}

export type HoprOptions = {
  environment: ResolvedEnvironment
  announce?: boolean
  dataPath: string
  createDbIfNotExist?: boolean
  forceCreateDB?: boolean
  allowLocalConnections?: boolean
  allowPrivateConnections?: boolean
  password?: string
  connector?: HoprCoreEthereum
  strategy?: ChannelStrategyInterface
  hosts?: {
    ip4?: NetOptions
    ip6?: NetOptions
  }
  heartbeatInterval?: number
  heartbeatThreshold?: number
  heartbeatVariance?: number
  networkQualityThreshold?: number
  onChainConfirmations?: number
  testing?: {
    // when true, assume that the node is running in an isolated network and does
    // not need any connection to nodes outside of the subnet
    // default: false
    announceLocalAddresses?: boolean
    // when true, assume a testnet with multiple nodes running on the same machine
    // or in the same private IPv4 network
    // default: false
    preferLocalAddresses?: boolean
    // when true, intentionally fail on direct connections
    // to test NAT behavior
    // default: false
    noDirectConnections?: boolean
    // when true, even if a direct WebRTC connection is possible,
    // don't do the upgrade to it to test bidirectional NAT
    // default: false
    noWebRTCUpgrade?: boolean
    // when true, disable usage of UPNP to automatically detect
    // external IP
    // default: false
    noUPNP?: boolean
    // Use mocked libp2p instance instead of real one
    useMockedLibp2p?: boolean
    // When using mocked libp2p instance, use existing mocked
    // DHT to simulate decentralized networks
    mockedDHT?: Map<string, string[]>
    // When using mocked libp2p instances
    mockedNetwork?: Libp2pEmitter<any>
  }
}

export type NodeStatus = 'UNINITIALIZED' | 'INITIALIZING' | 'RUNNING' | 'DESTROYED'

export type Subscribe = ((
  protocols: string | string[],
  handler: LibP2PHandlerFunction<Promise<Uint8Array>>,
  includeReply: true,
  errHandler: (err: any) => void
) => void) &
  ((
    protocol: string | string[],
    handler: LibP2PHandlerFunction<Promise<void> | void>,
    includeReply: false,
    errHandler: (err: any) => void
  ) => void)

export type SendMessage = ((
  dest: PeerId,
  protocols: string | string[],
  msg: Uint8Array,
  includeReply: true,
  opts?: DialOpts
) => Promise<Uint8Array[]>) &
  ((dest: PeerId, protocols: string | string[], msg: Uint8Array, includeReply: false, opts?: DialOpts) => Promise<void>)

class Hopr extends EventEmitter {
  public status: NodeStatus = 'UNINITIALIZED'

  private stopPeriodicCheck: (() => void) | undefined
  private strategy: ChannelStrategyInterface
  private networkPeers: NetworkPeers
  private heartbeat: Heartbeat
  private forward: PacketForwardInteraction
  private acknowledgements: AcknowledgementInteraction
  private libp2pComponents: Components
  private stopLibp2p: Libp2p['stop']
  private pubKey: PublicKey
  private knownPublicNodesCache = new Set()

  public environment: ResolvedEnvironment

  public indexer: Indexer

  /**
   * Create an uninitialized Hopr Node
   *
   * @constructor
   *
   * @param id PeerId to use, determines node address
   * @param db used to persist protocol state
   * @param connector an instance of the blockchain wrapper
   * @param options
   * @param publicNodesEmitter used to pass information about newly announced nodes to transport module
   */
  public constructor(
    private id: PeerId,
    private db: HoprDB,
    private connector: HoprCoreEthereum,
    private options: HoprOptions,
    private publicNodesEmitter = new (EventEmitter as new () => HoprConnectConfig['config']['publicNodes'])()
  ) {
    super()

    if (!id.privateKey || !isSecp256k1PeerId(id)) {
      throw new Error('Hopr Node must be initialized with an id with a secp256k1 private key')
    }
    this.environment = options.environment
    log(`using environment: ${this.environment.id}`)
    this.indexer = this.connector.indexer // TODO temporary
    this.pubKey = PublicKey.fromPeerId(id)
  }

  /**
   * Start node
   *
   * The node has a fairly complex lifecycle. This method should do all setup
   * required for a node to be functioning.
   *
   * If the node is not funded, it will throw.
   *
   * - Create a link to the ethereum blockchain
   *   - Finish indexing previous blocks [SLOW]
   *   - Find publicly accessible relays
   *
   * - Start LibP2P and work out our network configuration.
   *   - Pass the list of relays from the indexer
   *
   * - Wait for wallet to be funded with ETH [requires user interaction]
   *
   * - Announce address, pubkey, and multiaddr on chain.
   *
   * - Start heartbeat, automatic strategies, etc..
   *
   * @param __testingLibp2p use simulated libp2p instance for testing
   */
  public async start(__testingLibp2p?: Libp2p) {
    this.status = 'INITIALIZING'
    log('Starting hopr node...')

    const balance = await this.connector.getNativeBalance(false)

    verbose(
      `Ethereum account ${this.getEthereumAddress().toHex()} has ${balance.toFormattedString()}. Mininum balance is ${new NativeBalance(
        MIN_NATIVE_BALANCE
      ).toFormattedString()}`
    )

    if (!balance || balance.toBN().lte(MIN_NATIVE_BALANCE)) {
      throw new Error('Cannot start node without a funded wallet')
    }
    log('Node has enough to get started, continuing starting payment channels')
    verbose('Starting HoprEthereum, which will trigger the indexer')
    await this.connector.start()
    verbose('Started HoprEthereum. Waiting for indexer to find connected nodes.')

    // Fetch previous announcements from database
    const initialNodes = await this.connector.waitForPublicNodes()

    // Add all initial public nodes to public nodes cache
    initialNodes.forEach((initialNode) => this.knownPublicNodesCache.add(initialNode.id.toString()))

    // Fetch all nodes that will announces themselves during startup
    const recentlyAnnouncedNodes: PeerStoreAddress[] = []
    const pushToRecentlyAnnouncedNodes = (peer: PeerStoreAddress) => recentlyAnnouncedNodes.push(peer)
    this.connector.indexer.on('peer', pushToRecentlyAnnouncedNodes)

    // Initialize libp2p object and pass configuration
    const libp2p = (await createLibp2pInstance(
      this.id,
      this.options,
      initialNodes,
      this.publicNodesEmitter,
      async (peerId: PeerId, origin: NetworkPeersOrigin): Promise<boolean> => {
        return accessControl.reviewConnection(peerId, origin)
      },
      this.isAllowedAccessToNetwork.bind(this)
    )) as Libp2p

    // Needed to stop libp2p instance
    this.stopLibp2p = libp2p.stop.bind(libp2p)

    this.libp2pComponents = libp2p.components
    // Subscribe to p2p events from libp2p. Wraps our instance of libp2p.
    const subscribe = (
      protocols: string | string[],
      handler: LibP2PHandlerFunction<Promise<Uint8Array> | Promise<void> | void>,
      includeReply: boolean,
      errHandler: (err: any) => void
    ) => libp2pSubscribe(this.libp2pComponents, protocols, handler, errHandler, includeReply)

    const sendMessage = ((
      dest: PeerId,
      protocols: string | string[],
      msg: Uint8Array,
      includeReply: boolean,
      opts: DialOpts
    ) => libp2pSendMessage(this.libp2pComponents, dest, protocols, msg, includeReply, opts)) as SendMessage // Typescript limitation

    // Attach network health measurement functionality
    const peers: Peer[] = await this.libp2pComponents.getPeerStore().all()
    this.networkPeers = new NetworkPeers(
      peers.map((p) => p.id),
      [this.id],
      this.options.networkQualityThreshold,
      (peer: PeerId) => {
        this.libp2pComponents.getPeerStore().delete(peer)
        this.publicNodesEmitter.emit('removePublicNode', peer)
      }
    )

    // Initialize AccessControl
    const accessControl = new AccessControl(
      this.networkPeers,
      this.isAllowedAccessToNetwork.bind(this),
      this.closeConnectionsTo.bind(this)
    )

    // react when network registry is enabled / disabled
    this.connector.indexer.on('network-registry-status-changed', (_enabled: boolean) => {
      accessControl.reviewConnections()
    })
    // react when an account's eligibility has changed
    this.connector.indexer.on(
      'network-registry-eligibility-changed',
      (_account: Address, nodes: PublicKey[], _eligible: boolean) => {
        for (const node of nodes) {
          const peerId = node.toPeerId()
          const origin = this.networkPeers.has(peerId)
            ? this.networkPeers.getConnectionInfo(peerId).origin
            : NetworkPeersOrigin.NETWORK_REGISTRY
          accessControl.reviewConnection(peerId, origin)
        }
      }
    )

    peers.forEach((peer) => log(`peer store: loaded peer ${peer.id.toString()}`))

    this.heartbeat = new Heartbeat(
      this.networkPeers,
      subscribe,
      sendMessage,
      this.closeConnectionsTo.bind(this),
      accessControl.reviewConnection.bind(accessControl),
      this,
      (peerId: PeerId) => {
        if (this.knownPublicNodesCache.has(peerId.toString())) return true

        // If we have a direct connection to this peer ID, declare it a public node
        if (
          libp2p.connectionManager
            .getConnections(peerId)
            .flatMap((c) => c.tags ?? [])
            .includes(PeerConnectionType.DIRECT)
        ) {
          this.knownPublicNodesCache.add(peerId.toString())
          return true
        }

        return false
      },
      this.environment.id,
      this.options
    )

    this.libp2pComponents.getConnectionManager().addEventListener('peer:connect', (event: CustomEvent<Connection>) => {
      this.networkPeers.register(event.detail.remotePeer, NetworkPeersOrigin.INCOMING_CONNECTION)
    })

    this.acknowledgements = new AcknowledgementInteraction(
      sendMessage,
      subscribe,
      this.getId(),
      this.db,
      (ackChallenge: HalfKeyChallenge) => {
        // Can subscribe to both: per specific message or all message acknowledgments
        this.emit(`hopr:message-acknowledged:${ackChallenge.toHex()}`)
        this.emit('hopr:message-acknowledged', ackChallenge.toHex())
      },
      (ack: AcknowledgedTicket) => this.connector.emit('ticket:win', ack),
      () => {},
      this.environment
    )

    const onMessage = (msg: Uint8Array) => this.emit('hopr:message', msg)
    this.forward = new PacketForwardInteraction(
      subscribe,
      sendMessage,
      this.getId(),
      onMessage,
      this.db,
      this.environment,
      this.acknowledgements
    )

    // Attach socket listener and check availability of entry nodes
    await libp2p.start()

    // Register protocols
    await this.acknowledgements.start()
    await this.forward.start()

    log('libp2p started')

    this.connector.indexer.on('peer', this.onPeerAnnouncement.bind(this))

    // Add all entry nodes that were announced during startup
    this.connector.indexer.off('peer', pushToRecentlyAnnouncedNodes)
    for (const announcedNode of recentlyAnnouncedNodes) {
      await this.onPeerAnnouncement(announcedNode)
    }

    this.connector.indexer.on('channel-waiting-for-commitment', this.onChannelWaitingForCommitment.bind(this))

    try {
      await this.announce(this.options.announce)
    } catch (err) {
      console.error(`Could not announce self on-chain`)
      console.error(`Observed error:`, err)
      process.exit(1)
    }
    // subscribe so we can process channel close events
    this.connector.indexer.on('own-channel-updated', this.onOwnChannelUpdated.bind(this))

    this.setChannelStrategy(this.options.strategy || new PassiveStrategy())

    log('announcing done, starting heartbeat & strategy interval')
    await this.heartbeat.start()
    this.startPeriodicStrategyCheck()

    this.status = 'RUNNING'

    // Log information
    // Debug log used in e2e integration tests, please don't change
    log('# STARTED NODE')
    log('ID', this.getId().toString())
    log('Protocol version', VERSION)
    if (this.libp2pComponents.getAddressManager().getAddresses() !== undefined) {
      log(`Available under the following addresses:`)
      for (const ma of this.libp2pComponents.getAddressManager().getAddresses()) {
        log(` - ${ma.toString()}`)
      }
    } else {
      log(`No multiaddrs has been registered.`)
    }
    await this.maybeLogProfilingToGCloud()
    this.heartbeat.recalculateNetworkHealth()
  }

  private async maybeLogProfilingToGCloud() {
    if (process.env.GCLOUD) {
      try {
        var name = 'hopr_node_' + this.getId().toString().slice(-5).toLowerCase()
        ;(await import('@google-cloud/profiler'))
          .start({
            projectId: 'hoprassociation',
            serviceContext: {
              service: name,
              version: FULL_VERSION
            }
          })
          .catch((e: any) => console.log(e))
      } catch (e) {
        console.log(e)
      }
    }
  }

  private async onChannelWaitingForCommitment(c: ChannelEntry): Promise<void> {
    if (this.strategy.shouldCommitToChannel(c)) {
      log(`Found channel ${c.getId().toHex()} to us with unset commitment. Setting commitment`)
      try {
        await retryWithBackoffThenThrow(() => this.connector.commitToChannel(c))
      } catch (err) {
        // @TODO what to do here? E.g. delete channel from db?
        error(
          `Couldn't set commitment in channel to ${c.destination.toPeerId().toString()} (channelId ${c
            .getId()
            .toHex()})`
        )
      }
    }
  }

  /*
   * Callback function used to react to on-chain channel update events.
   * Specifically we trigger the strategy on channel close handler.
   * @param channel object
   */
  private async onOwnChannelUpdated(channel: ChannelEntry): Promise<void> {
    // Determine which counter (incoming/outgoing) we need to increment
    const selfAddr = this.getEthereumAddress()
    if (selfAddr.eq(channel.destination.toAddress())) metric_inChannelCount.increment()
    else if (selfAddr.eq(channel.source.toAddress())) metric_outChannelCount.increment()

    if (channel.status === ChannelStatus.PendingToClose) {
      await this.strategy.onChannelWillClose(channel, this.connector)
    }
  }

  /**
   * If error provided is considered an out of funds error
   * - it will emit that the node is out of funds
   * @param error error thrown by an ethereum transaction
   */
  private maybeEmitFundsEmptyEvent(error: any): void {
    const isOutOfFunds = isErrorOutOfFunds(error)
    if (!isOutOfFunds) return

    const address = this.getEthereumAddress().toHex()
    log('unfunded node', address)

    if (isOutOfFunds === 'NATIVE') {
      this.emit('hopr:warning:unfundedNative', address)
    } else if (isOutOfFunds === 'HOPR') {
      this.emit('hopr:warning:unfunded', address)
    }
  }

  /**
   * Called whenever a peer is announced
   * @param peer newly announced peer
   */
  private async onPeerAnnouncement(peer: { id: PeerId; multiaddrs: Multiaddr[] }): Promise<void> {
    if (peer.id.equals(this.id)) {
      // Ignore announcements from ourself
      return
    }

    const addrsToAdd: Multiaddr[] = []
    for (const addr of peer.multiaddrs) {
      const tuples = addr.tuples()

      if (tuples.length <= 1 && tuples[0][0] == CODE_P2P) {
        // No routable address
        continue
      }
<<<<<<< HEAD

      // Remove /p2p/<PEER_ID> from Multiaddr to prevent from duplicates
      // in peer store
      addrsToAdd.push(addr.decapsulateCode(CODE_P2P))
    }

=======

      // Remove /p2p/<PEER_ID> from Multiaddr to prevent from duplicates
      // in peer store
      addrsToAdd.push(addr.decapsulateCode(CODE_P2P))
    }

>>>>>>> 792cc06a
    const pubKey = convertPubKeyFromPeerId(peer.id)
    try {
      await this.libp2pComponents.getPeerStore().keyBook.set(peer.id, pubKey.bytes)
    } catch (err) {
      log(`Failed to update key peer-store with new peer ${peer.id.toString()} info`, err)
    }

    if (addrsToAdd.length > 0) {
      this.publicNodesEmitter.emit('addPublicNode', { id: peer.id, multiaddrs: addrsToAdd })

      try {
        await this.libp2pComponents.getPeerStore().addressBook.add(peer.id, addrsToAdd)
      } catch (err) {
        log(`Failed to update address peer-store with new peer ${peer.id.toString()} info`, err)
      }
    }

    // Mark the corresponding entry as public & recalculate network health indicator
    this.knownPublicNodesCache.add(peer.id.toString())
    this.heartbeat.recalculateNetworkHealth()
  }

  // On the strategy interval, poll the strategy to see what channel changes
  // need to be made.
  private async tickChannelStrategy() {
    verbose('strategy tick', this.status, this.strategy.name)
    if (this.status != 'RUNNING') {
      throw new Error('node is not RUNNING')
    }

    let out = 'Channels obtained:\n'

    const currentChannels: ChannelEntry[] = []

    for await (const channel of this.getAllChannels()) {
      out += `${channel.toString()}\n`
      currentChannels.push(channel)
      this.networkPeers.register(channel.destination.toPeerId(), NetworkPeersOrigin.STRATEGY_EXISTING_CHANNEL) // Make sure current channels are 'interesting'
    }

    // Remove last `\n`
    verbose(out.substring(0, out.length - 1))

    if (currentChannels === undefined) {
      throw new Error('invalid channels retrieved from database')
    }

    let balance: Balance
    try {
      balance = await this.getBalance()
    } catch (e) {
      throw new Error('failed to getBalance, aborting tick')
    }
    const tickResult: StrategyTickResult = await this.strategy.tick(
      balance.toBN(),
      currentChannels,
      this.networkPeers,
      this.connector.getRandomOpenChannel.bind(this.connector)
    )

    const closeChannelDestinationsCount = tickResult.toClose.length
    verbose(`strategy wants to close ${closeChannelDestinationsCount} channels`)

    for (const channel of currentChannels) {
      if (
        channel.status == ChannelStatus.PendingToClose &&
        !tickResult.toClose.find((x: typeof tickResult['toClose'][number]) => x.destination.eq(channel.destination))
      ) {
        // attempt to finalize closure
        tickResult.toClose.push({
          destination: channel.destination
        })
      }
    }

    verbose(
      `strategy wants to finalize closure of ${tickResult.toClose.length - closeChannelDestinationsCount} channels`
    )

    for (let i = 0; i < tickResult.toClose.length; i++) {
      const destination = tickResult.toClose[i].destination
      verbose(`closing channel to ${destination.toString()}`)
      try {
        await this.closeChannel(destination.toPeerId(), 'outgoing')
        verbose(`closed channel to ${destination.toString()}`)
        this.emit('hopr:channel:closed', destination.toPeerId())
      } catch (e) {
        log(`error when strategy trying to close channel to ${destination.toString()}`, e)
      }

      if (i + 1 < tickResult.toClose.length) {
        // Give other tasks CPU time to happen
        // Push next loop iteration to end of next event loop iteration
        await setImmediate()
      }
    }

    verbose(`strategy wants to open ${tickResult.toOpen.length} new channels`)

    for (let i = 0; i < tickResult.toOpen.length; i++) {
      const channel = tickResult.toOpen[i]
      this.networkPeers.register(channel.destination.toPeerId(), NetworkPeersOrigin.STRATEGY_NEW_CHANNEL)
      try {
        // Opening channels can fail if we can't establish a connection.
        const hash = await this.openChannel(channel.destination.toPeerId(), channel.stake)
        verbose('- opened', channel, hash)
        this.emit('hopr:channel:opened', channel)
      } catch (e) {
        log(`error when strategy trying to open channel to ${channel.destination.toString()}`, e)
      }

      if (i + 1 < tickResult.toOpen.length) {
        // Give other tasks CPU time to happen
        // Push next loop iteration to end of next event loop iteration
        await setImmediate()
      }
    }
  }

  private async *getAllChannels(): AsyncIterable<ChannelEntry> {
    yield* this.db.getChannelsFromIterable(PublicKey.fromPeerId(this.getId()).toAddress())
  }

  /**
   * Returns the version of hopr-core.
   */
  public getVersion() {
    return FULL_VERSION
  }

  /**
   * Recalculates and retrieves the current connectivity health indicator.
   */
  public getConnectivityHealth() {
    return this.heartbeat.recalculateNetworkHealth()
  }

  /**
   * Shuts down the node and saves keys and peerBook in the database
   */
  // @TODO make modules Startable
  public async stop(): Promise<void> {
    if (this.status == 'DESTROYED') {
      throw Error(`Hopr instance already destroyed.`)
    }
    this.status = 'DESTROYED'
    this.forward?.stop()
    this.acknowledgements?.stop()
    verbose('Stopping checking timeout')
    this.stopPeriodicCheck?.()
    verbose('Stopping heartbeat & indexer')
    this.heartbeat?.stop()
    verbose(`Stopping connector`)
    await this.connector?.stop()
    verbose('Stopping database')
    await this.db?.close()
    log(`Database closed.`)

    if (this.stopLibp2p) {
      verbose('Stopping libp2p')
      await this.stopLibp2p()
      log(`Libp2p closed.`)
    }

    // Give the operating system some extra time to close the sockets
    await new Promise((resolve) => setTimeout(resolve, 100))
  }

  /**
   * Gets the peer ID of this HOPR node.
   */
  public getId(): PeerId {
    return this.id
  }

  /**
   * List of addresses that is announced to other nodes
   * @dev returned list can change at runtime
   * @param peer peer to query for, default self
   * @param _timeout [optional] custom timeout for DHT query
   */
  public async getAddressesAnnouncedToDHT(peer: PeerId = this.getId(), _timeout = 5e3): Promise<Multiaddr[]> {
    let addrs: Multiaddr[]

    if (peer.equals(this.getId())) {
      addrs = this.libp2pComponents.getAddressManager().getAddresses()
    } else {
      addrs = await this.getObservedAddresses(peer)

      try {
        // @TODO add abort controller
        for await (const relayer of this.libp2pComponents.getContentRouting().findProviders(createRelayerKey(peer))) {
          const relayAddress = createCircuitAddress(relayer.id)
          if (addrs.findIndex((ma) => ma.equals(relayAddress)) < 0) {
            addrs.push(relayAddress)
          }
        }
      } catch (err) {
        log(`Could not find any relayer key for ${peer.toString()}`)
      }
    }

    return addrs.sort(
      this.options.testing?.preferLocalAddresses ? compareAddressesLocalMode : compareAddressesPublicMode
    )
  }

  /**
   * List the addresses on which the node is listening
   */
  public getListeningAddresses(): Multiaddr[] {
    if (this.status !== 'RUNNING') {
      // Not listening to any address unless `hopr` is running
      return []
    }
    // @TODO find a better way to do this
    // @ts-ignore undocumented method
    return this.libp2pComponents.getAddressManager().getListenAddrs()
  }

  /**
   * Gets the observed addresses of a given peer.
   * @param peer peer to query for
   */
  public async getObservedAddresses(peer: PeerId): Promise<Multiaddr[]> {
    const addresses = await this.libp2pComponents.getPeerStore().addressBook.get(peer)
    return addresses.map((addr) => addr.multiaddr)
  }

  /**
   * Validates the manual intermediate path by checking if it does not contain
   * channels that are not opened.
   * Throws an error if some channel is not opened.
   * @param intermediatePath
   */
  private async validateIntermediatePath(intermediatePath: PublicKey[]) {
    // checking if path makes sense
    for (let i = 0; i < intermediatePath.length; i++) {
      let ticketIssuer: PublicKey
      let ticketReceiver: PublicKey

      if (i == 0) {
        ticketIssuer = PublicKey.fromPeerId(this.getId())
        ticketReceiver = intermediatePath[0]
      } else {
        ticketIssuer = intermediatePath[i - 1]
        ticketReceiver = intermediatePath[i]
      }

      if (ticketIssuer.eq(ticketReceiver)) log(`WARNING: duplicated adjacent path entries.`)

      const channel = await this.db.getChannelX(ticketIssuer, ticketReceiver)

      if (channel.status !== ChannelStatus.Open) {
        throw Error(`Channel ${channel.getId().toHex()} is not open`)
      }
    }
  }

  /**
   * @param msg message to send
   * @param destination PeerId of the destination
   * @param intermediatePath optional set path manually
   */
  public async sendMessage(msg: Uint8Array, destination: PeerId, intermediatePath?: PublicKey[]) {
    if (this.status != 'RUNNING') {
      throw new Error('Cannot send message until the node is running')
    }

    if (msg.length > PACKET_SIZE) {
      throw Error(`Message does not fit into one packet. Please split message into chunks of ${PACKET_SIZE} bytes`)
    }

    if (intermediatePath != undefined) {
      // Validate the manually specified intermediate path
      await this.validateIntermediatePath(intermediatePath)
    } else {
      intermediatePath = await this.getIntermediateNodes(PublicKey.fromPeerId(destination))

      if (intermediatePath == null || !intermediatePath.length) {
        throw Error(`bad path`)
      }
    }

    const path: PublicKey[] = [].concat(intermediatePath, [PublicKey.fromPeerId(destination)])
    metric_pathLength.observe(path.length)

    let packet: Packet
    try {
      packet = await Packet.create(
        msg,
        path.map((x) => x.toPeerId()),
        this.getId(),
        this.db
      )
    } catch (err) {
      throw Error(`Error while creating packet ${JSON.stringify(err)}`)
    }

    await packet.storePendingAcknowledgement(this.db)

    try {
      await this.forward.interact(path[0].toPeerId(), packet)
    } catch (err) {
      throw Error(`Error while trying to send final packet ${JSON.stringify(err)}`)
    }

    metric_sentMessageCount.increment()
    return packet.ackChallenge.toHex()
  }

  /**
   * Ping a node.
   * @param destination PeerId of the node
   * @returns latency
   */
  public async ping(destination: PeerId): Promise<{ info?: string; latency: number }> {
    let start = Date.now()

    // Propagate any errors thrown upwards
    let pingResult = await this.heartbeat.pingNode(destination)

    if (pingResult.lastSeen >= 0) {
      if (this.networkPeers.has(destination)) {
        this.networkPeers.updateRecord(pingResult)
      } else {
        this.networkPeers.register(destination, NetworkPeersOrigin.MANUAL_PING)
      }
      return { latency: pingResult.lastSeen - start }
    } else {
      return { info: 'failure', latency: -1 }
    }
  }

  /**
   * @returns a list connected peerIds
   */
  public getConnectedPeers(): Iterable<PeerId> {
    if (!this.networkPeers) {
      return []
    }

    const entries = this.networkPeers.getAllEntries()
    return (function* () {
      for (const entry of entries) {
        yield entry.id
      }
    })()
  }

  /**
   * Takes a look into the indexer.
   * @returns a list of announced multi addresses
   */
  public async *getAddressesAnnouncedOnChain() {
    yield* this.indexer.getAddressesAnnouncedOnChain()
  }

  /**
   * @param peerId of the node we want to get the connection info for
   * @returns various information about the connection
   */
  public getConnectionInfo(peerId: PeerId): Entry {
    return this.networkPeers.getConnectionInfo(peerId)
  }

  /**
   * Closes all open connections to a peer. Used to temporarily or permanently
   * disconnect from a peer.
   * Similar to `libp2p.hangUp` but catching all errors.
   * @param peer PeerId of the peer from whom we want to disconnect
   */
  private closeConnectionsTo(peer: PeerId): void {
    const connections = this.libp2pComponents.getConnectionManager().getConnections(peer)

    for (const conn of connections) {
      // Don't block event loop
      ;(async function () {
        try {
          await conn.close()
        } catch (err: any) {
          error(`Error while intentionally closing connection to ${peer.toString()}`, err)
        }
      })()
    }
  }

  /**
   * @deprecated Used by API v1
   * @returns a string describing the connection status between
   * us and various nodes
   */
  public async connectionReport(): Promise<string> {
    if (!this.networkPeers) {
      return 'Node has not started yet'
    }
    const connected = this.networkPeers.debugLog()

    let announced: string[] = []
    for await (const announcement of this.connector.indexer.getAddressesAnnouncedOnChain()) {
      announced.push(announcement.toString())
    }

    return `${connected}
    \n${announced.length} peers have announced themselves on chain:
    \n${announced.join('\n')}`
  }

  public subscribeOnConnector(event: string, callback: () => void): void {
    this.connector.on(event, callback)
  }
  public emitOnConnector(event: string): void {
    this.connector.emit(event)
  }

  public startPeriodicStrategyCheck() {
    const periodicCheck = async function (this: Hopr) {
      log('periodic check. Current status:', this.status)
      if (this.status != 'RUNNING') {
        return
      }
      const timer = retimer(() => {
        log('strategy tick took longer than 10 secs')
      }, 10000)
      try {
        log('Triggering tick channel strategy')
        await this.tickChannelStrategy()
      } catch (e) {
        log('error in periodic check', e)
      }
      log('Clearing out logging timeout.')
      timer.clear()
      log(`Setting up timeout for ${this.strategy.tickInterval}ms`)
    }.bind(this)

    log(`Starting periodicCheck interval with ${this.strategy.tickInterval}ms`)

    this.stopPeriodicCheck = intervalTimer(periodicCheck, () => this.strategy.tickInterval)
  }

  /**
   * Announces address of node on-chain to be reachable by other nodes.
   * @dev Promise resolves before own announcement appears in the indexer
   * @param announceRoutableAddress publish routable address if true
   * @returns a Promise that resolves once announce transaction has been published
   */
  private async announce(announceRoutableAddress = false): Promise<void> {
    let routableAddressAvailable = false

    // Address that we will announce soon
    let addrToAnnounce: Multiaddr

    if (announceRoutableAddress) {
      let multiaddrs = await this.getAddressesAnnouncedToDHT()

      if (this.options.testing?.announceLocalAddresses) {
        multiaddrs = multiaddrs.filter((ma) => isMultiaddrLocal(ma))
      } else if (this.options.testing?.preferLocalAddresses) {
        // If we need local addresses, sort them first according to their class
        multiaddrs.sort(compareAddressesLocalMode)
      } else {
        // If we don't need local addresses, just throw them away
        multiaddrs = multiaddrs.filter((ma) => !isMultiaddrLocal(ma))
      }

      log(`available multiaddresses for on-chain announcement:`)
      for (const ma of multiaddrs) {
        log(` - ${ma.toString()}`)
      }

      const ip4 = multiaddrs.find((ma) => ma.toString().startsWith('/ip4/'))
      const ip6 = multiaddrs.find((ma) => ma.toString().startsWith('/ip6/'))

      // Prefer IPv4 addresses over IPv6 addresses, if any
      addrToAnnounce = ip4 ?? ip6

      // Submit P2P address if IPv4 or IPv6 address is not routable because link-locale, reserved or private address
      // except if testing locally, e.g. as part of an integration test
      if (addrToAnnounce == undefined) {
        addrToAnnounce = new Multiaddr('/p2p/' + this.getId().toString())
      } else {
        routableAddressAvailable = true
      }
    } else {
      addrToAnnounce = new Multiaddr('/p2p/' + this.getId().toString())
    }

    // Check if there was a previous annoucement from us
    const ownAccount = await this.connector.getAccount(this.getEthereumAddress())

    // Do not announce if our last is equal to what we intend to announce
    if (ownAccount?.multiAddr?.equals(addrToAnnounce)) {
      log(`intended address has already been announced, nothing to do`)
      return
    }

    try {
      log(
        'announcing on-chain %s routable address',
        announceRoutableAddress && routableAddressAvailable ? 'with' : 'without'
      )
      const announceTxHash = await this.connector.announce(addrToAnnounce)
      log('announcing address %s done in tx %s', addrToAnnounce.toString(), announceTxHash)
    } catch (err) {
      log('announcing address %s failed', addrToAnnounce.toString())
      this.maybeEmitFundsEmptyEvent(err)
      throw new Error(`Failed to announce address ${addrToAnnounce.toString()}: ${err}`)
    }
  }

  public setChannelStrategy(strategy: ChannelStrategyInterface): void {
    log('setting channel strategy from', this.strategy?.name, 'to', strategy.name)
    this.strategy = strategy

    this.connector.on('ticket:win', async (ack: AcknowledgedTicket) => {
      try {
        await this.strategy.onWinningTicket(ack, this.connector)
      } catch (err) {
        error(`Strategy error while handling winning ticket`, err)
      }
    })
  }

  public getChannelStrategy(): string {
    return this.strategy.name
  }

  public async getBalance(): Promise<Balance> {
    return await this.connector.getBalance(true)
  }

  public async getNativeBalance(): Promise<NativeBalance> {
    verbose('Requesting native balance from node.')
    return await this.connector.getNativeBalance(true)
  }

  public smartContractInfo(): {
    network: string
    hoprTokenAddress: string
    hoprChannelsAddress: string
    hoprNetworkRegistryAddress: string
    channelClosureSecs: number
  } {
    return this.connector.smartContractInfo()
  }

  /**
   * Open a payment channel
   *
   * @param counterparty the counterparty's peerId
   * @param amountToFund the amount to fund in HOPR(wei)
   */
  public async openChannel(
    counterparty: PeerId,
    amountToFund: BN
  ): Promise<{
    channelId: Hash
    receipt: string
  }> {
    if (this.id.equals(counterparty)) {
      throw Error('Cannot open channel to self!')
    }

    const counterpartyPubKey = PublicKey.fromPeerId(counterparty)
    const myAvailableTokens = await this.connector.getBalance(true)

    // validate 'amountToFund'
    if (amountToFund.lten(0)) {
      throw Error(`Invalid 'amountToFund' provided: ${amountToFund.toString(10)}`)
    } else if (amountToFund.gt(myAvailableTokens.toBN())) {
      throw Error(
        `You don't have enough tokens: ${amountToFund.toString(10)}<${myAvailableTokens
          .toBN()
          .toString(10)} at address ${this.pubKey.toAddress().toHex()}`
      )
    }

    try {
      return this.connector.openChannel(counterpartyPubKey, new Balance(amountToFund))
    } catch (err) {
      this.maybeEmitFundsEmptyEvent(err)
      throw new Error(`Failed to openChannel: ${err}`)
    }
  }

  /**
   * Fund a payment channel
   *
   * @param counterparty the counter party's peerId
   * @param myFund the amount to fund the channel in my favor HOPR(wei)
   * @param counterpartyFund the amount to fund the channel in counterparty's favor HOPR(wei)
   */
  public async fundChannel(counterparty: PeerId, myFund: BN, counterpartyFund: BN): Promise<void> {
    const counterpartyPubKey = PublicKey.fromPeerId(counterparty)
    const myBalance = await this.connector.getBalance(false)
    const totalFund = myFund.add(counterpartyFund)

    // validate 'amountToFund'
    if (totalFund.lten(0)) {
      throw Error(`Invalid 'totalFund' provided: ${totalFund.toString(10)}`)
    } else if (totalFund.gt(myBalance.toBN())) {
      throw Error(
        `You don't have enough tokens: ${totalFund.toString(10)}<${myBalance
          .toBN()
          .toString(10)} at address ${this.pubKey.toAddress().toHex()}`
      )
    }

    try {
      await this.connector.fundChannel(counterpartyPubKey, new Balance(myFund), new Balance(counterpartyFund))
    } catch (err) {
      this.maybeEmitFundsEmptyEvent(err)
      throw new Error(`Failed to fundChannel: ${err}`)
    }
  }

  public async closeChannel(
    counterparty: PeerId,
    direction: 'incoming' | 'outgoing'
  ): Promise<{ receipt: string; status: ChannelStatus }> {
    const counterpartyPubKey = PublicKey.fromPeerId(counterparty)
    const channel =
      direction === 'outgoing'
        ? await this.db.getChannelX(this.pubKey, counterpartyPubKey)
        : await this.db.getChannelX(counterpartyPubKey, this.pubKey)

    // TODO: should we wait for confirmation?
    if (channel.status === ChannelStatus.Closed) {
      throw new Error('Channel is already closed')
    }

    if (channel.status === ChannelStatus.Open) {
      await this.strategy.onChannelWillClose(channel, this.connector)
    }

    let txHash: string
    try {
      if (channel.status === ChannelStatus.Open || channel.status == ChannelStatus.WaitingForCommitment) {
        log('initiating closure of channel', channel.getId().toHex())
        txHash = await this.connector.initializeClosure(counterpartyPubKey)
      } else {
        // verify that we passed the closure waiting period to prevent failing
        // on-chain transactions

        if (channel.closureTimePassed()) {
          txHash = await this.connector.finalizeClosure(counterpartyPubKey)
        } else {
          log(
            `ignoring finalizing closure of channel ${channel
              .getId()
              .toHex()} because closure window is still active. Need to wait ${channel
              .getRemainingClosureTime()
              .toString(10)} seconds.`
          )
        }
      }
    } catch (err) {
      log('failed to close channel', err)
      this.maybeEmitFundsEmptyEvent(err)
      throw new Error(`Failed to closeChannel: ${err}`)
    }

    return { receipt: txHash, status: channel.status }
  }

  public async getAllTickets(): Promise<Ticket[]> {
    return this.db.getAcknowledgedTickets().then((list) => list.map((t) => t.ticket))
  }

  public async getTickets(peerId: PeerId): Promise<Ticket[]> {
    const selfPubKey = PublicKey.fromPeerId(this.getId())
    const counterpartyPubKey = PublicKey.fromPeerId(peerId)
    const channel = await this.db.getChannelX(counterpartyPubKey, selfPubKey)
    return this.db
      .getAcknowledgedTickets({
        channel
      })
      .then((list) => list.map((t) => t.ticket))
  }

  public async getTicketStatistics() {
    const ack = await this.db.getAcknowledgedTickets()
    const pending = await this.db.getPendingTicketCount()
    const losing = await this.db.getLosingTicketCount()
    const totalValue = (ackTickets: AcknowledgedTicket[]): Balance =>
      ackTickets.map((a) => a.ticket.amount).reduce((x, y) => x.add(y), Balance.ZERO)

    return {
      pending,
      losing,
      winProportion: ack.length / (ack.length + losing) || 0,
      unredeemed: ack.length,
      unredeemedValue: totalValue(ack),
      redeemed: await this.db.getRedeemedTicketsCount(),
      redeemedValue: await this.db.getRedeemedTicketsValue(),
      neglected: await this.db.getNeglectedTicketsCount(),
      rejected: await this.db.getRejectedTicketsCount(),
      rejectedValue: await this.db.getRejectedTicketsValue()
    }
  }

  public async redeemAllTickets() {
    await this.connector.redeemAllTickets()
  }

  public async redeemTicketsInChannel(peerId: PeerId) {
    const selfPubKey = PublicKey.fromPeerId(this.getId())
    const counterpartyPubKey = PublicKey.fromPeerId(peerId)
    const channel = await this.db.getChannelX(counterpartyPubKey, selfPubKey)
    await this.connector.redeemTicketsInChannel(channel)
  }

  /**
   * Get the channel entry between source and destination node.
   * @param src PeerId
   * @param dest PeerId
   * @returns the channel entry of those two nodes
   */
  public async getChannel(src: PeerId, dest: PeerId): Promise<ChannelEntry> {
    return await this.db.getChannelX(PublicKey.fromPeerId(src), PublicKey.fromPeerId(dest))
  }

  public async getChannelsFrom(addr: Address): Promise<ChannelEntry[]> {
    return await this.db.getChannelsFrom(addr)
  }

  public async getChannelsTo(addr: Address): Promise<ChannelEntry[]> {
    return await this.db.getChannelsTo(addr)
  }

  public async getPublicKeyOf(addr: Address): Promise<PublicKey> {
    return await this.connector.getPublicKeyOf(addr)
  }

  public async getEntryNodes(): Promise<{ id: PeerId; multiaddrs: Multiaddr[] }[]> {
    return this.connector.waitForPublicNodes()
  }

  // @TODO remove this
  // NB: The prefix "HOPR Signed Message: " is added as a security precaution.
  // Without it, the node could be convinced to sign a message like an Ethereum
  // transaction draining it's connected wallet funds, since they share the key.
  public signMessage(message: Uint8Array): Uint8Array {
    const taggedMessage = Uint8Array.from([...new TextEncoder().encode('HOPR Signed Message: '), ...message])

    const signature = secp256k1.ecdsaSign(
      createHash('sha256').update(taggedMessage).digest(),
      keysPBM.PrivateKey.decode(this.id.privateKey).Data
    )

    return signature.signature
  }

  public getEthereumAddress(): Address {
    return this.connector.getPublicKey().toAddress()
  }

  /**
   * Withdraw on-chain assets to a given address
   * @param currency either native currency or HOPR tokens
   * @param recipient the account where the assets should be transferred to
   * @param amount how many tokens to be transferred
   * @returns
   */
  public async withdraw(currency: 'NATIVE' | 'HOPR', recipient: string, amount: string): Promise<string> {
    let result: string
    try {
      result = await this.connector.withdraw(currency, recipient, amount)
    } catch (err) {
      this.maybeEmitFundsEmptyEvent(err)
      throw new Error(`Failed to withdraw: ${err}`)
    }

    return result
  }

  /**
   * @param id the peer id of the account we want to check if it's allowed access to the network
   * @returns true if allowed access
   */
  public async isAllowedAccessToNetwork(id: PeerId): Promise<boolean> {
    return this.connector.isAllowedAccessToNetwork(PublicKey.fromPeerId(id))
  }

  /**
   * Takes a destination and samples randomly intermediate nodes
   * that will relay that message before it reaches its destination.
   *
   * @param destination instance of peerInfo that contains the peerId of the destination
   */
  private async getIntermediateNodes(destination: PublicKey): Promise<PublicKey[]> {
    return await findPath(
      PublicKey.fromPeerId(this.getId()),
      destination,
      INTERMEDIATE_HOPS,
      (p: PublicKey) => this.networkPeers.qualityOf(p.toPeerId()),
      this.connector.getOpenChannelsFrom.bind(this.connector)
    )
  }

  /**
   * This is a utility method to wait until the node is funded.
   * A backoff is implemented, if node has not been funded and
   * MAX_DELAY is reached, this function will reject.
   */
  public async waitForFunds(): Promise<void> {
    const minDelay = durations.seconds(1)
    const maxDelay = durations.seconds(200)
    const delayMultiple = 1.05
    try {
      await retryWithBackoffThenThrow(
        () =>
          new Promise<void>(async (resolve, reject) => {
            try {
              // call connector directly and don't use cache, since this is
              // most likely outdated during node startup
              const nativeBalance = await this.connector.getNativeBalance(false)
              if (nativeBalance.toBN().gte(MIN_NATIVE_BALANCE)) {
                resolve()
              } else {
                log('still unfunded, trying again soon')
                reject()
              }
            } catch (e) {
              log('error with native balance call, trying again soon')
              reject()
            }
          }),
        {
          minDelay,
          maxDelay,
          delayMultiple
        }
      )
    } catch {
      log(
        `unfunded for more than ${getBackoffRetryTimeout(
          minDelay,
          maxDelay,
          delayMultiple
        )} seconds and ${getBackoffRetries(minDelay, maxDelay, delayMultiple)} retries, shutting down`
      )
      // Close DB etc.
      await this.stop()
      process.exit(1)
    }
  }

  // Utility method to wait until the node is running successfully
  public async waitForRunning(): Promise<void> {
    if (this.status == 'RUNNING') {
      return Promise.resolve()
    }
    return new Promise((resolve) => this.once('running', resolve))
  }
}

export default Hopr
export * from './constants.js'
export { createHoprNode } from './main.js'
export {
  PassiveStrategy,
  PromiscuousStrategy,
  SaneDefaults,
  findPath,
  type StrategyTickResult,
  NetworkHealthIndicator,
  NetworkPeersOrigin,
  type ChannelStrategyInterface
}
export { resolveEnvironment, supportedEnvironments, type ResolvedEnvironment } from './environment.js'
export { sampleOptions } from './index.mock.js'
export { CONFIRMATIONS } from '@hoprnet/hopr-core-ethereum'<|MERGE_RESOLUTION|>--- conflicted
+++ resolved
@@ -53,14 +53,10 @@
   type Hash,
   type HalfKeyChallenge,
   type Ticket,
-<<<<<<< HEAD
-  type HoprDB
-=======
   type HoprDB,
   create_gauge,
   create_counter,
   create_histogram_with_buckets
->>>>>>> 792cc06a
 } from '@hoprnet/hopr-utils'
 import HoprCoreEthereum, { type Indexer } from '@hoprnet/hopr-core-ethereum'
 
@@ -559,21 +555,12 @@
         // No routable address
         continue
       }
-<<<<<<< HEAD
 
       // Remove /p2p/<PEER_ID> from Multiaddr to prevent from duplicates
       // in peer store
       addrsToAdd.push(addr.decapsulateCode(CODE_P2P))
     }
 
-=======
-
-      // Remove /p2p/<PEER_ID> from Multiaddr to prevent from duplicates
-      // in peer store
-      addrsToAdd.push(addr.decapsulateCode(CODE_P2P))
-    }
-
->>>>>>> 792cc06a
     const pubKey = convertPubKeyFromPeerId(peer.id)
     try {
       await this.libp2pComponents.getPeerStore().keyBook.set(peer.id, pubKey.bytes)
