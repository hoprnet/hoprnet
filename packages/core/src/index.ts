/// <reference path="./@types/libp2p.ts" />
import LibP2P from 'libp2p'
import type { Connection } from 'libp2p'
// @ts-ignore
import MPLEX = require('libp2p-mplex')
// @ts-ignore
import KadDHT = require('libp2p-kad-dht')
// @ts-ignore
import SECIO = require('libp2p-secio')

import TCP from './network/transport'

import { Packet } from './messages/packet'
import {
  PACKET_SIZE,
  MAX_HOPS,
  VERSION,
  CRAWL_TIMEOUT,
  TICKET_AMOUNT,
  TICKET_WIN_PROB,
  PATH_RANDOMNESS
} from './constants'

import { Network } from './network'
import { findPath } from './path'

import { addPubKey, getAcknowledgedTickets, submitAcknowledgedTicket } from './utils'
import { createDirectoryIfNotExists, u8aToHex, pubKeyToPeerId } from '@hoprnet/hopr-utils'
import { existsSync } from 'fs'
import getIdentity from './identity'

import levelup, { LevelUp } from 'levelup'
import leveldown from 'leveldown'
import Multiaddr from 'multiaddr'
import chalk from 'chalk'

import PeerId from 'peer-id'
import type HoprCoreConnector from '@hoprnet/hopr-core-connector-interface'
import type { HoprCoreConnectorStatic, Types, Channel, IndexerChannel } from '@hoprnet/hopr-core-connector-interface'
import type { CrawlInfo } from './network/crawler'
import HoprCoreEthereum from '@hoprnet/hopr-core-ethereum'
import BN from 'bn.js'

import { Interactions } from './interactions'
import * as DbKeys from './dbKeys'
import EventEmitter from 'events'
import path from 'path'
import { ChannelStrategy, PassiveStrategy, PromiscuousStrategy } from './channel-strategy'
import { Mixer } from './mixer'

import Debug from 'debug'
const log = Debug(`hopr-core`)
const verbose = Debug('hopr-core:verbose')

interface NetOptions {
  ip: string
  port: number
}

export type ChannelStrategyNames = 'PASSIVE' | 'PROMISCUOUS'

export type HoprOptions = {
  debug: boolean
  network: string
  provider: string
  ticketAmount?: number
  ticketWinProb?: number
  db?: LevelUp
  dbPath?: string
  createDbIfNotExist?: boolean
  peerId?: PeerId
  password?: string
  id?: number // TODO - kill this opaque accessor of db files...
  bootstrapNode?: boolean
  connector?: HoprCoreConnectorStatic
  bootstrapServers?: Multiaddr[]
  output?: (encoded: Uint8Array) => void
  strategy?: ChannelStrategyNames
  hosts?: {
    ip4?: NetOptions
    ip6?: NetOptions
  }
}

class Hopr<Chain extends HoprCoreConnector> extends EventEmitter {
  // TODO make these actually private - Do not rely on any of these properties!
  public _interactions: Interactions<Chain>
  // Allows us to construct HOPR with falsy options
  public _debug: boolean
  public _dbKeys = DbKeys

  public output: (arr: Uint8Array) => void
  public isBootstrapNode: boolean
  public bootstrapServers: Multiaddr[]
  public initializedWithOptions: HoprOptions
  public ticketAmount: number = TICKET_AMOUNT
  public ticketWinProb: number = TICKET_WIN_PROB

  private running: boolean
  private checkTimeout: NodeJS.Timeout
  private mixer: Mixer<Chain>
  private strategy: ChannelStrategy
  private network: Network

  /**
   * @constructor
   *
   * @param _options
   * @param provider
   */
  private constructor(options: HoprOptions, public _libp2p: LibP2P, public db: LevelUp, public paymentChannels: Chain) {
    super()
    this._libp2p.connectionManager.on('peer:connect', (conn: Connection) => {
      this.emit('hopr:peer:connection', conn.remotePeer)
      this.network.networkPeers.register(conn.remotePeer)
    })

    this.mixer = new Mixer()
    this.setChannelStrategy(options.strategy || 'PROMISCUOUS')
    this.initializedWithOptions = options
    this.output = (arr: Uint8Array) => {
      this.emit('hopr:message', arr)
      if (options.output) {
        log('DEPRECATED: options.output is replaced with a hopr:message event')
        options.output(arr)
      }
    }
    this.bootstrapServers = options.bootstrapServers || []
    this.isBootstrapNode = options.bootstrapNode || false
    this._interactions = new Interactions(
      this,
      this.mixer,
      (addr: Multiaddr) => this.network.crawler.answerCrawl(addr),
      (peer: PeerId) => this.network.networkPeers.register(peer)
    )
    this.network = new Network(this._libp2p, this._interactions, options)

    if (options.ticketAmount) this.ticketAmount = options.ticketAmount
    if (options.ticketWinProb) this.ticketWinProb = options.ticketWinProb

    verbose('# STARTED NODE')
    verbose('ID', this.getId().toB58String())
    verbose('Protocol version', VERSION)
    this._debug = options.debug
  }

  /**
   * Creates a new node
   * This is necessary as some of the constructor for the node needs to be
   * asynchronous..
   *
   * @param options the parameters
   */
  public static async create<CoreConnector extends HoprCoreConnector>(
    options: HoprOptions
  ): Promise<Hopr<CoreConnector>> {
    const Connector = options.connector ?? HoprCoreEthereum
    const db = Hopr.openDatabase(options, Connector.constants.CHAIN_NAME, Connector.constants.NETWORK)

    const { id, addresses } = await getIdentity(options)

    if (
      !options.debug &&
      !options.bootstrapNode &&
      (options.bootstrapServers == null || options.bootstrapServers.length == 0)
    ) {
      throw Error(`Cannot start node without a bootstrap server`)
    }

    let connector = (await Connector.create(db, id.privKey.marshal(), {
      provider: options.provider,
      debug: options.debug
    })) as CoreConnector

    verbose('Created connector, now creating node')

    const libp2p = await LibP2P.create({
      peerId: id,
      addresses: { listen: addresses },
      // Disable libp2p-switch protections for the moment
      switch: {
        denyTTL: 1,
        denyAttempts: Infinity
      },
      // libp2p modules
      modules: {
        transport: [TCP],
        streamMuxer: [MPLEX],
        connEncryption: [SECIO],
        dht: KadDHT
      },
      config: {
        transport: {
          TCP: {
            bootstrapServers: options.bootstrapServers
          }
        },
        peerDiscovery: {
          autoDial: false
        },
        dht: {
          enabled: true
        },
        relay: {
          enabled: false
        }
      }
    })

    return await new Hopr<CoreConnector>(options, libp2p, db, connector).start()
  }

  /**
   * Parses the bootstrap servers given in options` and tries to connect to each of them.
   *
   * @throws an error if none of the bootstrapservers is online
   */
  private async connectToBootstrapServers(): Promise<void> {
    const potentialBootstrapServers = this.bootstrapServers.filter(
      (addr) => addr.getPeerId() != this.getId().toB58String()
    )
    verbose('bootstrap', potentialBootstrapServers)

    if (potentialBootstrapServers.length == 0) {
      if (this._debug != true && !this.isBootstrapNode) {
        throw Error(
          `Can't start HOPR without any known bootstrap server. You might want to start this node as a bootstrap server.`
        )
      }

      return
    }

    const results = await Promise.all(
      potentialBootstrapServers.map((addr: Multiaddr) =>
        this._libp2p.dial(addr).then(
          () => true,
          () => false
        )
      )
    )
    verbose('bootstrap status', results)

    if (!results.some((online: boolean) => online)) {
      throw Error('Unable to connect to any known bootstrap server.')
    }
  }

  private async tickChannelStrategy(newChannels: IndexerChannel[]) {
    verbose('new payment channels, auto opening tick')
    for (const channel of newChannels) {
      this.network.networkPeers.register(channel[0]) // Listen to nodes with outgoing stake
    }
    const currentChannels = await this.getOpenChannels()
    const balance = await this.getBalance()
    const nextChannels = await this.strategy.tick(balance, newChannels, currentChannels, this.paymentChannels.indexer)
    verbose(`${this.strategy[Symbol.toStringTag]} strategy wants to open`, nextChannels.length, 'new channels')
    for (let channelToOpen of nextChannels) {
      this.network.networkPeers.register(channelToOpen[0])
      try {
        // Opening channels can fail if we can't establish a connection.
        const hash = await this.openChannel(...channelToOpen)
        verbose('- opened', channelToOpen, hash)
      } catch (e) {
        log('error when trying to open strategy channels', e)
      }
    }
  }

  private async getOpenChannels(): Promise<IndexerChannel[]> {
    let channels: IndexerChannel[] = []
    await this.paymentChannels.channel.getAll(
      async (channel: Channel) => {
        const pubKey = await channel.offChainCounterparty
        const peerId = await pubKeyToPeerId(pubKey)
        channels.push([this.getId(), peerId, await channel.balance]) // TODO partyA?
      },
      async (promises: Promise<void>[]) => {
        await Promise.all(promises)
      }
    )
    return channels
  }

  /**
   * This method starts the node and registers all necessary handlers. It will
   * also open the database and creates one if it doesn't exists.
   *
   * @param options
   */
  public async start(): Promise<Hopr<Chain>> {
    await Promise.all([
      this._libp2p.start().then(() =>
        Promise.all([
          // prettier-ignore
          this.connectToBootstrapServers(),
          this.network.start()
        ])
      ),
      this.paymentChannels?.start()
    ])

    this.paymentChannels.indexer.onNewChannels((newChannels) => {
      this.tickChannelStrategy(newChannels)
    })

    log(`Available under the following addresses:`)

    this._libp2p.multiaddrs.forEach((ma: Multiaddr) => log(ma.toString()))
<<<<<<< HEAD
    await this.periodicCheck()

=======
    this.periodicCheck()
>>>>>>> 58d38ec7
    this.running = true
    return this
  }

  /**
   * Shuts down the node and saves keys and peerBook in the database
   */
  public async stop(): Promise<void> {
    if (!this.running) {
      return Promise.resolve()
    }
    clearTimeout(this.checkTimeout)
    this.running = false
    await Promise.all([this.network.stop(), this.paymentChannels?.stop().then(() => log(`Connector stopped.`))])

    await Promise.all([this.db?.close().then(() => log(`Database closed.`)), this._libp2p.stop()])

    // Give the operating system some extra time to close the sockets
    await new Promise((resolve) => setTimeout(resolve, 100))
  }

  public isRunning(): boolean {
    return this.running
  }

  public getId(): PeerId {
    return this._libp2p.peerId // Not a documented API, but in the sourceu
  }

  /*
   * List the addresses the node is available on
   */
  public getAddresses(): Multiaddr[] {
    return this._libp2p.multiaddrs
  }

  /**
   * Sends a message.
   *
   * @notice THIS METHOD WILL SPEND YOUR ETHER.
   * @notice This method will fail if there are not enough funds to open
   * the required payment channels. Please make sure that there are enough
   * funds controlled by the given key pair.
   *
   * @param msg message to send
   * @param destination PeerId of the destination
   * @param intermediateNodes optional set path manually
   * the acknowledgement of the first hop
   */
  public async sendMessage(
    msg: Uint8Array,
    destination: PeerId,
    getIntermediateNodesManually?: () => Promise<PeerId[]>
  ): Promise<void> {
    const promises: Promise<void>[] = []

    for (let n = 0; n < msg.length / PACKET_SIZE; n++) {
      promises.push(
        new Promise<void>(async (resolve, reject) => {
          let intermediatePath: PeerId[]
          if (getIntermediateNodesManually != undefined) {
            verbose('manually creating intermediatePath')
            intermediatePath = await getIntermediateNodesManually()
          } else {
            intermediatePath = await this.getIntermediateNodes(destination)
          }

          const path: PeerId[] = [].concat(intermediatePath, [destination])

          let packet: Packet<Chain>
          verbose('creating packet with path', path.map((pId: PeerId) => pId.toB58String()).join(', \n'))
          try {
            packet = await Packet.create(
              this,
              this._libp2p,
              msg.slice(n * PACKET_SIZE, Math.min(msg.length, (n + 1) * PACKET_SIZE)),
              await Promise.all(path.map(addPubKey))
            )
          } catch (err) {
            return reject(err)
          }

          const unAcknowledgedDBKey = this._dbKeys.UnAcknowledgedTickets(packet.challenge.hash)

          await this.db.put(Buffer.from(unAcknowledgedDBKey), Buffer.from(''))

          this._interactions.packet.acknowledgment.once(u8aToHex(unAcknowledgedDBKey), () => {
            resolve()
          })

          try {
            await this._interactions.packet.forward.interact(path[0], packet)
          } catch (err) {
            return reject(err)
          }
        })
      )
    }

    try {
      await Promise.all(promises)
    } catch (err) {
      log(`Could not send message. Error was: ${chalk.red(err.message)}`)
      throw err
    }
  }

  /**
   * Ping a node.
   *
   * @param destination PeerId of the node
   * @returns latency
   */
  public async ping(destination: PeerId): Promise<{ info: string; latency: number }> {
    if (!PeerId.isPeerId(destination)) {
      throw Error(`Expecting a non-empty destination.`)
    }
    let info = ''
    let latency = await this._interactions.network.heartbeat.interact(destination)
    return { latency, info }
  }

  public getConnectedPeers(): PeerId[] {
    return this.network.networkPeers.all()
  }

  public async crawl(filter?: (peer: PeerId) => boolean): Promise<CrawlInfo> {
    return this.network.crawler.crawl(filter)
  }

  private async periodicCheck() {
    log('periodic check')
    try {
      await this.tickChannelStrategy([])
      let crawlInfo = await this.crawl()
      this.emit('hopr:crawl:completed', crawlInfo)
    } catch (e) {
      log('error in periodic check', e)
    }
    this.checkTimeout = setTimeout(() => this.periodicCheck(), CRAWL_TIMEOUT)
  }

  public setChannelStrategy(strategy: ChannelStrategyNames) {
    if (strategy == 'PASSIVE') {
      this.strategy = new PassiveStrategy()
    }
    if (strategy == 'PROMISCUOUS') {
      this.strategy = new PromiscuousStrategy()
    }
  }

  public async getBalance(): Promise<BN> {
    return await this.paymentChannels.account.balance
  }

  /**
   * Open a payment channel
   *
   * @param counterParty the counter party's peerId
   * @param amountToFund the amount to fund in HOPR(wei)
   */
  public async openChannel(
    counterParty: PeerId,
    amountToFund: BN
  ): Promise<{
    channelId: Types.Hash
  }> {
    const { utils, types, account } = this.paymentChannels
    const self = this.getId()

    const channelId = await utils.getId(
      await utils.pubKeyToAccountId(self.pubKey.marshal()),
      await utils.pubKeyToAccountId(counterParty.pubKey.marshal())
    )

    const myAvailableTokens = await account.balance

    // validate 'amountToFund'
    if (amountToFund.lten(0)) {
      throw Error(`Invalid 'amountToFund' provided: ${amountToFund.toString(10)}`)
    } else if (amountToFund.gt(myAvailableTokens)) {
      throw Error(`You don't have enough tokens: ${amountToFund.toString(10)}<${myAvailableTokens.toString(10)}`)
    }

    const amPartyA = utils.isPartyA(
      await utils.pubKeyToAccountId(self.pubKey.marshal()),
      await utils.pubKeyToAccountId(counterParty.pubKey.marshal())
    )

    const channelBalance = types.ChannelBalance.create(
      undefined,
      amPartyA
        ? {
            balance: amountToFund,
            balance_a: amountToFund
          }
        : {
            balance: amountToFund,
            balance_a: new BN(0)
          }
    )

    await this.paymentChannels.channel.create(
      counterParty.pubKey.marshal(),
      async () => this._interactions.payments.onChainKey.interact(counterParty),
      channelBalance,
      (balance: Types.ChannelBalance): Promise<Types.SignedChannel> =>
        this._interactions.payments.open.interact(counterParty, balance)
    )

    return {
      channelId
    }
  }

  public async closeChannel(peerId: PeerId): Promise<{ receipt: string; status: string }> {
    const channel = await this.paymentChannels.channel.create(
      peerId.pubKey.marshal(),
      async (counterparty: Uint8Array) =>
        this._interactions.payments.onChainKey.interact(await pubKeyToPeerId(counterparty))
    )

    const status = await channel.status

    if (!(status === 'OPEN' || status === 'PENDING')) {
      throw new Error('To close a channel, it must be open or pending for closure')
    }

    const receipt = await channel.initiateSettlement()
    return { receipt, status }
  }

  public async getAcknowledgedTickets() {
    return getAcknowledgedTickets(this)
  }

  public async submitAcknowledgedTicket(ackTicket: Types.AcknowledgedTicket, index: Uint8Array) {
    return submitAcknowledgedTicket(this, ackTicket, index)
  }

  /**
   * Takes a destination and samples randomly intermediate nodes
   * that will relay that message before it reaches its destination.
   *
   * @param destination instance of peerInfo that contains the peerId of the destination
   */
  private async getIntermediateNodes(destination: PeerId): Promise<PeerId[]> {
    return await findPath(
      this.getId(),
      destination,
      MAX_HOPS - 1,
      this.network.networkPeers,
      this.paymentChannels.indexer,
      PATH_RANDOMNESS
    )
  }

  private static openDatabase(options: HoprOptions, chainName: string, network: string): LevelUp {
    if (options.db) {
      return options.db
    }

    let dbPath: string
    if (options.dbPath) {
      dbPath = options.dbPath
    } else {
      dbPath = `${process.cwd()}/db/${chainName}/${network}/`
      if (options.bootstrapNode) {
        dbPath += `bootstrap`
      } else if (options.id != null && Number.isInteger(options.id)) {
        dbPath += `node_${options.id}`
      } else {
        dbPath += `node`
      }
    }
    dbPath = path.resolve(dbPath)

    verbose('using db at ', dbPath)
    if (!existsSync(dbPath)) {
      verbose('db does not exist, creating?:', options.createDbIfNotExist)
      if (options.createDbIfNotExist) {
        createDirectoryIfNotExists(dbPath)
      } else {
        throw new Error('Database does not exist: ' + dbPath)
      }
    }
    // @ts-ignore
    return levelup(leveldown(dbPath))
  }
}

export { Hopr as default, LibP2P }<|MERGE_RESOLUTION|>--- conflicted
+++ resolved
@@ -307,12 +307,7 @@
     log(`Available under the following addresses:`)
 
     this._libp2p.multiaddrs.forEach((ma: Multiaddr) => log(ma.toString()))
-<<<<<<< HEAD
-    await this.periodicCheck()
-
-=======
     this.periodicCheck()
->>>>>>> 58d38ec7
     this.running = true
     return this
   }
