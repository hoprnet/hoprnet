import LibP2P from 'libp2p'
import type { Connection } from 'libp2p'

const MPLEX = require('libp2p-mplex')
const KadDHT = require('libp2p-kad-dht')
import { NOISE } from 'libp2p-noise'

const { HoprConnect } = require('@hoprnet/hopr-connect')

<<<<<<< HEAD
import {
  PACKET_SIZE,
  MIN_HOPS_REQUIRED,
  VERSION,
  CHECK_TIMEOUT,
  PATH_RANDOMNESS,
  MIN_NATIVE_BALANCE,
  FULL_VERSION
} from './constants'
=======
import { PACKET_SIZE, MAX_HOPS, VERSION, CHECK_TIMEOUT, PATH_RANDOMNESS, FULL_VERSION } from './constants'
>>>>>>> 9f78a3c3

import NetworkPeers from './network/network-peers'
import Heartbeat from './network/heartbeat'
import { findPath } from './path'

import { protocols, Multiaddr } from 'multiaddr'
import chalk from 'chalk'

import PeerId from 'peer-id'
import {
  PublicKey,
  Balance,
  Address,
  ChannelEntry,
  NativeBalance,
  Hash,
  DialOpts,
  HoprDB,
  libp2pSendMessageAndExpectResponse,
  libp2pSubscribe,
  libp2pSendMessage,
  LibP2PHandlerFunction,
  AcknowledgedTicket,
  ChannelStatus,
  MIN_NATIVE_BALANCE
} from '@hoprnet/hopr-utils'
import HoprCoreEthereum from '@hoprnet/hopr-core-ethereum'
import BN from 'bn.js'
import { getAddrs } from './identity'

import EventEmitter from 'events'
import { ChannelStrategy, PassiveStrategy, PromiscuousStrategy } from './channel-strategy'
import Debug from 'debug'
import { Address as LibP2PAddress } from 'libp2p/src/peer-store'

import { subscribeToAcknowledgements } from './interactions/packet/acknowledgement'
import { PacketForwardInteraction } from './interactions/packet/forward'

import { Packet } from './messages'
import { localAddressesFirst, AddressSorter } from '@hoprnet/hopr-utils'

const log = Debug(`hopr-core`)
const verbose = Debug('hopr-core:verbose')

interface NetOptions {
  ip: string
  port: number
}

export type ChannelStrategyNames = 'passive' | 'promiscuous'

export type HoprOptions = {
  network: string
  provider: string
  announce?: boolean
  dbPath?: string
  createDbIfNotExist?: boolean
  password?: string
  connector?: HoprCoreEthereum
  strategy?: ChannelStrategyNames
  hosts?: {
    ip4?: NetOptions
    ip6?: NetOptions
  }
  // You almost certainly want this to be false, this is so we can test with
  // local testnets, and announce 127.0.0.1 addresses.
  announceLocalAddresses?: boolean

  // when true, addresses will be sorted local first
  // when false, addresses will be sorted public first
  preferLocalAddresses?: boolean
}

export type NodeStatus = 'UNINITIALIZED' | 'INITIALIZING' | 'RUNNING' | 'DESTROYED'

class Hopr extends EventEmitter {
  public status: NodeStatus = 'UNINITIALIZED'

  private checkTimeout: NodeJS.Timeout
  private strategy: ChannelStrategy
  private networkPeers: NetworkPeers
  private heartbeat: Heartbeat
  private forward: PacketForwardInteraction
  private libp2p: LibP2P
  private db: HoprDB
  private paymentChannels: Promise<HoprCoreEthereum>
  private addressSorter: AddressSorter

  /**
   * Create an uninitialized Hopr Node
   *
   * @constructor
   *
   * @param options
   * @param provider
   */
  public constructor(private id: PeerId, private options: HoprOptions) {
    super()

    if (!id.privKey) {
      // TODO - assert secp256k1?
      throw new Error('Hopr Node must be initialized with an id with a private key')
    }
    this.db = new HoprDB(
      PublicKey.fromPrivKey(id.privKey.marshal()).toAddress(),
      options.createDbIfNotExist,
      VERSION,
      options.dbPath
    )
    this.paymentChannels = HoprCoreEthereum.create(this.db, this.id.privKey.marshal(), {
      provider: this.options.provider
    })

    if (this.options.preferLocalAddresses) {
      this.addressSorter = localAddressesFirst
      log('Preferring local addresses')
    } else {
      // Overwrite libp2p's default addressSorter to make
      // sure it doesn't fail on HOPR-flavored addresses
      this.addressSorter = (x) => x
      log('Addresses are sorted by default')
    }
  }

  /**
   * Start node
   *
   * The node has a fairly complex lifecycle. This method should do all setup
   * required for a node to be functioning.
   *
   * If the node is not funded, it will throw.
   *
   * - Create a link to the ethereum blockchain
   *   - Finish indexing previous blocks [SLOW]
   *   - Find publicly accessible relays
   *
   * - Start LibP2P and work out our network configuration.
   *   - Pass the list of relays from the indexer
   *
   * - Wait for wallet to be funded with ETH [requires user interaction]
   *
   * - Announce address, pubkey, and multiaddr on chain.
   *
   * - Start heartbeat, automatic strategies, etc..
   *
   * @param options
   */
  public async start() {
    this.status = 'INITIALIZING'
    if ((await this.getNativeBalance()).toBN().lte(MIN_NATIVE_BALANCE)) {
      throw new Error('Cannot start node without a funded wallet')
    }

    const chain = await this.paymentChannels
    verbose('Started HoprEthereum. Waiting for indexer to find connected nodes.')
    const publicNodes = await chain.waitForPublicNodes()
    if (publicNodes.length == 0) {
      log('No public nodes have announced yet, we cannot rely on relay')
    }
    verbose('Using public nodes:', publicNodes)

    const libp2p = await LibP2P.create({
      peerId: this.id,
      addresses: { listen: getAddrs(this.id, this.options).map((x) => x.toString()) },
      // libp2p modules
      modules: {
        transport: [HoprConnect as any], // TODO re https://github.com/hoprnet/hopr-connect/issues/78
        streamMuxer: [MPLEX],
        connEncryption: [NOISE],
        // @ts-ignore //TODO 'Libp2pModules' does not contain types for DHT as ov v0.30 see js-libp2p/659
        dht: KadDHT
      },
      config: {
        transport: {
          HoprConnect: {
            bootstrapServers: publicNodes
            // @dev Use these settings to simulate NAT behavior
            // __noDirectConnections: true,
            // __noWebRTCUpgrade: false
          }
        },
        dht: {
          enabled: true
        },
        //@ts-ignore - bug in libp2p options
        relay: {
          enabled: false
        }
      },
      dialer: {
        addressSorter: this.addressSorter,
        maxDialsPerPeer: 100
      }
    })

    await libp2p.start()
    log('libp2p started')
    this.libp2p = libp2p
    this.libp2p.connectionManager.on('peer:connect', (conn: Connection) => {
      this.emit('hopr:peer:connection', conn.remotePeer)
      this.networkPeers.register(conn.remotePeer)
    })

    // Feed previously announced addresses to DHT
    for (const ma of publicNodes) {
      this.libp2p.peerStore.addressBook.add(PeerId.createFromB58String(ma.getPeerId()), [ma])
    }

    this.networkPeers = new NetworkPeers(Array.from(this.libp2p.peerStore.peers.values()).map((x) => x.id))

    const subscribe = (protocol: string, handler: LibP2PHandlerFunction, includeReply = false) =>
      libp2pSubscribe(this.libp2p, protocol, handler, includeReply)
    const sendMessageAndExpectResponse = (dest: PeerId, protocol: string, msg: Uint8Array, opts: DialOpts) =>
      libp2pSendMessageAndExpectResponse(this.libp2p, dest, protocol, msg, opts)
    const sendMessage = (dest: PeerId, protocol: string, msg: Uint8Array, opts: DialOpts) =>
      libp2pSendMessage(this.libp2p, dest, protocol, msg, opts)
    const hangup = this.libp2p.hangUp.bind(this.libp2p)

    this.heartbeat = new Heartbeat(this.networkPeers, subscribe, sendMessageAndExpectResponse, hangup)

    subscribeToAcknowledgements(subscribe, this.db, await this.paymentChannels, this.getId(), (ack) =>
      this.emit('message-acknowledged:' + ack.ackChallenge.toHex())
    )

    const ethereum = await this.paymentChannels
    const onMessage = (msg: Uint8Array) => this.emit('hopr:message', msg)
    this.forward = new PacketForwardInteraction(subscribe, sendMessage, this.getId(), ethereum, onMessage, this.db)

    ethereum.indexer.on('peer', ({ id, multiaddrs }: { id: PeerId; multiaddrs: Multiaddr[] }) => {
      const dialables = multiaddrs.filter((ma: Multiaddr) => {
        const tuples = ma.tuples()
        return tuples.length > 1 || tuples[0][0] != protocols.names['p2p'].code
      })

      // @ts-ignore
      this.libp2p.peerStore.keyBook.set(id)

      if (dialables.length > 0) {
        this.libp2p.peerStore.addressBook.add(id, multiaddrs)
      }
    })

    log('announcing')
    await this.announce(this.options.announce)
    log('announced, starting heartbeat')

    this.heartbeat.start()
    this.setChannelStrategy(this.options.strategy || 'passive')
    this.status = 'RUNNING'
    this.emit('running')

    // Log information
    log('# STARTED NODE')
    log('ID', this.getId().toB58String())
    log('Protocol version', VERSION)
    log(`Available under the following addresses:`)
    libp2p.multiaddrs.forEach((ma: Multiaddr) => log(ma.toString()))
    this.maybeLogProfilingToGCloud()
    this.periodicCheck()
  }

  private maybeLogProfilingToGCloud() {
    if (process.env.GCLOUD) {
      try {
        var name = 'hopr_node_' + this.getId().toB58String().slice(-5).toLowerCase()
        require('@google-cloud/profiler')
          .start({
            projectId: 'hoprassociation',
            serviceContext: {
              service: name,
              version: FULL_VERSION
            }
          })
          .catch((e: any) => console.log(e))
      } catch (e) {
        console.log(e)
      }
    }
  }

<<<<<<< HEAD
  private async tickChannelStrategy() {
=======
  private async tickChannelStrategy(newChannels: ChannelEntry[]) {
>>>>>>> 9f78a3c3
    verbose('strategy tick', this.status)
    if (this.status != 'RUNNING') {
      return
    }

    // TODO: replace with newChannels
    const rndChannels: RoutingChannel[] = await this.getRandomOpenRoutingChannels()

    for (const channel of rndChannels) {
      this.networkPeers.register(channel[0]) // Listen to nodes with outgoing stake
    }
    const currentChannels = await this.getOpenChannels()
    for (const channel of currentChannels) {
      this.networkPeers.register(channel[1]) // Make sure current channels are 'interesting'
    }
    const balance = await this.getBalance()
    const chain = await this.paymentChannels
    const [nextChannels, closeChannels] = await this.strategy.tick(
      balance.toBN(),
      rndChannels,
      currentChannels,
      this.networkPeers,
      chain.getRandomOpenRoutingChannel.bind(this.paymentChannels)
    )
    verbose(`strategy wants to close ${closeChannels.length} channels`)
    for (let toClose of closeChannels) {
      verbose(`closing ${toClose}`)
      await this.closeChannel(toClose.toPeerId())
      verbose(`closed channel to ${toClose.toString()}`)
      this.emit('hopr:channel:closed', toClose)
    }
    verbose(`strategy wants to open`, nextChannels.length, 'new channels')
    for (let channelToOpen of nextChannels) {
      this.networkPeers.register(channelToOpen[0].toPeerId())
      try {
        // Opening channels can fail if we can't establish a connection.
        const hash = await this.openChannel(channelToOpen[0].toPeerId(), channelToOpen[1])
        verbose('- opened', channelToOpen, hash)
        this.emit('hopr:channel:opened', channelToOpen)
      } catch (e) {
        log('error when trying to open strategy channels', e)
      }
    }
  }

<<<<<<< HEAD
  /**
   * Randomly pick 10 open routing channels
   * @returns maximum 10 open routing channels
   */
  private async getRandomOpenRoutingChannels(): Promise<RoutingChannel[]> {
    const chain = await this.paymentChannels
    const routingChannels = new Map<string, RoutingChannel>()

    for (let i = 0; i < 100; i++) {
      if (routingChannels.size >= 10) break

      const routingChannel = await chain.getRandomOpenRoutingChannel()
      if (!routingChannel) break

      const id = routingChannel[0].toB58String() + routingChannel[1].toB58String()
      if (routingChannels.has(id)) continue
      routingChannels.set(id, routingChannel)
    }

    return Array.from(routingChannels.values())
  }

  private async getOpenChannels(): Promise<RoutingChannel[]> {
    return (await this.paymentChannels).getOpenRoutingChannelsFromPeer(this.getId())
=======
  private async getOpenChannels(): Promise<ChannelEntry[]> {
    return (await this.paymentChannels).getOpenChannelsFrom(PublicKey.fromPeerId(this.getId()))
>>>>>>> 9f78a3c3
  }

  /**
   * Returns the version of hopr-core.
   */
  public getVersion() {
    return FULL_VERSION
  }

  /**
   * Shuts down the node and saves keys and peerBook in the database
   */
  public async stop(): Promise<void> {
    this.status = 'DESTROYED'
    clearTimeout(this.checkTimeout)
    await Promise.all([this.heartbeat.stop(), (await this.paymentChannels).stop()])

    await Promise.all([this.db?.close().then(() => log(`Database closed.`)), this.libp2p.stop()])

    // Give the operating system some extra time to close the sockets
    await new Promise((resolve) => setTimeout(resolve, 100))
  }

  public getId(): PeerId {
    return this.id
  }

  /**
   * Lists the addresses which the given node announces to other nodes
   * @param peer peer to query for, default self
   */
  public async getAnnouncedAddresses(peer: PeerId = this.getId()): Promise<Multiaddr[]> {
    if (peer.equals(this.getId())) {
      const addrs = this.libp2p.multiaddrs

      // Most of the time we want to only return 'public' addresses, that is,
      // addresses that have a good chance of being reachable by other nodes,
      // therefore only ones that include a public IP etc.
      //
      // We also have a setting announceLocalAddresses that inverts this so we
      // can test on closed local networks.
      if (this.options.announceLocalAddresses) {
        return addrs.filter((ma) => ma.toString().includes('127.0.0.1')) // TODO - proper filtering
      }
      return addrs.filter((ma) => !ma.toString().includes('127.0.0.1')) // TODO - proper filtering
    }

    return (await this.libp2p.peerRouting.findPeer(peer))?.multiaddrs || []
  }

  /**
   * List the addresses on which the node is listening
   */
  public getListeningAddresses(): Multiaddr[] {
    return this.libp2p.addressManager.getListenAddrs()
  }

  /**
   * Gets the observed addresses of a given peer.
   * @param peer peer to query for
   */
  public getObservedAddresses(peer: PeerId): LibP2PAddress[] {
    return this.libp2p.peerStore.get(peer)?.addresses ?? []
  }

  /**
   * @param msg message to send
   * @param destination PeerId of the destination
   * @param intermediateNodes optional set path manually
   */
  public async sendMessage(msg: Uint8Array, destination: PeerId, intermediatePath?: PublicKey[]): Promise<void> {
    const promises: Promise<void>[] = []
    const ethereum = await this.paymentChannels

    if (this.status != 'RUNNING') {
      throw new Error('Cannot send message until the node is running')
    }

    if (intermediatePath != undefined) {
      // checking if path makes sense
      for (let i = 0; i < intermediatePath.length; i++) {
        let ticketIssuer: PublicKey
        let ticketReceiver: PublicKey

        if (i == 0) {
          ticketIssuer = PublicKey.fromPeerId(this.getId())
          ticketReceiver = intermediatePath[0]
        } else {
          ticketIssuer = intermediatePath[i - 1]
          ticketReceiver = intermediatePath[i]
        }

        const channel = ethereum.getChannel(ticketIssuer, ticketReceiver)
        const channelState = await channel.usToThem()

        if (typeof channelState === 'undefined') {
          throw Error(
            `Channel from ${ticketIssuer.toPeerId().toB58String()} to ${ticketReceiver
              .toPeerId()
              .toB58String()} not found`
          )
        } else if (channelState.status !== ChannelStatus.Open) {
          throw Error(`Channel ${channelState.getId().toHex()} is not open`)
        }

        if (channelState.ticketEpoch.toBN().isZero()) {
          throw Error(
            `Cannot use manually set path because apparently there is no commitment set for the channel between ${ticketIssuer
              .toPeerId()
              .toB58String()} and ${ticketReceiver.toPeerId().toB58String()}`
          )
        }
      }
    }

    for (let n = 0; n < msg.length / PACKET_SIZE; n++) {
      promises.push(
        new Promise<void>(async (resolve, reject) => {
          if (intermediatePath == undefined) {
            try {
              intermediatePath = await this.getIntermediateNodes(PublicKey.fromPeerId(destination))
            } catch (e) {
              reject(e)
              return
            }
            if (!intermediatePath || !intermediatePath.length) {
              reject(new Error('bad path'))
            }
          }

          const path: PublicKey[] = [].concat(intermediatePath, [PublicKey.fromPeerId(destination)])
          console.log('>>>', path)

          let packet: Packet
          try {
            packet = await Packet.create(
              msg.slice(n * PACKET_SIZE, Math.min(msg.length, (n + 1) * PACKET_SIZE)),
              path.map((x) => x.toPeerId()),
              this.getId(),
              await this.paymentChannels
            )
          } catch (err) {
            return reject(err)
          }

          this.once('message-acknowledged:' + packet.ackChallenge.toHex(), () => {
            resolve()
          })

          try {
            await this.forward.interact(path[0].toPeerId(), packet)
          } catch (err) {
            return reject(err)
          }
        })
      )
    }

    try {
      await Promise.all(promises)
    } catch (err) {
      log(`Could not send message. Error was: ${chalk.red(err.message)}`)
      throw err
    }
  }

  /**
   * Ping a node.
   * @param destination PeerId of the node
   * @returns latency
   */
  public async ping(destination: PeerId): Promise<{ info: string; latency: number }> {
    if (!PeerId.isPeerId(destination)) {
      throw Error(`Expecting a non-empty destination.`)
    }
    let start = Date.now()
    try {
      const success = await this.heartbeat.pingNode(destination)
      if (success) {
        return { latency: Date.now() - start, info: '' }
      } else {
        return { info: 'failure', latency: -1 }
      }
    } catch (e) {
      log(e)
      return { latency: -1, info: 'error' }
    }
  }

  public getConnectedPeers(): PeerId[] {
    if (!this.networkPeers) {
      return []
    }
    return this.networkPeers.all()
  }

  public async connectionReport(): Promise<string> {
    if (!this.networkPeers) {
      return 'Node has not started yet'
    }
    const connected = this.networkPeers.debugLog()
    const announced = await (await this.paymentChannels).indexer.getAnnouncedAddresses()
    return `${connected}
    \n${announced.length} peers have announced themselves on chain:
    \n${announced.map((x: Multiaddr) => x.toString()).join('\n')}`
  }

  private async checkBalances() {
    const balance = await this.getBalance()
    const address = (await this.getEthereumAddress()).toHex()
    if (balance.toBN().lten(0)) {
      log('unfunded node', address)
      this.emit('hopr:warning:unfunded', address)
    }
    const nativeBalance = await this.getNativeBalance()
    if (nativeBalance.toBN().lte(MIN_NATIVE_BALANCE)) {
      log('unfunded node', address)
      this.emit('hopr:warning:unfundedNative', address)
    }
  }

  private async periodicCheck() {
    log('periodic check', this.status)
    if (this.status != 'RUNNING') {
      return
    }
    try {
      await this.checkBalances()
      await this.tickChannelStrategy()
    } catch (e) {
      log('error in periodic check', e)
    }
    this.checkTimeout = setTimeout(() => this.periodicCheck(), CHECK_TIMEOUT)
  }

  private async announce(includeRouting: boolean = false): Promise<void> {
    log('announcing self, include routing:', includeRouting)
    const chain = await this.paymentChannels
    //const account = await chain.getAccount(await this.getEthereumAddress())
    // exit if we already announced
    //if (account.hasAnnounced()) return

    if ((await this.getNativeBalance()).toBN().lte(MIN_NATIVE_BALANCE)) {
      throw new Error('Cannot announce without funds')
    }

    const multiaddrs = await this.getAnnouncedAddresses()
    const ip4 = multiaddrs.find((s) => s.toString().includes('/ip4/'))
    const ip6 = multiaddrs.find((s) => s.toString().includes('/ip6/'))
    const p2p = new Multiaddr('/p2p/' + this.getId().toB58String())
    // exit if none of these multiaddrs are available
    if (!ip4 && !ip6 && !p2p) return

    try {
      if (includeRouting && (ip4 || ip6)) {
        log('announcing with routing', ip4 || ip6)
        await chain.announce(ip4 || ip6)
        return
      }
      log('announcing without routing', p2p.toString())
      await chain.announce(p2p)
    } catch (err) {
      log('announce failed')
      throw new Error(`Failed to announce: ${err}`)
    }
  }

  public async setChannelStrategy(strategy: ChannelStrategyNames) {
    if (strategy == 'passive') {
      this.strategy = new PassiveStrategy()
      return
    }
    if (strategy == 'promiscuous') {
      this.strategy = new PromiscuousStrategy()
      return
    }

    const ethereum = await this.paymentChannels
    ethereum.on('ticket:win', (ack, channel) => {
      this.strategy.onWinningTicket(ack, channel)
    })
    throw new Error('Unknown strategy')
  }

  public getChannelStrategy(): string {
    return this.strategy.name
  }

  public async getBalance(): Promise<Balance> {
    const chain = await this.paymentChannels
    return await chain.getBalance(true)
  }

  public async getNativeBalance(): Promise<NativeBalance> {
    const chain = await this.paymentChannels
    return await chain.getNativeBalance(true)
  }

  public async smartContractInfo(): Promise<{
    network: string
    hoprTokenAddress: string
    hoprChannelsAddress: string
    channelClosureSecs: number
  }> {
    const chain = await this.paymentChannels
    return chain.smartContractInfo()
  }

  /**
   * Open a payment channel
   *
   * @param counterparty the counter party's peerId
   * @param amountToFund the amount to fund in HOPR(wei)
   */
  public async openChannel(
    counterparty: PeerId,
    amountToFund: BN
  ): Promise<{
    channelId: Hash
  }> {
    const ethereum = await this.paymentChannels
    const selfPubKey = new PublicKey(this.getId().pubKey.marshal())
    const counterpartyPubKey = new PublicKey(counterparty.pubKey.marshal())
    const myAvailableTokens = await ethereum.getBalance(false)

    // validate 'amountToFund'
    if (amountToFund.lten(0)) {
      throw Error(`Invalid 'amountToFund' provided: ${amountToFund.toString(10)}`)
    } else if (amountToFund.gt(myAvailableTokens.toBN())) {
      throw Error(`You don't have enough tokens: ${amountToFund.toString(10)}<${myAvailableTokens.toBN().toString(10)}`)
    }

    const channel = ethereum.getChannel(selfPubKey, counterpartyPubKey)
    return {
      channelId: await channel.open(new Balance(amountToFund))
    }
  }

  /**
   * Fund a payment channel
   *
   * @param counterparty the counter party's peerId
   * @param myFund the amount to fund the channel in my favor HOPR(wei)
   * @param counterpartyFund the amount to fund the channel in counterparty's favor HOPR(wei)
   */
  public async fundChannel(
    counterparty: PeerId,
    myFund: BN,
    counterpartyFund: BN
  ): Promise<{
    channelId: Hash
  }> {
    const ethereum = await this.paymentChannels
    const selfPubKey = new PublicKey(this.getId().pubKey.marshal())
    const counterpartyPubKey = new PublicKey(counterparty.pubKey.marshal())
    const myBalance = await ethereum.getBalance(false)
    const totalFund = myFund.add(counterpartyFund)

    // validate 'amountToFund'
    if (totalFund.lten(0)) {
      throw Error(`Invalid 'totalFund' provided: ${totalFund.toString(10)}`)
    } else if (totalFund.gt(myBalance.toBN())) {
      throw Error(`You don't have enough tokens: ${totalFund.toString(10)}<${myBalance.toBN().toString(10)}`)
    }

    const channel = ethereum.getChannel(selfPubKey, counterpartyPubKey)
    await channel.fund(new Balance(myFund), new Balance(counterpartyFund))

    return {
      channelId: (await channel.usToThem()).getId()
    }
  }

  public async closeChannel(counterparty: PeerId): Promise<{ receipt: string; status: ChannelStatus }> {
    const ethereum = await this.paymentChannels
    const selfPubKey = new PublicKey(this.getId().pubKey.marshal())
    const counterpartyPubKey = new PublicKey(counterparty.pubKey.marshal())
    const channel = ethereum.getChannel(selfPubKey, counterpartyPubKey)
    const channelState = await channel.usToThem()

    // TODO: should we wait for confirmation?
    if (channelState.status === ChannelStatus.Closed) {
      throw new Error('Channel is already closed')
    }

    if (channelState.status === ChannelStatus.Open) {
      await this.strategy.onChannelWillClose(channel)
    }

    const txHash = await (channelState.status === ChannelStatus.Open
      ? channel.initializeClosure()
      : channel.finalizeClosure())

    return { receipt: txHash, status: channelState.status }
  }

  public async getAcknowledgedTickets() {
    return this.db.getAcknowledgedTickets()
  }

  public async getTicketStatistics() {
    const ack = await this.getAcknowledgedTickets()
    const pending = await this.db.getPendingTicketCount()
    const losing = await this.db.getLosingTicketCount()
    const totalValue = (ackTickets: AcknowledgedTicket[]): Balance =>
      ackTickets.map((a) => a.ticket.amount).reduce((x, y) => x.add(y), Balance.ZERO())

    return {
      pending,
      losing,
      winProportion: ack.length / (ack.length + losing) || 0,
      unredeemed: ack.length,
      unredeemedValue: totalValue(ack),
      redeemed: await this.db.getRedeemedTicketsCount(),
      redeemedValue: await this.db.getRedeemedTicketsValue()
    }
  }

  public async redeemAllTickets() {
    let count = 0,
      redeemed = 0,
      total = new BN(0)

    for (const ackTicket of await this.getAcknowledgedTickets()) {
      count++
      const result = await this.redeemAcknowledgedTicket(ackTicket)

      if (result.status === 'SUCCESS') {
        redeemed++
        total.iadd(ackTicket.ticket.amount.toBN())
        console.log(`Redeemed ticket ${count}`)
      } else {
        console.log(`Failed to redeem ticket ${count}`)
      }
    }
    return {
      count,
      redeemed,
      total: new Balance(total)
    }
  }

  public async redeemAcknowledgedTicket(ackTicket: AcknowledgedTicket) {
    const ethereum = await this.paymentChannels
    const channel = ethereum.getChannel(ethereum.getPublicKey(), ackTicket.signer)
    return await channel.redeemTicket(ackTicket)
  }

  public async getChannelsFrom(addr: Address): Promise<ChannelEntry[]> {
    const ethereum = await this.paymentChannels
    return await ethereum.getChannelsFrom(addr)
  }

  public async getChannelsTo(addr: Address): Promise<ChannelEntry[]> {
    const ethereum = await this.paymentChannels
    return await ethereum.getChannelsTo(addr)
  }

  public async getPublicKeyOf(addr: Address): Promise<PublicKey> {
    const ethereum = await this.paymentChannels
    return await ethereum.getPublicKeyOf(addr)
  }

  public async getEthereumAddress(): Promise<Address> {
    const ethereum = await this.paymentChannels
    return ethereum.getAddress()
  }

  public async withdraw(currency: 'NATIVE' | 'HOPR', recipient: string, amount: string): Promise<string> {
    const ethereum = await this.paymentChannels
    return ethereum.withdraw(currency, recipient, amount)
  }

  /**
   * Takes a destination and samples randomly intermediate nodes
   * that will relay that message before it reaches its destination.
   *
   * @param destination instance of peerInfo that contains the peerId of the destination
   */
  private async getIntermediateNodes(destination: PublicKey): Promise<PublicKey[]> {
    const ethereum = await this.paymentChannels
    return await findPath(
      PublicKey.fromPeerId(this.getId()),
      destination,
      MIN_HOPS_REQUIRED,
      this.networkPeers,
      ethereum.getOpenChannelsFrom.bind(ethereum),
      PATH_RANDOMNESS
    )
  }

  // This is a utility method to wait until the node is funded.
  public async waitForFunds(): Promise<void> {
    return new Promise((resolve) => {
      const tick = () => {
        this.getNativeBalance().then((nativeBalance) => {
          if (nativeBalance.toBN().gt(MIN_NATIVE_BALANCE)) {
            resolve()
          } else {
            log('still unfunded, trying again soon')
            setTimeout(tick, CHECK_TIMEOUT)
          }
        })
      }
      tick()
    })
  }

  // Utility method to wait until the node is running successfully
  public async waitForRunning(): Promise<void> {
    if (this.status == 'RUNNING') {
      return Promise.resolve()
    }
    return new Promise((resolve) => this.once('running', resolve))
  }
}

export { Hopr as default, LibP2P }
export * from './constants'<|MERGE_RESOLUTION|>--- conflicted
+++ resolved
@@ -7,19 +7,7 @@
 
 const { HoprConnect } = require('@hoprnet/hopr-connect')
 
-<<<<<<< HEAD
-import {
-  PACKET_SIZE,
-  MIN_HOPS_REQUIRED,
-  VERSION,
-  CHECK_TIMEOUT,
-  PATH_RANDOMNESS,
-  MIN_NATIVE_BALANCE,
-  FULL_VERSION
-} from './constants'
-=======
-import { PACKET_SIZE, MAX_HOPS, VERSION, CHECK_TIMEOUT, PATH_RANDOMNESS, FULL_VERSION } from './constants'
->>>>>>> 9f78a3c3
+import { PACKET_SIZE, INTERMEDIATE_HOPS, VERSION, CHECK_TIMEOUT, PATH_RANDOMNESS, FULL_VERSION } from './constants'
 
 import NetworkPeers from './network/network-peers'
 import Heartbeat from './network/heartbeat'
@@ -300,25 +288,21 @@
     }
   }
 
-<<<<<<< HEAD
   private async tickChannelStrategy() {
-=======
-  private async tickChannelStrategy(newChannels: ChannelEntry[]) {
->>>>>>> 9f78a3c3
     verbose('strategy tick', this.status)
     if (this.status != 'RUNNING') {
       return
     }
 
     // TODO: replace with newChannels
-    const rndChannels: RoutingChannel[] = await this.getRandomOpenRoutingChannels()
+    const rndChannels = await this.getRandomOpenChannels()
 
     for (const channel of rndChannels) {
-      this.networkPeers.register(channel[0]) // Listen to nodes with outgoing stake
+      this.networkPeers.register(channel.source.toPeerId()) // Listen to nodes with outgoing stake
     }
     const currentChannels = await this.getOpenChannels()
     for (const channel of currentChannels) {
-      this.networkPeers.register(channel[1]) // Make sure current channels are 'interesting'
+      this.networkPeers.register(channel.destination.toPeerId()) // Make sure current channels are 'interesting'
     }
     const balance = await this.getBalance()
     const chain = await this.paymentChannels
@@ -327,7 +311,7 @@
       rndChannels,
       currentChannels,
       this.networkPeers,
-      chain.getRandomOpenRoutingChannel.bind(this.paymentChannels)
+      chain.getRandomOpenChannel.bind(this.paymentChannels)
     )
     verbose(`strategy wants to close ${closeChannels.length} channels`)
     for (let toClose of closeChannels) {
@@ -350,35 +334,30 @@
     }
   }
 
-<<<<<<< HEAD
-  /**
-   * Randomly pick 10 open routing channels
-   * @returns maximum 10 open routing channels
-   */
-  private async getRandomOpenRoutingChannels(): Promise<RoutingChannel[]> {
+  /**
+   * Randomly pick 10 open channels
+   * @returns maximum 10 open channels
+   */
+  private async getRandomOpenChannels(): Promise<ChannelEntry[]> {
     const chain = await this.paymentChannels
-    const routingChannels = new Map<string, RoutingChannel>()
+    const channels = new Map<string, ChannelEntry>()
 
     for (let i = 0; i < 100; i++) {
-      if (routingChannels.size >= 10) break
-
-      const routingChannel = await chain.getRandomOpenRoutingChannel()
+      if (channels.size >= 10) break
+
+      const routingChannel = await chain.getRandomOpenChannel()
       if (!routingChannel) break
 
       const id = routingChannel[0].toB58String() + routingChannel[1].toB58String()
-      if (routingChannels.has(id)) continue
-      routingChannels.set(id, routingChannel)
-    }
-
-    return Array.from(routingChannels.values())
-  }
-
-  private async getOpenChannels(): Promise<RoutingChannel[]> {
-    return (await this.paymentChannels).getOpenRoutingChannelsFromPeer(this.getId())
-=======
+      if (channels.has(id)) continue
+      channels.set(id, routingChannel)
+    }
+
+    return Array.from(channels.values())
+  }
+
   private async getOpenChannels(): Promise<ChannelEntry[]> {
     return (await this.paymentChannels).getOpenChannelsFrom(PublicKey.fromPeerId(this.getId()))
->>>>>>> 9f78a3c3
   }
 
   /**
@@ -863,7 +842,7 @@
     return await findPath(
       PublicKey.fromPeerId(this.getId()),
       destination,
-      MIN_HOPS_REQUIRED,
+      INTERMEDIATE_HOPS,
       this.networkPeers,
       ethereum.getOpenChannelsFrom.bind(ethereum),
       PATH_RANDOMNESS
