--- conflicted
+++ resolved
@@ -340,12 +340,7 @@
     const onReceivedMessage = (msg: Uint8Array) => {
       try {
         this.emit('hopr:message', ApplicationData.deserialize(msg))
-<<<<<<< HEAD
-      }
-      catch (err) {
-=======
       } catch (err) {
->>>>>>> a4224a66
         log(`could not deserialize application data: ${err}`)
       }
     }
