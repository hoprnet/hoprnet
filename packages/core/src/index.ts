--- conflicted
+++ resolved
@@ -348,19 +348,10 @@
         if (this.knownPublicNodesCache.has(peerId.toString())) return true
 
         // If we have a direct connection to this peer ID, declare it a public node
-<<<<<<< HEAD
         if (libp2p.connectionManager.getConnections(peerId)
           .flatMap((c) => c.tags ?? [])
           .includes(PeerConnectionType.DIRECT_CONNECTION))
         {
-=======
-        if (
-          libp2p.connectionManager
-            .getConnections(peerId)
-            .flatMap((c) => c.tags)
-            .includes('DIRECT')
-        ) {
->>>>>>> 731d8ccc
           this.knownPublicNodesCache.add(peerId)
           return true
         }
