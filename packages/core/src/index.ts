--- conflicted
+++ resolved
@@ -269,13 +269,10 @@
       [this.id],
       (peer: PeerId) => this.publicNodesEmitter.emit('removePublicNode', peer)
     )
-<<<<<<< HEAD
     // unignore all peers if registry is disabled
     this.connector.indexer.on('network-registry-status-changed', (enabled: boolean) => {
       if (!enabled) this.networkPeers.unignoreAllPeers()
     })
-    this.heartbeat = new Heartbeat(this.networkPeers, subscribe, sendMessage, hangup, this.environment.id, this.options)
-=======
     this.heartbeat = new Heartbeat(
       this.networkPeers,
       subscribe,
@@ -284,7 +281,6 @@
       this.environment.id,
       this.options
     )
->>>>>>> 13044998
 
     this.libp2p.connectionManager.on('peer:connect', (conn: Connection) => {
       this.networkPeers.register(conn.remotePeer, 'libp2p peer connect')
