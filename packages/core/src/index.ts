import LibP2P from 'libp2p'
import type { Connection } from 'libp2p'

const MPLEX = require('libp2p-mplex')
const KadDHT = require('libp2p-kad-dht')
import { NOISE } from 'libp2p-noise'

const { HoprConnect } = require('@hoprnet/hopr-connect')

import {
  PACKET_SIZE,
  MAX_HOPS,
  VERSION,
  CHECK_TIMEOUT,
  PATH_RANDOMNESS,
  MIN_NATIVE_BALANCE,
  FULL_VERSION
} from './constants'

import NetworkPeers from './network/network-peers'
import Heartbeat from './network/heartbeat'
import { findPath } from './path'

import { Multiaddr } from 'multiaddr'
import chalk from 'chalk'

import PeerId from 'peer-id'
import {
  PublicKey,
  Balance,
  Address,
  ChannelEntry,
  NativeBalance,
  Hash,
  DialOpts,
  HoprDB,
  libp2pSendMessageAndExpectResponse,
  libp2pSubscribe,
  libp2pSendMessage,
  LibP2PHandlerFunction,
  AcknowledgedTicket
} from '@hoprnet/hopr-utils'
import HoprCoreEthereum, { RoutingChannel } from '@hoprnet/hopr-core-ethereum'
import BN from 'bn.js'
import { getAddrs } from './identity'

import EventEmitter from 'events'
import { ChannelStrategy, PassiveStrategy, PromiscuousStrategy } from './channel-strategy'
import Debug from 'debug'
import { Address as LibP2PAddress } from 'libp2p/src/peer-store'

import { subscribeToAcknowledgements } from './interactions/packet/acknowledgement'
import { PacketForwardInteraction } from './interactions/packet/forward'

import { Packet } from './messages'

const log = Debug(`hopr-core`)
const verbose = Debug('hopr-core:verbose')

interface NetOptions {
  ip: string
  port: number
}

export type ChannelStrategyNames = 'passive' | 'promiscuous'

export type HoprOptions = {
  network: string
  provider: string
  announce?: boolean
  dbPath?: string
  createDbIfNotExist?: boolean
  password?: string
  connector?: HoprCoreEthereum
  strategy?: ChannelStrategyNames
  hosts?: {
    ip4?: NetOptions
    ip6?: NetOptions
  }
  // You almost certainly want this to be false, this is so we can test with
  // local testnets, and announce 127.0.0.1 addresses.
  announceLocalAddresses?: boolean
}

export type NodeStatus = 'UNINITIALIZED' | 'INITIALIZING' | 'RUNNING' | 'DESTROYED'

class Hopr extends EventEmitter {
  public status: NodeStatus = 'UNINITIALIZED'

  private checkTimeout: NodeJS.Timeout
  private strategy: ChannelStrategy
  private networkPeers: NetworkPeers
  private heartbeat: Heartbeat
  private forward: PacketForwardInteraction
  private libp2p: LibP2P
  private db: HoprDB
  private paymentChannels: Promise<HoprCoreEthereum>

  /**
   * Create an uninitialized Hopr Node
   *
   * @constructor
   *
   * @param options
   * @param provider
   */
  public constructor(private id: PeerId, private options: HoprOptions) {
    super()

    if (!id.privKey) {
      // TODO - assert secp256k1?
      throw new Error('Hopr Node must be initialized with an id with a private key')
    }
    this.db = new HoprDB(
      PublicKey.fromPrivKey(id.privKey.marshal()).toAddress(),
      options.createDbIfNotExist,
      VERSION,
      options.dbPath
    )
    this.paymentChannels = HoprCoreEthereum.create(this.db, this.id.privKey.marshal(), {
      provider: this.options.provider
    })
  }

  /**
   * Start node
   *
   * The node has a fairly complex lifecycle. This method should do all setup
   * required for a node to be functioning.
   *
   * If the node is not funded, it will throw.
   *
   * - Create a link to the ethereum blockchain
   *   - Finish indexing previous blocks [SLOW]
   *   - Find publicly accessible relays
   *
   * - Start LibP2P and work out our network configuration.
   *   - Pass the list of relays from the indexer
   *
   * - Wait for wallet to be funded with ETH [requires user interaction]
   *
   * - Announce address, pubkey, and multiaddr on chain.
   *
   * - Start heartbeat, automatic strategies, etc..
   *
   * @param options
   */
  public async start() {
    this.status = 'INITIALIZING'
    if ((await this.getNativeBalance()).toBN().lte(MIN_NATIVE_BALANCE)) {
      throw new Error('Cannot start node without a funded wallet')
    }

    const chain = await this.paymentChannels
    verbose('Started HoprEthereum. Waiting for indexer to find connected nodes.')
    const publicNodes = await chain.waitForPublicNodes()
    if (publicNodes.length == 0) {
      log('No public nodes have announced yet, we cannot rely on relay')
    }
    verbose('Using public nodes:', publicNodes)

    const libp2p = await LibP2P.create({
      peerId: this.id,
      addresses: { listen: getAddrs(this.id, this.options).map((x) => x.toString()) },
      // libp2p modules
      modules: {
        transport: [HoprConnect as any], // TODO re https://github.com/hoprnet/hopr-connect/issues/78
        streamMuxer: [MPLEX],
        connEncryption: [NOISE],
        // @ts-ignore //TODO 'Libp2pModules' does not contain types for DHT as ov v0.30 see js-libp2p/659
        dht: KadDHT
      },
      config: {
        transport: {
          HoprConnect: {
            bootstrapServers: publicNodes
            // @dev Use these settings to simulate NAT behavior
            // __noDirectConnections: true,
            // __noWebRTCUpgrade: false
          }
        },
        peerDiscovery: {
          autoDial: false
        },
        dht: {
          enabled: true
        },
        //@ts-ignore - bug in libp2p options
        relay: {
          enabled: false
        }
      },
      dialer: {
        // Temporary fix, see https://github.com/hoprnet/hopr-connect/issues/77
        addressSorter: (a) => a,
        maxDialsPerPeer: 100
      }
    })

    await libp2p.start()
    log('libp2p started')
    this.libp2p = libp2p
    this.libp2p.connectionManager.on('peer:connect', (conn: Connection) => {
      this.emit('hopr:peer:connection', conn.remotePeer)
      this.networkPeers.register(conn.remotePeer)
    })

    // Feed previously announced addresses to DHT
    for (const ma of publicNodes) {
      this.libp2p.peerStore.addressBook.add(PeerId.createFromB58String(ma.getPeerId()), [ma])
    }

    this.networkPeers = new NetworkPeers(Array.from(this.libp2p.peerStore.peers.values()).map((x) => x.id))

    const subscribe = (protocol: string, handler: LibP2PHandlerFunction, includeReply = false) =>
      libp2pSubscribe(this.libp2p, protocol, handler, includeReply)
    const sendMessageAndExpectResponse = (dest: PeerId, protocol: string, msg: Uint8Array, opts: DialOpts) =>
      libp2pSendMessageAndExpectResponse(this.libp2p, dest, protocol, msg, opts)
    const sendMessage = (dest: PeerId, protocol: string, msg: Uint8Array, opts: DialOpts) =>
      libp2pSendMessage(this.libp2p, dest, protocol, msg, opts)
    const hangup = this.libp2p.hangUp.bind(this.libp2p)

    this.heartbeat = new Heartbeat(this.networkPeers, subscribe, sendMessageAndExpectResponse, hangup)

    subscribeToAcknowledgements(subscribe, this.db, await this.paymentChannels, this.getId(), (ack) =>
      this.emit('message-acknowledged:' + ack.ackChallenge.toHex())
    )

    const ethereum = await this.paymentChannels
    const onMessage = (msg: Uint8Array) => this.emit('hopr:message', msg)
    this.forward = new PacketForwardInteraction(subscribe, sendMessage, this.getId(), ethereum, onMessage, this.db)

    ethereum.indexer.on('peer', ({ id, multiaddrs }: { id: PeerId; multiaddrs: Multiaddr[] }) => {
      this.libp2p.peerStore.addressBook.add(id, multiaddrs)
    })

    log('announcing')
    await this.announce(this.options.announce)
    log('announced, starting heartbeat')

    this.heartbeat.start()
    this.periodicCheck()
    this.setChannelStrategy(this.options.strategy || 'passive')
    this.status = 'RUNNING'
    this.emit('running')
    // Log information
    log('# STARTED NODE')
    log('ID', this.getId().toB58String())
    log('Protocol version', VERSION)
    log(`Available under the following addresses:`)
    libp2p.multiaddrs.forEach((ma: Multiaddr) => log(ma.toString()))
    this.maybeLogProfilingToGCloud()
  }

  private maybeLogProfilingToGCloud() {
    if (process.env.GCLOUD) {
      try {
        var name = 'hopr_node_' + this.getId().toB58String().slice(-5).toLowerCase()
        require('@google-cloud/profiler')
          .start({
            projectId: 'hoprassociation',
            serviceContext: {
              service: name,
              version: FULL_VERSION
            }
          })
          .catch((e: any) => console.log(e))
      } catch (e) {
        console.log(e)
      }
    }
  }

  private async tickChannelStrategy(newChannels: RoutingChannel[]) {
    verbose('strategy tick', this.status)
    if (this.status != 'RUNNING') {
      return
    }
    for (const channel of newChannels) {
      this.networkPeers.register(channel[0]) // Listen to nodes with outgoing stake
    }
    const currentChannels = await this.getOpenChannels()
    for (const channel of currentChannels) {
      this.networkPeers.register(channel[1]) // Make sure current channels are 'interesting'
    }
    const balance = await this.getBalance()
    const chain = await this.paymentChannels
    const [nextChannels, closeChannels] = await this.strategy.tick(
      balance.toBN(),
      newChannels,
      currentChannels,
      this.networkPeers,
      chain.getRandomChannel.bind(this.paymentChannels)
    )
    verbose(`strategy wants to close ${closeChannels.length} channels`)
    for (let toClose of closeChannels) {
      verbose(`closing ${toClose}`)
      await this.closeChannel(toClose)
      verbose(`closed channel to ${toClose.toB58String()}`)
      this.emit('hopr:channel:closed', toClose)
    }
    verbose(`strategy wants to open`, nextChannels.length, 'new channels')
    for (let channelToOpen of nextChannels) {
      this.networkPeers.register(channelToOpen[0])
      try {
        // Opening channels can fail if we can't establish a connection.
        const hash = await this.openChannel(...channelToOpen)
        verbose('- opened', channelToOpen, hash)
        this.emit('hopr:channel:opened', channelToOpen)
      } catch (e) {
        log('error when trying to open strategy channels', e)
      }
    }
  }

  private async getOpenChannels(): Promise<RoutingChannel[]> {
    return (await this.paymentChannels).getChannelsFromPeer(this.getId())
  }

  /**
   * Returns the version of hopr-core.
   */
  public getVersion() {
    return FULL_VERSION
  }

  /**
   * Shuts down the node and saves keys and peerBook in the database
   */
  public async stop(): Promise<void> {
    this.status = 'DESTROYED'
    clearTimeout(this.checkTimeout)
    await Promise.all([this.heartbeat.stop(), (await this.paymentChannels).stop()])

    await Promise.all([this.db?.close().then(() => log(`Database closed.`)), this.libp2p.stop()])

    // Give the operating system some extra time to close the sockets
    await new Promise((resolve) => setTimeout(resolve, 100))
  }

  public getId(): PeerId {
    return this.id
  }

  /**
   * Lists the addresses which the given node announces to other nodes
   * @param peer peer to query for, default self
   */
  public async getAnnouncedAddresses(peer: PeerId = this.getId()): Promise<Multiaddr[]> {
    if (peer.equals(this.getId())) {
      const addrs = this.libp2p.multiaddrs

      // Most of the time we want to only return 'public' addresses, that is,
      // addresses that have a good chance of being reachable by other nodes,
      // therefore only ones that include a public IP etc.
      //
      // We also have a setting announceLocalAddresses that inverts this so we
      // can test on closed local networks.
      if (this.options.announceLocalAddresses) {
        return addrs.filter((ma) => ma.toString().includes('127.0.0.1')) // TODO - proper filtering
      }
      return addrs.filter((ma) => !ma.toString().includes('127.0.0.1')) // TODO - proper filtering
    }

    return (await this.libp2p.peerRouting.findPeer(peer))?.multiaddrs || []
  }

  /**
   * List the addresses on which the node is listening
   */
  public getListeningAddresses(): Multiaddr[] {
    return this.libp2p.addressManager.getListenAddrs()
  }

  /**
   * Gets the observed addresses of a given peer.
   * @param peer peer to query for
   */
  public getObservedAddresses(peer: PeerId): LibP2PAddress[] {
    return this.libp2p.peerStore.get(peer)?.addresses ?? []
  }

  /**
   * @param msg message to send
   * @param destination PeerId of the destination
   * @param intermediateNodes optional set path manually
   */
  public async sendMessage(msg: Uint8Array, destination: PeerId, intermediatePath?: PeerId[]): Promise<void> {
    const promises: Promise<void>[] = []
<<<<<<< HEAD
    const ethereum = await this.paymentChannels

    if (intermediatePath != undefined) {
      // checking if path makes sense
      for (let i = 0; i < intermediatePath.length - 2; i++) {
        const ticketIssuer = PublicKey.fromPeerId(intermediatePath[i])
        const ticketReceiver = PublicKey.fromPeerId(intermediatePath[i + 1])

        const channel = ethereum.getChannel(ticketIssuer, ticketReceiver)

        const channelState = await channel.getState()

        if (channelState.ticketEpochFor(ticketReceiver.toAddress()).toBN().isZero()) {
          throw Error(
            `Cannot use manually set path because apparently there is no commitment set for the channel between ${ticketIssuer
              .toPeerId()
              .toB58String()} and ${ticketReceiver.toPeerId().toB58String()}`
          )
        }
      }
=======
    if (this.status != 'RUNNING') {
      throw new Error('Cannot send message until the node is running')
>>>>>>> bd1a65f1
    }

    for (let n = 0; n < msg.length / PACKET_SIZE; n++) {
      promises.push(
        new Promise<void>(async (resolve, reject) => {
          if (intermediatePath == undefined) {
            try {
              intermediatePath = await this.getIntermediateNodes(destination)
            } catch (e) {
              reject(e)
              return
            }
            if (!intermediatePath || !intermediatePath.length) {
              reject(new Error('bad path'))
            }
          }

          const path: PeerId[] = [].concat(intermediatePath, [destination])

          let packet: Packet
          try {
            packet = await Packet.create(
              msg.slice(n * PACKET_SIZE, Math.min(msg.length, (n + 1) * PACKET_SIZE)),
              path,
              this.getId(),
              await this.paymentChannels
            )
          } catch (err) {
            return reject(err)
          }

          this.once('message-acknowledged:' + packet.ackChallenge.toHex(), () => {
            resolve()
          })

          try {
            await this.forward.interact(path[0], packet)
          } catch (err) {
            return reject(err)
          }
        })
      )
    }

    try {
      await Promise.all(promises)
    } catch (err) {
      log(`Could not send message. Error was: ${chalk.red(err.message)}`)
      throw err
    }
  }

  /**
   * Ping a node.
   * @param destination PeerId of the node
   * @returns latency
   */
  public async ping(destination: PeerId): Promise<{ info: string; latency: number }> {
    if (!PeerId.isPeerId(destination)) {
      throw Error(`Expecting a non-empty destination.`)
    }
    let start = Date.now()
    try {
      const success = await this.heartbeat.pingNode(destination)
      if (success) {
        return { latency: Date.now() - start, info: '' }
      } else {
        return { info: 'failure', latency: -1 }
      }
    } catch (e) {
      log(e)
      return { latency: -1, info: 'error' }
    }
  }

  public getConnectedPeers(): PeerId[] {
    if (!this.networkPeers) {
      return []
    }
    return this.networkPeers.all()
  }

  public async connectionReport(): Promise<string> {
    if (!this.networkPeers) {
      return 'Node has not started yet'
    }
    const connected = this.networkPeers.debugLog()
    const announced = await (await this.paymentChannels).indexer.getAnnouncedAddresses()
    return `${connected}
    \n${announced.length} peers have announced themselves on chain:
    \n${announced.map((x: Multiaddr) => x.toString()).join('\n')}`
  }

  private async checkBalances() {
    const balance = await this.getBalance()
    const address = (await this.getEthereumAddress()).toHex()
    if (balance.toBN().lten(0)) {
      log('unfunded node', address)
      this.emit('hopr:warning:unfunded', address)
    }
    const nativeBalance = await this.getNativeBalance()
    if (nativeBalance.toBN().lte(MIN_NATIVE_BALANCE)) {
      log('unfunded node', address)
      this.emit('hopr:warning:unfundedNative', address)
    }
  }

  private async periodicCheck() {
    log('periodic check', this.status)
    if (this.status != 'RUNNING') {
      return
    }
    try {
      await this.checkBalances()
      await this.tickChannelStrategy([])
    } catch (e) {
      log('error in periodic check', e)
    }
    this.checkTimeout = setTimeout(() => this.periodicCheck(), CHECK_TIMEOUT)
  }

  private async announce(includeRouting: boolean = false): Promise<void> {
    log('announcing self, include routing:', includeRouting)
    const chain = await this.paymentChannels
    //const account = await chain.getAccount(await this.getEthereumAddress())
    // exit if we already announced
    //if (account.hasAnnounced()) return

    if ((await this.getNativeBalance()).toBN().lte(MIN_NATIVE_BALANCE)) {
      throw new Error('Cannot announce without funds')
    }

    const multiaddrs = await this.getAnnouncedAddresses()
    const ip4 = multiaddrs.find((s) => s.toString().includes('/ip4/'))
    const ip6 = multiaddrs.find((s) => s.toString().includes('/ip6/'))
    const p2p = new Multiaddr('/p2p/' + this.getId().toB58String())
    // exit if none of these multiaddrs are available
    if (!ip4 && !ip6 && !p2p) return

    try {
      if (includeRouting && (ip4 || ip6)) {
        log('announcing with routing', ip4 || ip6)
        await chain.announce(ip4 || ip6)
        return
      }
      log('announcing without routing', p2p.toString())
      await chain.announce(p2p)
    } catch (err) {
      log('announce failed')
      throw new Error(`Failed to announce: ${err}`)
    }
  }

  public setChannelStrategy(strategy: ChannelStrategyNames) {
    if (strategy == 'passive') {
      this.strategy = new PassiveStrategy()
      return
    }
    if (strategy == 'promiscuous') {
      this.strategy = new PromiscuousStrategy()
      return
    }
    throw new Error('Unknown strategy')
  }

  public getChannelStrategy(): string {
    return this.strategy.name
  }

  public async getBalance(): Promise<Balance> {
    const chain = await this.paymentChannels
    return await chain.getBalance(true)
  }

  public async getNativeBalance(): Promise<NativeBalance> {
    const chain = await this.paymentChannels
    return await chain.getNativeBalance(true)
  }

  public async smartContractInfo(): Promise<string> {
    const chain = await this.paymentChannels
    return chain.smartContractInfo()
  }

  /**
   * Open a payment channel
   *
   * @param counterparty the counter party's peerId
   * @param amountToFund the amount to fund in HOPR(wei)
   */
  public async openChannel(
    counterparty: PeerId,
    amountToFund: BN
  ): Promise<{
    channelId: Hash
  }> {
    const ethereum = await this.paymentChannels
    const selfPubKey = new PublicKey(this.getId().pubKey.marshal())
    const counterpartyPubKey = new PublicKey(counterparty.pubKey.marshal())
    const myAvailableTokens = await ethereum.getBalance(false)

    // validate 'amountToFund'
    if (amountToFund.lten(0)) {
      throw Error(`Invalid 'amountToFund' provided: ${amountToFund.toString(10)}`)
    } else if (amountToFund.gt(myAvailableTokens.toBN())) {
      throw Error(`You don't have enough tokens: ${amountToFund.toString(10)}<${myAvailableTokens.toBN().toString(10)}`)
    }

    const channel = ethereum.getChannel(selfPubKey, counterpartyPubKey)
    await channel.open(new Balance(amountToFund))

    return {
      channelId: channel.getId()
    }
  }

  /**
   * Fund a payment channel
   *
   * @param counterparty the counter party's peerId
   * @param myFund the amount to fund the channel in my favor HOPR(wei)
   * @param counterpartyFund the amount to fund the channel in counterparty's favor HOPR(wei)
   */
  public async fundChannel(
    counterparty: PeerId,
    myFund: BN,
    counterpartyFund: BN
  ): Promise<{
    channelId: Hash
  }> {
    const ethereum = await this.paymentChannels
    const selfPubKey = new PublicKey(this.getId().pubKey.marshal())
    const counterpartyPubKey = new PublicKey(counterparty.pubKey.marshal())
    const myBalance = await ethereum.getBalance(false)
    const totalFund = myFund.add(counterpartyFund)

    // validate 'amountToFund'
    if (totalFund.lten(0)) {
      throw Error(`Invalid 'totalFund' provided: ${totalFund.toString(10)}`)
    } else if (totalFund.gt(myBalance.toBN())) {
      throw Error(`You don't have enough tokens: ${totalFund.toString(10)}<${myBalance.toBN().toString(10)}`)
    }

    const channel = ethereum.getChannel(selfPubKey, counterpartyPubKey)
    await channel.fund(new Balance(myFund), new Balance(counterpartyFund))

    return {
      channelId: channel.getId()
    }
  }

  public async closeChannel(counterparty: PeerId): Promise<{ receipt: string; status: string }> {
    const ethereum = await this.paymentChannels
    const selfPubKey = new PublicKey(this.getId().pubKey.marshal())
    const counterpartyPubKey = new PublicKey(counterparty.pubKey.marshal())
    const channel = ethereum.getChannel(selfPubKey, counterpartyPubKey)
    const channelState = await channel.getState()

    // TODO: should we wait for confirmation?
    if (channelState.status === 'CLOSED') {
      throw new Error('Channel is already closed')
    }

    const txHash = await (channelState.status === 'OPEN' ? channel.initializeClosure() : channel.finalizeClosure())

    return { receipt: txHash, status: channelState.status }
  }

  public async getAcknowledgedTickets() {
    return this.db.getAcknowledgedTickets()
  }

  public async submitAcknowledgedTicket(ackTicket: AcknowledgedTicket) {
    try {
      const ethereum = await this.paymentChannels
      const signedTicket = ackTicket.ticket
      const self = ethereum.getPublicKey()
      const counterparty = signedTicket.recoverSigner()
      const channel = ethereum.getChannel(self, counterparty)

      const result = await channel.redeemTicket(ackTicket)
      // TODO look at result.status and actually do something
      await this.db.delAcknowledgedTicket(ackTicket.ticket.challenge)
      return result
    } catch (err) {
      return {
        status: 'ERROR',
        error: err
      }
    }
  }

  public async getChannelsOf(addr: Address): Promise<ChannelEntry[]> {
    const ethereum = await this.paymentChannels
    return await ethereum.getChannelsOf(addr)
  }

  public async getPublicKeyOf(addr: Address): Promise<PublicKey> {
    const ethereum = await this.paymentChannels
    return await ethereum.getPublicKeyOf(addr)
  }

  public async getEthereumAddress(): Promise<Address> {
    const ethereum = await this.paymentChannels
    return ethereum.getAddress()
  }

  public async withdraw(currency: 'NATIVE' | 'HOPR', recipient: string, amount: string): Promise<string> {
    const ethereum = await this.paymentChannels
    return ethereum.withdraw(currency, recipient, amount)
  }

  /**
   * Takes a destination and samples randomly intermediate nodes
   * that will relay that message before it reaches its destination.
   *
   * @param destination instance of peerInfo that contains the peerId of the destination
   */
  private async getIntermediateNodes(destination: PeerId): Promise<PeerId[]> {
    const ethereum = await this.paymentChannels
    return await findPath(
      this.getId(),
      destination,
      MAX_HOPS - 1,
      this.networkPeers,
      ethereum.getChannelsFromPeer.bind(ethereum),
      PATH_RANDOMNESS
    )
  }

  // This is a utility method to wait until the node is funded.
  public async waitForFunds(): Promise<void> {
    return new Promise((resolve) => {
      const tick = () => {
        this.getNativeBalance().then((nativeBalance) => {
          if (nativeBalance.toBN().gt(MIN_NATIVE_BALANCE)) {
            resolve()
          } else {
            log('still unfunded, trying again soon')
            setTimeout(tick, CHECK_TIMEOUT)
          }
        })
      }
      tick()
    })
  }

  // Utility method to wait until the node is running successfully
  public async waitForRunning(): Promise<void> {
    if (this.status == 'RUNNING') {
      return Promise.resolve()
    }
    return new Promise((resolve) => this.once('running', resolve))
  }
}

export { Hopr as default, LibP2P }
export * from './constants'<|MERGE_RESOLUTION|>--- conflicted
+++ resolved
@@ -387,8 +387,11 @@
    */
   public async sendMessage(msg: Uint8Array, destination: PeerId, intermediatePath?: PeerId[]): Promise<void> {
     const promises: Promise<void>[] = []
-<<<<<<< HEAD
-    const ethereum = await this.paymentChannels
+    const ethereum = await this.paymentChannels
+
+    if (this.status != 'RUNNING') {
+      throw new Error('Cannot send message until the node is running')
+    }
 
     if (intermediatePath != undefined) {
       // checking if path makes sense
@@ -408,10 +411,6 @@
           )
         }
       }
-=======
-    if (this.status != 'RUNNING') {
-      throw new Error('Cannot send message until the node is running')
->>>>>>> bd1a65f1
     }
 
     for (let n = 0; n < msg.length / PACKET_SIZE; n++) {
