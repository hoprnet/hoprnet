import LibP2P from 'libp2p'
import type { Connection } from 'libp2p'

const MPLEX = require('libp2p-mplex')
import KadDHT from 'libp2p-kad-dht'
import { NOISE } from '@chainsafe/libp2p-noise'

const { HoprConnect } = require('@hoprnet/hopr-connect')
import type { HoprConnectOptions } from '@hoprnet/hopr-connect'

import { PACKET_SIZE, INTERMEDIATE_HOPS, VERSION, FULL_VERSION } from './constants'

import NetworkPeers from './network/network-peers'
import Heartbeat from './network/heartbeat'
import { findPath } from './path'

import { protocols, Multiaddr } from 'multiaddr'
import chalk from 'chalk'

import PeerId from 'peer-id'
import {
  PublicKey,
  Balance,
  Address,
  ChannelEntry,
  NativeBalance,
  Hash,
  DialOpts,
  HoprDB,
  libp2pSubscribe,
  libp2pSendMessage,
  isSecp256k1PeerId,
  AcknowledgedTicket,
  ChannelStatus,
  MIN_NATIVE_BALANCE,
  u8aConcat
} from '@hoprnet/hopr-utils'
import type { LibP2PHandlerFunction } from '@hoprnet/hopr-utils'
import HoprCoreEthereum from '@hoprnet/hopr-core-ethereum'
import type { Indexer } from '@hoprnet/hopr-core-ethereum'
import BN from 'bn.js'
import { getAddrs } from './identity'

import EventEmitter from 'events'
import {
  ChannelStrategy,
  PassiveStrategy,
  PromiscuousStrategy,
  SaneDefaults,
  ChannelsToOpen,
  ChannelsToClose
} from './channel-strategy'
import { debug } from '@hoprnet/hopr-utils'

import { subscribeToAcknowledgements } from './interactions/packet/acknowledgement'
import { PacketForwardInteraction } from './interactions/packet/forward'

import { Packet } from './messages'
import { localAddressesFirst, AddressSorter, retryWithBackoff, durations, isErrorOutOfFunds } from '@hoprnet/hopr-utils'

const log = debug(`hopr-core`)
const verbose = debug('hopr-core:verbose')

interface NetOptions {
  ip: string
  port: number
}

type PeerStoreAddress = {
  id: PeerId
  multiaddrs: Multiaddr[]
}

export type HoprOptions = {
  provider: string
  announce?: boolean
  dbPath?: string
  createDbIfNotExist?: boolean
  forceCreateDB?: boolean
  password?: string
  connector?: HoprCoreEthereum
  strategy?: ChannelStrategy
  hosts?: {
    ip4?: NetOptions
    ip6?: NetOptions
  }
  // You almost certainly want this to be false, this is so we can test with
  // local testnets, and announce 127.0.0.1 addresses.
  announceLocalAddresses?: boolean

  // when true, addresses will be sorted local first
  // when false, addresses will be sorted public first
  preferLocalAddresses?: boolean
}

export type NodeStatus = 'UNINITIALIZED' | 'INITIALIZING' | 'RUNNING' | 'DESTROYED'

export type Subscribe = ((
  protocol: string,
  handler: LibP2PHandlerFunction<Promise<void>>,
  includeReply: false,
  errHandler: (err: any) => void
) => void) &
  ((
    protocol: string,
    handler: LibP2PHandlerFunction<Promise<Uint8Array>>,
    includeReply: true,
    errHandler: (err: any) => void
  ) => void)

export type SendMessage = ((
  dest: PeerId,
  protocol: string,
  msg: Uint8Array,
  includeReply: false,
  opts: DialOpts
) => Promise<void>) &
  ((dest: PeerId, protocol: string, msg: Uint8Array, includeReply: true, opts: DialOpts) => Promise<Uint8Array[]>)

class Hopr extends EventEmitter {
  public status: NodeStatus = 'UNINITIALIZED'

  private checkTimeout: NodeJS.Timeout
  private strategy: ChannelStrategy
  private networkPeers: NetworkPeers
  private heartbeat: Heartbeat
  private forward: PacketForwardInteraction
  private libp2p: LibP2P
  private db: HoprDB
  private paymentChannels: HoprCoreEthereum
  private addressSorter: AddressSorter
  private publicNodesEmitter: HoprConnectOptions['publicNodes']

  public indexer: Indexer

  /**
   * Create an uninitialized Hopr Node
   *
   * @constructor
   *
   * @param options
   * @param provider
   */
  public constructor(private id: PeerId, private options: HoprOptions) {
    super()

    if (!id.privKey || !isSecp256k1PeerId(id)) {
      throw new Error('Hopr Node must be initialized with an id with a secp256k1 private key')
    }
    this.db = new HoprDB(
      PublicKey.fromPrivKey(id.privKey.marshal()),
      options.createDbIfNotExist,
      VERSION,
      options.dbPath,
      options.forceCreateDB
    )
    this.paymentChannels = new HoprCoreEthereum(this.db, PublicKey.fromPeerId(this.id), this.id.privKey.marshal(), {
      provider: this.options.provider
    })

    this.publicNodesEmitter = new EventEmitter()

    if (this.options.preferLocalAddresses) {
      this.addressSorter = localAddressesFirst
      log('Preferring local addresses')
    } else {
      // Overwrite libp2p's default addressSorter to make
      // sure it doesn't fail on HOPR-flavored addresses
      this.addressSorter = (x) => x
      log('Addresses are sorted by default')
    }
    this.indexer = this.paymentChannels.indexer // TODO temporary
  }

  private async startedPaymentChannels(): Promise<HoprCoreEthereum> {
    return await this.paymentChannels.start()
  }

  /**
   * Start node
   *
   * The node has a fairly complex lifecycle. This method should do all setup
   * required for a node to be functioning.
   *
   * If the node is not funded, it will throw.
   *
   * - Create a link to the ethereum blockchain
   *   - Finish indexing previous blocks [SLOW]
   *   - Find publicly accessible relays
   *
   * - Start LibP2P and work out our network configuration.
   *   - Pass the list of relays from the indexer
   *
   * - Wait for wallet to be funded with ETH [requires user interaction]
   *
   * - Announce address, pubkey, and multiaddr on chain.
   *
   * - Start heartbeat, automatic strategies, etc..
   *
   * @param options
   */
  public async start() {
    this.status = 'INITIALIZING'
    if ((await this.getNativeBalance()).toBN().lte(MIN_NATIVE_BALANCE)) {
      throw new Error('Cannot start node without a funded wallet')
    }

    const chain = await this.startedPaymentChannels()
    verbose('Started HoprEthereum. Waiting for indexer to find connected nodes.')

    const initialNodes = await chain.waitForPublicNodes()

    const recentlyAnnouncedNodes: PeerStoreAddress[] = []
    const pushToRecentlyAnnouncedNodes = (peer: PeerStoreAddress) => recentlyAnnouncedNodes.push(peer)
    chain.on('peer', pushToRecentlyAnnouncedNodes)

    const libp2p = await LibP2P.create({
      peerId: this.id,
      addresses: { listen: getAddrs(this.id, this.options).map((x) => x.toString()) },
      // libp2p modules
      modules: {
        transport: [HoprConnect as any], // TODO re https://github.com/hoprnet/hopr-connect/issues/78
        streamMuxer: [MPLEX],
        connEncryption: [NOISE],
        dht: KadDHT
      },
      config: {
        // @ts-ignore
        protocolPrefix: 'hopr',
        transport: {
          HoprConnect: {
            initialNodes,
            publicNodes: this.publicNodesEmitter
            // @dev Use these settings to simulate NAT behavior
            // __noDirectConnections: true,
            // __noWebRTCUpgrade: false
          } as HoprConnectOptions
        },
        dht: {
          enabled: true
        },
        relay: {
          enabled: false
        }
      },
      dialer: {
        addressSorter: this.addressSorter,
        maxDialsPerPeer: 100
      }
    })

    await libp2p.start()
    log('libp2p started')
    this.libp2p = libp2p

    chain.indexer.on('peer', this.onPeerAnnouncement.bind(this))
    chain.indexer.off('peer', pushToRecentlyAnnouncedNodes)
    chain.indexer.on('channel-waiting-for-commitment', (c: ChannelEntry) => this.onChannelWaitingForCommitment(c))

    recentlyAnnouncedNodes.forEach(this.onPeerAnnouncement.bind(this))

    initialNodes.forEach(this.onPeerAnnouncement.bind(this))

    this.libp2p.connectionManager.on('peer:connect', (conn: Connection) => {
      this.emit('hopr:peer:connection', conn.remotePeer)
      this.networkPeers.register(conn.remotePeer)
    })

    this.networkPeers = new NetworkPeers(
      Array.from(this.libp2p.peerStore.peers.values()).map((x) => x.id),
      [this.id],
      (peer: PeerId) => this.publicNodesEmitter.emit('removePublicNode', peer)
    )

    // Subscribe to p2p events from libp2p. Wraps our instance of libp2p.
    const subscribe: Subscribe = (
      protocol: string,
      handler: LibP2PHandlerFunction<Promise<void | Uint8Array>>,
      includeReply: boolean,
      errHandler: (err: any) => void
    ) => libp2pSubscribe(this.libp2p, protocol, handler, errHandler, includeReply)

    const sendMessage: SendMessage = (
      dest: PeerId,
      protocol: string,
      msg: Uint8Array,
      includeReply: boolean,
      opts: DialOpts
    ) => libp2pSendMessage(this.libp2p, dest, protocol, msg, includeReply, opts) as any

    const hangup = this.libp2p.hangUp.bind(this.libp2p)

    this.heartbeat = new Heartbeat(this.networkPeers, subscribe, sendMessage, hangup)

    const ethereum = await this.startedPaymentChannels()

    subscribeToAcknowledgements(subscribe, this.db, this.getId(), (ack) => {
      ethereum.emit('ticket:win', ack)
      this.emit('message-acknowledged:' + ack.ackChallenge.toHex())
    })

    ethereum.on('ticket:win', (ack) => {
      this.onWinningTicket(ack)
    })

    const onMessage = (msg: Uint8Array) => this.emit('hopr:message', msg)
    this.forward = new PacketForwardInteraction(subscribe, sendMessage, this.getId(), onMessage, this.db)

    await this.announce(this.options.announce)
    log('announcing done, starting heartbeat')
    this.heartbeat.start()

    this.setChannelStrategy(this.options.strategy || new PassiveStrategy())
    this.status = 'RUNNING'
    this.emit('running with strategy', this.strategy.name)

    // Log information
    // Debug log used in e2e integration tests, please don't change
    log('# STARTED NODE')
    log('ID', this.getId().toB58String())
    log('Protocol version', VERSION)
    log(`Available under the following addresses:`)
    libp2p.multiaddrs.forEach((ma: Multiaddr) => log(ma.toString()))
    this.maybeLogProfilingToGCloud()
    this.periodicCheck()
  }

  private maybeLogProfilingToGCloud() {
    if (process.env.GCLOUD) {
      try {
        var name = 'hopr_node_' + this.getId().toB58String().slice(-5).toLowerCase()
        require('@google-cloud/profiler')
          .start({
            projectId: 'hoprassociation',
            serviceContext: {
              service: name,
              version: FULL_VERSION
            }
          })
          .catch((e: any) => console.log(e))
      } catch (e) {
        console.log(e)
      }
    }
  }

  private async onChannelWaitingForCommitment(c: ChannelEntry) {
    if (this.strategy.shouldCommitToChannel(c)) {
      const chain = await this.startedPaymentChannels()
      log(`Found channel ${c.getId().toHex()} to us with unset commitment. Setting commitment`)
      retryWithBackoff(() => chain.commitToChannel(c))
    }
  }

  /**
   * If error provided is considered an out of funds error
   * - it will emit that the node is out of funds
   * @param error error thrown by an ethereum transaction
   */
  private async isOutOfFunds(error: any): Promise<void> {
    const isOutOfFunds = isErrorOutOfFunds(error)
    if (!isOutOfFunds) return

    const address = (await this.getEthereumAddress()).toHex()

    if (isOutOfFunds === 'NATIVE') {
      log('unfunded node', address)
      this.emit('hopr:warning:unfundedNative', address)
    } else if (isOutOfFunds === 'HOPR') {
      log('unfunded node', address)
      this.emit('hopr:warning:unfunded', address)
    }
  }

  /**
   * Called whenever a peer is announced
   * @param peer newly announced peer
   */
  private onPeerAnnouncement(peer: { id: PeerId; multiaddrs: Multiaddr[] }): void {
    if (peer.id.equals(this.id)) {
      // Ignore announcements from ourself
      return
    }

    const dialables = peer.multiaddrs.filter((ma: Multiaddr) => {
      const tuples = ma.tuples()
      return tuples.length > 1 && tuples[0][0] != protocols.names['p2p'].code
    })

    // @ts-ignore
    this.libp2p.peerStore.keyBook.set(peer.id)

    if (dialables.length > 0) {
      this.publicNodesEmitter.emit('addPublicNode', { id: peer.id, multiaddrs: dialables })

      this.libp2p.peerStore.addressBook.add(peer.id, dialables)
    }
  }

  // On the strategy interval, poll the strategy to see what channel changes
  // need to be made.
  private async tickChannelStrategy() {
    verbose('strategy tick', this.status, this.strategy.name)
    if (this.status != 'RUNNING') {
      return
    }

    const currentChannels = await this.getAllChannels()
    for (const channel of currentChannels) {
      this.networkPeers.register(channel.destination.toPeerId()) // Make sure current channels are 'interesting'
    }

    let balance
    try {
      balance = await this.getBalance()
    } catch (e) {
      log('failed to getBalance, aborting tick')
      return
    }
    const chain = await this.startedPaymentChannels()
    const [nextChannels, closeChannels] = await this.strategy.tick(
      balance.toBN(),
      currentChannels,
      this.networkPeers,
      chain.getRandomOpenChannel.bind(chain)
    )
    verbose(`strategy wants to close ${closeChannels.length} channels`)

    for (let channel of currentChannels) {
      if (channel.status == ChannelStatus.PendingToClose) {
        // attempt to finalize closure
        closeChannels.push(channel.destination)
      }
    }

    for (let toClose of closeChannels) {
      verbose(`closing ${toClose}`)
      try {
        await this.closeChannel(toClose.toPeerId())
        verbose(`closed channel to ${toClose.toString()}`)
        this.emit('hopr:channel:closed', toClose.toPeerId())
      } catch (e) {
        log('error when trying to close strategy channels', e)
      }
    }
    verbose(`strategy wants to open`, nextChannels.length, 'new channels')
    for (let channelToOpen of nextChannels) {
      this.networkPeers.register(channelToOpen[0].toPeerId())
      try {
        // Opening channels can fail if we can't establish a connection.
        const hash = await this.openChannel(channelToOpen[0].toPeerId(), channelToOpen[1])
        verbose('- opened', channelToOpen, hash)
        this.emit('hopr:channel:opened', channelToOpen)
      } catch (e) {
        log('error when trying to open strategy channels', e)
      }
    }
  }

  private async getAllChannels(): Promise<ChannelEntry[]> {
    return this.db.getChannelsFrom(PublicKey.fromPeerId(this.getId()).toAddress())
  }

  /**
   * Returns the version of hopr-core.
   */
  public getVersion() {
    return FULL_VERSION
  }

  /**
   * Shuts down the node and saves keys and peerBook in the database
   */
  public async stop(): Promise<void> {
    this.status = 'DESTROYED'
    clearTimeout(this.checkTimeout)
    await Promise.all([this.heartbeat.stop(), (await this.startedPaymentChannels()).stop()])

    await Promise.all([this.db?.close().then(() => log(`Database closed.`)), this.libp2p.stop()])

    // Give the operating system some extra time to close the sockets
    await new Promise((resolve) => setTimeout(resolve, 100))
  }

  public getId(): PeerId {
    return this.id
  }

  /**
   * List of addresses that is announced to other nodes
   * @dev returned list can change at runtime
   * @param peer peer to query for, default self
   */
  public async getAnnouncedAddresses(peer: PeerId = this.getId()): Promise<Multiaddr[]> {
    if (peer.equals(this.getId())) {
      const addrs = this.libp2p.multiaddrs

      // Most of the time we want to only return 'public' addresses, that is,
      // addresses that have a good chance of being reachable by other nodes,
      // therefore only ones that include a public IP etc.
      //
      // We also have a setting announceLocalAddresses that inverts this so we
      // can test on closed local networks.
      if (this.options.announceLocalAddresses) {
        return addrs.filter((ma) => ma.toString().includes('127.0.0.1')) // TODO - proper filtering
      }
      return addrs.filter((ma) => !ma.toString().includes('127.0.0.1')) // TODO - proper filtering
    }

    return (await this.libp2p.peerRouting.findPeer(peer))?.multiaddrs || []
  }

  /**
   * List the addresses on which the node is listening
   */
  public getListeningAddresses(): Multiaddr[] {
    return this.libp2p.addressManager.getListenAddrs()
  }

  /**
   * Gets the observed addresses of a given peer.
   * @param peer peer to query for
   */
  public getObservedAddresses(peer: PeerId): Multiaddr[] {
    return (this.libp2p.peerStore.get(peer).addresses ?? []).map((addr) => addr.multiaddr)
  }

  /**
   * @param msg message to send
   * @param destination PeerId of the destination
   * @param intermediateNodes optional set path manually
   */
  public async sendMessage(msg: Uint8Array, destination: PeerId, intermediatePath?: PublicKey[]): Promise<void> {
    const promises: Promise<void>[] = []

    if (this.status != 'RUNNING') {
      throw new Error('Cannot send message until the node is running')
    }

    if (intermediatePath != undefined) {
      // checking if path makes sense
      for (let i = 0; i < intermediatePath.length; i++) {
        let ticketIssuer: PublicKey
        let ticketReceiver: PublicKey

        if (i == 0) {
          ticketIssuer = PublicKey.fromPeerId(this.getId())
          ticketReceiver = intermediatePath[0]
        } else {
          ticketIssuer = intermediatePath[i - 1]
          ticketReceiver = intermediatePath[i]
        }

        const channel = await this.db.getChannelX(ticketIssuer, ticketReceiver)

        if (channel.status !== ChannelStatus.Open) {
          throw Error(`Channel ${channel.getId().toHex()} is not open`)
        }
      }
    }

    for (let n = 0; n < msg.length / PACKET_SIZE; n++) {
      promises.push(
        new Promise<void>(async (resolve, reject) => {
          if (intermediatePath == undefined) {
            try {
              intermediatePath = await this.getIntermediateNodes(PublicKey.fromPeerId(destination))
            } catch (e) {
              reject(e)
              return
            }
            if (!intermediatePath || !intermediatePath.length) {
              reject(new Error('bad path'))
            }
          }

          const path: PublicKey[] = [].concat(intermediatePath, [PublicKey.fromPeerId(destination)])
          let packet: Packet
          try {
            packet = await Packet.create(
              msg.slice(n * PACKET_SIZE, Math.min(msg.length, (n + 1) * PACKET_SIZE)),
              path.map((x) => x.toPeerId()),
              this.getId(),
              this.db
            )
          } catch (err) {
            return reject(err)
          }

          this.once('message-acknowledged:' + packet.ackChallenge.toHex(), () => {
            resolve()
          })

          try {
            await this.forward.interact(path[0].toPeerId(), packet)
          } catch (err) {
            return reject(err)
          }
        })
      )
    }

    try {
      await Promise.all(promises)
    } catch (err) {
      log(`Could not send message. Error was: ${chalk.red(err.message)}`)
      throw err
    }
  }

  /**
   * Ping a node.
   * @param destination PeerId of the node
   * @returns latency
   */
  public async ping(destination: PeerId): Promise<{ info: string; latency: number }> {
    if (!PeerId.isPeerId(destination)) {
      throw Error(`Expecting a non-empty destination.`)
    }
    let start = Date.now()
    try {
      const success = await this.heartbeat.pingNode(destination)
      if (success) {
        return { latency: Date.now() - start, info: '' }
      } else {
        return { info: 'failure', latency: -1 }
      }
    } catch (e) {
      log(e)
      return { latency: -1, info: 'error' }
    }
  }

  public getConnectedPeers(): PeerId[] {
    if (!this.networkPeers) {
      return []
    }
    return this.networkPeers.all()
  }

  public async connectionReport(): Promise<string> {
    if (!this.networkPeers) {
      return 'Node has not started yet'
    }
    const connected = this.networkPeers.debugLog()
    const announced = await this.paymentChannels.indexer.getAnnouncedAddresses()
    return `${connected}
    \n${announced.length} peers have announced themselves on chain:
    \n${announced.map((x: Multiaddr) => x.toString()).join('\n')}`
  }

  private async periodicCheck() {
    log('periodic check', this.status)
    if (this.status != 'RUNNING') {
      return
    }
    const logTimeout = setTimeout(() => {
      log('strategy tick took longer than 10 secs')
    }, 10000)
    try {
      await this.tickChannelStrategy()
    } catch (e) {
      log('error in periodic check', e)
    }
    clearTimeout(logTimeout)

    this.checkTimeout = setTimeout(() => this.periodicCheck(), this.strategy.tickInterval)
  }

  private async announce(includeRouting: boolean = false): Promise<void> {
    const chain = await this.startedPaymentChannels()
    const multiaddrs = await this.getAnnouncedAddresses()

    const ip4 = multiaddrs.find((s) => s.toString().startsWith('/ip4/'))
    const ip6 = multiaddrs.find((s) => s.toString().startsWith('/ip6/'))

    const p2p = new Multiaddr('/p2p/' + this.getId().toB58String())

    const addrToAnnounce = ip4 ?? ip6 ?? p2p
    const isRoutableAddress = (ip4 ?? ip6) != undefined

    const ownAccount = await chain.getAccount(await this.getEthereumAddress())

    if (ownAccount?.multiAddr?.equals(addrToAnnounce)) {
      log(`intended address has already been announced, nothing to do`)
      return
    }

    try {
      log(`announcing ${includeRouting && isRoutableAddress ? 'with' : 'without'} routing`)

      await chain.announce(addrToAnnounce)
    } catch (err) {
      log('announce failed')
      await this.isOutOfFunds(err)
      throw new Error(`Failed to announce: ${err}`)
    }
  }

  public async setChannelStrategy(strategy: ChannelStrategy) {
    log('setting channel strategy from', this.strategy?.name, 'to', strategy.name)
    this.strategy = strategy
  }

  private async onWinningTicket(ack) {
    this.strategy.onWinningTicket(ack, await this.startedPaymentChannels())
  }

  public getChannelStrategy(): string {
    return this.strategy.name
  }

  public async getBalance(): Promise<Balance> {
    const chain = await this.startedPaymentChannels()
    return await chain.getBalance(true)
  }

  public async getNativeBalance(): Promise<NativeBalance> {
    const chain = await this.startedPaymentChannels()
    return await chain.getNativeBalance(true)
  }

  public async smartContractInfo(): Promise<{
    network: string
    hoprTokenAddress: string
    hoprChannelsAddress: string
    channelClosureSecs: number
  }> {
    const chain = await this.startedPaymentChannels()
    return chain.smartContractInfo()
  }

  /**
   * Open a payment channel
   *
   * @param counterparty the counter party's peerId
   * @param amountToFund the amount to fund in HOPR(wei)
   */
  public async openChannel(
    counterparty: PeerId,
    amountToFund: BN
  ): Promise<{
    channelId: Hash
  }> {
    const ethereum = this.paymentChannels
    const selfPubKey = new PublicKey(this.getId().pubKey.marshal())
    const counterpartyPubKey = new PublicKey(counterparty.pubKey.marshal())
    const myAvailableTokens = await ethereum.getBalance(true)

    // validate 'amountToFund'
    if (amountToFund.lten(0)) {
      throw Error(`Invalid 'amountToFund' provided: ${amountToFund.toString(10)}`)
    } else if (amountToFund.gt(myAvailableTokens.toBN())) {
      throw Error(
        `You don't have enough tokens: ${amountToFund.toString(10)}<${myAvailableTokens
          .toBN()
          .toString(10)} at address ${selfPubKey.toAddress().toHex()}`
      )
    }

    try {
      return {
        channelId: await ethereum.openChannel(counterpartyPubKey, new Balance(amountToFund))
      }
    } catch (err) {
      await this.isOutOfFunds(err)
      throw new Error(`Failed to openChannel: ${err}`)
    }
  }

  /**
   * Fund a payment channel
   *
   * @param counterparty the counter party's peerId
   * @param myFund the amount to fund the channel in my favor HOPR(wei)
   * @param counterpartyFund the amount to fund the channel in counterparty's favor HOPR(wei)
   */
  public async fundChannel(counterparty: PeerId, myFund: BN, counterpartyFund: BN): Promise<void> {
    const ethereum = await this.startedPaymentChannels()
    const selfPubKey = new PublicKey(this.getId().pubKey.marshal())
    const counterpartyPubKey = new PublicKey(counterparty.pubKey.marshal())
    const myBalance = await ethereum.getBalance(false)
    const totalFund = myFund.add(counterpartyFund)

    // validate 'amountToFund'
    if (totalFund.lten(0)) {
      throw Error(`Invalid 'totalFund' provided: ${totalFund.toString(10)}`)
    } else if (totalFund.gt(myBalance.toBN())) {
      throw Error(
        `You don't have enough tokens: ${totalFund.toString(10)}<${myBalance
          .toBN()
          .toString(10)} at address ${selfPubKey.toAddress().toHex()}`
      )
    }

    try {
      await ethereum.fundChannel(counterpartyPubKey, new Balance(myFund), new Balance(counterpartyFund))
    } catch (err) {
      await this.isOutOfFunds(err)
      throw new Error(`Failed to fundChannel: ${err}`)
    }
  }

  public async closeChannel(counterparty: PeerId): Promise<{ receipt: string; status: ChannelStatus }> {
    const ethereum = await this.startedPaymentChannels()
    const selfPubKey = new PublicKey(this.getId().pubKey.marshal())
    const counterpartyPubKey = new PublicKey(counterparty.pubKey.marshal())
    const channel = await this.db.getChannelX(selfPubKey, counterpartyPubKey)

    // TODO: should we wait for confirmation?
    if (channel.status === ChannelStatus.Closed) {
      throw new Error('Channel is already closed')
    }

    if (channel.status === ChannelStatus.Open) {
      await this.strategy.onChannelWillClose(channel, ethereum)
    }

    log('closing channel', channel.getId())
    let txHash: string
    try {
      if (channel.status === ChannelStatus.Open || channel.status == ChannelStatus.WaitingForCommitment) {
        log('initiating closure')
        txHash = await ethereum.initializeClosure(counterpartyPubKey)
      } else {
        log('finalizing closure')
        txHash = await ethereum.finalizeClosure(counterpartyPubKey)
      }
    } catch (err) {
      log('failed to close channel', err)
      await this.isOutOfFunds(err)
      throw new Error(`Failed to closeChannel: ${err}`)
    }

    log(`closed channel, ${channel.getId()}`)
    return { receipt: txHash, status: channel.status }
  }

  public async getTicketStatistics() {
    const ack = await this.db.getAcknowledgedTickets()
    const pending = await this.db.getPendingTicketCount()
    const losing = await this.db.getLosingTicketCount()
    const totalValue = (ackTickets: AcknowledgedTicket[]): Balance =>
      ackTickets.map((a) => a.ticket.amount).reduce((x, y) => x.add(y), Balance.ZERO())

    return {
      pending,
      losing,
      winProportion: ack.length / (ack.length + losing) || 0,
      unredeemed: ack.length,
      unredeemedValue: totalValue(ack),
      redeemed: await this.db.getRedeemedTicketsCount(),
      redeemedValue: await this.db.getRedeemedTicketsValue(),
<<<<<<< HEAD
      neglected: await this.db.getNeglectedTicketsCount()
=======
      rejected: await this.db.getRejectedTicketsCount(),
      rejectedValue: await this.db.getRejectedTicketsValue()
>>>>>>> 2f5f4d67
    }
  }

  public async redeemAllTickets() {
    const ethereum = await this.startedPaymentChannels()
    await ethereum.redeemAllTickets()
  }

  public async getChannelsFrom(addr: Address): Promise<ChannelEntry[]> {
    return await this.db.getChannelsFrom(addr)
  }

  public async getChannelsTo(addr: Address): Promise<ChannelEntry[]> {
    return await this.db.getChannelsTo(addr)
  }

  public async getPublicKeyOf(addr: Address): Promise<PublicKey> {
    const ethereum = await this.startedPaymentChannels()
    return await ethereum.getPublicKeyOf(addr)
  }

  // NB: The prefix "HOPR Signed Message: " is added as a security precaution.
  // Without it, the node could be convinced to sign a message like an Ethereum
  // transaction draining it's connected wallet funds, since they share the key.
  public async signMessage(message: Uint8Array) {
    return await this.id.privKey.sign(u8aConcat(new TextEncoder().encode('HOPR Signed Message: '), message))
  }

  public async getEthereumAddress(): Promise<Address> {
    const ethereum = await this.startedPaymentChannels()
    return ethereum.getPublicKey().toAddress()
  }

  public async withdraw(currency: 'NATIVE' | 'HOPR', recipient: string, amount: string): Promise<string> {
    const ethereum = await this.startedPaymentChannels()

    try {
      return ethereum.withdraw(currency, recipient, amount)
    } catch (err) {
      await this.isOutOfFunds(err)
      throw new Error(`Failed to withdraw: ${err}`)
    }
  }

  /**
   * Takes a destination and samples randomly intermediate nodes
   * that will relay that message before it reaches its destination.
   *
   * @param destination instance of peerInfo that contains the peerId of the destination
   */
  private async getIntermediateNodes(destination: PublicKey): Promise<PublicKey[]> {
    const ethereum = await this.startedPaymentChannels()
    return await findPath(
      PublicKey.fromPeerId(this.getId()),
      destination,
      INTERMEDIATE_HOPS,
      (p: PublicKey) => this.networkPeers.qualityOf(p.toPeerId()),
      ethereum.getOpenChannelsFrom.bind(ethereum)
    )
  }

  /**
   * This is a utility method to wait until the node is funded.
   * A backoff is implemented, if node has not been funded and
   * MAX_DELAY is reached, this function will reject.
   */
  public async waitForFunds(): Promise<void> {
    try {
      return retryWithBackoff(
        () => {
          return new Promise<void>(async (resolve, reject) => {
            try {
              const nativeBalance = await this.getNativeBalance()
              if (nativeBalance.toBN().gte(MIN_NATIVE_BALANCE)) {
                resolve()
              } else {
                log('still unfunded, trying again soon')
                reject()
              }
            } catch (e) {
              log('error with native balance call, trying again soon')
              reject()
            }
          })
        },
        {
          minDelay: durations.seconds(30),
          maxDelay: durations.seconds(200),
          delayMultiple: 1.05
        }
      )
    } catch {
      log(`unfunded for more than 200 seconds, shutting down`)
      await this.stop()
    }
  }

  // Utility method to wait until the node is running successfully
  public async waitForRunning(): Promise<void> {
    if (this.status == 'RUNNING') {
      return Promise.resolve()
    }
    return new Promise((resolve) => this.once('running', resolve))
  }
}

export { Hopr as default, LibP2P }
export * from './constants'
export { PassiveStrategy, PromiscuousStrategy, SaneDefaults, findPath }
export type { ChannelsToOpen, ChannelsToClose }<|MERGE_RESOLUTION|>--- conflicted
+++ resolved
@@ -851,12 +851,9 @@
       unredeemedValue: totalValue(ack),
       redeemed: await this.db.getRedeemedTicketsCount(),
       redeemedValue: await this.db.getRedeemedTicketsValue(),
-<<<<<<< HEAD
-      neglected: await this.db.getNeglectedTicketsCount()
-=======
+      neglected: await this.db.getNeglectedTicketsCount(),
       rejected: await this.db.getRejectedTicketsCount(),
       rejectedValue: await this.db.getRejectedTicketsValue()
->>>>>>> 2f5f4d67
     }
   }
 
