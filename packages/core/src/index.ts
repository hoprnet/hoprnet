--- conflicted
+++ resolved
@@ -129,17 +129,8 @@
 /// Maximum time to wait for a packet to be pushed to the interaction queue in milliseconds
 const PACKET_QUEUE_TIMEOUT_MILLISECONDS = 15000n
 
-<<<<<<< HEAD
 const TICKET_AGGREGATION_TIMEOUT_MILLISECONDS = 10000n
 
-interface NetOptions {
-  ip?: string
-  dns?: string
-  port: number
-}
-
-=======
->>>>>>> a904b06b
 type PeerStoreAddress = {
   id: PeerId
   multiaddrs: Multiaddr[]
