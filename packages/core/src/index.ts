--- conflicted
+++ resolved
@@ -352,14 +352,8 @@
       subscribe,
       this.db,
       this.getId(),
-<<<<<<< HEAD
-      (ackChallenge: HalfKeyChallenge) =>
-      {
+      (ackChallenge: HalfKeyChallenge) => {
         // Can subscribe both per specific message or all message acknowledgments
-=======
-      (ackChallenge: HalfKeyChallenge) => {
-        // Can subscribe both per specific message or all message acknowledgment
->>>>>>> d1e363ca
         this.emit(`hopr:message-acknowledged:${ackChallenge.toHex()}`)
         this.emit('hopr:message-acknowledged', ackChallenge.toHex())
       },
