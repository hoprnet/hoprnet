--- conflicted
+++ resolved
@@ -450,39 +450,7 @@
     }
     await this.maybeLogProfilingToGCloud()
     this.heartbeat.recalculateNetworkHealth()
-<<<<<<< HEAD
-
-    // this.startMemoryFreeInterval()
-  }
-
-  /**
-   * Total hack
-   Mannually wipes DHT's ping queues as they get unnecessarily populated
-   */
-  // private freeMemory() {
-  //   console.log(
-  //     // @ts-ignore
-  //     `Freeing memory, size wan ${this.libp2pComponents.getDHT().wan.routingTable.pingQueue.size} lan ${
-  //       // @ts-ignore
-
-  //       this.libp2pComponents.getDHT().lan.routingTable.pingQueue.size
-  //     }`
-  //   )
-  //   // @ts-ignore
-  //   this.libp2pComponents.getDHT().wan.routingTable.pingQueue.clear()
-  //   // @ts-ignore
-  //   this.libp2pComponents.getDHT().lan.routingTable.pingQueue.clear()
-  // }
-
-  /**
-   * Total hack
-   */
-  // private startMemoryFreeInterval() {
-  //   retimer(this.freeMemory.bind(this), () => durations.minutes(1))
-  // }
-=======
-  }
->>>>>>> 24723037
+  }
 
   private async maybeLogProfilingToGCloud() {
     if (process.env.GCLOUD) {
