--- conflicted
+++ resolved
@@ -1214,12 +1214,8 @@
    * @param myFund the amount to fund the channel in my favor HOPR(wei)
    * @param counterpartyFund the amount to fund the channel in counterparty's favor HOPR(wei)
    */
-<<<<<<< HEAD
   public async fundChannel(counterparty: PeerId, myFund: BN, counterpartyFund: BN): Promise<string> {
-=======
-  public async fundChannel(counterparty: PeerId, myFund: BN, counterpartyFund: BN): Promise<void> {
     const connector = HoprCoreEthereum.getInstance()
->>>>>>> 60d0cce8
     const counterpartyPubKey = PublicKey.fromPeerId(counterparty)
     const myBalance = await connector.getBalance(false)
     const totalFund = myFund.add(counterpartyFund)
@@ -1236,11 +1232,7 @@
     }
 
     try {
-<<<<<<< HEAD
-      return this.connector.fundChannel(counterpartyPubKey, new Balance(myFund), new Balance(counterpartyFund))
-=======
-      await connector.fundChannel(counterpartyPubKey, new Balance(myFund), new Balance(counterpartyFund))
->>>>>>> 60d0cce8
+      return connector.fundChannel(counterpartyPubKey, new Balance(myFund), new Balance(counterpartyFund))
     } catch (err) {
       this.maybeEmitFundsEmptyEvent(err)
       throw new Error(`Failed to fundChannel: ${err}`)
@@ -1269,17 +1261,6 @@
 
     let txHash: string
     try {
-<<<<<<< HEAD
-      if (direction === 'incoming') {
-        // As a destination, node can directly close an incoming channel (that is not CLOSED)
-        log('finalizing closure of an incoming channel', channel.getId().toHex())
-        txHash = await this.connector.finalizeClosure(counterpartyPubKey, this.pubKey)
-      } else {
-        // for outgoing channel, it should initializeClosure, then finalizeClosure
-        if (channel.status === ChannelStatus.Open || channel.status == ChannelStatus.WaitingForCommitment) {
-          log('initiating closure of channel', channel.getId().toHex())
-          txHash = await this.connector.initializeClosure(counterpartyPubKey)
-=======
       if (channel.status === ChannelStatus.Open || channel.status == ChannelStatus.WaitingForCommitment) {
         log('initiating closure of channel', channel.getId().toHex())
         txHash = await connector.initializeClosure(counterpartyPubKey)
@@ -1289,22 +1270,14 @@
 
         if (channel.closureTimePassed()) {
           txHash = await connector.finalizeClosure(counterpartyPubKey)
->>>>>>> 60d0cce8
         } else {
-          // verify that we passed the closure waiting period to prevent failing
-          // on-chain transactions
-
-          if (channel.closureTimePassed()) {
-            txHash = await this.connector.finalizeClosure(this.pubKey, counterpartyPubKey)
-          } else {
-            log(
-              `ignoring finalizing closure of channel ${channel
-                .getId()
-                .toHex()} because closure window is still active. Need to wait ${channel
-                .getRemainingClosureTime()
-                .toString(10)} seconds.`
-            )
-          }
+          log(
+            `ignoring finalizing closure of channel ${channel
+              .getId()
+              .toHex()} because closure window is still active. Need to wait ${channel
+              .getRemainingClosureTime()
+              .toString(10)} seconds.`
+          )
         }
       }
     } catch (err) {
