import LibP2P from 'libp2p'
import type { Connection } from 'libp2p'

const MPLEX = require('libp2p-mplex')
const KadDHT = require('libp2p-kad-dht')
import { NOISE } from 'libp2p-noise'

const { HoprConnect } = require('@hoprnet/hopr-connect')

import {
  PACKET_SIZE,
  MAX_HOPS,
  VERSION,
  CHECK_TIMEOUT,
  PATH_RANDOMNESS,
  MIN_NATIVE_BALANCE,
  FULL_VERSION
} from './constants'

import NetworkPeers from './network/network-peers'
import Heartbeat from './network/heartbeat'
import { findPath } from './path'

import Multiaddr from 'multiaddr'
import chalk from 'chalk'

import PeerId from 'peer-id'
import {
  PublicKey,
  Balance,
  Address,
  ChannelEntry,
  NativeBalance,
  Hash,
  Acknowledgement,
  u8aToHex,
  DialOpts,
  HoprDB,
  Packet,
  libp2pSendMessageAndExpectResponse,
  libp2pSubscribe,
  libp2pSendMessage,
  LibP2PHandlerFunction
} from '@hoprnet/hopr-utils'
import HoprCoreEthereum, { RoutingChannel } from '@hoprnet/hopr-core-ethereum'
import BN from 'bn.js'
import { getAddrs } from './identity'

import EventEmitter from 'events'
import { ChannelStrategy, PassiveStrategy, PromiscuousStrategy } from './channel-strategy'
import Debug from 'debug'
import { Address as LibP2PAddress } from 'libp2p/src/peer-store'

import { subscribeToAcknowledgements } from './interactions/packet/acknowledgement'
import { PacketForwardInteraction } from './interactions/packet/forward'

const log = Debug(`hopr-core`)
const verbose = Debug('hopr-core:verbose')

interface NetOptions {
  ip: string
  port: number
}

export type ChannelStrategyNames = 'passive' | 'promiscuous'

export type HoprOptions = {
  network: string
  provider: string
  announce?: boolean
  ticketAmount?: number
  ticketWinProb?: number
  dbPath?: string
  createDbIfNotExist?: boolean
  password?: string
  connector?: HoprCoreEthereum
  strategy?: ChannelStrategyNames
  hosts?: {
    ip4?: NetOptions
    ip6?: NetOptions
  }
}

export type NodeStatus = 'UNINITIALIZED' | 'INITIALIZING' | 'RUNNING' | 'DESTROYED'

class Hopr extends EventEmitter {
  public status: NodeStatus = 'UNINITIALIZED'

  private checkTimeout: NodeJS.Timeout
  private strategy: ChannelStrategy
  private networkPeers: NetworkPeers
  private heartbeat: Heartbeat
  private forward: PacketForwardInteraction
  private libp2p: LibP2P
  private db: HoprDB
  private paymentChannels: Promise<HoprCoreEthereum>

  /**
   * Create an uninitialized Hopr Node
   *
   * @constructor
   *
   * @param options
   * @param provider
   */
  public constructor(private id: PeerId, private options: HoprOptions) {
    super()

    if (!id.privKey) {
      // TODO - assert secp256k1?
      throw new Error('Hopr Node must be initialized with an id with a private key')
    }
    this.db = new HoprDB(
      PublicKey.fromPrivKey(id.privKey.marshal()).toAddress(),
      options.createDbIfNotExist,
      VERSION,
      options.dbPath
    )
    this.paymentChannels = HoprCoreEthereum.create(this.db, this.id.privKey.marshal(), {
      provider: this.options.provider
    })
  }

  /**
   * Start node
   *
   * The node has a fairly complex lifecycle. This method should do all setup
   * required for a node to be functioning.
   *
   * If the node is not funded, it will throw.
   *
   * - Create a link to the ethereum blockchain
   *   - Finish indexing previous blocks [SLOW]
   *   - Find publicly accessible relays
   *
   * - Start LibP2P and work out our network configuration.
   *   - Pass the list of relays from the indexer
   *
   * - Wait for wallet to be funded with ETH [requires user interaction]
   *
   * - Announce address, pubkey, and multiaddr on chain.
   *
   * - Start heartbeat, automatic strategies, etc..
   *
   * @param options
   */
  public async start() {
    this.status = 'INITIALIZING'
    if ((await this.getNativeBalance()).toBN().lte(MIN_NATIVE_BALANCE)) {
      throw new Error('Cannot start node without a funded wallet')
    }

    const chain = await this.paymentChannels
    verbose('Started HoprEthereum. Waiting for indexer to find connected nodes.')
    const publicNodes = await chain.waitForPublicNodes()
    if (publicNodes.length == 0) {
      log('No public nodes have announced yet, we cannot rely on relay')
    }

    const libp2p = await LibP2P.create({
      peerId: this.id,
      addresses: { listen: getAddrs(this.id, this.options).map((x) => x.toString()) },
      // libp2p modules
      modules: {
        transport: [HoprConnect as any], // TODO re https://github.com/hoprnet/hopr-connect/issues/78
        streamMuxer: [MPLEX],
        connEncryption: [NOISE],
        // @ts-ignore //TODO 'Libp2pModules' does not contain types for DHT as ov v0.30 see js-libp2p/659
        dht: KadDHT
      },
      config: {
        transport: {
          HoprConnect: {
            bootstrapServers: publicNodes
            // @dev Use these settings to simulate NAT behavior
            // __noDirectConnections: true,
            // __noWebRTCUpgrade: false
          }
        },
        peerDiscovery: {
          autoDial: false
        },
        dht: {
          enabled: true
        },
        //@ts-ignore - bug in libp2p options
        relay: {
          enabled: false
        }
      },
      dialer: {
        // Temporary fix, see https://github.com/hoprnet/hopr-connect/issues/77
        addressSorter: (a) => a,
        concurrency: 100
      }
    })

    await libp2p.start()
    this.libp2p = libp2p
    this.libp2p.connectionManager.on('peer:connect', (conn: Connection) => {
      this.emit('hopr:peer:connection', conn.remotePeer)
      this.networkPeers.register(conn.remotePeer)
    })
    this.networkPeers = new NetworkPeers(Array.from(this.libp2p.peerStore.peers.values()).map((x) => x.id))

    const subscribe = (protocol: string, handler: LibP2PHandlerFunction, includeReply = false) =>
      libp2pSubscribe(this.libp2p, protocol, handler, includeReply)
    const sendMessageAndExpectResponse = (dest: PeerId, protocol: string, msg: Uint8Array, opts: DialOpts) =>
      libp2pSendMessageAndExpectResponse(this.libp2p, dest, protocol, msg, opts)
    const sendMessage = (dest: PeerId, protocol: string, msg: Uint8Array, opts: DialOpts) =>
      libp2pSendMessage(this.libp2p, dest, protocol, msg, opts)
    const hangup = this.libp2p.hangUp.bind(this.libp2p)

    this.heartbeat = new Heartbeat(this.networkPeers, subscribe, sendMessageAndExpectResponse, hangup)

<<<<<<< HEAD
    subscribeToAcknowledgements(subscribe, this.db, await this.paymentChannels, this.getId(), (ack) =>
      this.emit('message-acknowledged:' + ack.ackChallenge)
=======
    await this.announce(this.options.announce)
    subscribeToAcknowledgements(subscribe, this.db, await this.paymentChannels, (ack) =>
      this.emit('message-acknowledged:' + ack.getKey())
>>>>>>> 02a4ea46
    )

    const ethereum = await this.paymentChannels

    const onMessage = (msg: Uint8Array) => this.emit('hopr:message', msg)
    this.forward = new PacketForwardInteraction(
<<<<<<< HEAD
=======
      this.db,
      ethereum,
      this.getId(),
      this.libp2p,
>>>>>>> 02a4ea46
      subscribe,
      sendMessage,
      this.getId(),
      await this.paymentChannels,
      onMessage,
      this.db
    )

<<<<<<< HEAD
    this.heartbeat.start()
=======
    ethereum.indexer.on('peer', ({ id, multiaddrs }: { id: PeerId; multiaddrs: Multiaddr[] }) => {
      this.libp2p.peerStore.addressBook.add(id, multiaddrs)
    })

    await this.heartbeat.start()
>>>>>>> 02a4ea46
    this.periodicCheck()
    this.setChannelStrategy(this.options.strategy || 'passive')
    this.status = 'RUNNING'

    // Log information
    log('# STARTED NODE')
    log('ID', this.getId().toB58String())
    log('Protocol version', VERSION)
    log(`Available under the following addresses:`)
    libp2p.multiaddrs.forEach((ma: Multiaddr) => log(ma.toString()))
    this.maybeLogProfilingToGCloud()
  }

  private maybeLogProfilingToGCloud() {
    if (process.env.GCLOUD) {
      try {
        var name = 'hopr_node_' + this.getId().toB58String().slice(-5).toLowerCase()
        require('@google-cloud/profiler')
          .start({
            projectId: 'hoprassociation',
            serviceContext: {
              service: name,
              version: FULL_VERSION
            }
          })
          .catch((e: any) => console.log(e))
      } catch (e) {
        console.log(e)
      }
    }
  }

  private async tickChannelStrategy(newChannels: RoutingChannel[]) {
    verbose('strategy tick', this.status)
    if (this.status != 'RUNNING') {
      return
    }
    for (const channel of newChannels) {
      this.networkPeers.register(channel[0]) // Listen to nodes with outgoing stake
    }
    const currentChannels = await this.getOpenChannels()
    for (const channel of currentChannels) {
      this.networkPeers.register(channel[1]) // Make sure current channels are 'interesting'
    }
    const balance = await this.getBalance()
    const chain = await this.paymentChannels
    const [nextChannels, closeChannels] = await this.strategy.tick(
      balance.toBN(),
      newChannels,
      currentChannels,
      this.networkPeers,
      chain.getRandomChannel.bind(this.paymentChannels)
    )
    verbose(`strategy wants to close ${closeChannels.length} channels`)
    for (let toClose of closeChannels) {
      verbose(`closing ${toClose}`)
      await this.closeChannel(toClose)
      verbose(`closed channel to ${toClose.toB58String()}`)
      this.emit('hopr:channel:closed', toClose)
    }
    verbose(`strategy wants to open`, nextChannels.length, 'new channels')
    for (let channelToOpen of nextChannels) {
      this.networkPeers.register(channelToOpen[0])
      try {
        // Opening channels can fail if we can't establish a connection.
        const hash = await this.openChannel(...channelToOpen)
        verbose('- opened', channelToOpen, hash)
        this.emit('hopr:channel:opened', channelToOpen)
      } catch (e) {
        log('error when trying to open strategy channels', e)
      }
    }
  }

  private async getOpenChannels(): Promise<RoutingChannel[]> {
    return (await this.paymentChannels).getChannelsFromPeer(this.getId())
  }

  /**
   * Returns the version of hopr-core.
   */
  public getVersion() {
    return FULL_VERSION
  }

  /**
   * Shuts down the node and saves keys and peerBook in the database
   */
  public async stop(): Promise<void> {
    this.status = 'DESTROYED'
    clearTimeout(this.checkTimeout)
    await Promise.all([this.heartbeat.stop(), (await this.paymentChannels).stop()])

    await Promise.all([this.db?.close().then(() => log(`Database closed.`)), this.libp2p.stop()])

    // Give the operating system some extra time to close the sockets
    await new Promise((resolve) => setTimeout(resolve, 100))
  }

  public getId(): PeerId {
    return this.id
  }

  /**
   * Lists the addresses which the given node announces to other nodes
   * @param peer peer to query for, default self
   */
  public async getAnnouncedAddresses(peer: PeerId = this.getId()): Promise<Multiaddr[]> {
    if (peer.equals(this.getId())) {
      return this.libp2p.multiaddrs
    }

    return (await this.libp2p.peerRouting.findPeer(peer))?.multiaddrs || []
  }

  /**
   * List the addresses on which the node is listening
   */
  public getListeningAddresses(): Multiaddr[] {
    return this.libp2p.addressManager.getListenAddrs()
  }

  /**
   * Gets the observed addresses of a given peer.
   * @param peer peer to query for
   */
  public getObservedAddresses(peer: PeerId): LibP2PAddress[] {
    return this.libp2p.peerStore.get(peer)?.addresses ?? []
  }

  /**
   * Sends a message.
   *
   * @notice THIS METHOD WILL SPEND YOUR ETHER.
   * @notice This method will fail if there are not enough funds to open
   * the required payment channels. Please make sure that there are enough
   * funds controlled by the given key pair.
   *
   * @param msg message to send
   * @param destination PeerId of the destination
   * @param intermediateNodes optional set path manually
   * the acknowledgement of the first hop
   */
  public async sendMessage(
    msg: Uint8Array,
    destination: PeerId,
    getIntermediateNodesManually?: () => Promise<PeerId[]>
  ): Promise<void> {
    const promises: Promise<void>[] = []

    for (let n = 0; n < msg.length / PACKET_SIZE; n++) {
      promises.push(
        new Promise<void>(async (resolve, reject) => {
          let intermediatePath: PeerId[]
          if (getIntermediateNodesManually != undefined) {
            verbose('manually creating intermediatePath')
            intermediatePath = await getIntermediateNodesManually()
          } else {
            try {
              intermediatePath = await this.getIntermediateNodes(destination)
            } catch (e) {
              reject(e)
              return
            }
            if (!intermediatePath || !intermediatePath.length) {
              reject(new Error('bad path'))
            }
          }

          const path: PeerId[] = [].concat(intermediatePath, [destination])

          let packet: Packet
          try {
            packet = await Packet.create(
              msg.slice(n * PACKET_SIZE, Math.min(msg.length, (n + 1) * PACKET_SIZE)),
              path,
              this.getId(),
              await this.paymentChannels,
              {
                value: new Balance(new BN(this.options.ticketAmount)),
                winProb: this.options.ticketWinProb
              }
            )
          } catch (err) {
            return reject(err)
          }

          let packetKey = await this.db.storeUnacknowledgedTicket(new PublicKey(packet.ackChallenge))

          this.once('message-acknowledged:' + u8aToHex(packetKey), () => {
            resolve()
          })

          try {
            await this.forward.interact(path[0], packet)
          } catch (err) {
            return reject(err)
          }
        })
      )
    }

    try {
      await Promise.all(promises)
    } catch (err) {
      log(`Could not send message. Error was: ${chalk.red(err.message)}`)
      throw err
    }
  }

  /**
   * Ping a node.
   * @param destination PeerId of the node
   * @returns latency
   */
  public async ping(destination: PeerId): Promise<{ info: string; latency: number }> {
    if (!PeerId.isPeerId(destination)) {
      throw Error(`Expecting a non-empty destination.`)
    }
    let start = Date.now()
    try {
      await this.heartbeat.pingNode(destination)
      return { latency: Date.now() - start, info: '' }
    } catch (e) {
      //TODO
      return { latency: -1, info: 'error' }
    }
  }

  public getConnectedPeers(): PeerId[] {
    if (!this.networkPeers) {
      return []
    }
    return this.networkPeers.all()
  }

  public async connectionReport(): Promise<string> {
    const connected = this.networkPeers.debugLog()
    const announced = await (await this.paymentChannels).indexer.getAnnouncedAddresses()
    return `${connected}
    \n${announced.length} peers have announced themselves on chain:
    \n${announced.map((x) => x.toString()).join('\n')}`
  }

  private async checkBalances() {
    const balance = await this.getBalance()
    const address = (await this.getEthereumAddress()).toHex()
    if (balance.toBN().lten(0)) {
      log('unfunded node', address)
      this.emit('hopr:warning:unfunded', address)
    }
    const nativeBalance = await this.getNativeBalance()
    if (nativeBalance.toBN().lte(MIN_NATIVE_BALANCE)) {
      log('unfunded node', address)
      this.emit('hopr:warning:unfundedNative', address)
    }
  }

  private async periodicCheck() {
    log('periodic check', this.status)
    if (this.status != 'RUNNING') {
      return
    }
    try {
      await this.checkBalances()
      await this.tickChannelStrategy([])
    } catch (e) {
      log('error in periodic check', e)
    }
    this.checkTimeout = setTimeout(() => this.periodicCheck(), CHECK_TIMEOUT)
  }

  private async announce(includeRouting: boolean = false): Promise<void> {
    log('announcing self', includeRouting)
    const chain = await this.paymentChannels
    //const account = await chain.getAccount(await this.getEthereumAddress())
    // exit if we already announced
    //if (account.hasAnnounced()) return

    // exit if we don't have enough ETH
    const nativeBalance = await this.getNativeBalance()
    if (nativeBalance.toBN().lte(MIN_NATIVE_BALANCE)) return

    const multiaddrs = await this.getAnnouncedAddresses()
    const ip4 = multiaddrs.find((s) => s.toString().includes('/ip4/'))
    const ip6 = multiaddrs.find((s) => s.toString().includes('/ip6/'))
    const p2p = Multiaddr('/p2p/' + this.getId().toB58String())
    // exit if none of these multiaddrs are available
    if (!ip4 && !ip6 && !p2p) return

    try {
      if (includeRouting && (ip4 || ip6)) {
        log('announcing with routing', ip4 || ip6)
        await chain.announce(ip4 || ip6)
        return
      }
      log('announcing without routing', p2p.toString())
      await chain.announce(p2p)
    } catch (err) {
      log('announce failed')
      throw new Error(`Failed to announce: ${err}`)
    }
  }

  public setChannelStrategy(strategy: ChannelStrategyNames) {
    if (strategy == 'passive') {
      this.strategy = new PassiveStrategy()
      return
    }
    if (strategy == 'promiscuous') {
      this.strategy = new PromiscuousStrategy()
      return
    }
    throw new Error('Unknown strategy')
  }

  public getChannelStrategy(): string {
    return this.strategy.name
  }

  public async getBalance(): Promise<Balance> {
    const chain = await this.paymentChannels
    return await chain.getBalance(true)
  }

  public async getNativeBalance(): Promise<NativeBalance> {
    const chain = await this.paymentChannels
    return await chain.getNativeBalance(true)
  }

  public async smartContractInfo(): Promise<string> {
    const chain = await this.paymentChannels
    return chain.smartContractInfo()
  }

  /**
   * Open a payment channel
   *
   * @param counterparty the counter party's peerId
   * @param amountToFund the amount to fund in HOPR(wei)
   */
  public async openChannel(
    counterparty: PeerId,
    amountToFund: BN
  ): Promise<{
    channelId: Hash
  }> {
    const ethereum = await this.paymentChannels
    const selfPubKey = new PublicKey(this.getId().pubKey.marshal())
    const counterpartyPubKey = new PublicKey(counterparty.pubKey.marshal())
    const myAvailableTokens = await ethereum.getBalance(false)

    // validate 'amountToFund'
    if (amountToFund.lten(0)) {
      throw Error(`Invalid 'amountToFund' provided: ${amountToFund.toString(10)}`)
    } else if (amountToFund.gt(myAvailableTokens.toBN())) {
      throw Error(`You don't have enough tokens: ${amountToFund.toString(10)}<${myAvailableTokens.toBN().toString(10)}`)
    }

    const channel = ethereum.getChannel(selfPubKey, counterpartyPubKey)
    await channel.open(new Balance(amountToFund))

    return {
      channelId: channel.getId()
    }
  }

  /**
   * Fund a payment channel
   *
   * @param counterparty the counter party's peerId
   * @param myFund the amount to fund the channel in my favor HOPR(wei)
   * @param counterpartyFund the amount to fund the channel in counterparty's favor HOPR(wei)
   */
  public async fundChannel(
    counterparty: PeerId,
    myFund: BN,
    counterpartyFund: BN
  ): Promise<{
    channelId: Hash
  }> {
    const ethereum = await this.paymentChannels
    const selfPubKey = new PublicKey(this.getId().pubKey.marshal())
    const counterpartyPubKey = new PublicKey(counterparty.pubKey.marshal())
    const myBalance = await ethereum.getBalance(false)
    const totalFund = myFund.add(counterpartyFund)

    // validate 'amountToFund'
    if (totalFund.lten(0)) {
      throw Error(`Invalid 'totalFund' provided: ${totalFund.toString(10)}`)
    } else if (totalFund.gt(myBalance.toBN())) {
      throw Error(`You don't have enough tokens: ${totalFund.toString(10)}<${myBalance.toBN().toString(10)}`)
    }

    const channel = ethereum.getChannel(selfPubKey, counterpartyPubKey)
    await channel.fund(new Balance(myFund), new Balance(counterpartyFund))

    return {
      channelId: channel.getId()
    }
  }

  public async closeChannel(counterparty: PeerId): Promise<{ receipt: string; status: string }> {
    const ethereum = await this.paymentChannels
    const selfPubKey = new PublicKey(this.getId().pubKey.marshal())
    const counterpartyPubKey = new PublicKey(counterparty.pubKey.marshal())
    const channel = ethereum.getChannel(selfPubKey, counterpartyPubKey)
    const channelState = await channel.getState()

    // TODO: should we wait for confirmation?
    if (channelState.status === 'CLOSED') {
      throw new Error('Channel is already closed')
    }

    const txHash = await (channelState.status === 'OPEN' ? channel.initializeClosure() : channel.finalizeClosure())

    return { receipt: txHash, status: channelState.status }
  }

  public async getAcknowledgedTickets() {
    return this.db.getAcknowledgements()
  }

  public async submitAcknowledgedTicket(ackTicket: Acknowledgement) {
    try {
      const ethereum = await this.paymentChannels
      const signedTicket = ackTicket.ticket
      const self = ethereum.getPublicKey()
      const counterparty = signedTicket.recoverSigner()
      const channel = ethereum.getChannel(self, counterparty)

      const result = await channel.submitTicket(ackTicket)
      // TODO look at result.status and actually do something
      await this.db.deleteAcknowledgement(ackTicket)
      return result
    } catch (err) {
      return {
        status: 'ERROR',
        error: err
      }
    }
  }

  public async getChannelsOf(addr: Address): Promise<ChannelEntry[]> {
    const ethereum = await this.paymentChannels
    return await ethereum.getChannelsOf(addr)
  }

  public async getPublicKeyOf(addr: Address): Promise<PublicKey> {
    const ethereum = await this.paymentChannels
    return await ethereum.getPublicKeyOf(addr)
  }

  public async getEthereumAddress(): Promise<Address> {
    const ethereum = await this.paymentChannels
    return ethereum.getAddress()
  }

  public async withdraw(currency: 'NATIVE' | 'HOPR', recipient: string, amount: string): Promise<string> {
    const ethereum = await this.paymentChannels
    return ethereum.withdraw(currency, recipient, amount)
  }

  /**
   * Takes a destination and samples randomly intermediate nodes
   * that will relay that message before it reaches its destination.
   *
   * @param destination instance of peerInfo that contains the peerId of the destination
   */
  private async getIntermediateNodes(destination: PeerId): Promise<PeerId[]> {
    const ethereum = await this.paymentChannels
    return await findPath(
      this.getId(),
      destination,
      MAX_HOPS - 1,
      this.networkPeers,
      ethereum.getChannelsFromPeer.bind(this.paymentChannels),
      PATH_RANDOMNESS
    )
  }

  // This is a utility method to wait until the node is funded.
  public async waitForFunds(): Promise<void> {
    return new Promise((resolve) => {
      const tick = () => {
        this.getNativeBalance().then((nativeBalance) => {
          if (nativeBalance.toBN().gt(MIN_NATIVE_BALANCE)) {
            resolve()
          } else {
            log('still unfunded, trying again soon')
            setTimeout(tick, CHECK_TIMEOUT)
          }
        })
      }
      tick()
    })
  }
}

export { Hopr as default, LibP2P }
export * from './constants'<|MERGE_RESOLUTION|>--- conflicted
+++ resolved
@@ -32,7 +32,6 @@
   ChannelEntry,
   NativeBalance,
   Hash,
-  Acknowledgement,
   u8aToHex,
   DialOpts,
   HoprDB,
@@ -40,7 +39,8 @@
   libp2pSendMessageAndExpectResponse,
   libp2pSubscribe,
   libp2pSendMessage,
-  LibP2PHandlerFunction
+  LibP2PHandlerFunction,
+  AcknowledgedTicket
 } from '@hoprnet/hopr-utils'
 import HoprCoreEthereum, { RoutingChannel } from '@hoprnet/hopr-core-ethereum'
 import BN from 'bn.js'
@@ -213,27 +213,15 @@
 
     this.heartbeat = new Heartbeat(this.networkPeers, subscribe, sendMessageAndExpectResponse, hangup)
 
-<<<<<<< HEAD
     subscribeToAcknowledgements(subscribe, this.db, await this.paymentChannels, this.getId(), (ack) =>
       this.emit('message-acknowledged:' + ack.ackChallenge)
-=======
+    )
     await this.announce(this.options.announce)
-    subscribeToAcknowledgements(subscribe, this.db, await this.paymentChannels, (ack) =>
-      this.emit('message-acknowledged:' + ack.getKey())
->>>>>>> 02a4ea46
-    )
 
     const ethereum = await this.paymentChannels
 
     const onMessage = (msg: Uint8Array) => this.emit('hopr:message', msg)
     this.forward = new PacketForwardInteraction(
-<<<<<<< HEAD
-=======
-      this.db,
-      ethereum,
-      this.getId(),
-      this.libp2p,
->>>>>>> 02a4ea46
       subscribe,
       sendMessage,
       this.getId(),
@@ -242,15 +230,11 @@
       this.db
     )
 
-<<<<<<< HEAD
-    this.heartbeat.start()
-=======
     ethereum.indexer.on('peer', ({ id, multiaddrs }: { id: PeerId; multiaddrs: Multiaddr[] }) => {
       this.libp2p.peerStore.addressBook.add(id, multiaddrs)
     })
 
     await this.heartbeat.start()
->>>>>>> 02a4ea46
     this.periodicCheck()
     this.setChannelStrategy(this.options.strategy || 'passive')
     this.status = 'RUNNING'
@@ -674,7 +658,7 @@
     return this.db.getAcknowledgements()
   }
 
-  public async submitAcknowledgedTicket(ackTicket: Acknowledgement) {
+  public async submitAcknowledgedTicket(ackTicket: AcknowledgedTicket) {
     try {
       const ethereum = await this.paymentChannels
       const signedTicket = ackTicket.ticket
