import { setImmediate } from 'timers/promises'
import EventEmitter from 'events'

import all from 'it-all'
import { protocols, Multiaddr } from 'multiaddr'
import chalk from 'chalk'

import type BN from 'bn.js'
import type { default as LibP2P, Connection } from 'libp2p'
import type { Peer } from 'libp2p/src/peer-store/types'
import type PeerId from 'peer-id'

import { convertPubKeyFromPeerId } from '@hoprnet/hopr-utils'
import type { HoprConnectConfig } from '@hoprnet/hopr-connect'

import { PACKET_SIZE, INTERMEDIATE_HOPS, VERSION, FULL_VERSION } from './constants'

<<<<<<< HEAD
import NetworkPeers, { Entry } from './network/network-peers'
import Heartbeat from './network/heartbeat'
=======
import NetworkPeers from './network/network-peers'
import Heartbeat, { type HeartbeatPingResult } from './network/heartbeat'
>>>>>>> 75070bc2
import { findPath } from './path'

import {
  PublicKey,
  Balance,
  NativeBalance,
  HoprDB,
  libp2pSubscribe,
  libp2pSendMessage,
  isSecp256k1PeerId,
  ChannelStatus,
  MIN_NATIVE_BALANCE,
  u8aConcat,
  isMultiaddrLocal,
  retryWithBackoff,
  durations,
  isErrorOutOfFunds,
  debug,
  retimer,
  type LibP2PHandlerFunction,
  type AcknowledgedTicket,
  type ChannelEntry,
  type Address,
  type DialOpts,
  type Hash,
  type HalfKeyChallenge,
  type Ticket,
  multiaddressCompareByClassFunction,
  createRelayerKey
} from '@hoprnet/hopr-utils'
import { type default as HoprCoreEthereum, type Indexer } from '@hoprnet/hopr-core-ethereum'

import {
  ChannelStrategy,
  PassiveStrategy,
  PromiscuousStrategy,
  SaneDefaults,
  type ChannelsToOpen,
  type ChannelsToClose
} from './channel-strategy'

import { subscribeToAcknowledgements } from './interactions/packet/acknowledgement'
import { PacketForwardInteraction } from './interactions/packet/forward'

import { Packet } from './messages'
import type { ResolvedEnvironment } from './environment'
import { createLibp2pInstance } from './main'
import { Receipt } from '@hoprnet/hopr-core-ethereum/src/ethereum'

const DEBUG_PREFIX = `hopr-core`
const log = debug(DEBUG_PREFIX)
const verbose = debug(DEBUG_PREFIX.concat(`:verbose`))
const error = debug(DEBUG_PREFIX.concat(`:error`))

interface NetOptions {
  ip: string
  port: number
}

type PeerStoreAddress = {
  id: PeerId
  multiaddrs: Multiaddr[]
}

export type HoprOptions = {
  environment: ResolvedEnvironment
  announce?: boolean
  dataPath: string
  createDbIfNotExist?: boolean
  forceCreateDB?: boolean
  allowLocalConnections?: boolean
  allowPrivateConnections?: boolean
  password?: string
  connector?: HoprCoreEthereum
  strategy?: ChannelStrategy
  hosts?: {
    ip4?: NetOptions
    ip6?: NetOptions
  }
  heartbeatInterval?: number
  heartbeatVariance?: number
  testing?: {
    // when true, assume that the node is running in an isolated network and does
    // not need any connection to nodes outside of the subnet
    // default: false
    announceLocalAddresses?: boolean
    // when true, assume a testnet with multiple nodes running on the same machine
    // or in the same private IPv4 network
    // default: false
    preferLocalAddresses?: boolean
    // when true, intentionally fail on direct connections
    // to test NAT behavior
    // default: false
    noDirectConnections?: boolean
    // when true, even if a direct WebRTC connection is possible,
    // don't do the upgrade to it to test bidirectional NAT
    // default: false
    noWebRTCUpgrade?: boolean
    // when true, disable usage of UPNP to automatically detect
    // external IP
    // default: false
    noUPNP?: boolean
  }
}

export type NodeStatus = 'UNINITIALIZED' | 'INITIALIZING' | 'RUNNING' | 'DESTROYED'

export type Subscribe = ((
  protocol: string,
  handler: LibP2PHandlerFunction<Promise<void> | void>,
  includeReply: false,
  errHandler: (err: any) => void
) => void) &
  ((
    protocol: string,
    handler: LibP2PHandlerFunction<Promise<Uint8Array>>,
    includeReply: true,
    errHandler: (err: any) => void
  ) => void)

export type SendMessage = ((
  dest: PeerId,
  protocol: string,
  msg: Uint8Array,
  includeReply: false,
  opts: DialOpts
) => Promise<void>) &
  ((dest: PeerId, protocol: string, msg: Uint8Array, includeReply: true, opts: DialOpts) => Promise<Uint8Array[]>)

class Hopr extends EventEmitter {
  public status: NodeStatus = 'UNINITIALIZED'

  private stopPeriodicCheck: (() => void) | undefined
  private strategy: ChannelStrategy
  private networkPeers: NetworkPeers
  private heartbeat: Heartbeat
  private forward: PacketForwardInteraction
  private libp2p: LibP2P
  private pubKey: PublicKey

  public environment: ResolvedEnvironment

  public indexer: Indexer

  /**
   * Create an uninitialized Hopr Node
   *
   * @constructor
   *
   * @param options
   * @param provider
   */
  public constructor(
    private id: PeerId,
    private db: HoprDB,
    private connector: HoprCoreEthereum,
    private options: HoprOptions,
    private publicNodesEmitter: HoprConnectConfig['config']['publicNodes'] = new EventEmitter()
  ) {
    super()

    if (!id.privKey || !isSecp256k1PeerId(id)) {
      throw new Error('Hopr Node must be initialized with an id with a secp256k1 private key')
    }
    this.environment = options.environment
    log(`using environment: ${this.environment.id}`)
    this.indexer = this.connector.indexer // TODO temporary
    this.pubKey = PublicKey.fromPeerId(id)
  }

  /**
   * Start node
   *
   * The node has a fairly complex lifecycle. This method should do all setup
   * required for a node to be functioning.
   *
   * If the node is not funded, it will throw.
   *
   * - Create a link to the ethereum blockchain
   *   - Finish indexing previous blocks [SLOW]
   *   - Find publicly accessible relays
   *
   * - Start LibP2P and work out our network configuration.
   *   - Pass the list of relays from the indexer
   *
   * - Wait for wallet to be funded with ETH [requires user interaction]
   *
   * - Announce address, pubkey, and multiaddr on chain.
   *
   * - Start heartbeat, automatic strategies, etc..
   *
   * @param options
   */
  public async start() {
    this.status = 'INITIALIZING'
    log('Starting hopr node...')

    const balance = await this.connector.getNativeBalance(false)

    verbose(
      `Ethereum account ${this.getEthereumAddress().toHex()} has ${balance.toFormattedString()}. Mininum balance is ${new NativeBalance(
        MIN_NATIVE_BALANCE
      ).toFormattedString()}`
    )

    if (!balance || balance.toBN().lte(MIN_NATIVE_BALANCE)) {
      throw new Error('Cannot start node without a funded wallet')
    }
    log('Node has enough to get started, continuing starting payment channels')
    verbose('Starting HoprEthereum, which will trigger the indexer')
    await this.connector.start()
    verbose('Started HoprEthereum. Waiting for indexer to find connected nodes.')

    // Fetch previous announcements from database
    const initialNodes = await this.connector.waitForPublicNodes()

    // Fetch all nodes that will announces themselves during startup
    const recentlyAnnouncedNodes: PeerStoreAddress[] = []
    const pushToRecentlyAnnouncedNodes = (peer: PeerStoreAddress) => recentlyAnnouncedNodes.push(peer)
    this.connector.on('peer', pushToRecentlyAnnouncedNodes)

    // Initialize libp2p object and pass configuration
    this.libp2p = await createLibp2pInstance(this.id, this.options, initialNodes, this.publicNodesEmitter)

    // Subscribe to p2p events from libp2p. Wraps our instance of libp2p.
    const subscribe = ((
      protocol: string,
      handler: LibP2PHandlerFunction<Promise<void | Uint8Array>>,
      includeReply: boolean,
      errHandler: (err: any) => void
    ) => libp2pSubscribe(this.libp2p, protocol, handler, errHandler, includeReply)) as Subscribe

    const sendMessage = ((dest: PeerId, protocol: string, msg: Uint8Array, includeReply: boolean, opts: DialOpts) =>
      libp2pSendMessage(this.libp2p, dest, protocol, msg, includeReply, opts)) as SendMessage
    const hangup = this.libp2p.hangUp.bind(this.libp2p)

    // Attach network health measurement functionality
    const peers: Peer[] = await all(this.libp2p.peerStore.getPeers())
    this.networkPeers = new NetworkPeers(
      peers.map((p) => p.id),
      [this.id],
      (peer: PeerId) => this.publicNodesEmitter.emit('removePublicNode', peer)
    )
    this.heartbeat = new Heartbeat(this.networkPeers, subscribe, sendMessage, hangup, this.environment.id, this.options)

    this.libp2p.connectionManager.on('peer:connect', (conn: Connection) => {
      this.networkPeers.register(conn.remotePeer, 'libp2p peer connect')
    })

    const protocolMsg = `/hopr/${this.environment.id}/msg`
    const protocolAck = `/hopr/${this.environment.id}/ack`

    // Attach mixnet functionality
    await subscribeToAcknowledgements(
      subscribe,
      this.db,
      this.getId(),
      (ackChallenge: HalfKeyChallenge) => {
        this.emit(`message-acknowledged:${ackChallenge.toHex()}`)
      },
      (ack: AcknowledgedTicket) => this.connector.emit('ticket:win', ack),
      // TODO: automatically reinitialize commitments
      () => {},
      protocolAck
    )
    const onMessage = (msg: Uint8Array) => this.emit('hopr:message', msg)
    this.forward = new PacketForwardInteraction(
      subscribe,
      sendMessage,
      this.getId(),
      onMessage,
      this.db,
      protocolMsg,
      protocolAck
    )
    await this.forward.start()

    // Attach socket listener and check availability of entry nodes
    await this.libp2p.start()
    log('libp2p started')

    this.connector.indexer.on('peer', this.onPeerAnnouncement.bind(this))

    // Add all entry nodes that were announced during startup
    this.connector.indexer.off('peer', pushToRecentlyAnnouncedNodes)
    for (const announcedNode of recentlyAnnouncedNodes) {
      await setImmediate()
      await this.onPeerAnnouncement(announcedNode)
    }

    this.connector.indexer.on('channel-waiting-for-commitment', this.onChannelWaitingForCommitment.bind(this))

    try {
      await this.announce(this.options.announce)
    } catch (err) {
      console.error(`Could not announce self on-chain`)
      console.error(`Observed error:`, err)
      process.exit(1)
    }
    // subscribe so we can process channel close events
    this.connector.indexer.on('own-channel-updated', this.onOwnChannelUpdated.bind(this))

    this.setChannelStrategy(this.options.strategy || new PassiveStrategy())

    log('announcing done, starting heartbeat & strategy interval')
    await this.heartbeat.start()
    this.startPeriodicStrategyCheck()

    this.status = 'RUNNING'

    // Log information
    // Debug log used in e2e integration tests, please don't change
    log('# STARTED NODE')
    log('ID', this.getId().toB58String())
    log('Protocol version', VERSION)
    if (this.libp2p.multiaddrs !== undefined) {
      log(`Available under the following addresses:`)
      for (const ma of this.libp2p.multiaddrs) {
        log(` - ${ma.toString()}`)
      }
    } else {
      log(`No multiaddrs has been registered.`)
    }
    this.maybeLogProfilingToGCloud()
  }

  private maybeLogProfilingToGCloud() {
    if (process.env.GCLOUD) {
      try {
        var name = 'hopr_node_' + this.getId().toB58String().slice(-5).toLowerCase()
        require('@google-cloud/profiler')
          .start({
            projectId: 'hoprassociation',
            serviceContext: {
              service: name,
              version: FULL_VERSION
            }
          })
          .catch((e: any) => console.log(e))
      } catch (e) {
        console.log(e)
      }
    }
  }

  private async onChannelWaitingForCommitment(c: ChannelEntry): Promise<void> {
    if (this.strategy.shouldCommitToChannel(c)) {
      log(`Found channel ${c.getId().toHex()} to us with unset commitment. Setting commitment`)
      retryWithBackoff(() => this.connector.commitToChannel(c))
    }
  }

  /*
   * Callback function used to react to on-chain channel update events.
   * Specifically we trigger the strategy on channel close handler.
   * @param channel object
   */
  private async onOwnChannelUpdated(channel: ChannelEntry): Promise<void> {
    if (channel.status === ChannelStatus.PendingToClose) {
      await this.strategy.onChannelWillClose(channel, this.connector)
    }
  }

  /**
   * If error provided is considered an out of funds error
   * - it will emit that the node is out of funds
   * @param error error thrown by an ethereum transaction
   */
  private maybeEmitFundsEmptyEvent(error: any): void {
    const isOutOfFunds = isErrorOutOfFunds(error)
    if (!isOutOfFunds) return

    const address = this.getEthereumAddress().toHex()
    log('unfunded node', address)

    if (isOutOfFunds === 'NATIVE') {
      this.emit('hopr:warning:unfundedNative', address)
    } else if (isOutOfFunds === 'HOPR') {
      this.emit('hopr:warning:unfunded', address)
    }
  }

  /**
   * Called whenever a peer is announced
   * @param peer newly announced peer
   */
  private async onPeerAnnouncement(peer: { id: PeerId; multiaddrs: Multiaddr[] }): Promise<void> {
    if (peer.id.equals(this.id)) {
      // Ignore announcements from ourself
      return
    }

    // Total hack
    // function cannot throw because it has a catch all
    await this.addPeerToDHT(peer.id)

    const dialables = peer.multiaddrs.filter((ma: Multiaddr) => {
      const tuples = ma.tuples()
      return tuples.length > 1 && tuples[0][0] != protocols('p2p').code
    })

    try {
      const pubKey = convertPubKeyFromPeerId(peer.id)
      await this.libp2p.peerStore.keyBook.set(peer.id, pubKey)

      if (dialables.length > 0) {
        this.publicNodesEmitter.emit('addPublicNode', { id: peer.id, multiaddrs: dialables })

        await this.libp2p.peerStore.addressBook.add(peer.id, dialables)
      }
    } catch (err) {
      log(`Failed to update peer-store with new peer ${peer.id.toB58String()} info`, err)
    }
  }

  /**
   * Total hack.
   * Libp2p seems to miss a channel that passes discovered peers
   * to the DHT routing table.
   * @param peer peer to add to DHT routing table
   */
  private async addPeerToDHT(peer: PeerId): Promise<void> {
    try {
      await this.libp2p._dht._wan._routingTable.add(peer)
      await this.libp2p._dht._lan._routingTable.add(peer)

      await this.libp2p._dht._wan._routingTableRefresh.start()
      await this.libp2p._dht._lan._routingTableRefresh.start()

      await this.libp2p._dht._wan.refreshRoutingTable()
      await this.libp2p._dht._lan.refreshRoutingTable()
    } catch (err) {
      // Catch and log all DHT errors, entirely unclear how to handle them
      log(`Failed while populating the DHT routing table`, err)
    }
  }

  // On the strategy interval, poll the strategy to see what channel changes
  // need to be made.
  private async tickChannelStrategy() {
    verbose('strategy tick', this.status, this.strategy.name)
    if (this.status != 'RUNNING') {
      throw new Error('node is not RUNNING')
    }

    const currentChannels: ChannelEntry[] | undefined = await this.getAllChannels()
    verbose('Channels obtained', currentChannels.map((entry) => entry.toString()).join(`\n`))

    if (currentChannels === undefined) {
      throw new Error('invalid channels retrieved from database')
    }

    for (const channel of currentChannels) {
      this.networkPeers.register(channel.destination.toPeerId(), 'channel strategy tick (existing channel)') // Make sure current channels are 'interesting'
    }

    let balance: Balance
    try {
      balance = await this.getBalance()
    } catch (e) {
      throw new Error('failed to getBalance, aborting tick')
    }
    const [nextChannelDestinations, closeChannelDestinations]: [ChannelsToOpen[], ChannelsToClose[]] =
      await this.strategy.tick(
        balance.toBN(),
        currentChannels,
        this.networkPeers,
        this.connector.getRandomOpenChannel.bind(this.connector)
      )

    const closeChannelDestinationsCount = closeChannelDestinations.length
    verbose(`strategy wants to close ${closeChannelDestinationsCount} channels`)

    for (const channel of currentChannels) {
      if (channel.status == ChannelStatus.PendingToClose && !closeChannelDestinations.includes(channel.destination)) {
        // attempt to finalize closure
        closeChannelDestinations.push(channel.destination)
      }
    }

    verbose(
      `strategy wants to finalize closure of ${
        closeChannelDestinations.length - closeChannelDestinationsCount
      } channels`
    )

    for (let i = 0; i < closeChannelDestinations.length; i++) {
      const destination = closeChannelDestinations[i]
      verbose(`closing channel to ${destination.toB58String()}`)
      try {
        await this.closeChannel(destination.toPeerId(), 'outgoing')
        verbose(`closed channel to ${destination.toString()}`)
        this.emit('hopr:channel:closed', destination.toPeerId())
      } catch (e) {
        log(`error when strategy trying to close channel to ${destination.toString()}`, e)
      }

      if (i + 1 < closeChannelDestinations.length) {
        // Give other tasks CPU time to happen
        // Push next loop iteration to end of next event loop iteration
        await setImmediate()
      }
    }

    verbose(`strategy wants to open ${nextChannelDestinations.length} new channels`)

    for (let i = 0; i < nextChannelDestinations.length; i++) {
      const channel = nextChannelDestinations[i]
      this.networkPeers.register(channel[0].toPeerId(), 'channel strategy tick (new channel)')
      try {
        // Opening channels can fail if we can't establish a connection.
        const hash = await this.openChannel(channel[0].toPeerId(), channel[1])
        verbose('- opened', channel, hash)
        this.emit('hopr:channel:opened', channel)
      } catch (e) {
        log(`error when strategy trying to open channel to ${channel[0].toString()}`, e)
      }

      if (i + 1 < nextChannelDestinations.length) {
        // Give other tasks CPU time to happen
        // Push next loop iteration to end of next event loop iteration
        await setImmediate()
      }
    }
  }

  private async getAllChannels(): Promise<ChannelEntry[]> {
    return this.db.getChannelsFrom(PublicKey.fromPeerId(this.getId()).toAddress())
  }

  /**
   * Returns the version of hopr-core.
   */
  public getVersion() {
    return FULL_VERSION
  }

  /**
   * Shuts down the node and saves keys and peerBook in the database
   */
  public async stop(): Promise<void> {
    this.status = 'DESTROYED'
    verbose('Stopping checking timeout')
    this.stopPeriodicCheck?.()
    verbose('Stopping heartbeat & indexer')
    await Promise.all([this.heartbeat.stop(), this.connector.stop()])
    verbose('Stopping database & libp2p')
    await Promise.all([
      this.db?.close().then(() => log(`Database closed.`)),
      this.libp2p.stop().then(() => log(`Libp2p closed.`))
    ])

    // Give the operating system some extra time to close the sockets
    await new Promise((resolve) => setTimeout(resolve, 100))
  }

  public getId(): PeerId {
    return this.id
  }

  /**
   * List of addresses that is announced to other nodes
   * @dev returned list can change at runtime
   * @param peer peer to query for, default self
   * @param timeout [optional] custom timeout for DHT query
   */
  public async getAddressesAnnouncedToDHT(peer: PeerId = this.getId(), timeout = 5e3): Promise<Multiaddr[]> {
    if (peer.equals(this.getId())) {
      return this.libp2p.multiaddrs
    }

    const knownAddresses = await this.getObservedAddresses(peer)

    try {
      for await (const relayer of this.libp2p.contentRouting.findProviders(await createRelayerKey(peer), {
        timeout
      })) {
        const relayAddress = new Multiaddr(`/p2p/${relayer.id.toB58String()}/p2p-circuit/p2p/${peer.toB58String()}`)
        if (knownAddresses.findIndex((ma) => ma.equals(relayAddress)) < 0) {
          knownAddresses.push(relayAddress)
        }
      }
    } catch (err) {
      log(`Could not find any relayer key for ${peer.toB58String()}`)
    }

    return knownAddresses
  }

  /**
   * List the addresses on which the node is listening
   */
  public getListeningAddresses(): Multiaddr[] {
    return this.libp2p.addressManager.getListenAddrs()
  }

  /**
   * Gets the observed addresses of a given peer.
   * @param peer peer to query for
   */
  public async getObservedAddresses(peer: PeerId): Promise<Multiaddr[]> {
    const addresses = await this.libp2p.peerStore.addressBook.get(peer)
    return addresses.map((addr) => addr.multiaddr)
  }

  /**
   * @param msg message to send
   * @param destination PeerId of the destination
   * @param intermediateNodes optional set path manually
   */
  public async sendMessage(msg: Uint8Array, destination: PeerId, intermediatePath?: PublicKey[]): Promise<void> {
    const promises: Promise<void>[] = []

    if (this.status != 'RUNNING') {
      throw new Error('Cannot send message until the node is running')
    }

    if (intermediatePath != undefined) {
      // checking if path makes sense
      for (let i = 0; i < intermediatePath.length; i++) {
        let ticketIssuer: PublicKey
        let ticketReceiver: PublicKey

        if (i == 0) {
          ticketIssuer = PublicKey.fromPeerId(this.getId())
          ticketReceiver = intermediatePath[0]
        } else {
          ticketIssuer = intermediatePath[i - 1]
          ticketReceiver = intermediatePath[i]
        }

        const channel = await this.db.getChannelX(ticketIssuer, ticketReceiver)

        if (channel.status !== ChannelStatus.Open) {
          throw Error(`Channel ${channel.getId().toHex()} is not open`)
        }
      }
    }

    for (let n = 0; n < msg.length / PACKET_SIZE; n++) {
      promises.push(
        new Promise<void>(async (resolve, reject) => {
          if (intermediatePath == undefined) {
            try {
              intermediatePath = await this.getIntermediateNodes(PublicKey.fromPeerId(destination))
            } catch (e) {
              reject(e)
              return
            }
            if (!intermediatePath || !intermediatePath.length) {
              reject(new Error('bad path'))
            }
          }

          const path: PublicKey[] = [].concat(intermediatePath, [PublicKey.fromPeerId(destination)])
          let packet: Packet
          try {
            packet = await Packet.create(
              msg.slice(n * PACKET_SIZE, Math.min(msg.length, (n + 1) * PACKET_SIZE)),
              path.map((x) => x.toPeerId()),
              this.getId(),
              this.db
            )
          } catch (err) {
            return reject(err)
          }

          await packet.storePendingAcknowledgement(this.db)

          this.once('message-acknowledged:' + packet.ackChallenge.toHex(), () => {
            resolve()
          })

          try {
            await this.forward.interact(path[0].toPeerId(), packet)
          } catch (err) {
            return reject(err)
          }
        })
      )
    }

    try {
      await Promise.all(promises)
    } catch (err) {
      log(`Could not send message. Error was: ${chalk.red(err.message)}`)
      throw err
    }
  }

  /**
   * Ping a node.
   * @param destination PeerId of the node
   * @returns latency
   */
  public async ping(destination: PeerId): Promise<{ info?: string; latency: number }> {
    let start = Date.now()

    let pingResult: HeartbeatPingResult
    try {
      pingResult = await this.heartbeat.pingNode(destination)
    } catch (err) {
      log(`Could not ping ${destination.toB58String()}.`, err)
      return { latency: -1, info: 'error' }
    }

    if (pingResult.lastSeen >= 0) {
      if (this.networkPeers.has(destination)) {
        this.networkPeers.updateRecord(pingResult)
      } else {
        this.networkPeers.register(destination, 'manual ping')
      }
      return { latency: pingResult.lastSeen - start }
    } else {
      return { info: 'failure', latency: -1 }
    }
  }

  /**
   * @returns a list connected peerIds
   */
  public getConnectedPeers(): PeerId[] {
    if (!this.networkPeers) {
      return []
    }
    return this.networkPeers.all()
  }

  /**
   * Takes a look into the indexer.
   * @returns a list of announced multi addresses
   */
  public async getAddressesAnnouncedOnChain(): Promise<Multiaddr[]> {
    return this.indexer.getAddressesAnnouncedOnChain()
  }

  /**
   * @param peerId of the node we want to get the connection info for
   * @returns various information about the connection
   */
  public getConnectionInfo(peerId: PeerId): Entry {
    return this.networkPeers.getConnectionInfo(peerId)
  }

  /**
   * @deprecated Used by API v1
   * @returns a string describing the connection status between
   * us and various nodes
   */
  public async connectionReport(): Promise<string> {
    if (!this.networkPeers) {
      return 'Node has not started yet'
    }
    const connected = this.networkPeers.debugLog()
    const announced = await this.connector.indexer.getAddressesAnnouncedOnChain()
    return `${connected}
    \n${announced.length} peers have announced themselves on chain:
    \n${announced.map((ma: Multiaddr) => ma.toString()).join('\n')}`
  }

  public subscribeOnConnector(event: string, callback: () => void): void {
    this.connector.on(event, callback)
  }
  public emitOnConnector(event: string): void {
    this.connector.emit(event)
  }

  public startPeriodicStrategyCheck() {
    const periodicCheck = async function (this: Hopr) {
      log('periodic check. Current status:', this.status)
      if (this.status != 'RUNNING') {
        return
      }
      const logTimeout = setTimeout(() => {
        log('strategy tick took longer than 10 secs')
      }, 10000)
      try {
        log('Triggering tick channel strategy')
        await this.tickChannelStrategy()
      } catch (e) {
        log('error in periodic check', e)
      }
      log('Clearing out logging timeout.')
      clearTimeout(logTimeout)
      log(`Setting up timeout for ${this.strategy.tickInterval}ms`)
    }.bind(this)

    log(`Starting periodicCheck interval with ${this.strategy.tickInterval}ms`)

    this.stopPeriodicCheck = retimer(periodicCheck, () => this.strategy.tickInterval)
  }

  /**
   * Announces address of node on-chain to be reachable by other nodes.
   * @dev Promise resolves before own announcement appears in the indexer
   * @param announceRoutableAddress publish routable address if true
   * @returns a Promise that resolves once announce transaction has been published
   */
  private async announce(announceRoutableAddress = false): Promise<void> {
    let routableAddressAvailable = false

    // Address that we will announce soon
    let addrToAnnounce: Multiaddr

    if (announceRoutableAddress) {
      let multiaddrs = await this.getAddressesAnnouncedToDHT()

      if (this.options.testing?.announceLocalAddresses) {
        multiaddrs = multiaddrs.filter((ma) => isMultiaddrLocal(ma))
      } else if (this.options.testing?.preferLocalAddresses) {
        // If we need local addresses, sort them first according to their class
        multiaddrs.sort(multiaddressCompareByClassFunction)
      } else {
        // If we don't need local addresses, just throw them away
        multiaddrs = multiaddrs.filter((ma) => !isMultiaddrLocal(ma))
      }

      log(`available multiaddresses for on-chain announcement:`)
      for (const ma of multiaddrs) {
        log(` - ${ma.toString()}`)
      }

      const ip4 = multiaddrs.find((ma) => ma.toString().startsWith('/ip4/'))
      const ip6 = multiaddrs.find((ma) => ma.toString().startsWith('/ip6/'))

      // Prefer IPv4 addresses over IPv6 addresses, if any
      addrToAnnounce = ip4 ?? ip6

      // Submit P2P address if IPv4 or IPv6 address is not routable because link-locale, reserved or private address
      // except if testing locally, e.g. as part of an integration test
      if (addrToAnnounce == undefined) {
        addrToAnnounce = new Multiaddr('/p2p/' + this.getId().toB58String())
      } else {
        routableAddressAvailable = true
      }
    } else {
      addrToAnnounce = new Multiaddr('/p2p/' + this.getId().toB58String())
    }

    // Check if there was a previous annoucement from us
    const ownAccount = await this.connector.getAccount(this.getEthereumAddress())

    // Do not announce if our last is equal to what we intend to announce
    if (ownAccount?.multiAddr?.equals(addrToAnnounce)) {
      log(`intended address has already been announced, nothing to do`)
      return
    }

    try {
      log(
        `announcing address ${addrToAnnounce.toString()} ${
          announceRoutableAddress && routableAddressAvailable ? 'with' : 'without'
        } routing`
      )
      const announceTxHash = await this.connector.announce(addrToAnnounce)
      log(`announcing address ${addrToAnnounce.toString()} done in tx ${announceTxHash}`)
    } catch (err) {
      log(`announcing address ${addrToAnnounce.toString()} failed`)
      this.maybeEmitFundsEmptyEvent(err)
      throw new Error(`Failed to announce address ${addrToAnnounce.toString()}: ${err}`)
    }
  }

  public setChannelStrategy(strategy: ChannelStrategy): void {
    log('setting channel strategy from', this.strategy?.name, 'to', strategy.name)
    this.strategy = strategy

    this.connector.on('ticket:win', async (ack) => {
      try {
        await this.strategy.onWinningTicket(ack, this.connector)
      } catch (err) {
        error(`Strategy error while handling winning ticket`, err)
      }
    })
  }

  public getChannelStrategy(): string {
    return this.strategy.name
  }

  public async getBalance(): Promise<Balance> {
    return await this.connector.getBalance(true)
  }

  public async getNativeBalance(): Promise<NativeBalance> {
    verbose('Requesting native balance from node.')
    return await this.connector.getNativeBalance(true)
  }

  public smartContractInfo(): {
    network: string
    hoprTokenAddress: string
    hoprChannelsAddress: string
    channelClosureSecs: number
  } {
    return this.connector.smartContractInfo()
  }

  /**
   * Open a payment channel
   *
   * @param counterparty the counter party's peerId
   * @param amountToFund the amount to fund in HOPR(wei)
   */
  public async openChannel(
    counterparty: PeerId,
    amountToFund: BN
  ): Promise<{
    channelId: Hash
    receipt: Receipt
  }> {
    const counterpartyPubKey = PublicKey.fromPeerId(counterparty)
    const myAvailableTokens = await this.connector.getBalance(true)

    // validate 'amountToFund'
    if (amountToFund.lten(0)) {
      throw Error(`Invalid 'amountToFund' provided: ${amountToFund.toString(10)}`)
    } else if (amountToFund.gt(myAvailableTokens.toBN())) {
      throw Error(
        `You don't have enough tokens: ${amountToFund.toString(10)}<${myAvailableTokens
          .toBN()
          .toString(10)} at address ${this.pubKey.toAddress().toHex()}`
      )
    }

    try {
      return this.connector.openChannel(counterpartyPubKey, new Balance(amountToFund))
    } catch (err) {
      this.maybeEmitFundsEmptyEvent(err)
      throw new Error(`Failed to openChannel: ${err}`)
    }
  }

  /**
   * Fund a payment channel
   *
   * @param counterparty the counter party's peerId
   * @param myFund the amount to fund the channel in my favor HOPR(wei)
   * @param counterpartyFund the amount to fund the channel in counterparty's favor HOPR(wei)
   */
  public async fundChannel(counterparty: PeerId, myFund: BN, counterpartyFund: BN): Promise<void> {
    const counterpartyPubKey = PublicKey.fromPeerId(counterparty)
    const myBalance = await this.connector.getBalance(false)
    const totalFund = myFund.add(counterpartyFund)

    // validate 'amountToFund'
    if (totalFund.lten(0)) {
      throw Error(`Invalid 'totalFund' provided: ${totalFund.toString(10)}`)
    } else if (totalFund.gt(myBalance.toBN())) {
      throw Error(
        `You don't have enough tokens: ${totalFund.toString(10)}<${myBalance
          .toBN()
          .toString(10)} at address ${this.pubKey.toAddress().toHex()}`
      )
    }

    try {
      await this.connector.fundChannel(counterpartyPubKey, new Balance(myFund), new Balance(counterpartyFund))
    } catch (err) {
      this.maybeEmitFundsEmptyEvent(err)
      throw new Error(`Failed to fundChannel: ${err}`)
    }
  }

  public async closeChannel(
    counterparty: PeerId,
    direction: 'incoming' | 'outgoing'
  ): Promise<{ receipt: string; status: ChannelStatus }> {
    const counterpartyPubKey = PublicKey.fromPeerId(counterparty)
    const channel =
      direction === 'outgoing'
        ? await this.db.getChannelX(this.pubKey, counterpartyPubKey)
        : await this.db.getChannelX(counterpartyPubKey, this.pubKey)

    // TODO: should we wait for confirmation?
    if (channel.status === ChannelStatus.Closed) {
      throw new Error('Channel is already closed')
    }

    if (channel.status === ChannelStatus.Open) {
      await this.strategy.onChannelWillClose(channel, this.connector)
    }

    let txHash: string
    try {
      if (channel.status === ChannelStatus.Open || channel.status == ChannelStatus.WaitingForCommitment) {
        log('initiating closure of channel', channel.getId().toHex())
        txHash = await this.connector.initializeClosure(counterpartyPubKey)
      } else {
        // verify that we passed the closure waiting period to prevent failing
        // on-chain transactions

        if (channel.closureTimePassed()) {
          log('finalizing closure of channel', channel.getId().toHex())
          txHash = await this.connector.finalizeClosure(counterpartyPubKey)
        } else {
          log(
            `ignoring finalizing closure of channel ${channel
              .getId()
              .toHex()} because closure window is still active. Need to wait ${channel
              .getRemainingClosureTime()
              .toString(10)} seconds.`
          )
        }
      }
    } catch (err) {
      log('failed to close channel', err)
      this.maybeEmitFundsEmptyEvent(err)
      throw new Error(`Failed to closeChannel: ${err}`)
    }

    return { receipt: txHash, status: channel.status }
  }

  public async getAllTickets(): Promise<Ticket[]> {
    return this.db.getAcknowledgedTickets().then((list) => list.map((t) => t.ticket))
  }

  public async getTickets(peerId: PeerId): Promise<Ticket[]> {
    const selfPubKey = new PublicKey(this.getId().pubKey.marshal())
    const counterpartyPubKey = new PublicKey(peerId.pubKey.marshal())
    const channel = await this.db.getChannelX(counterpartyPubKey, selfPubKey)
    return this.db
      .getAcknowledgedTickets({
        channel
      })
      .then((list) => list.map((t) => t.ticket))
  }

  public async getTicketStatistics() {
    const ack = await this.db.getAcknowledgedTickets()
    const pending = await this.db.getPendingTicketCount()
    const losing = await this.db.getLosingTicketCount()
    const totalValue = (ackTickets: AcknowledgedTicket[]): Balance =>
      ackTickets.map((a) => a.ticket.amount).reduce((x, y) => x.add(y), Balance.ZERO())

    return {
      pending,
      losing,
      winProportion: ack.length / (ack.length + losing) || 0,
      unredeemed: ack.length,
      unredeemedValue: totalValue(ack),
      redeemed: await this.db.getRedeemedTicketsCount(),
      redeemedValue: await this.db.getRedeemedTicketsValue(),
      neglected: await this.db.getNeglectedTicketsCount(),
      rejected: await this.db.getRejectedTicketsCount(),
      rejectedValue: await this.db.getRejectedTicketsValue()
    }
  }

  public async redeemAllTickets() {
    await this.connector.redeemAllTickets()
  }

  public async redeemTicketsInChannel(peerId: PeerId) {
    const selfPubKey = new PublicKey(this.getId().pubKey.marshal())
    const counterpartyPubKey = new PublicKey(peerId.pubKey.marshal())
    const channel = await this.db.getChannelX(counterpartyPubKey, selfPubKey)
    await this.connector.redeemTicketsInChannel(channel)
  }

  /**
   * Get the channel entry between source and destination node.
   * @param src PeerId
   * @param dest PeerId
   * @returns the channel entry of those two nodes
   */
  public async getChannel(src: PeerId, dest: PeerId): Promise<ChannelEntry> {
    return await this.db.getChannelX(new PublicKey(src.pubKey.marshal()), new PublicKey(dest.pubKey.marshal()))
  }

  public async getChannelsFrom(addr: Address): Promise<ChannelEntry[]> {
    return await this.db.getChannelsFrom(addr)
  }

  public async getChannelsTo(addr: Address): Promise<ChannelEntry[]> {
    return await this.db.getChannelsTo(addr)
  }

  public async getPublicKeyOf(addr: Address): Promise<PublicKey> {
    return await this.connector.getPublicKeyOf(addr)
  }

  // NB: The prefix "HOPR Signed Message: " is added as a security precaution.
  // Without it, the node could be convinced to sign a message like an Ethereum
  // transaction draining it's connected wallet funds, since they share the key.
  public async signMessage(message: Uint8Array) {
    return await this.id.privKey.sign(u8aConcat(new TextEncoder().encode('HOPR Signed Message: '), message))
  }

  public getEthereumAddress(): Address {
    return this.connector.getPublicKey().toAddress()
  }

  /**
   * Withdraw on-chain assets to a given address
   * @param currency either native currency or HOPR tokens
   * @param recipient the account where the assets should be transferred to
   * @param amount how many tokens to be transferred
   * @returns
   */
  public async withdraw(currency: 'NATIVE' | 'HOPR', recipient: string, amount: string): Promise<string> {
    let result: string
    try {
      result = await this.connector.withdraw(currency, recipient, amount)
    } catch (err) {
      this.maybeEmitFundsEmptyEvent(err)
      throw new Error(`Failed to withdraw: ${err}`)
    }

    return result
  }

  /**
   * Takes a destination and samples randomly intermediate nodes
   * that will relay that message before it reaches its destination.
   *
   * @param destination instance of peerInfo that contains the peerId of the destination
   */
  private async getIntermediateNodes(destination: PublicKey): Promise<PublicKey[]> {
    return await findPath(
      PublicKey.fromPeerId(this.getId()),
      destination,
      INTERMEDIATE_HOPS,
      (p: PublicKey) => this.networkPeers.qualityOf(p.toPeerId()),
      this.connector.getOpenChannelsFrom.bind(this.connector)
    )
  }

  /**
   * This is a utility method to wait until the node is funded.
   * A backoff is implemented, if node has not been funded and
   * MAX_DELAY is reached, this function will reject.
   */
  public async waitForFunds(): Promise<void> {
    try {
      return retryWithBackoff(
        () => {
          return new Promise<void>(async (resolve, reject) => {
            try {
              const nativeBalance = await this.getNativeBalance()
              if (nativeBalance.toBN().gte(MIN_NATIVE_BALANCE)) {
                resolve()
              } else {
                log('still unfunded, trying again soon')
                reject()
              }
            } catch (e) {
              log('error with native balance call, trying again soon')
              reject()
            }
          })
        },
        {
          minDelay: durations.seconds(30),
          maxDelay: durations.seconds(200),
          delayMultiple: 1.05
        }
      )
    } catch {
      log(`unfunded for more than 200 seconds, shutting down`)
      await this.stop()
    }
  }

  // Utility method to wait until the node is running successfully
  public async waitForRunning(): Promise<void> {
    if (this.status == 'RUNNING') {
      return Promise.resolve()
    }
    return new Promise((resolve) => this.once('running', resolve))
  }
}

export default Hopr
export * from './constants'
export { createHoprNode } from './main'
export { PassiveStrategy, PromiscuousStrategy, SaneDefaults, findPath }
export type { ChannelsToOpen, ChannelsToClose }
export { resolveEnvironment, supportedEnvironments, type ResolvedEnvironment } from './environment'
export { createLibp2pMock } from './libp2p.mock'
export { sampleOptions } from './index.mock'<|MERGE_RESOLUTION|>--- conflicted
+++ resolved
@@ -15,13 +15,9 @@
 
 import { PACKET_SIZE, INTERMEDIATE_HOPS, VERSION, FULL_VERSION } from './constants'
 
-<<<<<<< HEAD
 import NetworkPeers, { Entry } from './network/network-peers'
-import Heartbeat from './network/heartbeat'
-=======
-import NetworkPeers from './network/network-peers'
 import Heartbeat, { type HeartbeatPingResult } from './network/heartbeat'
->>>>>>> 75070bc2
+
 import { findPath } from './path'
 
 import {
