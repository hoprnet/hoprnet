import EventEmitter from 'events'

import { Multiaddr, protocols } from '@multiformats/multiaddr'

import BN from 'bn.js'
import { keysPBM } from '@libp2p/crypto/keys'
import { createHash } from 'crypto'
import secp256k1 from 'secp256k1'
import type { Libp2p as Libp2pType } from 'libp2p'
import type { Connection } from '@libp2p/interface-connection'
import type { Peer } from '@libp2p/interface-peer-store'
import type { PeerId } from '@libp2p/interface-peer-id'
import type { Components } from '@libp2p/interfaces/components'
import {
  compareAddressesLocalMode,
  compareAddressesPublicMode,
  maToClass,
  AddressClass,
  type HoprConnectConfig,
  PeerConnectionType
} from '@hoprnet/hopr-connect'

// @ts-ignore untyped library
import retimer from 'retimer'

import {
  convertPubKeyFromPeerId,
  create_counter,
  create_gauge,
  create_histogram_with_buckets,
  create_multi_gauge,
  createCircuitAddress,
  createRelayerKey,
  debug,
  type DialOpts,
  durations,
  getBackoffRetries,
  getBackoffRetryTimeout,
  isErrorOutOfFunds,
  isMultiaddrLocal,
  isSecp256k1PeerId,
  type LibP2PHandlerFunction,
  libp2pSendMessage,
  MIN_NATIVE_BALANCE,
  registerMetricsCollector,
  retimer as intervalTimer,
  retryWithBackoffThenThrow,
  safeCloseConnection,
  Address,
  AcknowledgedTicket,
  ChannelStatus,
  ChannelEntry,
  PublicKey,
  Ticket,
  Hash,
  HalfKeyChallenge,
  Balance,
  BalanceType,
  pickVersion
} from '@hoprnet/hopr-utils'

import { FULL_VERSION, INTERMEDIATE_HOPS, MAX_HOPS, PACKET_SIZE, VERSION, MAX_PARALLEL_PINGS } from './constants.js'

import {
  Network,
  PeerStatus,
  PeerOrigin,
  Health,
  health_to_string,
  HeartbeatConfig,
  core_network_initialize_crate,
  core_network_gather_metrics
} from '../lib/core_network.js'
core_network_initialize_crate()
registerMetricsCollector(core_network_gather_metrics)

import Heartbeat from './network/heartbeat.js'

import { findPath } from './path/index.js'

import HoprCoreEthereum, { type Indexer } from '@hoprnet/hopr-core-ethereum'

import {
  type ChannelStrategyInterface,
  isStrategy,
  OutgoingChannelStatus,
  SaneDefaults,
  Strategy,
  StrategyFactory,
  StrategyTickResult
} from './channel-strategy.js'

import type { ResolvedNetwork } from './network.js'
import { createLibp2pInstance } from './main.js'
import type { EventEmitter as Libp2pEmitter } from '@libp2p/interfaces/events'
import { utils as ethersUtils } from 'ethers/lib/ethers.js'
import { peerIdFromString } from '@libp2p/peer-id'
import {
  core_hopr_initialize_crate,
  core_hopr_gather_metrics,
  Database,
  Address as Packet_Address,
  PacketInteractionConfig,
  Path,
  Payload,
  PublicKey as Packet_PublicKey,
  WasmAckInteraction,
  WasmPacketInteraction,
  WasmVecAcknowledgedTicket
} from '../lib/core_hopr.js'
core_hopr_initialize_crate()
registerMetricsCollector(core_hopr_gather_metrics)

import pkg from '../package.json' assert { type: 'json' }

const CODE_P2P = protocols('p2p').code

const DEBUG_PREFIX = `hopr-core`
const log = debug(DEBUG_PREFIX)
const verbose = debug(DEBUG_PREFIX.concat(`:verbose`))
const error = debug(DEBUG_PREFIX.concat(`:error`))

// Metrics
const metric_outChannelCount = create_gauge('core_gauge_num_outgoing_channels', 'Number of outgoing channels')
const metric_inChannelCount = create_gauge('core_gauge_num_incoming_channels', 'Number of incoming channels')
const metric_channelBalances = create_multi_gauge(
  'core_mgauge_channel_balances',
  'Balances on channels with counterparties',
  ['counterparty', 'direction']
)
const metric_sentMessageFailCount = create_counter(
  'core_counter_failed_send_messages',
  'Number of sent messages failures'
)
const metric_pathLength = create_histogram_with_buckets(
  'core_histogram_path_length',
  'Distribution of number of hops of sent messages',
  new Float64Array([0, 1, 2, 3, 4])
)
const metric_strategyTicks = create_counter('core_counter_strategy_ticks', 'Number of strategy decisions (ticks)')
const metric_strategyLastOpened = create_gauge(
  'core_gauge_strategy_last_opened_channels',
  'Number of opened channels in the last strategy tick'
)
const metric_strategyLastClosed = create_gauge(
  'core_gauge_strategy_last_closed_channels',
  'Number of closed channels in the last strategy tick'
)
const metric_strategyMaxChannels = create_gauge(
  'core_gauge_strategy_max_auto_channels',
  'Maximum number of channels the current strategy can open'
)

/// Maximum time to wait for a packet to be pushed to the interaction queue
const PACKET_QUEUE_TIMEOUT_SECONDS = 15n

export function privateKeyFromPeer(peer: PeerId) {
  if (peer.privateKey == undefined) throw Error('peer id does not contain a private key')

  return keysPBM.PrivateKey.decode(peer.privateKey).Data
}

// Using libp2p components directly because it allows us
// to bypass the API layer
type Libp2p = Libp2pType & {
  components: Components
}
interface NetOptions {
  ip: string
  port: number
}

type PeerStoreAddress = {
  id: PeerId
  multiaddrs: Multiaddr[]
}

export type HoprOptions = {
  network: ResolvedNetwork
  announce: boolean
  dataPath: string
  createDbIfNotExist: boolean
  forceCreateDB: boolean
  allowLocalConnections: boolean
  allowPrivateConnections: boolean
  password: string
  connector?: HoprCoreEthereum
  strategy: ChannelStrategyInterface
  hosts: {
    ip4?: NetOptions
    ip6?: NetOptions
  }
  heartbeatInterval?: number
  heartbeatThreshold?: number
  heartbeatVariance?: number
  networkQualityThreshold?: number
  onChainConfirmations?: number
  checkUnrealizedBalance?: boolean
  maxParallelConnections?: number
  // disable NAT relay functionality
  noRelay?: boolean
  testing?: {
    // when true, assume that the node is running in an isolated network and does
    // not need any connection to nodes outside of the subnet
    // default: false
    announceLocalAddresses?: boolean
    // when true, assume a testnet with multiple nodes running on the same machine
    // or in the same private IPv4 network
    // default: false
    preferLocalAddresses?: boolean
    // when true, intentionally fail on direct connections
    // to test NAT behavior
    // default: false
    noDirectConnections?: boolean
    // local-mode STUN, used for unit testing and e2e testing
    // default: false
    localModeStun?: boolean
    // when true, even if a direct WebRTC connection is possible,
    // don't do the upgrade to it to test bidirectional NAT
    // default: false
    noWebRTCUpgrade?: boolean
    // Use mocked libp2p instance instead of real one
    useMockedLibp2p?: boolean
    // When using mocked libp2p instance, use existing mocked
    // DHT to simulate decentralized networks
    mockedDHT?: Map<string, string[]>
    // When using mocked libp2p instances
    mockedNetwork?: Libp2pEmitter<any>
  }
}

export type NodeStatus = 'UNINITIALIZED' | 'INITIALIZING' | 'RUNNING' | 'DESTROYED'

export type Subscribe = ((
  protocols: string | string[],
  handler: LibP2PHandlerFunction<Promise<Uint8Array>>,
  includeReply: true,
  errHandler: (err: any) => void
) => void) &
  ((
    protocol: string | string[],
    handler: LibP2PHandlerFunction<Promise<void> | void>,
    includeReply: false,
    errHandler: (err: any) => void
  ) => void)

export type SendMessage = ((
  dest: PeerId,
  protocols: string | string[],
  msg: Uint8Array,
  includeReply: true,
  opts?: DialOpts
) => Promise<Uint8Array[]>) &
  ((dest: PeerId, protocols: string | string[], msg: Uint8Array, includeReply: false, opts?: DialOpts) => Promise<void>)

const NORMALIZED_VERSION = pickVersion(pkg.version)

class Hopr extends EventEmitter {
  public status: NodeStatus = 'UNINITIALIZED'

  private stopPeriodicCheck: (() => void) | undefined
  private strategy: ChannelStrategyInterface
  private networkPeers: Network
  private heartbeat: Heartbeat
  private forward: WasmPacketInteraction
  private acknowledgements: WasmAckInteraction
  private libp2pComponents: Components
  private stopLibp2p: Libp2p['stop']
  private pubKey: PublicKey
  private knownPublicNodesCache = new Set()

  public network: ResolvedNetwork

  public indexer: Indexer

  /**
   * Create an uninitialized Hopr Node
   *
   * @constructor
   *
   * @param id PeerId to use, determines node address
   * @param db used to persist protocol state
   * @param connector an instance of the blockchain wrapper
   * @param options
   * @param publicNodesEmitter used to pass information about newly announced nodes to transport module
   */
  public constructor(
    private id: PeerId,
    public db: Database,
    private options: HoprOptions,
    private publicNodesEmitter = new (EventEmitter as new () => HoprConnectConfig['config']['publicNodes'])()
  ) {
    super()

    if (!id.privateKey || !isSecp256k1PeerId(id)) {
      throw new Error('Hopr Node must be initialized with an id with a secp256k1 private key')
    }
    this.network = options.network
    log(`using network: ${this.network.id}`)
    this.indexer = HoprCoreEthereum.getInstance().indexer // TODO temporary
    this.pubKey = PublicKey.from_peerid_str(id.toString())
  }

  /**
   * Start node
   *
   * The node has a fairly complex lifecycle. This method should do all setup
   * required for a node to be functioning.
   *
   * If the node is not funded, it will throw.
   *
   * - Create a link to the ethereum blockchain
   *   - Finish indexing previous blocks [SLOW]
   *   - Find publicly accessible relays
   *
   * - Start LibP2P and work out our network configuration.
   *   - Pass the list of relays from the indexer
   *
   * - Wait for wallet to be funded with ETH [requires user interaction]
   *
   * - Announce address, pubkey, and multiaddr on chain.
   *
   * - Start heartbeat, automatic strategies, etc..
   *
   * @param __testingLibp2p use simulated libp2p instance for testing
   */
  public async start(__initialNodes?: { id: PeerId; multiaddrs: Multiaddr[] }[], __testingLibp2p?: Libp2p) {
    this.status = 'INITIALIZING'
    log('Starting hopr node...')

    const connector = HoprCoreEthereum.getInstance()

    const balance = await connector.getNativeBalance(false)

    verbose(
      `Ethereum account ${this.getEthereumAddress().to_hex()} has ${balance.to_formatted_string()}. Mininum balance is ${new Balance(
        MIN_NATIVE_BALANCE.toString(10),
        BalanceType.Native
      ).to_formatted_string()}`
    )

    if (!balance || balance.lte(balance.of_same(MIN_NATIVE_BALANCE.toString(10)))) {
      throw new Error('Cannot start node without a funded wallet')
    }
    log('Node has enough to get started, continuing starting payment channels')
    verbose('Starting HoprEthereum, which will trigger the indexer')
    await connector.start()
    verbose('Started HoprEthereum. Waiting for indexer to find connected nodes.')

    // Add us as public node if announced
    if (this.options.announce) {
      this.knownPublicNodesCache.add(this.id.toString())
    }

    // Fetch previous announcements from database
    const initialNodes = __initialNodes ?? (await connector.waitForPublicNodes())

    // Add all initial public nodes to public nodes cache
    initialNodes.forEach((initialNode) => this.knownPublicNodesCache.add(initialNode.id.toString()))

    // Fetch all nodes that will announces themselves during startup
    const recentlyAnnouncedNodes: PeerStoreAddress[] = []
    const pushToRecentlyAnnouncedNodes = (peer: PeerStoreAddress) => recentlyAnnouncedNodes.push(peer)
    connector.indexer.on('peer', pushToRecentlyAnnouncedNodes)

    // Initialize libp2p object and pass configuration
    const libp2p = (await createLibp2pInstance(
      this.id,
      this.options,
      initialNodes,
      this.publicNodesEmitter,
      this.isAllowedAccessToNetwork.bind(this)
    )) as Libp2p

    // Needed to stop libp2p instance
    this.stopLibp2p = libp2p.stop.bind(libp2p)

    this.libp2pComponents = libp2p.components

    const sendMessage = ((
      dest: PeerId,
      protocols: string | string[],
      msg: Uint8Array,
      includeReply: boolean,
      opts: DialOpts
    ) => libp2pSendMessage(this.libp2pComponents, dest, protocols, msg, includeReply, opts)) as SendMessage // Typescript limitation

    // Attach network health measurement functionality

    this.networkPeers = Network.build(
      this.id.toString(),
      this.options.networkQualityThreshold,
      (peer: string) => {
        let p = peerIdFromString(peer)
        this.libp2pComponents.getPeerStore().delete(p)
        this.publicNodesEmitter.emit('removePublicNode', p)
      },
      (oldHealth: Health, newHealth: Health) => this.emit('hopr:network-health-changed', oldHealth, newHealth),
      (peerId: string) => {
        let peer = peerIdFromString(peerId)
        if (this.knownPublicNodesCache.has(peerId)) return true

        // If we have a direct connection to this peer ID, declare it a public node
        if (
          libp2p.connectionManager
            .getConnections(peer)
            .flatMap((c) => c.tags ?? [])
            .includes(PeerConnectionType.DIRECT)
        ) {
          this.knownPublicNodesCache.add(peerId)
          return true
        }

        return false
      },
      (peer: string): Promise<void> => this.closeConnectionsTo(peerIdFromString(peer))
    )

    // initialize with all the peers identified in the peer store
    const peers: Peer[] = await this.libp2pComponents.getPeerStore().all()
    peers
      .map((peer) => peer.id.toString())
      .forEach((peerId) => {
        this.networkPeers.register(peerId, PeerOrigin.Initialization)
        log(`peer store: loaded peer ${peerId}`)
      })

    // react when network registry is enabled / disabled
    connector.indexer.on('network-registry-status-changed', async (enabled: boolean) => {
      // If Network Registry got enabled, we might need to close existing connections,
      // otherwise there is nothing to do
      if (enabled) {
        for (const connection of this.libp2pComponents.getConnectionManager().getConnections()) {
          if (!(await this.isAllowedAccessToNetwork(connection.remotePeer))) {
            this.networkPeers.unregister(connection.remotePeer.toString())
            await safeCloseConnection(connection, this.libp2pComponents, (_err) => {
              error(`error while closing existing connection to ${connection.remotePeer.toString()}`)
            })
          }
        }
      }
    })

    // react when an account's eligibility has changed
    connector.indexer.on(
      'network-registry-eligibility-changed',
      async (_account: Address, nodes: PublicKey[], eligible: boolean) => {
        // If account is no longer eligible to register nodes, we might need to close existing connections,
        // otherwise there is nothing to do
        if (!eligible) {
          for (const node of nodes) {
            this.networkPeers.unregister(node.to_peerid_str())

            for (const conn of this.libp2pComponents
              .getConnectionManager()
              .getConnections(peerIdFromString(node.to_peerid_str()))) {
              await safeCloseConnection(conn, this.libp2pComponents, (_err) => {
                error(`error while closing existing connection to ${conn.remotePeer.toString()}`)
              })
            }
          }
        }
      }
    )

    let heartbeat_config = HeartbeatConfig.build(
      MAX_PARALLEL_PINGS,
      this.options?.heartbeatVariance,
      this.options?.heartbeatInterval,
      BigInt(this.options?.heartbeatThreshold)
    )

    this.heartbeat = new Heartbeat(
      this.networkPeers,
      this.libp2pComponents,
      sendMessage,
      this.network.id,
      heartbeat_config
    )

    this.libp2pComponents.getConnectionManager().addEventListener('peer:connect', (event: CustomEvent<Connection>) => {
      this.networkPeers.register(event.detail.remotePeer.toString(), PeerOrigin.IncomingConnection)
    })

    const onAck = (ackChallenge: Uint8Array) => {
      let chal = HalfKeyChallenge.deserialize(ackChallenge)
      // Can subscribe to both: per specific message or all message acknowledgments
      this.emit(`hopr:message-acknowledged:${chal.to_hex()}`)
      this.emit('hopr:message-acknowledged', chal.to_hex())
    }

    const onAckTicket = (ackTicket: Uint8Array) => {
      let tkt = AcknowledgedTicket.deserialize(ackTicket)
      connector.emit('ticket:acknowledged', tkt)
    }
    this.acknowledgements = new WasmAckInteraction(
      this.db.clone(),
      Packet_PublicKey.from_peerid_str(this.id.toString()),
      onAck,
      onAckTicket
    )

    let acknowledgementProtocols = [
      // current
      `/hopr/${this.network.id}/ack/${NORMALIZED_VERSION}`,
      // deprecated
      `/hopr/${this.network.id}/ack`
    ]

    await this.libp2pComponents.getRegistrar().handle(acknowledgementProtocols, async ({ connection, stream }) => {
      try {
        for await (const chunk of stream.source) {
          let payload = new Payload(connection.remotePeer.toString(), chunk)
          await this.acknowledgements.received_acknowledgement(payload)
        }
      } catch (err) {
        log(`Error while receiving acknowledgement`, err)
      }
    })

    let packetCfg = new PacketInteractionConfig(privateKeyFromPeer(this.id))
    packetCfg.check_unrealized_balance = this.options.checkUnrealizedBalance ?? true

    const onMessage = (msg: Uint8Array) => this.emit('hopr:message', msg)
    this.forward = new WasmPacketInteraction(this.db.clone(), onMessage, packetCfg)

    let packetProtocols = [
      // current
      `/hopr/${this.network.id}/msg/${NORMALIZED_VERSION}`,
      // deprecated
      `/hopr/${this.network.id}/msg`
    ]

    await this.libp2pComponents.getRegistrar().handle(packetProtocols, async ({ connection, stream }) => {
      try {
        for await (const chunk of stream.source) {
          let payload = new Payload(connection.remotePeer.toString(), chunk)
          await this.forward.received_packet(payload)
        }
      } catch (err) {
        error(`Error while receiving packet`, err)
      }
    })

    // Attach socket listener and check availability of entry nodes
    await libp2p.start()

    log('libp2p started')

    connector.indexer.on('peer', this.onPeerAnnouncement.bind(this))

    // Add all entry nodes that were announced during startup
    connector.indexer.off('peer', pushToRecentlyAnnouncedNodes)
    for (const announcedNode of recentlyAnnouncedNodes) {
      await this.onPeerAnnouncement(announcedNode)
    }

    connector.indexer.on('channel-waiting-for-commitment', this.onChannelWaitingForCommitment.bind(this))

    try {
      await this.announce(this.options.announce)
    } catch (err) {
      console.error(`Could not announce self on-chain`)
      console.error(`Observed error:`, err)
      process.exit(1)
    }
    // subscribe so we can process channel close events
    connector.indexer.on('own-channel-updated', this.onOwnChannelUpdated.bind(this))

    this.setChannelStrategy(this.options.strategy || StrategyFactory.getStrategy('passive'))

    log('announcing done, starting heartbeat & strategy interval')
    await this.heartbeat.start()
    this.startPeriodicStrategyCheck()

    this.status = 'RUNNING'

    // Log information
    // Debug log used in e2e integration tests, please don't change
    log('# STARTED NODE')
    log('ID', this.getId().toString())
    log('Protocol version', VERSION)

    log(this.printAvailableAddresses())
    log(this.printAvailableProtocols())

    // Enable DHT server-mode if announcing publicly routable addresses to the DHT
    await this.maybeEnableDhtServerMode()
  }

  public async startProcessing() {
    const sendMessage = ((
      dest: PeerId,
      protocols: string | string[],
      msg: Uint8Array,
      includeReply: boolean,
      opts: DialOpts
    ) => libp2pSendMessage(this.libp2pComponents, dest, protocols, msg, includeReply, opts)) as SendMessage // Typescript limitation

    let acknowledgementProtocols = [
      // current
      `/hopr/${this.network.id}/ack/${NORMALIZED_VERSION}`,
      // deprecated
      `/hopr/${this.network.id}/ack`
    ]

    let packetProtocols = [
      // current
      `/hopr/${this.network.id}/msg/${NORMALIZED_VERSION}`,
      // deprecated
      `/hopr/${this.network.id}/msg`
    ]

    const packetInteractionSendMsg = (msg: Uint8Array, dest: string): Promise<void> =>
      sendMessage(peerIdFromString(dest), packetProtocols, msg, false)

    const acknowledgementInteractionSendMsg = (msg: Uint8Array, dest: string): Promise<void> =>
      sendMessage(peerIdFromString(dest), acknowledgementProtocols, msg, false)

    await Promise.all([
      this.forward.handle_incoming_packets(this.acknowledgements, packetInteractionSendMsg),
      this.forward.handle_outgoing_packets(packetInteractionSendMsg),
      this.acknowledgements.handle_incoming_acknowledgements(),
      this.acknowledgements.handle_outgoing_acknowledgements(acknowledgementInteractionSendMsg)
    ])
  }

  /**
   * Pretty-print available addresses
   */
  private printAvailableAddresses() {
    const addrs = this.libp2pComponents.getAddressManager().getAddresses()

    if (addrs == undefined || addrs.length == 0) {
      return 'Attention: no Multiaddr registered for listening. Node might not be able to communicate.'
    }
    let out = 'Available under the following addresses:'

    for (const addr of addrs) {
      out += ` - ${addr.toString()}\n`
    }

    return out
  }

  /**
   * Pretty-print available addresses
   */
  private printAvailableProtocols() {
    const protos = this.libp2pComponents.getRegistrar().getProtocols()

    if (protos == undefined || protos.length == 0) {
      return 'Attention: no protocols registered for listening. Node might not be able communicate.'
    }
    let out = 'Listening to following protocols:'

    for (const protocol of this.libp2pComponents.getRegistrar().getProtocols()) {
      out += ` - ${protocol}\n`
    }

    return out
  }

  /**
   * Checks if we are announcing public addresses to the DHT.
   * If so, switch DHT to `server`-mode such that the node will
   * reply to DHT queries of other nodes
   */
  private async maybeEnableDhtServerMode() {
    let dht: Components['dht']
    try {
      dht = this.libp2pComponents.getDHT()
    } catch (err) {
      error(`Cannot switch DHT to server mode:`, err)
      return
    }

    if (dht.getMode() === 'server') {
      // Nothing to do
      return
    }

    let announcedAddresses = this.libp2pComponents.getTransportManager().getAddrs()

    for (const addr of announcedAddresses) {
      if ([AddressClass.Public, AddressClass.Public6].includes(maToClass(addr))) {
        await dht.setMode('server')
        break
      }
    }
  }

  private async onChannelWaitingForCommitment(c: ChannelEntry): Promise<void> {
    if (this.strategy.shouldCommitToChannel(c)) {
      log(`Found channel ${c.get_id().to_hex()} to us with unset commitment. Setting commitment`)
      try {
        await retryWithBackoffThenThrow(() => HoprCoreEthereum.getInstance().commitToChannel(c))
      } catch (err) {
        // @TODO what to do here? E.g. delete channel from db?
        error(`Couldn't set commitment in channel to ${c.destination.to_string()} (channelId ${c.get_id().to_hex()})`)
      }
    }
  }

  /*
   * Callback function used to react to on-chain channel update events.
   * Specifically we trigger the strategy on channel close handler.
   * @param channel object
   */
  private async onOwnChannelUpdated(channel: ChannelEntry): Promise<void> {
    if (channel.status === ChannelStatus.PendingToClose) {
      await this.strategy.onChannelWillClose(channel)
    }
  }

  /**
   * If error provided is considered an out of funds error
   * - it will emit that the node is out of funds
   * @param error error thrown by an ethereum transaction
   */
  private maybeEmitFundsEmptyEvent(error: any): void {
    const isOutOfFunds = isErrorOutOfFunds(error)
    if (!isOutOfFunds) return

    const address = this.getEthereumAddress().to_hex()
    log('unfunded node', address)

    if (isOutOfFunds === 'NATIVE') {
      this.emit('hopr:warning:unfundedNative', address)
    } else if (isOutOfFunds === 'HOPR') {
      this.emit('hopr:warning:unfunded', address)
    }
  }

  /**
   * Called whenever a peer is announced
   * @param peer newly announced peer
   */
  private async onPeerAnnouncement(peer: { id: PeerId; multiaddrs: Multiaddr[] }): Promise<void> {
    if (peer.id.equals(this.id)) {
      // Ignore announcements from ourself
      return
    }

    const addrsToAdd: Multiaddr[] = []
    for (const addr of peer.multiaddrs) {
      const tuples = addr.tuples()

      if (tuples.length <= 1 && tuples[0][0] == CODE_P2P) {
        // No routable address
        continue
      }

      // Remove /p2p/<PEER_ID> from Multiaddr to prevent from duplicates
      // in peer store
      addrsToAdd.push(addr.decapsulateCode(CODE_P2P))
    }

    const pubKey = convertPubKeyFromPeerId(peer.id)
    try {
      await this.libp2pComponents.getPeerStore().keyBook.set(peer.id, pubKey.bytes)
    } catch (err) {
      log(`Failed to update key peer-store with new peer ${peer.id.toString()} info`, err)
    }

    if (addrsToAdd.length > 0) {
      this.publicNodesEmitter.emit('addPublicNode', { id: peer.id, multiaddrs: addrsToAdd })

      try {
        await this.libp2pComponents.getPeerStore().addressBook.add(peer.id, addrsToAdd)
      } catch (err) {
        log(`Failed to update address peer-store with new peer ${peer.id.toString()} info`, err)
      }
    }

    this.knownPublicNodesCache.add(peer.id.toString())
  }

  private async strategyOpenChannel(status: OutgoingChannelStatus) {
    try {
      const destinationAddress = Address.from_string(status.address)
      const pk = await HoprCoreEthereum.getInstance().indexer.getPublicKeyOf(Address.from_string(status.address))
      const stake = new BN(status.stake_str)

      const pId = peerIdFromString(pk.to_peerid_str())
      if (await this.isAllowedAccessToNetwork(pId)) {
        this.networkPeers.register(pId.toString(), PeerOrigin.StrategyNewChannel)

        const hash = await this.openChannel(destinationAddress, stake)
        verbose('- opened channel', status.address, hash)
        this.emit('hopr:channel:opened', status)
      } else {
        error(`Protocol error: strategy wants to open channel to non-registered peer ${status.address}`)
      }
    } catch (e) {
      error(`strategy could not open channel to ${status.address}`, e)
    }
  }

  private async strategyCloseChannel(destination: string) {
    try {
      await this.closeChannel(Address.from_string(destination), 'outgoing')
      verbose(`closed channel to ${destination.toString()}`)
      this.emit('hopr:channel:closed', destination)
    } catch (e) {
      error(`strategy could not close channel ${destination}`)
    }
  }

  private async updateChannelMetrics() {
    const selfAddr = Packet_Address.deserialize(this.getEthereumAddress().serialize())

    try {
      let outgoingChannels = 0
      let outChannels = await this.db.get_channels_from(selfAddr.clone())
      for (let i = 0; i < outChannels.len(); i++) {
        let channel = outChannels.at(i)
        if (channel.status == ChannelStatus.Open) {
          metric_channelBalances.set(
            [channel.source.to_hex(), 'out'],
            +ethersUtils.formatEther(channel.balance.to_string())
          )
          outgoingChannels++
        }
      }

      let incomingChannels = 0
      let inChannels = await this.db.get_channels_to(selfAddr.clone())
      for (let i = 0; i < inChannels.len(); i++) {
        let channel = outChannels.at(i)
        if (channel.status == ChannelStatus.Open) {
          metric_channelBalances.set(
            [channel.source.to_hex(), 'in'],
            +ethersUtils.formatEther(channel.balance.to_string())
          )
          incomingChannels++
        }
      }

      metric_inChannelCount.set(incomingChannels)
      metric_outChannelCount.set(outgoingChannels)
    } catch (e) {
      error(`error: failed to update channel metrics`, e)
    }
  }

  // On the strategy interval, poll the strategy to see what channel changes
  // need to be made.
  private async tickChannelStrategy() {
    verbose('strategy tick', this.status, this.strategy.name)
    if (this.status != 'RUNNING') {
      throw new Error('node is not RUNNING')
    }

    let tickResult: StrategyTickResult
    try {
      // Retrieve all outgoing channels
      const outgoingChannels = await this.getChannelsFrom(this.getEthereumAddress())
      verbose(`strategy tracks ${outgoingChannels.length} outgoing channels`)

      // Check if all peer ids are still registered
      await Promise.all(
        outgoingChannels.map(async (channel) => {
          const pk = await HoprCoreEthereum.getInstance().indexer.getPublicKeyOf(
            Address.from_string(channel.destination.to_string())
          )

          if (await this.isAllowedAccessToNetwork(peerIdFromString(pk.to_peerid_str()))) {
            this.networkPeers.register(pk.to_peerid_str(), PeerOrigin.StrategyExistingChannel)
          } else {
            error(`Protocol error: Strategy is monitoring non-registered peer ${channel.destination.to_hex()}`)
          }
        })
      )

      // Perform the strategy tick
      tickResult = this.strategy.tick(
        new BN((await this.getBalance()).to_string()),
        this.networkPeers.all().values(),
        outgoingChannels.map((c) => {
          return {
            address: c.destination.to_string(),
            stake_str: c.balance.to_string(),
            status: c.status
          }
        }),
        (peer_id_str: string) => this.networkPeers.quality_of(peer_id_str)
      )
      metric_strategyTicks.increment()
      metric_strategyMaxChannels.set(tickResult.max_auto_channels)
    } catch (e) {
      error(`failed to do a strategy tick`, e)
      throw new Error('error while performing strategy tick')
    }

    let allClosedChannels = tickResult.to_close()
    verbose(`strategy wants to close ${allClosedChannels.length} channels`)
    metric_strategyLastClosed.set(allClosedChannels.length)

    let allOpenedChannels: OutgoingChannelStatus[] = tickResult.to_open()
    verbose(`strategy wants to open ${allOpenedChannels.length} new channels`)
    metric_strategyLastOpened.set(allOpenedChannels.length)

    try {
      await Promise.all(allClosedChannels.map(this.strategyCloseChannel.bind(this)))
      await Promise.all(allOpenedChannels.map(this.strategyOpenChannel.bind(this)))
    } catch (e) {
      error(`error when strategy was trying to open or close channels`, e)
    }
  }

  /**
   * Returns the version of hopr-core.
   */
  public getVersion() {
    return FULL_VERSION
  }

  /**
   * Recalculates and retrieves the current connectivity health indicator.
   */
  public getConnectivityHealth() {
    return this.networkPeers.health()
  }

  /**
   * Shuts down the node and saves keys and peerBook in the database
   */
  // @TODO make modules Startable
  public async stop(): Promise<void> {
    if (this.status == 'DESTROYED') {
      throw Error(`Hopr instance already destroyed.`)
    }
    this.status = 'DESTROYED'
    this.forward?.stop()
    this.acknowledgements?.stop()
    verbose('Stopping checking timeout')
    this.stopPeriodicCheck?.()
    verbose('Stopping heartbeat & indexer')
    this.heartbeat?.stop()

    if (this.stopLibp2p) {
      verbose('Stopping libp2p')
      await this.stopLibp2p()
      log(`Libp2p closed.`)
    }

    // Give the operating system some extra time to close the sockets
    await new Promise((resolve) => setTimeout(resolve, 100))
  }

  /**
   * Gets the peer ID of this HOPR node.
   */
  public getId(): PeerId {
    return this.id
  }

  /**
   * List of addresses that is announced to other nodes
   * @dev returned list can change at runtime
   * @param peer peer to query for, default self
   * @param _timeout [optional] custom timeout for DHT query
   */
  public async getAddressesAnnouncedToDHT(peer: PeerId = this.getId(), _timeout = 5e3): Promise<Multiaddr[]> {
    let addrs: Multiaddr[]

    if (peer.equals(this.getId())) {
      addrs = this.libp2pComponents.getAddressManager().getAddresses()
    } else {
      addrs = await this.getObservedAddresses(peer)

      try {
        // @TODO add abort controller
        for await (const relayer of this.libp2pComponents.getContentRouting().findProviders(createRelayerKey(peer))) {
          const relayAddress = createCircuitAddress(relayer.id)
          if (addrs.findIndex((ma) => ma.equals(relayAddress)) < 0) {
            addrs.push(relayAddress)
          }
        }
      } catch (err) {
        log(`Could not find any relayer key for ${peer.toString()}`)
      }
    }

    return addrs.sort(
      this.options.testing?.preferLocalAddresses ? compareAddressesLocalMode : compareAddressesPublicMode
    )
  }

  /**
   * List the addresses on which the node is listening
   */
  public getListeningAddresses(): Multiaddr[] {
    if (this.status !== 'RUNNING') {
      // Not listening to any address unless `hopr` is running
      return []
    }
    // @TODO find a better way to do this
    // @ts-ignore undocumented method
    return this.libp2pComponents.getAddressManager().getListenAddrs()
  }

  /**
   * Gets the observed addresses of a given peer.
   * @param peer peer to query for
   */
  public async getObservedAddresses(peer: PeerId): Promise<Multiaddr[]> {
    const addresses = await this.libp2pComponents.getPeerStore().addressBook.get(peer)
    return addresses.map((addr) => addr.multiaddr)
  }

  /**
   * Validates the manual intermediate path by checking if it does not contain
   * channels that are not opened.
   * Throws an error if some channel is not opened.
   * @param intermediatePath
   */
  private async validateIntermediatePath(intermediatePath: PublicKey[]) {
    // checking if path makes sense
    for (let i = 0; i < intermediatePath.length; i++) {
      let ticketIssuer: Address
      let ticketReceiver: Address

      if (i == 0) {
        ticketIssuer = this.getEthereumAddress()
        ticketReceiver = intermediatePath[0].to_address()
      } else {
        ticketIssuer = intermediatePath[i - 1].to_address()
        ticketReceiver = intermediatePath[i].to_address()
      }

      if (ticketIssuer.eq(ticketReceiver)) log(`WARNING: duplicated adjacent path entries.`)

      let channel: ChannelEntry
      try {
        channel = await this.db.get_channel_x(
          Packet_PublicKey.deserialize(ticketIssuer.serialize(false)),
          Packet_PublicKey.deserialize(ticketReceiver.serialize(false))
        )
      } catch (err) {
        throw Error(`Channel from ${ticketIssuer.to_hex()} to ${ticketReceiver.to_hex()} not found`)
      }

      if (channel.status !== ChannelStatus.Open) {
        throw Error(`Channel ${channel.get_id().to_hex()} is not open`)
      }
    }
  }

  /**
   * @param msg message to send
   * @param destination PeerId of the destination
   * @param intermediatePath optional set path manually
   * @param hops optional number of required intermediate nodes
   * @returns hex representation of ack challenge
   */
  public async sendMessage(
    msg: Uint8Array,
    destination: PeerId,
    intermediatePath?: PublicKey[],
    hops?: number
  ): Promise<string> {
    if (this.status != 'RUNNING') {
      metric_sentMessageFailCount.increment()
      throw new Error('Cannot send message until the node is running')
    }

    if (msg.length > PACKET_SIZE) {
      metric_sentMessageFailCount.increment()
      throw Error(`Message does not fit into one packet. Please split message into chunks of ${PACKET_SIZE} bytes`)
    }

    if (intermediatePath != undefined) {
      // Validate the manually specified intermediate path
      try {
        await this.validateIntermediatePath(intermediatePath)
      } catch (e) {
        metric_sentMessageFailCount.increment()
        throw e
      }
    } else {
      intermediatePath = await this.getIntermediateNodes(PublicKey.from_peerid_str(destination.toString()), hops)

      if (intermediatePath == null || !intermediatePath.length) {
        metric_sentMessageFailCount.increment()
        throw Error(`Failed to find automatic path`)
      }
    }

    const path = new Path([...intermediatePath.map((pk) => pk.to_peerid_str()), destination.toString()])
    metric_pathLength.observe(path.length())

    return (await this.forward.send_packet(msg, path, PACKET_QUEUE_TIMEOUT_SECONDS)).to_hex()
  }

  /**
   * Ping a node.
   * @param destination PeerId of the node
   * @returns latency
   */
  public async ping(destination: PeerId): Promise<{ info?: string; latency: number }> {
    let start = Date.now()

    if (!(await this.isAllowedAccessToNetwork(destination))) {
      throw Error(`Connection to node is not allowed`)
    }

    let dest = destination.toString()
    if (!this.networkPeers.contains(dest)) {
      this.networkPeers.register(dest, PeerOrigin.ManualPing)
    }

    await this.heartbeat.pingNode(destination)

    let peer_info = this.networkPeers.get_peer_info(destination.toString())
    if (peer_info !== undefined && peer_info.last_seen >= 0) {
      return { latency: Number(peer_info.last_seen) - start }
    } else {
      return { info: 'failure', latency: -1 }
    }
  }

  /**
   * @returns a list connected peerIds
   */
  public getConnectedPeers(): Iterable<PeerId> {
    if (!this.networkPeers) {
      return []
    }

    const entries = this.networkPeers.all()
    return (function* () {
      for (const entry of entries) {
        yield peerIdFromString(entry)
      }
    })()
  }

  /**
   * Takes a look into the indexer.
   * @returns a list of announced multi addresses
   */
  public async *getAddressesAnnouncedOnChain() {
    yield* this.indexer.getAddressesAnnouncedOnChain()
  }

  /**
   * @param peerId of the node we want to get the connection info for
   * @returns various information about the connection
   */
  public getConnectionInfo(peerId: PeerId): PeerStatus | undefined {
    return this.networkPeers.get_peer_info(peerId.toString())
  }

  /**
   * Closes all open connections to a peer. Used to temporarily or permanently
   * disconnect from a peer.
   * Similar to `libp2p.hangUp` but catching all errors.
   * @param peer PeerId of the peer from whom we want to disconnect
   */
  private async closeConnectionsTo(peer: PeerId): Promise<void> {
    const connections = this.libp2pComponents.getConnectionManager().getConnections(peer)

    for (const conn of connections) {
      await safeCloseConnection(conn, this.libp2pComponents, (err) => {
        error(`Error while intentionally closing connection to ${peer.toString()}`, err)
      })
    }
  }

  /**
   * @deprecated Used by API v1
   * @returns a string describing the connection status between
   * us and various nodes
   */
  public async connectionReport(): Promise<string> {
    if (!this.networkPeers) {
      return 'Node has not started yet'
    }
    const connected = this.networkPeers.debug_output()

    let announced: string[] = []
    for await (const announcement of HoprCoreEthereum.getInstance().indexer.getAddressesAnnouncedOnChain()) {
      announced.push(announcement.toString())
    }

    return `${connected}
    \n${announced.length} peers have announced themselves on chain:
    \n${announced.join('\n')}`
  }

  public subscribeOnConnector(event: string, callback: () => void): void {
    HoprCoreEthereum.getInstance().on(event, callback)
  }
  public emitOnConnector(event: string): void {
    HoprCoreEthereum.getInstance().emit(event)
  }

  public startPeriodicStrategyCheck() {
    const periodicCheck = async function (this: Hopr) {
      log('periodic check. Current status:', this.status)
      if (this.status != 'RUNNING') {
        return
      }
      const timer = retimer(() => {
        log('strategy tick took longer than 10 secs')
      }, 10000)
      try {
        log('Triggering tick channel strategy')
        await this.tickChannelStrategy()
        await this.updateChannelMetrics()
      } catch (e) {
        log('error in periodic check', e)
      }
      log('Clearing out logging timeout.')
      timer.clear()
      log(`Setting up timeout for ${this.strategy.tickInterval}ms`)
    }.bind(this)

    log(`Starting periodicCheck interval with ${this.strategy.tickInterval}ms`)

    this.stopPeriodicCheck = intervalTimer(periodicCheck, () => this.strategy.tickInterval)
  }

  /**
   * Announces address of node on-chain to be reachable by other nodes.
   * @dev Promise resolves before own announcement appears in the indexer
   * @param announceRoutableAddress publish routable address if true
   * @returns a Promise that resolves once announce transaction has been published
   */
  private async announce(announceRoutableAddress = false): Promise<void> {
    let routableAddressAvailable = false

    // Address that we will announce soon
    let addrToAnnounce: Multiaddr
    const connector = HoprCoreEthereum.getInstance()

    if (announceRoutableAddress) {
      let multiaddrs = await this.getAddressesAnnouncedToDHT()

      if (this.options.testing?.announceLocalAddresses) {
        multiaddrs = multiaddrs.filter((ma) => isMultiaddrLocal(ma))
      } else if (this.options.testing?.preferLocalAddresses) {
        // If we need local addresses, sort them first according to their class
        multiaddrs.sort(compareAddressesLocalMode)
      } else {
        // If we don't need local addresses, just throw them away
        multiaddrs = multiaddrs.filter((ma) => !isMultiaddrLocal(ma))
      }

      log(`available multiaddresses for on-chain announcement:`)
      for (const ma of multiaddrs) {
        log(` - ${ma.toString()}`)
      }

      const ip4 = multiaddrs.find((ma) => ma.toString().startsWith('/ip4/'))
      const ip6 = multiaddrs.find((ma) => ma.toString().startsWith('/ip6/'))

      // Prefer IPv4 addresses over IPv6 addresses, if any
      addrToAnnounce = ip4 ?? ip6

      // Submit P2P address if IPv4 or IPv6 address is not routable because link-locale, reserved or private address
      // except if testing locally, e.g. as part of an integration test
      if (addrToAnnounce == undefined) {
        addrToAnnounce = new Multiaddr('/p2p/' + this.getId().toString())
      } else {
        routableAddressAvailable = true
      }
    } else {
      addrToAnnounce = new Multiaddr('/p2p/' + this.getId().toString())
    }

    // Check if there was a previous annoucement from us
    const ownAccount = await connector.getAccount(this.getEthereumAddress())

    // Do not announce if our last is equal to what we intend to announce
    if (ownAccount?.get_multiaddress_str() === addrToAnnounce.toString()) {
      log(`intended address has already been announced, nothing to do`)
      return
    }

    try {
      log(
        'announcing on-chain %s routable address',
        announceRoutableAddress && routableAddressAvailable ? 'with' : 'without'
      )
      const announceTxHash = await connector.announce(addrToAnnounce)
      log('announcing address %s done in tx %s', addrToAnnounce.toString(), announceTxHash)
    } catch (err) {
      log('announcing address %s failed', addrToAnnounce.toString())
      this.maybeEmitFundsEmptyEvent(err)
      throw new Error(`Failed to announce address ${addrToAnnounce.toString()}: ${err}`)
    }
  }

  public setChannelStrategy(strategy: ChannelStrategyInterface): void {
    log('setting channel strategy from', this.strategy?.name, 'to', strategy.name)
    this.strategy = strategy

    HoprCoreEthereum.getInstance().on('ticket:acknowledged', async (ack: AcknowledgedTicket) => {
      try {
        await this.strategy.onAckedTicket(ack)
      } catch (err) {
        error(`Strategy error while handling acknowledged ticket`, err)
      }
    })
  }

  public getChannelStrategy(): ChannelStrategyInterface {
    return this.strategy
  }

  public async getBalance(): Promise<Balance> {
    return await HoprCoreEthereum.getInstance().getBalance(true)
  }

  public async getNativeBalance(): Promise<Balance> {
    verbose('Requesting native balance from node.')
    return await HoprCoreEthereum.getInstance().getNativeBalance(true)
  }

  public smartContractInfo(): {
    chain: string
    hoprTokenAddress: string
    hoprChannelsAddress: string
    hoprNetworkRegistryAddress: string
    channelClosureSecs: number
  } {
    return HoprCoreEthereum.getInstance().smartContractInfo()
  }

  /**
   * Open a payment channel
   *
   * @param counterparty the counterparty's peerId
   * @param amountToFund the amount to fund in HOPR(wei)
   */
  public async openChannel(
    counterparty: Address,
    amountToFund: BN
  ): Promise<{
    channelId: Hash
    receipt: string
  }> {
    if (this.getEthereumAddress().eq(counterparty)) {
      throw Error('Cannot open channel to self!')
    }

    const myAvailableTokens = await HoprCoreEthereum.getInstance().getBalance(true)

    // validate 'amountToFund'
    if (amountToFund.lten(0)) {
      throw Error(`Invalid 'amountToFund' provided: ${amountToFund.toString(10)}`)
    } else if (amountToFund.gt(new BN(myAvailableTokens.to_string()))) {
      throw Error(
        `You don't have enough tokens: ${amountToFund.toString(
          10
        )}<${myAvailableTokens.to_string()} at address ${this.pubKey.to_address().to_hex()}`
      )
    }

    try {
      return HoprCoreEthereum.getInstance().openChannel(
        counterparty,
        new Balance(amountToFund.toString(10), BalanceType.HOPR)
      )
    } catch (err) {
      this.maybeEmitFundsEmptyEvent(err)
      throw new Error(`Failed to openChannel: ${err}`)
    }
  }

  /**
   * Fund a payment channel
   *
   * @param counterparty the counter party's peerId
   * @param myFund the amount to fund the channel in my favor HOPR(wei)
   * @param counterpartyFund the amount to fund the channel in counterparty's favor HOPR(wei)
   */
  public async fundChannel(counterparty: Address, myFund: BN, counterpartyFund: BN): Promise<string> {
    const connector = HoprCoreEthereum.getInstance()
    const myBalance = await connector.getBalance(false)
    const totalFund = myFund.add(counterpartyFund)

    // validate 'amountToFund'
    if (totalFund.lten(0)) {
      throw Error(`Invalid 'totalFund' provided: ${totalFund.toString(10)}`)
    } else if (totalFund.gt(new BN(myBalance.to_string()))) {
      throw Error(
        `You don't have enough tokens: ${totalFund.toString(10)}<${myBalance.to_string()} at address ${this.pubKey
          .to_address()
          .to_hex()}`
      )
    }

    try {
      return connector.fundChannel(
        counterparty,
        new Balance(myFund.toString(10), BalanceType.HOPR),
        new Balance(counterpartyFund.toString(10), BalanceType.HOPR)
      )
    } catch (err) {
      this.maybeEmitFundsEmptyEvent(err)
      throw new Error(`Failed to fundChannel: ${err}`)
    }
  }

  public async closeChannel(
    counterparty: Address,
    direction: 'incoming' | 'outgoing'
  ): Promise<{ receipt: string; status: ChannelStatus }> {
    const connector = HoprCoreEthereum.getInstance()
<<<<<<< HEAD
    const counterpartyPubKey = Packet_PublicKey.from_peerid_str(counterparty.toString())
    const wrapped_pk = Packet_PublicKey.deserialize(this.pubKey.serialize(false))
    const channel =
      direction === 'outgoing'
        ? await this.db.get_channel_x(wrapped_pk, counterpartyPubKey)
        : await this.db.get_channel_x(counterpartyPubKey, wrapped_pk)

    if (channel === undefined) {
      log(`The requested channel for counterparty ${counterparty.toString()} does not exist`)
      throw new Error('Requested channel does not exist')
    }
=======
    const channel =
      direction === 'outgoing'
        ? await this.db.getChannelX(this.getEthereumAddress(), counterparty)
        : await this.db.getChannelX(counterparty, this.getEthereumAddress())
>>>>>>> 25750d42

    // TODO: should we wait for confirmation?
    if (channel.status === ChannelStatus.Closed) {
      throw new Error('Channel is already closed')
    }

    if (channel.status === ChannelStatus.Open) {
      await this.strategy.onChannelWillClose(channel)
    }

    // TODO: should remove this blocker when https://github.com/hoprnet/hoprnet/issues/4194 gets addressed
    if (direction === 'incoming') {
      log(
        `Incoming channel: ignoring closing channel ${channel
          .get_id()
          .to_hex()} because current HoprChannels contract does not support closing incoming channels.`
      )
      throw new Error('Incoming channel: Closing incoming channels currently is not supported.')
    }

    let txHash: string
    try {
      if (channel.status === ChannelStatus.Open || channel.status == ChannelStatus.WaitingForCommitment) {
        log('initiating closure of channel', channel.get_id().to_hex())
        txHash = await connector.initializeClosure(PublicKey.deserialize(channel.source.serialize(false)), PublicKey.deserialize(channel.destination.serialize(false)))
      } else {
        // verify that we passed the closure waiting period to prevent failing
        // on-chain transactions

        if (channel.closure_time_passed()) {
          txHash = await connector.finalizeClosure(PublicKey.deserialize(channel.source.serialize(false)), PublicKey.deserialize(channel.destination.serialize(false)))
        } else {
          log(
            `ignoring finalizing closure of channel ${channel
              .get_id()
              .to_hex()} because closure window is still active. Need to wait ${channel
              .remaining_closure_time()
              .toString(10)} seconds.`
          )
        }
      }
    } catch (err) {
      log('failed to close channel', err)
      this.maybeEmitFundsEmptyEvent(err)
      throw new Error(`Failed to closeChannel: ${err}`)
    }

    return { receipt: txHash, status: channel.status }
  }

  public async getAllTickets(): Promise<Ticket[]> {
    let list = await this.db.get_acknowledged_tickets()
    let ret: Ticket[] = []
    for (let i = 0; i < list.len(); i++) {
      ret.push(Ticket.deserialize(list.at(i).ticket.serialize()))
    }
    return ret
  }

<<<<<<< HEAD
  public async getTickets(peerId: PeerId): Promise<Ticket[]> {
    const selfPubKey = Packet_PublicKey.from_peerid_str(this.getId().toString())
    const counterpartyPubKey = Packet_PublicKey.from_peerid_str(peerId.toString())
    const channel = await this.db.get_channel_x(counterpartyPubKey, selfPubKey)
    let list = await this.db.get_acknowledged_tickets(channel)

    let ret: Ticket[] = []
    for (let i = 0; i < list.len(); i++) {
      ret.push(Ticket.deserialize(list.at(i).ticket.serialize()))
    }
    return ret
=======
  public async getTickets(counterparty: Address): Promise<Ticket[]> {
    const self = this.getEthereumAddress()
    const channel = await this.db.getChannelX(counterparty, self)

    const ackedTickets = await this.db.getAcknowledgedTickets({ channel })

    return ackedTickets.map((t) => t.ticket)
>>>>>>> 25750d42
  }

  public async getTicketStatistics() {
    const ack = await this.db.get_acknowledged_tickets()
    const pending = await this.db.get_pending_tickets_count()
    const losing = await this.db.get_losing_tickets_count()
    const totalValue = (ackTickets: WasmVecAcknowledgedTicket): Balance => {
      let balance = Balance.zero(BalanceType.HOPR)
      for (let i = 0; i < ackTickets.len(); i++) {
        balance = balance.add(ackTickets.at(i).ticket.amount)
      }
      return balance
    }

    return {
      pending,
      losing,
      winProportion: ack.len() / (ack.len() + losing) || 0,
      unredeemed: ack.len(),
      unredeemedValue: totalValue(ack),
      redeemed: await this.db.get_redeemed_tickets_count(),
      redeemedValue: await this.db.get_redeemed_tickets_value(),
      neglected: await this.db.get_neglected_tickets_count(),
      rejected: await this.db.get_redeemed_tickets_count(),
      rejectedValue: await this.db.get_redeemed_tickets_value()
    }
  }

  public async redeemAllTickets() {
    await HoprCoreEthereum.getInstance().redeemAllTickets()
  }

<<<<<<< HEAD
  public async redeemTicketsInChannel(peerId: PeerId) {
    const selfPubKey = Packet_PublicKey.from_peerid_str(this.getId().toString())
    const counterpartyPubKey = Packet_PublicKey.from_peerid_str(peerId.toString())
    const channel = await this.db.get_channel_x(counterpartyPubKey, selfPubKey)
    await HoprCoreEthereum.getInstance().redeemTicketsInChannel(ChannelEntry.deserialize(channel.serialize()))
=======
  public async redeemTicketsInChannel(counterparty: Address) {
    const self = this.getEthereumAddress()
    const channel = await this.db.getChannelX(counterparty, self)

    await HoprCoreEthereum.getInstance().redeemTicketsInChannel(channel)
>>>>>>> 25750d42
  }

  /**
   * Get the channel entry between source and destination node.
   * @param src PeerId
   * @param dest PeerId
   * @returns the channel entry of those two nodes
   */
<<<<<<< HEAD
  public async getChannel(src: PeerId, dest: PeerId): Promise<ChannelEntry> {
    return ChannelEntry.deserialize(
      (
        await this.db.get_channel_x(
          Packet_PublicKey.from_peerid_str(src.toString()),
          Packet_PublicKey.from_peerid_str(dest.toString())
        )
      ).serialize()
    )
=======
  public async getChannel(src: Address, dest: Address): Promise<ChannelEntry> {
    return await this.db.getChannelX(src, dest)
>>>>>>> 25750d42
  }

  public async getAllChannels(): Promise<ChannelEntry[]> {
    let list = await this.db.get_channels()
    let ret: ChannelEntry[] = []
    for (let i = 0; i < list.len(); i++) {
      ret.push(ChannelEntry.deserialize(list.at(i).serialize()))
    }
    return ret
  }

  public async getChannelsFrom(addr: Address): Promise<ChannelEntry[]> {
    let list = await this.db.get_channels_from(Packet_Address.deserialize(addr.serialize()))
    let ret: ChannelEntry[] = []
    for (let i = 0; i < list.len(); i++) {
      ret.push(ChannelEntry.deserialize(list.at(i).serialize()))
    }
    return ret
  }

  public async getChannelsTo(addr: Address): Promise<ChannelEntry[]> {
    let list = await this.db.get_channels_to(Packet_Address.deserialize(addr.serialize()))
    let ret: ChannelEntry[] = []
    for (let i = 0; i < list.len(); i++) {
      ret.push(ChannelEntry.deserialize(list.at(i).serialize()))
    }
    return ret
  }

  public async getPublicKeyOf(addr: Address): Promise<PublicKey> {
    return await HoprCoreEthereum.getInstance().getPublicKeyOf(addr)
  }

  public async getEntryNodes(): Promise<{ id: PeerId; multiaddrs: Multiaddr[] }[]> {
    return HoprCoreEthereum.getInstance().waitForPublicNodes()
  }

  // @TODO remove this
  // NB: The prefix "HOPR Signed Message: " is added as a security precaution.
  // Without it, the node could be convinced to sign a message like an Ethereum
  // transaction draining it's connected wallet funds, since they share the key.
  public signMessage(message: Uint8Array): Uint8Array {
    const taggedMessage = Uint8Array.from([...new TextEncoder().encode('HOPR Signed Message: '), ...message])

    const signature = secp256k1.ecdsaSign(
      createHash('sha256').update(taggedMessage).digest(),
      keysPBM.PrivateKey.decode(this.id.privateKey).Data
    )

    return signature.signature
  }

  public getEthereumAddress(): Address {
    return HoprCoreEthereum.getInstance().getPublicKey().to_address()
  }

  /**
   * Withdraw on-chain assets to a given address
   * @param currency either native currency or HOPR tokens
   * @param recipient the account where the assets should be transferred to
   * @param amount how many tokens to be transferred
   * @returns
   */
  public async withdraw(currency: 'NATIVE' | 'HOPR', recipient: string, amount: string): Promise<string> {
    let result: string
    try {
      result = await HoprCoreEthereum.getInstance().withdraw(currency, recipient, amount)
    } catch (err) {
      this.maybeEmitFundsEmptyEvent(err)
      throw new Error(`Failed to withdraw: ${err}`)
    }

    return result
  }

  /**
   * @param id the peer id of the account we want to check if it's allowed access to the network
   * @returns true if allowed access
   */
  public async isAllowedAccessToNetwork(id: PeerId): Promise<boolean> {
    return HoprCoreEthereum.getInstance().isAllowedAccessToNetwork(PublicKey.from_peerid_str(id.toString()))
  }

  /**
   * Takes a destination, and optionally the desired number of hops,
   * and samples randomly intermediate nodes
   * that will relay that message before it reaches its destination.
   *
   * @param destination instance of peerInfo that contains the peerId of the destination
   * @param hops optional number of required intermediate nodes (must be an integer 1,2,...MAX_HOPS inclusive)
   */
  private async getIntermediateNodes(destination: PublicKey, hops?: number): Promise<PublicKey[]> {
    if (!hops) {
      hops = INTERMEDIATE_HOPS
    } else if (![...Array(MAX_HOPS).keys()].map((i) => i + 1).includes(hops)) {
      throw new Error(`the number of intermediate nodes must be an integer between 1 and ${MAX_HOPS} inclusive`)
    }
    const path = await findPath(
      this.getEthereumAddress(),
      destination.to_address(),
      hops,
      async (address: Address) => {
        const pk = await HoprCoreEthereum.getInstance().indexer.getPublicKeyOf(address)

        return this.networkPeers.quality_of(pk.to_peerid_str())
      },
      HoprCoreEthereum.getInstance().getOpenChannelsFrom.bind(HoprCoreEthereum.getInstance())
    )

    return await Promise.all(path.map((x) => HoprCoreEthereum.getInstance().indexer.getPublicKeyOf(x)))
  }

  /**
   * This is a utility method to wait until the node is funded.
   * A backoff is implemented, if node has not been funded and
   * MAX_DELAY is reached, this function will reject.
   */
  public async waitForFunds(): Promise<void> {
    const minDelay = durations.seconds(1)
    const maxDelay = durations.seconds(200)
    const delayMultiple = 1.05
    try {
      await retryWithBackoffThenThrow(
        () =>
          new Promise<void>(async (resolve, reject) => {
            try {
              // call connector directly and don't use cache, since this is
              // most likely outdated during node startup
              const nativeBalance = await HoprCoreEthereum.getInstance().getNativeBalance(false)
              if (nativeBalance.gte(nativeBalance.of_same(MIN_NATIVE_BALANCE.toString(10)))) {
                resolve()
              } else {
                log('still unfunded, trying again soon')
                reject()
              }
            } catch (e) {
              log('error with native balance call, trying again soon')
              reject()
            }
          }),
        {
          minDelay,
          maxDelay,
          delayMultiple
        }
      )
    } catch {
      log(
        `unfunded for more than ${getBackoffRetryTimeout(
          minDelay,
          maxDelay,
          delayMultiple
        )} seconds and ${getBackoffRetries(minDelay, maxDelay, delayMultiple)} retries, shutting down`
      )
      // Close DB etc.
      await this.stop()
      await HoprCoreEthereum.getInstance().stop()
      process.exit(1)
    }
  }

  // Utility method to wait until the node is running successfully
  public async waitForRunning(): Promise<void> {
    if (this.status == 'RUNNING') {
      return Promise.resolve()
    }
    return new Promise((resolve) => this.once('running', resolve))
  }
}

export default Hopr
export * from './constants.js'
export { createHoprNode } from './main.js'
export {
  Strategy,
  StrategyFactory,
  StrategyTickResult,
  isStrategy,
  SaneDefaults,
  findPath,
  PeerOrigin,
  PeerStatus,
  Health,
  health_to_string,
  type ChannelStrategyInterface
}
export { resolveNetwork, supportedNetworks, type ResolvedNetwork } from './network.js'
export { CORE_CONSTANTS as CONSTANTS } from '../lib/core_misc.js'
export { sampleOptions } from './index.mock.js'
export * from './types.js'<|MERGE_RESOLUTION|>--- conflicted
+++ resolved
@@ -1034,10 +1034,7 @@
 
       let channel: ChannelEntry
       try {
-        channel = await this.db.get_channel_x(
-          Packet_PublicKey.deserialize(ticketIssuer.serialize(false)),
-          Packet_PublicKey.deserialize(ticketReceiver.serialize(false))
-        )
+        channel = await this.db.get_channel_x(ticketIssuer, ticketReceiver)
       } catch (err) {
         throw Error(`Channel from ${ticketIssuer.to_hex()} to ${ticketReceiver.to_hex()} not found`)
       }
@@ -1411,24 +1408,16 @@
     direction: 'incoming' | 'outgoing'
   ): Promise<{ receipt: string; status: ChannelStatus }> {
     const connector = HoprCoreEthereum.getInstance()
-<<<<<<< HEAD
-    const counterpartyPubKey = Packet_PublicKey.from_peerid_str(counterparty.toString())
-    const wrapped_pk = Packet_PublicKey.deserialize(this.pubKey.serialize(false))
+    const wrapped_pk = this.getEthereumAddress()
     const channel =
       direction === 'outgoing'
-        ? await this.db.get_channel_x(wrapped_pk, counterpartyPubKey)
-        : await this.db.get_channel_x(counterpartyPubKey, wrapped_pk)
+        ? await this.db.get_channel_x(wrapped_pk, counterparty)
+        : await this.db.get_channel_x(counterparty, wrapped_pk)
 
     if (channel === undefined) {
       log(`The requested channel for counterparty ${counterparty.toString()} does not exist`)
       throw new Error('Requested channel does not exist')
     }
-=======
-    const channel =
-      direction === 'outgoing'
-        ? await this.db.getChannelX(this.getEthereumAddress(), counterparty)
-        : await this.db.getChannelX(counterparty, this.getEthereumAddress())
->>>>>>> 25750d42
 
     // TODO: should we wait for confirmation?
     if (channel.status === ChannelStatus.Closed) {
@@ -1453,13 +1442,13 @@
     try {
       if (channel.status === ChannelStatus.Open || channel.status == ChannelStatus.WaitingForCommitment) {
         log('initiating closure of channel', channel.get_id().to_hex())
-        txHash = await connector.initializeClosure(PublicKey.deserialize(channel.source.serialize(false)), PublicKey.deserialize(channel.destination.serialize(false)))
+        txHash = await connector.initializeClosure(channel.source, channel.destination)
       } else {
         // verify that we passed the closure waiting period to prevent failing
         // on-chain transactions
 
         if (channel.closure_time_passed()) {
-          txHash = await connector.finalizeClosure(PublicKey.deserialize(channel.source.serialize(false)), PublicKey.deserialize(channel.destination.serialize(false)))
+          txHash = await connector.finalizeClosure(channel.source, channel.destination)
         } else {
           log(
             `ignoring finalizing closure of channel ${channel
@@ -1488,27 +1477,17 @@
     return ret
   }
 
-<<<<<<< HEAD
-  public async getTickets(peerId: PeerId): Promise<Ticket[]> {
-    const selfPubKey = Packet_PublicKey.from_peerid_str(this.getId().toString())
-    const counterpartyPubKey = Packet_PublicKey.from_peerid_str(peerId.toString())
-    const channel = await this.db.get_channel_x(counterpartyPubKey, selfPubKey)
+  public async getTickets(counterparty: Address): Promise<Ticket[]> {
+    const self = this.getEthereumAddress()
+    const channel = await this.db.get_channel_x(counterparty, self)
     let list = await this.db.get_acknowledged_tickets(channel)
 
     let ret: Ticket[] = []
     for (let i = 0; i < list.len(); i++) {
       ret.push(Ticket.deserialize(list.at(i).ticket.serialize()))
     }
+
     return ret
-=======
-  public async getTickets(counterparty: Address): Promise<Ticket[]> {
-    const self = this.getEthereumAddress()
-    const channel = await this.db.getChannelX(counterparty, self)
-
-    const ackedTickets = await this.db.getAcknowledgedTickets({ channel })
-
-    return ackedTickets.map((t) => t.ticket)
->>>>>>> 25750d42
   }
 
   public async getTicketStatistics() {
@@ -1541,19 +1520,10 @@
     await HoprCoreEthereum.getInstance().redeemAllTickets()
   }
 
-<<<<<<< HEAD
-  public async redeemTicketsInChannel(peerId: PeerId) {
-    const selfPubKey = Packet_PublicKey.from_peerid_str(this.getId().toString())
-    const counterpartyPubKey = Packet_PublicKey.from_peerid_str(peerId.toString())
-    const channel = await this.db.get_channel_x(counterpartyPubKey, selfPubKey)
-    await HoprCoreEthereum.getInstance().redeemTicketsInChannel(ChannelEntry.deserialize(channel.serialize()))
-=======
   public async redeemTicketsInChannel(counterparty: Address) {
     const self = this.getEthereumAddress()
-    const channel = await this.db.getChannelX(counterparty, self)
-
-    await HoprCoreEthereum.getInstance().redeemTicketsInChannel(channel)
->>>>>>> 25750d42
+    const channel = await this.db.get_channel_x(counterparty, self)
+    await HoprCoreEthereum.getInstance().redeemTicketsInChannel(ChannelEntry.deserialize(channel.serialize()))
   }
 
   /**
@@ -1562,20 +1532,15 @@
    * @param dest PeerId
    * @returns the channel entry of those two nodes
    */
-<<<<<<< HEAD
-  public async getChannel(src: PeerId, dest: PeerId): Promise<ChannelEntry> {
+  public async getChannel(src: Address, dest: Address): Promise<ChannelEntry> {
     return ChannelEntry.deserialize(
       (
         await this.db.get_channel_x(
-          Packet_PublicKey.from_peerid_str(src.toString()),
-          Packet_PublicKey.from_peerid_str(dest.toString())
+          src,
+          dest
         )
       ).serialize()
     )
-=======
-  public async getChannel(src: Address, dest: Address): Promise<ChannelEntry> {
-    return await this.db.getChannelX(src, dest)
->>>>>>> 25750d42
   }
 
   public async getAllChannels(): Promise<ChannelEntry[]> {
