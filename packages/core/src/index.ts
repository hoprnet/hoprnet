--- conflicted
+++ resolved
@@ -189,10 +189,6 @@
       this.emitMessage.bind(this),
       this.db
     )
-<<<<<<< HEAD
-=======
-    this.forward = new PacketForwardInteraction(this, this.libp2p, subscribe, sendMessage)
->>>>>>> f495a74e
 
     if (options.ticketAmount) this.ticketAmount = String(options.ticketAmount)
     if (options.ticketWinProb) this.ticketWinProb = options.ticketWinProb
