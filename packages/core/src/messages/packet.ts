--- conflicted
+++ resolved
@@ -333,11 +333,7 @@
     const previousHop = pubKeyToPeerId(this.previousHop)
     const channel = chain.getChannel(new PublicKey(privKey.pubKey.marshal()), new PublicKey(this.previousHop))
 
-<<<<<<< HEAD
-    await validateUnacknowledgedTicket(privKey, '', 0, previousHop, this.ticket, channel, () =>
-=======
     return validateUnacknowledgedTicket(privKey, '', 0, previousHop, this.ticket, channel, () =>
->>>>>>> 9d0a048b
       db.getTickets({
         signer: this.previousHop
       })
