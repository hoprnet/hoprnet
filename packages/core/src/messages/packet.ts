--- conflicted
+++ resolved
@@ -232,24 +232,12 @@
     const packet = createPacket(secrets, alpha, msg, path, MAX_HOPS + 1, POR_STRING_LENGTH, porStrings)
     const channel = chain.getChannel(self, nextPeer)
 
-<<<<<<< HEAD
     let ticket: Ticket
     if (isDirectMessage) {
-      ticket = channel.createDummyTicket(new PublicKey(ticketChallenge).toAddress())
+      ticket = channel.createDummyTicket(new PublicKey(ticketChallenge))
     } else {
-      ticket = await channel.createTicket(
-        ticketOpts.value,
-        new PublicKey(ticketChallenge).toAddress(),
-        ticketOpts.winProb
-      )
-    }
-=======
-    const ticket = await channel.createTicket(
-      ticketOpts.value,
-      new PublicKey(ticketChallenge),
-      ticketOpts.winProb
-    )
->>>>>>> d97b4efa
+      ticket = await channel.createTicket(ticketOpts.value, new PublicKey(ticketChallenge), ticketOpts.winProb)
+    }
 
     return new Packet(packet, challenge, ticket).setReadyToForward(ackChallenge)
   }
