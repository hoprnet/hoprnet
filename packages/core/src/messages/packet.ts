import {
  Ticket,
  UINT256,
  PublicKey,
  UnacknowledgedTicket,
  HoprDB,
  getPacketLength,
  POR_STRING_LENGTH,
  deriveAckKeyShare,
  createPacket,
  forwardTransform,
  generateKeyShares,
  createPoRString,
  createPoRValuesForSender,
  preVerify,
  u8aSplit,
  pubKeyToPeerId,
  ChannelStatus,
  Balance,
  PRICE_PER_PACKET,
  INVERSE_TICKET_WIN_PROB
} from '@hoprnet/hopr-utils'
import type { HalfKey, HalfKeyChallenge, ChannelEntry, Challenge, Hash } from '@hoprnet/hopr-utils'
import { AcknowledgementChallenge } from './acknowledgementChallenge'
import type PeerId from 'peer-id'
import BN from 'bn.js'
import { Acknowledgement } from './acknowledgement'
import { blue, green } from 'chalk'
import { debug } from '@hoprnet/hopr-utils'

export const INTERMEDIATE_HOPS = 3 // 3 relayers and 1 destination

const PACKET_LENGTH = getPacketLength(INTERMEDIATE_HOPS + 1, POR_STRING_LENGTH, 0)

const log = debug('hopr-core:message:packet')

async function bumpTicketIndex(channelId: Hash, db: HoprDB): Promise<UINT256> {
  let currentTicketIndex = await db.getCurrentTicketIndex(channelId)

  if (currentTicketIndex == undefined) {
    currentTicketIndex = new UINT256(new BN(1))
  }

  await db.setCurrentTicketIndex(channelId, new UINT256(currentTicketIndex.toBN().addn(1)))

  return currentTicketIndex
}

/**
 * Creates a signed ticket that includes the given amount of
 * tokens
 * @dev Due to a missing feature, namely ECMUL, in Ethereum, the
 * challenge is given as an Ethereum address because the signature
 * recovery algorithm is used to perform an EC-point multiplication.
 * @param amount value of the ticket
 * @param challenge challenge to solve in order to redeem the ticket
 * @param winProb the winning probability to use
 * @returns a signed ticket
 */
export async function createTicket(
  dest: PublicKey,
  pathLength: number,
  challenge: Challenge,
  db: HoprDB,
  privKey: PeerId
): Promise<Ticket> {
  const channel = await db.getChannelTo(dest)
  const currentTicketIndex = await bumpTicketIndex(channel.getId(), db)
  const amount = new Balance(PRICE_PER_PACKET.mul(INVERSE_TICKET_WIN_PROB).muln(pathLength - 1))
  const winProb = new BN(INVERSE_TICKET_WIN_PROB)

  /*
   * As we issue probabilistic tickets, we can't be sure of the exact balance
   * of our channels, but we can see the bounds based on how many tickets are
   * outstanding.
   */
  const outstandingTicketBalance = await db.getPendingBalanceTo(dest.toAddress())
  const balance = channel.balance.toBN().sub(outstandingTicketBalance.toBN())
  if (balance.lt(amount.toBN())) {
    throw Error(
      `We don't have enough funds in channel ${channel
        .getId()
        .toHex()} with counterparty ${dest.toB58String()} to create ticket`
    )
  }

  const ticket = Ticket.create(
    dest.toAddress(),
    challenge,
    channel.ticketEpoch,
    currentTicketIndex,
    amount,
    UINT256.fromInverseProbability(winProb),
    channel.channelEpoch,
    privKey.privKey.marshal()
  )
  await db.markPending(ticket)

  log(`Creating ticket in channel ${channel.getId().toHex()}. Ticket data: \n${ticket.toString()}`)

  return ticket
}

<<<<<<< HEAD
/**
 * Creates a ticket without any value
 * @param dest recipient of the ticket
 * @param challenge challenge to solve
 * @param privKey private key of the sender
 * @returns a ticket
 */
export function createZeroHopTicket(dest: PublicKey, challenge: Challenge, privKey: PeerId): Ticket {
  return Ticket.create(
    dest.toAddress(),
    challenge,
    UINT256.fromString('0'),
    UINT256.fromString('0'),
    new Balance(new BN(0)),
    UINT256.DUMMY_INVERSE_PROBABILITY,
    UINT256.fromString('0'),
    privKey.privKey.marshal()
  )
}

/**
 * Validate newly created tickets
 * @param ops
 */
export function validateCreatedTicket(myBalance: BN, ticket: Ticket) {
  if (myBalance.lt(ticket.amount.toBN())) {
    throw Error(
      `Payment channel does not have enough funds ${myBalance.toString()} < ${ticket.amount.toBN().toString()}`
    )
  }
}

=======
>>>>>>> ea7dce83
// Precompute the base unit that is used for issuing and validating
// the embedded value in tickets.
// Having this as a constant allows to channel rounding error when
// dealing with probabilities != 1.0 and makes sure that ticket value
// are always an integer multiple of the base unit.

/**
 * Validate unacknowledged tickets as we receive them
 */
export async function validateUnacknowledgedTicket(
  themPeerId: PeerId,
  minTicketAmount: BN,
  reqInverseTicketWinProb: BN,
  ticket: Ticket,
  channel: ChannelEntry,
  getTickets: () => Promise<Ticket[]>
): Promise<void> {
  const them = new PublicKey(themPeerId.pubKey.marshal())
  const requiredTicketWinProb = UINT256.fromInverseProbability(reqInverseTicketWinProb).toBN()

  // ticket signer MUST be the sender
  if (!ticket.verify(them)) {
    throw Error(`The signer of the ticket does not match the sender`)
  }

  // ticket amount MUST be greater or equal to minTicketAmount
  if (!ticket.amount.toBN().gte(minTicketAmount)) {
    throw Error(`Ticket amount '${ticket.amount.toBN().toString()}' is not equal to '${minTicketAmount.toString()}'`)
  }

  // ticket MUST have match X winning probability
  if (!ticket.winProb.toBN().eq(requiredTicketWinProb)) {
    throw Error(
      `Ticket winning probability '${ticket.winProb
        .toBN()
        .toString()}' is not equal to '${requiredTicketWinProb.toString()}'`
    )
  }

  // channel MUST be open or pending to close
  if (channel.status === ChannelStatus.Closed) {
    throw Error(`Payment channel with '${them.toB58String()}' is not open or pending to close`)
  }

  // ticket's epoch MUST match our channel's epoch
  if (!ticket.epoch.toBN().eq(channel.ticketEpoch.toBN())) {
    throw Error(
      `Ticket epoch '${ticket.epoch.toBN().toString()}' does not match our account epoch ${channel.ticketEpoch
        .toBN()
        .toString()}`
    )
  }

  // ticket's channelIteration MUST match the current channel's epoch
  if (!ticket.channelIteration.toBN().eq(channel.channelEpoch.toBN())) {
    throw Error(
      `Ticket was created for a different channel iteration ${ticket.channelIteration
        .toBN()
        .toString()} != ${channel.channelEpoch.toBN().toString()}`
    )
  }

  // find out latest index and pending balance
  // from unredeemed tickets

  // all tickets from sender
  const tickets = await getTickets().then((ts) => {
    return ts.filter((t) => {
      return t.epoch.toBN().eq(channel.ticketEpoch.toBN()) && t.channelIteration.toBN().eq(channel.channelEpoch.toBN())
    })
  })

  const { unrealizedBalance, unrealizedIndex } = tickets.reduce(
    (result, t) => {
      // update index
      if (result.unrealizedIndex.toBN().lt(t.index.toBN())) {
        result.unrealizedIndex = t.index
      }

      // update balance
      result.unrealizedBalance = result.unrealizedBalance.sub(t.amount)

      return result
    },
    {
      unrealizedBalance: channel.balance,
      unrealizedIndex: channel.ticketIndex
    }
  )

  // ticket's index MUST be higher than the channel's ticket index
  if (ticket.index.toBN().lt(unrealizedIndex.toBN())) {
    throw Error(
      `Ticket index ${ticket.index.toBN().toString()} must be higher than last ticket index ${unrealizedIndex
        .toBN()
        .toString()}`
    )
  }

  // ensure sender has enough funds
  if (ticket.amount.toBN().gt(unrealizedBalance.toBN())) {
    throw Error(`Payment channel does not have enough funds`)
  }
}

export class Packet {
  public isReceiver: boolean
  public isReadyToForward: boolean

  public plaintext: Uint8Array

  public packetTag: Uint8Array
  public previousHop: PublicKey
  public nextHop: Uint8Array
  public ownShare: HalfKeyChallenge
  public ownKey: HalfKey
  public ackKey: HalfKey
  public nextChallenge: Challenge
  public ackChallenge: HalfKeyChallenge
  public oldChallenge: AcknowledgementChallenge

  public constructor(private packet: Uint8Array, private challenge: AcknowledgementChallenge, public ticket: Ticket) {}

  private setReadyToForward(ackChallenge: HalfKeyChallenge) {
    this.ackChallenge = ackChallenge
    this.isReadyToForward = true

    return this
  }

  private setFinal(plaintext: Uint8Array, packetTag: Uint8Array, ackKey: HalfKey, previousHop: PublicKey) {
    this.packetTag = packetTag
    this.ackKey = ackKey
    this.isReceiver = true
    this.isReadyToForward = false
    this.plaintext = plaintext
    this.previousHop = previousHop

    return this
  }

  private setForward(
    ackKey: HalfKey,
    ownKey: HalfKey,
    ownShare: HalfKeyChallenge,
    nextHop: Uint8Array,
    previousHop: PublicKey,
    nextChallenge: Challenge,
    ackChallenge: HalfKeyChallenge,
    packetTag: Uint8Array
  ) {
    this.isReceiver = false
    this.isReadyToForward = false

    this.ackKey = ackKey
    this.ownKey = ownKey
    this.ownShare = ownShare
    this.previousHop = previousHop
    this.nextHop = nextHop
    this.nextChallenge = nextChallenge
    this.ackChallenge = ackChallenge
    this.packetTag = packetTag

    return this
  }

  static async create(msg: Uint8Array, path: PeerId[], privKey: PeerId, db: HoprDB): Promise<Packet> {
    const isDirectMessage = path.length == 1
    const { alpha, secrets } = generateKeyShares(path)
    const { ackChallenge, ticketChallenge } = createPoRValuesForSender(secrets[0], secrets[1])
    const porStrings: Uint8Array[] = []

    for (let i = 0; i < path.length - 1; i++) {
      porStrings.push(createPoRString(secrets[i + 1], i + 2 < path.length ? secrets[i + 2] : undefined))
    }

    const challenge = AcknowledgementChallenge.create(ackChallenge, privKey)
    const nextPeer = new PublicKey(path[0].pubKey.marshal())
    const packet = createPacket(secrets, alpha, msg, path, INTERMEDIATE_HOPS + 1, POR_STRING_LENGTH, porStrings)

    let ticket: Ticket
    if (isDirectMessage) {
      ticket = createZeroHopTicket(nextPeer, ticketChallenge, privKey)
    } else {
      ticket = await createTicket(nextPeer, path.length, ticketChallenge, db, privKey)
    }

    return new Packet(packet, challenge, ticket).setReadyToForward(ackChallenge)
  }

  serialize(): Uint8Array {
    return Uint8Array.from([...this.packet, ...this.challenge.serialize(), ...this.ticket.serialize()])
  }

  static get SIZE() {
    return PACKET_LENGTH + AcknowledgementChallenge.SIZE + Ticket.SIZE
  }

  static deserialize(preArray: Uint8Array, privKey: PeerId, pubKeySender: PeerId): Packet {
    if (privKey.privKey == null) {
      throw Error(`Invalid arguments`)
    }

    if (preArray.length != Packet.SIZE) {
      throw Error(`Invalid arguments`)
    }

    let arr: Uint8Array
    if (typeof Buffer !== 'undefined' && Buffer.isBuffer(preArray)) {
      arr = Uint8Array.from(arr)
    } else {
      arr = preArray
    }

    const [packet, preChallenge, preTicket] = u8aSplit(arr, [PACKET_LENGTH, AcknowledgementChallenge.SIZE, Ticket.SIZE])

    const transformedOutput = forwardTransform(privKey, packet, POR_STRING_LENGTH, 0, INTERMEDIATE_HOPS + 1)

    const ackKey = deriveAckKeyShare(transformedOutput.derivedSecret)

    const challenge = AcknowledgementChallenge.deserialize(preChallenge, ackKey.toChallenge(), pubKeySender)

    const ticket = Ticket.deserialize(preTicket)

    if (transformedOutput.lastNode == true) {
      return new Packet(packet, challenge, ticket).setFinal(
        transformedOutput.plaintext,
        transformedOutput.packetTag,
        ackKey,
        PublicKey.fromPeerId(pubKeySender)
      )
    }

    const verificationOutput = preVerify(
      transformedOutput.derivedSecret,
      transformedOutput.additionalRelayData,
      ticket.challenge
    )

    if (verificationOutput.valid != true) {
      throw Error(`PoR value pre-verification failed.`)
    }

    return new Packet(transformedOutput.packet, challenge, ticket).setForward(
      ackKey,
      verificationOutput.ownKey,
      verificationOutput.ownShare,
      transformedOutput.nextHop,
      PublicKey.fromPeerId(pubKeySender),
      verificationOutput.nextTicketChallenge,
      verificationOutput.ackChallenge,
      transformedOutput.packetTag
    )
  }

  async checkPacketTag(db: HoprDB) {
    const present = await db.checkAndSetPacketTag(this.packetTag)

    if (present) {
      throw Error(`Potential replay attack detected. Packet tag is already present.`)
    }
  }

  async storeUnacknowledgedTicket(db: HoprDB) {
    if (this.ownKey == undefined) {
      throw Error(`Invalid state`)
    }

    const unacknowledged = new UnacknowledgedTicket(this.ticket, this.ownKey, this.previousHop)

    log(
      `Storing unacknowledged ticket. Expecting to receive a preImage for ${green(
        this.ackChallenge.toHex()
      )} from ${blue(pubKeyToPeerId(this.nextHop).toB58String())}`
    )

    await db.storePendingAcknowledgement(this.ackChallenge, true, unacknowledged)
  }

  async storePendingAcknowledgement(db: HoprDB) {
    await db.storePendingAcknowledgement(this.ackChallenge, false)
  }

  async validateUnacknowledgedTicket(db: HoprDB) {
    const channel = await db.getChannelFrom(this.previousHop)

    try {
      await validateUnacknowledgedTicket(
        this.previousHop.toPeerId(),
        PRICE_PER_PACKET,
        INVERSE_TICKET_WIN_PROB,
        this.ticket,
        channel,
        () =>
          db.getTickets({
            signer: this.previousHop
          })
      )
    } catch (e) {
      await db.markRejected(this.ticket)
      throw e
    }

    await db.setCurrentTicketIndex(channel.getId().hash(), this.ticket.index)
  }

  createAcknowledgement(privKey: PeerId) {
    if (this.ackKey == undefined) {
      throw Error(`Invalid state`)
    }

    return Acknowledgement.create(this.oldChallenge ?? this.challenge, this.ackKey, privKey)
  }

  async forwardTransform(privKey: PeerId, db: HoprDB): Promise<void> {
    if (privKey.privKey == null) {
      throw Error(`Invalid arguments`)
    }

    if (this.isReceiver || this.isReadyToForward) {
      throw Error(`Invalid state`)
    }

    const nextPeer = new PublicKey(this.nextHop)

    const pathPosition = this.ticket.getPathPosition()
    if (pathPosition == 1) {
      this.ticket = createZeroHopTicket(nextPeer, this.nextChallenge, privKey)
    } else {
      this.ticket = await createTicket(nextPeer, pathPosition, this.nextChallenge, db, privKey)
    }
    this.oldChallenge = this.challenge.clone()
    this.challenge = AcknowledgementChallenge.create(this.ackChallenge, privKey)

    this.isReadyToForward = true
  }
}<|MERGE_RESOLUTION|>--- conflicted
+++ resolved
@@ -101,7 +101,6 @@
   return ticket
 }
 
-<<<<<<< HEAD
 /**
  * Creates a ticket without any value
  * @param dest recipient of the ticket
@@ -122,20 +121,6 @@
   )
 }
 
-/**
- * Validate newly created tickets
- * @param ops
- */
-export function validateCreatedTicket(myBalance: BN, ticket: Ticket) {
-  if (myBalance.lt(ticket.amount.toBN())) {
-    throw Error(
-      `Payment channel does not have enough funds ${myBalance.toString()} < ${ticket.amount.toBN().toString()}`
-    )
-  }
-}
-
-=======
->>>>>>> ea7dce83
 // Precompute the base unit that is used for issuing and validating
 // the embedded value in tickets.
 // Having this as a constant allows to channel rounding error when
