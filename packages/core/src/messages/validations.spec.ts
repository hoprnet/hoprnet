import { stringToU8a } from '@hoprnet/hopr-utils'
import BN from 'bn.js'
import PeerId from 'peer-id'
import chaiAsPromised from 'chai-as-promised'
import chai, { expect } from 'chai'
import { Address, Balance, PublicKey, UINT256, Ticket, ChannelEntry, ChannelStatus } from '@hoprnet/hopr-utils'
import { validateUnacknowledgedTicket } from '.'

chai.use(chaiAsPromised)

// target is party A, sender is party B
const TARGET = PeerId.createFromB58String('16Uiu2HAmM9KAPaXA4eAz58Q7Eb3LEkDvLarU4utkyLwDeEK6vM5m')
const TARGET_PUBKEY = PublicKey.fromPeerId(TARGET)
const TARGET_ADDRESS = new Address(stringToU8a('0x65e78d07acf7b654e5ae6777a93ebbf30f639356'))
const SENDER = PeerId.createFromB58String('16Uiu2HAm5g4fTADcjPQrtp9LtN2wCmPJTQPD7vMnWCZp4kwKCVUT')
// const SENDER_ADDRESS = new Address(stringToU8a('0xf3a509473be4bcd8af0d1961d75a5a3dc9e47ba0'))

const createMockTicket = ({
  sender = SENDER,
  targetAddress = TARGET_ADDRESS,
  amount = new Balance(new BN(1)),
  winProb = UINT256.fromInverseProbability(new BN(1)),
  epoch = new UINT256(new BN(1)),
  index = new UINT256(new BN(1)),
  channelEpoch = new UINT256(new BN(1))
}: {
  sender?: PeerId
  targetAddress?: Address
  amount?: Balance
  winProb?: UINT256
  epoch?: UINT256
  index?: UINT256
  channelEpoch?: UINT256
}) => {
  return {
    counterparty: targetAddress,
    challenge: new Uint8Array(),
    amount,
    winProb,
    epoch,
    index,
    channelEpoch,
    verify: (pubKey: PublicKey) => pubKey.eq(new PublicKey(sender.pubKey.marshal()))
  } as unknown as Ticket
}

const mockChannelEntry = (
  isChannelOpen: boolean = true,
  balance: Balance = new Balance(new BN(100)),
  ticketEpoch = new UINT256(new BN(1)),
  ticketIndex = new UINT256(new BN(0))
) =>
  Promise.resolve(
    new ChannelEntry(
      TARGET_PUBKEY,
      TARGET_PUBKEY,
      balance,
      null,
      ticketEpoch,
      ticketIndex,
      isChannelOpen ? ChannelStatus.Open : ChannelStatus.Closed,
      new UINT256(new BN(1)),
      null
    )
  )

const getTicketsMock = async (): Promise<Ticket[]> => []

describe('messages/validations.spec.ts - unit test validateUnacknowledgedTicket', function () {
  it('should pass if ticket is okay', async function () {
    const signedTicket = createMockTicket({})

    return expect(
      validateUnacknowledgedTicket(SENDER, new BN(1), new BN(1), signedTicket, await mockChannelEntry(), getTicketsMock)
    ).to.not.eventually.rejected
  })

  it('should throw when signer is not sender', async function () {
    const signedTicket = createMockTicket({})

    return expect(
      validateUnacknowledgedTicket(TARGET, new BN(2), new BN(1), signedTicket, await mockChannelEntry(), getTicketsMock)
    ).to.eventually.rejectedWith('The signer of the ticket does not match the sender')
  })

  it('should throw when ticket amount is low', async function () {
    const signedTicket = createMockTicket({})

    return expect(
      validateUnacknowledgedTicket(SENDER, new BN(2), new BN(1), signedTicket, await mockChannelEntry(), getTicketsMock)
    ).to.eventually.rejectedWith('Ticket amount')
  })

  it('should throw when ticket chance is low', async function () {
    const signedTicket = createMockTicket({
      winProb: UINT256.fromInverseProbability(new BN(2))
    })

    return expect(
      validateUnacknowledgedTicket(SENDER, new BN(1), new BN(1), signedTicket, await mockChannelEntry(), getTicketsMock)
    ).to.eventually.rejectedWith('Ticket winning probability')
  })

  it('should throw if there no channel open', async function () {
    const signedTicket = createMockTicket({})

    return expect(
      validateUnacknowledgedTicket(
        SENDER,
        new BN(1),
        new BN(1),
        signedTicket,
        await mockChannelEntry(false),
        getTicketsMock
      )
    ).to.eventually.rejectedWith('is not open')
  })

  it('should throw if ticket epoch does not match our account epoch', async function () {
    const signedTicket = createMockTicket({})
    const mockChannel = await mockChannelEntry(true, new Balance(new BN(100)), new UINT256(new BN(2)))

    return expect(
      validateUnacknowledgedTicket(SENDER, new BN(1), new BN(1), signedTicket, mockChannel, getTicketsMock)
    ).to.eventually.rejectedWith('does not match our account epoch')
  })

  it("should throw if ticket's channel iteration does not match the current channel iteration", async function () {
    const signedTicket = createMockTicket({
      channelIteration: new UINT256(new BN(2))
    })

    return expect(
      validateUnacknowledgedTicket(SENDER, new BN(1), new BN(1), signedTicket, await mockChannelEntry(), getTicketsMock)
    ).to.eventually.rejectedWith('Ticket was created for a different channel iteration')
  })

  it("should throw if ticket's index is smaller than the last ticket index", async function () {
    const signedTicket = createMockTicket({})
    const mockChannel = await mockChannelEntry(
      true,
      new Balance(new BN(100)),
      new UINT256(new BN(1)),
      new UINT256(new BN(2))
    )

    return expect(
      validateUnacknowledgedTicket(SENDER, new BN(1), new BN(1), signedTicket, mockChannel, getTicketsMock)
    ).to.eventually.rejectedWith('must be higher than last ticket index')
  })

<<<<<<< HEAD
  it("should throw if ticket's channel iteration does not match the current channel iteration", async function () {
    const node = createMockNode({})
    const signedTicket = createMockTicket({
      channelEpoch: new UINT256(new BN(2))
    })
=======
  it("should throw if ticket's index is smaller than the last ticket index when you include unredeemed tickets", async function () {
    const signedTicket = createMockTicket({})
    const mockChannel = await mockChannelEntry(
      true,
      new Balance(new BN(100)),
      new UINT256(new BN(1)),
      new UINT256(new BN(1))
    )
    const ticketsInDb = [
      createMockTicket({
        amount: new Balance(new BN(100)),
        index: new UINT256(new BN(2))
      })
    ]
>>>>>>> 2f5f4d67

    return expect(
      validateUnacknowledgedTicket(SENDER, new BN(1), new BN(1), signedTicket, mockChannel, async () => ticketsInDb)
    ).to.eventually.rejectedWith('must be higher than last ticket index')
  })

  it('should throw if channel does not have enough funds', async function () {
    const signedTicket = createMockTicket({})

    return expect(
      validateUnacknowledgedTicket(
        SENDER,
        new BN(1),
        new BN(1),
        signedTicket,
        await mockChannelEntry(true, new Balance(new BN(0))),
        getTicketsMock
      )
    ).to.eventually.rejectedWith('Payment channel does not have enough funds')
  })

  it('should throw if channel does not have enough funds when you include unredeemed tickets', async function () {
    const signedTicket = createMockTicket({})
    const ticketsInDb = [
      createMockTicket({
        amount: new Balance(new BN(100))
      })
    ]

    return expect(
      validateUnacknowledgedTicket(
        SENDER,
        new BN(1),
        new BN(1),
        signedTicket,
        await mockChannelEntry(),
        async () => ticketsInDb
      )
    ).to.eventually.rejectedWith('Payment channel does not have enough funds')
  })
})<|MERGE_RESOLUTION|>--- conflicted
+++ resolved
@@ -127,7 +127,7 @@
 
   it("should throw if ticket's channel iteration does not match the current channel iteration", async function () {
     const signedTicket = createMockTicket({
-      channelIteration: new UINT256(new BN(2))
+      channelEpoch: new UINT256(new BN(2))
     })
 
     return expect(
@@ -149,13 +149,6 @@
     ).to.eventually.rejectedWith('must be higher than last ticket index')
   })
 
-<<<<<<< HEAD
-  it("should throw if ticket's channel iteration does not match the current channel iteration", async function () {
-    const node = createMockNode({})
-    const signedTicket = createMockTicket({
-      channelEpoch: new UINT256(new BN(2))
-    })
-=======
   it("should throw if ticket's index is smaller than the last ticket index when you include unredeemed tickets", async function () {
     const signedTicket = createMockTicket({})
     const mockChannel = await mockChannelEntry(
@@ -170,7 +163,6 @@
         index: new UINT256(new BN(2))
       })
     ]
->>>>>>> 2f5f4d67
 
     return expect(
       validateUnacknowledgedTicket(SENDER, new BN(1), new BN(1), signedTicket, mockChannel, async () => ticketsInDb)
