import type Hopr from '..'
import { stringToU8a } from '@hoprnet/hopr-utils'
import BN from 'bn.js'
import PeerId from 'peer-id'
import chaiAsPromised from 'chai-as-promised'
import chai, { expect } from 'chai'
import sinon from 'sinon'
import { Address, Balance, PublicKey, UINT256, Ticket, ChannelEntry, ChannelStatus } from '@hoprnet/hopr-utils'
import { validateUnacknowledgedTicket } from '.'

chai.use(chaiAsPromised)

// target is party A, sender is party B
const TARGET = PeerId.createFromB58String('16Uiu2HAmM9KAPaXA4eAz58Q7Eb3LEkDvLarU4utkyLwDeEK6vM5m')
const TARGET_PUBKEY = PublicKey.fromPeerId(TARGET)
const TARGET_ADDRESS = new Address(stringToU8a('0x65e78d07acf7b654e5ae6777a93ebbf30f639356'))
const SENDER = PeerId.createFromB58String('16Uiu2HAm5g4fTADcjPQrtp9LtN2wCmPJTQPD7vMnWCZp4kwKCVUT')
// const SENDER_ADDRESS = new Address(stringToU8a('0xf3a509473be4bcd8af0d1961d75a5a3dc9e47ba0'))

const createMockTicket = ({
  sender = SENDER,
  targetAddress = TARGET_ADDRESS,
  amount = new Balance(new BN(1)),
  winProb = UINT256.fromInverseProbability(new BN(1)),
  epoch = new UINT256(new BN(1)),
  index = new UINT256(new BN(1)),
  channelIteration = new UINT256(new BN(1))
}: {
  sender?: PeerId
  targetAddress?: Address
  amount?: Balance
  winProb?: UINT256
  epoch?: UINT256
  index?: UINT256
  channelIteration?: UINT256
}) => {
  return {
    counterparty: targetAddress,
    challenge: new Uint8Array(),
    amount,
    winProb,
    epoch,
    index,
    channelIteration,
    verify: (pubKey: PublicKey) => pubKey.eq(new PublicKey(sender.pubKey.marshal())),
    isDummy: () => false
  } as unknown as Ticket
}

const mockChannelEntry = (
  isChannelOpen: boolean = true,
  balance: Balance = new Balance(new BN(100)),
  ticketEpoch = new UINT256(new BN(1)),
  ticketIndex = new UINT256(new BN(0))
) =>
  Promise.resolve(
    new ChannelEntry(
      TARGET_PUBKEY,
      TARGET_PUBKEY,
      balance,
      null,
      ticketEpoch,
      ticketIndex,
      isChannelOpen ? ChannelStatus.Open : ChannelStatus.Closed,
      new UINT256(new BN(1)),
      null
    )
  )

const createMockNode = ({
  // sender = SENDER,
  // senderAddress = SENDER_ADDRESS,
  target = TARGET
}: {
  sender?: PeerId
  senderAddress?: Address
  target?: PeerId
}) => {
  return {
    getId: sinon.stub().returns(target),
    paymentChannels: {
      types: { PublicKey }
    }
  } as unknown as Hopr
}

const getTicketsMock = async (): Promise<Ticket[]> => []

describe('messages/validations.spec.ts - unit test validateUnacknowledgedTicket', function () {
  it('should pass if ticket is okay', async function () {
    const node = createMockNode({})
    const signedTicket = createMockTicket({})

    return expect(
      validateUnacknowledgedTicket(
        node.getId(),
        SENDER,
        new BN(1),
        new BN(1),
        signedTicket,
        await mockChannelEntry(),
        getTicketsMock
      )
    ).to.not.eventually.rejected
  })

  it('should throw when signer is not sender', async function () {
    const node = createMockNode({})
    const signedTicket = createMockTicket({})

    return expect(
      validateUnacknowledgedTicket(
        node.getId(),
        TARGET,
        new BN(2),
        new BN(1),
        signedTicket,
        await mockChannelEntry(),
        getTicketsMock
      )
    ).to.eventually.rejectedWith('The signer of the ticket does not match the sender')
  })

  it('should throw when ticket amount is low', async function () {
    const node = createMockNode({})
    const signedTicket = createMockTicket({})

    return expect(
      validateUnacknowledgedTicket(
        node.getId(),
        SENDER,
        new BN(2),
        new BN(1),
        signedTicket,
        await mockChannelEntry(),
        getTicketsMock
      )
    ).to.eventually.rejectedWith('Ticket amount')
  })

  it('should throw when ticket chance is low', async function () {
    const node = createMockNode({})
    const signedTicket = createMockTicket({
      winProb: UINT256.fromInverseProbability(new BN(2))
    })

    return expect(
      validateUnacknowledgedTicket(
        node.getId(),
        SENDER,
        new BN(1),
        new BN(1),
        signedTicket,
        await mockChannelEntry(),
        getTicketsMock
      )
    ).to.eventually.rejectedWith('Ticket winning probability')
  })

  it('should throw if there no channel open', async function () {
    const node = createMockNode({})
    const signedTicket = createMockTicket({})

    return expect(
      validateUnacknowledgedTicket(
        node.getId(),
        SENDER,
        new BN(1),
        new BN(1),
        signedTicket,
        await mockChannelEntry(false),
        getTicketsMock
      )
    ).to.eventually.rejectedWith('is not open')
  })

<<<<<<< HEAD
  it('should throw if channel is not stored', async function () {
    const node = createMockNode({})
    const signedTicket = createMockTicket({})

    return expect(
      validateUnacknowledgedTicket(
        node.getId(),
        SENDER,
        new BN(1),
        new BN(1),
        signedTicket,
        createMockChannel({
          isChannelStored: false
        }),
        getTicketsMock
      )
    ).to.eventually.rejectedWith('Error while validating unacknowledged ticket, state not found')
  })

=======
>>>>>>> 5a9285e6
  it('should throw if ticket epoch does not match our account epoch', async function () {
    const node = createMockNode({})
    const signedTicket = createMockTicket({})
    const mockChannel = await mockChannelEntry(true, new Balance(new BN(100)), new UINT256(new BN(2)))

    return expect(
      validateUnacknowledgedTicket(
        node.getId(),
        SENDER,
        new BN(1),
        new BN(1),
        signedTicket,
        mockChannel,
        getTicketsMock
      )
    ).to.eventually.rejectedWith('does not match our account epoch')
  })

  it('should throw if ticket index must be higher than last ticket index', async function () {
    const node = createMockNode({})
    const signedTicket = createMockTicket({})
    const mockChannel = await mockChannelEntry(
      true,
      new Balance(new BN(100)),
      new UINT256(new BN(1)),
      new UINT256(new BN(1))
    )
    return expect(
      validateUnacknowledgedTicket(
        node.getId(),
        SENDER,
        new BN(1),
        new BN(1),
        signedTicket,
        mockChannel,
        getTicketsMock
      )
    ).to.eventually.rejectedWith('must be higher than last ticket index')
  })

  it("should throw if ticket's channel iteration does not match the current channel iteration", async function () {
    const node = createMockNode({})
    const signedTicket = createMockTicket({
      channelIteration: new UINT256(new BN(2))
    })

    return expect(
      validateUnacknowledgedTicket(
        node.getId(),
        SENDER,
        new BN(1),
        new BN(1),
        signedTicket,
        await mockChannelEntry(),
        getTicketsMock
      )
    ).to.eventually.rejectedWith('Ticket was created for a different channel iteration')
  })

  it('should throw if channel does not have enough funds', async function () {
    const node = createMockNode({})
    const signedTicket = createMockTicket({})

    return expect(
      validateUnacknowledgedTicket(
        node.getId(),
        SENDER,
        new BN(1),
        new BN(1),
        signedTicket,
        await mockChannelEntry(true, new Balance(new BN(0))),
        getTicketsMock
      )
    ).to.eventually.rejectedWith('Payment channel does not have enough funds')
  })

  it('should throw if channel does not have enough funds when you include unredeemed tickets', async function () {
    const node = createMockNode({})
    const signedTicket = createMockTicket({})
    const ticketsInDb = [
      createMockTicket({
        amount: new Balance(new BN(100))
      })
    ]

    return expect(
      validateUnacknowledgedTicket(
        node.getId(),
        SENDER,
        new BN(1),
        new BN(1),
        signedTicket,
        await mockChannelEntry(),
        async () => ticketsInDb
      )
    ).to.eventually.rejectedWith('Payment channel does not have enough funds when you include unredeemed tickets')
  })
})<|MERGE_RESOLUTION|>--- conflicted
+++ resolved
@@ -174,28 +174,6 @@
     ).to.eventually.rejectedWith('is not open')
   })
 
-<<<<<<< HEAD
-  it('should throw if channel is not stored', async function () {
-    const node = createMockNode({})
-    const signedTicket = createMockTicket({})
-
-    return expect(
-      validateUnacknowledgedTicket(
-        node.getId(),
-        SENDER,
-        new BN(1),
-        new BN(1),
-        signedTicket,
-        createMockChannel({
-          isChannelStored: false
-        }),
-        getTicketsMock
-      )
-    ).to.eventually.rejectedWith('Error while validating unacknowledged ticket, state not found')
-  })
-
-=======
->>>>>>> 5a9285e6
   it('should throw if ticket epoch does not match our account epoch', async function () {
     const node = createMockNode({})
     const signedTicket = createMockTicket({})
