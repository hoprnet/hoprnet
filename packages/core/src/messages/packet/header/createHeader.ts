import secp256k1 from 'secp256k1'
import { randomBytes } from 'crypto'
import { u8aXOR, u8aConcat, PRG } from '@hoprnet/hopr-utils'
import { MAX_HOPS } from '../../../constants'

import {
  Header,
  BETA_LENGTH,
  deriveBlinding,
  derivePRGParameters,
  deriveTicketKey,
  deriveTicketKeyBlinding,
  deriveTicketLastKey,
  createMAC
} from './index'

<<<<<<< HEAD
import HoprCoreConnector from '@hoprnet/hopr-core-connector-interface'
=======
>>>>>>> 2ec8b29a
import type { Types } from '@hoprnet/hopr-core-connector-interface'
import PeerId from 'peer-id'
import Debug from 'debug'
const log = Debug('hopr-core:packet:header')

import {
  PRIVATE_KEY_LENGTH,
  PER_HOP_SIZE,
  DESINATION_SIZE,
  IDENTIFIER_SIZE,
  ADDRESS_SIZE,
  MAC_SIZE,
  LAST_HOP_SIZE,
  KEY_LENGTH
} from './parameters'

<<<<<<< HEAD
export async function createHeader<Chain extends HoprCoreConnector>(
  hash: (msg: Uint8Array) => Promise<Types.Hash>,
  header: Header<Chain>,
  peerIds: PeerId[]
) {
=======
export async function createHeader(hash: (msg: Uint8Array) => Promise<Types.Hash>, header: Header, peerIds: PeerId[]) {
>>>>>>> 2ec8b29a
  function checkPeerIds() {
    if (peerIds.length > MAX_HOPS) {
      log('Exceeded max hops')
      throw Error(`Expected at most ${MAX_HOPS} but got ${peerIds.length}`)
    }

    peerIds.forEach((peerId, index) => {
      if (peerId.pubKey == null) {
        throw Error(`Invalid peerId at index ${index}.`)
      }
    })
  }

  function generateKeyShares(): Uint8Array[] {
    let done = false
    let secrets: Uint8Array[]
    let privKey: Uint8Array

    // Generate the Diffie-Hellman key shares and
    // the respective blinding factors for the
    // relays.
    // There exists a negligible, but NON-ZERO,
    // probability that the key share is chosen
    // such that it yields non-group elements.
    do {
      // initialize values
      let mul = new Uint8Array(PRIVATE_KEY_LENGTH)

      mul[PRIVATE_KEY_LENGTH - 1] = 1
      const G = secp256k1.publicKeyCreate(mul)

      secrets = []

      do {
        privKey = randomBytes(PRIVATE_KEY_LENGTH)
      } while (!secp256k1.privateKeyVerify(privKey))

      header.alpha.set(secp256k1.publicKeyCreate(privKey), 0)

      mul.set(privKey, 0)

      peerIds.forEach((peerId: PeerId, index: number) => {
        // parallel
        // thread 1
        const alpha = secp256k1.publicKeyTweakMul(G, mul)
        // secp256k1.publicKeyVerify(alpha)

        // thread 2
        const secret = secp256k1.publicKeyTweakMul(peerId.pubKey.marshal(), mul)
        // secp256k1.publicKeyVerify(secret)
        // end parallel

        if (!secp256k1.publicKeyVerify(alpha) || !secp256k1.publicKeyVerify(secret)) {
          return
        }

        mul = secp256k1.privateKeyTweakMul(mul, deriveBlinding(alpha, secret))

        if (!secp256k1.privateKeyVerify(mul)) {
          return
        }

        secrets.push(secret)

        if (index == peerIds.length - 1) {
          done = true
        }
      })
    } while (!done)

    return secrets
  }

  function generateFiller(secrets: Uint8Array[]) {
    const filler = new Uint8Array(PER_HOP_SIZE * (secrets.length - 1))

    let length: number = 0
    let start: number = LAST_HOP_SIZE + MAX_HOPS * PER_HOP_SIZE
    let end: number = LAST_HOP_SIZE + MAX_HOPS * PER_HOP_SIZE

    for (let index = 0; index < secrets.length - 1; index++) {
      let { key, iv } = derivePRGParameters(secrets[index])

      start -= PER_HOP_SIZE
      length += PER_HOP_SIZE

      u8aXOR(true, filler.subarray(0, length), PRG.createPRG(key, iv).digest(start, end))
    }

    return filler
  }

  async function createBetaAndGamma(secrets: Uint8Array[], filler: Uint8Array, identifier: Uint8Array) {
    const tmp = new Uint8Array(BETA_LENGTH - PER_HOP_SIZE)

    for (let i = secrets.length; i > 0; i--) {
      const { key, iv } = derivePRGParameters(secrets[i - 1])

      let paddingLength = (MAX_HOPS - secrets.length) * PER_HOP_SIZE

      if (i == secrets.length) {
        header.beta.set(peerIds[i - 1].pubKey.marshal(), 0)
        header.beta.set(identifier, DESINATION_SIZE)

        // @TODO filling the array might not be necessary
        if (paddingLength > 0) {
          header.beta.set(randomBytes(paddingLength), LAST_HOP_SIZE)
        }

        u8aXOR(
          true,
          header.beta.subarray(0, LAST_HOP_SIZE + paddingLength),
          PRG.createPRG(key, iv).digest(0, LAST_HOP_SIZE + paddingLength)
        )

        header.beta.set(filler, LAST_HOP_SIZE + paddingLength)
      } else {
        tmp.set(header.beta.subarray(0, BETA_LENGTH - PER_HOP_SIZE), 0)

        header.beta.set(peerIds[i].pubKey.marshal(), 0)
        header.beta.set(header.gamma, ADDRESS_SIZE)

        // Used for the challenge that is created for the next node
        header.beta.set(await hash(deriveTicketKeyBlinding(secrets[i])), ADDRESS_SIZE + MAC_SIZE)
        header.beta.set(tmp, PER_HOP_SIZE)

        if (i < secrets.length - 1) {
          /**
           * Tells the relay node which challenge it should for the issued ticket.
           * The challenge should be done in a way such that:
           *   - the relay node does not know how to solve it
           *   - having one secret share is not sufficient to reconstruct
           *     the secret
           *   - the relay node can verify the key derivation path
           */
          header.beta.set(
            await hash(
              await hash(u8aConcat(deriveTicketKey(secrets[i]), await hash(deriveTicketKeyBlinding(secrets[i + 1]))))
            ),
            ADDRESS_SIZE + MAC_SIZE + KEY_LENGTH
          )
        } else if (i == secrets.length - 1) {
          header.beta.set(await hash(deriveTicketLastKey(secrets[i])), ADDRESS_SIZE + MAC_SIZE + KEY_LENGTH)
        }

        u8aXOR(true, header.beta, PRG.createPRG(key, iv).digest(0, BETA_LENGTH))
      }

      header.gamma.set(createMAC(secrets[i - 1], header.beta), 0)
    }
  }

  checkPeerIds()
  const secrets = generateKeyShares()
  const identifier = randomBytes(IDENTIFIER_SIZE)
  const filler = generateFiller(secrets)
  await createBetaAndGamma(secrets, filler, identifier)

  // printValues(header, secrets)

  return {
    header: header,
    secrets: secrets,
    identifier: identifier
  }
}<|MERGE_RESOLUTION|>--- conflicted
+++ resolved
@@ -14,10 +14,6 @@
   createMAC
 } from './index'
 
-<<<<<<< HEAD
-import HoprCoreConnector from '@hoprnet/hopr-core-connector-interface'
-=======
->>>>>>> 2ec8b29a
 import type { Types } from '@hoprnet/hopr-core-connector-interface'
 import PeerId from 'peer-id'
 import Debug from 'debug'
@@ -34,15 +30,7 @@
   KEY_LENGTH
 } from './parameters'
 
-<<<<<<< HEAD
-export async function createHeader<Chain extends HoprCoreConnector>(
-  hash: (msg: Uint8Array) => Promise<Types.Hash>,
-  header: Header<Chain>,
-  peerIds: PeerId[]
-) {
-=======
 export async function createHeader(hash: (msg: Uint8Array) => Promise<Types.Hash>, header: Header, peerIds: PeerId[]) {
->>>>>>> 2ec8b29a
   function checkPeerIds() {
     if (peerIds.length > MAX_HOPS) {
       log('Exceeded max hops')
