--- conflicted
+++ resolved
@@ -78,18 +78,9 @@
    *
    * @param peerId that contains private key and public key of the node
    */
-<<<<<<< HEAD
-  async sign(peerId: PeerId): Promise<Challenge> {
-    await this._sign(this.hash, peerId.privKey.marshal(), peerId.pubKey.marshal(), {
-      bytes: this.buffer,
-      offset: this.challengeSignatureOffset
-    })
-
-=======
   async sign(peerId: PeerId): Promise<Challenge<Chain>> {
-    const signature = await this.paymentChannels.utils.sign(this.hash, peerId.privKey.marshal())
+    const signature = await this._sign(this.hash, peerId.privKey.marshal())
     this.set(signature, this.challengeSignatureOffset - this.byteOffset)
->>>>>>> 102f7adf
     return this
   }
 
