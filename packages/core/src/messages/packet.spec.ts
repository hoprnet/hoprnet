<<<<<<< HEAD
import { Packet, MIN_HOPS_REQUIRED } from './packet'
import { HoprDB, Ticket, UINT256, Balance, PublicKey, u8aEquals, Challenge } from '@hoprnet/hopr-utils'
=======
import { Packet, MAX_HOPS } from './packet'
import {
  HoprDB,
  Ticket,
  UINT256,
  Balance,
  PublicKey,
  u8aEquals,
  Challenge,
  PRICE_PER_PACKET
} from '@hoprnet/hopr-utils'
>>>>>>> 9f78a3c3
import PeerId from 'peer-id'
import BN from 'bn.js'
import assert from 'assert'

function createMockTickets(privKey: Uint8Array) {
  const acknowledge = () => {}

  const getChannel = (_self: PublicKey, counterparty: PublicKey) => ({
    acknowledge,
    createTicket: async (pathLength: number, challenge: Challenge) => {
      return Promise.resolve(
        Ticket.create(
          counterparty.toAddress(),
          challenge,
          new UINT256(new BN(0)),
          new UINT256(new BN(0)),
          new Balance(PRICE_PER_PACKET.muln(pathLength)),
          UINT256.fromInverseProbability(new BN(1)),
          new UINT256(new BN(0)),
          privKey
        )
      )
    },
    createDummyTicket: (challenge: Challenge) =>
      Ticket.create(
        counterparty.toAddress(),
        challenge,
        new UINT256(new BN(0)),
        new UINT256(new BN(0)),
        new Balance(new BN(0)),
        UINT256.DUMMY_INVERSE_PROBABILITY,
        new UINT256(new BN(0)),
        privKey
      )
  })

  return { getChannel }
}

describe('packet creation and transformation', function () {
  it('create packet and transform it', async function () {
    const AMOUNT = MIN_HOPS_REQUIRED + 1
    const [self, ...path] = await Promise.all(
      Array.from({ length: AMOUNT }).map((_) => PeerId.create({ keyType: 'secp256k1' }))
    )

    const chain = createMockTickets(self.privKey.marshal())

    const testMsg = new TextEncoder().encode('test')

    let packet = await Packet.create(testMsg, path, self, chain as any)

    assert(packet.ackChallenge != null, `ack challenge must be set to track if message was sent`)

    for (const [index, node] of path.entries()) {
      packet = Packet.deserialize(packet.serialize(), node, index == 0 ? self : path[index - 1])

      const db = HoprDB.createMock()

      await packet.checkPacketTag(db)

      assert.rejects(packet.checkPacketTag(db))

      const chain = createMockTickets(node.privKey.marshal())

      if (packet.isReceiver) {
        assert(index == path.length - 1)

        assert(u8aEquals(packet.plaintext, testMsg))
      } else {
        await packet.storeUnacknowledgedTicket(db)

        await packet.forwardTransform(node, chain as any)
      }
    }
  })

  it('create packet and transform it - reduced path', async function () {
    const AMOUNT = MIN_HOPS_REQUIRED
    const [self, ...path] = await Promise.all(
      Array.from({ length: AMOUNT }).map((_) => PeerId.create({ keyType: 'secp256k1' }))
    )

    const chain = createMockTickets(self.privKey.marshal())

    const testMsg = new TextEncoder().encode('test')

    let packet = await Packet.create(testMsg, path, self, chain as any)

    assert(packet.ackChallenge != null, `ack challenge must be set to track if message was sent`)

    for (const [index, node] of path.entries()) {
      packet = Packet.deserialize(packet.serialize(), node, index == 0 ? self : path[index - 1])

      const db = HoprDB.createMock()

      await packet.checkPacketTag(db)

      assert.rejects(packet.checkPacketTag(db))

      const chain = createMockTickets(node.privKey.marshal())

      if (packet.isReceiver) {
        assert(index == path.length - 1)

        assert(u8aEquals(packet.plaintext, testMsg))
      } else {
        await packet.storeUnacknowledgedTicket(db)

        await packet.forwardTransform(node, chain as any)
      }
    }
  })

  it('create packet and transform it - zero hop', async function () {
    const AMOUNT = 2
    const [self, ...path] = await Promise.all(
      Array.from({ length: AMOUNT }).map((_) => PeerId.create({ keyType: 'secp256k1' }))
    )

    const chain = createMockTickets(self.privKey.marshal())

    const testMsg = new TextEncoder().encode('test')

    let packet = await Packet.create(testMsg, path, self, chain as any)

    assert(packet.ackChallenge != null, `ack challenge must be set to track if message was sent`)

    for (const [index, node] of path.entries()) {
      packet = Packet.deserialize(packet.serialize(), node, index == 0 ? self : path[index - 1])

      const db = HoprDB.createMock()

      await packet.checkPacketTag(db)

      assert.rejects(packet.checkPacketTag(db))

      const chain = createMockTickets(node.privKey.marshal())

      if (packet.isReceiver) {
        assert(index == path.length - 1)

        assert(u8aEquals(packet.plaintext, testMsg))
      } else {
        await packet.storeUnacknowledgedTicket(db)

        await packet.forwardTransform(node, chain as any)
      }
    }
  })

  it('create packet and transform it - false positives', async function () {
    const AMOUNT = MIN_HOPS_REQUIRED + 1
    const [self, ...path] = await Promise.all(
      Array.from({ length: AMOUNT }).map((_) => PeerId.create({ keyType: 'secp256k1' }))
    )

    const chain = createMockTickets(self.privKey.marshal())

    const testMsg = new TextEncoder().encode('test')

    const packet = await Packet.create(testMsg, path, self, chain as any)

    const transformedPacket = Packet.deserialize(packet.serialize(), path[0], self)

    await transformedPacket.forwardTransform(path[0], chain as any)

    assert.throws(() => Packet.deserialize(transformedPacket.serialize(), path[0], self))
  })
})<|MERGE_RESOLUTION|>--- conflicted
+++ resolved
@@ -1,8 +1,4 @@
-<<<<<<< HEAD
-import { Packet, MIN_HOPS_REQUIRED } from './packet'
-import { HoprDB, Ticket, UINT256, Balance, PublicKey, u8aEquals, Challenge } from '@hoprnet/hopr-utils'
-=======
-import { Packet, MAX_HOPS } from './packet'
+import { Packet, INTERMEDIATE_HOPS } from './packet'
 import {
   HoprDB,
   Ticket,
@@ -13,7 +9,6 @@
   Challenge,
   PRICE_PER_PACKET
 } from '@hoprnet/hopr-utils'
->>>>>>> 9f78a3c3
 import PeerId from 'peer-id'
 import BN from 'bn.js'
 import assert from 'assert'
@@ -55,7 +50,7 @@
 
 describe('packet creation and transformation', function () {
   it('create packet and transform it', async function () {
-    const AMOUNT = MIN_HOPS_REQUIRED + 1
+    const AMOUNT = INTERMEDIATE_HOPS + 1
     const [self, ...path] = await Promise.all(
       Array.from({ length: AMOUNT }).map((_) => PeerId.create({ keyType: 'secp256k1' }))
     )
@@ -92,7 +87,7 @@
   })
 
   it('create packet and transform it - reduced path', async function () {
-    const AMOUNT = MIN_HOPS_REQUIRED
+    const AMOUNT = INTERMEDIATE_HOPS
     const [self, ...path] = await Promise.all(
       Array.from({ length: AMOUNT }).map((_) => PeerId.create({ keyType: 'secp256k1' }))
     )
@@ -166,7 +161,7 @@
   })
 
   it('create packet and transform it - false positives', async function () {
-    const AMOUNT = MIN_HOPS_REQUIRED + 1
+    const AMOUNT = INTERMEDIATE_HOPS + 1
     const [self, ...path] = await Promise.all(
       Array.from({ length: AMOUNT }).map((_) => PeerId.create({ keyType: 'secp256k1' }))
     )
