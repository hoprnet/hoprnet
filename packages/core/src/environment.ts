--- conflicted
+++ resolved
@@ -66,14 +66,8 @@
 }
 
 export function resolveEnvironment(environment_id: string, customProvider?: string): ResolvedEnvironment {
-<<<<<<< HEAD
-  const protocolConfig = require('../protocol-config.json') as ProtocolConfig
-  const environment: Environment = protocolConfig.environments[environment_id]
-  const network = protocolConfig.networks[environment?.network_id]
-=======
   const environment = (protocolConfig as ProtocolConfig).environments[environment_id]
   const network = (protocolConfig as ProtocolConfig).networks[environment?.network_id]
->>>>>>> fbe90749
   if (environment && network) {
     network.id = environment?.network_id
     network.default_provider = customProvider ?? network?.default_provider
