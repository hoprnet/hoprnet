export type NetworkOptions = {
  id: string
  description: string
  chain_id: number // >= 0
  live: boolean
  default_provider: string // a valid HTTP url pointing at a RPC endpoint
<<<<<<< HEAD
  etherscan_api_url?: string // a valid HTTP url pointing at a RPC endpoint
  gas_price?: string // e.g. '1 gwei'
  gas_multiplier: number // e.g. 1.1
=======
  max_fee_per_gas: string // The absolute maximum you are willing to pay per unit of gas to get your transaction included in a block, e.g. '10 gwei'
  max_priority_fee_per_gas: string // Tips paid directly to miners, e.g. '2 gwei'
>>>>>>> ff977c60
  native_token_name: string
  hopr_token_name: string
  tags: string[]
}

export type Environment = {
  id: string
  network_id: string // must match one of the Network.id
  channel_contract_deploy_block: number // >= 0
  token_contract_address: string // an Ethereum address
  channels_contract_address: string // an Ethereum address
  xhopr_contract_address: string // an Ethereum address,
  boost_contract_address: string // an Ethereum address,
  stake_contract_address: string // an Ethereum address,
  network_registry_proxy_contract_address: string // an Ethereum address,
  network_registry_contract_address: string // an Ethereum address,
}

export type ProtocolConfig = {
  environments: Environment[]
  networks: NetworkOptions[]
}

export type ResolvedEnvironment = {
  id: string
  network: NetworkOptions
  channel_contract_deploy_block: number
  token_contract_address: string // an Ethereum address
  channels_contract_address: string // an Ethereum address
  xhopr_contract_address: string // an Ethereum address,
  boost_contract_address: string // an Ethereum address,
  stake_contract_address: string // an Ethereum address,
  network_registry_proxy_contract_address: string // an Ethereum address,
  network_registry_contract_address: string // an Ethereum address,
}

export function supportedEnvironments(): Environment[] {
  const protocolConfig = require('../protocol-config.json') as ProtocolConfig
  const environments = Object.entries(protocolConfig.environments).map(([id, env]) => ({ id, ...env }))
  return environments
}

export function resolveEnvironment(environment_id: string, customProvider?: string): ResolvedEnvironment {
  const protocolConfig = require('../protocol-config.json') as ProtocolConfig
  const environment = protocolConfig.environments[environment_id]
  const network = protocolConfig.networks[environment?.network_id]
  if (environment && network) {
    network.id = environment?.network_id
    network.default_provider = customProvider ?? network?.default_provider
    return {
      id: environment_id,
      network,
      channel_contract_deploy_block: environment.channel_contract_deploy_block,
      token_contract_address: environment.token_contract_address,
      channels_contract_address: environment.channels_contract_address,
      xhopr_contract_address: environment.xhopr_contract_address,
      boost_contract_address: environment.boost_contract_address,
      stake_contract_address: environment.stake_contract_address,
      network_registry_proxy_contract_address: environment.network_registry_proxy_contract_address,
      network_registry_contract_address: environment.network_registry_contract_address
    }
  }
  const supportedEnvsString: string = supportedEnvironments()
    .map((env) => env.id)
    .join(', ')
  throw new Error(`environment '${environment_id}' is not supported, supported environments: ${supportedEnvsString}`)
}<|MERGE_RESOLUTION|>--- conflicted
+++ resolved
@@ -4,14 +4,9 @@
   chain_id: number // >= 0
   live: boolean
   default_provider: string // a valid HTTP url pointing at a RPC endpoint
-<<<<<<< HEAD
   etherscan_api_url?: string // a valid HTTP url pointing at a RPC endpoint
-  gas_price?: string // e.g. '1 gwei'
-  gas_multiplier: number // e.g. 1.1
-=======
   max_fee_per_gas: string // The absolute maximum you are willing to pay per unit of gas to get your transaction included in a block, e.g. '10 gwei'
   max_priority_fee_per_gas: string // Tips paid directly to miners, e.g. '2 gwei'
->>>>>>> ff977c60
   native_token_name: string
   hopr_token_name: string
   tags: string[]
