import path from 'path'
import { mkdir } from 'fs/promises'

import { type Libp2p, createLibp2p } from 'libp2p'
import { LevelDatastore } from 'datastore-level'
import type { Multiaddr } from '@multiformats/multiaddr'
import { Mplex } from '@libp2p/mplex'
import { KadDHT } from '@libp2p/kad-dht'
import { Noise } from '@chainsafe/libp2p-noise'
import type { PeerId } from '@libp2p/interface-peer-id'
import type { AddressSorter, Address } from '@libp2p/interfaces/peer-store'

import {
  HoprConnect,
  compareAddressesLocalMode,
  type PublicNodesEmitter,
  compareAddressesPublicMode
} from '@hoprnet/hopr-connect'
<<<<<<< HEAD
import {
  debug,
  isAddressWithPeerId,
  LevelDb,
  ChainKeypair,
  OffchainKeypair,
  Address as Packet_Address
} from '@hoprnet/hopr-utils'
=======
import { debug, isAddressWithPeerId, LevelDb, ChainKeypair, OffchainKeypair } from '@hoprnet/hopr-utils'
>>>>>>> bc262885
import HoprCoreEthereum from '@hoprnet/hopr-core-ethereum'

import Hopr, { type HoprOptions } from './index.js'
import { getAddrs } from './identity.js'
import { createLibp2pMock } from './libp2p.mock.js'
import { getContractData, supportedNetworks } from './network.js'
import { MultiaddrConnection } from '@libp2p/interfaces/transport'
import { Database, core_hopr_initialize_crate } from '../lib/core_hopr.js'
import { peerIdFromKeys } from '@libp2p/peer-id'
core_hopr_initialize_crate()

const log = debug(`hopr-core:create-hopr`)
const error = debug(`hopr-core:error`)

/*
 * General function to create a libp2p instance to start sending
 * messages to other nodes..
 * @param peerId:PeerId - Identity used by the HOPR node
 * @param options:HoprOptions - Required options to create node
 * @param initialNodes:{ id: PeerId; multiaddrs: Multiaddr[] } - Array of PeerIds w/their multiaddrss
 * @param publicNodesEmitter:PublicNodesEmitter Event emitter for all public nodes.
 * @param isDenied given a peerId, checks whether we want to connect to that node
 * @returns {Hopr} - HOPR node
 */
export async function createLibp2pInstance(
  packetKeypair: OffchainKeypair,
  options: HoprOptions,
  initialNodes: { id: PeerId; multiaddrs: Multiaddr[] }[],
  publicNodes: PublicNodesEmitter,
  isAllowedToAccessNetwork: Hopr['isAllowedAccessToNetwork']
): Promise<Libp2p> {
  let libp2p: Libp2p
  // TODO: verify key formatting here
  const peerId = await peerIdFromKeys(packetKeypair.public().serialize(), packetKeypair.secret())

  if (options.testing?.useMockedLibp2p) {
    // Used for quick integration testing
    libp2p = createLibp2pMock(peerId, {
      network: options.testing.mockedNetwork,
      dht: options.testing.mockedDHT
    })
  } else {
    let addressSorter: AddressSorter

    if (options.testing?.preferLocalAddresses) {
      addressSorter = (a: Address, b: Address) => compareAddressesLocalMode(a.multiaddr, b.multiaddr)
      log('Address sorting: prefer local addresses')
    } else {
      // Overwrite address sorter with identity function since
      // libp2p's own address sorter function is unable to handle
      // p2p addresses, e.g. /p2p/<RELAY>/p2p-circuit/p2p/<DESTINATION>
      addressSorter = (a: Address, b: Address) => compareAddressesPublicMode(a.multiaddr, b.multiaddr)
      log('Address sorting: start with most promising addresses')
    }

    // Store the peerstore on-disk under the main data path. Ensure store is
    // opened before passing it to libp2p.
    const datastorePath = path.join(options.dataPath, 'peerstore')
    await mkdir(datastorePath, { recursive: true })
    const datastore = new LevelDatastore(datastorePath, { createIfMissing: true })
    await datastore.open()

    log(`using peerstore at ${datastorePath}`)

    // Make libp2p aware of environments
    const protocolPrefix = `/hopr/${options.network.id}`

    // Collect supported environments and versions to be passed to HoprConnect
    // because hopr-connect doesn't have access to the protocol config file
    const supportedEnvironmentsInfo = supportedNetworks().map((env) => {
      return { id: env.id, versionRange: env.version_range }
    })

    libp2p = await createLibp2p({
      peerId,
      addresses: { listen: getAddrs(peerId, options).map((x: Multiaddr) => x.toString()) },
      transports: [
        // @ts-ignore libp2p interface type clash
        new HoprConnect({
          config: {
            initialNodes,
            publicNodes,
            network: options.network.id,
            supportedNetworks: supportedEnvironmentsInfo,
            allowLocalConnections: options.allowLocalConnections,
            allowPrivateConnections: options.allowPrivateConnections,
            // Amount of nodes for which we are willing to act as a relay with 2GB memory limit
            maxRelayedConnections: 2_000,
            announce: options.announce,
            isAllowedToAccessNetwork,
            noRelay: options.noRelay
          },
          testing: {
            // Treat local and private addresses as public addresses
            __useLocalAddresses: options.testing?.announceLocalAddresses,
            // Use local addresses to dial other nodes and reply to
            // STUN queries with local and private addresses
            __preferLocalAddresses: options.testing?.preferLocalAddresses,
            // Prevent nodes from dialing each other directly
            // but allow direct connection towards relays
            __noDirectConnections: options.testing?.noDirectConnections,
            // Do not upgrade to a direct WebRTC connection, even if it
            // is available. Used to test behavior of bidirectional NATs
            __noWebRTCUpgrade: options.testing?.noWebRTCUpgrade,
            __localModeStun: options.testing?.localModeStun
          }
        })
      ],
      streamMuxers: [new Mplex()],
      connectionEncryption: [new Noise()],
      // @ts-ignore forked DHT
      dht: new KadDHT({
        // Protocol prefixes require a trailing slash
        // @TODO disabled for compatibility reasons
        // protocolPrefix: `/${protocolPrefix}`,
        protocolPrefix,
        // Make entry nodes Kad-DHT servers
        // A network requires at least on Kad-DHT server otherwise nodes
        // will flood each other forever with Kad-DHT ping attempts
        clientMode: !options.announce,
        // Limit size of ping queue by using smaller timeouts
        pingTimeout: 2e3,
        // Only for e2e testing, use DHT `lan` mode to accept connections
        // to nodes on the same machine
        lan: options.testing?.announceLocalAddresses ?? false
      }),
      connectionManager: {
        autoDial: true,
        // Use custom sorting to prevent from problems with libp2p
        // and HOPR's relay addresses
        addressSorter,
        // Don't try to dial a peer using multiple addresses in parallel
        maxDialsPerPeer: 1,
        // If we are a public node, assume that our system is able to handle
        // more connections
        maxParallelDials: options.maxParallelConnections,
        // default timeout of 30s appears to be too long
        dialTimeout: 3e3
      },
      connectionGater: {
        denyDialPeer: async (peer: PeerId) => !(await isAllowedToAccessNetwork(peer)),
        denyInboundEncryptedConnection: async (peer: PeerId, conn: MultiaddrConnection) => {
          const isAllowed = await isAllowedToAccessNetwork(peer)

          if (!isAllowed) {
            try {
              // Connection must be closed explicitly because not yet
              // part of any data structure
              await conn.close()
            } catch (err) {
              error(`Error while closing connection to non-registered node`)
            }
          }

          return !isAllowed
        }
      },
      relay: {
        // Conflicts with HoprConnect's own mechanism
        enabled: false
      },
      nat: {
        // Conflicts with HoprConnect's own mechanism
        enabled: false
      },
      metrics: {
        // Not needed right now
        enabled: false
      },
      ping: {
        // FIXME: libp2p automatically adds a leading `/`
        // protocolPrefix: protocolPrefix.startsWith('/') ? protocolPrefix.slice(1) : protocolPrefix
        protocolPrefix // for compatibility
      },
      fetch: {
        // FIXME: libp2p automatically adds a leading `/`
        // protocolPrefix: protocolPrefix.startsWith('/') ? protocolPrefix.slice(1) : protocolPrefix
        protocolPrefix // for compatibility
      },
      push: {
        // FIXME: libp2p automatically adds a leading `/`
        // protocolPrefix: protocolPrefix.startsWith('/') ? protocolPrefix.slice(1) : protocolPrefix
        protocolPrefix // for compatibility
      },
      identify: {
        // FIXME: libp2p automatically adds a leading `/`
        // protocolPrefix: protocolPrefix.startsWith('/') ? protocolPrefix.slice(1) : protocolPrefix
        protocolPrefix // for compatibility
      },
      peerStore: {
        // Prevents peer-store from storing addresses twice, e.g.
        // /ip4/1.2.3.4/tcp/23/p2p/16Uiu2HAmQBZA4TzjKjU5fpCSprGuM2y8mpepNwMS6ZKFATiKg68h
        // /ip4/1.2.3.4/tcp/23
        // same for
        // /p2p/16Uiu2HAkzEnkW3xGJbvpXSXmvVR177LcR4Sw7z5S1ijuBcnbVFsV/p2p-circuit
        // /p2p/16Uiu2HAkzEnkW3xGJbvpXSXmvVR177LcR4Sw7z5S1ijuBcnbVFsV/p2p-circuit/p2p/16Uiu2HAmQBZA4TzjKjU5fpCSprGuM2y8mpepNwMS6ZKFATiKg68h
        addressFilter: async (_peerId: PeerId, multiaddr: Multiaddr) => !isAddressWithPeerId(multiaddr)
      },
      datastore
    })
  }

  return libp2p
}

/*
 * General function to create a HOPR node given an identity an
 * range of options.
 * @param peerId:PeerId - Identity used by the HOPR node
 * @param options:HoprOptions - Required options to create node
 * @returns {Hopr} - HOPR node
 */
export async function createHoprNode(
  chainKeypair: ChainKeypair,
  packetKeypair: OffchainKeypair,
  options: HoprOptions,
  automaticChainCreation = true
): Promise<Hopr> {
  let levelDb = new LevelDb()

  try {
    const dbPath = path.join(options.dataPath, 'db')
    await levelDb.init(options.createDbIfNotExist, dbPath, options.forceCreateDB, options.network.id)

    // Dump entire database to a file if given by the env variable
    const dump_file = process.env.DB_DUMP ?? ''
    if (dump_file.length > 0) {
      await levelDb.dump(dump_file)
    }
  } catch (err: unknown) {
    log(`failed init db:`, err)
    throw err
  }

  let db = new Database(levelDb, chainKeypair.public().to_address())
<<<<<<< HEAD

  // if safe address or module address is not provided, replace with values stored in the db
  log(`options.safeModule.safeAddress: ${options.safeModule.safeAddress}`)
  log(`options.safeModule.safeAddress: ${options.safeModule.moduleAddress}`)
  const safeAddress =
    options.safeModule.safeAddress ?? Packet_Address.deserialize((await db.get_staking_safe_address()).serialize())
  const moduleAddress =
    options.safeModule.moduleAddress ?? Packet_Address.deserialize((await db.get_staking_module_address()).serialize())
  if (!safeAddress || !moduleAddress) {
    log(`failed to provide safe or module address:`)
    throw new Error('Hopr Node must be initialized with safe and module address')
  }
=======
>>>>>>> bc262885

  log(`using provider URL: ${options.network.chain.default_provider}`)

  // get contract data for the given environment id and pass it on to create chain wrapper
  const resolvedContractAddresses = getContractData(options.network.id)
  log(`[DEBUG] resolvedContractAddresses ${options.network.id} ${JSON.stringify(resolvedContractAddresses, null, 2)}`)

  await HoprCoreEthereum.createInstance(
    db,
    chainKeypair,
    {
      chainId: options.network.chain.chain_id,
      network: options.network.id,
      maxFeePerGas: options.network.chain.max_fee_per_gas,
      maxPriorityFeePerGas: options.network.chain.max_priority_fee_per_gas,
      chain: options.network.chain.id,
      provider: options.network.chain.default_provider
    },
    {
      safeTransactionServiceProvider: options.safeModule.safeTransactionServiceProvider,
      safeAddress,
      moduleAddress
    },
    resolvedContractAddresses,
    automaticChainCreation
  )

  // // Initialize connection to the blockchain
  // await chain.initializeChainWrapper(resolvedContractAddresses)

  return new Hopr(chainKeypair, packetKeypair, db, options)
}<|MERGE_RESOLUTION|>--- conflicted
+++ resolved
@@ -16,18 +16,14 @@
   type PublicNodesEmitter,
   compareAddressesPublicMode
 } from '@hoprnet/hopr-connect'
-<<<<<<< HEAD
 import {
   debug,
   isAddressWithPeerId,
   LevelDb,
   ChainKeypair,
   OffchainKeypair,
-  Address as Packet_Address
+  Address as Packet_Address,
 } from '@hoprnet/hopr-utils'
-=======
-import { debug, isAddressWithPeerId, LevelDb, ChainKeypair, OffchainKeypair } from '@hoprnet/hopr-utils'
->>>>>>> bc262885
 import HoprCoreEthereum from '@hoprnet/hopr-core-ethereum'
 
 import Hopr, { type HoprOptions } from './index.js'
@@ -263,7 +259,6 @@
   }
 
   let db = new Database(levelDb, chainKeypair.public().to_address())
-<<<<<<< HEAD
 
   // if safe address or module address is not provided, replace with values stored in the db
   log(`options.safeModule.safeAddress: ${options.safeModule.safeAddress}`)
@@ -276,8 +271,6 @@
     log(`failed to provide safe or module address:`)
     throw new Error('Hopr Node must be initialized with safe and module address')
   }
-=======
->>>>>>> bc262885
 
   log(`using provider URL: ${options.network.chain.default_provider}`)
 
