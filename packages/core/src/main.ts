--- conflicted
+++ resolved
@@ -3,24 +3,16 @@
 
 import { default as LibP2P, type Connection } from 'libp2p'
 import { LevelDatastore } from 'datastore-level'
-<<<<<<< HEAD
-import { type AddressSorter, HoprDB, PublicKey, debug } from '@hoprnet/hopr-utils'
-=======
 import { type AddressSorter, HoprDB, localAddressesFirst, PublicKey } from '@hoprnet/hopr-utils'
->>>>>>> c54b01ef
 import HoprCoreEthereum from '@hoprnet/hopr-core-ethereum'
-import Mplex from 'libp2p-mplex'
+const Mplex = require('libp2p-mplex')
 import KadDHT from 'libp2p-kad-dht'
 import { NOISE } from '@chainsafe/libp2p-noise'
 import type PeerId from 'peer-id'
+import { debug } from '@hoprnet/hopr-utils'
 import Hopr, { type HoprOptions } from '.'
 import { getAddrs } from './identity'
-import HoprConnect, {
-  type HoprConnectConfig,
-  type PublicNodesEmitter,
-  compareAddressesLocalMode,
-  compareAddressesPublicMode
-} from '@hoprnet/hopr-connect'
+import HoprConnect, { type HoprConnectConfig, type PublicNodesEmitter } from '@hoprnet/hopr-connect'
 import type { Multiaddr } from 'multiaddr'
 
 const log = debug(`hopr-core:create-hopr`)
@@ -43,16 +35,13 @@
   let addressSorter: AddressSorter
 
   if (options.testing?.preferLocalAddresses) {
-    // @TODO use address.isCertified to treat signed peer records differently
-    // than observed addresses
-    addressSorter = (addresses) => addresses.sort((a, b) => compareAddressesLocalMode(a.multiaddr, b.multiaddr))
+    addressSorter = localAddressesFirst
     log('Preferring local addresses')
   } else {
-    // Address sorter **must** be overwritten since libp2p
-    // cannot handle Hopr's circuit addresses
-    // @TODO use address.isCertified to treat signed peer records differently
-    // than observed addresses
-    addressSorter = (addresses) => addresses.sort((a, b) => compareAddressesPublicMode(a.multiaddr, b.multiaddr))
+    // Overwrite address sorter with identity function since
+    // libp2p's own address sorter function is unable to handle
+    // p2p addresses, e.g. /p2p/<RELAY>/p2p-circuit/p2p/<DESTINATION>
+    addressSorter = (addr) => addr
     log('Addresses are sorted by default')
   }
 
@@ -72,10 +61,9 @@
     modules: {
       transport: [HoprConnect as any],
       streamMuxer: [Mplex],
-      connEncryption: [NOISE],
+      connEncryption: [NOISE as any],
       dht: KadDHT
     },
-    // Currently disabled due to problems with serialization and deserialization
     // Configure peerstore to be persisted using LevelDB, also requires config
     // persistence to be set.
     datastore,
@@ -116,9 +104,7 @@
         enabled: true,
         // Feed DHT with all previously announced nodes
         // @ts-ignore
-        bootstrapPeers: initialNodes,
-        // Answer requests from other peers
-        clientMode: false
+        bootstrapPeers: initialNodes
       },
       relay: {
         // Conflicts with HoprConnect's own mechanism
@@ -212,5 +198,6 @@
   // Initialize connection to the blockchain
   await chain.initializeChainWrapper()
 
-  return new Hopr(peerId, db, chain, options)
+  const node = new Hopr(peerId, db, chain, options)
+  return node
 }