import path from 'path'
import { mkdir } from 'fs/promises'

import { type Libp2p, createLibp2p } from 'libp2p'
import { LevelDatastore } from 'datastore-level'
import type { Multiaddr } from '@multiformats/multiaddr'
import { Mplex } from '@libp2p/mplex'
import { KadDHT } from '@libp2p/kad-dht'
import { Noise } from '@chainsafe/libp2p-noise'
import type { PeerId } from '@libp2p/interface-peer-id'
import { keysPBM } from '@libp2p/crypto/keys'
import type { AddressSorter, Address } from '@libp2p/interfaces/peer-store'

import { HoprConnect, compareAddressesLocalMode, type PublicNodesEmitter } from '@hoprnet/hopr-connect'
import { HoprDB, PublicKey, debug } from '@hoprnet/hopr-utils'
import HoprCoreEthereum from '@hoprnet/hopr-core-ethereum'

import Hopr, { type HoprOptions } from './index.js'
import { getAddrs } from './identity.js'
import type AccessControl from './network/access-control.js'
import { createLibp2pMock } from './libp2p.mock.js'
import { NetworkPeersOrigin } from './network/network-peers.js'
<<<<<<< HEAD
import EventEmitter from 'events'
=======
import { supportedEnvironments } from './environment.js'
>>>>>>> 147ba7b1

const log = debug(`hopr-core:create-hopr`)

/*
 * General function to create a libp2p instance to start sending
 * messages to other nodes..
 * @param peerId:PeerId - Identity used by the HOPR node
 * @param options:HoprOptions - Required options to create node
 * @param initialNodes:{ id: PeerId; multiaddrs: Multiaddr[] } - Array of PeerIds w/their multiaddrss
 * @param publicNodesEmitter:PublicNodesEmitter Event emitter for all public nodes.
 * @param isDenied given a peerId, checks whether we want to connect to that node
 * @returns {Hopr} - HOPR node
 */
export async function createLibp2pInstance(
  peerId: PeerId,
  options: HoprOptions,
  initialNodes: { id: PeerId; multiaddrs: Multiaddr[] }[],
  publicNodes: PublicNodesEmitter,
  reviewConnection: AccessControl['reviewConnection'],
  peerConnectionMonitor: EventEmitter,
  isAllowedToAccessNetwork: Hopr['isAllowedAccessToNetwork']
): Promise<Libp2p> {
  let libp2p: Libp2p
  if (options.testing?.useMockedLibp2p) {
    // Used for quick integration testing
    libp2p = createLibp2pMock(peerId, {
      network: options.testing.mockedNetwork,
      dht: options.testing.mockedDHT
    })
  } else {
    let addressSorter: AddressSorter

    if (options.testing?.preferLocalAddresses) {
      addressSorter = (a: Address, b: Address) => compareAddressesLocalMode(a.multiaddr, b.multiaddr)
      log('Preferring local addresses')
    } else {
      // Overwrite address sorter with identity function since
      // libp2p's own address sorter function is unable to handle
      // p2p addresses, e.g. /p2p/<RELAY>/p2p-circuit/p2p/<DESTINATION>
      addressSorter = (_addr) => 0
      log('Addresses are sorted by default')
    }

    // Store the peerstore on-disk under the main data path. Ensure store is
    // opened before passing it to libp2p.
    const datastorePath = path.join(options.dataPath, 'peerstore')
    await mkdir(datastorePath, { recursive: true })
    const datastore = new LevelDatastore(datastorePath, { createIfMissing: true })
    await datastore.open()

    log(`using peerstore at ${datastorePath}`)

    // Make libp2p aware of environments
    const protocolPrefix = `/hopr/${options.environment.id}`

    // Collect supported environments and versions to be passed to HoprConnect
    // because hopr-connect doesn't have access to the protocol config file
    const supportedEnvironmentsInfo = supportedEnvironments().map((env) => {
      return { id: env.id, versionRange: env.version_range }
    })

    libp2p = await createLibp2p({
      peerId,
      addresses: { listen: getAddrs(peerId, options).map((x: Multiaddr) => x.toString()) },
      transports: [
        // @ts-ignore libp2p interface type clash
        new HoprConnect({
          config: {
            initialNodes,
            publicNodes,
            environment: options.environment.id,
            supportedEnvironments: supportedEnvironmentsInfo,
            allowLocalConnections: options.allowLocalConnections,
            allowPrivateConnections: options.allowPrivateConnections,
            // Amount of nodes for which we are willing to act as a relay
            maxRelayedConnections: 50_000,
            peerConnectionMonitor: peerConnectionMonitor,
            isAllowedToAccessNetwork
          },
          testing: {
            // Treat local and private addresses as public addresses
            __useLocalAddresses: options.testing?.announceLocalAddresses,
            // Use local addresses to dial other nodes and reply to
            // STUN queries with local and private addresses
            __preferLocalAddresses: options.testing?.preferLocalAddresses,
            // Prevent nodes from dialing each other directly
            // but allow direct connection towards relays
            __noDirectConnections: options.testing?.noDirectConnections,
            // Do not upgrade to a direct WebRTC connection, even if it
            // is available. Used to test behavior of bidirectional NATs
            __noWebRTCUpgrade: options.testing?.noWebRTCUpgrade,
            // Prevent usage of UPNP to determine external IP address
            __noUPNP: options.testing?.noUPNP
          }
        })
      ],
      streamMuxers: [new Mplex()],
      connectionEncryption: [new Noise()],
      dht: new KadDHT({ protocolPrefix, pingTimeout: 2000 }),
      connectionManager: {
        autoDial: true,
        // Use custom sorting to prevent from problems with libp2p
        // and HOPR's relay addresses
        addressSorter,
        // Don't try to dial a peer using multiple addresses in parallel
        maxDialsPerPeer: 1,
        // If we are a public node, assume that our system is able to handle
        // more connections
        maxParallelDials: options.announce ? 250 : 50,
        // default timeout of 30s appears to be too long
        dialTimeout: 10e3
      },
      connectionGater: {
        denyDialPeer: async (peer: PeerId) => {
          return !(await reviewConnection(peer, NetworkPeersOrigin.OUTGOING_CONNECTION))
        },
        denyInboundEncryptedConnection: async (peer: PeerId) => {
          return !(await reviewConnection(peer, NetworkPeersOrigin.INCOMING_CONNECTION))
        }
      },
      relay: {
        // Conflicts with HoprConnect's own mechanism
        enabled: false
      },
      nat: {
        // Conflicts with HoprConnect's own mechanism
        enabled: false
      },
      metrics: {
        // Not needed right now
        enabled: false
      },
      ping: {
        protocolPrefix
      },
      fetch: {
        protocolPrefix
      },
      push: {
        protocolPrefix
      },
      identify: {
        protocolPrefix
      },
      datastore
    })
  }

  return libp2p
}

/*
 * General function to create a HOPR node given an identity an
 * range of options.
 * @param peerId:PeerId - Identity used by the HOPR node
 * @param options:HoprOptions - Required options to create node
 * @returns {Hopr} - HOPR node
 */
export async function createHoprNode(
  peerId: PeerId,
  options: HoprOptions,
  automaticChainCreation = true
): Promise<Hopr> {
  const db = new HoprDB(PublicKey.fromPeerId(peerId))

  try {
    const dbPath = path.join(options.dataPath, 'db')
    await db.init(options.createDbIfNotExist, dbPath, options.forceCreateDB, options.environment.id)

    // Dump entire database to a file if given by the env variable
    const dump_file = process.env.DB_DUMP ?? ''
    if (dump_file.length > 0) {
      db.dumpDatabase(dump_file)
    }
  } catch (err: unknown) {
    log(`failed init db:`, err)
    throw err
  }

  log(`using provider URL: ${options.environment.network.default_provider}`)
  const chain = new HoprCoreEthereum(
    db,
    PublicKey.fromPeerId(peerId),
    keysPBM.PrivateKey.decode(peerId.privateKey as Uint8Array).Data,
    {
      chainId: options.environment.network.chain_id,
      environment: options.environment.id,
      maxFeePerGas: options.environment.network.max_fee_per_gas,
      maxPriorityFeePerGas: options.environment.network.max_priority_fee_per_gas,
      network: options.environment.network.id,
      provider: options.environment.network.default_provider
    },
    automaticChainCreation
  )

  // Initialize connection to the blockchain
  await chain.initializeChainWrapper()

  return new Hopr(peerId, db, chain, options)
}<|MERGE_RESOLUTION|>--- conflicted
+++ resolved
@@ -20,11 +20,8 @@
 import type AccessControl from './network/access-control.js'
 import { createLibp2pMock } from './libp2p.mock.js'
 import { NetworkPeersOrigin } from './network/network-peers.js'
-<<<<<<< HEAD
 import EventEmitter from 'events'
-=======
 import { supportedEnvironments } from './environment.js'
->>>>>>> 147ba7b1
 
 const log = debug(`hopr-core:create-hopr`)
 
