import path from 'path'
import { mkdir } from 'fs/promises'

import { type Libp2p, createLibp2p } from 'libp2p'
import { LevelDatastore } from 'datastore-level'
import type { Multiaddr } from '@multiformats/multiaddr'
import { Mplex } from '@libp2p/mplex'
import { KadDHT } from '@libp2p/kad-dht'
import { Noise } from '@chainsafe/libp2p-noise'
import type { PeerId } from '@libp2p/interface-peer-id'
import { keysPBM } from '@libp2p/crypto/keys'
import type { AddressSorter, Address } from '@libp2p/interfaces/peer-store'

import { HoprConnect, compareAddressesLocalMode, type PublicNodesEmitter } from '@hoprnet/hopr-connect'
import { HoprDB, PublicKey, debug, isAddressWithPeerId } from '@hoprnet/hopr-utils'
import HoprCoreEthereum from '@hoprnet/hopr-core-ethereum'

import Hopr, { type HoprOptions } from './index.js'
import { getAddrs } from './identity.js'
import type AccessControl from './network/access-control.js'
import { createLibp2pMock } from './libp2p.mock.js'
import { NetworkPeersOrigin } from './network/network-peers.js'
import { supportedEnvironments } from './environment.js'

const log = debug(`hopr-core:create-hopr`)

/*
 * General function to create a libp2p instance to start sending
 * messages to other nodes..
 * @param peerId:PeerId - Identity used by the HOPR node
 * @param options:HoprOptions - Required options to create node
 * @param initialNodes:{ id: PeerId; multiaddrs: Multiaddr[] } - Array of PeerIds w/their multiaddrss
 * @param publicNodesEmitter:PublicNodesEmitter Event emitter for all public nodes.
 * @param isDenied given a peerId, checks whether we want to connect to that node
 * @returns {Hopr} - HOPR node
 */
export async function createLibp2pInstance(
  peerId: PeerId,
  options: HoprOptions,
  initialNodes: { id: PeerId; multiaddrs: Multiaddr[] }[],
  publicNodes: PublicNodesEmitter,
  reviewConnection: AccessControl['reviewConnection'],
  isAllowedToAccessNetwork: Hopr['isAllowedAccessToNetwork']
): Promise<Libp2p> {
  let libp2p: Libp2p
  if (options.testing?.useMockedLibp2p) {
    // Used for quick integration testing
    libp2p = createLibp2pMock(peerId, {
      network: options.testing.mockedNetwork,
      dht: options.testing.mockedDHT
    })
  } else {
    let addressSorter: AddressSorter

    if (options.testing?.preferLocalAddresses) {
      addressSorter = (a: Address, b: Address) => compareAddressesLocalMode(a.multiaddr, b.multiaddr)
      log('Preferring local addresses')
    } else {
      // Overwrite address sorter with identity function since
      // libp2p's own address sorter function is unable to handle
      // p2p addresses, e.g. /p2p/<RELAY>/p2p-circuit/p2p/<DESTINATION>
      addressSorter = (_addr) => 0
      log('Addresses are sorted by default')
    }

    // Store the peerstore on-disk under the main data path. Ensure store is
    // opened before passing it to libp2p.
    const datastorePath = path.join(options.dataPath, 'peerstore')
    await mkdir(datastorePath, { recursive: true })
    const datastore = new LevelDatastore(datastorePath, { createIfMissing: true })
    await datastore.open()

    log(`using peerstore at ${datastorePath}`)

    // Make libp2p aware of environments
    const protocolPrefix = `/hopr/${options.environment.id}`

    // Collect supported environments and versions to be passed to HoprConnect
    // because hopr-connect doesn't have access to the protocol config file
    const supportedEnvironmentsInfo = supportedEnvironments().map((env) => {
      return { id: env.id, versionRange: env.version_range }
    })

    libp2p = await createLibp2p({
      peerId,
      addresses: { listen: getAddrs(peerId, options).map((x: Multiaddr) => x.toString()) },
      transports: [
        // @ts-ignore libp2p interface type clash
        new HoprConnect({
          config: {
            initialNodes,
            publicNodes,
            environment: options.environment.id,
            supportedEnvironments: supportedEnvironmentsInfo,
            allowLocalConnections: options.allowLocalConnections,
            allowPrivateConnections: options.allowPrivateConnections,
            // Amount of nodes for which we are willing to act as a relay
            maxRelayedConnections: 50_000,
            isAllowedToAccessNetwork
          },
          testing: {
            // Treat local and private addresses as public addresses
            __useLocalAddresses: options.testing?.announceLocalAddresses,
            // Use local addresses to dial other nodes and reply to
            // STUN queries with local and private addresses
            __preferLocalAddresses: options.testing?.preferLocalAddresses,
            // Prevent nodes from dialing each other directly
            // but allow direct connection towards relays
            __noDirectConnections: options.testing?.noDirectConnections,
            // Do not upgrade to a direct WebRTC connection, even if it
            // is available. Used to test behavior of bidirectional NATs
            __noWebRTCUpgrade: options.testing?.noWebRTCUpgrade,
            // Prevent usage of UPNP to determine external IP address
            __noUPNP: options.testing?.noUPNP
          }
        })
      ],
      streamMuxers: [new Mplex()],
      connectionEncryption: [new Noise()],
<<<<<<< HEAD
      dht: new KadDHT({ protocolPrefix, pingTimeout: 2000 }),
=======
      dht: new KadDHT({
        // Protocol prefixes require a trailing slash
        // @TODO disabled for compatibility reasons
        // protocolPrefix: `/${protocolPrefix}`,
        protocolPrefix,
        // Make entry nodes Kad-DHT servers
        // A network requires at least on Kad-DHT server otherwise nodes
        // will flood each other forever with Kad-DHT ping attempts
        clientMode: !options.announce
        // Limit size of ping queue by using smaller timeouts
      }),
>>>>>>> bb9bb196
      connectionManager: {
        autoDial: true,
        // Use custom sorting to prevent from problems with libp2p
        // and HOPR's relay addresses
        addressSorter,
        // Don't try to dial a peer using multiple addresses in parallel
        maxDialsPerPeer: 1,
        // If we are a public node, assume that our system is able to handle
        // more connections
        maxParallelDials: options.announce ? 250 : 50,
        // default timeout of 30s appears to be too long
        dialTimeout: 10e3
      },
      connectionGater: {
        denyDialPeer: async (peer: PeerId) => {
          return !(await reviewConnection(peer, NetworkPeersOrigin.OUTGOING_CONNECTION))
        },
        denyInboundEncryptedConnection: async (peer: PeerId) => {
          return !(await reviewConnection(peer, NetworkPeersOrigin.INCOMING_CONNECTION))
        }
      },
      relay: {
        // Conflicts with HoprConnect's own mechanism
        enabled: false
      },
      nat: {
        // Conflicts with HoprConnect's own mechanism
        enabled: false
      },
      metrics: {
        // Not needed right now
        enabled: false
      },
      ping: {
        protocolPrefix
      },
      fetch: {
        protocolPrefix
      },
      push: {
        protocolPrefix
      },
      identify: {
        protocolPrefix
      },
      peerStore: {
        // Prevents peer-store from storing addresses twice, e.g.
        // /ip4/1.2.3.4/tcp/23/p2p/16Uiu2HAmQBZA4TzjKjU5fpCSprGuM2y8mpepNwMS6ZKFATiKg68h
        // /ip4/1.2.3.4/tcp/23
        // same for
        // /p2p/16Uiu2HAkzEnkW3xGJbvpXSXmvVR177LcR4Sw7z5S1ijuBcnbVFsV/p2p-circuit
        // /p2p/16Uiu2HAkzEnkW3xGJbvpXSXmvVR177LcR4Sw7z5S1ijuBcnbVFsV/p2p-circuit/p2p/16Uiu2HAmQBZA4TzjKjU5fpCSprGuM2y8mpepNwMS6ZKFATiKg68h
        addressFilter: async (_peerId: PeerId, multiaddr: Multiaddr) => !isAddressWithPeerId(multiaddr)
      },
      datastore
    })
  }

  return libp2p
}

/*
 * General function to create a HOPR node given an identity an
 * range of options.
 * @param peerId:PeerId - Identity used by the HOPR node
 * @param options:HoprOptions - Required options to create node
 * @returns {Hopr} - HOPR node
 */
export async function createHoprNode(
  peerId: PeerId,
  options: HoprOptions,
  automaticChainCreation = true
): Promise<Hopr> {
  const db = new HoprDB(PublicKey.fromPeerId(peerId))

  try {
    const dbPath = path.join(options.dataPath, 'db')
    await db.init(options.createDbIfNotExist, dbPath, options.forceCreateDB, options.environment.id)

    // Dump entire database to a file if given by the env variable
    const dump_file = process.env.DB_DUMP ?? ''
    if (dump_file.length > 0) {
      db.dumpDatabase(dump_file)
    }
  } catch (err: unknown) {
    log(`failed init db:`, err)
    throw err
  }

  log(`using provider URL: ${options.environment.network.default_provider}`)
  const chain = new HoprCoreEthereum(
    db,
    PublicKey.fromPeerId(peerId),
    keysPBM.PrivateKey.decode(peerId.privateKey as Uint8Array).Data,
    {
      chainId: options.environment.network.chain_id,
      environment: options.environment.id,
      maxFeePerGas: options.environment.network.max_fee_per_gas,
      maxPriorityFeePerGas: options.environment.network.max_priority_fee_per_gas,
      network: options.environment.network.id,
      provider: options.environment.network.default_provider
    },
    automaticChainCreation
  )

  // Initialize connection to the blockchain
  await chain.initializeChainWrapper()

  return new Hopr(peerId, db, chain, options)
}<|MERGE_RESOLUTION|>--- conflicted
+++ resolved
@@ -117,9 +117,6 @@
       ],
       streamMuxers: [new Mplex()],
       connectionEncryption: [new Noise()],
-<<<<<<< HEAD
-      dht: new KadDHT({ protocolPrefix, pingTimeout: 2000 }),
-=======
       dht: new KadDHT({
         // Protocol prefixes require a trailing slash
         // @TODO disabled for compatibility reasons
@@ -131,7 +128,6 @@
         clientMode: !options.announce
         // Limit size of ping queue by using smaller timeouts
       }),
->>>>>>> bb9bb196
       connectionManager: {
         autoDial: true,
         // Use custom sorting to prevent from problems with libp2p
