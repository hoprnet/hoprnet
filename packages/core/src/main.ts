import path from 'path'
import { mkdir } from 'fs/promises'

import { type Libp2p, createLibp2p } from 'libp2p'
import { LevelDatastore } from 'datastore-level'
import type { Multiaddr } from '@multiformats/multiaddr'
import { Mplex } from '@libp2p/mplex'
import { KadDHT } from '@libp2p/kad-dht'
import { Noise } from '@chainsafe/libp2p-noise'
import type { PeerId } from '@libp2p/interface-peer-id'
import { keysPBM } from '@libp2p/crypto/keys'
import type { AddressSorter, Address } from '@libp2p/interfaces/peer-store'

import { HoprConnect, compareAddressesLocalMode, type PublicNodesEmitter } from '@hoprnet/hopr-connect'
import { HoprDB, PublicKey, debug } from '@hoprnet/hopr-utils'
import HoprCoreEthereum from '@hoprnet/hopr-core-ethereum'

import Hopr, { type HoprOptions } from './index.js'
import { getAddrs } from './identity.js'
import type AccessControl from './network/access-control.js'
import { createLibp2pMock } from './libp2p.mock.js'
import { NetworkPeersOrigin } from './network/network-peers.js'
import { supportedEnvironments } from './environment.js'

const log = debug(`hopr-core:create-hopr`)

/*
 * General function to create a libp2p instance to start sending
 * messages to other nodes..
 * @param peerId:PeerId - Identity used by the HOPR node
 * @param options:HoprOptions - Required options to create node
 * @param initialNodes:{ id: PeerId; multiaddrs: Multiaddr[] } - Array of PeerIds w/their multiaddrss
 * @param publicNodesEmitter:PublicNodesEmitter Event emitter for all public nodes.
 * @param isDenied given a peerId, checks whether we want to connect to that node
 * @returns {Hopr} - HOPR node
 */
export async function createLibp2pInstance(
  peerId: PeerId,
  options: HoprOptions,
  initialNodes: { id: PeerId; multiaddrs: Multiaddr[] }[],
  publicNodes: PublicNodesEmitter,
  reviewConnection: AccessControl['reviewConnection'],
  isAllowedToAccessNetwork: Hopr['isAllowedAccessToNetwork']
): Promise<Libp2p> {
  let libp2p: Libp2p
  if (options.testing?.useMockedLibp2p) {
    // Used for quick integration testing
    libp2p = createLibp2pMock(peerId, {
      network: options.testing.mockedNetwork,
      dht: options.testing.mockedDHT
    })
  } else {
    let addressSorter: AddressSorter

    if (options.testing?.preferLocalAddresses) {
      addressSorter = (a: Address, b: Address) => compareAddressesLocalMode(a.multiaddr, b.multiaddr)
      log('Preferring local addresses')
    } else {
      // Overwrite address sorter with identity function since
      // libp2p's own address sorter function is unable to handle
      // p2p addresses, e.g. /p2p/<RELAY>/p2p-circuit/p2p/<DESTINATION>
      addressSorter = (_addr) => 0
      log('Addresses are sorted by default')
    }

    // Store the peerstore on-disk under the main data path. Ensure store is
    // opened before passing it to libp2p.
    const datastorePath = path.join(options.dataPath, 'peerstore')
    await mkdir(datastorePath, { recursive: true })
    const datastore = new LevelDatastore(datastorePath, { createIfMissing: true })
    await datastore.open()

    log(`using peerstore at ${datastorePath}`)

    // Make libp2p aware of environments
    const protocolPrefix = `/hopr/${options.environment.id}`

    // Collect supported environments and versions to be passed to HoprConnect
    // because hopr-connect doesn't have access to the protocol config file
    const supportedEnvironmentsInfo = supportedEnvironments().map((env) => {
      return { id: env.id, versionRange: env.version_range }
    })

    libp2p = await createLibp2p({
      peerId,
      addresses: { listen: getAddrs(peerId, options).map((x: Multiaddr) => x.toString()) },
      transports: [
        // @ts-ignore libp2p interface type clash
        new HoprConnect({
          config: {
            initialNodes,
            publicNodes,
            environment: options.environment.id,
            supportedEnvironments: supportedEnvironmentsInfo,
            allowLocalConnections: options.allowLocalConnections,
            allowPrivateConnections: options.allowPrivateConnections,
            // Amount of nodes for which we are willing to act as a relay
            maxRelayedConnections: 50_000,
            isAllowedToAccessNetwork
          },
          testing: {
            // Treat local and private addresses as public addresses
            __useLocalAddresses: options.testing?.announceLocalAddresses,
            // Use local addresses to dial other nodes and reply to
            // STUN queries with local and private addresses
            __preferLocalAddresses: options.testing?.preferLocalAddresses,
            // Prevent nodes from dialing each other directly
            // but allow direct connection towards relays
            __noDirectConnections: options.testing?.noDirectConnections,
            // Do not upgrade to a direct WebRTC connection, even if it
            // is available. Used to test behavior of bidirectional NATs
            __noWebRTCUpgrade: options.testing?.noWebRTCUpgrade,
            // Prevent usage of UPNP to determine external IP address
            __noUPNP: options.testing?.noUPNP
          }
        })
      ],
      streamMuxers: [new Mplex()],
      connectionEncryption: [new Noise()],
      dht: new KadDHT({
        // Protocol prefixes require a trailing slash
        // @TODO disabled for compatibility reasons
        // protocolPrefix: `/${protocolPrefix}`,
        protocolPrefix,
        // Make entry nodes Kad-DHT servers
<<<<<<< HEAD
        clientMode: !options.announce,
        // Limit size of ping queue by using smaller timeouts
        pingTimeout: 2000
=======
        // A network requires at least on Kad-DHT server otherwise nodes
        // will flood each other forever with Kad-DHT ping attempts
        clientMode: !options.announce
        // Limit size of ping queue by using smaller timeouts
>>>>>>> 24723037
      }),
      connectionManager: {
        autoDial: true,
        // Use custom sorting to prevent from problems with libp2p
        // and HOPR's relay addresses
        addressSorter,
        // Don't try to dial a peer using multiple addresses in parallel
        maxDialsPerPeer: 1,
        // If we are a public node, assume that our system is able to handle
        // more connections
        maxParallelDials: options.announce ? 250 : 50,
        // default timeout of 30s appears to be too long
        dialTimeout: 10e3
      },
      connectionGater: {
        denyDialPeer: async (peer: PeerId) => {
          return !(await reviewConnection(peer, NetworkPeersOrigin.OUTGOING_CONNECTION))
        },
        denyInboundEncryptedConnection: async (peer: PeerId) => {
          return !(await reviewConnection(peer, NetworkPeersOrigin.INCOMING_CONNECTION))
        }
      },
      relay: {
        // Conflicts with HoprConnect's own mechanism
        enabled: false
      },
      nat: {
        // Conflicts with HoprConnect's own mechanism
        enabled: false
      },
      metrics: {
        // Not needed right now
        enabled: false
      },
      ping: {
        protocolPrefix
      },
      fetch: {
        protocolPrefix
      },
      push: {
        protocolPrefix
      },
      identify: {
        protocolPrefix
      },
      datastore
    })
  }

  return libp2p
}

/*
 * General function to create a HOPR node given an identity an
 * range of options.
 * @param peerId:PeerId - Identity used by the HOPR node
 * @param options:HoprOptions - Required options to create node
 * @returns {Hopr} - HOPR node
 */
export async function createHoprNode(
  peerId: PeerId,
  options: HoprOptions,
  automaticChainCreation = true
): Promise<Hopr> {
  const db = new HoprDB(PublicKey.fromPeerId(peerId))

  try {
    const dbPath = path.join(options.dataPath, 'db')
    await db.init(options.createDbIfNotExist, dbPath, options.forceCreateDB, options.environment.id)

    // Dump entire database to a file if given by the env variable
    const dump_file = process.env.DB_DUMP ?? ''
    if (dump_file.length > 0) {
      db.dumpDatabase(dump_file)
    }
  } catch (err: unknown) {
    log(`failed init db:`, err)
    throw err
  }

  log(`using provider URL: ${options.environment.network.default_provider}`)
  const chain = new HoprCoreEthereum(
    db,
    PublicKey.fromPeerId(peerId),
    keysPBM.PrivateKey.decode(peerId.privateKey as Uint8Array).Data,
    {
      chainId: options.environment.network.chain_id,
      environment: options.environment.id,
      maxFeePerGas: options.environment.network.max_fee_per_gas,
      maxPriorityFeePerGas: options.environment.network.max_priority_fee_per_gas,
      network: options.environment.network.id,
      provider: options.environment.network.default_provider
    },
    automaticChainCreation
  )

  // Initialize connection to the blockchain
  await chain.initializeChainWrapper()

  return new Hopr(peerId, db, chain, options)
}<|MERGE_RESOLUTION|>--- conflicted
+++ resolved
@@ -123,16 +123,10 @@
         // protocolPrefix: `/${protocolPrefix}`,
         protocolPrefix,
         // Make entry nodes Kad-DHT servers
-<<<<<<< HEAD
-        clientMode: !options.announce,
-        // Limit size of ping queue by using smaller timeouts
-        pingTimeout: 2000
-=======
         // A network requires at least on Kad-DHT server otherwise nodes
         // will flood each other forever with Kad-DHT ping attempts
         clientMode: !options.announce
         // Limit size of ping queue by using smaller timeouts
->>>>>>> 24723037
       }),
       connectionManager: {
         autoDial: true,
