--- conflicted
+++ resolved
@@ -3,11 +3,7 @@
 
 import { default as LibP2P, type Connection } from 'libp2p'
 import { LevelDatastore } from 'datastore-level'
-<<<<<<< HEAD
-import { type AddressSorter, HoprDB, localAddressesFirst, PublicKey, debug } from '@hoprnet/hopr-utils'
-=======
-import { type AddressSorter, expandVars, HoprDB, PublicKey, debug } from '@hoprnet/hopr-utils'
->>>>>>> b34b0bc0
+import { type AddressSorter, HoprDB, PublicKey, debug } from '@hoprnet/hopr-utils'
 import HoprCoreEthereum from '@hoprnet/hopr-core-ethereum'
 import Mplex from 'libp2p-mplex'
 import KadDHT from 'libp2p-kad-dht'
