--- conflicted
+++ resolved
@@ -64,21 +64,12 @@
   isChannelOpen = true,
   isChannelStored = true,
   self = new Balance(new BN(0)),
-<<<<<<< HEAD
-  counterparty = new Balance(new BN(100)),
-  stateCounter = new UINT256(new BN(1))
-=======
   counterparty = new Balance(new BN(100))
->>>>>>> 81e0a58b
 }: {
   isChannelOpen?: boolean
   isChannelStored?: boolean
   self?: Balance
   counterparty?: Balance
-<<<<<<< HEAD
-  stateCounter?: UINT256
-=======
->>>>>>> 81e0a58b
 }) => {
   return ({
     getBalances: sinon.stub().returns(
@@ -95,11 +86,7 @@
               return 'CLOSED'
             },
             getIteration() {
-<<<<<<< HEAD
-              return Utils.stateCounterToIteration(stateCounter.toBN())
-=======
               return new BN(1)
->>>>>>> 81e0a58b
             }
           })
         )
@@ -134,11 +121,7 @@
         getTicketEpoch: sinon.stub().returns(Promise.resolve(ticketEpoch))
       },
       utils: Utils,
-<<<<<<< HEAD
       types: { PublicKey }
-=======
-      types: { Public }
->>>>>>> 81e0a58b
     }
   } as unknown) as Hopr<Chain>
 }
