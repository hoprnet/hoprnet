--- conflicted
+++ resolved
@@ -1,21 +1,7 @@
 import type Hopr from '..'
 import { u8aEquals } from '@hoprnet/hopr-utils'
-<<<<<<< HEAD
-import BN from 'bn.js'
-import { LevelUp } from 'levelup'
-import HoprCoreEthereum, {
-  PublicKey,
-  Ticket,
-  Channel,
-  Acknowledgement,
-  SubmitTicketResponse,
-  UnacknowledgedTicket,
-  getWinProbabilityAsFloat
-} from '@hoprnet/hopr-core-ethereum'
-=======
 import { LevelUp } from 'levelup'
 import { Ticket, Acknowledgement, SubmitTicketResponse, UnacknowledgedTicket } from '@hoprnet/hopr-core-ethereum'
->>>>>>> daaffe32
 import { UnAcknowledgedTickets, AcknowledgedTickets, AcknowledgedTicketsParse } from '../dbKeys'
 
 /**
@@ -226,114 +212,4 @@
   }
 ): Promise<void> {
   await Promise.all([deleteUnacknowledgedTickets(db, filter), deleteAcknowledgements(db, filter)])
-<<<<<<< HEAD
-}
-
-/**
- * Validate unacknowledged tickets as we receive them
- */
-export async function validateUnacknowledgedTicket(
-  paymentChannels: HoprCoreEthereum,
-  id: PeerId,
-  nodeTicketAmount: string,
-  nodeTicketWinProb: number,
-  senderPeerId: PeerId,
-  ticket: Ticket,
-  channel: Channel,
-  getTickets: () => Promise<Ticket[]>
-): Promise<void> {
-  const ethereum = paymentChannels
-  // self
-  const selfPubKey = new PublicKey(id.pubKey.marshal())
-  const selfAddress = await selfPubKey.toAddress()
-  // sender
-  const senderB58 = senderPeerId.toB58String()
-  const senderPubKey = new PublicKey(senderPeerId.pubKey.marshal())
-  const ticketAmount = ticket.amount.toBN()
-  const ticketCounter = ticket.epoch.toBN()
-  const accountCounter = (await ethereum.account.getTicketEpoch()).toBN()
-  const ticketWinProb = getWinProbabilityAsFloat(ticket.winProb)
-
-  let channelState
-  try {
-    channelState = await channel.getState()
-  } catch (err) {
-    throw Error(`Error while validating unacknowledged ticket, state not found: '${err.message}'`)
-  }
-
-  // ticket signer MUST be the sender
-  if (!ticket.getSigner().eq(senderPubKey)) {
-    throw Error(`The signer of the ticket does not match the sender`)
-  }
-
-  // ticket MUST have at least X amount
-  if (ticketAmount.lt(new BN(nodeTicketAmount))) {
-    throw Error(`Ticket amount '${ticketAmount.toString()}' is lower than '${nodeTicketAmount}'`)
-  }
-
-  // ticket MUST have at least X winning probability
-  if (ticketWinProb < nodeTicketWinProb) {
-    throw Error(`Ticket winning probability '${ticketWinProb}' is lower than '${nodeTicketWinProb}'`)
-  }
-
-  // channel MUST be open or pending to close
-  if (channelState.getStatus() === 'CLOSED') {
-    throw Error(`Payment channel with '${senderB58}' is not open or pending to close`)
-  }
-
-  // ticket's epoch MUST match our account nonce
-  // (performance) we are making a request to blockchain
-  if (!ticketCounter.eq(accountCounter)) {
-    throw Error(
-      `Ticket epoch '${ticketCounter.toString()}' does not match our account counter ${accountCounter.toString()}`
-    )
-  }
-
-  // ticket's channelIteration MUST match the current channelIteration
-  const currentChannelIteration = channelState.getIteration()
-  const ticketChannelIteration = ticket.channelIteration.toBN()
-  if (!ticketChannelIteration.eq(currentChannelIteration)) {
-    throw Error(
-      `Ticket was created for a different channel iteration ${ticketChannelIteration.toString()} != ${currentChannelIteration.toString()}`
-    )
-  }
-
-  // channel MUST have enough funds
-  // (performance) we are making a request to blockchain
-  const senderBalance = (await channel.getBalances()).counterparty
-  if (senderBalance.toBN().lt(ticket.amount.toBN())) {
-    throw Error(`Payment channel does not have enough funds`)
-  }
-
-  // channel MUST have enough funds
-  // (performance) tickets are stored by key, we can't query sender's tickets efficiently
-  // we retrieve all signed tickets and filter the ones between sender and target
-  let signedTickets = (await getTickets()).filter(
-    (signedTicket) =>
-      signedTicket.counterparty.eq(selfAddress) &&
-      signedTicket.epoch.toBN().eq(accountCounter) &&
-      ticket.channelIteration.toBN().eq(currentChannelIteration)
-  )
-
-  // calculate total unredeemed balance
-  const unredeemedBalance = signedTickets.reduce((total, signedTicket) => {
-    return new BN(total.add(signedTicket.amount.toBN()))
-  }, new BN(0))
-
-  // ensure sender has enough funds
-  if (unredeemedBalance.add(ticket.amount.toBN()).gt(senderBalance.toBN())) {
-    throw Error(`Payment channel does not have enough funds when you include unredeemed tickets`)
-  }
-}
-
-/**
- * Validate newly created tickets
- * @param ops
- */
-export async function validateCreatedTicket({ myBalance, ticket }: { myBalance: BN; ticket: Ticket }) {
-  if (myBalance.lt(ticket.amount.toBN())) {
-    throw Error(`Payment channel does not have enough funds ${myBalance.toString()} < ${ticket.amount.toString()}`)
-  }
-=======
->>>>>>> daaffe32
 }