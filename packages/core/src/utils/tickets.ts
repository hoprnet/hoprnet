--- conflicted
+++ resolved
@@ -204,7 +204,6 @@
 }
 
 /**
-<<<<<<< HEAD
  * Get signed tickets, both unacknowledged and acknowledged
  * @param node
  * @param filter optionally filter by signer
@@ -240,11 +239,9 @@
   await Promise.all([deleteUnacknowledgedTickets(node, filter), deleteAcknowledgedTickets(node, filter)])
 }
 
-// NOTE: currently validating tickets is not performant
-=======
+/**
  * Validate unacknowledged tickets as we receive them
  */
->>>>>>> d0a3084d
 export async function validateUnacknowledgedTicket({
   node,
   senderPeerId,
@@ -318,7 +315,6 @@
     throw Error(`Payment channel does not have enough funds`)
   }
 
-<<<<<<< HEAD
   // channel MUST have enough funds
   // (performance) tickets are stored by key, we can't query sender's tickets efficiently
   // we retrieve all signed tickets and filter the ones between sender and target
@@ -336,25 +332,7 @@
   // ensure sender has enough funds
   if (unredeemedBalance.add(new BN(ticket.amount)).gt(senderBalance)) {
     throw Error(`Payment channel does not have enough funds when you include unredeemed tickets`)
-=======
-  // // channel MUST have enough funds
-  // // (performance) tickets are stored by key, we can't query sender's tickets efficiently
-  // const tickets: Types.Ticket[] = await getAllTickets(node).then((tickets) => {
-  //   return tickets.filter((ticket) => {
-  //     // @TODO: better validate stored tickets / handle epoch change
-  //     return u8aEquals(ticket.counterparty, selfAccountId) && ticket.epoch.eq(epoch)
-  //   })
-  // })
-
-  // // calculate total unredeemed balance
-  // const unredeemedBalance = tickets.reduce((total, ticket) => {
-  //   return new BN(total.add(ticket.amount))
-  // }, new BN(0))
-
-  // // ensure sender has enough funds
-  // if (unredeemedBalance.add(new BN(ticket.amount)).gt(senderBalance)) {
-  //   throw Error(`Payment channel does not have enough funds when you include unredeemed tickets`)
-  // }
+  }
 }
 
 /**
@@ -372,6 +350,5 @@
 
   if (myBalance.lt(ticket.amount)) {
     throw Error(`Payment channel does not have enough funds ${myBalance.toString()} < ${ticket.amount.toString()}`)
->>>>>>> d0a3084d
   }
 }