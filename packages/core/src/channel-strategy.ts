import type { Indexer, IndexerChannel } from '@hoprnet/hopr-core-connector-interface'
import PeerId from 'peer-id'
import BN from 'bn.js'
import { MINIMUM_REASONABLE_CHANNEL_STAKE, MAX_NEW_CHANNELS_PER_TICK, NETWORK_QUALITY_THRESHOLD } from './constants'
import debug from 'debug'
const log = debug('hopr-core:channel-strategy')

export type ChannelsToOpen = [PeerId, BN]
const dest = (c: ChannelsToOpen): PeerId => c[0]
const outgoingPeer = (c: IndexerChannel): PeerId => c[0]
const indexerDest = (c: IndexerChannel): PeerId => c[1]

/**
 * Staked nodes will likely want to automate opening and closing of channels. By
 * implementing the following interface, they can decide how to allocate their
 * stake to best attract traffic with a useful channel graph.
 *
 * Implementors should bear in mind:
 * - Churn is expensive
 * - Path finding will prefer high stakes, and high availability of nodes.
 *
 */
export interface ChannelStrategy {
  [Symbol.toStringTag]: string

  tick(
    balance: BN,
    newChannels: IndexerChannel[],
    currentChannels: IndexerChannel[],
    qualityOf: (p: PeerId) => Number,
    indexer: Indexer
  ): Promise<ChannelsToOpen[]>
  // TBD: Include ChannelsToClose as well.
}

const logChannels = (c: ChannelsToOpen[]): string => c.map((x) => x[0].toB58String() + ':' + x[1].toString()).join(', ')
const logIndexerChannels = (c: IndexerChannel[]): string =>
  c.map((x) => x[1].toB58String() + ':' + x[2].toString()).join(', ')

// Don't auto open any channels
export class PassiveStrategy implements ChannelStrategy {
<<<<<<< HEAD
  async tick(_balance: BN, _n, _c, _q, _indexer: Indexer): Promise<ChannelsToOpen[]> {
=======
  get [Symbol.toStringTag]() {
    return 'PassiveStrategy'
  }

  async tick(_balance: BN, _n: IndexerChannel[], _c: IndexerChannel[], _indexer: Indexer): Promise<ChannelsToOpen[]> {
>>>>>>> 389afa25
    return []
  }
}

// Open channel to as many peers as possible
export class PromiscuousStrategy implements ChannelStrategy {
<<<<<<< HEAD
  async tick(
    balance: BN,
    _n,
    currentChannels: IndexerChannel[],
    qualityOf,
    indexer: Indexer
  ): Promise<ChannelsToOpen[]> {
    log('currently open', logIndexerChannels(currentChannels))
    let toOpen = []
=======
  get [Symbol.toStringTag]() {
    return 'PromiscuousStrategy'
  }

  async tick(
    balance: BN,
    _n: IndexerChannel[],
    currentChannels: IndexerChannel[],
    indexer: Indexer
  ): Promise<ChannelsToOpen[]> {
    log('currently open', currentChannels)
    let toOpen: [peer: PeerId, stake: BN][] = []
>>>>>>> 389afa25
    let i = 0

    while (balance.gtn(0) && i++ < MAX_NEW_CHANNELS_PER_TICK) {
      let randomChannel = await indexer.getRandomChannel()
      if (randomChannel === undefined) {
        break
      }
      if (
        !toOpen.find((x) => dest(x).equals(outgoingPeer(randomChannel))) &&
        !currentChannels.find((x) => indexerDest(x).equals(outgoingPeer(randomChannel))) &&
        qualityOf(outgoingPeer(randomChannel)) > NETWORK_QUALITY_THRESHOLD
      ) {
        toOpen.push([outgoingPeer(randomChannel), MINIMUM_REASONABLE_CHANNEL_STAKE])
        balance.isub(MINIMUM_REASONABLE_CHANNEL_STAKE)
      }
    }
    log('Promiscuous toOpen: ', logChannels(toOpen))
    return toOpen
  }
}<|MERGE_RESOLUTION|>--- conflicted
+++ resolved
@@ -39,22 +39,13 @@
 
 // Don't auto open any channels
 export class PassiveStrategy implements ChannelStrategy {
-<<<<<<< HEAD
   async tick(_balance: BN, _n, _c, _q, _indexer: Indexer): Promise<ChannelsToOpen[]> {
-=======
-  get [Symbol.toStringTag]() {
-    return 'PassiveStrategy'
-  }
-
-  async tick(_balance: BN, _n: IndexerChannel[], _c: IndexerChannel[], _indexer: Indexer): Promise<ChannelsToOpen[]> {
->>>>>>> 389afa25
     return []
   }
 }
 
 // Open channel to as many peers as possible
 export class PromiscuousStrategy implements ChannelStrategy {
-<<<<<<< HEAD
   async tick(
     balance: BN,
     _n,
@@ -64,20 +55,7 @@
   ): Promise<ChannelsToOpen[]> {
     log('currently open', logIndexerChannels(currentChannels))
     let toOpen = []
-=======
-  get [Symbol.toStringTag]() {
-    return 'PromiscuousStrategy'
-  }
 
-  async tick(
-    balance: BN,
-    _n: IndexerChannel[],
-    currentChannels: IndexerChannel[],
-    indexer: Indexer
-  ): Promise<ChannelsToOpen[]> {
-    log('currently open', currentChannels)
-    let toOpen: [peer: PeerId, stake: BN][] = []
->>>>>>> 389afa25
     let i = 0
 
     while (balance.gtn(0) && i++ < MAX_NEW_CHANNELS_PER_TICK) {
