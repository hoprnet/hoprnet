--- conflicted
+++ resolved
@@ -44,16 +44,10 @@
     } else {
       await packet.storeUnacknowledgedTicket(this.db)
       await packet.forwardTransform(this.privKey, this.chain)
-<<<<<<< HEAD
-      await this.interact(await pubKeyToPeerId(packet.nextHop), packet)
-    }
-    sendAcknowledgement(packet, await pubKeyToPeerId(packet.previousHop), this.sendMessage, this.privKey)
-=======
 
       await this.interact(pubKeyToPeerId(packet.nextHop), packet)
     }
 
     sendAcknowledgement(packet, pubKeyToPeerId(packet.previousHop), this.sendMessage, this.privKey)
->>>>>>> 01452cdb
   }
 }