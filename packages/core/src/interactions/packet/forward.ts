--- conflicted
+++ resolved
@@ -3,19 +3,9 @@
 import type HoprCoreEthereum from '@hoprnet/hopr-core-ethereum'
 // import Debug from 'debug'
 import type PeerId from 'peer-id'
-<<<<<<< HEAD
-import { durations, pubKeyToPeerId } from '@hoprnet/hopr-utils'
+import { durations, pubKeyToPeerId, HoprDB } from '@hoprnet/hopr-utils'
 import { Mixer } from '../../mixer'
-import { LevelUp } from 'levelup'
 import { sendAcknowledgement } from './acknowledgement'
-=======
-import { durations, oneAtATime, HoprDB } from '@hoprnet/hopr-utils'
-import { Mixer } from '../../mixer'
-import { Challenge } from '../../messages/packet/challenge'
-import { PROTOCOL_ACKNOWLEDGEMENT } from '../../constants'
-import LibP2P from 'libp2p'
-import HoprCoreEthereum from '@hoprnet/hopr-core-ethereum'
->>>>>>> c1ab4a94
 
 // const log = Debug('hopr-core:forward')
 const FORWARD_TIMEOUT = durations.seconds(6)
@@ -24,22 +14,12 @@
   private mixer: Mixer
 
   constructor(
-<<<<<<< HEAD
     private subscribe: any,
     private sendMessage: any,
     private privKey: PeerId,
     private chain: HoprCoreEthereum,
     private emitMessage: (msg: Uint8Array) => void,
-    private db: LevelUp
-=======
-    private db: HoprDB,
-    private paymentChannels: HoprCoreEthereum,
-    private id: PeerId,
-    private libp2p: LibP2P,
-    private subscribe: any,
-    private sendMessage: any,
-    private onMessage: (msg: Uint8Array) => void
->>>>>>> c1ab4a94
+    private db: HoprDB
   ) {
     this.mixer = new Mixer(this.handleMixedPacket.bind(this))
     this.subscribe(PROTOCOL_STRING, this.handlePacket.bind(this))
@@ -51,23 +31,13 @@
     })
   }
 
-<<<<<<< HEAD
   async handlePacket(msg: Uint8Array, remotePeer: PeerId) {
     const packet = Packet.deserialize(msg.slice(), this.privKey, remotePeer)
-=======
-  async handlePacket(msg: Uint8Array) {
-    const arr = msg.slice()
-    const packet = new Packet(this.libp2p, this.paymentChannels, this.db, this.id, {
-      bytes: arr.buffer,
-      offset: arr.byteOffset
-    })
->>>>>>> c1ab4a94
 
     this.mixer.push(packet)
   }
 
   async handleMixedPacket(packet: Packet) {
-<<<<<<< HEAD
     await packet.checkPacketTag(this.db)
 
     if (packet.isReceiver) {
@@ -79,35 +49,6 @@
 
       await this.interact(await pubKeyToPeerId(packet.nextHop), packet)
     }
-=======
-    const { id, onMessage, sendMessage } = this
-    const interact = this.interact.bind(this)
-    this.concurrencyLimiter(async function () {
-      // See discussion in #1256 - apparently packet.forwardTransform cannot be
-      // called concurrently
-      try {
-        const { receivedChallenge, ticketKey } = await packet.forwardTransform()
-        const [sender, target] = await Promise.all([packet.getSenderPeerId(), packet.getTargetPeerId()])
-
-        setImmediate(async () => {
-          const ack = await AcknowledgementMessage.create(Challenge.deserialize(ticketKey), receivedChallenge, id)
-          sendMessage(sender, PROTOCOL_ACKNOWLEDGEMENT, ack.serialize(), {
-            timeout: ACKNOWLEDGEMENT_TIMEOUT
-          })
-        })
-
-        if (id.equals(target)) {
-          onMessage(packet.message.plaintext)
-        } else {
-          await interact(target, packet)
-        }
-      } catch (error) {
-        log('Error while handling packet', error)
-      }
-    })
-  }
-}
->>>>>>> c1ab4a94
 
     sendAcknowledgement(packet, await pubKeyToPeerId(packet.previousHop), this.sendMessage, this.privKey)
   }
