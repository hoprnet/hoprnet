--- conflicted
+++ resolved
@@ -31,15 +31,10 @@
     private privKey: PeerId,
     private emitMessage: (msg: Uint8Array) => void,
     private db: HoprDB,
-<<<<<<< HEAD
-    private protocolMsg: string | string[],
-    private protocolAck: string | string[]
-=======
     private environment: ResolvedEnvironment,
     private acknowledgements: AcknowledgementInteraction,
     // used for testing
     nextRandomInt?: () => number
->>>>>>> bb9bb196
   ) {
     this.mixer = new Mixer(nextRandomInt)
     this.handlePacket = this.handlePacket.bind(this)
