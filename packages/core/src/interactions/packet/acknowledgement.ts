import debug from 'debug'
<<<<<<< HEAD
import { Acknowledgement } from '../../messages/acknowledgement'
import { getUnacknowledgedTickets, deleteTicket, replaceTicketWithAcknowledgement } from '../../dbKeys'
import type HoprCoreEthereum from '@hoprnet/hopr-core-ethereum'
import { PROTOCOL_ACKNOWLEDGEMENT } from '../../constants'
import PeerId from 'peer-id'
import { PublicKey, durations, Hash } from '@hoprnet/hopr-utils'
import type { Packet } from '../../messages/packet'
=======
import { AcknowledgementMessage } from '../../messages/acknowledgement'
import { PROTOCOL_ACKNOWLEDGEMENT } from '../../constants'
import { HoprDB } from '@hoprnet/hopr-utils'
>>>>>>> c1ab4a94
const log = debug('hopr-core:acknowledgement')

const ACKNOWLEDGEMENT_TIMEOUT = durations.seconds(2)

export function subscribeToAcknowledgements(
  subscribe: any,
<<<<<<< HEAD
  db: LevelUp,
  chain: HoprCoreEthereum,
  pubKey: PeerId,
  onMessage: (ackMessage: Acknowledgement) => void
) {
  subscribe(PROTOCOL_ACKNOWLEDGEMENT, async function (msg: Uint8Array, remotePeer: PeerId) {
    const ackMsg = Acknowledgement.deserialize(msg, pubKey, remotePeer)
    let unacknowledgedTicket = await getUnacknowledgedTickets(db, ackMsg.ackChallenge)

    if (!unacknowledgedTicket) {
      // Could be dummy, could be error.
      log('dropping unknown ticket')
      return await deleteTicket(db, ackMsg.ackChallenge)
=======
  db: HoprDB,
  paymentChannels: any,
  onMessage: (ackMessage: AcknowledgementMessage) => void
) {
  subscribe(PROTOCOL_ACKNOWLEDGEMENT, async function (msg: Uint8Array) {
    const ackMsg = AcknowledgementMessage.deserialize(msg)
    let unacknowledgedTicket = await db.getUnacknowledgedTicketsByKey(ackMsg.getHashedKey())
    if (!unacknowledgedTicket) {
      // Could be dummy, could be error.
      log('dropping unknown ticket')
      return await db.deleteTicket(ackMsg.getHashedKey())
>>>>>>> c1ab4a94
    }

    const channel = chain.getChannel(new PublicKey(pubKey.pubKey.marshal()), new PublicKey(remotePeer.pubKey.marshal()))

    const ackedTicket = await channel.acknowledge(unacknowledgedTicket, new Hash(ackMsg.ackKeyShare))

    if (ackedTicket === null) {
      log(`Got a ticket that is not a win. Dropping ticket.`)
<<<<<<< HEAD
      await deleteTicket(db, ackMsg.ackChallenge)
    } else {
      log(`Storing winning ticket`)
      await replaceTicketWithAcknowledgement(db, ackMsg.ackChallenge, ackedTicket)
=======
      await db.deleteTicket(ackMsg.getHashedKey())
    } else {
      log(`Storing winning ticket`)
      await db.replaceTicketWithAcknowledgement(ackMsg.getHashedKey(), acknowledgement)
>>>>>>> c1ab4a94
    }

    onMessage(ackMsg)
  })
}

export function sendAcknowledgement(packet: Packet, destination: PeerId, sendMessage: any, privKey: PeerId): void {
  setImmediate(async () => {
    const ack = packet.createAcknowledgement(privKey)

    sendMessage(destination, PROTOCOL_ACKNOWLEDGEMENT, ack.serialize(), {
      timeout: ACKNOWLEDGEMENT_TIMEOUT
    })
  })
}<|MERGE_RESOLUTION|>--- conflicted
+++ resolved
@@ -1,50 +1,30 @@
 import debug from 'debug'
-<<<<<<< HEAD
 import { Acknowledgement } from '../../messages/acknowledgement'
-import { getUnacknowledgedTickets, deleteTicket, replaceTicketWithAcknowledgement } from '../../dbKeys'
-import type HoprCoreEthereum from '@hoprnet/hopr-core-ethereum'
-import { PROTOCOL_ACKNOWLEDGEMENT } from '../../constants'
+import { PublicKey, Hash, durations } from '@hoprnet/hopr-utils'
 import PeerId from 'peer-id'
-import { PublicKey, durations, Hash } from '@hoprnet/hopr-utils'
-import type { Packet } from '../../messages/packet'
-=======
-import { AcknowledgementMessage } from '../../messages/acknowledgement'
+import HoprCoreEthereum from '@hoprnet/hopr-core-ethereum'
+import { Packet } from '../../messages/packet'
 import { PROTOCOL_ACKNOWLEDGEMENT } from '../../constants'
 import { HoprDB } from '@hoprnet/hopr-utils'
->>>>>>> c1ab4a94
 const log = debug('hopr-core:acknowledgement')
 
 const ACKNOWLEDGEMENT_TIMEOUT = durations.seconds(2)
 
 export function subscribeToAcknowledgements(
   subscribe: any,
-<<<<<<< HEAD
-  db: LevelUp,
+  db: HoprDB,
   chain: HoprCoreEthereum,
   pubKey: PeerId,
   onMessage: (ackMessage: Acknowledgement) => void
 ) {
   subscribe(PROTOCOL_ACKNOWLEDGEMENT, async function (msg: Uint8Array, remotePeer: PeerId) {
     const ackMsg = Acknowledgement.deserialize(msg, pubKey, remotePeer)
-    let unacknowledgedTicket = await getUnacknowledgedTickets(db, ackMsg.ackChallenge)
+    let unacknowledgedTicket = await db.getUnacknowledgedTicketsByKey(ackMsg.ackChallenge)
 
     if (!unacknowledgedTicket) {
       // Could be dummy, could be error.
       log('dropping unknown ticket')
-      return await deleteTicket(db, ackMsg.ackChallenge)
-=======
-  db: HoprDB,
-  paymentChannels: any,
-  onMessage: (ackMessage: AcknowledgementMessage) => void
-) {
-  subscribe(PROTOCOL_ACKNOWLEDGEMENT, async function (msg: Uint8Array) {
-    const ackMsg = AcknowledgementMessage.deserialize(msg)
-    let unacknowledgedTicket = await db.getUnacknowledgedTicketsByKey(ackMsg.getHashedKey())
-    if (!unacknowledgedTicket) {
-      // Could be dummy, could be error.
-      log('dropping unknown ticket')
-      return await db.deleteTicket(ackMsg.getHashedKey())
->>>>>>> c1ab4a94
+      return await db.deleteTicket(db, ackMsg.ackChallenge)
     }
 
     const channel = chain.getChannel(new PublicKey(pubKey.pubKey.marshal()), new PublicKey(remotePeer.pubKey.marshal()))
@@ -53,17 +33,10 @@
 
     if (ackedTicket === null) {
       log(`Got a ticket that is not a win. Dropping ticket.`)
-<<<<<<< HEAD
-      await deleteTicket(db, ackMsg.ackChallenge)
+      await db.deleteTicket(db, ackMsg.ackChallenge)
     } else {
       log(`Storing winning ticket`)
-      await replaceTicketWithAcknowledgement(db, ackMsg.ackChallenge, ackedTicket)
-=======
-      await db.deleteTicket(ackMsg.getHashedKey())
-    } else {
-      log(`Storing winning ticket`)
-      await db.replaceTicketWithAcknowledgement(ackMsg.getHashedKey(), acknowledgement)
->>>>>>> c1ab4a94
+      await db.replaceTicketWithAcknowledgement(db, ackMsg.ackChallenge, ackedTicket)
     }
 
     onMessage(ackMsg)
