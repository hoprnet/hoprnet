--- conflicted
+++ resolved
@@ -5,12 +5,8 @@
   type HoprDB,
   type PendingAckowledgement,
   type HalfKeyChallenge,
-<<<<<<< HEAD
-  type Hash
-=======
   type Hash,
   create_counter
->>>>>>> cd6d1596
 } from '@hoprnet/hopr-utils'
 import { findCommitmentPreImage, bumpCommitment } from '@hoprnet/hopr-core-ethereum'
 import type { SendMessage, Subscribe } from '../../index.js'
@@ -27,13 +23,27 @@
 
 type Incoming = [msg: Uint8Array, remotePeer: PeerId]
 type Outgoing = [ack: Uint8Array, destination: PeerId]
-<<<<<<< HEAD
 
 // Do not type-check JSON files
 // @ts-ignore
 import pkg from '../../../package.json' assert { type: 'json' }
 
 const NORMALIZED_VERSION = pickVersion(pkg.version)
+
+// Metrics
+const metric_receivedSuccessfulAcks = create_counter(
+  'core_counter_received_successful_acks',
+  'Number of received successful message acknowledgements'
+)
+const metric_receivedFailedAcks = create_counter(
+  'core_counter_received_failed_acks',
+  'Number of received failed message acknowledgements'
+)
+const metric_sentAcks = create_counter('core_counter_sent_acks', 'Number of sent message acknowledgements')
+
+const metric_winningTickets = create_counter('core_counter_winning_tickets', 'Number of winning tickets')
+const metric_losingTickets = create_counter('core_counter_losing_tickets', 'Number of losing tickets')
+
 
 export class AcknowledgementInteraction {
   private incomingAcks: Pushable<Incoming>
@@ -62,55 +72,6 @@
     ]
 
     this.handleAcknowledgement = this.handleAcknowledgement.bind(this)
-=======
-
-// Do not type-check JSON files
-// @ts-ignore
-import pkg from '../../../package.json' assert { type: 'json' }
-
-const NORMALIZED_VERSION = pickVersion(pkg.version)
-
-// Metrics
-const metric_receivedSuccessfulAcks = create_counter(
-  'core_counter_received_successful_acks',
-  'Number of received successful message acknowledgements'
-)
-const metric_receivedFailedAcks = create_counter(
-  'core_counter_received_failed_acks',
-  'Number of received failed message acknowledgements'
-)
-const metric_sentAcks = create_counter('core_counter_sent_acks', 'Number of sent message acknowledgements')
-
-const metric_winningTickets = create_counter('core_counter_winning_tickets', 'Number of winning tickets')
-const metric_losingTickets = create_counter('core_counter_losing_tickets', 'Number of losing tickets')
-
-export class AcknowledgementInteraction {
-  private incomingAcks: Pushable<Incoming>
-  private outgoingAcks: Pushable<Outgoing>
-
-  public readonly protocols: string | string[]
-
-  constructor(
-    private sendMessage: SendMessage,
-    private subscribe: Subscribe,
-    private privKey: PeerId,
-    private db: HoprDB,
-    private onAcknowledgement: OnAcknowledgement,
-    private onWinningTicket: OnWinningTicket,
-    private onOutOfCommitments: OnOutOfCommitments,
-    private environment: ResolvedEnvironment
-  ) {
-    this.incomingAcks = pushable<Incoming>({ objectMode: true })
-    this.outgoingAcks = pushable<Outgoing>({ objectMode: true })
-
-    this.protocols = [
-      // current
-      `/hopr/${this.environment.id}/ack/${NORMALIZED_VERSION}`,
-      // deprecated
-      `/hopr/${this.environment.id}/ack`
-    ]
-
-    this.handleAcknowledgement = this.handleAcknowledgement.bind(this)
   }
   async start() {
     await this.subscribe(
@@ -138,35 +99,6 @@
     for await (const incomingAck of this.incomingAcks) {
       await this.handleAcknowledgement(incomingAck[0], incomingAck[1])
     }
->>>>>>> cd6d1596
-  }
-  async start() {
-    await this.subscribe(
-      this.protocols,
-      (msg: Uint8Array, remotePeer: PeerId) => {
-        this.incomingAcks.push([msg, remotePeer])
-      },
-      false,
-      (err: any) => {
-        log(`Error while receiving acknowledgement`, err)
-      }
-    )
-
-<<<<<<< HEAD
-    this.startHandleIncoming()
-    this.startSendAcknowledgements()
-  }
-
-  stop() {
-    // End the streams to avoid handing promises
-    this.incomingAcks.end()
-    this.outgoingAcks.end()
-  }
-
-  async startHandleIncoming() {
-    for await (const incomingAck of this.incomingAcks) {
-      await this.handleAcknowledgement(incomingAck[0], incomingAck[1])
-    }
   }
 
   async startSendAcknowledgements() {
@@ -184,94 +116,6 @@
   }
   sendAcknowledgement(packet: Packet, destination: PeerId): void {
     const ack = packet.createAcknowledgement(this.privKey)
-
-    this.outgoingAcks.push([ack.serialize(), destination])
-  }
-
-  /**
-   * Reserve a preImage for the given ticket if it is a winning ticket.
-   */
-  async handleAcknowledgement(msg: Uint8Array, remotePeer: PeerId): Promise<void> {
-    const acknowledgement = Acknowledgement.deserialize(msg, this.privKey, remotePeer)
-
-    // There are three cases:
-    // 1. There is an unacknowledged ticket and we are
-    //    awaiting a half key.
-    // 2. We were the creator of the packet, hence we
-    //    do not wait for any half key
-    // 3. The acknowledgement is unexpected and stems from
-    //    a protocol bug or an attacker
-    let pending: PendingAckowledgement
-    try {
-      pending = await this.db.getPendingAcknowledgement(acknowledgement.ackChallenge)
-    } catch (err) {
-      // Protocol bug?
-      if (err.notFound) {
-        log(
-          `Received unexpected acknowledgement for half key challenge ${acknowledgement.ackChallenge.toHex()} - half key ${acknowledgement.ackKeyShare.toHex()}`
-        )
-      }
-      throw err
-    }
-
-    // No pending ticket, nothing to do.
-    if (pending.isMessageSender == true) {
-      log(`Received acknowledgement as sender. First relayer has processed the packet.`)
-      // Resolves `sendMessage()` promise
-      this.onAcknowledgement(acknowledgement.ackChallenge)
-      // nothing else to do
-      return
-    }
-
-    // Try to unlock our incentive
-    const unacknowledged = pending.ticket
-
-    if (!unacknowledged.verifyChallenge(acknowledgement.ackKeyShare)) {
-      throw Error(`The acknowledgement is not sufficient to solve the embedded challenge.`)
-    }
-
-    let channelId: Hash
-    try {
-      channelId = (await this.db.getChannelFrom(unacknowledged.signer)).getId()
-    } catch (e) {
-      // We are acknowledging a ticket for a channel we do not think exists?
-      // Also we know about the unacknowledged ticket? This should never happen.
-      // Something clearly screwy here. This is bad enough to be a fatal error
-      // we should kill the node and debug.
-      log('Error, acknowledgement received for channel that does not exist')
-      throw e
-    }
-    const response = unacknowledged.getResponse(acknowledgement.ackKeyShare)
-    const ticket = unacknowledged.ticket
-    let opening: Hash
-    try {
-      opening = await findCommitmentPreImage(this.db, channelId)
-    } catch (err) {
-      log(`Channel ${channelId.toHex()} is out of commitments`)
-      this.onOutOfCommitments(channelId)
-      // TODO: How should we handle this ticket?
-      return
-    }
-
-    if (!ticket.isWinningTicket(opening, response, ticket.winProb)) {
-      log(`Got a ticket that is not a win. Dropping ticket.`)
-      await this.db.markLosing(unacknowledged)
-=======
-  async startSendAcknowledgements() {
-    for await (const outgoingAck of this.outgoingAcks) {
-      try {
-        await this.sendMessage(outgoingAck[1], this.protocols, outgoingAck[0], false, {
-          timeout: ACKNOWLEDGEMENT_TIMEOUT
-        })
-      } catch (err) {
-        // Currently unclear how to proceed if sending acknowledgements
-        // fails
-        log(`Error: could not send acknowledgement`, err)
-      }
-    }
-  }
-  sendAcknowledgement(packet: Packet, destination: PeerId): void {
-    const ack = packet.createAcknowledgement(this.privKey)
     metric_sentAcks.increment()
     this.outgoingAcks.push([ack.serialize(), destination])
   }
@@ -317,8 +161,7 @@
     const unacknowledged = pending.ticket
 
     if (!unacknowledged.verifyChallenge(acknowledgement.ackKeyShare)) {
-      metric_receivedFailedAcks.increment()
-      throw Error(`The acknowledgement is not sufficient to solve the embedded challenge.`)
+      metric_receivedFailedAcks.increment()throw Error(`The acknowledgement is not sufficient to solve the embedded challenge.`)
     }
 
     let channelId: Hash
@@ -330,8 +173,7 @@
       // Something clearly screwy here. This is bad enough to be a fatal error
       // we should kill the node and debug.
       log('Error, acknowledgement received for channel that does not exist')
-      metric_receivedFailedAcks.increment()
-      throw e
+      metric_receivedFailedAcks.increment()throw e
     }
     const response = unacknowledged.getResponse(acknowledgement.ackKeyShare)
     const ticket = unacknowledged.ticket
@@ -349,7 +191,6 @@
       log(`Got a ticket that is not a win. Dropping ticket.`)
       await this.db.markLosing(unacknowledged)
       metric_losingTickets.increment()
->>>>>>> cd6d1596
       return
     }
 
@@ -366,11 +207,7 @@
 
     // store commitment in db
     await bumpCommitment(this.db, channelId, opening)
-<<<<<<< HEAD
-
-=======
     metric_winningTickets.increment()
->>>>>>> cd6d1596
     this.onWinningTicket(ack)
   }
 }