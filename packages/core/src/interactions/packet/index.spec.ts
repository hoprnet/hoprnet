--- conflicted
+++ resolved
@@ -144,14 +144,6 @@
   })
 
   it('acknowledgement workflow as relayer', async function () {
-<<<<<<< HEAD
-    // Open a dummy channel to create first packet
-    const firstChannel = getDummyChannel(SELF, RELAY0)
-    await dbs[0].updateChannel(firstChannel.getId(), firstChannel)
-    await dbs[1].updateChannel(firstChannel.getId(), firstChannel)
-
-=======
->>>>>>> 2f5f4d67
     const packet = await Packet.create(TEST_MESSAGE, [RELAY0, COUNTERPARTY], SELF, dbs[0])
 
     const libp2pRelay0 = createFakeSendReceive(events, RELAY0)
