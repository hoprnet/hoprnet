--- conflicted
+++ resolved
@@ -4,21 +4,8 @@
 import BN from 'bn.js'
 
 import { subscribeToAcknowledgements, sendAcknowledgement } from './acknowledgement'
-<<<<<<< HEAD
-import {
-  PublicKey,
-  u8aEquals,
-  Ticket,
-  UINT256,
-  HoprDB,
-  Challenge,
-  deriveAckKeyShare
-} from '@hoprnet/hopr-utils'
+import { PublicKey, u8aEquals, Ticket, UINT256, HoprDB, Challenge, deriveAckKeyShare } from '@hoprnet/hopr-utils'
 import { Balance, createPoRValuesForSender } from '@hoprnet/hopr-utils'
-=======
-import { PublicKey, u8aEquals, Ticket, UINT256, HoprDB, Challenge, deriveAckKeyShare } from '@hoprnet/hopr-utils'
-import { Balance, createFirstChallenge } from '@hoprnet/hopr-utils'
->>>>>>> f8e980dd
 
 import { AcknowledgementChallenge, Packet } from '../../messages'
 import { PacketForwardInteraction } from './forward'
