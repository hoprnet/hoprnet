--- conflicted
+++ resolved
@@ -132,11 +132,7 @@
 
     fakePacket.storeUnacknowledgedTicket(db)
 
-<<<<<<< HEAD
-    const defer = Defer<void>()
-=======
     const ackReceived = defer<void>()
->>>>>>> f3948b2f
 
     subscribeToAcknowledgements(libp2pSelf.subscribe, db, chainSelf as any, self, () => {
       ackReceived.resolve()
@@ -167,11 +163,7 @@
     const testMsg = new TextEncoder().encode('testMsg')
     const packet = await Packet.create(testMsg, [relay0, relay1, relay2, receiver], sender, chainSender as any)
 
-<<<<<<< HEAD
-    const msgDefer = Defer<void>()
-=======
     const msgDefer = defer<void>()
->>>>>>> f3948b2f
 
     const senderInteraction = new PacketForwardInteraction(
       libp2pSender.subscribe,
