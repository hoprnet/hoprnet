import type NetworkPeers from './network-peers.js'
import type AccessControl from './access-control.js'
import type { PeerId } from '@libp2p/interface-peer-id'
<<<<<<< HEAD
import {
  randomInteger,
  u8aEquals,
  debug,
  retimer,
  nAtATime,
  u8aToHex,
  pickVersion,
  create_gauge,
  create_histogram,
  create_counter
} from '@hoprnet/hopr-utils'
import { HEARTBEAT_TIMEOUT } from '../constants.js'
=======
import { randomInteger, u8aEquals, debug, retimer, nAtATime, u8aToHex, pickVersion } from '@hoprnet/hopr-utils'
>>>>>>> cd05c06a
import { createHash, randomBytes } from 'crypto'

import type { Subscribe, SendMessage } from '../index.js'
import EventEmitter from 'events'
import { NetworkPeersOrigin } from './network-peers.js'

const log = debug('hopr-core:heartbeat')
const error = debug('hopr-core:heartbeat:error')

// Do not type-check JSON files
// @ts-ignore
import pkg from '../../package.json' assert { type: 'json' }

const NORMALIZED_VERSION = pickVersion(pkg.version)

const PING_HASH_ALGORITHM = 'blake2s256'

const MAX_PARALLEL_HEARTBEATS = 14

// Metrics
const metric_networkHealth = create_gauge('core_gauge_network_health', 'Connectivity health indicator')
const metric_timeToHeartbeat = create_histogram(
  'core_histogram_heartbeat_time_seconds',
  'Measures total time it takes to probe other nodes (in seconds)'
)
const metric_pingSuccessCount = create_counter(
  'core_counter_heartbeat_successful_pings',
  'Total number of successful pings'
)
const metric_pingFailureCount = create_counter('core_counter_heartbeat_failed_pings', 'Total number of failed pings')

export type HeartbeatPingResult = {
  destination: PeerId
  lastSeen: number
}

export type HeartbeatConfig = {
  maxParallelHeartbeats: number
  heartbeatVariance: number
  heartbeatInterval: number
  heartbeatThreshold: number
  networkQualityThreshold: number
}

/**
 * Indicator of the current state of the P2P network
 * based on the different node types we can ping.
 */
export enum NetworkHealthIndicator {
  UNKNOWN = 'Unknown',
  RED = 'Red', // No connection, default
  ORANGE = 'Orange', // Low quality (<= 0.5) connection to at least 1 public relay
  YELLOW = 'Yellow', // High quality (> 0.5) connection to at least 1 public relay
  GREEN = 'Green' // High quality (> 0.5) connection to at least 1 public relay and 1 NAT node
}

export default class Heartbeat {
  private stopHeartbeatInterval: (() => void) | undefined
  private protocolHeartbeat: string | string[]

  // Initial network health is always RED
  private currentHealth: NetworkHealthIndicator = NetworkHealthIndicator.UNKNOWN

  private config: HeartbeatConfig

  constructor(
    private networkPeers: NetworkPeers,
    private subscribe: Subscribe,
    protected sendMessage: SendMessage,
    private closeConnectionsTo: (peer: PeerId) => void,
    private reviewConnection: AccessControl['reviewConnection'],
    private stateChangeEmitter: EventEmitter,
    private isPublicNode: (addr: PeerId) => boolean,
    environmentId: string,
    config?: Partial<HeartbeatConfig>
  ) {
    this.config = {
      heartbeatInterval: config?.heartbeatInterval,
      heartbeatThreshold: config?.heartbeatThreshold,
      heartbeatVariance: config?.heartbeatVariance,
      networkQualityThreshold: config?.networkQualityThreshold,
      maxParallelHeartbeats: config?.maxParallelHeartbeats ?? MAX_PARALLEL_HEARTBEATS
    }
    this.protocolHeartbeat = [
      // current
      `/hopr/${environmentId}/heartbeat/${NORMALIZED_VERSION}`,
      // deprecated
      `/hopr/${environmentId}/heartbeat`
    ]
  }

  private errHandler(err: any) {
    error(`Error while processing heartbeat request`, err)
  }

  public async start() {
    await this.subscribe(this.protocolHeartbeat, this.handleHeartbeatRequest.bind(this), true, this.errHandler)

    this.pingNode = this.pingNode.bind(this)
    this.startHeartbeatInterval()
    log(`Heartbeat started`)
  }

  public stop() {
    this.stopHeartbeatInterval?.()
    log(`Heartbeat stopped`)
  }

  public handleHeartbeatRequest(msg: Uint8Array, remotePeer: PeerId): Promise<Uint8Array> {
    if (this.networkPeers.has(remotePeer)) {
      this.networkPeers.updateRecord({
        destination: remotePeer,
        lastSeen: Date.now()
      })
    } else {
      this.networkPeers.register(remotePeer, NetworkPeersOrigin.INCOMING_CONNECTION)
    }

    // Recalculate network health when incoming heartbeat has been received
    this.recalculateNetworkHealth()

    log(`received heartbeat from ${remotePeer.toString()}`)
    return Promise.resolve(Heartbeat.calculatePingResponse(msg))
  }

  /**
   * Attempts to ping another peer.
   * @param destination id of the node to ping
   * @returns a Promise of a pingResult object with property `lastSeen < 0` if there were a timeout
   */
  public async pingNode(destination: PeerId): Promise<HeartbeatPingResult> {
    log(`ping ${destination.toString()}`)

    const origin = this.networkPeers.has(destination)
      ? this.networkPeers.getConnectionInfo(destination).origin
      : NetworkPeersOrigin.OUTGOING_CONNECTION
    const allowed = await this.reviewConnection(destination, origin)
    if (!allowed) throw Error('Connection to node is not allowed')

    const challenge = randomBytes(16)
    let pingResponse: Uint8Array[] | undefined

    try {
      pingResponse = await this.sendMessage(destination, this.protocolHeartbeat, challenge, true)
    } catch (err) {
      log(`Connection to ${destination.toString()} failed: ${err?.message}`)

      metric_pingFailureCount.increment()
      return {
        destination,
        lastSeen: -1
      }
    }

    const expectedResponse = Heartbeat.calculatePingResponse(challenge)

    if (pingResponse == null || pingResponse.length != 1 || !u8aEquals(expectedResponse, pingResponse[0])) {
      log(`Mismatched challenge. Got ${u8aToHex(pingResponse[0])} but expected ${u8aToHex(expectedResponse)}`)

      // Eventually close the connections, all errors are handled
      this.closeConnectionsTo(destination)

      metric_pingFailureCount.increment()
      return {
        destination,
        lastSeen: -1
      }
    }

    metric_pingSuccessCount.increment()
    return {
      destination,
      lastSeen: Date.now()
    }
  }

  /**
   * Recalculates the network health indicator based on the
   * current network state knowledge.
   * @returns Value of the current network health indicator (possibly updated).
   */
  public recalculateNetworkHealth(): NetworkHealthIndicator {
    let newHealthValue: NetworkHealthIndicator = NetworkHealthIndicator.RED
    let lowQualityPublic = 0
    let lowQualityNonPublic = 0
    let highQualityPublic = 0
    let highQualityNonPublic = 0

    // Count quality of public/non-public nodes
    for (let entry of this.networkPeers.getAllEntries()) {
      let quality = this.networkPeers.qualityOf(entry.id)
      if (this.isPublicNode(entry.id)) {
        quality > this.config.networkQualityThreshold ? ++highQualityPublic : ++lowQualityPublic
      } else {
        quality > this.config.networkQualityThreshold ? ++highQualityNonPublic : ++lowQualityNonPublic
      }
    }

    // ORANGE state = low quality connection to any node
    if (lowQualityPublic > 0) newHealthValue = NetworkHealthIndicator.ORANGE

    // YELLOW = high-quality connection to a public node
    if (highQualityPublic > 0) newHealthValue = NetworkHealthIndicator.YELLOW

    // GREEN = hiqh-quality connection to a public and a non-public node
    if (highQualityPublic > 0 && highQualityNonPublic > 0) newHealthValue = NetworkHealthIndicator.GREEN

    // Emit network health change event if needed
    if (newHealthValue != this.currentHealth) {
      let oldValue = this.currentHealth
      this.currentHealth = newHealthValue
      this.stateChangeEmitter.emit('hopr:network-health-changed', oldValue, this.currentHealth)

      // Map network state to integers
      switch (newHealthValue as NetworkHealthIndicator) {
        case NetworkHealthIndicator.UNKNOWN:
          metric_networkHealth.set(0)
          break
        case NetworkHealthIndicator.RED:
          metric_networkHealth.set(1)
          break
        case NetworkHealthIndicator.ORANGE:
          metric_networkHealth.set(2)
          break
        case NetworkHealthIndicator.GREEN:
          metric_networkHealth.set(4)
          break
      }
    }

    return this.currentHealth
  }

  /**
   * Performs a ping request to all nodes who were not seen since the threshold
   */
  protected async checkNodes(): Promise<void> {
    const thresholdTime = Date.now() - this.config.heartbeatThreshold
    log(`Checking nodes since ${thresholdTime} (${new Date(thresholdTime).toLocaleString()})`)

    // Create an object that describes which work has to be done
    // by the workers, i.e. the pingNode code
    const metric_timer = metric_timeToHeartbeat.start_measure()
    const pingWork = this.networkPeers
      .pingSince(thresholdTime)
      .map<[destination: PeerId]>((peerToPing: PeerId) => [peerToPing])

    const start = Date.now()
<<<<<<< HEAD
    const pingResults = await nAtATime(this._pingNode, pingWork, this.config.maxParallelHeartbeats)
    metric_timeToHeartbeat.record_measure(metric_timer)
=======
>>>>>>> cd05c06a

    // Will handle timeouts automatically
    const pingResults = await nAtATime(this.pingNode, pingWork, this.config.maxParallelHeartbeats)

    for (const [resultIndex, pingResult] of pingResults.entries()) {
      if (pingResult instanceof Error) {
        // we need to get the destination so we can map a ping error properly
        const [destination] = pingWork[resultIndex]
        const failedPingResult = {
          destination,
          lastSeen: -1
        }
        this.networkPeers.updateRecord(failedPingResult)
      } else {
        this.networkPeers.updateRecord(pingResult)
      }
    }

    // Recalculate the network health indicator state after checking nodes
    this.recalculateNetworkHealth()

    log(
      this.networkPeers.debugLog(
        `finished checking ${pingWork.length} node${pingWork.length == 1 ? '' : 's'} since ${thresholdTime} within ${
          Date.now() - start
        } ms`
      )
    )
  }

  /**
   * Starts the periodic check
   */
  private startHeartbeatInterval() {
    const periodicCheck = async function (this: Heartbeat) {
      try {
        await this.checkNodes()
      } catch (err) {
        log('FATAL ERROR IN HEARTBEAT', err)
      }
    }.bind(this)

    this.stopHeartbeatInterval = retimer(
      periodicCheck,
      // Prevent nodes from querying each other at the very same time
      () => randomInteger(this.config.heartbeatInterval, this.config.heartbeatInterval + this.config.heartbeatVariance)
    )
  }

  public static calculatePingResponse(challenge: Uint8Array): Uint8Array {
    return Uint8Array.from(createHash(PING_HASH_ALGORITHM).update(challenge).digest())
  }
}<|MERGE_RESOLUTION|>--- conflicted
+++ resolved
@@ -1,7 +1,7 @@
 import type NetworkPeers from './network-peers.js'
 import type AccessControl from './access-control.js'
 import type { PeerId } from '@libp2p/interface-peer-id'
-<<<<<<< HEAD
+
 import {
   randomInteger,
   u8aEquals,
@@ -15,9 +15,7 @@
   create_counter
 } from '@hoprnet/hopr-utils'
 import { HEARTBEAT_TIMEOUT } from '../constants.js'
-=======
-import { randomInteger, u8aEquals, debug, retimer, nAtATime, u8aToHex, pickVersion } from '@hoprnet/hopr-utils'
->>>>>>> cd05c06a
+
 import { createHash, randomBytes } from 'crypto'
 
 import type { Subscribe, SendMessage } from '../index.js'
@@ -266,11 +264,8 @@
       .map<[destination: PeerId]>((peerToPing: PeerId) => [peerToPing])
 
     const start = Date.now()
-<<<<<<< HEAD
     const pingResults = await nAtATime(this._pingNode, pingWork, this.config.maxParallelHeartbeats)
     metric_timeToHeartbeat.record_measure(metric_timer)
-=======
->>>>>>> cd05c06a
 
     // Will handle timeouts automatically
     const pingResults = await nAtATime(this.pingNode, pingWork, this.config.maxParallelHeartbeats)
