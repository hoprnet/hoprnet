--- conflicted
+++ resolved
@@ -32,19 +32,11 @@
   heartbeatThreshold: number
 }
 
-<<<<<<< HEAD
 export enum NetworkHealthIndicator {
-  RED = 0,      // No connection, default
-  ORANGE,   // Low quality (<= 0.5) connection to at least 1 public relay
-  YELLOW,   // High quality (> 0.5) connection to at least 1 public relay
-  GREEN     // High quality (> 0.5) connection to at least 1 public relay and 1 NAT node
-=======
-export enum P2PNetworkHealth {
   RED = 0, // No connection, default
   ORANGE, // Low quality (<= 0.5) connection to at least 1 public relay
   YELLOW, // High quality (> 0.5) connection to at least 1 public relay
   GREEN // High quality (> 0.5) connection to at least 1 public relay and 1 NAT node
->>>>>>> fec255b7
 }
 
 export default class Heartbeat {
@@ -161,46 +153,23 @@
   }
 
   public recalculateNetworkHealth() {
-<<<<<<< HEAD
 
     let newHealthValue = NetworkHealthIndicator.RED
     let lowQualityPublic = 0, lowQualityNonPublic = 0
     let highQualityPublic = 0, highQualityNonPublic = 0
-=======
-    let newHealthValue = P2PNetworkHealth.RED
-    let lowQualityPublic = 0
-    let lowQualityNonPublic = 0
-    let highQualityPublic = 0
-    let highQualityNonPublic = 0
->>>>>>> fec255b7
 
     // Count quality of public/non-public nodes
     for (let entry of this.networkPeers.allEntries()) {
       let quality = this.networkPeers.qualityOf(entry.id)
       if (entry.isPublic) {
-<<<<<<< HEAD
         quality > 0.5 ? ++highQualityPublic : ++lowQualityPublic
       }
       else {
         quality > 0.5 ? ++highQualityNonPublic : ++lowQualityNonPublic
-=======
-        if (quality > 0.5) {
-          ++highQualityPublic
-        } else {
-          ++lowQualityPublic
-        }
-      } else {
-        if (quality > 0.5) {
-          ++highQualityNonPublic
-        } else {
-          ++lowQualityNonPublic
-        }
->>>>>>> fec255b7
       }
     }
 
     // ORANGE state = low quality connection to any node
-<<<<<<< HEAD
     if (lowQualityPublic > 0)
       newHealthValue = NetworkHealthIndicator.ORANGE
 
@@ -212,15 +181,6 @@
     if (highQualityPublic > 0 && highQualityNonPublic > 0)
       newHealthValue = NetworkHealthIndicator.GREEN
 
-=======
-    if (lowQualityPublic > 0 || lowQualityNonPublic > 0) newHealthValue = P2PNetworkHealth.ORANGE
-
-    // YELLOW = high-quality connection to a public node
-    if (highQualityPublic > 0) newHealthValue = P2PNetworkHealth.YELLOW
-
-    // GREEN = hiqh-quality connection to a public and a non-public node
-    if (highQualityPublic > 0 && highQualityNonPublic > 0) newHealthValue = P2PNetworkHealth.GREEN
->>>>>>> fec255b7
 
     // Emit network health change event if needed
     if (newHealthValue != this.currentHealth) {
