import type NetworkPeers from './network-peers.js'
import type AccessControl from './access-control.js'
import type { PeerId } from '@libp2p/interface-peer-id'
import {
  randomInteger,
  u8aEquals,
  debug,
  retimer,
  nAtATime,
  u8aToHex,
  pickVersion,
  create_gauge,
  create_histogram,
  create_counter
} from '@hoprnet/hopr-utils'
import { HEARTBEAT_TIMEOUT } from '../constants.js'
import { createHash, randomBytes } from 'crypto'

import type { Subscribe, SendMessage } from '../index.js'
import EventEmitter from 'events'
import { NetworkPeersOrigin } from './network-peers.js'

<<<<<<< HEAD
=======
import { create_gauge } from '@hoprnet/hopr-utils'
>>>>>>> 8eda2e90

const log = debug('hopr-core:heartbeat')
const error = debug('hopr-core:heartbeat:error')

// Do not type-check JSON files
// @ts-ignore
import pkg from '../../package.json' assert { type: 'json' }

const NORMALIZED_VERSION = pickVersion(pkg.version)

const PING_HASH_ALGORITHM = 'blake2s256'

const MAX_PARALLEL_HEARTBEATS = 14
const HEARTBEAT_RUN_TIMEOUT = 2 * 60 * 1000 // 2 minutes

const metric_networkHealth = create_gauge('core_gauge_network_health', 'Connectivity health indicator')
const metric_timeToHeartbeat = create_histogram('core_histogram_heartbeat_time', 'Measures total time it takes to probe other nodes')
const metric_pingSuccessCount = create_counter('core_counter_heartbeat_successful_pings', 'Total number of successful pings')
const metric_pingFailureCount = create_counter('core_counter_heartbeat_failed_pings', 'Total number of failed pings')

export type HeartbeatPingResult = {
  destination: PeerId
  lastSeen: number
}

export type HeartbeatConfig = {
  heartbeatDialTimeout: number
  heartbeatRunTimeout: number
  maxParallelHeartbeats: number
  heartbeatVariance: number
  heartbeatInterval: number
  heartbeatThreshold: number
  networkQualityThreshold: number
}

/**
 * Indicator of the current state of the P2P network
 * based on the different node types we can ping.
 */
export enum NetworkHealthIndicator {
  UNKNOWN = 'Unknown',
  RED = 'Red', // No connection, default
  ORANGE = 'Orange', // Low quality (<= 0.5) connection to at least 1 public relay
  YELLOW = 'Yellow', // High quality (> 0.5) connection to at least 1 public relay
  GREEN = 'Green' // High quality (> 0.5) connection to at least 1 public relay and 1 NAT node
}

export default class Heartbeat {
  private stopHeartbeatInterval: (() => void) | undefined
  private protocolHeartbeat: string

  private _pingNode: Heartbeat['pingNode'] | undefined

  // Initial network health is always RED
  private currentHealth: NetworkHealthIndicator = NetworkHealthIndicator.UNKNOWN

  private config: HeartbeatConfig

  constructor(
    private networkPeers: NetworkPeers,
    private subscribe: Subscribe,
    protected sendMessage: SendMessage,
    private closeConnectionsTo: (peer: PeerId) => void,
    private reviewConnection: AccessControl['reviewConnection'],
    private stateChangeEmitter: EventEmitter,
    private isPublicNode: (addr: PeerId) => boolean,
    environmentId: string,
    config?: Partial<HeartbeatConfig>
  ) {
    this.config = {
      heartbeatDialTimeout: config?.heartbeatDialTimeout ?? HEARTBEAT_TIMEOUT,
      heartbeatRunTimeout: config?.heartbeatRunTimeout ?? HEARTBEAT_RUN_TIMEOUT,
      heartbeatInterval: config?.heartbeatInterval,
      heartbeatThreshold: config?.heartbeatThreshold,
      heartbeatVariance: config?.heartbeatVariance,
      networkQualityThreshold: config?.networkQualityThreshold,
      maxParallelHeartbeats: config?.maxParallelHeartbeats ?? MAX_PARALLEL_HEARTBEATS
    }
    this.protocolHeartbeat = `/hopr/${environmentId}/heartbeat/${NORMALIZED_VERSION}`
  }

  private errHandler(err: any) {
    error(`Error while processing heartbeat request`, err)
  }

  public async start() {
    await this.subscribe(this.protocolHeartbeat, this.handleHeartbeatRequest.bind(this), true, this.errHandler)

    this._pingNode = this.pingNode.bind(this)
    this.startHeartbeatInterval()
    log(`Heartbeat started`)
  }

  public stop() {
    this.stopHeartbeatInterval?.()
    log(`Heartbeat stopped`)
  }

  public handleHeartbeatRequest(msg: Uint8Array, remotePeer: PeerId): Promise<Uint8Array> {
    if (this.networkPeers.has(remotePeer)) {
      this.networkPeers.updateRecord({
        destination: remotePeer,
        lastSeen: Date.now()
      })
    } else {
      this.networkPeers.register(remotePeer, NetworkPeersOrigin.INCOMING_CONNECTION)
    }

    // Recalculate network health when incoming heartbeat has been received
    this.recalculateNetworkHealth()

    log(`received heartbeat from ${remotePeer.toString()}`)
    return Promise.resolve(Heartbeat.calculatePingResponse(msg))
  }

  /**
   * Attempts to ping another peer.
   * @param destination id of the node to ping
   * @param signal [optional] abort controller to prematurely end request
   * @returns a Promise of a pingResult object with property `lastSeen < 0` if there were a timeout
   */
  public async pingNode(destination: PeerId, signal?: AbortSignal): Promise<HeartbeatPingResult> {
    log(`ping ${destination.toString()} (timeout ${this.config.heartbeatDialTimeout})`)

    const origin = this.networkPeers.has(destination)
      ? this.networkPeers.getConnectionInfo(destination).origin
      : NetworkPeersOrigin.OUTGOING_CONNECTION
    const allowed = await this.reviewConnection(destination, origin)
    if (!allowed) throw Error('Connection to node is not allowed')

    const challenge = randomBytes(16)
    let pingResponse: Uint8Array[] | undefined

    try {
      pingResponse = await this.sendMessage(destination, this.protocolHeartbeat, challenge, true, {
        timeout: this.config.heartbeatDialTimeout,
        signal
      })
    } catch (err) {
      log(`Connection to ${destination.toString()} failed: ${err?.message}`)

      metric_pingFailureCount.increment(1n)
      return {
        destination,
        lastSeen: -1
      }
    }

    const expectedResponse = Heartbeat.calculatePingResponse(challenge)

    if (pingResponse == null || pingResponse.length != 1 || !u8aEquals(expectedResponse, pingResponse[0])) {
      log(`Mismatched challenge. Got ${u8aToHex(pingResponse[0])} but expected ${u8aToHex(expectedResponse)}`)

      // Eventually close the connections, all errors are handled
      this.closeConnectionsTo(destination)

      metric_pingFailureCount.increment(1n)
      return {
        destination,
        lastSeen: -1
      }
    }

    metric_pingSuccessCount.increment(1n)
    return {
      destination,
      lastSeen: Date.now()
    }
  }

  /**
   * Recalculates the network health indicator based on the
   * current network state knowledge.
   * @returns Value of the current network health indicator (possibly updated).
   */
  public recalculateNetworkHealth(): NetworkHealthIndicator {
    let newHealthValue: NetworkHealthIndicator = NetworkHealthIndicator.RED
    let lowQualityPublic = 0
    let lowQualityNonPublic = 0
    let highQualityPublic = 0
    let highQualityNonPublic = 0

    // Count quality of public/non-public nodes
    for (let entry of this.networkPeers.getAllEntries()) {
      let quality = this.networkPeers.qualityOf(entry.id)
      if (this.isPublicNode(entry.id)) {
        quality > this.config.networkQualityThreshold ? ++highQualityPublic : ++lowQualityPublic
      } else {
        quality > this.config.networkQualityThreshold ? ++highQualityNonPublic : ++lowQualityNonPublic
      }
    }

    // ORANGE state = low quality connection to any node
    if (lowQualityPublic > 0) newHealthValue = NetworkHealthIndicator.ORANGE

    // YELLOW = high-quality connection to a public node
    if (highQualityPublic > 0) newHealthValue = NetworkHealthIndicator.YELLOW

    // GREEN = hiqh-quality connection to a public and a non-public node
    if (highQualityPublic > 0 && highQualityNonPublic > 0) newHealthValue = NetworkHealthIndicator.GREEN

    // Emit network health change event if needed
    if (newHealthValue != this.currentHealth) {
      let oldValue = this.currentHealth
      this.currentHealth = newHealthValue
      this.stateChangeEmitter.emit('hopr:network-health-changed', oldValue, this.currentHealth)

      // Map network state to integers
      switch (newHealthValue as NetworkHealthIndicator) {
        case NetworkHealthIndicator.UNKNOWN:
          metric_networkHealth.set(0)
          break
        case NetworkHealthIndicator.RED:
          metric_networkHealth.set(1)
          break
        case NetworkHealthIndicator.ORANGE:
          metric_networkHealth.set(2)
          break
        case NetworkHealthIndicator.GREEN:
          metric_networkHealth.set(4)
          break
      }
    }

    return this.currentHealth
  }

  /**
   * Performs a ping request to all nodes who were not seen since the threshold
   */
  protected async checkNodes(): Promise<void> {
    const thresholdTime = Date.now() - this.config.heartbeatThreshold
    log(`Checking nodes since ${thresholdTime} (${new Date(thresholdTime).toLocaleString()})`)

    const abort = new AbortController()

    let finished = false

    setTimeout(() => {
      if (!finished) {
        abort.abort()
      }
    }, this.config.heartbeatRunTimeout).unref()

    // Create an object that describes which work has to be done
    // by the workers, i.e. the pingNode code
    const metric_timer = metric_timeToHeartbeat.start_measure()
    const pingWork = this.networkPeers
      .pingSince(thresholdTime)
      .map<[destination: PeerId, signal: AbortSignal]>((peerToPing: PeerId) => [peerToPing, abort.signal])

    const start = Date.now()
    const pingResults = await nAtATime(this._pingNode, pingWork, this.config.maxParallelHeartbeats)
    metric_timeToHeartbeat.record_measure(metric_timer)

    finished = true

    for (const [resultIndex, pingResult] of pingResults.entries()) {
      if (pingResult instanceof Error) {
        // we need to get the destination so we can map a ping error properly
        const [destination, _abortSignal] = pingWork[resultIndex]
        const failedPingResult = {
          destination,
          lastSeen: -1
        }
        this.networkPeers.updateRecord(failedPingResult)
      } else {
        this.networkPeers.updateRecord(pingResult)
      }
    }

    // Recalculate the network health indicator state after checking nodes
    this.recalculateNetworkHealth()

    log(
      this.networkPeers.debugLog(
        `finished checking ${pingWork.length} node${pingWork.length == 1 ? '' : 's'} since ${thresholdTime} within ${
          Date.now() - start
        } ms`
      )
    )
  }

  /**
   * Starts the periodic check
   */
  private startHeartbeatInterval() {
    const periodicCheck = async function (this: Heartbeat) {
      try {
        await this.checkNodes()
      } catch (err) {
        log('FATAL ERROR IN HEARTBEAT', err)
      }
    }.bind(this)

    this.stopHeartbeatInterval = retimer(
      periodicCheck,
      // Prevent nodes from querying each other at the very same time
      () => randomInteger(this.config.heartbeatInterval, this.config.heartbeatInterval + this.config.heartbeatVariance)
    )
  }

  public static calculatePingResponse(challenge: Uint8Array): Uint8Array {
    return Uint8Array.from(createHash(PING_HASH_ALGORITHM).update(challenge).digest())
  }
}<|MERGE_RESOLUTION|>--- conflicted
+++ resolved
@@ -20,10 +20,6 @@
 import EventEmitter from 'events'
 import { NetworkPeersOrigin } from './network-peers.js'
 
-<<<<<<< HEAD
-=======
-import { create_gauge } from '@hoprnet/hopr-utils'
->>>>>>> 8eda2e90
 
 const log = debug('hopr-core:heartbeat')
 const error = debug('hopr-core:heartbeat:error')
