import { type HeartbeatPingResult } from './heartbeat.js'
import type { PeerId } from '@libp2p/interface-peer-id'
import { randomSubset, debug } from '@hoprnet/hopr-utils'

const DEBUG_PREFIX = 'hopr-core:network-peers'
const log = debug(DEBUG_PREFIX)
//const verbose = debug(DEBUG_PREFIX.concat(`:verbose`))

export type Entry = {
  id: PeerId
  heartbeatsSent: number
  heartbeatsSuccess: number
  lastSeen: number
  backoff: number // between 2 and MAX_BACKOFF
  quality: number
  origin: NetworkPeersOrigin
  ignoredAt?: number
}

export enum NetworkPeersOrigin {
  INITIALIZATION,
  NETWORK_REGISTRY,
  INCOMING_CONNECTION,
  OUTGOING_CONNECTION,
  STRATEGY_EXISTING_CHANNEL,
  STRATEGY_CONSIDERING_CHANNEL,
  STRATEGY_NEW_CHANNEL,
  MANUAL_PING,
  TESTING
}

const MIN_DELAY = 1000 // 1 sec (because this is multiplied by backoff, it will be half the actual minimum value.
const MAX_DELAY = 5 * 60 * 1000 // 5mins
const BACKOFF_EXPONENT = 1.5
export const MAX_BACKOFF = MAX_DELAY / MIN_DELAY
const BAD_QUALITY = 0.2 // Default quality for nodes we don't know about or which are considered offline.
const IGNORE_TIMEFRAME = 10 * 60 * 1000 // 10mins

function compareQualities(a: Entry, b: Entry, qualityOf: (id: PeerId) => number): number {
  const result = qualityOf(b.id) - qualityOf(a.id)

  if (result == 0) {
    return a.id.toString().localeCompare(b.id.toString(), 'en')
  } else {
    return result
  }
}

function printPeerOrigin(origin: NetworkPeersOrigin): string {
  switch (origin) {
    case NetworkPeersOrigin.INITIALIZATION:
      return 'node initialization'
    case NetworkPeersOrigin.NETWORK_REGISTRY:
      return 'registered in network registry'
    case NetworkPeersOrigin.INCOMING_CONNECTION:
      return 'incoming connection'
    case NetworkPeersOrigin.OUTGOING_CONNECTION:
      return `outgoing connection attempt`
    case NetworkPeersOrigin.STRATEGY_EXISTING_CHANNEL:
      return `strategy monitors existing channel`
    case NetworkPeersOrigin.STRATEGY_CONSIDERING_CHANNEL:
      return `strategy considers opening a channel`
    case NetworkPeersOrigin.STRATEGY_NEW_CHANNEL:
      return `strategy decided to open new channel`
    case NetworkPeersOrigin.MANUAL_PING:
      return `manuel ping`
    case NetworkPeersOrigin.TESTING:
      return `testing`
  }
}

function printEntries(
  entries: Map<string, Entry>,
  qualityOf: (id: PeerId) => number,
  networkQualityThreshold: number,
  prefix: string
): string {
  let bestAvailabilityNodes = 0
  let badAvailabilityNodes = 0
  let out = `${prefix}\n`
  let length = 0

  const peerIds: string[] = []
  for (const entry of entries.values()) {
    peerIds.push(entry.id.toString())
  }

  peerIds.sort((a: string, b: string) => compareQualities(entries.get(a), entries.get(b), qualityOf))

  for (const peer of peerIds) {
    const entry = entries.get(peer)

    const quality = qualityOf(entry.id)
    if (quality.toFixed(1) === '1.0') {
      bestAvailabilityNodes++
    } else if (quality < networkQualityThreshold) {
      badAvailabilityNodes++
    }

    if (out.length > prefix.length + 1) {
      out += '\n'
    }

    const success =
      entry.heartbeatsSent > 0 ? ((entry.heartbeatsSuccess / entry.heartbeatsSent) * 100).toFixed() + '%' : '<new>'
    out += `- id: ${entry.id.toString()}, `
    out += `quality: ${qualityOf(entry.id).toFixed(2)}, `
    out += `backoff: ${entry.backoff.toFixed()} (${success} of ${entry.heartbeatsSent}), `
    out += `origin: ${printPeerOrigin(entry.origin)}`

    length++
  }

  if (out.length == prefix.length + 1) {
    return 'no connected peers'
  } else {
    out += '\n'
  }

  const msgTotalNodes = `${length} node${length == 1 ? '' : 's'} in total`
  const msgBestNodes = `${bestAvailabilityNodes} node${bestAvailabilityNodes == 1 ? '' : 's'} with quality 1.0`
  const msgBadNodes = `${badAvailabilityNodes} node${
    badAvailabilityNodes == 1 ? '' : 's'
  } with quality below ${networkQualityThreshold}`
  out += `network peers status: ${msgTotalNodes}, ${msgBestNodes}, ${msgBadNodes}\n`

  return out
}

function nextPing(e: Entry): number {
  // Exponential backoff
  const delay = Math.min(MAX_DELAY, Math.pow(e.backoff, BACKOFF_EXPONENT) * MIN_DELAY)
  return e.lastSeen + delay
}

/**
 *
 */
class NetworkPeers {
  // peerId.toString() -> latest measurement
  private entries: Map<string, Entry>
  // peerId.toString() -> ignore since timestamp
  private ignoredEntries: Map<string, number>
  // peers which were denied connection via the HoprNetworkRegistry
  // peerId.toString() -> minified previous entry
  private deniedEntries: Map<string, Pick<Entry, 'id' | 'origin'>>

  // static set of excluded peers
  private excludedPeers: Set<string>

  constructor(
    existingPeers: PeerId[],
    excludedPeers: PeerId[] = [], // populated only by constructor, does not change during runtime
    private networkQualityThreshold: number,
    private onPeerOffline?: (peer: PeerId) => void
  ) {
    if (this.networkQualityThreshold < BAD_QUALITY) {
      throw Error(`Invalid configuration networkQuality must be greater or equal to BAD_QUALITY`)
    }

    this.entries = new Map<string, Entry>()
    this.ignoredEntries = new Map<string, number>()
    this.deniedEntries = new Map<string, Pick<Entry, 'id' | 'origin'>>()

    this.excludedPeers = new Set<string>(excludedPeers.map((p: PeerId) => p.toString()))

    // register all existing peers
    for (const peer of existingPeers) {
      this.register(peer, NetworkPeersOrigin.INITIALIZATION)
    }
  }

  /**
   * Returns the quality of the node, where
   * 0.0 => completely unreliable / offline or unknown
   * 1.0 => completely reliable / online
   * @param peerId id for which to get quality
   * @returns a float between 0.0 and 1.0
   */
  public qualityOf(peerId: PeerId): number {
    const entry = this.entries.get(peerId.toString())

    if (!entry) {
      // Lower than anything else
      return 0.0
    }

    if (entry.heartbeatsSent > 0) {
      /*
      return entry.heartbeatsSuccess / entry.heartbeatsSent
      */
      return entry.quality
    }
    return BAD_QUALITY
  }

  /**
   * @param peerId of the node we want to get the connection info for
   * @returns various information about the connection, throws error if peerId doesn't exist
   */
  public getConnectionInfo(peerId: PeerId): Entry {
    const id = peerId.toString()
    const entry = this.entries.get(id)
    if (entry) return entry
    throw Error(`Entry for ${id} does not exist`)
  }

  public pingSince(thresholdTime: number): PeerId[] {
    const toPing: PeerId[] = []

    // Returns list of filtered nodes, statically ordered after *insertion* into Map
    for (const entry of this.entries.values()) {
      if (nextPing(entry) < thresholdTime) {
        toPing.push(entry.id)
      }
    }

    // Ping most recently seen nodes last
    return toPing.sort(
      (a: PeerId, b: PeerId) => this.entries.get(a.toString()).lastSeen - this.entries.get(b.toString()).lastSeen
    )
  }

  public updateRecord(pingResult: HeartbeatPingResult): void {
    const id = pingResult.destination
    const previousEntry = this.entries.get(id.toString())
    if (!previousEntry) return

    if (pingResult.lastSeen < 0) {
      this.onFailedPing(id)
    } else {
      this.onSuccessfulPing(id)
    }
  }

  private onFailedPing(id: PeerId) {
    const previousEntry = this.entries.get(id.toString())

    const newEntry = {
      id,
      heartbeatsSent: previousEntry.heartbeatsSent + 1,
      lastSeen: Date.now(),
      heartbeatsSuccess: previousEntry.heartbeatsSuccess,
      backoff: Math.min(MAX_BACKOFF, Math.pow(previousEntry.backoff, BACKOFF_EXPONENT)),
      quality: Math.max(0, previousEntry.quality - 0.1),
      origin: previousEntry.origin
<<<<<<< HEAD
    }

    if (newEntry.quality < this.networkQualityThreshold) {
      // trigger callback first to cut connections
      this.onPeerOffline?.(id)
    }

    // check if this node is considered offline and should be removed
    if (newEntry.quality < BAD_QUALITY) {
      // delete peer from internal store
      this.entries.delete(id.toString())
      // add entry to temporarily ignored peers
      // Create or overwrite entry in ignore list
      this.ignoredEntries.set(newEntry.id.toString(), Date.now())
      // done, return early so the rest can update the entry instead
      return
    }

=======
    }

    if (newEntry.quality < this.networkQualityThreshold) {
      // trigger callback first to cut connections
      this.onPeerOffline?.(id)
    }

    // check if this node is considered offline and should be removed
    if (newEntry.quality < BAD_QUALITY) {
      // delete peer from internal store
      this.entries.delete(id.toString())
      // add entry to temporarily ignored peers
      // Create or overwrite entry in ignore list
      this.ignoredEntries.set(newEntry.id.toString(), Date.now())
      // done, return early so the rest can update the entry instead
      return
    }

>>>>>>> 21c2b07b
    this.entries.set(id.toString(), newEntry)
  }

  private onSuccessfulPing(id: PeerId) {
    const previousEntry = this.entries.get(id.toString())

    this.entries.set(id.toString(), {
      id,
      heartbeatsSent: previousEntry.heartbeatsSent + 1,
      lastSeen: Date.now(),
      heartbeatsSuccess: previousEntry.heartbeatsSuccess + 1,
      backoff: 2, // RESET - to back down: Math.pow(entry.backoff, 1/BACKOFF_EXPONENT)
      quality: Math.min(1, previousEntry.quality + 0.1),
      origin: previousEntry.origin
    })
  }

  /**
   * Creates a random sample of stored peers
   *
   * @param size desired number of peers
   * @param filter allow only selected peerIds
   * @returns a randomly picked array of peers
   */
  public randomSubset(size: number, filter?: (peer: PeerId) => boolean): PeerId[] {
    const peers = Array.from(this.entries.values())
    return randomSubset(
      peers,
      Math.min(size, peers.length),
      filter != null ? (entry: Entry) => filter(entry.id) : undefined
    ).map((e: Entry) => e.id)
  }

  public register(peerId: PeerId, origin: NetworkPeersOrigin) {
    const id = peerId.toString()
    const now = Date.now()

    // Assumes that all maps / sets are disjoint
    const hasEntry = this.entries.has(id)
    const isExcluded = !hasEntry && this.excludedPeers.has(id)
    const isDenied = !isExcluded && this.deniedEntries.has(id)
    let isIgnored = !isDenied && this.ignoredEntries.has(id)
<<<<<<< HEAD

    // the peer is excluded or denied
    if (isExcluded || isDenied) {
      // not adding peer
      return
    }

    if (isIgnored) {
      const ignoreTimestamp: undefined | number = this.ignoredEntries.get(peerId.toString())

=======

    // the peer is excluded or denied
    if (isExcluded || isDenied) {
      // not adding peer
      return
    }

    if (isIgnored) {
      const ignoreTimestamp: undefined | number = this.ignoredEntries.get(peerId.toString())

>>>>>>> 21c2b07b
      // Must test for undefined because if(1) is treated as if(true)
      if (ignoreTimestamp != undefined && ignoreTimestamp + IGNORE_TIMEFRAME < now) {
        // release and continue
        this.ignoredEntries.delete(peerId.toString())
        isIgnored = false
      }
    }

    // does not have peer and it's not excluded or denied
    if (!hasEntry && !isIgnored) {
      this.entries.set(id, {
        id: peerId,
        heartbeatsSent: 0,
        heartbeatsSuccess: 0,
        lastSeen: now,
        backoff: 2,
        quality: BAD_QUALITY,
        origin
      })
    }
  }

  public has(peerId: PeerId): boolean {
    return this.entries.has(peerId.toString())
  }

  public length(): number {
    return this.entries.size
  }

  public all(): PeerId[] {
    return Array.from(this.getAllEntries()).map((entry) => entry.id)
  }

  /**
   * @returns a string describing the connection quality of all connected peers
   */
  public debugLog(prefix: string = ''): string {
    return printEntries(this.entries, this.qualityOf.bind(this), this.networkQualityThreshold, prefix)
  }

  public getAllDenied(): IterableIterator<Pick<Entry, 'id' | 'origin'>> {
    return this.deniedEntries.values()
  }

  public getAllEntries(): IterableIterator<Entry> {
    return this.entries.values()
  }

  public getAllIgnored(): IterableIterator<string> {
    return this.ignoredEntries.keys()
  }

  public addPeerToDenied(peerId: PeerId, origin: NetworkPeersOrigin): void {
    const peerIdStr = peerId.toString()
    if (!this.deniedEntries.has(peerIdStr)) {
      log('adding peer to denied', peerIdStr)
      this.deniedEntries.set(peerIdStr, { id: peerId, origin })
    } /*else {
      verbose('peer is still denied', peerIdStr)
    }*/
  }

  public removePeerFromDenied(peerId: PeerId): void {
    const peerIdStr = peerId.toString()
    const existed = this.deniedEntries.delete(peerIdStr)

    if (existed) {
      log('removed peer from denied', peerIdStr)
    }
  }
}

export default NetworkPeers<|MERGE_RESOLUTION|>--- conflicted
+++ resolved
@@ -244,7 +244,6 @@
       backoff: Math.min(MAX_BACKOFF, Math.pow(previousEntry.backoff, BACKOFF_EXPONENT)),
       quality: Math.max(0, previousEntry.quality - 0.1),
       origin: previousEntry.origin
-<<<<<<< HEAD
     }
 
     if (newEntry.quality < this.networkQualityThreshold) {
@@ -263,26 +262,6 @@
       return
     }
 
-=======
-    }
-
-    if (newEntry.quality < this.networkQualityThreshold) {
-      // trigger callback first to cut connections
-      this.onPeerOffline?.(id)
-    }
-
-    // check if this node is considered offline and should be removed
-    if (newEntry.quality < BAD_QUALITY) {
-      // delete peer from internal store
-      this.entries.delete(id.toString())
-      // add entry to temporarily ignored peers
-      // Create or overwrite entry in ignore list
-      this.ignoredEntries.set(newEntry.id.toString(), Date.now())
-      // done, return early so the rest can update the entry instead
-      return
-    }
-
->>>>>>> 21c2b07b
     this.entries.set(id.toString(), newEntry)
   }
 
@@ -325,7 +304,6 @@
     const isExcluded = !hasEntry && this.excludedPeers.has(id)
     const isDenied = !isExcluded && this.deniedEntries.has(id)
     let isIgnored = !isDenied && this.ignoredEntries.has(id)
-<<<<<<< HEAD
 
     // the peer is excluded or denied
     if (isExcluded || isDenied) {
@@ -336,18 +314,6 @@
     if (isIgnored) {
       const ignoreTimestamp: undefined | number = this.ignoredEntries.get(peerId.toString())
 
-=======
-
-    // the peer is excluded or denied
-    if (isExcluded || isDenied) {
-      // not adding peer
-      return
-    }
-
-    if (isIgnored) {
-      const ignoreTimestamp: undefined | number = this.ignoredEntries.get(peerId.toString())
-
->>>>>>> 21c2b07b
       // Must test for undefined because if(1) is treated as if(true)
       if (ignoreTimestamp != undefined && ignoreTimestamp + IGNORE_TIMEFRAME < now) {
         // release and continue
