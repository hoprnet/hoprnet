--- conflicted
+++ resolved
@@ -156,13 +156,8 @@
           try {
             log(`querying ${chalk.blue(peer)}`)
             const peerId = PeerId.createFromB58String(peer)
-<<<<<<< HEAD
             peerInfos = await this.crawlInteraction.interact(peerId, {
               signal: abort.signal,
-=======
-            peerInfos = await this.node.interactions.network.crawler.interact(peerId, {
-              signal: abort.signal
->>>>>>> 48209a3e
             })
 
             const peerInfo = this.peerStore.get(peerId)
