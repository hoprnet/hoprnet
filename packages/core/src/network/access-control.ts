import type { PeerId } from '@libp2p/interface-peer-id'
import type NetworkPeers from './network-peers.js'
import { create_counter, debug } from '@hoprnet/hopr-utils'
import { NetworkPeersOrigin } from './network-peers.js'

// const log = debug('hopr-core:access-control')
const logError = debug('hopr-core:access-control:error')

<<<<<<< HEAD
// Metrics
const metric_rejectedConnections = create_counter('core_counter_nr_rejected_conns', 'Number of rejected connections due to NR')
=======
// Metric
const metric_rejectedConnections = create_counter(
  'core_counter_nr_rejected_conns',
  'Number of rejected connections due to NR'
)
>>>>>>> 10844c55

/**
 * Encapsulates logic to control access behaviours.
 */
export default class AccessControl {
  constructor(
    private networkPeers: NetworkPeers,
    private isAllowedAccessToNetwork: (peerId: PeerId) => Promise<boolean>,
    private closeConnectionsTo: (peerId: PeerId) => void
  ) {}

  private allowConnectionWithPeer(peerId: PeerId, origin: NetworkPeersOrigin): void {
    this.networkPeers.removePeerFromDenied(peerId)
    this.networkPeers.register(peerId, origin)
  }

  private denyConnectionWithPeer(peerId: PeerId, origin: NetworkPeersOrigin): void {
    this.closeConnectionsTo(peerId)
    this.networkPeers.addPeerToDenied(peerId, origin)
  }

  /**
   * Update connection status of a peer.
   * @param peerId the peer's peer id
   * @param origin of the connection
   * @returns true if peer is allowed access
   */
  public async reviewConnection(peerId: PeerId, origin: NetworkPeersOrigin): Promise<boolean> {
    let allowed: boolean = false

    try {
      allowed = await this.isAllowedAccessToNetwork(peerId)
      if (allowed) {
        this.allowConnectionWithPeer(peerId, origin)
      } else {
        this.denyConnectionWithPeer(peerId, origin)
        metric_rejectedConnections.increment()
      }
    } catch (error) {
      logError(`unexpected error when reviewing connection ${peerId.toString()} from ${origin}`, error)
    }

    return allowed
  }

  /**
   * Iterate all peers and update their connection status.
   */
  public async reviewConnections(): Promise<void> {
    // Use iterator to prevent from cloning elements
    for (const { id, origin } of this.networkPeers.getAllEntries()) {
      await this.reviewConnection(id, origin)
    }

    // Use iterator to prevent from cloning elements
    for (const { id, origin } of this.networkPeers.getAllDenied()) {
      await this.reviewConnection(id, origin)
    }
  }
}<|MERGE_RESOLUTION|>--- conflicted
+++ resolved
@@ -6,16 +6,11 @@
 // const log = debug('hopr-core:access-control')
 const logError = debug('hopr-core:access-control:error')
 
-<<<<<<< HEAD
 // Metrics
-const metric_rejectedConnections = create_counter('core_counter_nr_rejected_conns', 'Number of rejected connections due to NR')
-=======
-// Metric
 const metric_rejectedConnections = create_counter(
   'core_counter_nr_rejected_conns',
   'Number of rejected connections due to NR'
 )
->>>>>>> 10844c55
 
 /**
  * Encapsulates logic to control access behaviours.
