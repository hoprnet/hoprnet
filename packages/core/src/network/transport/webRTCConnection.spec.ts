<<<<<<< HEAD
import { WebRTCConnection, WEBRTC_UPGRADE_TIMEOUT } from './webRTCConnection'
import Peer from 'simple-peer'
import { yellow } from 'chalk'

// @ts-ignore
import wrtc = require('wrtc')

import { durations, u8aConcat } from '@hoprnet/hopr-utils'
import { RELAY_PAYLOAD_PREFIX } from './constants'
import { RelayContext } from './relayContext'
import { RelayConnection } from './relayConnection'
import type { MultiaddrConnection, Stream } from 'libp2p'
//import assert from 'assert'

import Pair from 'it-pair'

import PeerId from 'peer-id'
import { EventEmitter } from 'events'

describe('test overwritable connection', function () {
  this.timeout(10000)
  let iteration = 0

  function getStream(arg: { usePrefix: boolean }): Stream {
    let _iteration = iteration

    return {
      source: (async function* () {
        let i = 0
        let msg: Uint8Array

        let MSG_TIMEOUT = 10

        for (; i < WEBRTC_UPGRADE_TIMEOUT / MSG_TIMEOUT + 5; i++) {
          msg = new TextEncoder().encode(`iteration ${_iteration} - msg no. ${i}`)
          if (arg.usePrefix) {
            yield u8aConcat(RELAY_PAYLOAD_PREFIX, msg)
          } else {
            yield msg
          }

          await new Promise((resolve) => setTimeout(resolve, 10))
        }
      })(),
      sink: async (source: Stream['source']) => {
        let msg: Uint8Array
        for await (const _msg of source) {
          if (_msg != null) {
            if (arg.usePrefix) {
              msg = _msg.slice(1)
            } else {
              msg = _msg.slice()
            }

            console.log(yellow(`receiver #${_iteration}`, new TextDecoder().decode(msg)))
          } else {
            console.log(`received empty message`, _msg)
          }
        }
        console.log(`sinkDone`)
      }
    }
  }

  function fakeWebRTC(): Peer.Instance {
    const peer = new EventEmitter()

    // @ts-ignore
    peer.connected = false

    // @ts-ignore
    peer.destroyed = false

    // @ts-ignore
    peer.signal = () => {}

    // @ts-ignore
    peer.destroy = () => {
      // @ts-ignore
      peer.destroyed = true
    }

    return peer as Peer.Instance
  }

  it('should simulate a reconnect', async function () {
    const [partyA, partyB] = await Promise.all(
      Array.from({ length: 2 }).map(() => PeerId.create({ keyType: 'secp256k1' }))
    )

    const connectionA = [Pair(), Pair()]
    const connectionB = [Pair(), Pair()]

    // Define relays
    const relaySideA = new RelayContext({
      sink: connectionA[0].sink,
      source: connectionA[1].source
    })

    const relaySideB = new RelayContext({
      sink: connectionB[0].sink,
      source: connectionB[1].source
    })

    // Wire relay internally
    relaySideA.sink(relaySideB.source)
    relaySideB.sink(relaySideA.source)

    // Get WebRTC instances
    const PeerA = new Peer({ wrtc, initiator: true, trickle: true })
    const PeerB = new Peer({ wrtc, trickle: true })

    const ctxA = new WebRTCConnection({
      conn: new RelayConnection({
        stream: {
          sink: connectionA[1].sink,
          source: connectionA[0].source
        },
        self: partyA,
        counterparty: partyB,
        webRTC: PeerA,
        onReconnect: async () => {}
      }),
      self: partyA,
      counterparty: partyB,
      channel: PeerA,
      iteration: 0
    })

    const ctx = new RelayConnection({
      stream: {
        sink: connectionB[1].sink,
        source: connectionB[0].source
      },
      self: partyB,
      counterparty: partyB,
      webRTC: PeerB,
      onReconnect: async (newStream: MultiaddrConnection, counterparty: PeerId) => {
        console.log(`reconnected`)

        iteration++
        console.log(`in reconnect: iteration ${iteration}`)
        const demoStream = getStream({ usePrefix: false })

        console.log((newStream as RelayConnection)._iteration)
        const newConn = new WebRTCConnection({
          conn: newStream,
          self: partyA,
          counterparty,
          channel: (newStream as RelayConnection).webRTC,
          iteration: (newStream as RelayConnection)._iteration
        })

        newConn.sink(demoStream.source)
        demoStream.sink(newConn.source)

        newStream.sink(demoStream.source)
        demoStream.sink(newStream.source)
      },
      webRTCUpgradeInbound: () => new Peer({ wrtc, trickle: true })
    })

    const ctxB = new WebRTCConnection({
      conn: ctx,
      self: partyB,
      counterparty: partyA,
      channel: PeerB,
      iteration: 0
    })

    const streamA = getStream({ usePrefix: false })
    iteration++
    const streamB = getStream({ usePrefix: false })

    ctxA.sink(streamA.source)
    streamA.sink(ctxA.source)

    ctxB.sink(streamB.source)
    streamB.sink(ctxB.source)

    setTimeout(() => {
      const newConnectionA = [Pair(), Pair()]

      const newPeerA = new Peer({ wrtc, initiator: true, trickle: true })

      iteration++
      const newStreamA = getStream({ usePrefix: false })

      const newConn = new WebRTCConnection({
        conn: new RelayConnection({
          stream: {
            sink: newConnectionA[1].sink,
            source: newConnectionA[0].source
          },
          self: partyA,
          counterparty: partyB,
          webRTC: newPeerA,
          onReconnect: async () => {}
        }),
        self: partyA,
        counterparty: partyB,
        channel: newPeerA,
        iteration: 0
      })

      relaySideA.update({
        sink: newConnectionA[0].sink,
        source: newConnectionA[1].source
      })

      newConn.sink(newStreamA.source)
      newStreamA.sink(newConn.source)
    }, 200)

    await new Promise((resolve) => setTimeout(resolve, 7000))
  })

  it('should simulate a fallback to a relayed connection', async function () {
    this.timeout(durations.seconds(10))

    const [partyA, partyB] = await Promise.all(
      Array.from({ length: 2 }).map(() => PeerId.create({ keyType: 'secp256k1' }))
    )

    const connectionA = [Pair(), Pair()]
    const connectionB = [Pair(), Pair()]

    // Define relays
    const relaySideA = new RelayContext({
      sink: connectionA[0].sink,
      source: connectionA[1].source
    })

    const relaySideB = new RelayContext({
      sink: connectionB[0].sink,
      source: connectionB[1].source
    })

    // Wire relay internally
    relaySideA.sink(relaySideB.source)
    relaySideB.sink(relaySideA.source)

    // Get WebRTC instances
    const PeerA = fakeWebRTC()
    const PeerB = fakeWebRTC()

    const ctxA = new WebRTCConnection({
      conn: new RelayConnection({
        stream: {
          sink: connectionA[1].sink,
          source: connectionA[0].source
        },
        self: partyA,
        counterparty: partyB,
        webRTC: PeerA,
        onReconnect: async () => {}
      }),
      self: partyA,
      counterparty: partyB,
      channel: PeerA,
      iteration: 0
    })

    const ctx = new RelayConnection({
      stream: {
        sink: connectionB[1].sink,
        source: connectionB[0].source
      },
      self: partyB,
      counterparty: partyB,
      webRTC: PeerB,
      onReconnect: async (newStream: MultiaddrConnection, counterparty: PeerId) => {
        console.log(`reconnected`)

        iteration++
        console.log(`in reconnect: iteration ${iteration}`)
        const demoStream = getStream({ usePrefix: false })

        console.log((newStream as RelayConnection)._iteration)
        const newConn = new WebRTCConnection({
          conn: newStream,
          self: partyA,
          counterparty,
          channel: (newStream as RelayConnection).webRTC,
          iteration: (newStream as RelayConnection)._iteration
        })

        newConn.sink(demoStream.source)
        demoStream.sink(newConn.source)

        newStream.sink(demoStream.source)
        demoStream.sink(newStream.source)
      },
      webRTCUpgradeInbound: () => fakeWebRTC()
    })

    const ctxB = new WebRTCConnection({
      conn: ctx,
      self: partyB,
      counterparty: partyA,
      channel: PeerB,
      iteration: 0
    })

    const streamA = getStream({ usePrefix: false })
    iteration++
    const streamB = getStream({ usePrefix: false })

    ctxA.sink(streamA.source)
    streamA.sink(ctxA.source)

    ctxB.sink(streamB.source)
    streamB.sink(ctxB.source)

    // setTimeout(() => {
    //   console.log(`error`)
    //   PeerA.emit('error')
    // })

    setTimeout(() => {
      const newConnectionA = [Pair(), Pair()]

      const newPeerA = fakeWebRTC()

      iteration++
      const newStreamA = getStream({ usePrefix: false })

      const newConn = new WebRTCConnection({
        conn: new RelayConnection({
          stream: {
            sink: newConnectionA[1].sink,
            source: newConnectionA[0].source
          },
          self: partyA,
          counterparty: partyB,
          webRTC: newPeerA,
          onReconnect: async () => {}
        }),
        self: partyA,
        counterparty: partyB,
        channel: newPeerA,
        iteration: 0
      })

      relaySideA.update({
        sink: newConnectionA[0].sink,
        source: newConnectionA[1].source
      })

      newConn.sink(newStreamA.source)
      newStreamA.sink(newConn.source)
    }, WEBRTC_UPGRADE_TIMEOUT + 400)

    await new Promise((resolve) => setTimeout(resolve, 2000))
  })
})
=======
describe('placeholder', function () {})
// import { WebRTCConnection } from './webRTCConnection'
// import Peer from 'simple-peer'
// import { yellow } from 'chalk'

// // @ts-ignore
// import wrtc = require('wrtc')

// import { u8aConcat } from '@hoprnet/hopr-utils'
// import { RELAY_PAYLOAD_PREFIX } from './constants'
// import { RelayContext } from './relayContext'
// import { RelayConnection } from './relayConnection'
// import type { MultiaddrConnection, Stream } from 'libp2p'
// //import assert from 'assert'

// import Pair from 'it-pair'

// import PeerId from 'peer-id'

// describe('test overwritable connection', function () {
//   this.timeout(3000)
//   let iteration = 0

//   function getStream({ usePrefix }: { usePrefix: boolean }): Stream {
//     let _iteration = iteration

//     return {
//       source: (async function* () {
//         let i = 0
//         let msg: Uint8Array
//         for (; i < 7; i++) {
//           msg = new TextEncoder().encode(`iteration ${_iteration} - msg no. ${i}`)
//           if (usePrefix) {
//             yield u8aConcat(RELAY_PAYLOAD_PREFIX, msg)
//           } else {
//             yield msg
//           }

//           await new Promise((resolve) => setTimeout(resolve, 40))
//         }
//       })(),
//       sink: async (source: Stream['source']) => {
//         let msg: Uint8Array
//         for await (const _msg of source) {
//           if (_msg != null) {
//             if (usePrefix) {
//               msg = _msg.slice(1)
//             } else {
//               msg = _msg.slice()
//             }

//             console.log(yellow(`receiver #${_iteration}`, new TextDecoder().decode(msg)))
//           } else {
//             console.log(`received empty message`, _msg)
//           }
//         }
//         console.log(`sinkDone`)
//       }
//     }
//   }

//   it('should simulate a reconnect', async function () {
//     const [partyA, partyB] = await Promise.all(
//       Array.from({ length: 2 }).map(() => PeerId.create({ keyType: 'secp256k1' }))
//     )

//     const connectionA = [Pair(), Pair()]
//     const connectionB = [Pair(), Pair()]

//     // Define relays
//     const relaySideA = new RelayContext({
//       sink: connectionA[0].sink,
//       source: connectionA[1].source
//     })

//     const relaySideB = new RelayContext({
//       sink: connectionB[0].sink,
//       source: connectionB[1].source
//     })

//     // Wire relay internally
//     relaySideA.sink(relaySideB.source)
//     relaySideB.sink(relaySideA.source)

//     // Get WebRTC instances
//     const PeerA = new Peer({ wrtc, initiator: true, trickle: true })
//     const PeerB = new Peer({ wrtc, trickle: true })

//     const ctxA = new WebRTCConnection({
//       conn: new RelayConnection({
//         stream: {
//           sink: connectionA[1].sink,
//           source: connectionA[0].source
//         },
//         self: partyA,
//         counterparty: partyB,
//         webRTC: PeerA,
//         onReconnect: async () => {}
//       }),
//       self: partyA,
//       counterparty: partyB,
//       channel: PeerA
//     })

//     const ctx = new RelayConnection({
//       stream: {
//         sink: connectionB[1].sink,
//         source: connectionB[0].source
//       },
//       self: partyB,
//       counterparty: partyB,
//       webRTC: PeerB,
//       onReconnect: async (newStream: MultiaddrConnection, counterparty: PeerId) => {
//         console.log(`reconnected`)

//         iteration++
//         console.log(`in reconnect: iteration ${iteration}`)
//         const demoStream = getStream({ usePrefix: false })

//         const newConn = new WebRTCConnection({
//           conn: newStream,
//           self: partyA,
//           counterparty,
//           channel: (newStream as RelayConnection).webRTC
//         })

//         newConn.sink(demoStream.source)
//         demoStream.sink(newConn.source)

//         newStream.sink(demoStream.source)
//         demoStream.sink(newStream.source)
//       },
//       webRTCUpgradeInbound: () => new Peer({ wrtc, trickle: true })
//     })

//     const ctxB = new WebRTCConnection({
//       conn: ctx,
//       self: partyB,
//       counterparty: partyA,
//       channel: PeerB
//     })

//     const streamA = getStream({ usePrefix: false })
//     iteration++
//     const streamB = getStream({ usePrefix: false })

//     ctxA.sink(streamA.source)
//     streamA.sink(ctxA.source)

//     ctxB.sink(streamB.source)
//     streamB.sink(ctxB.source)

//     setTimeout(() => {
//       const newConnectionA = [Pair(), Pair()]

//       const newPeerA = new Peer({ wrtc, initiator: true, trickle: true })

//       iteration++
//       const newStreamA = getStream({ usePrefix: false })

//       const newConn = new WebRTCConnection({
//         conn: new RelayConnection({
//           stream: {
//             sink: newConnectionA[1].sink,
//             source: newConnectionA[0].source
//           },
//           self: partyA,
//           counterparty: partyB,
//           webRTC: newPeerA,
//           onReconnect: async () => {}
//         }),
//         self: partyA,
//         counterparty: partyB,
//         channel: newPeerA
//       })

//       relaySideA.update({
//         sink: newConnectionA[0].sink,
//         source: newConnectionA[1].source
//       })

//       newConn.sink(newStreamA.source)
//       newStreamA.sink(newConn.source)
//     }, 200)

//     await new Promise((resolve) => setTimeout(resolve, 2000))
//   })
// })
>>>>>>> 70d31c83
<|MERGE_RESOLUTION|>--- conflicted
+++ resolved
@@ -1,4 +1,3 @@
-<<<<<<< HEAD
 import { WebRTCConnection, WEBRTC_UPGRADE_TIMEOUT } from './webRTCConnection'
 import Peer from 'simple-peer'
 import { yellow } from 'chalk'
@@ -313,11 +312,6 @@
     ctxB.sink(streamB.source)
     streamB.sink(ctxB.source)
 
-    // setTimeout(() => {
-    //   console.log(`error`)
-    //   PeerA.emit('error')
-    // })
-
     setTimeout(() => {
       const newConnectionA = [Pair(), Pair()]
 
@@ -354,194 +348,4 @@
 
     await new Promise((resolve) => setTimeout(resolve, 2000))
   })
-})
-=======
-describe('placeholder', function () {})
-// import { WebRTCConnection } from './webRTCConnection'
-// import Peer from 'simple-peer'
-// import { yellow } from 'chalk'
-
-// // @ts-ignore
-// import wrtc = require('wrtc')
-
-// import { u8aConcat } from '@hoprnet/hopr-utils'
-// import { RELAY_PAYLOAD_PREFIX } from './constants'
-// import { RelayContext } from './relayContext'
-// import { RelayConnection } from './relayConnection'
-// import type { MultiaddrConnection, Stream } from 'libp2p'
-// //import assert from 'assert'
-
-// import Pair from 'it-pair'
-
-// import PeerId from 'peer-id'
-
-// describe('test overwritable connection', function () {
-//   this.timeout(3000)
-//   let iteration = 0
-
-//   function getStream({ usePrefix }: { usePrefix: boolean }): Stream {
-//     let _iteration = iteration
-
-//     return {
-//       source: (async function* () {
-//         let i = 0
-//         let msg: Uint8Array
-//         for (; i < 7; i++) {
-//           msg = new TextEncoder().encode(`iteration ${_iteration} - msg no. ${i}`)
-//           if (usePrefix) {
-//             yield u8aConcat(RELAY_PAYLOAD_PREFIX, msg)
-//           } else {
-//             yield msg
-//           }
-
-//           await new Promise((resolve) => setTimeout(resolve, 40))
-//         }
-//       })(),
-//       sink: async (source: Stream['source']) => {
-//         let msg: Uint8Array
-//         for await (const _msg of source) {
-//           if (_msg != null) {
-//             if (usePrefix) {
-//               msg = _msg.slice(1)
-//             } else {
-//               msg = _msg.slice()
-//             }
-
-//             console.log(yellow(`receiver #${_iteration}`, new TextDecoder().decode(msg)))
-//           } else {
-//             console.log(`received empty message`, _msg)
-//           }
-//         }
-//         console.log(`sinkDone`)
-//       }
-//     }
-//   }
-
-//   it('should simulate a reconnect', async function () {
-//     const [partyA, partyB] = await Promise.all(
-//       Array.from({ length: 2 }).map(() => PeerId.create({ keyType: 'secp256k1' }))
-//     )
-
-//     const connectionA = [Pair(), Pair()]
-//     const connectionB = [Pair(), Pair()]
-
-//     // Define relays
-//     const relaySideA = new RelayContext({
-//       sink: connectionA[0].sink,
-//       source: connectionA[1].source
-//     })
-
-//     const relaySideB = new RelayContext({
-//       sink: connectionB[0].sink,
-//       source: connectionB[1].source
-//     })
-
-//     // Wire relay internally
-//     relaySideA.sink(relaySideB.source)
-//     relaySideB.sink(relaySideA.source)
-
-//     // Get WebRTC instances
-//     const PeerA = new Peer({ wrtc, initiator: true, trickle: true })
-//     const PeerB = new Peer({ wrtc, trickle: true })
-
-//     const ctxA = new WebRTCConnection({
-//       conn: new RelayConnection({
-//         stream: {
-//           sink: connectionA[1].sink,
-//           source: connectionA[0].source
-//         },
-//         self: partyA,
-//         counterparty: partyB,
-//         webRTC: PeerA,
-//         onReconnect: async () => {}
-//       }),
-//       self: partyA,
-//       counterparty: partyB,
-//       channel: PeerA
-//     })
-
-//     const ctx = new RelayConnection({
-//       stream: {
-//         sink: connectionB[1].sink,
-//         source: connectionB[0].source
-//       },
-//       self: partyB,
-//       counterparty: partyB,
-//       webRTC: PeerB,
-//       onReconnect: async (newStream: MultiaddrConnection, counterparty: PeerId) => {
-//         console.log(`reconnected`)
-
-//         iteration++
-//         console.log(`in reconnect: iteration ${iteration}`)
-//         const demoStream = getStream({ usePrefix: false })
-
-//         const newConn = new WebRTCConnection({
-//           conn: newStream,
-//           self: partyA,
-//           counterparty,
-//           channel: (newStream as RelayConnection).webRTC
-//         })
-
-//         newConn.sink(demoStream.source)
-//         demoStream.sink(newConn.source)
-
-//         newStream.sink(demoStream.source)
-//         demoStream.sink(newStream.source)
-//       },
-//       webRTCUpgradeInbound: () => new Peer({ wrtc, trickle: true })
-//     })
-
-//     const ctxB = new WebRTCConnection({
-//       conn: ctx,
-//       self: partyB,
-//       counterparty: partyA,
-//       channel: PeerB
-//     })
-
-//     const streamA = getStream({ usePrefix: false })
-//     iteration++
-//     const streamB = getStream({ usePrefix: false })
-
-//     ctxA.sink(streamA.source)
-//     streamA.sink(ctxA.source)
-
-//     ctxB.sink(streamB.source)
-//     streamB.sink(ctxB.source)
-
-//     setTimeout(() => {
-//       const newConnectionA = [Pair(), Pair()]
-
-//       const newPeerA = new Peer({ wrtc, initiator: true, trickle: true })
-
-//       iteration++
-//       const newStreamA = getStream({ usePrefix: false })
-
-//       const newConn = new WebRTCConnection({
-//         conn: new RelayConnection({
-//           stream: {
-//             sink: newConnectionA[1].sink,
-//             source: newConnectionA[0].source
-//           },
-//           self: partyA,
-//           counterparty: partyB,
-//           webRTC: newPeerA,
-//           onReconnect: async () => {}
-//         }),
-//         self: partyA,
-//         counterparty: partyB,
-//         channel: newPeerA
-//       })
-
-//       relaySideA.update({
-//         sink: newConnectionA[0].sink,
-//         source: newConnectionA[1].source
-//       })
-
-//       newConn.sink(newStreamA.source)
-//       newStreamA.sink(newConn.source)
-//     }, 200)
-
-//     await new Promise((resolve) => setTimeout(resolve, 2000))
-//   })
-// })
->>>>>>> 70d31c83
+})