--- conflicted
+++ resolved
@@ -99,14 +99,6 @@
     await once(preChannelBob, 'close')
 
     assert(messageForBobReceived && messageForAliceReceived, `Alice and Bob should have received the right message`)
-<<<<<<< HEAD
-  })
-  afterAll(async () => {
-    // Wait for sockets to clear
-    await new Promise((resolve) => setTimeout(resolve, 1000))
-=======
-    */
->>>>>>> a2470228
   })
   
   afterAll(async () => {
