import assert from 'assert'
import Listener from './listener'
import Multiaddr from 'multiaddr'
import { Connection, Upgrader } from './types'
import dgram, { Socket, RemoteInfo } from 'dgram'
import { handleStunRequest } from './stun'
import PeerId from 'peer-id'
import net from 'net'
import Defer, { DeferredPromise } from 'p-defer'

describe('check listening to sockets', function () {
  async function startStunServer(port: number, state: { msgReceived: DeferredPromise<void> }): Promise<Socket> {
    const promises: Promise<void>[] = []
    const socket = dgram.createSocket('udp4')

    promises.push(new Promise((resolve) => socket.once('listening', resolve)))

    promises.push(new Promise((resolve) => socket.bind(port, resolve)))

    socket.on('message', (msg: Buffer, rinfo: RemoteInfo) => {
      state.msgReceived.resolve()
      handleStunRequest(socket, msg, rinfo)
    })

    await Promise.all(promises)
    return socket
  }
  it('should successfully recreate the socket', async function () {
    // let listener: Listener
    // const peerId = await PeerId.create({ keyType: 'secp256k1' })
    // // Create objects to pass boolean by reference and NOT by value
    // const msgReceived = [
    //   {
    //     msgReceived: Defer<void>(),
    //   },
    //   {
    //     msgReceived: Defer<void>(),
    //   },
    // ]
    // const stunServers = [await startStunServer(9391, msgReceived[0]), await startStunServer(9392, msgReceived[1])]
    // for (let i = 0; i < 2; i++) {
    //   listener = new Listener(() => {}, (undefined as unknown) as Upgrader, [
    //     Multiaddr(`/ip4/127.0.0.1/udp/${stunServers[0].address().port}`),
    //     Multiaddr(`/ip4/127.0.0.1/udp/${stunServers[1].address().port}`),
    //   ])
    //   await listener.listen(Multiaddr(`/ip4/127.0.0.1/tcp/9390/p2p/${peerId.toB58String()}`))
    //   await listener.close()
    // }
    // await Promise.all(msgReceived.map((received) => received.msgReceived.promise))
    // stunServers.forEach((server) => server.close())
    // assert(
    //   msgReceived[0].msgReceived && msgReceived[1].msgReceived,
    //   `Stun Server must have received messages from both Listener instances.`
    // )
  })

  it('should create two servers and exchange messages', async function () {
    const AMOUNT_OF_NODES = 2

    const ATTEMPTS = 5

    let msgReceived: { received: DeferredPromise<void> }[]

    const listeners = await Promise.all(
      Array.from({ length: AMOUNT_OF_NODES }).map(async (_, index) => {
        const peerId = await PeerId.create({ keyType: 'secp256k1' })

        const stunServers = []
        for (let i = 0; i < AMOUNT_OF_NODES; i++) {
          stunServers.push(Multiaddr(`/ip4/127.0.0.1/udp/${9390 + i}`))
        }

        const listener = new Listener(
          (conn: Connection) => {
            // @ts-ignore
            conn.conn.end()
            msgReceived[index].received.resolve()
          },
          ({
            upgradeInbound: async (conn) => conn,
          } as unknown) as Upgrader,
          stunServers
        )

<<<<<<< HEAD
        await listener.listen(Multiaddr(`/ip6/::/tcp/${9090 + index}/p2p/${peerId.toB58String()}`))
=======
        await listener.listen(Multiaddr(`/ip4/127.0.0.1/tcp/${9390 + index}/p2p/${peerId.toB58String()}`))
>>>>>>> bc89ffb4

        return listener
      })
    )

<<<<<<< HEAD
    for (let i = 0; i < ATTEMPTS; i++) {
      msgReceived = Array.from({ length: AMOUNT_OF_NODES }).map((_) => ({
        received: Defer(),
      }))

      await Promise.all([
        new Promise((resolve) => {
          const socket = net.createConnection(
            {
              host: '127.0.0.1',
              port: 9090 + (i % 2),
            },
            () => {
              socket.write(Buffer.from('test'), () => {
                socket.end()
                resolve()
              })
            }
          )
        }),
        new Promise((resolve) => {
          const socket = net.createConnection(
            {
              host: '::1',
              port: 9090 + ((i + 1) % 2),
            },
            () => {
              socket.write(Buffer.from('test'), () => {
                socket.end()
                resolve()
              })
            }
          )
        }),
        Promise.all(msgReceived.map((received) => received.received.promise)),
      ])
    }
=======
    await Promise.all([
      new Promise((resolve) => {
        const socket = net.createConnection(
          {
            host: '127.0.0.1',
            port: 9390,
          },
          () => {
            socket.write(Buffer.from('test'), () => {
              socket.destroy()
              resolve()
            })
          }
        )
      }),
      new Promise((resolve) => {
        const socket = net.createConnection(
          {
            host: '127.0.0.1',
            port: 9391,
          },
          () => {
            socket.write(Buffer.from('test'), () => {
              socket.destroy()
              resolve()
            })
          }
        )
      }),
    ])

    await Promise.all(msgReceived.map((received) => received.received.promise))
>>>>>>> bc89ffb4

    await Promise.all(listeners.map((listener) => listener.close()))

    await new Promise((resolve) => setTimeout(resolve, 200))
  })
})<|MERGE_RESOLUTION|>--- conflicted
+++ resolved
@@ -54,7 +54,7 @@
     // )
   })
 
-  it('should create two servers and exchange messages', async function () {
+  it('should create two TCP sockets and exchange messages', async function () {
     const AMOUNT_OF_NODES = 2
 
     const ATTEMPTS = 5
@@ -82,17 +82,12 @@
           stunServers
         )
 
-<<<<<<< HEAD
-        await listener.listen(Multiaddr(`/ip6/::/tcp/${9090 + index}/p2p/${peerId.toB58String()}`))
-=======
-        await listener.listen(Multiaddr(`/ip4/127.0.0.1/tcp/${9390 + index}/p2p/${peerId.toB58String()}`))
->>>>>>> bc89ffb4
+        await listener.listen(Multiaddr(`/ip6/::/tcp/${9390 + index}/p2p/${peerId.toB58String()}`))
 
         return listener
       })
     )
 
-<<<<<<< HEAD
     for (let i = 0; i < ATTEMPTS; i++) {
       msgReceived = Array.from({ length: AMOUNT_OF_NODES }).map((_) => ({
         received: Defer(),
@@ -103,7 +98,7 @@
           const socket = net.createConnection(
             {
               host: '127.0.0.1',
-              port: 9090 + (i % 2),
+              port: 9390 + (i % 2),
             },
             () => {
               socket.write(Buffer.from('test'), () => {
@@ -117,7 +112,7 @@
           const socket = net.createConnection(
             {
               host: '::1',
-              port: 9090 + ((i + 1) % 2),
+              port: 9390 + ((i + 1) % 2),
             },
             () => {
               socket.write(Buffer.from('test'), () => {
@@ -130,40 +125,6 @@
         Promise.all(msgReceived.map((received) => received.received.promise)),
       ])
     }
-=======
-    await Promise.all([
-      new Promise((resolve) => {
-        const socket = net.createConnection(
-          {
-            host: '127.0.0.1',
-            port: 9390,
-          },
-          () => {
-            socket.write(Buffer.from('test'), () => {
-              socket.destroy()
-              resolve()
-            })
-          }
-        )
-      }),
-      new Promise((resolve) => {
-        const socket = net.createConnection(
-          {
-            host: '127.0.0.1',
-            port: 9391,
-          },
-          () => {
-            socket.write(Buffer.from('test'), () => {
-              socket.destroy()
-              resolve()
-            })
-          }
-        )
-      }),
-    ])
-
-    await Promise.all(msgReceived.map((received) => received.received.promise))
->>>>>>> bc89ffb4
 
     await Promise.all(listeners.map((listener) => listener.close()))
 
