import libp2p from 'libp2p'

// @ts-ignore
import MPLEX = require('libp2p-mplex')
// @ts-ignore
import KadDHT = require('libp2p-kad-dht')
// @ts-ignore
import SECIO = require('libp2p-secio')
// @ts-ignore
import TCP from 'libp2p-tcp'

<<<<<<< HEAD
import PeerId from 'peer-id'

import { Handler, MultiaddrConnection } from '../../@types/transport'
=======
import { Handler, MultiaddrConnection } from './types'
>>>>>>> f2bacac2

import Multiaddr from 'multiaddr'
import PeerInfo from 'peer-info'
import pipe from 'it-pipe'

import Relay from './relay'
import { randomBytes } from 'crypto'

import { privKeyToPeerId } from '../../utils'
import defer from 'p-defer'
import { WebRTCUpgrader } from './webrtc'

const TEST_PROTOCOL = `/test/0.0.1`

const privKeys = [randomBytes(32), randomBytes(32), randomBytes(32)]

describe('should create a socket and connect to it', function () {
  async function generateNode(options: {
    id: number
    ipv4?: boolean
    ipv6?: boolean
    connHandler?: (conn: MultiaddrConnection) => void
  }): Promise<libp2p> {
    const peerInfo = new PeerInfo(await privKeyToPeerId(privKeys[options.id]))

    if (options.ipv4) {
      peerInfo.multiaddrs.add(
        Multiaddr(`/ip4/127.0.0.1/tcp/${9490 + 2 * options.id}`).encapsulate(`/p2p/${peerInfo.id.toB58String()}`)
      )
    }

    if (options.ipv6) {
      peerInfo.multiaddrs.add(
        Multiaddr(`/ip6/::1/tcp/${9490 + 2 * options.id + 1}`).encapsulate(`/p2p/${peerInfo.id.toB58String()}`)
      )
    }

    const node = new libp2p({
      peerInfo,
      modules: {
        transport: [TCP],
        streamMuxer: [MPLEX],
        connEncryption: [SECIO],
        dht: KadDHT
      },
      config: {
        dht: {
          enabled: false
        },
        relay: {
          enabled: false
        },
        peerDiscovery: {
          autoDial: false
        }
      }
    })

    //@ts-ignore
    node.relay = new Relay(node, options.connHandler)

    node.handle(TEST_PROTOCOL, (handler: Handler) => {
      pipe(
        /* prettier-ignore */
        handler.stream,
        // echoing msg
        handler.stream
      )
    })

    await node.start()

    return node
  }

  it('should create a node and echo a single message', async function () {
    let testMessagesEchoed = false
    let testMessagesReplied = false
    let thirdBatchEchoed = false

    let waitingForSecondBatch = defer<void>()

    let [sender, relay, counterparty] = await Promise.all([
      generateNode({ id: 0, ipv4: true }),
      generateNode({ id: 1, ipv4: true }),
      generateNode({
        id: 2,
        ipv4: true,
        connHandler: (conn: MultiaddrConnection) => {
          pipe(
            /* prettier-ignore */
            conn,
            (source: AsyncIterable<Uint8Array>) => {
              return (async function* () {
                for await (const msg of source) {
                  console.log(`echoing <${new TextDecoder().decode(msg.slice())}>`)
                  yield msg
                }
              })()
            },
            conn
          )
        }
      })
    ])

    // Make sure that the nodes know each other
    await Promise.all([sender.dial(relay.peerInfo), counterparty.dial(relay.peerInfo)])
    //@ts-ignore
    let conn = await sender.relay.establishRelayedConnection(
      Multiaddr(`/p2p/${counterparty.peerInfo.id.toB58String()}`),
      [relay.peerInfo],
      new WebRTCUpgrader({})
    )

    await pipe(
      /* prettier-ignore */
      (async function * () {
        yield new TextEncoder().encode(`first message`)

        await new Promise(resolve => setTimeout(resolve, 100))

        yield new TextEncoder().encode(`second message`)
      })(),
      conn,
      async (source: AsyncIterable<Uint8Array>) => {
        setTimeout(() => setImmediate(() => conn.close()), 300)
        for await (const msg of source) {
          console.log(`received <${new TextDecoder().decode(msg.slice())}>`)
        }
      }
    )

    await counterparty.stop()

    await new Promise((resolve) => setTimeout(resolve, 200))

    counterparty = await generateNode({
      id: 2,
      ipv4: true,
      connHandler: (conn: MultiaddrConnection) => {
        pipe(
          /* prettier-ignore */
          conn,
          (source: AsyncIterable<Uint8Array>) => {
            return (async function* () {
              for await (const msg of source) {
                console.log(`echoing <${new TextDecoder().decode(msg.slice())}>`)
                yield msg
              }
            })()
          },
          conn
        )
      },
    })

    await counterparty.dial(relay.peerInfo)
    //@ts-ignore
    conn = await sender.relay.establishRelayedConnection(
      Multiaddr(`/p2p/${counterparty.peerInfo.id.toB58String()}`),
      [relay.peerInfo],
      new WebRTCUpgrader({})
    )

    await pipe(
      /* prettier-ignore */
      (async function * () {
        yield new TextEncoder().encode(`first message`)

        await new Promise(resolve => setTimeout(resolve, 100))

        yield new TextEncoder().encode(`second message`)
      })(),
      conn,
      async (source: AsyncIterable<Uint8Array>) => {
        setTimeout(() => setImmediate(() => conn.close()), 300)
        for await (const msg of source) {
          console.log(`received <${new TextDecoder().decode(msg.slice())}>`)
        }
      }
    )

    await new Promise((resolve) => setTimeout(resolve, 200))
  })

  it('should create a node and exchange messages', async function () {
    // let testMessagesEchoed = false
    // let testMessagesReplied = false
    // let thirdBatchEchoed = false
    // let waitingForSecondBatch = defer<void>()
    // let [sender, relay, counterparty] = await Promise.all([
    //   generateNode({ id: 0, ipv4: true }),
    //   generateNode({ id: 1, ipv4: true }),
    //   generateNode({
    //     id: 2,
    //     ipv4: true,
    //     connHandler: (handler: Handler & { counterparty: PeerId }) => {
    //       pipe(
    //         /* prettier-ignore */
    //         handler.stream,
    //         (source: AsyncIterable<Uint8Array>) => {
    //           return (async function* () {
    //             for (let i = 0; i < 2; i++) {
    //               let msg = (await source[Symbol.asyncIterator]().next()).value?.slice()
    //               assert(msg[0] == i + 1, 'Counterparty must receive all test messages in the right order')
    //               yield msg
    //             }
    //             testMessagesEchoed = true
    //             await new Promise((resolve) => setTimeout(resolve, 100))
    //             yield new Uint8Array([3])
    //             yield new Uint8Array([4])
    //             for (let i = 0; i < 2; i++) {
    //               let msg = (await source[Symbol.asyncIterator]().next()).value?.slice()
    //               assert(msg[0] == i + 5, 'Counterparty must receive all test messages in the right order')
    //             }
    //             thirdBatchEchoed = true
    //             waitingForSecondBatch.resolve()
    //           })()
    //         },
    //         handler.stream
    //       )
    //     },
    //   }),
    // ])
    // // Make sure that the nodes know each other
    // await Promise.all([sender.dial(relay.peerInfo), counterparty.dial(relay.peerInfo)])
    // const { stream } = await sender.relay.establishRelayedConnection(
    //   Multiaddr(`/p2p/${counterparty.peerInfo.id.toB58String()}`),
    //   [relay.peerInfo]
    // )
    // await pipe(
    //   /* prettier-ignore */
    //   (async function * () {
    //     yield new Uint8Array([1])
    //     yield new Uint8Array([2])
    //   })(),
    //   stream,
    //   async (source: AsyncIterable<Uint8Array>) => {
    //     for (let i = 0; i < 2; i++) {
    //       let msg = (await source[Symbol.asyncIterator]().next()).value?.slice()
    //       assert(msg[0] == i + 1, 'Sender must receive echoed messages')
    //     }
    //     testMessagesReplied = true
    //   }
    // )
    // await sender.stop()
    // const waiting = defer()
    // sender = await generateNode({
    //   id: 0,
    //   ipv4: true,
    //   connHandler: async (handler: Handler & { counterparty: PeerId }) => {
    //     pipe(
    //       /* prettier-ignore */
    //       handler.stream,
    //       async (source: AsyncIterable<Uint8Array>) => {
    //         for (let i = 0; i < 2; i++) {
    //           let msg = (await source[Symbol.asyncIterator]().next()).value?.slice()
    //           assert(msg[0] == i + 3, `Sender must receive all test messages in the right order.`)
    //         }
    //         waiting.resolve()
    //       }
    //     )
    //     await new Promise((resolve) => setTimeout(resolve, 100))
    //     pipe(
    //       (async function* () {
    //         yield new Uint8Array([5])
    //         yield new Uint8Array([6])
    //       })(),
    //       handler.stream
    //     )
    //   },
    // })
    // await sender.dial(relay.peerInfo)
    // await Promise.all([waiting.promise, waitingForSecondBatch.promise])
    // assert(testMessagesEchoed && testMessagesReplied && thirdBatchEchoed)
    // await Promise.all([sender.stop(), relay.stop(), counterparty.stop()])
  })

  it('should create a node and exchange messages', async function () {
    // let i = 1
    // let firstBatchEchoed = false
    // let secondBatchEchoed = false
    // let thirdBatchEchoed = false
    // let messagesReceived = false
    // const waiting = defer<void>()
    // let [sender, relay, counterparty] = await Promise.all([
    //   generateNode({ id: 0, ipv4: true }),
    //   generateNode({ id: 1, ipv4: true }),
    //   generateNode({
    //     id: 2,
    //     ipv4: true,
    //     connHandler: (handler: Handler & { counterparty: PeerId }) => {
    //       pipe(
    //         /* prettier-ignore */
    //         handler.stream,
    //         (source: AsyncIterable<Uint8Array>) => {
    //           return (async function* () {
    //             let i = 1
    //             for await (const msg of source) {
    //               if (u8aEquals(msg.slice(), new Uint8Array([1]))) {
    //                 i++
    //               } else if (i == 2 && u8aEquals(msg.slice(), new Uint8Array([2]))) {
    //                 firstBatchEchoed = true
    //               }
    //               yield msg
    //             }
    //           })()
    //         },
    //         handler.stream
    //       )
    //     },
    //   }),
    // ])
    // await Promise.all([sender.dial(relay.peerInfo), counterparty.dial(relay.peerInfo)])
    // const { stream } = await sender.relay.establishRelayedConnection(
    //   Multiaddr(`/p2p/${counterparty.peerInfo.id.toB58String()}`),
    //   [relay.peerInfo]
    // )
    // pipe(
    //   // prettier-ignore
    //   (async function* () {
    //     yield new Uint8Array([i++])
    //     await new Promise(resolve => setTimeout(resolve, 500))
    //     yield new Uint8Array([i++])
    //     await new Promise(resolve => setTimeout(resolve, 500))
    //     // yield new Uint8Array([i++])
    //     await counterparty.stop()
    //     counterparty = await generateNode({
    //       id: 2,
    //       ipv4: true,
    //       connHandler: (handler: Handler & { counterparty: PeerId }) => {
    //         pipe(
    //           /* prettier-ignore */
    //           handler.stream,
    //           (source: AsyncIterable<Uint8Array>) => {
    //             return (async function * () {
    //               let i = 1
    //               for await (const msg of source) {
    //                 if (u8aEquals(msg.slice(), new Uint8Array([3]))) {
    //                   i++
    //                 } else if (i == 2 && u8aEquals(msg.slice(), new Uint8Array([4]))) {
    //                   secondBatchEchoed = true
    //                 }
    //                 yield msg
    //               }
    //             })()
    //           },
    //           handler.stream
    //         )
    //       },
    //     })
    //     await counterparty.dial(relay.peerInfo)
    //     yield new Uint8Array([i++])
    //     yield new Uint8Array([i++])
    //     await new Promise(resolve => setTimeout(resolve, 500))
    //     await counterparty.stop()
    //     counterparty = await generateNode({
    //       id: 2,
    //       ipv4: true,
    //       connHandler: (handler: Handler & { counterparty: PeerId }) => {
    //         pipe(
    //           /* prettier-ignore */
    //           handler.stream,
    //           (source: AsyncIterable<Uint8Array>) => {
    //             return (async function * () {
    //               let i = 1
    //               for await (const msg of source) {
    //                 if (u8aEquals(msg.slice(), new Uint8Array([5]))) {
    //                   i++
    //                 } else if (i == 2 && u8aEquals(msg.slice(), new Uint8Array([6]))) {
    //                   thirdBatchEchoed = true
    //                 }
    //                 yield msg
    //               }
    //             })()
    //           },
    //           handler.stream
    //         )
    //       },
    //     })
    //     await counterparty.dial(relay.peerInfo)
    //     yield new Uint8Array([i++])
    //     yield new Uint8Array([i++])
    //     await new Promise(resolve => setTimeout(resolve, 500))
    //     return
    //   })(),
    //   stream,
    //   async (source: AsyncIterable<Uint8Array>) => {
    //     let i = 1
    //     for await (const msg of source) {
    //       if (u8aEquals(msg.slice(), new Uint8Array([1]))) {
    //         i++
    //       } else if (i == 2 && u8aEquals(msg.slice(), new Uint8Array([2]))) {
    //         i++
    //       } else if (i == 3 && u8aEquals(msg.slice(), new Uint8Array([3]))) {
    //         i++
    //       } else if (i == 4 && u8aEquals(msg.slice(), new Uint8Array([4]))) {
    //         i++
    //       } else if (i == 5 && u8aEquals(msg.slice(), new Uint8Array([5]))) {
    //         i++
    //       } else if (i == 6 && u8aEquals(msg.slice(), new Uint8Array([6]))) {
    //         messagesReceived = true
    //         waiting.resolve()
    //       }
    //     }
    //   }
    // )
    // await waiting.promise
    // assert(
    //   firstBatchEchoed && secondBatchEchoed && thirdBatchEchoed,
    //   'restarted counterparty must echo all messages that are sent to it.'
    // )
    // assert(messagesReceived, 'senders must receive all echoed messages - even if the counterparty went offline')
    // await Promise.all([sender.stop(), relay.stop(), counterparty.stop()])
  })

  it(`should connect to unknown nodes using DHT queries`, async function () {
    // let [sender, relay, counterparty] = await Promise.all([
    //   generateNode({ id: 0, ipv4: true }),
    //   generateNode({ id: 1, ipv4: true }),
    //   generateNode({ id: 2, ipv4: true }),
    // ])
    // let relayQueried = false
    // let counterpartyQueried = false
    // const findPeer = async (id: PeerId): Promise<PeerInfo> => {
    //   if (id.equals(sender.peerInfo.id)) {
    //     return Promise.resolve(sender.peerInfo)
    //   } else if (id.equals(relay.peerInfo.id)) {
    //     relayQueried = true
    //     return Promise.resolve(relay.peerInfo)
    //   } else if (id.equals(counterparty.peerInfo.id)) {
    //     counterpartyQueried = true
    //     return Promise.resolve(counterparty.peerInfo)
    //   } else {
    //     throw Error(`unknonw node`)
    //   }
    // }
    // sender.relay._dht = { peerRouting: { findPeer } }
    // relay.relay._dht = { peerRouting: { findPeer } }
    // await sender.relay.establishRelayedConnection(Multiaddr(`/p2p/${counterparty.peerInfo.id.toB58String()}`), [
    //   new PeerInfo(relay.peerInfo.id),
    // ])
    // assert(relayQueried, `Sender must have queried DHT for relay node`)
    // assert(counterpartyQueried, `Relay node must have queried DHT for counterparty`)
    // await Promise.all([sender.stop(), relay.stop(), counterparty.stop()])
  })

  it('should not use itself as relay node', async function () {
    // let [sender, counterparty] = await Promise.all([
    //   generateNode({ id: 0, ipv4: true }),
    //   generateNode({ id: 2, ipv4: true }),
    // ])
    // let errThrown = false
    // try {
    //   await sender.relay.establishRelayedConnection(Multiaddr(`/p2p/${counterparty.peerInfo.id.toB58String()}`), [
    //     sender.peerInfo,
    //   ])
    // } catch (err) {
    //   errThrown = true
    // }
    // assert(errThrown, `Must throw an error if there is no other opportunity than calling ourself`)
  })
})<|MERGE_RESOLUTION|>--- conflicted
+++ resolved
@@ -9,13 +9,7 @@
 // @ts-ignore
 import TCP from 'libp2p-tcp'
 
-<<<<<<< HEAD
-import PeerId from 'peer-id'
-
 import { Handler, MultiaddrConnection } from '../../@types/transport'
-=======
-import { Handler, MultiaddrConnection } from './types'
->>>>>>> f2bacac2
 
 import Multiaddr from 'multiaddr'
 import PeerInfo from 'peer-info'
@@ -170,7 +164,7 @@
           },
           conn
         )
-      },
+      }
     })
 
     await counterparty.dial(relay.peerInfo)
