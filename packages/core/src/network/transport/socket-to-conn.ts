import abortable from 'abortable-iterator'
import debug from 'debug'
const log = debug('libp2p:tcp:socket')
const error = debug('libp2p:tcp:socket:error')

// @ts-ignore
import toIterable = require('stream-to-it')
// @ts-ignore
import toMultiaddr = require('libp2p-utils/src/ip-port-to-multiaddr')
<<<<<<< HEAD
import { MultiaddrConnection, Stream } from './types'
=======
import { MultiaddrConnection } from '../../@types/transport'
>>>>>>> f644dc5e
import type Multiaddr from 'multiaddr'
import type { Socket } from 'net'

const SOCKET_CLOSE_TIMEOUT = 2000

function toWebrtcMultiaddr(address: undefined | string, port: undefined | number) {
  if (!address || !port) {
    return undefined
  }

  try {
    return toMultiaddr(address, port)
  } catch (err) {
    error(err)
    // Account for mdns hostnames, just make it a local ip for now
    return toMultiaddr('0.0.0.0', port)
  }
}

// Convert a socket into a MultiaddrConnection
// https://github.com/libp2p/interface-transport#multiaddrconnection
export function socketToConn(
  socket: Socket,
  options?: {
    listeningAddr?: Multiaddr
    localAddr?: Multiaddr
    remoteAddr?: Multiaddr
    signal?: AbortSignal
  }
): MultiaddrConnection {
  options = options || {}

  // Check if we are connected on a unix path
  if (options.listeningAddr && options.listeningAddr.getPath()) {
    options.remoteAddr = options.listeningAddr
  }

  if (options.remoteAddr && options.remoteAddr.getPath()) {
    options.localAddr = options.remoteAddr
  }

  const { sink, source } = toIterable.duplex(socket)
  const maConn: MultiaddrConnection = {
    async sink(source) {
      if (options.signal) {
        source = abortable(source, options?.signal) as Stream['source']
      }

      try {
        await sink(
          (async function* () {
            for await (const chunk of source) {
              // Convert BufferList to Buffer
              yield Buffer.isBuffer(chunk) ? chunk : chunk.slice()
            }
          })()
        )
      } catch (err) {
        // If aborted we can safely ignore
        if (err.type !== 'aborted') {
          // If the source errored the socket will already have been destroyed by
          // toIterable.duplex(). If the socket errored it will already be
          // destroyed. There's nothing to do here except log the error & return.
          error(err)
        }
      }
    },

    // @ts-ignore
    source, //: options.signal ? abortable(source, options.signal) : source,

    conn: socket,

    localAddr: options.localAddr || toWebrtcMultiaddr(socket.localAddress, socket.localPort),

    // If the remote address was passed, use it - it may have the peer ID encapsulated
    remoteAddr: options.remoteAddr || toWebrtcMultiaddr(socket.remoteAddress, socket.remotePort),

    timeline: { open: Date.now() },

    close() {
      if (socket.destroyed) return

      return new Promise<void>((resolve, reject) => {
        const start = Date.now()

        // Attempt to end the socket. If it takes longer to close than the
        // timeout, destroy it manually.
        const timeout = setTimeout(() => {
          const cOptions = maConn.remoteAddr?.toOptions()
          log(
            'timeout closing socket to %s:%s after %dms, destroying it manually',
            cOptions?.host,
            cOptions?.port,
            Date.now() - start
          )

          if (socket.destroyed) {
            log('%s:%s is already destroyed', cOptions?.host, cOptions?.port)
          } else {
            socket.destroy()
          }

          resolve()
        }, SOCKET_CLOSE_TIMEOUT)

        socket.once('close', () => clearTimeout(timeout))
        socket.end((err?: Error) => {
          maConn.timeline.close = Date.now()
          if (err) {
            error(err)
            return reject(err)
          }

          resolve()
        })
      })
    }
  }

  socket.once('close', () => {
    // In instances where `close` was not explicitly called,
    // such as an iterable stream ending, ensure we have set the close
    // timeline
    if (!maConn.timeline.close) {
      maConn.timeline.close = Date.now()
    }
  })

  return maConn
}<|MERGE_RESOLUTION|>--- conflicted
+++ resolved
@@ -7,11 +7,7 @@
 import toIterable = require('stream-to-it')
 // @ts-ignore
 import toMultiaddr = require('libp2p-utils/src/ip-port-to-multiaddr')
-<<<<<<< HEAD
-import { MultiaddrConnection, Stream } from './types'
-=======
-import { MultiaddrConnection } from '../../@types/transport'
->>>>>>> f644dc5e
+import { MultiaddrConnection, Stream } from '../../@types/transport'
 import type Multiaddr from 'multiaddr'
 import type { Socket } from 'net'
 
