--- conflicted
+++ resolved
@@ -322,11 +322,7 @@
       let deliveryStream: Stream
 
       try {
-<<<<<<< HEAD
         deliveryStream = await this.establishForwarding(connection.remotePeer, counterparty)
-=======
-        deliveryStream = (await this.establishForwarding(connection.remotePeer, counterparty)) as Stream
->>>>>>> f644dc5e
       } catch (err) {
         forwardingErrThrown = true
         error(err)
