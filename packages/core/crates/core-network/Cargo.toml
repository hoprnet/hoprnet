--- conflicted
+++ resolved
@@ -13,14 +13,9 @@
 async-trait = "0.1"
 bincode = "1.3.3"
 blake2 = "0.10.4"
-<<<<<<< HEAD
 futures = { workspace = true }
 futures-lite = { workspace = true }
-libp2p-identity = { workspace = true, features = ["secp256k1", "peerid"] }
-=======
-futures = "0.3.28"
 libp2p-identity = { workspace = true }
->>>>>>> e4f32fb7
 rand = { version = "0.8.5", features = ["std_rng"] }
 serde = { version = "1", features = ["derive"] }
 thiserror = "1.0"
