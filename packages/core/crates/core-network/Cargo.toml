[package]
name = "core-network"
version = "0.2.0"
authors = ["HOPR Association <tech@hoprnet.org>"]
edition = "2021"
license = "GPL-3.0-only"

[lib]
crate-type = ["cdylib", "rlib"]

[features]
default = ["console_error_panic_hook", "wasm", "compat-ping"]
wasm = ["dep:wasm-bindgen", "dep:wasm-bindgen-futures", "dep:getrandom", "dep:js-sys", "dep:gloo-timers"]
compat-ping = []

[dependencies]
async-std = { version = "1.12.0", features = ["attributes"] }
bincode = "1.3.3"
blake2 = "0.10.4"
<<<<<<< HEAD
futures = "0.3.26"
libp2p = { version = "0.51.1", features = ["async-std", "wasm-bindgen", "wasm-ext"] }
=======
futures = "0.3.27"
libp2p = { version = "0.50.0", features = ["async-std", "wasm-bindgen", "wasm-ext"] }
>>>>>>> 8b75a7ec
rand = { version = "0.8.5", features = ["std_rng"] }
scopeguard = "1.1.0"
serde = "1"
thiserror = "1.0"
utils-log = { path = "../../../utils/crates/utils-log"}
utils-misc = { path = "../../../utils/crates/utils-misc"}
utils-metrics = { path = "../../../utils/crates/utils-metrics"}
utils-types = { path = "../../../utils/crates/utils-types"}
gloo-timers = { version = "0.2.6", optional = true , features = ["futures"]}
console_error_panic_hook = { version = "0.1.7", optional = true }
getrandom = { version = "0.2.8", features = ["js"], optional = true }
js-sys = { version = "0.3.60", optional = true }
wasm-bindgen-futures = { version = "0.4.33", optional = true, features = ["futures-core-03-stream"] }
wasm-bindgen = { workspace = true, optional = true }
#wee_alloc = { version = "0.4.5", optional = true }

[dev-dependencies]
mockall = "0.11.3"
more-asserts = "0.3.1"
wasm-bindgen-test = "0.3.33"<|MERGE_RESOLUTION|>--- conflicted
+++ resolved
@@ -17,13 +17,8 @@
 async-std = { version = "1.12.0", features = ["attributes"] }
 bincode = "1.3.3"
 blake2 = "0.10.4"
-<<<<<<< HEAD
-futures = "0.3.26"
+futures = "0.3.27"
 libp2p = { version = "0.51.1", features = ["async-std", "wasm-bindgen", "wasm-ext"] }
-=======
-futures = "0.3.27"
-libp2p = { version = "0.50.0", features = ["async-std", "wasm-bindgen", "wasm-ext"] }
->>>>>>> 8b75a7ec
 rand = { version = "0.8.5", features = ["std_rng"] }
 scopeguard = "1.1.0"
 serde = "1"
