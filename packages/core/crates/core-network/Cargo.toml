[package]
name = "core-network"
version = "0.2.1"
authors = ["HOPR Association <tech@hoprnet.org>"]
edition = "2021"
license = "GPL-3.0-only"

[lib]
crate-type = ["cdylib", "rlib"]

[features]
default = ["console_error_panic_hook", "wasm", "compat-ping"]
wasm = ["dep:wasm-bindgen", "dep:wasm-bindgen-futures", "dep:getrandom", "dep:js-sys", "dep:gloo-timers"]
compat-ping = []

[dependencies]
async-std = { version = "1.12.0", features = ["attributes"] }
core-crypto = { path = "../core-crypto" }
bincode = "1.3.3"
blake2 = "0.10.4"
<<<<<<< HEAD
futures = "0.3.26"
libp2p = { version = "0.51.1", features = ["async-std", "wasm-bindgen", "wasm-ext"] }
=======
futures = "0.3.27"
libp2p-identity = { version = "0.1.1", features = ["secp256k1", "peerid"] }
>>>>>>> 0232bb25
rand = { version = "0.8.5", features = ["std_rng"] }
serde = { version = "1", features = ["derive"] }
thiserror = "1.0"
utils-log = { path = "../../../utils/crates/utils-log"}
utils-misc = { path = "../../../utils/crates/utils-misc"}
utils-metrics = { path = "../../../utils/crates/utils-metrics"}
utils-types = { path = "../../../utils/crates/utils-types"}
validator = { version = "0.16.0", features = ["derive"] }
gloo-timers = { version = "0.2.6", optional = true , features = ["futures"]}
console_error_panic_hook = { version = "0.1.7", optional = true }
getrandom = { version = "0.2.8", features = ["js"], optional = true }
js-sys = { version = "0.3.61", optional = true }
wasm-bindgen-futures = { version = "0.4.34", optional = true, features = ["futures-core-03-stream"] }
wasm-bindgen = { workspace = true, optional = true }
#wee_alloc = { version = "0.4.5", optional = true }

[dev-dependencies]
mockall = "0.11.3"
more-asserts = "0.3.1"
<<<<<<< HEAD
wasm-bindgen-test = "0.3.33"

[package.metadata.wasm-pack.profile.dev]
wasm-opt = false

[package.metadata.wasm-pack.profile.release]
wasm-opt = ['-O', '--enable-reference-types']
=======
wasm-bindgen-test = "0.3.34"
>>>>>>> 0232bb25
<|MERGE_RESOLUTION|>--- conflicted
+++ resolved
@@ -18,13 +18,8 @@
 core-crypto = { path = "../core-crypto" }
 bincode = "1.3.3"
 blake2 = "0.10.4"
-<<<<<<< HEAD
-futures = "0.3.26"
-libp2p = { version = "0.51.1", features = ["async-std", "wasm-bindgen", "wasm-ext"] }
-=======
 futures = "0.3.27"
 libp2p-identity = { version = "0.1.1", features = ["secp256k1", "peerid"] }
->>>>>>> 0232bb25
 rand = { version = "0.8.5", features = ["std_rng"] }
 serde = { version = "1", features = ["derive"] }
 thiserror = "1.0"
@@ -44,14 +39,10 @@
 [dev-dependencies]
 mockall = "0.11.3"
 more-asserts = "0.3.1"
-<<<<<<< HEAD
-wasm-bindgen-test = "0.3.33"
+wasm-bindgen-test = "0.3.34"
 
 [package.metadata.wasm-pack.profile.dev]
 wasm-opt = false
 
 [package.metadata.wasm-pack.profile.release]
-wasm-opt = ['-O', '--enable-reference-types']
-=======
-wasm-bindgen-test = "0.3.34"
->>>>>>> 0232bb25
+wasm-opt = ['-O', '--enable-reference-types']