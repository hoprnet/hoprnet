use std::collections::hash_map::{Entry, HashMap};
use std::collections::hash_set::HashSet;
use std::collections::VecDeque;
use std::time::Duration;

use libp2p_identity::PeerId;

use multiaddr::Multiaddr;
use serde::{Deserialize, Serialize};
use serde_with::{serde_as, DurationSeconds};
use validator::Validate;

use crate::constants::DEFAULT_NETWORK_QUALITY_THRESHOLD;
use utils_log::{info, warn};
use utils_types::sma::{SingleSumSMA, SMA};

#[cfg(all(feature = "prometheus", not(test), not(feature = "wasm")))]
use utils_misc::time::native::current_timestamp;

#[cfg(all(feature = "prometheus", not(test), feature = "wasm"))]
use utils_misc::time::wasm::current_timestamp;

#[cfg(all(feature = "prometheus", not(test)))]
use utils_metrics::metrics::{MultiGauge, SimpleGauge, SimpleHistogram};

#[cfg(all(feature = "prometheus", not(test)))]
lazy_static::lazy_static! {
    static ref METRIC_NETWORK_HEALTH: SimpleGauge =
        SimpleGauge::new("core_gauge_network_health", "Connectivity health indicator").unwrap();
    static ref METRIC_PEERS_BY_QUALITY: MultiGauge =
        MultiGauge::new("core_mgauge_peers_by_quality", "Number different peer types by quality",
            &["type", "quality"],
        ).unwrap();
    static ref METRIC_PEER_COUNT: SimpleGauge =
        SimpleGauge::new("core_gauge_num_peers", "Number of all peers").unwrap();
    static ref METRIC_NETWORK_HEALTH_TIME_TO_GREEN: SimpleHistogram = SimpleHistogram::new(
        "hoprd_histogram_time_to_green_seconds",
        "Time it takes for a node to transition to the GREEN network state",
        vec![30.0, 60.0, 90.0, 120.0, 180.0, 240.0, 300.0, 420.0, 600.0, 900.0, 1200.0]
    ).unwrap();
}

#[cfg_attr(feature = "wasm", wasm_bindgen::prelude::wasm_bindgen(getter_with_clone))]
#[serde_as]
#[derive(Debug, Clone, Serialize, Deserialize, Validate, PartialEq)]
pub struct NetworkConfig {
    /// Minimum delay will be multiplied by backoff, it will be half the actual minimum value
    #[serde_as(as = "DurationSeconds<u64>")]
    min_delay: Duration,

    /// Maximum delay
    #[serde_as(as = "DurationSeconds<u64>")]
    max_delay: Duration,

    #[validate(range(min = 0.0, max = 1.0))]
    quality_bad_threshold: f64,

    #[validate(range(min = 0.0, max = 1.0))]
    pub quality_offline_threshold: f64,
    quality_step: f64,

    /// Size of the window for quality moving average
    #[validate(range(min = 1_u32))]
    pub quality_avg_window_size: u32,

    #[serde_as(as = "DurationSeconds<u64>")]
    ignore_timeframe: Duration,

    backoff_exponent: f64,

    backoff_min: f64,

    backoff_max: f64,
}

impl Default for NetworkConfig {
    fn default() -> Self {
        let min_delay_in_s = 1;
        let max_delay_in_s = 300;

        Self {
            min_delay: Duration::from_secs(min_delay_in_s),
            max_delay: Duration::from_secs(max_delay_in_s), // 5 minutes
            quality_bad_threshold: 0.2,
            quality_offline_threshold: DEFAULT_NETWORK_QUALITY_THRESHOLD,
            quality_step: 0.1,
            quality_avg_window_size: 25, // TODO: think about some reasonable default
            ignore_timeframe: Duration::from_secs(600), // 10 minutes
            backoff_exponent: 1.5,
            backoff_min: 2.0,
            backoff_max: max_delay_in_s as f64 / min_delay_in_s as f64,
        }
    }
}

#[cfg_attr(feature = "wasm", wasm_bindgen::prelude::wasm_bindgen)]
#[derive(Debug, Copy, Clone, PartialEq, Eq)]
pub enum PeerOrigin {
    Initialization = 0,
    NetworkRegistry = 1,
    IncomingConnection = 2,
    OutgoingConnection = 3,
    StrategyExistingChannel = 4,
    StrategyConsideringChannel = 5,
    StrategyNewChannel = 6,
    ManualPing = 7,
    Testing = 8,
}

impl std::fmt::Display for PeerOrigin {
    fn fmt(&self, f: &mut std::fmt::Formatter) -> std::fmt::Result {
        let description = match self {
            PeerOrigin::Initialization => "node initialization",
            PeerOrigin::NetworkRegistry => "network registry",
            PeerOrigin::IncomingConnection => "incoming connection",
            PeerOrigin::OutgoingConnection => "outgoing connection attempt",
            PeerOrigin::StrategyExistingChannel => "strategy monitors existing channel",
            PeerOrigin::StrategyConsideringChannel => "strategy considers opening a channel",
            PeerOrigin::StrategyNewChannel => "strategy decided to open new channel",
            PeerOrigin::ManualPing => "manual ping",
            PeerOrigin::Testing => "testing",
        };
        write!(f, "{}", description)
    }
}

#[cfg_attr(feature = "wasm", wasm_bindgen::prelude::wasm_bindgen)]
#[derive(Debug, Copy, Clone, PartialEq, Eq, PartialOrd, Ord)]
pub enum Health {
    /// Unknown health, on application startup
    Unknown = 0,
    /// No connection, default
    Red = 1,
    /// Low quality connection to at least 1 public relay
    Orange = 2,
    /// High quality connection to at least 1 public relay
    Yellow = 3,
    /// High quality connection to at least 1 public relay and 1 NAT node
    Green = 4,
}

impl std::fmt::Display for Health {
    fn fmt(&self, f: &mut std::fmt::Formatter) -> std::fmt::Result {
        write!(f, "{:?}", self)
    }
}

#[derive(Debug, Clone, PartialEq, Eq)]
pub enum NetworkEvent {
    CloseConnection(PeerId),
    PeerOffline(PeerId),
    Register(PeerId, PeerOrigin, Option<HashMap<String, String>>),
    Unregister(PeerId),
}

impl std::fmt::Display for NetworkEvent {
    fn fmt(&self, f: &mut std::fmt::Formatter) -> std::fmt::Result {
        write!(f, "{:?}", self)
    }
}

#[cfg_attr(test, mockall::automock)]
pub trait NetworkExternalActions {
    fn is_public(&self, peer: &PeerId) -> bool;

    fn emit(&self, event: NetworkEvent);

    fn create_timestamp(&self) -> u64;
}

#[cfg_attr(feature = "wasm", wasm_bindgen::prelude::wasm_bindgen)]
#[derive(Debug, Clone, PartialEq)]
pub struct PeerStatus {
    id: PeerId,
    pub origin: PeerOrigin,
    pub is_public: bool,
    pub last_seen: u64,         // timestamp
    pub last_seen_latency: u64, // duration in ms
    quality: f64,
    pub heartbeats_sent: u64,
    pub heartbeats_succeeded: u64,
    pub backoff: f64,
    quality_avg: SingleSumSMA<f64>,
    metadata: HashMap<String, String>,
}

impl PeerStatus {
    fn new(id: PeerId, origin: PeerOrigin, backoff: f64, quality_window: u32) -> PeerStatus {
        PeerStatus {
            id,
            origin,
            is_public: false,
            heartbeats_sent: 0,
            heartbeats_succeeded: 0,
            last_seen: 0,
            last_seen_latency: 0,
            backoff,
            quality: 0.0,
            metadata: HashMap::new(),
            quality_avg: SingleSumSMA::new(quality_window),
        }
    }

    pub fn update_quality(&mut self, new_value: f64) {
        self.quality = new_value;
        self.quality_avg.push(new_value);
    }

    /// Gets metadata associated with the peer
    pub fn metadata(&self) -> &HashMap<String, String> {
        &self.metadata
    }

    /// Gets the average quality of this peer
    pub fn get_average_quality(&self) -> f64 {
        self.quality_avg.average().unwrap_or_default()
    }

    /// Gets the immediate node quality
    pub fn get_quality(&self) -> f64 {
        self.quality
    }
}

impl std::fmt::Display for PeerStatus {
    fn fmt(&self, f: &mut std::fmt::Formatter) -> std::fmt::Result {
        write!(f, "Entry: [id={}, origin={}, last seen on={}, quality={}, heartbeats sent={}, heartbeats succeeded={}, backoff={}]",
            self.id, self.origin, self.last_seen, self.quality, self.heartbeats_sent, self.heartbeats_succeeded, self.backoff)
    }
}

#[derive(Debug)]
pub struct Network<T: NetworkExternalActions> {
    me: PeerId,
    cfg: NetworkConfig,
    events_to_emit: VecDeque<NetworkEvent>,
    entries: HashMap<PeerId, PeerStatus>,
    ignored: HashMap<PeerId, u64>, // timestamp
    excluded: HashSet<PeerId>,
    known_multiaddresses: HashMap<PeerId, Vec<Multiaddr>>,
    good_quality_public: HashSet<PeerId>,
    bad_quality_public: HashSet<PeerId>,
    good_quality_non_public: HashSet<PeerId>,
    bad_quality_non_public: HashSet<PeerId>,
    last_health: Health,
    network_actions_api: T,
    #[cfg(all(feature = "prometheus", not(test)))]
    started_at: Option<u64>,
}

impl<T: NetworkExternalActions> Network<T> {
    pub fn new(my_peer_id: PeerId, cfg: NetworkConfig, network_actions_api: T) -> Self {
        if cfg.quality_offline_threshold < cfg.quality_bad_threshold {
            panic!(
                "Strict requirement failed, bad quality threshold {} must be lower than quality offline threshold {}",
                cfg.quality_bad_threshold, cfg.quality_offline_threshold
            );
        }

        let mut excluded = HashSet::new();
        excluded.insert(my_peer_id);

        let instance = Network {
            me: my_peer_id,
            cfg,
            events_to_emit: VecDeque::new(),
            entries: HashMap::new(),
            ignored: HashMap::new(),
            excluded,
            known_multiaddresses: HashMap::new(),
            good_quality_public: HashSet::new(),
            bad_quality_public: HashSet::new(),
            good_quality_non_public: HashSet::new(),
            bad_quality_non_public: HashSet::new(),
            last_health: Health::Unknown,
            network_actions_api,
            #[cfg(all(feature = "prometheus", not(test)))]
            started_at: Some(current_timestamp()),
        };

        instance
    }

    /// Set all registered multiaddresses for a specific peer
    pub fn store_peer_multiaddresses(&mut self, peer: &PeerId, addrs: Vec<Multiaddr>) {
        self.known_multiaddresses.insert(peer.clone(), addrs);
    }

    /// Get all registered multiaddresses for a specific peer
    pub fn get_peer_multiaddresses(&self, peer: &PeerId) -> Vec<Multiaddr> {
        match self.known_multiaddresses.get(peer) {
            Some(addrs) => addrs.clone(),
            None => vec![],
        }
    }

    /// Check whether the PeerId is present in the network
    pub fn has(&self, peer: &PeerId) -> bool {
        self.entries.contains_key(peer)
    }

    /// Add a new PeerId into the network
    ///
    /// Each PeerId must have an origin specification.
    pub fn add(&mut self, peer: &PeerId, origin: PeerOrigin) {
        self.add_with_metadata(peer, origin, None)
    }

    /// Add a new PeerId into the network (with optional metadata entries)
    ///
    /// Each PeerId must have an origin specification.
    pub fn add_with_metadata(&mut self, peer: &PeerId, origin: PeerOrigin, metadata: Option<HashMap<String, String>>) {
        let now = self.network_actions_api.create_timestamp();
        utils_log::debug!("Registering peer '{}' with origin {}", peer, origin);

        // assumes disjoint sets
        let has_entry = self.entries.contains_key(peer);
        let is_excluded = !has_entry && self.excluded.contains(peer);

        if !is_excluded {
            let is_ignored = if !has_entry && self.ignored.contains_key(peer) {
                let timestamp = self.ignored.get(peer).unwrap();
                if Duration::from_millis(now - timestamp) > self.cfg.ignore_timeframe {
                    self.ignored.remove(peer);
                    false
                } else {
                    true
                }
            } else {
                false
            };

            if !has_entry && !is_ignored {
                let mut entry = PeerStatus::new(
                    peer.clone(),
                    origin,
                    self.cfg.backoff_min,
                    self.cfg.quality_avg_window_size,
                );
                entry.is_public = self.network_actions_api.is_public(&peer);
                if let Some(m) = metadata {
                    entry.metadata.extend(m);
                }
                self.refresh_network_status(&entry);

                if let Some(x) = self.entries.insert(peer.clone(), entry) {
                    warn!("Evicting an existing record for {}, this should not happen!", &x);
                }
            }
        }
    }

    /// Remove PeerId from the network
    pub fn remove(&mut self, peer: &PeerId) {
        self.prune_from_network_status(&peer);
        self.entries.remove(peer);
    }

    /// Update the PeerId record in the network
    pub fn update(&mut self, peer: &PeerId, ping_result: crate::types::Result) {
        self.update_with_metadata(peer, ping_result, None);
    }

    /// Update the PeerId record in the network (with optional metadata entries that will be merged into the existing ones)
    pub fn update_with_metadata(
        &mut self,
        peer: &PeerId,
        ping_result: crate::types::Result,
        metadata: Option<HashMap<String, String>>,
    ) -> Option<PeerStatus> {
        if let Some(existing) = self.entries.get(peer) {
            let mut entry = existing.clone();
            entry.heartbeats_sent = entry.heartbeats_sent + 1;
            entry.is_public = self.network_actions_api.is_public(&peer);

            // Upsert metadata if any
            if let Some(mm) = metadata {
                mm.into_iter().for_each(|(k, v)| match entry.metadata.entry(k) {
                    Entry::Occupied(val) => {
                        *val.into_mut() = v.clone();
                    }
                    Entry::Vacant(vac) => {
                        vac.insert(v);
                    }
                });
            }

            if let Ok(latency) = ping_result {
                entry.last_seen = self.network_actions_api.create_timestamp();
                entry.last_seen_latency = latency;
                entry.heartbeats_succeeded = entry.heartbeats_succeeded + 1;
                entry.backoff = self.cfg.backoff_min;
                entry.update_quality(1.0_f64.min(entry.quality + self.cfg.quality_step));
            } else {
                entry.backoff = self.cfg.backoff_max.max(entry.backoff.powf(self.cfg.backoff_exponent));
                entry.update_quality(0.0_f64.max(entry.quality - self.cfg.quality_step));

                if entry.quality < (self.cfg.quality_step / 2.0) {
                    self.network_actions_api
                        .emit(NetworkEvent::CloseConnection(entry.id.clone()));
                    self.prune_from_network_status(&entry.id);
                    self.entries.remove(&entry.id);
                    return Some(entry);
                } else if entry.quality < self.cfg.quality_bad_threshold {
                    self.ignored
                        .insert(entry.id, self.network_actions_api.create_timestamp());
                } else if entry.quality < self.cfg.quality_offline_threshold {
                    self.network_actions_api
                        .emit(NetworkEvent::PeerOffline(entry.id.clone()));
                }
            }

            self.refresh_network_status(&entry);
            self.entries.insert(entry.id.clone(), entry.clone());

            Some(entry)
        } else {
            info!("Ignoring update request for unknown peer {}", peer);
            None
        }
    }

    /// Update the internally perceived network status that is processed to the network health
    fn refresh_network_status(&mut self, entry: &PeerStatus) {
        self.prune_from_network_status(&entry.id);

        if entry.quality < self.cfg.quality_offline_threshold {
            if entry.is_public {
                self.bad_quality_public.insert(entry.id.clone());
            } else {
                self.bad_quality_non_public.insert(entry.id.clone());
            }
        } else {
            if entry.is_public {
                self.good_quality_public.insert(entry.id.clone());
            } else {
                self.good_quality_non_public.insert(entry.id.clone());
            }
        }

        let good_public = self.good_quality_public.len();
        let good_non_public = self.good_quality_non_public.len();
        let bad_public = self.bad_quality_public.len();

        #[cfg(all(feature = "prometheus", not(test)))]
        let bad_non_public = self.bad_quality_non_public.len();

        let mut health = Health::Red;

        if bad_public > 0 {
            health = Health::Orange;
        }

        if good_public > 0 {
            health = if good_non_public > 0 || self.network_actions_api.is_public(&self.me) {
                Health::Green
            } else {
                Health::Yellow
            };
        }

        if health != self.last_health {
            info!("Network health indicator changed {} -> {}", self.last_health, health);
            info!("NETWORK HEALTH: {}", health);

            #[cfg(all(feature = "prometheus", not(test)))]
            if self.started_at.is_some() {
                METRIC_NETWORK_HEALTH_TIME_TO_GREEN
                    .observe(((current_timestamp() - self.started_at.take().unwrap()) / 1000) as f64);
            }

            self.last_health = health;
        }

        #[cfg(all(feature = "prometheus", not(test)))]
        {
            METRIC_PEER_COUNT.set((good_public + good_non_public + bad_public + bad_non_public) as f64);
            METRIC_PEERS_BY_QUALITY.set(&["public", "high"], good_public as f64);
            METRIC_PEERS_BY_QUALITY.set(&["public", "low"], bad_public as f64);
            METRIC_PEERS_BY_QUALITY.set(&["nonPublic", "high"], good_non_public as f64);
            METRIC_PEERS_BY_QUALITY.set(&["nonPublic", "low"], bad_non_public as f64);
            METRIC_NETWORK_HEALTH.set((health as i32).into());
        }
    }

    /// Remove the PeerId from network status observed variables
    fn prune_from_network_status(&mut self, peer: &PeerId) {
        self.good_quality_public.remove(&peer);
        self.good_quality_non_public.remove(&peer);
        self.good_quality_public.remove(&peer);
        self.bad_quality_non_public.remove(&peer);
    }

    pub fn get_peer_status(&self, peer: &PeerId) -> Option<PeerStatus> {
        return match self.entries.get(peer) {
            Some(entry) => Some(entry.clone()),
            None => None,
        };
    }

    pub fn get_all_peers(&self) -> Vec<PeerId> {
        self.entries
            .values()
            .map(|peer_status| peer_status.id.clone())
            .collect::<Vec<_>>()
    }

    /// Perform arbitrary predicate filtering operation on the network entries
    pub fn filter<F>(&self, f: F) -> Vec<PeerId>
    where
        F: FnMut(&&PeerStatus) -> bool,
    {
        self.entries
            .values()
            .filter(f)
            .map(|x| x.id.clone())
            .collect::<Vec<_>>()
    }

    pub fn all_peers_with_quality(&self) -> Vec<(PeerId, f64)> {
        self.entries
            .values()
            .map(|status: &PeerStatus| (status.id, status.get_quality()))
            .collect::<Vec<_>>()
    }

    pub fn all_peers_with_avg_quality(&self) -> Vec<(PeerId, f64)> {
        self.entries
            .values()
            .map(|status: &PeerStatus| (status.id, status.get_average_quality()))
            .collect::<Vec<_>>()
    }

    pub fn find_peers_to_ping(&self, threshold: u64) -> Vec<PeerId> {
        let mut data: Vec<PeerId> = self.filter(|v| {
            let backoff = v.backoff.powf(self.cfg.backoff_exponent);
            let delay = std::cmp::min(self.cfg.min_delay * (backoff as u32), self.cfg.max_delay);

            (v.last_seen + (delay.as_millis() as u64)) < threshold
        });
        data.sort_by(|a, b| {
            if self.entries.get(a).unwrap().last_seen < self.entries.get(b).unwrap().last_seen {
                std::cmp::Ordering::Less
            } else {
                std::cmp::Ordering::Greater
            }
        });

        data
    }

    pub fn events_since_last_poll(&mut self) -> Vec<NetworkEvent> {
        self.events_to_emit.drain(..).collect()
    }

    /// Total count of the peers observed withing the network
    pub fn length(&self) -> usize {
        self.entries.len()
    }

    /// Returns the quality of the network as a network health indicator.
    pub fn health(&self) -> Health {
        self.last_health
    }

    pub fn debug_output(&self) -> String {
        let mut output = "".to_string();

        for (_, entry) in &self.entries {
            output.push_str(format!("{}\n", entry).as_str());
        }

        output
    }
}

#[cfg(feature = "wasm")]
pub mod wasm {
    use super::*;
    use js_sys::JsString;
    use std::str::FromStr;
    use utils_misc::utils::wasm::js_map_to_hash_map;
    use wasm_bindgen::prelude::*;

    #[wasm_bindgen]
    pub fn health_to_string(h: Health) -> String {
        format!("{:?}", h)
    }

    #[wasm_bindgen]
    impl PeerStatus {
        #[wasm_bindgen]
        pub fn peer_id(&self) -> String {
            self.id.to_base58()
        }

        #[wasm_bindgen(js_name = "quality")]
        pub fn _quality(&self) -> f64 {
            self.quality
        }

        #[wasm_bindgen(js_name = "metadata")]
        pub fn _metadata(&self) -> js_sys::Map {
            let ret = js_sys::Map::new();
            self.metadata.iter().for_each(|(k, v)| {
                ret.set(&JsValue::from(k.clone()), &JsValue::from(v.clone()));
            });
            ret
        }

        #[wasm_bindgen]
        pub fn build(
            peer: JsString,
            origin: PeerOrigin,
            is_public: bool,
            last_seen: u64,
            last_seen_latency: u64,
            quality: f64,
            heartbeats_sent: u64,
            heartbeats_succeeded: u64,
            backoff: f64,
            peer_metadata: &js_sys::Map,
            quality_window: u32,
        ) -> Self {
            let peer = peer
                .as_string()
                .ok_or_else(|| "Own peer id was not passed as a string".to_owned())
                .and_then(|peer| PeerId::from_str(peer.as_str()).map_err(|e| e.to_string()))
                .map_err(|e| panic!("Failed to parse PeerId from string: {}", e.to_string()))
                .expect("Unknown peer parsing failure occurred");

            Self {
                id: peer,
                origin,
                is_public,
                last_seen,
                last_seen_latency,
                quality,
                heartbeats_sent,
                heartbeats_succeeded,
                backoff,
                metadata: js_map_to_hash_map(peer_metadata).unwrap_or(HashMap::new()),
<<<<<<< HEAD
                quality_avg: NoSumSMA::new_with_samples(quality_window, vec![quality]),
=======
                quality_avg: SingleSumSMA::new_with_samples(quality_window, vec![quality]),
>>>>>>> 0d41dc99
            }
        }
    }
}

#[cfg(test)]
mod tests {
    use crate::network::{
        Health, MockNetworkExternalActions, Network, NetworkConfig, NetworkEvent, NetworkExternalActions, PeerOrigin,
    };
    use libp2p_identity::PeerId;
    use utils_misc::time::native::current_timestamp;

    struct DummyNetworkAction {}

    impl NetworkExternalActions for DummyNetworkAction {
        fn is_public(&self, _: &PeerId) -> bool {
            false
        }

        fn emit(&self, _: NetworkEvent) {}

        fn create_timestamp(&self) -> u64 {
            current_timestamp()
        }
    }

    fn basic_network(my_id: &PeerId) -> Network<DummyNetworkAction> {
        let mut cfg = NetworkConfig::default();
        cfg.quality_offline_threshold = 0.6;
        Network::new(my_id.clone(), cfg, DummyNetworkAction {})
    }

    #[test]
    fn test_network_health_should_be_ordered_numerically_for_metrics_output() {
        assert_eq!(Health::Unknown as i32, 0);
        assert_eq!(Health::Red as i32, 1);
        assert_eq!(Health::Orange as i32, 2);
        assert_eq!(Health::Yellow as i32, 3);
        assert_eq!(Health::Green as i32, 4);
    }

    #[test]
    fn test_network_should_not_contain_the_self_reference() {
        let me = PeerId::random();

        let mut peers = basic_network(&me);

        peers.add(&me, PeerOrigin::IncomingConnection);

        assert_eq!(0, peers.length());
        assert!(!peers.has(&me))
    }

    #[test]
    fn test_network_should_contain_a_registered_peer() {
        let expected = PeerId::random();

        let mut peers = basic_network(&PeerId::random());

        peers.add(&expected, PeerOrigin::IncomingConnection);

        assert_eq!(1, peers.length());
        assert!(peers.has(&expected))
    }

    #[test]
    fn test_network_should_add_metadata() {
        let expected = PeerId::random();

        let mut peers = basic_network(&PeerId::random());

        let proto_version = ("protocol_version".to_string(), "1.2.3".to_string());

        peers.add_with_metadata(
            &expected,
            PeerOrigin::IncomingConnection,
            Some([proto_version.clone()].into()),
        );

        assert_eq!(1, peers.length());
        assert!(peers.has(&expected));

        let status = peers.get_peer_status(&expected).unwrap();
        assert!(status.metadata().contains_key(&proto_version.0));
        assert_eq!(&proto_version.1, status.metadata().get(&proto_version.0).unwrap());
    }

    #[test]
    fn test_network_should_remove_a_peer_on_unregistration() {
        let peer = PeerId::random();

        let mut peers = basic_network(&PeerId::random());

        peers.add(&peer, PeerOrigin::IncomingConnection);

        peers.remove(&peer);

        assert_eq!(0, peers.length());
        assert!(!peers.has(&peer))
    }

    #[test]
    fn test_network_should_ingore_heartbeat_updates_for_peers_that_were_not_registered() {
        let peer = PeerId::random();

        let mut peers = basic_network(&PeerId::random());

        peers.update(&peer, Ok(peers.network_actions_api.create_timestamp()));

        assert_eq!(0, peers.length());
        assert!(!peers.has(&peer))
    }

    #[test]
    fn test_network_should_be_able_to_register_a_succeeded_heartbeat_result() {
        let peer = PeerId::random();

        let mut peers = basic_network(&PeerId::random());

        peers.add(&peer, PeerOrigin::IncomingConnection);

        let ts = peers.network_actions_api.create_timestamp();

        peers.update(&peer, Ok(ts.clone()));

        let actual = peers.debug_output();

        assert!(actual.contains("heartbeats sent=1"));
        assert!(actual.contains("heartbeats succeeded=1"));
        assert!(actual.contains(format!("last seen on={}", ts).as_str()))
    }

    #[test]
    fn test_network_update_should_merge_metadata() {
        let peer = PeerId::random();

        let mut peers = basic_network(&PeerId::random());

        let other_metadata_1 = ("other_1".to_string(), "efgh".to_string());
        let other_metadata_2 = ("other_2".to_string(), "abcd".to_string());

        {
            let proto_version = ("protocol_version".to_string(), "1.2.3".to_string());

            peers.add_with_metadata(
                &peer,
                PeerOrigin::IncomingConnection,
                Some([proto_version.clone(), other_metadata_1.clone()].into()),
            );

            let status = peers.get_peer_status(&peer).unwrap();

            assert_eq!(2, status.metadata().len());
            assert_eq!(&proto_version.1, status.metadata().get(&proto_version.0).unwrap());
            assert_eq!(&other_metadata_1.1, status.metadata().get(&other_metadata_1.0).unwrap());
            assert!(status.metadata().get(&other_metadata_2.0).is_none());
        }

        let ts = peers.network_actions_api.create_timestamp();

        {
            let proto_version = ("protocol_version".to_string(), "1.2.4".to_string());

            peers.update_with_metadata(
                &peer,
                Ok(ts.clone()),
                Some([proto_version.clone(), other_metadata_2.clone()].into()),
            );

            let status = peers.get_peer_status(&peer).unwrap();

            assert_eq!(3, status.metadata().len());
            assert_eq!(&proto_version.1, status.metadata().get(&proto_version.0).unwrap());
            assert_eq!(&other_metadata_1.1, status.metadata().get(&other_metadata_1.0).unwrap());
            assert_eq!(&other_metadata_2.1, status.metadata().get(&other_metadata_2.0).unwrap());
        }
    }

    #[test]
    fn test_network_should_ignore_a_peer_that_has_reached_lower_thresholds_a_specified_amount_of_time() {
        let peer = PeerId::random();

        let mut peers = basic_network(&PeerId::random());

        peers.add(&peer, PeerOrigin::IncomingConnection);

        peers.update(&peer, Ok(peers.network_actions_api.create_timestamp()));
        peers.update(&peer, Ok(peers.network_actions_api.create_timestamp()));
        peers.update(&peer, Err(())); // should drop to ignored
        peers.update(&peer, Err(())); // should drop from network

        assert!(!peers.has(&peer));

        // peer should remain ignored and not be added
        peers.add(&peer, PeerOrigin::IncomingConnection);

        assert!(!peers.has(&peer))
    }

    #[test]
    fn test_network_should_be_able_to_register_a_failed_heartbeat_result() {
        let peer = PeerId::random();
        let mut peers = basic_network(&PeerId::random());

        peers.add(&peer, PeerOrigin::IncomingConnection);

        peers.update(&peer, Ok(peers.network_actions_api.create_timestamp()));
        peers.update(&peer, Ok(peers.network_actions_api.create_timestamp()));
        peers.update(&peer, Err(()));

        let actual = peers.debug_output();

        assert!(actual.contains("heartbeats succeeded=2"));
        assert!(actual.contains("backoff=300"));
    }

    #[test]
    fn test_network_should_be_listed_for_the_ping_if_last_recorded_later_than_reference() {
        let first = PeerId::random();
        let second = PeerId::random();
        let mut peers = basic_network(&PeerId::random());

        peers.add(&first, PeerOrigin::IncomingConnection);
        peers.add(&second, PeerOrigin::IncomingConnection);

        let ts = peers.network_actions_api.create_timestamp();

        let mut expected = vec![first, second];
        expected.sort();

        peers.update(&first, Ok(ts));
        peers.update(&second, Ok(ts));

        let mut actual = peers.find_peers_to_ping(ts + 3000);
        actual.sort();

        assert_eq!(actual, expected);
    }

    #[test]
    fn test_network_should_have_no_knowledge_about_health_without_any_registered_peers() {
        let peers = basic_network(&PeerId::random());

        assert_eq!(peers.health(), Health::Unknown);
    }

    #[test]
    fn test_network_should_be_unhealthy_without_any_heartbeat_updates() {
        let peer = PeerId::random();

        let mut peers = basic_network(&PeerId::random());

        peers.add(&peer, PeerOrigin::IncomingConnection);

        assert_eq!(peers.health(), Health::Red);
    }

    #[test]
    fn test_network_should_be_unhealthy_without_any_peers_once_the_health_was_known() {
        let peer = PeerId::random();

        let mut peers = basic_network(&PeerId::random());

        peers.add(&peer, PeerOrigin::IncomingConnection);
        let _ = peers.health();
        peers.remove(&peer);

        assert_eq!(peers.health(), Health::Red);
    }

    #[test]
    fn test_network_should_notify_the_callback_for_every_health_change() {
        let peer = PeerId::random();

        let mut cfg = NetworkConfig::default();
        cfg.quality_offline_threshold = 0.6;

        let mut mock = MockNetworkExternalActions::new();
        mock.expect_is_public().times(1).returning(|_| false);
        mock.expect_create_timestamp().returning(|| current_timestamp());
        let mut peers = Network::new(PeerId::random(), cfg, mock);

        peers.add(&peer, PeerOrigin::IncomingConnection);

        assert_eq!(peers.health(), Health::Red);
    }

    #[test]
    fn test_network_should_be_healthy_when_a_public_peer_is_pingable_with_low_quality() {
        let peer = PeerId::random();
        let public = peer.clone();

        let mut cfg = NetworkConfig::default();
        cfg.quality_offline_threshold = 0.6;

        let mut mock = MockNetworkExternalActions::new();
        mock.expect_is_public().times(2).returning(move |x| x == &public);
        mock.expect_create_timestamp().returning(|| current_timestamp());
        let mut peers = Network::new(PeerId::random(), cfg, mock);

        peers.add(&peer, PeerOrigin::IncomingConnection);

        peers.update(&peer, Ok(peers.network_actions_api.create_timestamp()));

        assert_eq!(peers.health(), Health::Orange);
    }

    #[test]
    fn test_network_should_remove_the_peer_once_it_reaches_the_lowest_possible_quality() {
        let peer = PeerId::random();
        let public = peer.clone();

        let mut cfg = NetworkConfig::default();
        cfg.quality_offline_threshold = 0.6;

        let mut mock = MockNetworkExternalActions::new();
        mock.expect_is_public().times(3).returning(move |x| x == &public);
        mock.expect_emit()
            .with(mockall::predicate::eq(NetworkEvent::CloseConnection(peer.clone())))
            .return_const(());
        mock.expect_create_timestamp().returning(|| current_timestamp());
        let mut peers = Network::new(PeerId::random(), cfg, mock);

        peers.add(&peer, PeerOrigin::IncomingConnection);

        peers.update(&peer, Ok(peers.network_actions_api.create_timestamp()));
        peers.update(&peer, Err(()));

        assert!(!peers.has(&public));
    }

    #[test]
    fn test_network_should_be_healthy_when_a_public_peer_is_pingable_with_high_quality_and_i_am_public() {
        let me = PeerId::random();
        let peer = PeerId::random();
        let public = vec![peer.clone(), me.clone()];

        let mut cfg = NetworkConfig::default();
        cfg.quality_offline_threshold = 0.3;

        let mut mock = MockNetworkExternalActions::new();
        mock.expect_is_public().times(5).returning(move |x| public.contains(&x));
        mock.expect_create_timestamp().returning(|| current_timestamp());
        let mut peers = Network::new(me, cfg, mock);

        peers.add(&peer, PeerOrigin::IncomingConnection);

        for _ in 0..3 {
            peers.update(&peer, Ok(peers.network_actions_api.create_timestamp()));
        }

        assert_eq!(peers.health(), Health::Green);
    }

    #[test]
    fn test_network_should_be_healthy_when_a_public_peer_is_pingable_with_high_quality_and_another_high_quality_non_public(
    ) {
        let peer = PeerId::random();
        let peer2 = PeerId::random();
        let public = vec![peer.clone()];

        let mut cfg = NetworkConfig::default();
        cfg.quality_offline_threshold = 0.3;

        let mut mock = MockNetworkExternalActions::new();
        mock.expect_is_public().times(8).returning(move |x| public.contains(&x));
        mock.expect_create_timestamp().returning(|| current_timestamp());
        let mut peers = Network::new(PeerId::random(), cfg, mock);

        peers.add(&peer, PeerOrigin::IncomingConnection);
        peers.add(&peer2, PeerOrigin::IncomingConnection);

        for _ in 0..3 {
            peers.update(&peer2, Ok(peers.network_actions_api.create_timestamp()));
            peers.update(&peer, Ok(peers.network_actions_api.create_timestamp()));
        }

        assert_eq!(peers.health(), Health::Green);
    }
}<|MERGE_RESOLUTION|>--- conflicted
+++ resolved
@@ -640,11 +640,7 @@
                 heartbeats_succeeded,
                 backoff,
                 metadata: js_map_to_hash_map(peer_metadata).unwrap_or(HashMap::new()),
-<<<<<<< HEAD
-                quality_avg: NoSumSMA::new_with_samples(quality_window, vec![quality]),
-=======
                 quality_avg: SingleSumSMA::new_with_samples(quality_window, vec![quality]),
->>>>>>> 0d41dc99
             }
         }
     }
