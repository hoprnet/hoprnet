use std::collections::hash_map::{Entry, HashMap};
use std::collections::hash_set::HashSet;
use std::collections::VecDeque;
use std::time::Duration;

use libp2p_identity::PeerId;

use multiaddr::Multiaddr;
use serde::{Deserialize, Serialize};
use serde_with::{serde_as, DurationSeconds};
use validator::Validate;

use crate::constants::DEFAULT_NETWORK_QUALITY_THRESHOLD;
use utils_log::{info, warn};
use utils_types::sma::{SingleSumSMA, SMA};

#[cfg(all(feature = "prometheus", not(test), not(feature = "wasm")))]
use utils_misc::time::native::current_timestamp;

#[cfg(all(feature = "prometheus", not(test), feature = "wasm"))]
use utils_misc::time::wasm::current_timestamp;

#[cfg(all(feature = "prometheus", not(test)))]
use utils_metrics::metrics::{MultiGauge, SimpleGauge, SimpleHistogram};

#[cfg(all(feature = "prometheus", not(test)))]
lazy_static::lazy_static! {
    static ref METRIC_NETWORK_HEALTH: SimpleGauge =
        SimpleGauge::new("core_gauge_network_health", "Connectivity health indicator").unwrap();
    static ref METRIC_PEERS_BY_QUALITY: MultiGauge =
        MultiGauge::new("core_mgauge_peers_by_quality", "Number different peer types by quality",
            &["type", "quality"],
        ).unwrap();
    static ref METRIC_PEER_COUNT: SimpleGauge =
        SimpleGauge::new("core_gauge_num_peers", "Number of all peers").unwrap();
    static ref METRIC_NETWORK_HEALTH_TIME_TO_GREEN: SimpleHistogram = SimpleHistogram::new(
        "hoprd_histogram_time_to_green_seconds",
        "Time it takes for a node to transition to the GREEN network state",
        vec![30.0, 60.0, 90.0, 120.0, 180.0, 240.0, 300.0, 420.0, 600.0, 900.0, 1200.0]
    ).unwrap();
}

#[cfg_attr(feature = "wasm", wasm_bindgen::prelude::wasm_bindgen(getter_with_clone))]
#[serde_as]
#[derive(Debug, Clone, Serialize, Deserialize, Validate, PartialEq)]
pub struct NetworkConfig {
    /// Minimum delay will be multiplied by backoff, it will be half the actual minimum value
    #[serde_as(as = "DurationSeconds<u64>")]
    min_delay: Duration,

    /// Maximum delay
    #[serde_as(as = "DurationSeconds<u64>")]
    max_delay: Duration,

    #[validate(range(min = 0.0, max = 1.0))]
    quality_bad_threshold: f64,

    #[validate(range(min = 0.0, max = 1.0))]
    pub quality_offline_threshold: f64,
    quality_step: f64,

    /// Size of the window for quality moving average
    #[validate(range(min = 1_u32))]
    pub quality_avg_window_size: u32,

    #[serde_as(as = "DurationSeconds<u64>")]
    ignore_timeframe: Duration,

    backoff_exponent: f64,

    backoff_min: f64,

    backoff_max: f64,
}

impl Default for NetworkConfig {
    fn default() -> Self {
        let min_delay_in_s = 1;
        let max_delay_in_s = 300;

        Self {
            min_delay: Duration::from_secs(min_delay_in_s),
            max_delay: Duration::from_secs(max_delay_in_s), // 5 minutes
            quality_bad_threshold: 0.2,
            quality_offline_threshold: DEFAULT_NETWORK_QUALITY_THRESHOLD,
            quality_step: 0.1,
            quality_avg_window_size: 25, // TODO: think about some reasonable default
            ignore_timeframe: Duration::from_secs(600), // 10 minutes
            backoff_exponent: 1.5,
            backoff_min: 2.0,
            backoff_max: max_delay_in_s as f64 / min_delay_in_s as f64,
        }
    }
}

#[cfg_attr(feature = "wasm", wasm_bindgen::prelude::wasm_bindgen)]
#[derive(Debug, Copy, Clone, PartialEq, Eq)]
pub enum PeerOrigin {
    Initialization = 0,
    NetworkRegistry = 1,
    IncomingConnection = 2,
    OutgoingConnection = 3,
    StrategyExistingChannel = 4,
    StrategyConsideringChannel = 5,
    StrategyNewChannel = 6,
    ManualPing = 7,
    Testing = 8,
}

impl std::fmt::Display for PeerOrigin {
    fn fmt(&self, f: &mut std::fmt::Formatter) -> std::fmt::Result {
        let description = match self {
            PeerOrigin::Initialization => "node initialization",
            PeerOrigin::NetworkRegistry => "network registry",
            PeerOrigin::IncomingConnection => "incoming connection",
            PeerOrigin::OutgoingConnection => "outgoing connection attempt",
            PeerOrigin::StrategyExistingChannel => "strategy monitors existing channel",
            PeerOrigin::StrategyConsideringChannel => "strategy considers opening a channel",
            PeerOrigin::StrategyNewChannel => "strategy decided to open new channel",
            PeerOrigin::ManualPing => "manual ping",
            PeerOrigin::Testing => "testing",
        };
        write!(f, "{}", description)
    }
}

#[cfg_attr(feature = "wasm", wasm_bindgen::prelude::wasm_bindgen)]
#[derive(Debug, Copy, Clone, PartialEq, Eq, PartialOrd, Ord)]
pub enum Health {
    /// Unknown health, on application startup
    Unknown = 0,
    /// No connection, default
    Red = 1,
    /// Low quality connection to at least 1 public relay
    Orange = 2,
    /// High quality connection to at least 1 public relay
    Yellow = 3,
    /// High quality connection to at least 1 public relay and 1 NAT node
    Green = 4,
}

impl std::fmt::Display for Health {
    fn fmt(&self, f: &mut std::fmt::Formatter) -> std::fmt::Result {
        write!(f, "{:?}", self)
    }
}

#[derive(Debug, Clone, PartialEq, Eq)]
pub enum NetworkEvent {
    CloseConnection(PeerId),
    PeerOffline(PeerId),
    Register(PeerId, PeerOrigin, Option<HashMap<String, String>>),
    Unregister(PeerId),
}

impl std::fmt::Display for NetworkEvent {
    fn fmt(&self, f: &mut std::fmt::Formatter) -> std::fmt::Result {
        write!(f, "{:?}", self)
    }
}

#[cfg_attr(test, mockall::automock)]
pub trait NetworkExternalActions {
    fn is_public(&self, peer: &PeerId) -> bool;

    fn emit(&self, event: NetworkEvent);

    fn create_timestamp(&self) -> u64;
}

#[cfg_attr(feature = "wasm", wasm_bindgen::prelude::wasm_bindgen)]
#[derive(Debug, Clone, PartialEq)]
pub struct PeerStatus {
    id: PeerId,
    pub origin: PeerOrigin,
    pub is_public: bool,
    pub last_seen: u64,         // timestamp
    pub last_seen_latency: u64, // duration in ms
    quality: f64,
    pub heartbeats_sent: u64,
    pub heartbeats_succeeded: u64,
    pub backoff: f64,
    quality_avg: SingleSumSMA<f64>,
    metadata: HashMap<String, String>,
}

impl PeerStatus {
    fn new(id: PeerId, origin: PeerOrigin, backoff: f64, quality_window: u32) -> PeerStatus {
        PeerStatus {
            id,
            origin,
            is_public: false,
            heartbeats_sent: 0,
            heartbeats_succeeded: 0,
            last_seen: 0,
            last_seen_latency: 0,
            backoff,
            quality: 0.0,
            metadata: HashMap::new(),
            quality_avg: SingleSumSMA::new(quality_window),
        }
    }

    pub fn update_quality(&mut self, new_value: f64) {
        self.quality = new_value;
        self.quality_avg.push(new_value);
    }

    /// Gets metadata associated with the peer
    pub fn metadata(&self) -> &HashMap<String, String> {
        &self.metadata
    }

    /// Gets the average quality of this peer
    pub fn get_average_quality(&self) -> f64 {
<<<<<<< HEAD
        self.quality_avg.get_average().unwrap_or_default()
=======
        self.quality_avg.average().unwrap_or_default()
>>>>>>> 6872a824
    }

    /// Gets the immediate node quality
    pub fn get_quality(&self) -> f64 {
        self.quality
    }
}

impl std::fmt::Display for PeerStatus {
    fn fmt(&self, f: &mut std::fmt::Formatter) -> std::fmt::Result {
        write!(f, "Entry: [id={}, origin={}, last seen on={}, quality={}, heartbeats sent={}, heartbeats succeeded={}, backoff={}]",
            self.id, self.origin, self.last_seen, self.quality, self.heartbeats_sent, self.heartbeats_succeeded, self.backoff)
    }
}

#[derive(Debug)]
pub struct Network<T: NetworkExternalActions> {
    me: PeerId,
    cfg: NetworkConfig,
    events_to_emit: VecDeque<NetworkEvent>,
    entries: HashMap<PeerId, PeerStatus>,
    ignored: HashMap<PeerId, u64>, // timestamp
    excluded: HashSet<PeerId>,
    known_multiaddresses: HashMap<PeerId, Vec<Multiaddr>>,
    good_quality_public: HashSet<PeerId>,
    bad_quality_public: HashSet<PeerId>,
    good_quality_non_public: HashSet<PeerId>,
    bad_quality_non_public: HashSet<PeerId>,
    last_health: Health,
    network_actions_api: T,
    #[cfg(all(feature = "prometheus", not(test)))]
    started_at: Option<u64>,
}

impl<T: NetworkExternalActions> Network<T> {
    pub fn new(my_peer_id: PeerId, cfg: NetworkConfig, network_actions_api: T) -> Self {
        if cfg.quality_offline_threshold < cfg.quality_bad_threshold {
            panic!(
                "Strict requirement failed, bad quality threshold {} must be lower than quality offline threshold {}",
                cfg.quality_bad_threshold, cfg.quality_offline_threshold
            );
        }

        let mut excluded = HashSet::new();
        excluded.insert(my_peer_id);

        let instance = Network {
            me: my_peer_id,
            cfg,
            events_to_emit: VecDeque::new(),
            entries: HashMap::new(),
            ignored: HashMap::new(),
            excluded,
            known_multiaddresses: HashMap::new(),
            good_quality_public: HashSet::new(),
            bad_quality_public: HashSet::new(),
            good_quality_non_public: HashSet::new(),
            bad_quality_non_public: HashSet::new(),
            last_health: Health::Unknown,
            network_actions_api,
            #[cfg(all(feature = "prometheus", not(test)))]
            started_at: Some(current_timestamp()),
        };

        instance
    }

    /// Set all registered multiaddresses for a specific peer
    pub fn store_peer_multiaddresses(&mut self, peer: &PeerId, addrs: Vec<Multiaddr>) {
        self.known_multiaddresses.insert(peer.clone(), addrs);
    }

    /// Get all registered multiaddresses for a specific peer
    pub fn get_peer_multiaddresses(&self, peer: &PeerId) -> Vec<Multiaddr> {
        match self.known_multiaddresses.get(peer) {
            Some(addrs) => addrs.clone(),
            None => vec![],
        }
    }

    /// Check whether the PeerId is present in the network
    pub fn has(&self, peer: &PeerId) -> bool {
        self.entries.contains_key(peer)
    }

    /// Add a new PeerId into the network
    ///
    /// Each PeerId must have an origin specification.
    pub fn add(&mut self, peer: &PeerId, origin: PeerOrigin) {
        self.add_with_metadata(peer, origin, None)
    }

    /// Add a new PeerId into the network (with optional metadata entries)
    ///
    /// Each PeerId must have an origin specification.
    pub fn add_with_metadata(&mut self, peer: &PeerId, origin: PeerOrigin, metadata: Option<HashMap<String, String>>) {
        let now = self.network_actions_api.create_timestamp();
        utils_log::debug!("Registering peer '{}' with origin {}", peer, origin);

        // assumes disjoint sets
        let has_entry = self.entries.contains_key(peer);
        let is_excluded = !has_entry && self.excluded.contains(peer);

        if !is_excluded {
            let is_ignored = if !has_entry && self.ignored.contains_key(peer) {
                let timestamp = self.ignored.get(peer).unwrap();
                if Duration::from_millis(now - timestamp) > self.cfg.ignore_timeframe {
                    self.ignored.remove(peer);
                    false
                } else {
                    true
                }
            } else {
                false
            };

            if !has_entry && !is_ignored {
                let mut entry = PeerStatus::new(
                    peer.clone(),
                    origin,
                    self.cfg.backoff_min,
                    self.cfg.quality_avg_window_size,
                );
                entry.is_public = self.network_actions_api.is_public(&peer);
                if let Some(m) = metadata {
                    entry.metadata.extend(m);
                }
                self.refresh_network_status(&entry);

                if let Some(x) = self.entries.insert(peer.clone(), entry) {
                    warn!("Evicting an existing record for {}, this should not happen!", &x);
                }
            }
        }
    }

    /// Remove PeerId from the network
    pub fn remove(&mut self, peer: &PeerId) {
        self.prune_from_network_status(&peer);
        self.entries.remove(peer);
    }

    /// Update the PeerId record in the network
    pub fn update(&mut self, peer: &PeerId, ping_result: crate::types::Result) {
        self.update_with_metadata(peer, ping_result, None);
    }

    /// Update the PeerId record in the network (with optional metadata entries that will be merged into the existing ones)
    pub fn update_with_metadata(
        &mut self,
        peer: &PeerId,
        ping_result: crate::types::Result,
        metadata: Option<HashMap<String, String>>,
    ) -> Option<PeerStatus> {
        if let Some(existing) = self.entries.get(peer) {
            let mut entry = existing.clone();
            entry.heartbeats_sent = entry.heartbeats_sent + 1;
            entry.is_public = self.network_actions_api.is_public(&peer);

            // Upsert metadata if any
            if let Some(mm) = metadata {
                mm.into_iter().for_each(|(k, v)| match entry.metadata.entry(k) {
                    Entry::Occupied(val) => {
                        *val.into_mut() = v.clone();
                    }
                    Entry::Vacant(vac) => {
                        vac.insert(v);
                    }
                });
            }

            if let Ok(latency) = ping_result {
                entry.last_seen = self.network_actions_api.create_timestamp();
                entry.last_seen_latency = latency;
                entry.heartbeats_succeeded = entry.heartbeats_succeeded + 1;
                entry.backoff = self.cfg.backoff_min;
                entry.update_quality(1.0_f64.min(entry.quality + self.cfg.quality_step));
            } else {
                entry.backoff = self.cfg.backoff_max.max(entry.backoff.powf(self.cfg.backoff_exponent));
                entry.update_quality(0.0_f64.max(entry.quality - self.cfg.quality_step));

                if entry.quality < (self.cfg.quality_step / 2.0) {
                    self.network_actions_api
                        .emit(NetworkEvent::CloseConnection(entry.id.clone()));
                    self.prune_from_network_status(&entry.id);
                    self.entries.remove(&entry.id);
                    return Some(entry);
                } else if entry.quality < self.cfg.quality_bad_threshold {
                    self.ignored
                        .insert(entry.id, self.network_actions_api.create_timestamp());
                } else if entry.quality < self.cfg.quality_offline_threshold {
                    self.network_actions_api
                        .emit(NetworkEvent::PeerOffline(entry.id.clone()));
                }
            }

            self.refresh_network_status(&entry);
            self.entries.insert(entry.id.clone(), entry.clone());

            Some(entry)
        } else {
            info!("Ignoring update request for unknown peer {}", peer);
            None
        }
    }

    /// Update the internally perceived network status that is processed to the network health
    fn refresh_network_status(&mut self, entry: &PeerStatus) {
        self.prune_from_network_status(&entry.id);

        if entry.quality < self.cfg.quality_offline_threshold {
            if entry.is_public {
                self.bad_quality_public.insert(entry.id.clone());
            } else {
                self.bad_quality_non_public.insert(entry.id.clone());
            }
        } else {
            if entry.is_public {
                self.good_quality_public.insert(entry.id.clone());
            } else {
                self.good_quality_non_public.insert(entry.id.clone());
            }
        }

        let good_public = self.good_quality_public.len();
        let good_non_public = self.good_quality_non_public.len();
        let bad_public = self.bad_quality_public.len();

        #[cfg(all(feature = "prometheus", not(test)))]
        let bad_non_public = self.bad_quality_non_public.len();

        let mut health = Health::Red;

        if bad_public > 0 {
            health = Health::Orange;
        }

        if good_public > 0 {
            health = if good_non_public > 0 || self.network_actions_api.is_public(&self.me) {
                Health::Green
            } else {
                Health::Yellow
            };
        }

        if health != self.last_health {
            info!("Network health indicator changed {} -> {}", self.last_health, health);
            info!("NETWORK HEALTH: {}", health);

            #[cfg(all(feature = "prometheus", not(test)))]
            if self.started_at.is_some() {
                METRIC_NETWORK_HEALTH_TIME_TO_GREEN
                    .observe(((current_timestamp() - self.started_at.take().unwrap()) / 1000) as f64);
            }

            self.last_health = health;
        }

        #[cfg(all(feature = "prometheus", not(test)))]
        {
            METRIC_PEER_COUNT.set((good_public + good_non_public + bad_public + bad_non_public) as f64);
            METRIC_PEERS_BY_QUALITY.set(&["public", "high"], good_public as f64);
            METRIC_PEERS_BY_QUALITY.set(&["public", "low"], bad_public as f64);
            METRIC_PEERS_BY_QUALITY.set(&["nonPublic", "high"], good_non_public as f64);
            METRIC_PEERS_BY_QUALITY.set(&["nonPublic", "low"], bad_non_public as f64);
            METRIC_NETWORK_HEALTH.set((health as i32).into());
        }
    }

    /// Remove the PeerId from network status observed variables
    fn prune_from_network_status(&mut self, peer: &PeerId) {
        self.good_quality_public.remove(&peer);
        self.good_quality_non_public.remove(&peer);
        self.good_quality_public.remove(&peer);
        self.bad_quality_non_public.remove(&peer);
    }

    pub fn get_peer_status(&self, peer: &PeerId) -> Option<PeerStatus> {
        return match self.entries.get(peer) {
            Some(entry) => Some(entry.clone()),
            None => None,
        };
    }

    pub fn get_all_peers(&self) -> Vec<PeerId> {
        self.entries
            .values()
            .map(|peer_status| peer_status.id.clone())
            .collect::<Vec<_>>()
    }

    /// Perform arbitrary predicate filtering operation on the network entries
    pub fn filter<F>(&self, f: F) -> Vec<PeerId>
    where
        F: FnMut(&&PeerStatus) -> bool,
    {
        self.entries
            .values()
            .filter(f)
            .map(|x| x.id.clone())
            .collect::<Vec<_>>()
    }

    pub fn all_peers_with_quality(&self) -> Vec<(PeerId, f64)> {
        self.entries
            .values()
            .map(|status: &PeerStatus| (status.id, status.get_quality()))
            .collect::<Vec<_>>()
    }

    pub fn all_peers_with_avg_quality(&self) -> Vec<(PeerId, f64)> {
        self.entries
            .values()
            .map(|status: &PeerStatus| (status.id, status.get_average_quality()))
            .collect::<Vec<_>>()
    }

    pub fn find_peers_to_ping(&self, threshold: u64) -> Vec<PeerId> {
        let mut data: Vec<PeerId> = self.filter(|v| {
            let backoff = v.backoff.powf(self.cfg.backoff_exponent);
            let delay = std::cmp::min(self.cfg.min_delay * (backoff as u32), self.cfg.max_delay);

            (v.last_seen + (delay.as_millis() as u64)) < threshold
        });
        data.sort_by(|a, b| {
            if self.entries.get(a).unwrap().last_seen < self.entries.get(b).unwrap().last_seen {
                std::cmp::Ordering::Less
            } else {
                std::cmp::Ordering::Greater
            }
        });

        data
    }

    pub fn events_since_last_poll(&mut self) -> Vec<NetworkEvent> {
        self.events_to_emit.drain(..).collect()
    }

    /// Total count of the peers observed withing the network
    pub fn length(&self) -> usize {
        self.entries.len()
    }

    /// Returns the quality of the network as a network health indicator.
    pub fn health(&self) -> Health {
        self.last_health
    }

    pub fn debug_output(&self) -> String {
        let mut output = "".to_string();

        for (_, entry) in &self.entries {
            output.push_str(format!("{}\n", entry).as_str());
        }

        output
    }
}

#[cfg(feature = "wasm")]
pub mod wasm {
    use super::*;
    use js_sys::JsString;
    use std::str::FromStr;
    use utils_misc::utils::wasm::js_map_to_hash_map;
    use wasm_bindgen::prelude::*;

    #[wasm_bindgen]
    pub fn health_to_string(h: Health) -> String {
        format!("{:?}", h)
    }

    #[wasm_bindgen]
    impl PeerStatus {
        #[wasm_bindgen]
        pub fn peer_id(&self) -> String {
            self.id.to_base58()
        }

        #[wasm_bindgen(js_name = "quality")]
        pub fn _quality(&self) -> f64 {
            self.quality
        }

        #[wasm_bindgen(js_name = "metadata")]
        pub fn _metadata(&self) -> js_sys::Map {
            let ret = js_sys::Map::new();
            self.metadata.iter().for_each(|(k, v)| {
                ret.set(&JsValue::from(k.clone()), &JsValue::from(v.clone()));
            });
            ret
        }

        #[wasm_bindgen]
        pub fn build(
            peer: JsString,
            origin: PeerOrigin,
            is_public: bool,
            last_seen: u64,
            last_seen_latency: u64,
            quality: f64,
            heartbeats_sent: u64,
            heartbeats_succeeded: u64,
            backoff: f64,
            peer_metadata: &js_sys::Map,
            quality_window: u32,
        ) -> Self {
            let peer = peer
                .as_string()
                .ok_or_else(|| "Own peer id was not passed as a string".to_owned())
                .and_then(|peer| PeerId::from_str(peer.as_str()).map_err(|e| e.to_string()))
                .map_err(|e| panic!("Failed to parse PeerId from string: {}", e.to_string()))
                .expect("Unknown peer parsing failure occurred");

            Self {
                id: peer,
                origin,
                is_public,
                last_seen,
                last_seen_latency,
                quality,
                heartbeats_sent,
                heartbeats_succeeded,
                backoff,
                metadata: js_map_to_hash_map(peer_metadata).unwrap_or(HashMap::new()),
                quality_avg: SingleSumSMA::new_with_samples(quality_window, vec![quality]),
            }
        }
    }
}

#[cfg(test)]
mod tests {
    use crate::network::{
        Health, MockNetworkExternalActions, Network, NetworkConfig, NetworkEvent, NetworkExternalActions, PeerOrigin,
    };
    use libp2p_identity::PeerId;
    use utils_misc::time::native::current_timestamp;

    struct DummyNetworkAction {}

    impl NetworkExternalActions for DummyNetworkAction {
        fn is_public(&self, _: &PeerId) -> bool {
            false
        }

        fn emit(&self, _: NetworkEvent) {}

        fn create_timestamp(&self) -> u64 {
            current_timestamp()
        }
    }

    fn basic_network(my_id: &PeerId) -> Network<DummyNetworkAction> {
        let mut cfg = NetworkConfig::default();
        cfg.quality_offline_threshold = 0.6;
        Network::new(my_id.clone(), cfg, DummyNetworkAction {})
    }

    #[test]
    fn test_network_health_should_be_ordered_numerically_for_metrics_output() {
        assert_eq!(Health::Unknown as i32, 0);
        assert_eq!(Health::Red as i32, 1);
        assert_eq!(Health::Orange as i32, 2);
        assert_eq!(Health::Yellow as i32, 3);
        assert_eq!(Health::Green as i32, 4);
    }

    #[test]
    fn test_network_should_not_contain_the_self_reference() {
        let me = PeerId::random();

        let mut peers = basic_network(&me);

        peers.add(&me, PeerOrigin::IncomingConnection);

        assert_eq!(0, peers.length());
        assert!(!peers.has(&me))
    }

    #[test]
    fn test_network_should_contain_a_registered_peer() {
        let expected = PeerId::random();

        let mut peers = basic_network(&PeerId::random());

        peers.add(&expected, PeerOrigin::IncomingConnection);

        assert_eq!(1, peers.length());
        assert!(peers.has(&expected))
    }

    #[test]
    fn test_network_should_add_metadata() {
        let expected = PeerId::random();

        let mut peers = basic_network(&PeerId::random());

        let proto_version = ("protocol_version".to_string(), "1.2.3".to_string());

        peers.add_with_metadata(
            &expected,
            PeerOrigin::IncomingConnection,
            Some([proto_version.clone()].into()),
        );

        assert_eq!(1, peers.length());
        assert!(peers.has(&expected));

        let status = peers.get_peer_status(&expected).unwrap();
        assert!(status.metadata().contains_key(&proto_version.0));
        assert_eq!(&proto_version.1, status.metadata().get(&proto_version.0).unwrap());
    }

    #[test]
    fn test_network_should_remove_a_peer_on_unregistration() {
        let peer = PeerId::random();

        let mut peers = basic_network(&PeerId::random());

        peers.add(&peer, PeerOrigin::IncomingConnection);

        peers.remove(&peer);

        assert_eq!(0, peers.length());
        assert!(!peers.has(&peer))
    }

    #[test]
    fn test_network_should_ingore_heartbeat_updates_for_peers_that_were_not_registered() {
        let peer = PeerId::random();

        let mut peers = basic_network(&PeerId::random());

        peers.update(&peer, Ok(peers.network_actions_api.create_timestamp()));

        assert_eq!(0, peers.length());
        assert!(!peers.has(&peer))
    }

    #[test]
    fn test_network_should_be_able_to_register_a_succeeded_heartbeat_result() {
        let peer = PeerId::random();

        let mut peers = basic_network(&PeerId::random());

        peers.add(&peer, PeerOrigin::IncomingConnection);

        let ts = peers.network_actions_api.create_timestamp();

        peers.update(&peer, Ok(ts.clone()));

        let actual = peers.debug_output();

        assert!(actual.contains("heartbeats sent=1"));
        assert!(actual.contains("heartbeats succeeded=1"));
        assert!(actual.contains(format!("last seen on={}", ts).as_str()))
    }

    #[test]
    fn test_network_update_should_merge_metadata() {
        let peer = PeerId::random();

        let mut peers = basic_network(&PeerId::random());

        let other_metadata_1 = ("other_1".to_string(), "efgh".to_string());
        let other_metadata_2 = ("other_2".to_string(), "abcd".to_string());

        {
            let proto_version = ("protocol_version".to_string(), "1.2.3".to_string());

            peers.add_with_metadata(
                &peer,
                PeerOrigin::IncomingConnection,
                Some([proto_version.clone(), other_metadata_1.clone()].into()),
            );

            let status = peers.get_peer_status(&peer).unwrap();

            assert_eq!(2, status.metadata().len());
            assert_eq!(&proto_version.1, status.metadata().get(&proto_version.0).unwrap());
            assert_eq!(&other_metadata_1.1, status.metadata().get(&other_metadata_1.0).unwrap());
            assert!(status.metadata().get(&other_metadata_2.0).is_none());
        }

        let ts = peers.network_actions_api.create_timestamp();

        {
            let proto_version = ("protocol_version".to_string(), "1.2.4".to_string());

            peers.update_with_metadata(
                &peer,
                Ok(ts.clone()),
                Some([proto_version.clone(), other_metadata_2.clone()].into()),
            );

            let status = peers.get_peer_status(&peer).unwrap();

            assert_eq!(3, status.metadata().len());
            assert_eq!(&proto_version.1, status.metadata().get(&proto_version.0).unwrap());
            assert_eq!(&other_metadata_1.1, status.metadata().get(&other_metadata_1.0).unwrap());
            assert_eq!(&other_metadata_2.1, status.metadata().get(&other_metadata_2.0).unwrap());
        }
    }

    #[test]
    fn test_network_should_ignore_a_peer_that_has_reached_lower_thresholds_a_specified_amount_of_time() {
        let peer = PeerId::random();

        let mut peers = basic_network(&PeerId::random());

        peers.add(&peer, PeerOrigin::IncomingConnection);

        peers.update(&peer, Ok(peers.network_actions_api.create_timestamp()));
        peers.update(&peer, Ok(peers.network_actions_api.create_timestamp()));
        peers.update(&peer, Err(())); // should drop to ignored
        peers.update(&peer, Err(())); // should drop from network

        assert!(!peers.has(&peer));

        // peer should remain ignored and not be added
        peers.add(&peer, PeerOrigin::IncomingConnection);

        assert!(!peers.has(&peer))
    }

    #[test]
    fn test_network_should_be_able_to_register_a_failed_heartbeat_result() {
        let peer = PeerId::random();
        let mut peers = basic_network(&PeerId::random());

        peers.add(&peer, PeerOrigin::IncomingConnection);

        peers.update(&peer, Ok(peers.network_actions_api.create_timestamp()));
        peers.update(&peer, Ok(peers.network_actions_api.create_timestamp()));
        peers.update(&peer, Err(()));

        let actual = peers.debug_output();

        assert!(actual.contains("heartbeats succeeded=2"));
        assert!(actual.contains("backoff=300"));
    }

    #[test]
    fn test_network_should_be_listed_for_the_ping_if_last_recorded_later_than_reference() {
        let first = PeerId::random();
        let second = PeerId::random();
        let mut peers = basic_network(&PeerId::random());

        peers.add(&first, PeerOrigin::IncomingConnection);
        peers.add(&second, PeerOrigin::IncomingConnection);

        let ts = peers.network_actions_api.create_timestamp();

        let mut expected = vec![first, second];
        expected.sort();

        peers.update(&first, Ok(ts));
        peers.update(&second, Ok(ts));

        let mut actual = peers.find_peers_to_ping(ts + 3000);
        actual.sort();

        assert_eq!(actual, expected);
    }

    #[test]
    fn test_network_should_have_no_knowledge_about_health_without_any_registered_peers() {
        let peers = basic_network(&PeerId::random());

        assert_eq!(peers.health(), Health::Unknown);
    }

    #[test]
    fn test_network_should_be_unhealthy_without_any_heartbeat_updates() {
        let peer = PeerId::random();

        let mut peers = basic_network(&PeerId::random());

        peers.add(&peer, PeerOrigin::IncomingConnection);

        assert_eq!(peers.health(), Health::Red);
    }

    #[test]
    fn test_network_should_be_unhealthy_without_any_peers_once_the_health_was_known() {
        let peer = PeerId::random();

        let mut peers = basic_network(&PeerId::random());

        peers.add(&peer, PeerOrigin::IncomingConnection);
        let _ = peers.health();
        peers.remove(&peer);

        assert_eq!(peers.health(), Health::Red);
    }

    #[test]
    fn test_network_should_notify_the_callback_for_every_health_change() {
        let peer = PeerId::random();

        let mut cfg = NetworkConfig::default();
        cfg.quality_offline_threshold = 0.6;

        let mut mock = MockNetworkExternalActions::new();
        mock.expect_is_public().times(1).returning(|_| false);
        mock.expect_create_timestamp().returning(|| current_timestamp());
        let mut peers = Network::new(PeerId::random(), cfg, mock);

        peers.add(&peer, PeerOrigin::IncomingConnection);

        assert_eq!(peers.health(), Health::Red);
    }

    #[test]
    fn test_network_should_be_healthy_when_a_public_peer_is_pingable_with_low_quality() {
        let peer = PeerId::random();
        let public = peer.clone();

        let mut cfg = NetworkConfig::default();
        cfg.quality_offline_threshold = 0.6;

        let mut mock = MockNetworkExternalActions::new();
        mock.expect_is_public().times(2).returning(move |x| x == &public);
        mock.expect_create_timestamp().returning(|| current_timestamp());
        let mut peers = Network::new(PeerId::random(), cfg, mock);

        peers.add(&peer, PeerOrigin::IncomingConnection);

        peers.update(&peer, Ok(peers.network_actions_api.create_timestamp()));

        assert_eq!(peers.health(), Health::Orange);
    }

    #[test]
    fn test_network_should_remove_the_peer_once_it_reaches_the_lowest_possible_quality() {
        let peer = PeerId::random();
        let public = peer.clone();

        let mut cfg = NetworkConfig::default();
        cfg.quality_offline_threshold = 0.6;

        let mut mock = MockNetworkExternalActions::new();
        mock.expect_is_public().times(3).returning(move |x| x == &public);
        mock.expect_emit()
            .with(mockall::predicate::eq(NetworkEvent::CloseConnection(peer.clone())))
            .return_const(());
        mock.expect_create_timestamp().returning(|| current_timestamp());
        let mut peers = Network::new(PeerId::random(), cfg, mock);

        peers.add(&peer, PeerOrigin::IncomingConnection);

        peers.update(&peer, Ok(peers.network_actions_api.create_timestamp()));
        peers.update(&peer, Err(()));

        assert!(!peers.has(&public));
    }

    #[test]
    fn test_network_should_be_healthy_when_a_public_peer_is_pingable_with_high_quality_and_i_am_public() {
        let me = PeerId::random();
        let peer = PeerId::random();
        let public = vec![peer.clone(), me.clone()];

        let mut cfg = NetworkConfig::default();
        cfg.quality_offline_threshold = 0.3;

        let mut mock = MockNetworkExternalActions::new();
        mock.expect_is_public().times(5).returning(move |x| public.contains(&x));
        mock.expect_create_timestamp().returning(|| current_timestamp());
        let mut peers = Network::new(me, cfg, mock);

        peers.add(&peer, PeerOrigin::IncomingConnection);

        for _ in 0..3 {
            peers.update(&peer, Ok(peers.network_actions_api.create_timestamp()));
        }

        assert_eq!(peers.health(), Health::Green);
    }

    #[test]
    fn test_network_should_be_healthy_when_a_public_peer_is_pingable_with_high_quality_and_another_high_quality_non_public(
    ) {
        let peer = PeerId::random();
        let peer2 = PeerId::random();
        let public = vec![peer.clone()];

        let mut cfg = NetworkConfig::default();
        cfg.quality_offline_threshold = 0.3;

        let mut mock = MockNetworkExternalActions::new();
        mock.expect_is_public().times(8).returning(move |x| public.contains(&x));
        mock.expect_create_timestamp().returning(|| current_timestamp());
        let mut peers = Network::new(PeerId::random(), cfg, mock);

        peers.add(&peer, PeerOrigin::IncomingConnection);
        peers.add(&peer2, PeerOrigin::IncomingConnection);

        for _ in 0..3 {
            peers.update(&peer2, Ok(peers.network_actions_api.create_timestamp()));
            peers.update(&peer, Ok(peers.network_actions_api.create_timestamp()));
        }

        assert_eq!(peers.health(), Health::Green);
    }
}<|MERGE_RESOLUTION|>--- conflicted
+++ resolved
@@ -213,11 +213,7 @@
 
     /// Gets the average quality of this peer
     pub fn get_average_quality(&self) -> f64 {
-<<<<<<< HEAD
-        self.quality_avg.get_average().unwrap_or_default()
-=======
         self.quality_avg.average().unwrap_or_default()
->>>>>>> 6872a824
     }
 
     /// Gets the immediate node quality
