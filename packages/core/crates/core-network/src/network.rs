--- conflicted
+++ resolved
@@ -487,26 +487,11 @@
     #[wasm_bindgen]
     impl PeerStatus {
         #[wasm_bindgen]
-<<<<<<< HEAD
         pub fn build(peer: JsString,
                      origin: PeerOrigin, is_public: bool, last_seen: u64,
                      quality: f64, heartbeats_sent: u64, heartbeats_succeeded: u64,
                      backoff: f64, peer_metadata: &js_sys::Map) -> Self {
             let peer = peer.as_string()
-=======
-        pub fn build(
-            peer: JsString,
-            origin: PeerOrigin,
-            is_public: bool,
-            last_seen: u64,
-            quality: f64,
-            heartbeats_sent: u64,
-            heartbeats_succeeded: u64,
-            backoff: f64,
-        ) -> Self {
-            let peer = peer
-                .as_string()
->>>>>>> 8b75a7ec
                 .ok_or_else(|| "Own peer id was not passed as a string".to_owned())
                 .and_then(|peer| PeerId::from_str(peer.as_str()).map_err(|e| e.to_string()))
                 .map_err(|e| panic!("Failed to parse PeerId from string: {}", e.to_string()))
@@ -846,17 +831,10 @@
 
         peers.add(&peer, PeerOrigin::IncomingConnection);
 
-<<<<<<< HEAD
         peers.update(&peer, Ok(current_timestamp()), None);
         peers.update(&peer, Ok(current_timestamp()), None);
-        peers.update(&peer, Err(()), None);          // should drop to ignored
-        peers.update(&peer, Err(()), None);          // should drop from network
-=======
-        peers.update(&peer, Ok(current_timestamp()));
-        peers.update(&peer, Ok(current_timestamp()));
-        peers.update(&peer, Err(())); // should drop to ignored
-        peers.update(&peer, Err(())); // should drop from network
->>>>>>> 8b75a7ec
+        peers.update(&peer, Err(()), None); // should drop to ignored
+        peers.update(&peer, Err(()), None); // should drop from network
 
         assert!(!peers.has(&peer));
 
