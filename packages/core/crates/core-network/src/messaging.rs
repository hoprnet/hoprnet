--- conflicted
+++ resolved
@@ -75,11 +75,7 @@
 impl utils_types::traits::AutoBinarySerializable for PingMessage {}
 
 #[cfg(feature = "compat-ping")]
-<<<<<<< HEAD
-impl BinarySerializable for PingMessage {
-=======
 impl utils_types::traits::BinarySerializable for PingMessage {
->>>>>>> bc262885
     const SIZE: usize = core_crypto::parameters::PING_PONG_NONCE_SIZE;
 
     // This implementation is backwards compatible with older HOPR versions
