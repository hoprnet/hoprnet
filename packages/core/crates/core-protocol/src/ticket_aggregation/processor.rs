--- conflicted
+++ resolved
@@ -162,7 +162,6 @@
 
         let signer = list[0].signer;
         let channel_id = list[0].ticket.channel_id;
-<<<<<<< HEAD
 
         let channel_balance = db
             .read()
@@ -188,33 +187,6 @@
             if total_amount.gt(&channel_balance) {
                 return Err(ProtocolTicketAggregation(format!("aggregation list has total value of {total_amount} which is greater than balance {channel_balance} in channel {channel_id}")));
             }
-=======
-
-        let channel_balance = db
-            .read()
-            .await
-            .get_channel(&channel_id)
-            .await?
-            .ok_or(ProtocolTicketAggregation(format!(
-                "channel {channel_id} does not exist"
-            )))?
-            .balance;
-
-        let mut total_amount = Balance::zero(BalanceType::HOPR);
-
-        for tkt in list.iter() {
-            if tkt.signer != signer || tkt.ticket.channel_id != channel_id || !tkt.status.is_being_aggregated() {
-                error!("{tkt} does not belong to the aggregation list");
-                return Err(ProtocolTicketAggregation(
-                    "invalid list of tickets to aggregate given".into(),
-                ));
-            }
-
-            total_amount = total_amount.add(&tkt.ticket.amount);
-            if total_amount.gt(&channel_balance) {
-                return Err(ProtocolTicketAggregation(format!("aggregation list has total value of {total_amount} which is greater than balance {channel_balance} in channel {channel_id}")));
-            }
->>>>>>> e07d83f9
         }
 
         Ok(list)
@@ -299,11 +271,7 @@
             })?;
 
         let channel_id = generate_channel_id(&(&self.chain_key).into(), &destination);
-<<<<<<< HEAD
-        let channel_balance = self
-=======
         let channel_entry = self
->>>>>>> e07d83f9
             .db
             .read()
             .await
@@ -311,13 +279,8 @@
             .await?
             .ok_or(ProtocolTicketAggregation(format!(
                 "channel {channel_id} does not exist"
-<<<<<<< HEAD
-            )))?
-            .balance;
-=======
             )))?;
         let channel_balance = channel_entry.balance;
->>>>>>> e07d83f9
 
         acked_tickets.sort();
         acked_tickets.dedup();
