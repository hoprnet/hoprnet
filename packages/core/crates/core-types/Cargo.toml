[package]
name = "core-types"
<<<<<<< HEAD
version = "0.1.2"
=======
version = "0.1.3"
>>>>>>> fa548765
authors = ["HOPR Association <tech@hoprnet.org>"]
edition = "2021"
homepage = "https://hoprnet.org/"
repository = "https://github.com/hoprnet/hoprnet"
license = "GPL-3.0-only"

[lib]
crate-type = ["cdylib", "rlib"]

[features]
default = ["console_error_panic_hook", "wasm"]
wasm = ["dep:js-sys", "dep:wasm-bindgen"]

[dependencies]
core-crypto = { path = "../../../core/crates/core-crypto" }
enum-iterator = "1.4.0"
ethnum = { version = "1.3.2", features = ["serde"] }
js-sys = { version = "0.3", optional = true }
multiaddr = "0.17"
serde = { version = "1.0", features = ["derive"] }
serde_repr = "0.1"
utils-misc = { path = "../../../utils/crates/utils-misc" }
utils-types = { path = "../../../utils/crates/utils-types" }
wasm-bindgen = { workspace = true, optional = true }

console_error_panic_hook = { version = "0.1.7", optional = true }
#wee_alloc = { version = "0.4.5", optional = true }

[dev-dependencies]
hex-literal = "0.3"
wasm-bindgen-test = "0.3.34"<|MERGE_RESOLUTION|>--- conflicted
+++ resolved
@@ -1,10 +1,6 @@
 [package]
 name = "core-types"
-<<<<<<< HEAD
-version = "0.1.2"
-=======
 version = "0.1.3"
->>>>>>> fa548765
 authors = ["HOPR Association <tech@hoprnet.org>"]
 edition = "2021"
 homepage = "https://hoprnet.org/"
