--- conflicted
+++ resolved
@@ -127,19 +127,7 @@
 }
 
 impl BinarySerializable for ChannelEntry {
-<<<<<<< HEAD
-    const SIZE: usize = Address::SIZE
-        + Address::SIZE
-        + Balance::SIZE
-        + Hash::SIZE
-        + U256::SIZE
-        + U256::SIZE
-        + 1
-        + U256::SIZE
-        + U256::SIZE;
-=======
     const SIZE: usize = Address::SIZE + Address::SIZE + Balance::SIZE + U256::SIZE + 1 + U256::SIZE + U256::SIZE;
->>>>>>> 2d5893a1
 
     fn from_bytes(data: &[u8]) -> Result<Self> {
         if data.len() == Self::SIZE {
