use core_crypto::errors::CryptoError::SignatureVerification;
use core_crypto::types::{Challenge, Hash, PublicKey, Response, Signature};
use enum_iterator::{all, Sequence};
use ethnum::u256;
use serde_repr::*;
use std::ops::{Div, Mul, Sub};
use utils_types::errors::{GeneralError::ParseError, Result};
use utils_types::primitives::{Address, Balance, BalanceType, EthereumChallenge, U256};

#[cfg(all(feature = "wasm", not(test)))]
use utils_misc::time::wasm::current_timestamp;

#[cfg(any(not(feature = "wasm"), test))]
use utils_misc::time::native::current_timestamp;
use utils_types::traits::BinarySerializable;

/// Describes status of a channel
#[repr(u8)]
#[derive(Copy, Clone, Debug, PartialEq, Eq, Serialize_repr, Deserialize_repr, Sequence)]
#[cfg_attr(feature = "wasm", wasm_bindgen::prelude::wasm_bindgen)]
pub enum ChannelStatus {
    Closed = 0,
    WaitingForCommitment = 1,
    Open = 2,
    PendingToClose = 3,
}

impl ChannelStatus {
    pub fn from_byte(byte: u8) -> Option<Self> {
        all::<ChannelStatus>().find(|v| v.to_byte() == byte)
    }

    pub fn to_byte(&self) -> u8 {
        *self as u8
    }

    pub fn to_string(&self) -> String {
        match self {
            ChannelStatus::Closed => "Closed",
            ChannelStatus::WaitingForCommitment => "WaitingForCommitment",
            ChannelStatus::Open => "Open",
            ChannelStatus::PendingToClose => "PendingToClose",
        }
        .to_string()
    }
}

/// Overall description of a channel
#[derive(Clone, Debug, PartialEq)]
#[cfg_attr(feature = "wasm", wasm_bindgen::prelude::wasm_bindgen(getter_with_clone))]
pub struct ChannelEntry {
    pub source: PublicKey,
    pub destination: PublicKey,
    pub balance: Balance,
    pub commitment: Hash,
    pub ticket_epoch: U256,
    pub ticket_index: U256,
    pub status: ChannelStatus,
    pub channel_epoch: U256,
    pub closure_time: U256,
}

#[cfg_attr(feature = "wasm", wasm_bindgen::prelude::wasm_bindgen)]
impl ChannelEntry {
    /// Generates the ticket ID using the source and destination address
    pub fn get_id(&self) -> Hash {
        generate_channel_id(&self.source.to_address(), &self.destination.to_address())
    }

    /// Checks if the closure time of this channel has passed.
    pub fn closure_time_passed(&self) -> Option<bool> {
        let now_seconds = current_timestamp() / 1000;
<<<<<<< HEAD
        (!self.closure_time.eq(&U256::zero()))
            .then(|| self.closure_time.value().lt(&u256::from(now_seconds)))
=======
        (!self.closure_time.eq(&U256::zero())).then(|| self.closure_time.value().lt(&u256::from(now_seconds)))
>>>>>>> f76464f9
    }

    /// Calculates the remaining channel closure grace period.
    pub fn remaining_closure_time(&self) -> Option<u64> {
        let now_seconds = u256::from(current_timestamp() / 1000);
<<<<<<< HEAD
        (!self.closure_time.eq(&U256::zero())).then(||
=======
        (!self.closure_time.eq(&U256::zero())).then(|| {
>>>>>>> f76464f9
            if now_seconds.ge(self.closure_time.value()) {
                now_seconds.sub(self.closure_time.value()).as_u64()
            } else {
                0
            }
<<<<<<< HEAD
        )
=======
        })
>>>>>>> f76464f9
    }
}

impl BinarySerializable<'_> for ChannelEntry {
    const SIZE: usize = PublicKey::SIZE_UNCOMPRESSED
        + PublicKey::SIZE_UNCOMPRESSED
        + Balance::SIZE
        + Hash::SIZE
        + U256::SIZE
        + U256::SIZE
        + 1
        + U256::SIZE
        + U256::SIZE;

    fn from_bytes(data: &[u8]) -> Result<Self> {
        if data.len() == Self::SIZE {
            let mut b = data.to_vec();
            let source = PublicKey::from_bytes(b.drain(0..PublicKey::SIZE_UNCOMPRESSED).as_ref())?;
            let destination = PublicKey::from_bytes(b.drain(0..PublicKey::SIZE_UNCOMPRESSED).as_ref())?;
            let balance = Balance::deserialize(b.drain(0..Balance::SIZE).as_ref(), BalanceType::HOPR)?;
            let commitment = Hash::from_bytes(b.drain(0..Hash::SIZE).as_ref())?;
            let ticket_epoch = U256::from_bytes(b.drain(0..U256::SIZE).as_ref())?;
            let ticket_index = U256::from_bytes(b.drain(0..U256::SIZE).as_ref())?;
            let status = ChannelStatus::from_byte(b.drain(0..1).as_ref()[0]).ok_or(ParseError)?;
            let channel_epoch = U256::from_bytes(b.drain(0..U256::SIZE).as_ref())?;
            let closure_time = U256::from_bytes(b.drain(0..U256::SIZE).as_ref())?;
            Ok(Self {
                source,
                destination,
                balance,
                commitment,
                ticket_epoch,
                ticket_index,
                status,
                channel_epoch,
                closure_time,
            })
        } else {
            Err(ParseError)
        }
    }

    fn to_bytes(&self) -> Box<[u8]> {
        let mut ret = Vec::<u8>::with_capacity(Self::SIZE);
        ret.extend_from_slice(self.source.to_bytes(false).as_ref());
        ret.extend_from_slice(self.destination.to_bytes(false).as_ref());
        ret.extend_from_slice(self.balance.serialize_value().as_ref());
        ret.extend_from_slice(self.commitment.to_bytes().as_ref());
        ret.extend_from_slice(self.ticket_epoch.to_bytes().as_ref());
        ret.extend_from_slice(self.ticket_index.to_bytes().as_ref());
        ret.push(self.status as u8);
        ret.extend_from_slice(self.channel_epoch.to_bytes().as_ref());
        ret.extend_from_slice(self.closure_time.to_bytes().as_ref());
        ret.into_boxed_slice()
    }
}

#[cfg_attr(feature = "wasm", wasm_bindgen::prelude::wasm_bindgen)]
pub fn generate_channel_id(source: &Address, destination: &Address) -> Hash {
    Hash::create(&[&source.to_bytes(), &destination.to_bytes()])
}

/// Contains the overall description of a ticket with a signature
#[derive(Clone, PartialEq, Debug)]
#[cfg_attr(feature = "wasm", wasm_bindgen::prelude::wasm_bindgen(getter_with_clone))]
pub struct Ticket {
    pub counterparty: Address,
    pub challenge: EthereumChallenge,
    pub epoch: U256,
    pub index: U256,
    pub amount: Balance,
    pub win_prob: U256,
    pub channel_epoch: U256,
    pub signature: Option<Signature>,
}

/// Prefix message with "\x19Ethereum Signed Message:\n {length} {message}" and returns its hash
/// Keccak256 is used as the underlying digest.
pub fn ethereum_signed_hash<T: AsRef<[u8]>>(message: T) -> Hash {
    const PREFIX: &str = "\x19Ethereum Signed Message:\n";

    let message = message.as_ref();
    let len = message.len();
    let len_string = len.to_string();

    let mut eth_message = Vec::with_capacity(PREFIX.len() + len_string.len() + len);
    eth_message.extend_from_slice(PREFIX.as_bytes());
    eth_message.extend_from_slice(len_string.as_bytes());
    eth_message.extend_from_slice(message);

    Hash::create(&[&eth_message])
}

#[cfg_attr(feature = "wasm", wasm_bindgen::prelude::wasm_bindgen)]
impl Ticket {
    fn serialize_unsigned_aux(
        counterparty: &Address,
        challenge: &EthereumChallenge,
        epoch: &U256,
        amount: &Balance,
        win_prob: &U256,
        index: &U256,
        channel_epoch: &U256,
    ) -> Vec<u8> {
        let mut ret = Vec::<u8>::with_capacity(Self::SIZE);
        ret.extend_from_slice(&counterparty.to_bytes());
        ret.extend_from_slice(&challenge.to_bytes());
        ret.extend_from_slice(&epoch.to_bytes());
        ret.extend_from_slice(&amount.serialize_value());
        ret.extend_from_slice(&win_prob.to_bytes());
        ret.extend_from_slice(&index.to_bytes());
        ret.extend_from_slice(&channel_epoch.to_bytes());
        ret
    }

    /// Creates a new Ticket given the raw Challenge and signs it using the given key.
    pub fn new(
        counterparty: Address,
        challenge: Option<Challenge>,
        epoch: U256,
        index: U256,
        amount: Balance,
        win_prob: U256,
        channel_epoch: U256,
        signing_key: &[u8],
    ) -> Self {
        let mut ret = Self {
            counterparty,
            challenge: challenge.map_or_else(|| EthereumChallenge::default(), |c| c.to_ethereum_challenge()),
            epoch,
            index,
            amount,
            win_prob,
            channel_epoch,
            signature: None,
        };
        ret.sign(signing_key);
        ret
    }

    pub fn set_challenge(&mut self, challenge: EthereumChallenge, signing_key: &[u8]) {
        self.challenge = challenge;
        self.sign(signing_key);
    }

    /// Signs the ticket using the given private key.
    pub fn sign(&mut self, signing_key: &[u8]) {
        self.signature = Some(Signature::sign_message(&self.get_hash().to_bytes(), signing_key));
    }

    /// Convenience method for creating a zero-hop ticket
    pub fn new_zero_hop(destination: PublicKey, challenge: Option<Challenge>, private_key: &[u8]) -> Self {
        Self::new(
            destination.to_address(),
            challenge,
            U256::zero(),
            U256::zero(),
            Balance::new(0u8.into(), BalanceType::HOPR),
            U256::zero(),
            U256::zero(),
            private_key,
        )
    }

    /// Serializes the ticket except the signature
    pub fn serialize_unsigned(&self) -> Box<[u8]> {
        Self::serialize_unsigned_aux(
            &self.counterparty,
            &self.challenge,
            &self.epoch,
            &self.amount,
            &self.win_prob,
            &self.index,
            &self.channel_epoch,
        )
        .into_boxed_slice()
    }

    /// Computes Ethereum signature hash of the ticket
    pub fn get_hash(&self) -> Hash {
        ethereum_signed_hash(Hash::create(&[&self.serialize_unsigned()]).to_bytes())
    }

    /// Computes a candidate check value to verify if this ticket is winning
    pub fn get_luck(&self, preimage: &Hash, channel_response: &Response) -> U256 {
        U256::from_bytes(
            &Hash::create(&[
                &self.get_hash().to_bytes(),
                &preimage.to_bytes(),
                &channel_response.to_bytes(),
            ])
            .to_bytes(),
        )
        .unwrap()
    }

    /// Decides whether a ticket is a win or not.
    /// Note that this mimics the on-chain logic.
    /// Purpose of the function is to check the validity of ticket before we submit it to the blockchain.
    pub fn is_winning(&self, preimage: &Hash, channel_response: &Response, win_prob: &U256) -> bool {
        let luck = self.get_luck(preimage, channel_response);
        luck.value().le(win_prob.value())
    }

    /// Based on the price of this ticket, determines the path position (hop number) this ticket
    /// relates to.
    pub fn get_path_position(&self, price_per_packet: &U256, inverse_ticket_win_prob: &U256) -> u8 {
        let base_unit = price_per_packet.value().mul(inverse_ticket_win_prob.value());
        self.amount.value().div(base_unit).as_u8()
    }
}

impl BinarySerializable<'_> for Ticket {
    const SIZE: usize =
        Address::SIZE + EthereumChallenge::SIZE + 2 * U256::SIZE + Balance::SIZE + 2 * U256::SIZE + Signature::SIZE;

    fn from_bytes(data: &[u8]) -> Result<Self> {
        if data.len() == Self::SIZE {
            let mut b = data.to_vec();
            let counterparty = Address::from_bytes(b.drain(0..Address::SIZE).as_ref())?;
            let challenge = EthereumChallenge::from_bytes(b.drain(0..EthereumChallenge::SIZE).as_ref())?;
            let epoch = U256::from_bytes(b.drain(0..U256::SIZE).as_ref())?;
            let amount = Balance::deserialize(b.drain(0..Balance::SIZE).as_ref(), BalanceType::HOPR)?;
            let win_prob = U256::from_bytes(b.drain(0..U256::SIZE).as_ref())?;
            let index = U256::from_bytes(b.drain(0..U256::SIZE).as_ref())?;
            let channel_epoch = U256::from_bytes(b.drain(0..U256::SIZE).as_ref())?;
            let signature = Signature::from_bytes(b.drain(0..Signature::SIZE).as_ref())?;

            Ok(Self {
                counterparty,
                challenge,
                epoch,
                index,
                amount,
                win_prob,
                channel_epoch,
                signature: Some(signature),
            })
        } else {
            Err(ParseError)
        }
    }

    fn to_bytes(&self) -> Box<[u8]> {
        let mut unsigned = self.serialize_unsigned().into_vec();
        unsigned.extend_from_slice(&self.signature.as_ref().expect("ticket not signed").to_bytes());
        unsigned.into_boxed_slice()
    }
}

impl Ticket {
    /// Recovers the signer public key from the embedded ticket signature.
    /// This is possible due this specific instantiation of the ECDSA over the secp256k1 curve.
    pub fn recover_signer(&self) -> core_crypto::errors::Result<PublicKey> {
        PublicKey::from_signature(
            &self.get_hash().to_bytes(),
            self.signature.as_ref().expect("ticket not signed"),
        )
    }

    /// Verifies the signature of this ticket.
    /// The operation can fail if a public key cannot be recovered from the ticket signature.
    pub fn verify(&self, public_key: &PublicKey) -> core_crypto::errors::Result<()> {
        let recovered = self.recover_signer()?;
        recovered.eq(public_key).then(|| ()).ok_or(SignatureVerification)
    }
}

#[cfg(test)]
pub mod tests {
    use core_crypto::types::{Challenge, CurvePoint, Hash, PublicKey};
    use ethnum::u256;
    use hex_literal::hex;
    use utils_types::primitives::{Address, Balance, BalanceType, U256};
    use utils_types::traits::BinarySerializable;

    use crate::channels::{ethereum_signed_hash, ChannelEntry, ChannelStatus, Ticket};

    const PUBLIC_KEY_1: [u8; 65] = hex!("0443a3958ac66a3b2ab89fcf90bc948a8b8be0e0478d21574d077ddeb11f4b1e9f2ca21d90bd66cee037255480a514b91afae89e20f7f7fa7353891cc90a52bf6e");
    const PUBLIC_KEY_2: [u8; 65] = hex!("04f16fd6701aea01032716377d52d8213497c118f99cdd1c3c621b2795cac8681606b7221f32a8c5d2ef77aa783bec8d96c11480acccabba9e8ee324ae2dfe92bb");
    const COMMITMENT: [u8; 32] = hex!("ffab46f058090de082a086ea87c535d34525a48871c5a2024f80d0ac850f81ef");

    const SGN_PRIVATE_KEY: [u8; 32] = hex!("e17fe86ce6e99f4806715b0c9412f8dad89334bf07f72d5834207a9d8f19d7f8");

    #[test]
    pub fn ethereum_signed_hash_test() {
        let hash = Hash::create(&[&hex!("deadbeef")]);
        let expected = hex!("3c4fb46e8b00d86ff9ff3a2fcd21c99564d0c8797c2eb05e5eb22b8102e283a5");

        let res = ethereum_signed_hash(&hash.to_bytes());
        assert_eq!(&expected, res.to_bytes().as_ref());
    }

    #[test]
    pub fn channel_entry_test() {
        let ce1 = ChannelEntry::new(
            PublicKey::from_bytes(&PUBLIC_KEY_1).unwrap(),
            PublicKey::from_bytes(&PUBLIC_KEY_2).unwrap(),
            Balance::new(u256::from(10u8), BalanceType::HOPR),
            Hash::new(&COMMITMENT),
            U256::new("0"),
            U256::new("1"),
            ChannelStatus::PendingToClose,
            U256::new("3"),
            U256::new("4"),
        );

        let ce2 = ChannelEntry::from_bytes(&ce1.to_bytes()).unwrap();
        assert_eq!(ce1, ce2, "deserialized channel entry does not match");
    }

    #[test]
    pub fn channel_status_test() {
        let cs1 = ChannelStatus::Open;
        let cs2 = ChannelStatus::from_byte(cs1.to_byte()).unwrap();

        assert!(ChannelStatus::from_byte(231).is_none());
        assert_eq!(cs1, cs2, "channel status does not match");
    }

    #[test]
    pub fn ticket_test() {
        let inverse_win_prob = u256::new(1u128); // 100 %
        let price_per_packet = u256::new(10000000000000000u128); // 0.01 HOPR
        let path_pos = 5u8;

        let curve_point = CurvePoint::from_bytes(&hex!(
            "03c2aa76d6837c51337001c8b5a60473726064fc35d0a40b8f0e1f068cc8e38e10"
        ))
        .unwrap();

        let ticket1 = Ticket::new(
            Address::new(&[0u8; Address::SIZE]),
            Some(Challenge { curve_point }),
            U256::new("1"),
            U256::new("2"),
            Balance::new(
                inverse_win_prob * price_per_packet * path_pos as u128,
                BalanceType::HOPR,
            ),
            U256::from_inverse_probability(&inverse_win_prob).unwrap(),
            U256::new("4"),
            &SGN_PRIVATE_KEY,
        );

        let ticket2 = Ticket::from_bytes(&ticket1.to_bytes()).unwrap();

        assert_eq!(ticket1, ticket2, "deserialized ticket does not match");

        let pub_key = PublicKey::from_privkey(&SGN_PRIVATE_KEY).unwrap();
        assert!(ticket1.verify(&pub_key).is_ok(), "failed to verify signed ticket 1");
        assert!(ticket2.verify(&pub_key).is_ok(), "failed to verify signed ticket 2");

        assert_eq!(
            ticket1.get_path_position(&price_per_packet.into(), &inverse_win_prob.into()),
            path_pos,
            "invalid path pos"
        );
        assert_eq!(
            ticket2.get_path_position(&price_per_packet.into(), &inverse_win_prob.into()),
            path_pos,
            "invalid path pos"
        );
    }
}

#[cfg(feature = "wasm")]
pub mod wasm {
    use core_crypto::types::{Hash, PublicKey, Signature};
    use utils_misc::ok_or_jserr;
    use utils_misc::utils::wasm::JsResult;
    use utils_types::primitives::{Address, Balance, EthereumChallenge, U256};
    use utils_types::traits::{BinarySerializable, ToHex};
    use wasm_bindgen::prelude::wasm_bindgen;

    use crate::channels::{ChannelEntry, ChannelStatus, Ticket};

    #[wasm_bindgen]
    pub fn channel_status_to_number(status: ChannelStatus) -> u8 {
        status as u8
    }

    #[wasm_bindgen]
    pub fn number_to_channel_status(number: u8) -> Option<ChannelStatus> {
        ChannelStatus::from_byte(number)
    }

    #[wasm_bindgen]
    pub fn channel_status_to_string(status: ChannelStatus) -> String {
        status.to_string()
    }

    #[wasm_bindgen]
    pub fn ethereum_signed_hash(message: &Hash) -> Hash {
        super::ethereum_signed_hash(message.to_bytes())
    }

    #[wasm_bindgen]
    impl ChannelEntry {
        #[wasm_bindgen(constructor)]
        pub fn new(
            source: PublicKey,
            destination: PublicKey,
            balance: Balance,
            commitment: Hash,
            ticket_epoch: U256,
            ticket_index: U256,
            status: ChannelStatus,
            channel_epoch: U256,
            closure_time: U256,
        ) -> Self {
            ChannelEntry {
                source,
                destination,
                balance,
                commitment,
                ticket_epoch,
                ticket_index,
                status,
                channel_epoch,
                closure_time,
            }
        }

        #[wasm_bindgen(js_name = "deserialize")]
        pub fn _deserialize(data: &[u8]) -> JsResult<ChannelEntry> {
            ok_or_jserr!(ChannelEntry::from_bytes(data))
        }

        #[wasm_bindgen(js_name = "serialize")]
        pub fn _serialize(&self) -> Box<[u8]> {
            self.to_bytes()
        }

        #[wasm_bindgen(js_name = "eq")]
        pub fn _eq(&self, other: &ChannelEntry) -> bool {
            self.eq(other)
        }

        #[wasm_bindgen(js_name = "clone")]
        pub fn _clone(&self) -> Self {
            self.clone()
        }

        pub fn size() -> u32 {
            Self::SIZE as u32
        }
    }

    #[wasm_bindgen]
    impl Ticket {
        #[wasm_bindgen(constructor)]
        pub fn _new(
            counterparty: Address,
            challenge: EthereumChallenge,
            epoch: U256,
            index: U256,
            amount: Balance,
            win_prob: U256,
            channel_epoch: U256,
            signature: Signature,
        ) -> Self {
            Ticket {
                counterparty,
                challenge,
                epoch,
                index,
                amount,
                win_prob,
                channel_epoch,
                signature: Some(signature),
            }
        }

        #[wasm_bindgen(js_name = "recover_signer")]
        pub fn _recover_signer(&self) -> JsResult<PublicKey> {
            ok_or_jserr!(self.recover_signer())
        }

        #[wasm_bindgen(js_name = "verify")]
        pub fn _verify(&self, public_key: &PublicKey) -> JsResult<bool> {
            ok_or_jserr!(self.verify(public_key).map(|_| true))
        }

        #[wasm_bindgen(js_name = "deserialize")]
        pub fn _deserialize(bytes: &[u8]) -> JsResult<Ticket> {
            ok_or_jserr!(Self::from_bytes(bytes))
        }

        #[wasm_bindgen(js_name = "serialize")]
        pub fn _serialize(&self) -> Box<[u8]> {
            self.to_bytes()
        }

        #[wasm_bindgen(js_name = "to_hex")]
        pub fn _to_hex(&self) -> String {
            self.to_hex()
        }

        #[wasm_bindgen(js_name = "eq")]
        pub fn _eq(&self, other: &Ticket) -> bool {
            self.eq(other)
        }

        #[wasm_bindgen(js_name = "clone")]
        pub fn _clone(&self) -> Self {
            self.clone()
        }

        pub fn size() -> u32 {
            Self::SIZE as u32
        }
    }
}<|MERGE_RESOLUTION|>--- conflicted
+++ resolved
@@ -70,32 +70,19 @@
     /// Checks if the closure time of this channel has passed.
     pub fn closure_time_passed(&self) -> Option<bool> {
         let now_seconds = current_timestamp() / 1000;
-<<<<<<< HEAD
-        (!self.closure_time.eq(&U256::zero()))
-            .then(|| self.closure_time.value().lt(&u256::from(now_seconds)))
-=======
         (!self.closure_time.eq(&U256::zero())).then(|| self.closure_time.value().lt(&u256::from(now_seconds)))
->>>>>>> f76464f9
     }
 
     /// Calculates the remaining channel closure grace period.
     pub fn remaining_closure_time(&self) -> Option<u64> {
         let now_seconds = u256::from(current_timestamp() / 1000);
-<<<<<<< HEAD
-        (!self.closure_time.eq(&U256::zero())).then(||
-=======
         (!self.closure_time.eq(&U256::zero())).then(|| {
->>>>>>> f76464f9
             if now_seconds.ge(self.closure_time.value()) {
                 now_seconds.sub(self.closure_time.value()).as_u64()
             } else {
                 0
             }
-<<<<<<< HEAD
-        )
-=======
         })
->>>>>>> f76464f9
     }
 }
 
