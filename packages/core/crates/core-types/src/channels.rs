--- conflicted
+++ resolved
@@ -142,45 +142,6 @@
     Hash::create(&[&source.serialize(), &destination.serialize()])
 }
 
-<<<<<<< HEAD
-=======
-/// Contains a response upon ticket acknowledgement
-#[derive(Clone, Debug, PartialEq)]
-#[cfg_attr(feature = "wasm", wasm_bindgen::prelude::wasm_bindgen)]
-pub struct Response {
-    response: [u8; Self::SIZE],
-}
-
-#[cfg_attr(feature = "wasm", wasm_bindgen::prelude::wasm_bindgen)]
-impl Response {
-    #[cfg_attr(feature = "wasm", wasm_bindgen::prelude::wasm_bindgen(constructor))]
-    pub fn new(data: &[u8]) -> Self {
-        assert_eq!(data.len(), Self::SIZE);
-        let mut ret = Response {
-            response: [0u8; Self::SIZE],
-        };
-        ret.response.copy_from_slice(data);
-        ret
-    }
-}
-
-impl BinarySerializable<'_> for Response {
-    const SIZE: usize = 32;
-
-    fn deserialize(data: &[u8]) -> Result<Self> {
-        if data.len() == Self::SIZE {
-            Ok(Response::new(data))
-        } else {
-            Err(ParseError)
-        }
-    }
-
-    fn serialize(&self) -> Box<[u8]> {
-        self.response.into()
-    }
-}
-
->>>>>>> fcb7c6a3
 /// Contains the overall description of a ticket with a signature
 #[derive(Clone, PartialEq, Debug)]
 #[cfg_attr(feature = "wasm", wasm_bindgen::prelude::wasm_bindgen(getter_with_clone))]
