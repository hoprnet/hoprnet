use core_crypto::errors::CryptoError::SignatureVerification;
use core_crypto::keypairs::ChainKeypair;
use core_crypto::types::{Hash, PublicKey, Response, Signature};
use enum_iterator::{all, Sequence};
use ethnum::u256;
use serde::{Deserialize, Serialize};
use serde_repr::*;
use std::fmt::{Display, Formatter};
use std::ops::{Div, Mul, Sub};
use utils_types::errors::{GeneralError::ParseError, Result};
use utils_types::primitives::{Address, Balance, BalanceType, EthereumChallenge, U256};

#[cfg(all(feature = "wasm", not(test)))]
use utils_misc::time::wasm::current_timestamp;

#[cfg(any(not(feature = "wasm"), test))]
use utils_misc::time::native::current_timestamp;

use utils_types::traits::{BinarySerializable, ToHex};

/// Describes status of a channel
#[repr(u8)]
#[derive(Copy, Clone, Debug, PartialEq, Eq, Serialize_repr, Deserialize_repr, Sequence)]
#[cfg_attr(feature = "wasm", wasm_bindgen::prelude::wasm_bindgen)]
pub enum ChannelStatus {
    Closed = 0,
    Open = 1,
    PendingToClose = 2,
}

impl ChannelStatus {
    pub fn from_byte(byte: u8) -> Option<Self> {
        all::<ChannelStatus>().find(|v| v.to_byte() == byte)
    }

    pub fn to_byte(&self) -> u8 {
        *self as u8
    }
}

impl Display for ChannelStatus {
    fn fmt(&self, f: &mut Formatter<'_>) -> std::fmt::Result {
        match self {
<<<<<<< HEAD
            ChannelStatus::Closed => "Closed",
            ChannelStatus::Open => "Open",
            ChannelStatus::PendingToClose => "PendingToClose",
=======
            ChannelStatus::Closed => write!(f, "Closed"),
            ChannelStatus::WaitingForCommitment => write!(f, "WaitingForCommitment"),
            ChannelStatus::Open => write!(f, "Open"),
            ChannelStatus::PendingToClose => write!(f, "PendingToClose"),
>>>>>>> bc262885
        }
    }
}

/// Overall description of a channel
#[derive(Clone, Debug, PartialEq, Serialize, Deserialize)]
#[cfg_attr(feature = "wasm", wasm_bindgen::prelude::wasm_bindgen(getter_with_clone))]
pub struct ChannelEntry {
    pub source: Address,
    pub destination: Address,
    pub balance: Balance,
    pub ticket_index: U256,
    pub status: ChannelStatus,
    pub channel_epoch: U256,
    pub closure_time: U256,
}

#[cfg_attr(feature = "wasm", wasm_bindgen::prelude::wasm_bindgen)]
impl ChannelEntry {
    #[cfg_attr(feature = "wasm", wasm_bindgen::prelude::wasm_bindgen(constructor))]
    pub fn new(
        source: Address,
        destination: Address,
        balance: Balance,
        ticket_index: U256,
        status: ChannelStatus,
        channel_epoch: U256,
        closure_time: U256,
    ) -> Self {
        assert_eq!(BalanceType::HOPR, balance.balance_type(), "invalid balance currency");
        ChannelEntry {
            source,
            destination,
            balance,
            ticket_index,
            status,
            channel_epoch,
            closure_time,
        }
    }

    /// Generates the ticket ID using the source and destination address
    #[cfg_attr(feature = "wasm", wasm_bindgen::prelude::wasm_bindgen)]
    pub fn get_id(&self) -> Hash {
        generate_channel_id(&self.source, &self.destination)
    }

    /// Checks if the closure time of this channel has passed.
    pub fn closure_time_passed(&self) -> Option<bool> {
        let now_seconds = current_timestamp() / 1000;
        (!self.closure_time.eq(&U256::zero())).then(|| self.closure_time.value().lt(&u256::from(now_seconds)))
    }

    /// Calculates the remaining channel closure grace period.
    pub fn remaining_closure_time(&self) -> Option<u64> {
        let now_seconds = u256::from(current_timestamp() / 1000);
        (!self.closure_time.eq(&U256::zero())).then(|| {
            if now_seconds.ge(self.closure_time.value()) {
                now_seconds.sub(self.closure_time.value()).as_u64()
            } else {
                0
            }
        })
    }

    #[cfg_attr(feature = "wasm", wasm_bindgen::prelude::wasm_bindgen(js_name = "to_string"))]
    pub fn _to_string(&self) -> String {
        format!("{}", self)
    }
}

impl std::fmt::Display for ChannelEntry {
    fn fmt(&self, f: &mut std::fmt::Formatter) -> std::fmt::Result {
        f.debug_struct("ChannelEntry")
            .field("source", &self.source.to_string())
            .field("destination", &self.destination.to_string())
            .field("balance", &format!("{}", self.balance))
            .field("ticket_index", &self.ticket_index.to_string())
            .field("status", &self.status.to_string())
            .field("channel_epoch", &self.channel_epoch.to_string())
            .field("closure_time", &self.closure_time.to_string())
            .finish()
    }
}

impl BinarySerializable for ChannelEntry {
<<<<<<< HEAD
    const SIZE: usize = Address::SIZE + Address::SIZE + Balance::SIZE + U256::SIZE + 1 + U256::SIZE + U256::SIZE;
=======
    const SIZE: usize = Address::SIZE
        + Address::SIZE
        + Balance::SIZE
        + Hash::SIZE
        + U256::SIZE
        + U256::SIZE
        + 1
        + U256::SIZE
        + U256::SIZE;
>>>>>>> bc262885

    fn from_bytes(data: &[u8]) -> Result<Self> {
        if data.len() == Self::SIZE {
            let mut b = data.to_vec();
            let source = Address::from_bytes(b.drain(0..Address::SIZE).as_ref())?;
            let destination = Address::from_bytes(b.drain(0..Address::SIZE).as_ref())?;
            let balance = Balance::deserialize(b.drain(0..Balance::SIZE).as_ref(), BalanceType::HOPR)?;
            let ticket_index = U256::from_bytes(b.drain(0..U256::SIZE).as_ref())?;
            let status = ChannelStatus::from_byte(b.drain(0..1).as_ref()[0]).ok_or(ParseError)?;
            let channel_epoch = U256::from_bytes(b.drain(0..U256::SIZE).as_ref())?;
            let closure_time = U256::from_bytes(b.drain(0..U256::SIZE).as_ref())?;
            Ok(Self {
                source,
                destination,
                balance,
                ticket_index,
                status,
                channel_epoch,
                closure_time,
            })
        } else {
            Err(ParseError)
        }
    }

    fn to_bytes(&self) -> Box<[u8]> {
        let mut ret = Vec::<u8>::with_capacity(Self::SIZE);
        ret.extend_from_slice(self.source.to_bytes().as_ref());
        ret.extend_from_slice(self.destination.to_bytes().as_ref());
        ret.extend_from_slice(self.balance.serialize_value().as_ref());
        ret.extend_from_slice(self.ticket_index.to_bytes().as_ref());
        ret.push(self.status as u8);
        ret.extend_from_slice(self.channel_epoch.to_bytes().as_ref());
        ret.extend_from_slice(self.closure_time.to_bytes().as_ref());
        ret.into_boxed_slice()
    }
}

#[cfg_attr(feature = "wasm", wasm_bindgen::prelude::wasm_bindgen)]
pub fn generate_channel_id(source: &Address, destination: &Address) -> Hash {
    Hash::create(&[&source.to_bytes(), &destination.to_bytes()])
}

/// Contains the overall description of a ticket with a signature
#[derive(Clone, PartialEq, Debug, Serialize, Deserialize)]
#[cfg_attr(feature = "wasm", wasm_bindgen::prelude::wasm_bindgen(getter_with_clone))]
pub struct Ticket {
    pub counterparty: Address,
    pub challenge: EthereumChallenge,
    pub index: U256,
    pub amount: Balance,
    pub win_prob: U256,
    pub channel_epoch: U256,
    pub signature: Option<Signature>,
}

impl Default for Ticket {
    fn default() -> Self {
        Self {
            counterparty: Address::default(),
            challenge: EthereumChallenge::default(),
            index: U256::zero(),
            amount: Balance::new(U256::zero(), BalanceType::HOPR),
            win_prob: U256::max(),
            channel_epoch: U256::zero(),
            signature: None,
        }
    }
}

impl std::fmt::Display for Ticket {
    fn fmt(&self, f: &mut std::fmt::Formatter<'_>) -> std::fmt::Result {
        f.debug_struct("Ticket")
            .field("counterparty", &self.counterparty)
            .field("challenge", &self.challenge)
            .field("index", &self.index)
            .field("amount", &self.amount)
            .field("channel_epoch", &self.channel_epoch)
            .field("signature", &self.signature.as_ref().map(|s| s.to_hex()))
            .finish()
    }
}

/// Prefix message with "\x19Ethereum Signed Message:\n {length} {message}" and returns its hash
/// Keccak256 is used as the underlying digest.
pub fn ethereum_signed_hash<T: AsRef<[u8]>>(message: T) -> Hash {
    const PREFIX: &str = "\x19Ethereum Signed Message:\n";

    let message = message.as_ref();
    let len = message.len();
    let len_string = len.to_string();

    let mut eth_message = Vec::with_capacity(PREFIX.len() + len_string.len() + len);
    eth_message.extend_from_slice(PREFIX.as_bytes());
    eth_message.extend_from_slice(len_string.as_bytes());
    eth_message.extend_from_slice(message);

    Hash::create(&[&eth_message])
}

#[cfg_attr(feature = "wasm", wasm_bindgen::prelude::wasm_bindgen)]
impl Ticket {
    fn serialize_unsigned_aux(
        counterparty: &Address,
        challenge: &EthereumChallenge,
        amount: &Balance,
        win_prob: &U256,
        index: &U256,
        channel_epoch: &U256,
    ) -> Vec<u8> {
        assert_eq!(BalanceType::HOPR, amount.balance_type(), "invalid balance currency");
        let mut ret = Vec::<u8>::with_capacity(Self::SIZE);
        ret.extend_from_slice(&counterparty.to_bytes());
        ret.extend_from_slice(&challenge.to_bytes());
        ret.extend_from_slice(&amount.serialize_value());
        ret.extend_from_slice(&win_prob.to_bytes());
        ret.extend_from_slice(&index.to_bytes());
        ret.extend_from_slice(&channel_epoch.to_bytes());
        ret
    }

    /// Creates a new Ticket given the raw Challenge and signs it using the given key.
    pub fn new(
        counterparty: Address,
        index: U256,
        amount: Balance,
        win_prob: U256,
        channel_epoch: U256,
        signing_key: &ChainKeypair,
    ) -> Self {
        let mut ret = Self {
            counterparty,
            challenge: EthereumChallenge::default(),
            index,
            amount,
            win_prob,
            channel_epoch,
            signature: None,
        };
        ret.sign(signing_key);
        ret
    }

    pub fn set_challenge(&mut self, challenge: EthereumChallenge, signing_key: &ChainKeypair) {
        self.challenge = challenge;
        self.sign(signing_key);
    }

    /// Signs the ticket using the given private key.
    pub fn sign(&mut self, signing_key: &ChainKeypair) {
        self.signature = Some(Signature::sign_message(&self.get_hash().to_bytes(), signing_key));
    }

    /// Convenience method for creating a zero-hop ticket
    pub fn new_zero_hop(destination: Address, private_key: &ChainKeypair) -> Self {
        Self::new(
            destination,
            U256::zero(),
            Balance::new(0u32.into(), BalanceType::HOPR),
            U256::zero(),
            U256::zero(),
            private_key,
        )
    }

    /// Serializes the ticket except the signature
    pub fn serialize_unsigned(&self) -> Box<[u8]> {
        Self::serialize_unsigned_aux(
            &self.counterparty,
            &self.challenge,
            &self.amount,
            &self.win_prob,
            &self.index,
            &self.channel_epoch,
        )
        .into_boxed_slice()
    }

    /// Computes Ethereum signature hash of the ticket
    pub fn get_hash(&self) -> Hash {
        ethereum_signed_hash(Hash::create(&[&self.serialize_unsigned()]).to_bytes())
    }

    /// Computes a candidate check value to verify if this ticket is winning
    pub fn get_luck(&self, preimage: &Hash, channel_response: &Response) -> U256 {
        U256::from_bytes(
            &Hash::create(&[
                &self.get_hash().to_bytes(),
                &preimage.to_bytes(),
                &channel_response.to_bytes(),
            ])
            .to_bytes(),
        )
        .unwrap()
    }

    /// Decides whether a ticket is a win or not.
    /// Note that this mimics the on-chain logic.
    /// Purpose of the function is to check the validity of ticket before we submit it to the blockchain.
    pub fn is_winning(&self, preimage: &Hash, channel_response: &Response, win_prob: U256) -> bool {
        let luck = self.get_luck(preimage, channel_response);
        luck.value().le(win_prob.value())
    }

    /// Based on the price of this ticket, determines the path position (hop number) this ticket
    /// relates to.
    pub fn get_path_position(&self, price_per_packet: U256, inverse_ticket_win_prob: U256) -> u8 {
        let base_unit = price_per_packet.value().mul(inverse_ticket_win_prob.value());
        self.amount.value().value().div(base_unit).as_u8()
    }
}

impl BinarySerializable for Ticket {
    const SIZE: usize =
        Address::SIZE + EthereumChallenge::SIZE + U256::SIZE + Balance::SIZE + 2 * U256::SIZE + Signature::SIZE;

    fn from_bytes(data: &[u8]) -> Result<Self> {
        if data.len() == Self::SIZE {
            let mut b = data.to_vec();
            let counterparty = Address::from_bytes(b.drain(0..Address::SIZE).as_ref())?;
            let challenge = EthereumChallenge::from_bytes(b.drain(0..EthereumChallenge::SIZE).as_ref())?;
            let amount = Balance::deserialize(b.drain(0..Balance::SIZE).as_ref(), BalanceType::HOPR)?;
            let win_prob = U256::from_bytes(b.drain(0..U256::SIZE).as_ref())?;
            let index = U256::from_bytes(b.drain(0..U256::SIZE).as_ref())?;
            let channel_epoch = U256::from_bytes(b.drain(0..U256::SIZE).as_ref())?;
            let signature = Signature::from_bytes(b.drain(0..Signature::SIZE).as_ref())?;

            Ok(Self {
                counterparty,
                challenge,
                index,
                amount,
                win_prob,
                channel_epoch,
                signature: Some(signature),
            })
        } else {
            Err(ParseError)
        }
    }

    fn to_bytes(&self) -> Box<[u8]> {
        let mut unsigned = self.serialize_unsigned().into_vec();
        unsigned.extend_from_slice(&self.signature.as_ref().expect("ticket not signed").to_bytes());
        unsigned.into_boxed_slice()
    }
}

impl Ticket {
    /// Recovers the signer public key from the embedded ticket signature.
    /// This is possible due this specific instantiation of the ECDSA over the secp256k1 curve.
    pub fn recover_signer(&self) -> core_crypto::errors::Result<PublicKey> {
        PublicKey::from_signature(
            &self.get_hash().to_bytes(),
            self.signature.as_ref().expect("ticket not signed"),
        )
    }

    /// Verifies the signature of this ticket.
    /// The operation can fail if a public key cannot be recovered from the ticket signature.
    pub fn verify(&self, address: &Address) -> core_crypto::errors::Result<()> {
        let recovered = self.recover_signer()?;
        recovered
            .to_address()
            .eq(address)
            .then_some(())
            .ok_or(SignatureVerification)
    }
}

#[cfg(test)]
pub mod tests {
    use core_crypto::keypairs::{ChainKeypair, Keypair};
    use core_crypto::types::{Hash, PublicKey};
    use ethnum::u256;
    use hex_literal::hex;
    use utils_types::primitives::{Address, Balance, BalanceType, U256};
    use utils_types::traits::BinarySerializable;

    use crate::channels::{ethereum_signed_hash, ChannelEntry, ChannelStatus, Ticket};

    const ADDRESS_1: [u8; 20] = hex!("3829b806aea42200c623c4d6b9311670577480ed");
    const ADDRESS_2: [u8; 20] = hex!("1a34729c69e95d6e11c3a9b9be3ea0c62c6dc5b1");

    const SGN_PRIVATE_KEY: [u8; 32] = hex!("e17fe86ce6e99f4806715b0c9412f8dad89334bf07f72d5834207a9d8f19d7f8");

    #[test]
    pub fn ethereum_signed_hash_test() {
        let hash = Hash::create(&[&hex!("deadbeef")]);
        let expected = hex!("3c4fb46e8b00d86ff9ff3a2fcd21c99564d0c8797c2eb05e5eb22b8102e283a5");

        let res = ethereum_signed_hash(&hash.to_bytes());
        assert_eq!(&expected, res.to_bytes().as_ref());
    }

    #[test]
    pub fn channel_entry_test() {
        let ce1 = ChannelEntry::new(
            Address::from_bytes(&ADDRESS_1).unwrap(),
            Address::from_bytes(&ADDRESS_2).unwrap(),
            Balance::new(u256::from(10u8).into(), BalanceType::HOPR),
            U256::new("0"),
            ChannelStatus::PendingToClose,
            U256::new("3"),
            U256::new("4"),
        );

        let ce2 = ChannelEntry::from_bytes(&ce1.to_bytes()).unwrap();
        assert_eq!(ce1, ce2, "deserialized channel entry does not match");
    }

    #[test]
    pub fn channel_status_test() {
        let cs1 = ChannelStatus::Open;
        let cs2 = ChannelStatus::from_byte(cs1.to_byte()).unwrap();

        assert!(ChannelStatus::from_byte(231).is_none());
        assert_eq!(cs1, cs2, "channel status does not match");
    }

    #[test]
    pub fn ticket_test() {
        let inverse_win_prob = u256::new(1u128); // 100 %
        let price_per_packet = u256::new(10000000000000000u128); // 0.01 HOPR
        let path_pos = 5u8;

        let kp = ChainKeypair::from_secret(&SGN_PRIVATE_KEY).unwrap();

        let ticket1 = Ticket::new(
            Address::new(&[0u8; Address::SIZE]),
            U256::new("1"),
            Balance::new(
                (inverse_win_prob * price_per_packet * path_pos as u128).into(),
                BalanceType::HOPR,
            ),
            U256::from_inverse_probability(inverse_win_prob.into()).unwrap(),
            U256::new("4"),
            &kp,
        );

        let ticket2 = Ticket::from_bytes(&ticket1.to_bytes()).unwrap();

        assert_eq!(ticket1, ticket2, "deserialized ticket does not match");

        let pub_key = PublicKey::from_privkey(&SGN_PRIVATE_KEY).unwrap();
        assert!(
            ticket1.verify(&pub_key.to_address()).is_ok(),
            "failed to verify signed ticket 1"
        );
        assert!(
            ticket2.verify(&pub_key.to_address()).is_ok(),
            "failed to verify signed ticket 2"
        );

        assert_eq!(
            ticket1.get_path_position(price_per_packet.into(), inverse_win_prob.into()),
            path_pos,
            "invalid path pos"
        );
        assert_eq!(
            ticket2.get_path_position(price_per_packet.into(), inverse_win_prob.into()),
            path_pos,
            "invalid path pos"
        );
    }
}

#[cfg(feature = "wasm")]
pub mod wasm {
    use core_crypto::types::{Hash, PublicKey, Signature};
    use utils_misc::ok_or_jserr;
    use utils_misc::utils::wasm::JsResult;
    use utils_types::primitives::{Address, Balance, EthereumChallenge, U256};
    use utils_types::traits::{BinarySerializable, ToHex};
    use wasm_bindgen::prelude::wasm_bindgen;

    use crate::channels::{ChannelEntry, ChannelStatus, Ticket};

    #[wasm_bindgen]
    pub fn channel_status_to_number(status: ChannelStatus) -> u8 {
        status as u8
    }

    #[wasm_bindgen]
    pub fn number_to_channel_status(number: u8) -> Option<ChannelStatus> {
        ChannelStatus::from_byte(number)
    }

    #[wasm_bindgen]
    pub fn channel_status_to_string(status: ChannelStatus) -> String {
        status.to_string()
    }

    #[wasm_bindgen]
    pub fn ethereum_signed_hash(message: &Hash) -> Hash {
        super::ethereum_signed_hash(message.to_bytes())
    }

    #[wasm_bindgen]
    impl ChannelEntry {
        #[wasm_bindgen(js_name = "deserialize")]
        pub fn _deserialize(data: &[u8]) -> JsResult<ChannelEntry> {
            ok_or_jserr!(ChannelEntry::from_bytes(data))
        }

        #[wasm_bindgen(js_name = "serialize")]
        pub fn _serialize(&self) -> Box<[u8]> {
            self.to_bytes()
        }

        #[wasm_bindgen(js_name = "eq")]
        pub fn _eq(&self, other: &ChannelEntry) -> bool {
            self.eq(other)
        }

        #[wasm_bindgen(js_name = "clone")]
        pub fn _clone(&self) -> Self {
            self.clone()
        }

        pub fn size() -> u32 {
            Self::SIZE as u32
        }
    }

    #[wasm_bindgen]
    impl Ticket {
        #[wasm_bindgen(constructor)]
        pub fn _new(
            counterparty: Address,
            challenge: EthereumChallenge,
            index: U256,
            amount: Balance,
            win_prob: U256,
            channel_epoch: U256,
            signature: Signature,
        ) -> Self {
            Ticket {
                counterparty,
                challenge,
                index,
                amount,
                win_prob,
                channel_epoch,
                signature: Some(signature),
            }
        }

        #[wasm_bindgen(js_name = "recover_signer")]
        pub fn _recover_signer(&self) -> JsResult<PublicKey> {
            ok_or_jserr!(self.recover_signer())
        }

        #[wasm_bindgen(js_name = "verify")]
        pub fn _verify(&self, address: &Address) -> JsResult<bool> {
            ok_or_jserr!(self.verify(address).map(|_| true))
        }

        #[wasm_bindgen(js_name = "deserialize")]
        pub fn _deserialize(bytes: &[u8]) -> JsResult<Ticket> {
            ok_or_jserr!(Self::from_bytes(bytes))
        }

        #[wasm_bindgen(js_name = "serialize")]
        pub fn _serialize(&self) -> Box<[u8]> {
            self.to_bytes()
        }

        #[wasm_bindgen(js_name = "to_hex")]
        pub fn _to_hex(&self) -> String {
            self.to_hex()
        }

        #[wasm_bindgen(js_name = "eq")]
        pub fn _eq(&self, other: &Ticket) -> bool {
            self.eq(other)
        }

        #[wasm_bindgen(js_name = "clone")]
        pub fn _clone(&self) -> Self {
            self.clone()
        }

        #[wasm_bindgen(js_name = "to_string")]
        pub fn _to_string(&self) -> String {
            self.to_string()
        }

        pub fn size() -> u32 {
            Self::SIZE as u32
        }
    }
}<|MERGE_RESOLUTION|>--- conflicted
+++ resolved
@@ -41,16 +41,9 @@
 impl Display for ChannelStatus {
     fn fmt(&self, f: &mut Formatter<'_>) -> std::fmt::Result {
         match self {
-<<<<<<< HEAD
             ChannelStatus::Closed => "Closed",
             ChannelStatus::Open => "Open",
             ChannelStatus::PendingToClose => "PendingToClose",
-=======
-            ChannelStatus::Closed => write!(f, "Closed"),
-            ChannelStatus::WaitingForCommitment => write!(f, "WaitingForCommitment"),
-            ChannelStatus::Open => write!(f, "Open"),
-            ChannelStatus::PendingToClose => write!(f, "PendingToClose"),
->>>>>>> bc262885
         }
     }
 }
@@ -137,19 +130,8 @@
 }
 
 impl BinarySerializable for ChannelEntry {
-<<<<<<< HEAD
-    const SIZE: usize = Address::SIZE + Address::SIZE + Balance::SIZE + U256::SIZE + 1 + U256::SIZE + U256::SIZE;
-=======
-    const SIZE: usize = Address::SIZE
-        + Address::SIZE
-        + Balance::SIZE
-        + Hash::SIZE
-        + U256::SIZE
-        + U256::SIZE
-        + 1
-        + U256::SIZE
-        + U256::SIZE;
->>>>>>> bc262885
+    const SIZE: usize =
+        Address::SIZE + Address::SIZE + Balance::SIZE + U256::SIZE + U256::SIZE + 1 + U256::SIZE + U256::SIZE;
 
     fn from_bytes(data: &[u8]) -> Result<Self> {
         if data.len() == Self::SIZE {
