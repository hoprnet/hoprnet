--- conflicted
+++ resolved
@@ -1,14 +1,8 @@
 use crate::acknowledgement::PendingAcknowledgement::{WaitingAsRelayer, WaitingAsSender};
 use crate::channels::Ticket;
-<<<<<<< HEAD
-use core_crypto::errors::CryptoError::SignatureVerification;
+use core_crypto::errors::CryptoError::{InvalidChallenge, SignatureVerification};
 use core_crypto::keypairs::OffchainKeypair;
 use core_crypto::types::{HalfKey, HalfKeyChallenge, Hash, OffchainPublicKey, OffchainSignature, PublicKey, Response};
-=======
-use core_crypto::errors::CryptoError::{InvalidChallenge, SignatureVerification};
-use core_crypto::primitives::{DigestLike, SimpleDigest};
-use core_crypto::types::{HalfKey, HalfKeyChallenge, Hash, PublicKey, Response, Signature};
->>>>>>> 6a68d67b
 use serde::{Deserialize, Serialize};
 use utils_types::errors;
 use utils_types::errors::GeneralError::ParseError;
@@ -110,13 +104,8 @@
     }
 }
 
-<<<<<<< HEAD
 impl BinarySerializable for AcknowledgedTicket {
-    const SIZE: usize = Ticket::SIZE + Response::SIZE + Hash::SIZE + PublicKey::SIZE_COMPRESSED;
-=======
-impl BinarySerializable<'_> for AcknowledgedTicket {
-    const SIZE: usize = Ticket::SIZE + Response::SIZE + Hash::SIZE + Address::SIZE;
->>>>>>> 6a68d67b
+    const SIZE: usize = Ticket::SIZE + Response::SIZE + Hash::SIZE + Address::SIZE_COMPRESSED;
 
     fn from_bytes(data: &[u8]) -> errors::Result<Self> {
         if data.len() == Self::SIZE {
@@ -220,13 +209,8 @@
     }
 }
 
-<<<<<<< HEAD
 impl BinarySerializable for UnacknowledgedTicket {
-    const SIZE: usize = Ticket::SIZE + HalfKey::SIZE + PublicKey::SIZE_UNCOMPRESSED;
-=======
-impl BinarySerializable<'_> for UnacknowledgedTicket {
     const SIZE: usize = Ticket::SIZE + HalfKey::SIZE + Address::SIZE;
->>>>>>> 6a68d67b
 
     fn from_bytes(data: &[u8]) -> errors::Result<Self> {
         if data.len() == Self::SIZE {
@@ -412,13 +396,8 @@
 
 #[cfg(feature = "wasm")]
 pub mod wasm {
-<<<<<<< HEAD
     use crate::acknowledgement::{AcknowledgedTicket, Acknowledgement, UnacknowledgedTicket};
-    use core_crypto::types::{HalfKey, PublicKey, Response};
-=======
-    use crate::acknowledgement::{AcknowledgedTicket, Acknowledgement, AcknowledgementChallenge, UnacknowledgedTicket};
     use core_crypto::types::{HalfKey, Response};
->>>>>>> 6a68d67b
     use utils_misc::ok_or_jserr;
     use utils_misc::utils::wasm::JsResult;
     use utils_types::primitives::Address;
