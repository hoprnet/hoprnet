--- conflicted
+++ resolved
@@ -82,11 +82,7 @@
     }
 }
 
-<<<<<<< HEAD
-#[derive(Clone, Debug, Eq, PartialEq, Serialize, Deserialize)]
-=======
-#[derive(Clone, Copy, Debug, PartialEq, Eq, Serialize, Deserialize)]
->>>>>>> 1f88fcd9
+#[derive(Clone, Copy, Debug, Eq, PartialEq, Eq, Serialize, Deserialize)]
 pub enum AcknowledgedTicketStatus {
     Untouched,
     BeingRedeemed { tx_hash: Hash },
@@ -110,13 +106,7 @@
 }
 
 /// Contains acknowledgment information and the respective ticket
-<<<<<<< HEAD
 #[derive(Clone, Debug, Default, PartialEq, Eq, Serialize, Deserialize)]
-=======
-///
-/// FIXME: think about serialization and deserialization
-#[derive(Clone, Debug, Default, PartialEq, Serialize, Deserialize)]
->>>>>>> 1f88fcd9
 pub struct AcknowledgedTicket {
     #[serde(default)]
     pub status: AcknowledgedTicketStatus,
