<<<<<<< HEAD
=======
pub mod account;
>>>>>>> 0e51b3ea
pub mod acknowledgement;
pub mod channels;
pub mod account;

#[cfg(feature = "wasm")]
pub mod wasm {

    use wasm_bindgen::prelude::*;

    // When the `wee_alloc` feature is enabled, use `wee_alloc` as the global allocator.
    #[cfg(feature = "wee_alloc")]
    #[global_allocator]
    static ALLOC: wee_alloc::WeeAlloc = wee_alloc::WeeAlloc::INIT;

    #[allow(dead_code)]
    #[wasm_bindgen]
    pub fn core_types_set_panic_hook() {
        // When the `console_error_panic_hook` feature is enabled, we can call the
        // `set_panic_hook` function at least once during initialization, and then
        // we will get better error messages if our code ever panics.
        //
        // For more details see
        // https://github.com/rustwasm/console_error_panic_hook#readme
        #[cfg(feature = "console_error_panic_hook")]
        console_error_panic_hook::set_once();
    }
}<|MERGE_RESOLUTION|>--- conflicted
+++ resolved
@@ -1,10 +1,6 @@
-<<<<<<< HEAD
-=======
 pub mod account;
->>>>>>> 0e51b3ea
 pub mod acknowledgement;
 pub mod channels;
-pub mod account;
 
 #[cfg(feature = "wasm")]
 pub mod wasm {
