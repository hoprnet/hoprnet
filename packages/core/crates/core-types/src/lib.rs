<<<<<<< HEAD
=======
pub mod account;
>>>>>>> f76464f9
pub mod acknowledgement;
pub mod channels;

#[cfg(feature = "wasm")]
pub mod wasm {

    use wasm_bindgen::prelude::*;

    // When the `wee_alloc` feature is enabled, use `wee_alloc` as the global allocator.
    #[cfg(feature = "wee_alloc")]
    #[global_allocator]
    static ALLOC: wee_alloc::WeeAlloc = wee_alloc::WeeAlloc::INIT;

    #[allow(dead_code)]
    #[wasm_bindgen]
    pub fn core_types_set_panic_hook() {
        // When the `console_error_panic_hook` feature is enabled, we can call the
        // `set_panic_hook` function at least once during initialization, and then
        // we will get better error messages if our code ever panics.
        //
        // For more details see
        // https://github.com/rustwasm/console_error_panic_hook#readme
        #[cfg(feature = "console_error_panic_hook")]
        console_error_panic_hook::set_once();
    }
}<|MERGE_RESOLUTION|>--- conflicted
+++ resolved
@@ -1,7 +1,4 @@
-<<<<<<< HEAD
-=======
 pub mod account;
->>>>>>> f76464f9
 pub mod acknowledgement;
 pub mod channels;
 
