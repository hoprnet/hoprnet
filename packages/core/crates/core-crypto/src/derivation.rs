--- conflicted
+++ resolved
@@ -1,24 +1,3 @@
-<<<<<<< HEAD
-use crate::{
-    errors::{
-        CryptoError::{CalculationError, InvalidInputValue, InvalidParameterSize},
-        Result,
-    },
-    parameters::{PACKET_TAG_LENGTH, PING_PONG_NONCE_SIZE, SECRET_KEY_LENGTH},
-    primitives::{calculate_mac, DigestLike, SimpleDigest},
-    random::{random_bytes, random_fill},
-    types::HalfKey,
-};
-use blake2::Blake2s256;
-use elliptic_curve::{
-    hash2curve::{ExpandMsgXmd, GroupDigest},
-    sec1::ToEncodedPoint,
-    ScalarPrimitive,
-};
-use hkdf::SimpleHkdf;
-use k256::{AffinePoint, Scalar, Secp256k1};
-use utils_types::{primitives::Address, traits::BinarySerializable};
-=======
 use crate::errors::CryptoError::{CalculationError, InvalidParameterSize};
 use blake2::Blake2s256;
 use elliptic_curve::hash2curve::{ExpandMsgXmd, GroupDigest};
@@ -31,7 +10,6 @@
 use crate::primitives::{DigestLike, SecretKey, SimpleDigest, SimpleMac};
 use crate::random::random_fill;
 use crate::types::HalfKey;
->>>>>>> bc262885
 
 // Module-specific constants
 const HASH_KEY_COMMITMENT_SEED: &str = "HASH_KEY_COMMITMENT_SEED";
@@ -121,15 +99,6 @@
 /// https://www.ietf.org/archive/id/draft-irtf-cfrg-hash-to-curve-13.html#name-hashing-to-a-finite-field
 /// The `secret` must be at least `SecretKey::LENGTH` long.
 /// The `tag` parameter will be used as an additional Domain Separation Tag.
-<<<<<<< HEAD
-pub fn sample_field_element(secret: &[u8], tag: &str) -> Result<HalfKey> {
-    let scalar = Secp256k1::hash_to_scalar::<ExpandMsgXmd<sha3::Sha3_256>>(
-        &[secret],
-        &[b"secp256k1_XMD:SHA3-256_SSWU_NU_", tag.as_bytes()],
-    )
-    .map_err(|_| CalculationError)?;
-    Ok(HalfKey::new(scalar.to_bytes().as_ref()))
-=======
 pub fn sample_secp256k1_field_element(secret: &[u8], tag: &str) -> Result<HalfKey> {
     if secret.len() >= SecretKey::LENGTH {
         let scalar = Secp256k1::hash_to_scalar::<ExpandMsgXmd<sha3::Sha3_256>>(
@@ -144,7 +113,6 @@
             expected: SecretKey::LENGTH,
         })
     }
->>>>>>> bc262885
 }
 
 /// Used in Proof of Relay to derive own half-key (S0)
