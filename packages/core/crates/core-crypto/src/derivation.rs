use crate::{
    errors::CryptoError::{CalculationError, InvalidInputValue, InvalidParameterSize},
    random::random_bytes,
};
use blake2::Blake2s256;
<<<<<<< HEAD
use elliptic_curve::Curve;
use elliptic_curve::{
    group::GroupEncoding,
    hash2curve::{ExpandMsgXmd, GroupDigest},
    NonZeroScalar, ScalarPrimitive,
};
use hkdf::SimpleHkdf;
use k256::{AffinePoint, ProjectivePoint, Scalar, Secp256k1};
=======
use elliptic_curve::{
    hash2curve::{ExpandMsgXmd, GroupDigest},
    ScalarPrimitive,
};
use hkdf::SimpleHkdf;
use k256::{AffinePoint, Scalar, Secp256k1};
>>>>>>> 69709005
use utils_types::{primitives::Address, traits::BinarySerializable};

use crate::errors::Result;
use crate::parameters::{PACKET_TAG_LENGTH, PING_PONG_NONCE_SIZE, SECRET_KEY_LENGTH};
use crate::primitives::{calculate_mac, DigestLike, SimpleDigest};
<<<<<<< HEAD
use crate::random::random_fill;
use crate::types::{CurvePoint, HalfKey};
=======
use crate::random::{random_bytes, random_fill};
use crate::types::HalfKey;
>>>>>>> 69709005
use elliptic_curve::sec1::ToEncodedPoint;

// Module-specific constants
const HASH_KEY_COMMITMENT_SEED: &str = "HASH_KEY_COMMITMENT_SEED";
const HASH_KEY_HMAC: &str = "HASH_KEY_HMAC";
const HASH_KEY_PACKET_TAG: &str = "HASH_KEY_PACKET_TAG";
const HASH_KEY_OWN_KEY: &str = "HASH_KEY_OWN_KEY";
const HASH_KEY_ACK_KEY: &str = "HASH_KEY_ACK_KEY";

/// Helper function to expand an already cryptographically strong key material using the HKDF expand function
fn hkdf_expand_from_prk<const OUT_LENGTH: usize>(secret: &[u8], tag: &[u8]) -> Result<[u8; OUT_LENGTH]> {
    // Create HKDF instance
    let hkdf = SimpleHkdf::<Blake2s256>::from_prk(secret).map_err(|_| InvalidParameterSize {
        name: "secret".into(),
        expected: SECRET_KEY_LENGTH,
    })?;

    // Expand the key to the required length
    let mut out = [0u8; OUT_LENGTH];
    hkdf.expand(tag, &mut out).map_err(|_| InvalidInputValue)?;

    Ok(out)
}

/// Derives a ping challenge (if no challenge is given) or a pong response to a ping challenge.
pub fn derive_ping_pong(challenge: Option<&[u8]>) -> Box<[u8]> {
    let mut ret = [0u8; PING_PONG_NONCE_SIZE];
    match challenge {
        None => random_fill(&mut ret),
        Some(chal) => {
            let mut digest = SimpleDigest::default();
            digest.update(chal);
            // Finalize requires enough space for the hash value, so this needs an extra copy
            let hash = digest.finalize();
            ret.copy_from_slice(&hash[0..PING_PONG_NONCE_SIZE]);
        }
    }
    ret.into()
}

/// Derives the commitment seed given the compressed private key representation
/// and the serialized channel information.
pub fn derive_commitment_seed(private_key: &[u8], channel_info: &[u8]) -> Result<Box<[u8]>> {
    hkdf_expand_from_prk::<SECRET_KEY_LENGTH>(private_key, HASH_KEY_COMMITMENT_SEED.as_bytes())
        .and_then(|key| calculate_mac(&key, channel_info))
}

/// Derives the packet tag used during packet construction by expanding the given secret.
pub fn derive_packet_tag(secret: &[u8]) -> Result<Box<[u8]>> {
    hkdf_expand_from_prk::<PACKET_TAG_LENGTH>(secret, HASH_KEY_PACKET_TAG.as_bytes()).map(Box::from)
}

/// Derives a key for MAC calculation by expanding the given secret.
pub fn derive_mac_key(secret: &[u8]) -> Result<Box<[u8]>> {
    hkdf_expand_from_prk::<SECRET_KEY_LENGTH>(secret, HASH_KEY_HMAC.as_bytes()).map(Box::from)
}

/// Internal convenience function to generate key and IV from the given secret.
/// WARNING: The `iv_first` distinguishes if the IV should be sampled before or after the key is sampled.
pub(crate) fn generate_key_iv(secret: &[u8], info: &[u8], key: &mut [u8], iv: &mut [u8], iv_first: bool) -> Result<()> {
    if secret.len() != SECRET_KEY_LENGTH {
        return Err(InvalidParameterSize {
            name: "secret".into(),
            expected: SECRET_KEY_LENGTH,
        });
    }

    let hkdf = SimpleHkdf::<Blake2s256>::from_prk(secret).map_err(|_| InvalidParameterSize {
        name: "secret".into(),
        expected: SECRET_KEY_LENGTH,
    })?;

    let mut out = vec![0u8; key.len() + iv.len()];
    hkdf.expand(info, &mut out).map_err(|_| InvalidInputValue)?;

    if iv_first {
        let (v_iv, v_key) = out.split_at(iv.len());
        iv.copy_from_slice(v_iv);
        key.copy_from_slice(v_key);
    } else {
        let (v_key, v_iv) = out.split_at(key.len());
        key.copy_from_slice(v_key);
        iv.copy_from_slice(v_iv);
    }

    Ok(())
}

/// Sample a random secp256k1 field element that can represent a valid secp256k1 point.
/// The implementation uses `hash_to_field` function as defined in
/// https://www.ietf.org/archive/id/draft-irtf-cfrg-hash-to-curve-13.html#name-hashing-to-a-finite-field
/// The `tag` parameter will be used as an additional Domain Separation Tag.
pub fn sample_field_element(secret: &[u8], tag: &str) -> Result<HalfKey> {
    let scalar = Secp256k1::hash_to_scalar::<ExpandMsgXmd<sha3::Sha3_256>>(
        &[secret],
        &[b"secp256k1_XMD:SHA3-256_SSWU_NU_", tag.as_bytes()],
    )
    .map_err(|_| CalculationError)?;
    Ok(HalfKey::new(scalar.to_bytes().as_ref()))
}

pub struct VrfParameters {
    /// the pseudo-random point
    pub v: AffinePoint,
    pub h: Scalar,
    pub s: Scalar,
    /// helper value for smart contract
    pub h_v: AffinePoint,
    /// helper value for smart contract
    pub s_b: AffinePoint,
}

impl std::fmt::Display for VrfParameters {
    fn fmt(&self, f: &mut std::fmt::Formatter<'_>) -> std::fmt::Result {
        let v_encoded = self.v.to_encoded_point(false);
        let h_v_encoded = self.h_v.to_encoded_point(false);
        let s_b_encoded = self.s_b.to_encoded_point(false);
        f.debug_struct("VrfParameters")
            .field(
                "V",
                &format!(
                    "({},{})",
                    hex::encode(v_encoded.x().unwrap()),
                    hex::encode(v_encoded.y().unwrap())
                ),
            )
            .field("h", &hex::encode(self.h.to_bytes()))
            .field("s", &hex::encode(self.s.to_bytes()))
            .field(
                "h_v",
                &format!(
                    "({},{})",
                    hex::encode(h_v_encoded.x().unwrap()),
                    hex::encode(h_v_encoded.y().unwrap())
                ),
            )
            .field(
                "s_b",
                &format!(
                    "({},{})",
                    hex::encode(s_b_encoded.x().unwrap()),
                    hex::encode(s_b_encoded.y().unwrap())
                ),
            )
            .finish()
    }
}

pub fn foo<const T: usize>(msg: &[u8; T], secret: &[u8], chain_addr: &Address) -> Result<VrfParameters> {
    let dst = b"some DST tag";

    let b = Secp256k1::hash_from_bytes::<ExpandMsgXmd<sha3::Keccak256>>(&[&chain_addr.to_bytes(), msg], &[dst])?;

    let a: Scalar = ScalarPrimitive::<Secp256k1>::from_slice(&secret)?.into();

    let v = b * a;

    let r = Secp256k1::hash_to_scalar::<ExpandMsgXmd<sha3::Keccak256>>(
        &[
            &a.to_bytes(),
            &v.to_affine().to_encoded_point(false).as_bytes()[1..],
            // &random_bytes::<64>(),
            &[0u8; 64], // TODO: remove this
        ],
        &[dst],
    )?;

    let r_v = b * r;

    let r_v_encoded = r_v.to_encoded_point(false);
    println!(
        "R_v ({},{})",
        hex::encode(r_v_encoded.x().unwrap()),
        hex::encode(r_v_encoded.y().unwrap())
    );

    let h = Secp256k1::hash_to_scalar::<ExpandMsgXmd<sha3::Keccak256>>(
        &[
            &chain_addr.to_bytes(),
            &v.to_affine().to_encoded_point(false).as_bytes()[1..],
            &r_v.to_affine().to_encoded_point(false).as_bytes()[1..],
            msg,
        ],
        &[dst],
    )?;
    let s = r + h * a;

    Ok(VrfParameters {
        v: v.to_affine(),
        h,
        s,
        h_v: (v * h).to_affine(),
        s_b: (b * s).to_affine(),
    })
}

/// Used in Proof of Relay to derive own half-key (S0)
/// The function samples a secp256k1 field element using the given `secret` via `sample_field_element`.
#[cfg_attr(feature = "wasm", wasm_bindgen::prelude::wasm_bindgen)]
pub fn derive_own_key_share(secret: &[u8]) -> HalfKey {
    assert_eq!(SECRET_KEY_LENGTH, secret.len());

    sample_field_element(secret, HASH_KEY_OWN_KEY).expect("failed to sample own key share")
}

/// Used in Proof of Relay to derive the half-key of for the acknowledgement (S1)
/// The function samples a secp256k1 field element using the given `secret` via `sample_field_element`.
#[cfg_attr(feature = "wasm", wasm_bindgen::prelude::wasm_bindgen)]
pub fn derive_ack_key_share(secret: &[u8]) -> HalfKey {
    assert_eq!(SECRET_KEY_LENGTH, secret.len());

    sample_field_element(secret, HASH_KEY_ACK_KEY).expect("failed to sample ack key share")
}

/// Bundles values given to the smart contract to prove that a ticket is a win.
///
/// The VRF is thereby needed because it generates on-demand determinitstic
/// entropy that can only be derived by the ticket redeemer.
pub struct VrfParameters {
    /// the pseudo-random point
    pub v: AffinePoint,
    pub h: Scalar,
    pub s: Scalar,
    /// helper value for smart contract
    pub h_v: AffinePoint,
    /// helper value for smart contract
    pub s_b: AffinePoint,
}

impl std::fmt::Display for VrfParameters {
    fn fmt(&self, f: &mut std::fmt::Formatter<'_>) -> std::fmt::Result {
        let v_encoded = self.v.to_encoded_point(false);
        let h_v_encoded = self.h_v.to_encoded_point(false);
        let s_b_encoded = self.s_b.to_encoded_point(false);
        f.debug_struct("VrfParameters")
            .field(
                "V",
                &format!(
                    "({},{})",
                    hex::encode(v_encoded.x().unwrap()),
                    hex::encode(v_encoded.y().unwrap())
                ),
            )
            .field("h", &hex::encode(self.h.to_bytes()))
            .field("s", &hex::encode(self.s.to_bytes()))
            .field(
                "h_v",
                &format!(
                    "({},{})",
                    hex::encode(h_v_encoded.x().unwrap()),
                    hex::encode(h_v_encoded.y().unwrap())
                ),
            )
            .field(
                "s_b",
                &format!(
                    "({},{})",
                    hex::encode(s_b_encoded.x().unwrap()),
                    hex::encode(s_b_encoded.y().unwrap())
                ),
            )
            .finish()
    }
}

/// Takes a private key, the corresponding Ethereum address and a payload
/// and creates all parameters that are required by the smart contract
/// to prove that a ticket is a win.
pub fn derive_vrf_parameters<const T: usize>(
    msg: &[u8; T],
    secret: &[u8],
    chain_addr: &Address,
    dst: &[u8],
) -> Result<VrfParameters> {
    let b = Secp256k1::hash_from_bytes::<ExpandMsgXmd<sha3::Keccak256>>(&[&chain_addr.to_bytes(), msg], &[dst])?;

    let a: Scalar = ScalarPrimitive::<Secp256k1>::from_slice(&secret)?.into();

    if a.is_zero().into() {
        return Err(crate::errors::CryptoError::InvalidSecretScalar);
    }

    let v = b * a;

    let r = Secp256k1::hash_to_scalar::<ExpandMsgXmd<sha3::Keccak256>>(
        &[
            &a.to_bytes(),
            &v.to_affine().to_encoded_point(false).as_bytes()[1..],
            &random_bytes::<64>(),
        ],
        &[dst],
    )?;

    let r_v = b * r;

    let h = Secp256k1::hash_to_scalar::<ExpandMsgXmd<sha3::Keccak256>>(
        &[
            &chain_addr.to_bytes(),
            &v.to_affine().to_encoded_point(false).as_bytes()[1..],
            &r_v.to_affine().to_encoded_point(false).as_bytes()[1..],
            msg,
        ],
        &[dst],
    )?;
    let s = r + h * a;

    Ok(VrfParameters {
        v: v.to_affine(),
        h,
        s,
        h_v: (v * h).to_affine(),
        s_b: (b * s).to_affine(),
    })
}

#[cfg(feature = "wasm")]
pub mod wasm {
    use utils_misc::ok_or_jserr;
    use utils_misc::utils::wasm::JsResult;
    use wasm_bindgen::prelude::*;

    #[wasm_bindgen]
    pub fn derive_packet_tag(secret: &[u8]) -> JsResult<Box<[u8]>> {
        ok_or_jserr!(super::derive_packet_tag(secret))
    }

    #[wasm_bindgen]
    pub fn derive_commitment_seed(private_key: &[u8], channel_info: &[u8]) -> JsResult<Box<[u8]>> {
        ok_or_jserr!(super::derive_commitment_seed(private_key, channel_info))
    }

    #[wasm_bindgen]
    pub fn derive_mac_key(secret: &[u8]) -> JsResult<Box<[u8]>> {
        ok_or_jserr!(super::derive_mac_key(secret))
    }
}

#[cfg(test)]
mod tests {
    use crate::types::PublicKey;

    use super::*;
    use crate::types::PublicKey;
    use hex_literal::hex;

    #[test]
    fn test_derive_commitment_seed() {
        let priv_key = [0u8; SECRET_KEY_LENGTH];
        let chinfo = [0u8; SECRET_KEY_LENGTH];

        let res = derive_commitment_seed(&priv_key, &chinfo).unwrap();

        let r = hex!("6CBD916300C24CC0DA636490668A4D85A4F42113496FCB452099F76131A3662E");
        assert_eq!(r, res.as_ref());
    }

    #[test]
    fn test_derive_packet_tag() {
        let secret = [0u8; SECRET_KEY_LENGTH];
        let tag = derive_packet_tag(&secret).unwrap();

        let r = hex!("e0cf0fb82ea5a541b0367b376eb36a60");
        assert_eq!(r, tag.as_ref());
    }

    #[test]
    fn test_derive_mac_key() {
        let secret = [0u8; SECRET_KEY_LENGTH];
        let tag = derive_mac_key(&secret).unwrap();

        let r = hex!("7f656daaf7c2e64bcfc1386f8af273890e863dec63b410967a5652630617b09b");
        assert_eq!(r, tag.as_ref());
    }

    #[test]
    fn test_sample_field_element() {
        let secret = [1u8; SECRET_KEY_LENGTH];
        assert!(sample_field_element(&secret, "TEST_TAG").is_ok());
    }

<<<<<<< HEAD
    // #[test]
    // fn test_foo() {
    //     let dst = "QUUX-V01-CS02-with-secp256k1_XMD:Keccak256_SSWU_RO_";
    //     // let dst = "a";
    //     let test_strs = [
    //         "",
    //         "abc",
    //         "abcdef0123456789",
    //         "q128_qqqqqqqqqqqqqqqqqqqqqqqqqqqqqqqqqqqqqqqqqqqqqqqqqqqqqqqqqqqqqqqqqqqqqqqqqqqqqqqqqqqqqqqqqqqqqqqqqqqqqqqqqqqqqqqqqqqqqqqqqqqqqqqq",
    //         "a512_aaaaaaaaaaaaaaaaaaaaaaaaaaaaaaaaaaaaaaaaaaaaaaaaaaaaaaaaaaaaaaaaaaaaaaaaaaaaaaaaaaaaaaaaaaaaaaaaaaaaaaaaaaaaaaaaaaaaaaaaaaaaaaaaaaaaaaaaaaaaaaaaaaaaaaaaaaaaaaaaaaaaaaaaaaaaaaaaaaaaaaaaaaaaaaaaaaaaaaaaaaaaaaaaaaaaaaaaaaaaaaaaaaaaaaaaaaaaaaaaaaaaaaaaaaaaaaaaaaaaaaaaaaaaaaaaaaaaaaaaaaaaaaaaaaaaaaaaaaaaaaaaaaaaaaaaaaaaaaaaaaaaaaaaaaaaaaaaaaaaaaaaaaaaaaaaaaaaaaaaaaaaaaaaaaaaaaaaaaaaaaaaaaaaaaaaaaaaaaaaaaaaaaaaaaaaaaaaaaaaaaaaaaaaaaaaaaaaaaaaaaaaaaaaaaaaaaaaaaaaaaaaaaaaaaaaaaaaaaaaaaaaaaaaaaaaaaaaaaaaaaaaaaaaaaaa"
    //     ];

    //     for test_str in test_strs {
    //         let point = foo(test_str.as_bytes(), dst.as_bytes())
    //             .unwrap()
    //             .to_encoded_point(false);
    //         println!("{:?}", hex::encode(point.x().unwrap().as_slice()));
    //         println!("{:?}", hex::encode(point.y().unwrap().as_slice()));
    //     }
    //     // foo(msg);
    // }
    #[test]
    fn test_vrf_parameter_generation() {
        let priv_key = hex!("f13233ff60e1f618525dac5f7d117bef0bad0eb0b0afb2459f9cbc57a3a987ba");

        let pub_key = PublicKey::from_privkey(&priv_key).unwrap();

        println!("address {}", pub_key.to_address().to_string());
        let result = foo(
            &hex!("f13233ff60e1f618525dac5f7d117bef0bad0eb0b0afb2459f9cbc57a3a987ba"),
            &priv_key,
            &pub_key.to_address(),
        )
        .unwrap();

        println!("{}", result);
=======
    #[test]
    fn test_vrf_parameter_generation() {
        let dst = b"some DST tag";
        let priv_key: [u8; 32] = hex!("f13233ff60e1f618525dac5f7d117bef0bad0eb0b0afb2459f9cbc57a3a987ba"); // dummy
        let message = hex!("f13233ff60e1f618525dac5f7d117bef0bad0eb0b0afb2459f9cbc57a3a987ba"); // dummy

        // vrf verification algorithm
        let pub_key = PublicKey::from_privkey(&priv_key).unwrap();

        let params = derive_vrf_parameters(&message, &priv_key, &pub_key.to_address(), dst).unwrap();

        let cap_b = Secp256k1::hash_from_bytes::<ExpandMsgXmd<sha3::Keccak256>>(
            &[&pub_key.to_address().to_bytes(), &message],
            &[dst],
        )
        .unwrap();

        assert_eq!(params.s_b, cap_b * params.s);

        let a: Scalar = ScalarPrimitive::<Secp256k1>::from_slice(&priv_key).unwrap().into();
        assert_eq!(params.h_v, cap_b * a * params.h);

        let r_v = cap_b * params.s - params.v * params.h;

        let h_check = Secp256k1::hash_to_scalar::<ExpandMsgXmd<sha3::Keccak256>>(
            &[
                &pub_key.to_address().to_bytes(),
                &params.v.to_encoded_point(false).as_bytes()[1..],
                &r_v.to_affine().to_encoded_point(false).as_bytes()[1..],
                &message,
            ],
            &[dst],
        )
        .unwrap();

        assert_eq!(h_check, params.h);
>>>>>>> 69709005
    }
}<|MERGE_RESOLUTION|>--- conflicted
+++ resolved
@@ -1,38 +1,19 @@
 use crate::{
-    errors::CryptoError::{CalculationError, InvalidInputValue, InvalidParameterSize},
-    random::random_bytes,
+    errors::{Result, CryptoError::{CalculationError, InvalidInputValue, InvalidParameterSize}},
+    random::{random_bytes, random_fill},
+    parameters::{PACKET_TAG_LENGTH, PING_PONG_NONCE_SIZE, SECRET_KEY_LENGTH},
+    primitives::{calculate_mac, DigestLike, SimpleDigest},
+    types::HalfKey
 };
 use blake2::Blake2s256;
-<<<<<<< HEAD
-use elliptic_curve::Curve;
-use elliptic_curve::{
-    group::GroupEncoding,
-    hash2curve::{ExpandMsgXmd, GroupDigest},
-    NonZeroScalar, ScalarPrimitive,
-};
-use hkdf::SimpleHkdf;
-use k256::{AffinePoint, ProjectivePoint, Scalar, Secp256k1};
-=======
 use elliptic_curve::{
     hash2curve::{ExpandMsgXmd, GroupDigest},
     ScalarPrimitive,
+    sec1::ToEncodedPoint
 };
 use hkdf::SimpleHkdf;
 use k256::{AffinePoint, Scalar, Secp256k1};
->>>>>>> 69709005
 use utils_types::{primitives::Address, traits::BinarySerializable};
-
-use crate::errors::Result;
-use crate::parameters::{PACKET_TAG_LENGTH, PING_PONG_NONCE_SIZE, SECRET_KEY_LENGTH};
-use crate::primitives::{calculate_mac, DigestLike, SimpleDigest};
-<<<<<<< HEAD
-use crate::random::random_fill;
-use crate::types::{CurvePoint, HalfKey};
-=======
-use crate::random::{random_bytes, random_fill};
-use crate::types::HalfKey;
->>>>>>> 69709005
-use elliptic_curve::sec1::ToEncodedPoint;
 
 // Module-specific constants
 const HASH_KEY_COMMITMENT_SEED: &str = "HASH_KEY_COMMITMENT_SEED";
@@ -412,44 +393,6 @@
         assert!(sample_field_element(&secret, "TEST_TAG").is_ok());
     }
 
-<<<<<<< HEAD
-    // #[test]
-    // fn test_foo() {
-    //     let dst = "QUUX-V01-CS02-with-secp256k1_XMD:Keccak256_SSWU_RO_";
-    //     // let dst = "a";
-    //     let test_strs = [
-    //         "",
-    //         "abc",
-    //         "abcdef0123456789",
-    //         "q128_qqqqqqqqqqqqqqqqqqqqqqqqqqqqqqqqqqqqqqqqqqqqqqqqqqqqqqqqqqqqqqqqqqqqqqqqqqqqqqqqqqqqqqqqqqqqqqqqqqqqqqqqqqqqqqqqqqqqqqqqqqqqqqqq",
-    //         "a512_aaaaaaaaaaaaaaaaaaaaaaaaaaaaaaaaaaaaaaaaaaaaaaaaaaaaaaaaaaaaaaaaaaaaaaaaaaaaaaaaaaaaaaaaaaaaaaaaaaaaaaaaaaaaaaaaaaaaaaaaaaaaaaaaaaaaaaaaaaaaaaaaaaaaaaaaaaaaaaaaaaaaaaaaaaaaaaaaaaaaaaaaaaaaaaaaaaaaaaaaaaaaaaaaaaaaaaaaaaaaaaaaaaaaaaaaaaaaaaaaaaaaaaaaaaaaaaaaaaaaaaaaaaaaaaaaaaaaaaaaaaaaaaaaaaaaaaaaaaaaaaaaaaaaaaaaaaaaaaaaaaaaaaaaaaaaaaaaaaaaaaaaaaaaaaaaaaaaaaaaaaaaaaaaaaaaaaaaaaaaaaaaaaaaaaaaaaaaaaaaaaaaaaaaaaaaaaaaaaaaaaaaaaaaaaaaaaaaaaaaaaaaaaaaaaaaaaaaaaaaaaaaaaaaaaaaaaaaaaaaaaaaaaaaaaaaaaaaaaaaaaaaaaaaaaaa"
-    //     ];
-
-    //     for test_str in test_strs {
-    //         let point = foo(test_str.as_bytes(), dst.as_bytes())
-    //             .unwrap()
-    //             .to_encoded_point(false);
-    //         println!("{:?}", hex::encode(point.x().unwrap().as_slice()));
-    //         println!("{:?}", hex::encode(point.y().unwrap().as_slice()));
-    //     }
-    //     // foo(msg);
-    // }
-    #[test]
-    fn test_vrf_parameter_generation() {
-        let priv_key = hex!("f13233ff60e1f618525dac5f7d117bef0bad0eb0b0afb2459f9cbc57a3a987ba");
-
-        let pub_key = PublicKey::from_privkey(&priv_key).unwrap();
-
-        println!("address {}", pub_key.to_address().to_string());
-        let result = foo(
-            &hex!("f13233ff60e1f618525dac5f7d117bef0bad0eb0b0afb2459f9cbc57a3a987ba"),
-            &priv_key,
-            &pub_key.to_address(),
-        )
-        .unwrap();
-
-        println!("{}", result);
-=======
     #[test]
     fn test_vrf_parameter_generation() {
         let dst = b"some DST tag";
@@ -486,6 +429,5 @@
         .unwrap();
 
         assert_eq!(h_check, params.h);
->>>>>>> 69709005
     }
 }