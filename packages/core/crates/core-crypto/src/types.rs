use crate::shared_keys::Scalar as _;
use curve25519_dalek::{
    edwards::{CompressedEdwardsY, EdwardsPoint},
    montgomery::MontgomeryPoint,
};
use elliptic_curve::{
    hash2curve::{ExpandMsgXmd, GroupDigest},
    sec1::EncodedPoint,
    NonZeroScalar, ProjectivePoint,
};
use k256::{
    ecdsa::{
        self,
        signature::{hazmat::PrehashVerifier, Verifier},
        RecoveryId, Signature as ECDSASignature, SigningKey, VerifyingKey,
    },
    elliptic_curve::{
        self,
        generic_array::GenericArray,
        sec1::{FromEncodedPoint, ToEncodedPoint},
        CurveArithmetic,
    },
    AffinePoint, Scalar, Secp256k1,
};

use libp2p_identity::PeerId;
use serde::{Deserialize, Serialize};
use std::fmt::Debug;
use std::{
    fmt::{Display, Formatter},
    ops::Add,
    str::FromStr,
};

use crate::{
    errors::{
        CryptoError::{self, CalculationError, InvalidInputValue},
        Result,
    },
    keypairs::{ChainKeypair, Keypair, OffchainKeypair},
    primitives::{DigestLike, EthDigest},
    random::random_group_element,
};
use utils_log::warn;
use utils_types::{
    errors::GeneralError::{self, ParseError},
    primitives::{Address, EthereumChallenge, U256},
    traits::{BinarySerializable, PeerIdLike, ToHex},
};

/// Extend support for arbitrary array sizes in serde
///
/// Array of arbitrary sizes are not supported in serde due to backwards compatibility.
/// Read more in: `<https://github.com/serde-rs/serde/issues/1937>`
mod arrays {
    use std::{convert::TryInto, marker::PhantomData};

    use serde::{
        de::{SeqAccess, Visitor},
        ser::SerializeTuple,
        Deserialize, Deserializer, Serialize, Serializer,
    };
    pub fn serialize<S: Serializer, T: Serialize, const N: usize>(data: &[T; N], ser: S) -> Result<S::Ok, S::Error> {
        let mut s = ser.serialize_tuple(N)?;
        for item in data {
            s.serialize_element(item)?;
        }
        s.end()
    }

    struct ArrayVisitor<T, const N: usize>(PhantomData<T>);

    impl<'de, T, const N: usize> Visitor<'de> for ArrayVisitor<T, N>
    where
        T: Deserialize<'de>,
    {
        type Value = [T; N];

        fn expecting(&self, formatter: &mut std::fmt::Formatter) -> std::fmt::Result {
            formatter.write_str(&format!("an array of length {}", N))
        }

        #[inline]
        fn visit_seq<A>(self, mut seq: A) -> Result<Self::Value, A::Error>
        where
            A: SeqAccess<'de>,
        {
            // can be optimized using MaybeUninit
            let mut data = Vec::with_capacity(N);
            for _ in 0..N {
                match (seq.next_element())? {
                    Some(val) => data.push(val),
                    None => return Err(serde::de::Error::invalid_length(N, &self)),
                }
            }
            match data.try_into() {
                Ok(arr) => Ok(arr),
                Err(_) => unreachable!(),
            }
        }
    }
    pub fn deserialize<'de, D, T, const N: usize>(deserializer: D) -> Result<[T; N], D::Error>
    where
        D: Deserializer<'de>,
        T: Deserialize<'de>,
    {
        deserializer.deserialize_tuple(N, ArrayVisitor::<T, N>(PhantomData))
    }
}

/// Represent an uncompressed elliptic curve point on the secp256k1 curve
#[derive(Copy, Clone, Eq, PartialEq, Debug, Serialize, Deserialize)]
#[cfg_attr(feature = "wasm", wasm_bindgen::prelude::wasm_bindgen)]
pub struct CurvePoint {
    affine: AffinePoint,
}

#[cfg_attr(feature = "wasm", wasm_bindgen::prelude::wasm_bindgen)]
impl CurvePoint {
    /// Converts the uncompressed representation of the curve point to Ethereum address.
    pub fn to_address(&self) -> Address {
        let serialized = self.to_bytes();
        let hash = Hash::create(&[&serialized[1..]]).to_bytes();
        Address::new(&hash[12..])
    }
}

impl Default for CurvePoint {
    fn default() -> Self {
        CurvePoint::from_exponent(&U256::one().to_bytes()).unwrap()
    }
}

impl From<PublicKey> for CurvePoint {
    fn from(pubkey: PublicKey) -> Self {
        (*pubkey.key.as_affine()).into()
    }
}

impl From<&PublicKey> for CurvePoint {
    fn from(pubkey: &PublicKey) -> Self {
        (*pubkey.key.as_affine()).into()
    }
}

impl From<AffinePoint> for CurvePoint {
    fn from(affine: AffinePoint) -> Self {
        Self { affine }
    }
}

impl From<HalfKeyChallenge> for CurvePoint {
    fn from(value: HalfKeyChallenge) -> Self {
        CurvePoint::from_bytes(&value.hkc).unwrap()
    }
}

impl FromStr for CurvePoint {
    type Err = CryptoError;

    fn from_str(s: &str) -> std::result::Result<Self, Self::Err> {
        Ok(CurvePoint::from_bytes(&hex::decode(s).map_err(|_| ParseError)?)?)
    }
}

impl From<CurvePoint> for AffinePoint {
    fn from(value: CurvePoint) -> Self {
        value.affine
    }
}

impl BinarySerializable for CurvePoint {
    const SIZE: usize = 65; // Stores uncompressed data

    fn from_bytes(bytes: &[u8]) -> utils_types::errors::Result<Self> {
        // Deserializes both compressed and uncompressed
        elliptic_curve::sec1::EncodedPoint::<Secp256k1>::from_bytes(bytes)
            .map_err(|_| ParseError)
            .and_then(|encoded| Option::from(AffinePoint::from_encoded_point(&encoded)).ok_or(ParseError))
            .map(|affine| Self { affine })
    }

    fn to_bytes(&self) -> Box<[u8]> {
        self.affine.to_encoded_point(false).to_bytes()
    }
}

impl CurvePoint {
    /// Size of the point if serialized via `serialize_compressed`.
    pub const SIZE_COMPRESSED: usize = 33;

    /// Creates a curve point from a non-zero scalar.
    /// The given exponent must represent a non-zero scalar and must result into
    /// a secp256k1 identity point.
    pub fn from_exponent(exponent: &[u8]) -> Result<Self> {
        PublicKey::from_privkey(exponent).map(CurvePoint::from)
    }

    /// Converts the curve point to a representation suitable for calculations.
    pub fn to_projective_point(&self) -> ProjectivePoint<Secp256k1> {
        self.affine.into()
    }

    /// Serializes the curve point into a compressed form. This is a cheap operation.
    pub fn serialize_compressed(&self) -> Box<[u8]> {
        self.affine.to_encoded_point(true).to_bytes()
    }

    /// Sums all given curve points together, creating a new curve point.
    pub fn combine(summands: &[&CurvePoint]) -> CurvePoint {
        // Convert all public keys to EC points in the projective coordinates, which are
        // more efficient for doing the additions. Then finally make in an affine point
        let affine: AffinePoint = summands
            .iter()
            .map(|p| ProjectivePoint::<Secp256k1>::from(p.affine))
            .fold(<Secp256k1 as CurveArithmetic>::ProjectivePoint::IDENTITY, |acc, x| {
                acc.add(x)
            })
            .to_affine();

        affine.into()
    }
}

/// Natural extension of the Curve Point to the Proof-of-Relay challenge.
/// Proof-of-Relay challenge is a secp256k1 curve point.
#[derive(Clone, Eq, PartialEq, Debug)]
#[cfg_attr(feature = "wasm", wasm_bindgen::prelude::wasm_bindgen(getter_with_clone))]
pub struct Challenge {
    pub curve_point: CurvePoint,
}

#[cfg_attr(feature = "wasm", wasm_bindgen::prelude::wasm_bindgen)]
impl Challenge {
    /// Converts the PoR challenge to an Ethereum challenge.
    /// This is a one-way (lossy) operation, since the corresponding curve point is hashed
    /// with the hash value then truncated.
    pub fn to_ethereum_challenge(&self) -> EthereumChallenge {
        EthereumChallenge::new(&self.curve_point.to_address().to_bytes())
    }
}

impl From<Challenge> for EthereumChallenge {
    fn from(challenge: Challenge) -> Self {
        challenge.to_ethereum_challenge()
    }
}

impl Challenge {
    /// Obtains the PoR challenge by adding the two EC points represented by the half-key challenges
    pub fn from_hint_and_share(own_share: &HalfKeyChallenge, hint: &HalfKeyChallenge) -> Result<Self> {
        let curve_point: CurvePoint = PublicKey::combine(&[
            &PublicKey::from_bytes(&own_share.hkc)?,
            &PublicKey::from_bytes(&hint.hkc)?,
        ])
        .into();
        Ok(curve_point.into())
    }

    /// Obtains the PoR challenge by converting the given HalfKey into a secp256k1 point and
    /// adding it with the given HalfKeyChallenge (which already represents a secp256k1 point).
    pub fn from_own_share_and_half_key(own_share: &HalfKeyChallenge, half_key: &HalfKey) -> Result<Self> {
        Self::from_hint_and_share(own_share, &half_key.to_challenge())
    }
}

impl From<CurvePoint> for Challenge {
    fn from(curve_point: CurvePoint) -> Self {
        Self { curve_point }
    }
}

impl From<Response> for Challenge {
    fn from(response: Response) -> Self {
        response.to_challenge()
    }
}

impl BinarySerializable for Challenge {
    const SIZE: usize = PublicKey::SIZE_COMPRESSED;

    fn from_bytes(data: &[u8]) -> utils_types::errors::Result<Self> {
        // Accepts both compressed and uncompressed points
        CurvePoint::from_bytes(data).map(|curve_point| Challenge { curve_point })
    }

    fn to_bytes(&self) -> Box<[u8]> {
        // Serializes only compressed points
        self.curve_point.serialize_compressed()
    }
}

/// Represents a half-key used for Proof of Relay
/// Half-key is equivalent to a non-zero scalar in the field used by secp256k1, but the type
/// itself does not validate nor enforce this fact,
#[derive(Debug, Clone, Eq, PartialEq, Serialize, Deserialize)]
#[cfg_attr(feature = "wasm", wasm_bindgen::prelude::wasm_bindgen)]
pub struct HalfKey {
    hkey: [u8; Self::SIZE],
}

impl Default for HalfKey {
    fn default() -> Self {
        let mut ret = Self {
            hkey: [0u8; Self::SIZE],
        };
        ret.hkey.copy_from_slice(
            NonZeroScalar::<Secp256k1>::from_uint(1u16.into())
                .unwrap()
                .to_bytes()
                .as_slice(),
        );
        ret
    }
}

#[cfg_attr(feature = "wasm", wasm_bindgen::prelude::wasm_bindgen)]
impl HalfKey {
    #[cfg_attr(feature = "wasm", wasm_bindgen::prelude::wasm_bindgen(constructor))]
    pub fn new(half_key: &[u8]) -> Self {
        assert_eq!(half_key.len(), Self::SIZE, "invalid length");
        let mut ret = Self::default();
        ret.hkey.copy_from_slice(half_key);
        ret
    }

    /// Generates random half key, useful for tests.
    pub fn random() -> Self {
        Self::new(&random_group_element().0)
    }

    /// Converts the non-zero scalar represented by this half-key into the half-key challenge.
    /// This operation naturally enforces the underlying scalar to be non-zero.
    pub fn to_challenge(&self) -> HalfKeyChallenge {
        CurvePoint::from_exponent(&self.hkey)
            .map(|cp| HalfKeyChallenge::new(&cp.serialize_compressed()))
            .expect("invalid public key")
    }
}

impl BinarySerializable for HalfKey {
    const SIZE: usize = 32;

    fn from_bytes(data: &[u8]) -> utils_types::errors::Result<Self> {
        if data.len() == Self::SIZE {
            let mut ret = HalfKey::default();
            ret.hkey.copy_from_slice(data);
            Ok(ret)
        } else {
            Err(ParseError)
        }
    }

    fn to_bytes(&self) -> Box<[u8]> {
        self.hkey.into()
    }
}

/// Represents a challenge for the half-key in Proof of Relay.
/// Half-key challenge is equivalent to a secp256k1 curve point.
/// Therefore, HalfKeyChallenge can be obtained from a HalfKey.
#[derive(Debug, Clone, Copy, Eq, PartialEq, Serialize, Deserialize)]
#[cfg_attr(feature = "wasm", wasm_bindgen::prelude::wasm_bindgen)]
pub struct HalfKeyChallenge {
    #[serde(with = "arrays")]
    hkc: [u8; Self::SIZE],
}

impl Display for HalfKeyChallenge {
    fn fmt(&self, f: &mut Formatter<'_>) -> std::fmt::Result {
        write!(f, "{}", hex::encode(self.hkc))
    }
}

impl Default for HalfKeyChallenge {
    fn default() -> Self {
        // Note that the default HalfKeyChallenge is the identity point on secp256k1, therefore
        // will fail all public key checks, which is intended.
        let mut ret = Self { hkc: [0u8; Self::SIZE] };
        if let Some(b) = ret.hkc.last_mut() {
            *b = 1;
        }
        ret
    }
}

#[cfg_attr(feature = "wasm", wasm_bindgen::prelude::wasm_bindgen)]
impl HalfKeyChallenge {
    #[cfg_attr(feature = "wasm", wasm_bindgen::prelude::wasm_bindgen(constructor))]
    pub fn new(half_key_challenge: &[u8]) -> Self {
        assert_eq!(half_key_challenge.len(), Self::SIZE, "invalid length");
        let mut ret = Self::default();
        ret.hkc.copy_from_slice(half_key_challenge);
        ret
    }

    pub fn to_address(&self) -> Address {
        PublicKey::from_bytes(&self.hkc).expect("invalid half-key").to_address()
    }
}

impl BinarySerializable for HalfKeyChallenge {
    const SIZE: usize = PublicKey::SIZE_COMPRESSED; // Size of the compressed secp256k1 point.

    fn from_bytes(data: &[u8]) -> utils_types::errors::Result<Self> {
        if data.len() == Self::SIZE {
            let mut ret = HalfKeyChallenge::default();
            ret.hkc.copy_from_slice(data);
            Ok(ret)
        } else {
            Err(ParseError)
        }
    }

    fn to_bytes(&self) -> Box<[u8]> {
        self.hkc.into()
    }
}

impl FromStr for HalfKeyChallenge {
    type Err = GeneralError;

    fn from_str(s: &str) -> std::result::Result<Self, Self::Err> {
        Self::from_bytes(&hex::decode(s).map_err(|_| ParseError)?)
    }
}

impl From<HalfKey> for HalfKeyChallenge {
    fn from(half_key: HalfKey) -> Self {
        half_key.to_challenge()
    }
}

/// Represents an Ethereum 256-bit hash value
/// This implementation instantiates the hash via Keccak256 digest.
<<<<<<< HEAD
#[derive(Clone, Copy, Eq, PartialEq, Serialize, Deserialize, PartialOrd, Ord)]
=======
#[derive(Clone, Copy, Eq, PartialEq, Serialize, Deserialize, PartialOrd, Ord, std::hash::Hash)]
>>>>>>> 6872a824
#[cfg_attr(feature = "wasm", wasm_bindgen::prelude::wasm_bindgen)]
pub struct Hash {
    hash: [u8; Self::SIZE],
}

impl Default for Hash {
    fn default() -> Self {
        Self {
            hash: [0u8; Self::SIZE],
        }
    }
}

impl Debug for Hash {
    // Intentionally same as Display
    fn fmt(&self, f: &mut Formatter<'_>) -> std::fmt::Result {
        f.write_str(self.to_hex().as_str())
    }
}

impl Display for Hash {
    fn fmt(&self, f: &mut Formatter<'_>) -> std::fmt::Result {
        f.write_str(self.to_hex().as_str())
    }
}

#[cfg_attr(feature = "wasm", wasm_bindgen::prelude::wasm_bindgen)]
impl Hash {
    #[cfg_attr(feature = "wasm", wasm_bindgen::prelude::wasm_bindgen(constructor))]
    pub fn new(hash: &[u8]) -> Self {
        assert_eq!(hash.len(), Self::SIZE, "invalid length");
        let mut ret = Hash::default();
        ret.hash.copy_from_slice(hash);
        ret
    }

    /// Convenience method that creates a new hash by hashing this.
    pub fn hash(&self) -> Self {
        Self::create(&[&self.hash])
    }
}

impl BinarySerializable for Hash {
    const SIZE: usize = 32; // Defined by Keccak256.

    fn from_bytes(data: &[u8]) -> utils_types::errors::Result<Self> {
        if data.len() == Self::SIZE {
            let mut ret = Self {
                hash: [0u8; Self::SIZE],
            };
            ret.hash.copy_from_slice(data);
            Ok(ret)
        } else {
            Err(ParseError)
        }
    }

    fn to_bytes(&self) -> Box<[u8]> {
        self.hash.into()
    }
}

impl Hash {
    /// Takes all the byte slices and computes hash of their concatenated value.
    /// Uses the Keccak256 digest.
    pub fn create(inputs: &[&[u8]]) -> Self {
        let mut hash = EthDigest::default();
        inputs.iter().for_each(|v| hash.update(v));
        let mut ret = Hash {
            hash: [0u8; Self::SIZE],
        };
        hash.finalize_into(&mut ret.hash);
        ret
    }
}

impl From<[u8; Self::SIZE]> for Hash {
    fn from(hash: [u8; Self::SIZE]) -> Self {
        Hash { hash }
    }
}

impl From<Hash> for [u8; Hash::SIZE] {
    fn from(value: Hash) -> Self {
        value.hash
    }
}

impl From<Hash> for primitive_types::H256 {
    fn from(value: Hash) -> Self {
        value.hash.into()
    }
}

impl From<primitive_types::H256> for Hash {
    fn from(value: primitive_types::H256) -> Self {
        Self { hash: value.0 }
    }
}

/// Represents an Ed25519 public key.
#[derive(Debug, Clone, Eq, PartialEq, Serialize, Deserialize)]
#[cfg_attr(feature = "wasm", wasm_bindgen::prelude::wasm_bindgen)]
pub struct OffchainPublicKey {
    compressed: CompressedEdwardsY,
}

impl BinarySerializable for OffchainPublicKey {
    const SIZE: usize = 32;

    fn from_bytes(data: &[u8]) -> utils_types::errors::Result<Self> {
        if data.len() == Self::SIZE {
            Ok(Self {
                compressed: CompressedEdwardsY::from_slice(data).map_err(|_| ParseError)?,
            })
        } else {
            Err(ParseError)
        }
    }

    fn to_bytes(&self) -> Box<[u8]> {
        self.compressed.to_bytes().into()
    }
}

impl TryFrom<[u8; OffchainPublicKey::SIZE]> for OffchainPublicKey {
    type Error = GeneralError;

    fn try_from(value: [u8; OffchainPublicKey::SIZE]) -> std::result::Result<Self, Self::Error> {
        OffchainPublicKey::from_bytes(&value)
    }
}

impl PeerIdLike for OffchainPublicKey {
    fn from_peerid(peer_id: &PeerId) -> utils_types::errors::Result<Self> {
        let mh = peer_id.as_ref();
        if mh.code() == 0 {
            libp2p_identity::PublicKey::try_decode_protobuf(mh.digest())
                .map_err(|_| ParseError)
                .and_then(|pk| pk.try_into_ed25519().map(|p| p.to_bytes()).map_err(|_| ParseError))
                .and_then(|pk| CompressedEdwardsY::from_slice(&pk).map_err(|_| ParseError))
                .map(|compressed| Self { compressed })
        } else {
            Err(ParseError)
        }
    }

    fn to_peerid(&self) -> PeerId {
        let k = libp2p_identity::ed25519::PublicKey::try_from_bytes(self.compressed.as_bytes()).unwrap();
        PeerId::from_public_key(&k.into())
    }
}

impl Display for OffchainPublicKey {
    fn fmt(&self, f: &mut Formatter<'_>) -> std::fmt::Result {
        write!(f, "{}", self.to_hex())
    }
}

impl OffchainPublicKey {
    pub fn from_privkey(private_key: &[u8]) -> Result<Self> {
        let mut pk: [u8; ed25519_dalek::SECRET_KEY_LENGTH] = private_key.try_into().map_err(|_| InvalidInputValue)?;
        let sk = libp2p_identity::ed25519::SecretKey::try_from_bytes(&mut pk).map_err(|_| InvalidInputValue)?;
        let kp: libp2p_identity::ed25519::Keypair = sk.into();
        Ok(Self {
            compressed: CompressedEdwardsY::from_slice(&kp.public().to_bytes()).map_err(|_| ParseError)?,
        })
    }
}

impl From<&OffchainPublicKey> for EdwardsPoint {
    fn from(value: &OffchainPublicKey) -> Self {
        value.compressed.decompress().unwrap()
    }
}

impl From<&OffchainPublicKey> for MontgomeryPoint {
    fn from(value: &OffchainPublicKey) -> Self {
        value.compressed.decompress().unwrap().to_montgomery()
    }
}

/// Represents a secp256k1 public key.
/// This is a "Schrödinger public key", both compressed and uncompressed to save some cycles.
#[derive(Debug, Clone, Eq, PartialEq, Serialize, Deserialize)]
#[cfg_attr(feature = "wasm", wasm_bindgen::prelude::wasm_bindgen)]
pub struct PublicKey {
    key: elliptic_curve::PublicKey<Secp256k1>,
    pub(crate) compressed: EncodedPoint<Secp256k1>,
}

#[cfg_attr(feature = "wasm", wasm_bindgen::prelude::wasm_bindgen)]
impl PublicKey {
    /// Generates a new random public key.
    /// Because the corresponding private key is discarded, this might be useful only for testing purposes.
    pub fn random() -> Self {
        let (_, pk) = Self::random_keypair();
        pk
    }

    /// Converts the public key to an Ethereum address
    pub fn to_address(&self) -> Address {
        let uncompressed = self.to_bytes(false);
        let serialized = Hash::create(&[&uncompressed[1..]]).to_bytes();
        Address::new(&serialized[12..])
    }

    /// Serializes the public key to a binary form.
    pub fn to_bytes(&self, compressed: bool) -> Box<[u8]> {
        if compressed {
            self.compressed.to_bytes()
        } else {
            self.key.as_affine().to_encoded_point(false).to_bytes()
        }
    }

    /// Serializes the public key to a binary form and converts it to hexadecimal string representation.
    pub fn to_hex(&self, compressed: bool) -> String {
        let offset = if compressed { 0 } else { 1 };
        format!("0x{}", hex::encode(&self.to_bytes(compressed)[offset..]))
    }
}

impl Display for PublicKey {
    fn fmt(&self, f: &mut Formatter<'_>) -> std::fmt::Result {
        write!(f, "{}", self.to_hex(true))
    }
}

impl TryFrom<CurvePoint> for PublicKey {
    type Error = CryptoError;

    fn try_from(value: CurvePoint) -> std::result::Result<Self, Self::Error> {
        let key = elliptic_curve::PublicKey::<Secp256k1>::from_affine(value.affine).map_err(|_| InvalidInputValue)?;
        Ok(Self {
            key,
            compressed: key.to_encoded_point(true),
        })
    }
}

impl PublicKey {
    /// Size of the compressed public key in bytes
    pub const SIZE_COMPRESSED: usize = 33;

    pub const SIZE_UNCOMPRESSED_PLAIN: usize = 64;

    /// Size of the uncompressed public key in bytes
    pub const SIZE_UNCOMPRESSED: usize = 65;

    /// Generates new random keypair (private key, public key)
    pub fn random_keypair() -> ([u8; 32], PublicKey) {
        let (private, cp) = random_group_element();
        (private, cp.try_into().unwrap())
    }

    pub fn from_bytes(data: &[u8]) -> utils_types::errors::Result<Self> {
        match data.len() {
            Self::SIZE_UNCOMPRESSED => {
                // already has 0x04 prefix
                let key = elliptic_curve::PublicKey::<Secp256k1>::from_sec1_bytes(data).map_err(|_| ParseError)?;

                Ok(PublicKey {
                    key,
                    compressed: key.to_encoded_point(true),
                })
            }
            Self::SIZE_UNCOMPRESSED_PLAIN => {
                // add 0x04 prefix
                let key = elliptic_curve::PublicKey::<Secp256k1>::from_sec1_bytes(&[&[4u8], data].concat())
                    .map_err(|_| ParseError)?;

                Ok(PublicKey {
                    key,
                    compressed: key.to_encoded_point(true),
                })
            }
            Self::SIZE_COMPRESSED => {
                // has either 0x02 or 0x03 prefix
                let key = elliptic_curve::PublicKey::<Secp256k1>::from_sec1_bytes(data).map_err(|_| ParseError)?;

                Ok(PublicKey {
                    key,
                    compressed: key.to_encoded_point(true),
                })
            }
            _ => Err(ParseError),
        }
    }

    pub fn from_privkey(private_key: &[u8]) -> Result<PublicKey> {
        let secret_scalar = NonZeroScalar::<Secp256k1>::try_from(private_key).map_err(|_| ParseError)?;

        let key = elliptic_curve::PublicKey::<Secp256k1>::from_secret_scalar(&secret_scalar);
        Ok(PublicKey {
            key,
            compressed: key.to_encoded_point(true),
        })
    }

    fn from_raw_signature<R>(msg: &[u8], r: &[u8], s: &[u8], v: u8, recovery_method: R) -> Result<PublicKey>
    where
        R: Fn(&[u8], &ECDSASignature, RecoveryId) -> std::result::Result<VerifyingKey, ecdsa::Error>,
    {
        let recid = RecoveryId::try_from(v).map_err(|_| ParseError)?;
        let signature =
            ECDSASignature::from_scalars(GenericArray::clone_from_slice(r), GenericArray::clone_from_slice(s))
                .map_err(|_| ParseError)?;
        let recovered_key = recovery_method(msg, &signature, recid).map_err(|_| CalculationError)?;

        Ok(Self::from_bytes(&recovered_key.to_encoded_point(false).to_bytes())?)
    }

    pub fn from_signature(msg: &[u8], signature: &Signature) -> Result<PublicKey> {
        Self::from_raw_signature(
            msg,
            &signature.signature[0..Signature::SIZE / 2],
            &signature.signature[Signature::SIZE / 2..],
            signature.recovery,
            VerifyingKey::recover_from_msg,
        )
    }

    pub fn from_signature_hash(hash: &[u8], signature: &Signature) -> Result<PublicKey> {
        Self::from_raw_signature(
            hash,
            &signature.signature[0..Signature::SIZE / 2],
            &signature.signature[Signature::SIZE / 2..],
            signature.recovery,
            VerifyingKey::recover_from_prehash,
        )
    }

    /// Sums all given public keys together, creating a new public key.
    /// Panics if reaches infinity (EC identity point), which is an invalid public key.
    pub fn combine(summands: &[&PublicKey]) -> PublicKey {
        let cps = summands.iter().map(|pk| CurvePoint::from(*pk)).collect::<Vec<_>>();
        let cps_ref = cps.iter().collect::<Vec<_>>();
        CurvePoint::combine(&cps_ref)
            .try_into()
            .expect("combination results in the ec identity (which is an invalid pub key)")
    }

    /// Adds the given public key with `tweak` times secp256k1 generator, producing a new public key.
    /// Panics if reaches infinity (EC identity point), which is an invalid public key.
    pub fn tweak_add(key: &PublicKey, tweak: &[u8]) -> PublicKey {
        let scalar = NonZeroScalar::<Secp256k1>::try_from(tweak).expect("zero tweak provided");

        let new_pk = (key.key.to_projective()
            + <Secp256k1 as CurveArithmetic>::ProjectivePoint::GENERATOR * scalar.as_ref())
        .to_affine();

        Self {
            key: elliptic_curve::PublicKey::<Secp256k1>::from_affine(new_pk)
                .expect("combination results into ec identity (which is an invalid pub key)"),
            compressed: new_pk.to_encoded_point(true),
        }
    }
}

impl From<elliptic_curve::PublicKey<Secp256k1>> for PublicKey {
    fn from(key: elliptic_curve::PublicKey<Secp256k1>) -> Self {
        Self {
            key,
            compressed: key.to_encoded_point(true),
        }
    }
}

impl From<&PublicKey> for k256::ProjectivePoint {
    fn from(value: &PublicKey) -> Self {
        value.key.to_projective()
    }
}

/// Represents a compressed serializable extension of the `PublicKey` using the secp256k1 curve.
#[derive(Debug, PartialEq, Eq, Clone)]
pub struct CompressedPublicKey(pub PublicKey);

impl BinarySerializable for CompressedPublicKey {
    const SIZE: usize = PublicKey::SIZE_COMPRESSED;

    fn from_bytes(data: &[u8]) -> utils_types::errors::Result<Self> {
        PublicKey::from_bytes(data).map(CompressedPublicKey)
    }

    fn to_bytes(&self) -> Box<[u8]> {
        self.0.to_bytes(true)
    }
}

impl From<PublicKey> for CompressedPublicKey {
    fn from(value: PublicKey) -> Self {
        Self(value)
    }
}

impl From<&CompressedPublicKey> for k256::ProjectivePoint {
    fn from(value: &CompressedPublicKey) -> Self {
        (&value.0).into()
    }
}

impl CompressedPublicKey {
    pub fn to_address(&self) -> Address {
        self.0.to_address()
    }
}

/// Bundles values given to the smart contract to prove that a ticket is a win.
///
/// The VRF is thereby needed because it generates on-demand determinitstic
/// entropy that can only be derived by the ticket redeemer.
#[derive(Copy, Clone, Default, Debug, Eq, PartialEq, Serialize, Deserialize)]
pub struct VrfParameters {
    /// the pseudo-random point
    pub v: CurvePoint,
    pub h: Scalar,
    pub s: Scalar,
    /// helper value for smart contract
    pub h_v: CurvePoint,
    /// helper value for smart contract
    pub s_b: CurvePoint,
}

impl std::fmt::Display for VrfParameters {
    fn fmt(&self, f: &mut std::fmt::Formatter<'_>) -> std::fmt::Result {
        let v_encoded = self.v.affine.to_encoded_point(false);
        let h_v_encoded = self.h_v.affine.to_encoded_point(false);
        let s_b_encoded = self.s_b.affine.to_encoded_point(false);
        f.debug_struct("VrfParameters")
            .field(
                "V",
                &format!(
                    "({},{})",
                    hex::encode(v_encoded.x().unwrap()),
                    hex::encode(v_encoded.y().unwrap())
                ),
            )
            .field("h", &hex::encode(self.h.to_bytes()))
            .field("s", &hex::encode(self.s.to_bytes()))
            .field(
                "h_v",
                &format!(
                    "({},{})",
                    hex::encode(h_v_encoded.x().unwrap()),
                    hex::encode(h_v_encoded.y().unwrap())
                ),
            )
            .field(
                "s_b",
                &format!(
                    "({},{})",
                    hex::encode(s_b_encoded.x().unwrap()),
                    hex::encode(s_b_encoded.y().unwrap())
                ),
            )
            .finish()
    }
}

impl BinarySerializable for VrfParameters {
    const SIZE: usize = CurvePoint::SIZE + 32 + 32 + CurvePoint::SIZE + CurvePoint::SIZE;

    fn from_bytes(data: &[u8]) -> utils_types::errors::Result<Self> {
        if data.len() == Self::SIZE {
            Ok(VrfParameters {
                v: CurvePoint::from_bytes(&data[0..CurvePoint::SIZE]).unwrap(),
                h: k256::Scalar::from_bytes(&data[CurvePoint::SIZE..CurvePoint::SIZE + 32]).unwrap(),
                s: k256::Scalar::from_bytes(&data[CurvePoint::SIZE + 32..CurvePoint::SIZE + 32 + 32]).unwrap(),
                h_v: CurvePoint::from_bytes(
                    &data[CurvePoint::SIZE + 32 + 32..CurvePoint::SIZE + 32 + 32 + CurvePoint::SIZE],
                )
                .unwrap(),
                s_b: CurvePoint::from_bytes(
                    &data[CurvePoint::SIZE + 32 + 32 + CurvePoint::SIZE
                        ..CurvePoint::SIZE + 32 + 32 + CurvePoint::SIZE + CurvePoint::SIZE],
                )
                .unwrap(),
            })
        } else {
            Err(ParseError)
        }
    }

    fn to_bytes(&self) -> Box<[u8]> {
        let mut ret = Vec::with_capacity(Self::SIZE);
        ret.extend_from_slice(&self.v.to_bytes());
        ret.extend_from_slice(&self.h.to_bytes());
        ret.extend_from_slice(&self.s.to_bytes());
        ret.extend_from_slice(&self.h_v.to_bytes());
        ret.extend_from_slice(&self.s_b.to_bytes());
        ret.into_boxed_slice()
    }
}

impl VrfParameters {
    /// Verifies that VRF values are valid
    pub fn verify<const T: usize>(&self, creator: &Address, msg: &[u8; T], dst: &[u8]) -> Result<()> {
        let cap_b =
            Secp256k1::hash_from_bytes::<ExpandMsgXmd<sha3::Keccak256>>(&[&creator.to_bytes(), msg], &[dst]).unwrap();

        // Check point witness
        if self.s_b.to_projective_point() != cap_b * self.s {
            return Err(CalculationError);
        }

        // Check point witness
        if self.h_v.to_projective_point() != self.v.to_projective_point() * self.h {
            return Err(CalculationError);
        }

        let r_v: ProjectivePoint<Secp256k1> = cap_b * self.s - self.v.to_projective_point() * self.h;

        let h_check = Secp256k1::hash_to_scalar::<ExpandMsgXmd<sha3::Keccak256>>(
            &[
                &creator.to_bytes(),
                &self.v.to_bytes()[1..],
                &r_v.to_affine().to_encoded_point(false).as_bytes()[1..],
                msg,
            ],
            &[dst],
        )
        .unwrap();

        if h_check != self.h {
            return Err(CalculationError);
        }

        Ok(())
    }
}

/// Contains a response upon ticket acknowledgement
/// It is equivalent to a non-zero secret scalar on secp256k1 (EC private key).
#[derive(Clone, Debug, PartialEq, Eq, Serialize, Deserialize)]
#[cfg_attr(feature = "wasm", wasm_bindgen::prelude::wasm_bindgen)]
pub struct Response {
    response: [u8; Self::SIZE],
}

impl Default for Response {
    fn default() -> Self {
        let mut ret = Self {
            response: [0u8; Self::SIZE],
        };
        ret.response.copy_from_slice(
            NonZeroScalar::<Secp256k1>::from_uint(1u16.into())
                .unwrap()
                .to_bytes()
                .as_slice(),
        );
        ret
    }
}

impl std::fmt::Display for Response {
    fn fmt(&self, f: &mut Formatter<'_>) -> std::fmt::Result {
        f.write_str(self.to_hex().as_str())
    }
}

#[cfg_attr(feature = "wasm", wasm_bindgen::prelude::wasm_bindgen)]
impl Response {
    #[cfg_attr(feature = "wasm", wasm_bindgen::prelude::wasm_bindgen(constructor))]
    pub fn new(data: &[u8]) -> Self {
        assert_eq!(data.len(), Self::SIZE);
        let mut ret = Self::default();
        ret.response.copy_from_slice(data);
        ret
    }

    /// Converts this response to the PoR challenge by turning the non-zero scalar
    /// represented by this response into a secp256k1 curve point (public key)
    pub fn to_challenge(&self) -> Challenge {
        Challenge {
            curve_point: CurvePoint::from_exponent(&self.response)
                .expect("response represents an invalid non-zero scalar"),
        }
    }
}

impl Response {
    /// Derives the response from two half-keys.
    /// This is done by adding the two non-zero scalars that the given half-keys represent.
    pub fn from_half_keys(first: &HalfKey, second: &HalfKey) -> Result<Self> {
        let res = NonZeroScalar::<Secp256k1>::try_from(HalfKey::to_bytes(first).as_ref())
            .and_then(|s1| {
                NonZeroScalar::<Secp256k1>::try_from(second.to_bytes().as_ref()).map(|s2| s1.as_ref() + s2.as_ref())
            })
            .map_err(|_| CalculationError)?; // One of the scalars was 0

        Ok(Response::new(res.to_bytes().as_slice()))
    }
}

impl BinarySerializable for Response {
    const SIZE: usize = 32;

    fn from_bytes(data: &[u8]) -> utils_types::errors::Result<Self> {
        if data.len() == Self::SIZE {
            Ok(Response::new(data))
        } else {
            Err(ParseError)
        }
    }

    fn to_bytes(&self) -> Box<[u8]> {
        self.response.into()
    }
}

/// Represents an EdDSA signature using Ed25519 Edwards curve.
#[derive(Clone, Debug, PartialEq, Eq, Serialize, Deserialize)]
#[cfg_attr(feature = "wasm", wasm_bindgen::prelude::wasm_bindgen)]
pub struct OffchainSignature {
    signature: ed25519_dalek::Signature,
}

#[cfg_attr(feature = "wasm", wasm_bindgen::prelude::wasm_bindgen)]
impl OffchainSignature {
    pub fn sign_message(msg: &[u8], signing_keypair: &OffchainKeypair) -> Self {
        let expanded_sk = ed25519_dalek::ExpandedSecretKey::from(
            &ed25519_dalek::SecretKey::from_bytes(signing_keypair.secret().as_ref()).expect("invalid private key"),
        );

        let verifying = ed25519_dalek::PublicKey::from_bytes(signing_keypair.public().compressed.as_bytes()).unwrap();
        Self {
            signature: expanded_sk.sign(msg, &verifying),
        }
    }

    pub fn verify_message(&self, msg: &[u8], public_key: &OffchainPublicKey) -> bool {
        let pk = ed25519_dalek::PublicKey::from_bytes(public_key.compressed.as_bytes()).unwrap();
        pk.verify_strict(msg, &self.signature).is_ok()
    }
}

impl BinarySerializable for OffchainSignature {
    const SIZE: usize = ed25519_dalek::Signature::BYTE_SIZE;

    fn from_bytes(data: &[u8]) -> utils_types::errors::Result<Self> {
        ed25519_dalek::Signature::from_bytes(data)
            .map_err(|_| ParseError)
            .map(|signature| Self { signature })
    }

    fn to_bytes(&self) -> Box<[u8]> {
        self.signature.to_bytes().into()
    }
}

impl TryFrom<([u8; 32], [u8; 32])> for OffchainSignature {
    type Error = GeneralError;

    fn try_from(value: ([u8; 32], [u8; 32])) -> std::result::Result<Self, Self::Error> {
        let mut sig = [0u8; OffchainSignature::SIZE];

        sig[0..32].copy_from_slice(&value.0);
        sig[32..64].copy_from_slice(&value.1);

        OffchainSignature::from_bytes(&sig)
    }
}

/// Represents an ECDSA signature based on the secp256k1 curve with recoverable public key.
/// This signature encodes the 2-bit recovery information into the
/// upper-most bits of MSB of the S value, which are never used by this ECDSA
/// instantiation over secp256k1.
#[derive(Clone, Debug, Serialize, Deserialize)]
#[cfg_attr(feature = "wasm", wasm_bindgen::prelude::wasm_bindgen)]
pub struct Signature {
    #[serde(with = "arrays")]
    signature: [u8; Self::SIZE],
    recovery: u8,
}

#[cfg_attr(feature = "wasm", wasm_bindgen::prelude::wasm_bindgen)]
impl Signature {
    #[cfg_attr(feature = "wasm", wasm_bindgen::prelude::wasm_bindgen(constructor))]
    pub fn new(raw_bytes: &[u8], recovery: u8) -> Signature {
        assert_eq!(raw_bytes.len(), Self::SIZE, "invalid length");
        assert!(recovery <= 1, "invalid recovery bit");
        let mut ret = Self {
            signature: [0u8; Self::SIZE],
            recovery,
        };
        ret.signature.copy_from_slice(raw_bytes);
        ret
    }

    fn sign<S>(data: &[u8], private_key: &[u8], signing_method: S) -> Signature
    where
        S: Fn(&SigningKey, &[u8]) -> ecdsa::signature::Result<(ECDSASignature, RecoveryId)>,
    {
        let key = SigningKey::from_bytes(private_key.into()).expect("invalid signing key");
        let (sig, rec) = signing_method(&key, data).expect("signing failed");

        let mut ret = Signature {
            signature: [0u8; Self::SIZE],
            recovery: rec.to_byte(),
        };
        ret.signature.copy_from_slice(&sig.to_vec());
        ret
    }

    /// Signs the given message using the chain private key.
    pub fn sign_message(message: &[u8], chain_keypair: &ChainKeypair) -> Signature {
        Self::sign(
            message,
            chain_keypair.secret().as_ref(),
            |k: &SigningKey, data: &[u8]| k.sign_recoverable(data),
        )
    }

    /// Signs the given hash using the raw private key.
    pub fn sign_hash(hash: &[u8], chain_keypair: &ChainKeypair) -> Signature {
        Self::sign(hash, chain_keypair.secret().as_ref(), |k: &SigningKey, data: &[u8]| {
            k.sign_prehash_recoverable(data)
        })
    }

    fn verify<V>(&self, message: &[u8], public_key: &[u8], verifier: V) -> bool
    where
        V: Fn(&VerifyingKey, &[u8], &ECDSASignature) -> ecdsa::signature::Result<()>,
    {
        let pub_key = VerifyingKey::from_sec1_bytes(public_key).expect("invalid public key");

        if let Ok(signature) = ECDSASignature::try_from(self.signature.as_slice()) {
            verifier(&pub_key, message, &signature).is_ok()
        } else {
            warn!("un-parseable signature encountered");
            false
        }
    }

    /// Verifies this signature against the given message and a public key object
    pub fn verify_message(&self, message: &[u8], public_key: &PublicKey) -> bool {
        self.verify(message, &public_key.to_bytes(false), |k, msg, sgn| k.verify(msg, sgn))
    }

    /// Verifies this signature against the given hash and a public key object
    pub fn verify_hash(&self, hash: &[u8], public_key: &PublicKey) -> bool {
        self.verify(hash, &public_key.to_bytes(false), |k, msg, sgn| {
            k.verify_prehash(msg, sgn)
        })
    }

    /// Returns the raw signature, without the encoded public key recovery bit.
    pub fn raw_signature(&self) -> Box<[u8]> {
        self.signature.into()
    }
}

impl BinarySerializable for Signature {
    const SIZE: usize = 64;

    fn from_bytes(data: &[u8]) -> utils_types::errors::Result<Self> {
        if data.len() == Self::SIZE {
            // Read & clear the top-most bit in S
            let mut ret = Signature {
                signature: [0u8; Self::SIZE],
                recovery: (data[Self::SIZE / 2] & 0x80 != 0).into(),
            };
            ret.signature.copy_from_slice(data);
            ret.signature[Self::SIZE / 2] &= 0x7f;

            Ok(ret)
        } else {
            Err(ParseError)
        }
    }

    fn to_bytes(&self) -> Box<[u8]> {
        let mut compressed = Vec::from(self.signature);
        compressed[Self::SIZE / 2] &= 0x7f;
        compressed[Self::SIZE / 2] |= self.recovery << 7;
        compressed.into_boxed_slice()
    }
}

impl PartialEq for Signature {
    fn eq(&self, other: &Self) -> bool {
        self.signature.eq(&other.signature)
    }
}

impl Eq for Signature {}

/// A method that turns all lower-cased hexadecimal address to a checksum-ed address
/// according to `<https://eips.ethereum.org/EIPS/eip-55>`
pub trait ToChecksum {
    /// Checksum of self according to `<https://eips.ethereum.org/EIPS/eip-55>`
    fn to_checksum(&self) -> String;
}

impl ToChecksum for Address {
    fn to_checksum(&self) -> String {
        let address_hex = &self.to_hex()[2..];

        let mut hasher = EthDigest::default();
        hasher.update(address_hex.as_bytes());
        let hash = hasher.finalize();

        let mut ret = String::with_capacity(Self::SIZE * 2 + 2);
        ret.push_str("0x");

        for (i, c) in address_hex.chars().enumerate() {
            let nibble = hash[i / 2] >> (((i + 1) % 2) * 4) & 0xf;
            if nibble >= 8 {
                ret.push(c.to_ascii_uppercase());
            } else {
                ret.push(c);
            }
        }
        ret
    }
}

#[cfg(test)]
pub mod tests {
    use crate::{
        derivation::derive_vrf_parameters,
        keypairs::{ChainKeypair, Keypair, OffchainKeypair},
        random::random_group_element,
        types::{
            Challenge, CurvePoint, HalfKey, HalfKeyChallenge, Hash, OffchainPublicKey, OffchainSignature, PublicKey,
            Response, Signature, ToChecksum, VrfParameters,
        },
    };
    use ed25519_dalek::Signer;
    use hex_literal::hex;
    use k256::{
        ecdsa::VerifyingKey,
        elliptic_curve::{sec1::ToEncodedPoint, CurveArithmetic},
        {NonZeroScalar, Secp256k1, U256},
    };
    use libp2p_identity::PeerId;
    use std::str::FromStr;
    use utils_types::{
        primitives::Address,
        traits::{BinarySerializable, PeerIdLike, ToHex},
    };

    const PUBLIC_KEY: [u8; 33] = hex!("021464586aeaea0eb5736884ca1bf42d165fc8e2243b1d917130fb9e321d7a93b8");
    const PUBLIC_KEY_UNCOMPRESSED_PLAIN: [u8; 64] = hex!("1464586aeaea0eb5736884ca1bf42d165fc8e2243b1d917130fb9e321d7a93b8fb0699d4f177f9c84712f6d7c5f6b7f4f6916116047fa25c79ef806fc6c9523e");
    const PUBLIC_KEY_UNCOMPRESSED: [u8; 65] = hex!("041464586aeaea0eb5736884ca1bf42d165fc8e2243b1d917130fb9e321d7a93b8fb0699d4f177f9c84712f6d7c5f6b7f4f6916116047fa25c79ef806fc6c9523e");
    const PRIVATE_KEY: [u8; 32] = hex!("e17fe86ce6e99f4806715b0c9412f8dad89334bf07f72d5834207a9d8f19d7f8");

    #[test]
    fn signature_signing_test() {
        let msg = b"test12345";
        let kp = ChainKeypair::from_secret(&PRIVATE_KEY).unwrap();
        let sgn = Signature::sign_message(msg, &kp);

        let expected_pk = PublicKey::from_bytes(&PUBLIC_KEY).unwrap();
        assert!(sgn.verify_message(msg, &expected_pk));

        let extracted_pk = PublicKey::from_signature(msg, &sgn).unwrap();
        assert_eq!(expected_pk, extracted_pk, "key extracted from signature does not match");
    }

    #[test]
    fn offchain_signature_signing_test() {
        let msg = b"test12345";
        let keypair = OffchainKeypair::from_secret(&PRIVATE_KEY).unwrap();

        let key = ed25519_dalek::SecretKey::from_bytes(&PRIVATE_KEY).unwrap();
        let pk: ed25519_dalek::PublicKey = (&key).into();
        let kp = ed25519_dalek::Keypair {
            secret: key,
            public: pk.clone(),
        };

        let sgn = kp.sign(msg);
        assert!(pk.verify_strict(msg, &sgn).is_ok(), "blomp");

        let sgn_1 = OffchainSignature::sign_message(msg, &keypair);
        let sgn_2 = OffchainSignature::from_bytes(&sgn_1.to_bytes()).unwrap();

        assert!(
            sgn_1.verify_message(msg, keypair.public()),
            "cannot verify message via sig 1"
        );
        assert!(
            sgn_2.verify_message(msg, keypair.public()),
            "cannot verify message via sig 2"
        );
        assert_eq!(sgn_1, sgn_2, "signatures must be equal");
    }

    #[test]
    fn signature_serialize_test() {
        let msg = b"test000000";
        let kp = ChainKeypair::from_secret(&PRIVATE_KEY).unwrap();
        let sgn = Signature::sign_message(msg, &kp);

        let deserialized = Signature::from_bytes(&sgn.to_bytes()).unwrap();
        assert_eq!(sgn, deserialized, "signatures don't match");
    }

    #[test]
    fn offchain_signature() {
        let msg = b"test12345";
        let keypair = OffchainKeypair::from_secret(&PRIVATE_KEY).unwrap();

        let key = ed25519_dalek::SecretKey::from_bytes(&PRIVATE_KEY).unwrap();
        let pk: ed25519_dalek::PublicKey = (&key).into();
        let kp = ed25519_dalek::Keypair {
            secret: key,
            public: pk.clone(),
        };

        let sgn = kp.sign(msg);
        assert!(pk.verify_strict(msg, &sgn).is_ok(), "blomp");

        let sgn_1 = OffchainSignature::sign_message(msg, &keypair);
        let sgn_2 = OffchainSignature::from_bytes(&sgn_1.to_bytes()).unwrap();

        assert!(
            sgn_1.verify_message(msg, keypair.public()),
            "cannot verify message via sig 1"
        );
        assert!(
            sgn_2.verify_message(msg, keypair.public()),
            "cannot verify message via sig 2"
        );
        assert_eq!(sgn_1, sgn_2, "signatures must be equal");
        // let keypair = OffchainKeypair::from_secret(&PRIVATE_KEY).unwrap();

        // let sig = OffchainSignature::sign_message("my test msg".as_bytes(), &keypair);

        // assert!(sig.verify_message("my test msg".as_bytes(), keypair.public()));
    }

    #[test]
    fn public_key_to_hex() {
        let pk = PublicKey::from_privkey(&hex!(
            "492057cf93e99b31d2a85bc5e98a9c3aa0021feec52c227cc8170e8f7d047775"
        ))
        .unwrap();

        assert_eq!("0x39d1bc2291826eaed86567d225cf243ebc637275e0a5aedb0d6b1dc82136a38e428804340d4c949a029846f682711d046920b4ca8b8ebeb9d1192b5bdaa54dba",
            pk.to_hex(false));
        assert_eq!(
            "0x0239d1bc2291826eaed86567d225cf243ebc637275e0a5aedb0d6b1dc82136a38e",
            pk.to_hex(true)
        );
    }

    #[test]
    fn public_key_recover_test() {
        let address = Address::from_str("f39Fd6e51aad88F6F4ce6aB8827279cffFb92266").unwrap();

        let r = hex!("bcae4d37e3a1cd869984d1d68f9242291773cd33d26f1e754ecc1a9bfaee7d17");
        let s = hex!("0b755ab5f6375595fc7fc245c45f6598cc873719183733f4c464d63eefd8579b");
        let v = 1u8;

        let hash = hex!("fac7acad27047640b069e8157b61623e3cb6bb86e6adf97151f93817c291f3cf");

        assert_eq!(
            address,
            PublicKey::from_raw_signature(&hash, &r, &s, v, VerifyingKey::recover_from_prehash)
                .unwrap()
                .to_address()
        );
    }

    #[test]
    fn public_key_combine_tweak() {
        let (scalar1, point1) = random_group_element();
        let (scalar2, point2) = random_group_element();

        let pk1 = PublicKey::try_from(point1).unwrap();
        let pk2 = PublicKey::try_from(point2).unwrap();

        let sum = PublicKey::combine(&[&pk1, &pk2]);
        let tweak1 = PublicKey::tweak_add(&pk1, &scalar2);
        assert_eq!(sum, tweak1);

        let tweak2 = PublicKey::tweak_add(&pk2, &scalar1);
        assert_eq!(sum, tweak2);
    }

    #[test]
    fn sign_and_recover_test() {
        let msg = hex!("eff80b9f035b1d369c6a60f362ac7c8b8c3b61b76d151d1be535145ccaa3e83e");

        let kp = ChainKeypair::from_secret(&PRIVATE_KEY).unwrap();

        let signature1 = Signature::sign_message(&msg, &kp);
        let signature2 = Signature::sign_hash(&msg, &kp);

        let pub_key1 = PublicKey::from_privkey(&PRIVATE_KEY).unwrap();
        let pub_key2 = PublicKey::from_signature(&msg, &signature1).unwrap();
        let pub_key3 = PublicKey::from_signature_hash(&msg, &signature2).unwrap();

        assert_eq!(pub_key1, kp.public().0);
        assert_eq!(pub_key1, pub_key2, "recovered public key does not match");
        assert_eq!(pub_key1, pub_key3, "recovered public key does not match");

        assert!(
            signature1.verify_message(&msg, &pub_key1),
            "signature 1 verification failed with pub key 1"
        );
        assert!(
            signature1.verify_message(&msg, &pub_key2),
            "signature 1 verification failed with pub key 2"
        );
        assert!(
            signature1.verify_message(&msg, &pub_key3),
            "signature 1 verification failed with pub key 3"
        );

        assert!(
            signature2.verify_hash(&msg, &pub_key1),
            "signature 2 verification failed with pub key 1"
        );
        assert!(
            signature2.verify_hash(&msg, &pub_key2),
            "signature 2 verification failed with pub key 2"
        );
        assert!(
            signature2.verify_hash(&msg, &pub_key3),
            "signature 2 verification failed with pub key 3"
        );
    }

    #[test]
    fn public_key_serialize_test() {
        let pk1 = PublicKey::from_bytes(&PUBLIC_KEY).expect("failed to deserialize 1");
        let pk2 = PublicKey::from_bytes(&pk1.to_bytes(true)).expect("failed to deserialize 2");
        let pk3 = PublicKey::from_bytes(&pk1.to_bytes(false)).expect("failed to deserialize 3");

        assert_eq!(pk1, pk2, "pub keys 1 2 don't match");
        assert_eq!(pk2, pk3, "pub keys 2 3 don't match");

        let pk1 = PublicKey::from_bytes(&PUBLIC_KEY).expect("failed to deserialize");
        let pk2 = PublicKey::from_bytes(&PUBLIC_KEY_UNCOMPRESSED).expect("failed to deserialize");
        let pk3 = PublicKey::from_bytes(&PUBLIC_KEY_UNCOMPRESSED_PLAIN).expect("failed to deserialize");

        assert_eq!(pk1, pk2, "pubkeys don't match");
        assert_eq!(pk2, pk3, "pubkeys don't match");

        assert_eq!(PublicKey::SIZE_COMPRESSED, pk1.to_bytes(true).len());
        assert_eq!(PublicKey::SIZE_UNCOMPRESSED, pk1.to_bytes(false).len());

        let shorter = hex!("f85e38b056284626a7aed0acc5d474605a408e6cccf76d7241ec7b4dedb31929b710e034f4f9a7dba97743b01e1cc35a45a60bebb29642cb0ba6a7fe8433316c");
        let s1 = PublicKey::from_bytes(&shorter).unwrap();
        let s2 = PublicKey::from_bytes(&s1.to_bytes(false)).unwrap();
        assert_eq!(s1, s2);
    }

    #[test]
    fn public_key_curve_point() {
        let cp1: CurvePoint = PublicKey::from_bytes(&PUBLIC_KEY).unwrap().into();
        let cp2 = CurvePoint::from_bytes(&cp1.to_bytes()).unwrap();
        assert_eq!(cp1, cp2);
    }

    #[test]
    fn public_key_from_privkey() {
        let pk1 = PublicKey::from_privkey(&PRIVATE_KEY).expect("failed to convert from private key");
        let pk2 = PublicKey::from_bytes(&PUBLIC_KEY).expect("failed to deserialize");

        assert_eq!(pk1, pk2, "failed to match deserialized pub key");
    }

    #[test]
    fn offchain_public_key_test() {
        let (s, pk1) = OffchainKeypair::random().unzip();

        let pk2 = OffchainPublicKey::from_privkey(s.as_ref()).unwrap();
        assert_eq!(pk1, pk2, "from privkey failed");

        let pk3 = OffchainPublicKey::from_bytes(&pk1.to_bytes()).unwrap();
        assert_eq!(pk1, pk3, "from bytes failed");
    }

    #[test]
    fn offchain_public_key_peerid_test() {
        let (_, pk1) = OffchainKeypair::random().unzip();
        let pk2 =
            OffchainPublicKey::from_peerid_str(pk1.to_peerid_str().as_str()).expect("peer id serialization failed");
        assert_eq!(pk1, pk2, "pubkeys don't match");
        assert_eq!(pk1.to_peerid_str(), pk2.to_peerid_str(), "peer id strings don't match");

        let valid_peerid = PeerId::from_str("12D3KooWLYKsvDB4xEELYoHXxeStj2gzaDXjra2uGaFLpKCZkJHs").unwrap();
        let valid = OffchainPublicKey::from_peerid(&valid_peerid).unwrap();
        assert_eq!(valid_peerid, valid.to_peerid(), "must work with ed25519 peer ids");

        let invalid_peerid = PeerId::from_str("16Uiu2HAmPHGyJ7y1Rj3kJ64HxJQgM9rASaeT2bWfXF9EiX3Pbp3K").unwrap();
        let invalid = OffchainPublicKey::from_peerid(&invalid_peerid);
        assert!(invalid.is_err(), "must not work with secp256k1 peer ids");

        let invalid_peerid_2 = PeerId::from_str("QmWvEwidPYBbLHfcZN6ATHdm4NPM4KbUx72LZnZRoRNKEN").unwrap();
        let invalid_2 = OffchainPublicKey::from_peerid(&invalid_peerid_2);
        assert!(invalid_2.is_err(), "must not work with rsa peer ids");
    }

    #[test]
    pub fn response_test() {
        let r1 = Response::new(&[0u8; Response::SIZE]);
        let r2 = Response::from_bytes(&r1.to_bytes()).unwrap();
        assert_eq!(r1, r2, "deserialized response does not match");
    }

    #[test]
    fn curve_point_test() {
        let scalar = NonZeroScalar::from_uint(U256::from_u8(100)).unwrap();
        let test_point = (<Secp256k1 as CurveArithmetic>::ProjectivePoint::GENERATOR * scalar.as_ref()).to_affine();

        let cp1 = CurvePoint::from_str(hex::encode(test_point.to_encoded_point(false).to_bytes()).as_str()).unwrap();

        let cp2 = CurvePoint::from_bytes(&cp1.to_bytes()).unwrap();

        assert_eq!(cp1, cp2, "failed to match deserialized curve point");

        let pk = PublicKey::from_privkey(&scalar.to_bytes()).unwrap();

        assert_eq!(
            cp1.to_address(),
            pk.to_address(),
            "failed to match curve point address with pub key address"
        );

        let ch1 = Challenge { curve_point: cp1 };
        let ch2 = Challenge { curve_point: cp2 };

        assert_eq!(ch1.to_ethereum_challenge(), ch2.to_ethereum_challenge());
        assert_eq!(ch1, ch2, "failed to match ethereum challenges from curve points");

        // Must be able to create from compressed and uncompressed data
        let scalar2 = NonZeroScalar::from_uint(U256::from_u8(123)).unwrap();
        let test_point2 = (<Secp256k1 as CurveArithmetic>::ProjectivePoint::GENERATOR * scalar2.as_ref()).to_affine();
        let uncompressed = test_point2.to_encoded_point(false);
        assert!(!uncompressed.is_compressed(), "given point is compressed");

        let compressed = uncompressed.compress();
        assert!(compressed.is_compressed(), "failed to compress points");

        let cp3 = CurvePoint::from_bytes(uncompressed.as_bytes()).unwrap();
        let cp4 = CurvePoint::from_bytes(compressed.as_bytes()).unwrap();

        assert_eq!(
            cp3, cp4,
            "failed to match curve point from compressed and uncompressed source"
        );
    }

    #[test]
    fn half_key_test() {
        let hk1 = HalfKey::new(&[0u8; HalfKey::SIZE]);
        let hk2 = HalfKey::from_bytes(&hk1.to_bytes()).unwrap();

        assert_eq!(hk1, hk2, "failed to match deserialized half-key");
    }

    #[test]
    fn half_key_challenge_test() {
        let hkc1 = HalfKeyChallenge::from_bytes(&PUBLIC_KEY).unwrap();
        let hkc2 = HalfKeyChallenge::from_bytes(&hkc1.to_bytes()).unwrap();
        assert_eq!(hkc1, hkc2, "failed to match deserialized half key challenge");
    }

    #[test]
    fn hash_test() {
        let hash1 = Hash::create(&[b"msg"]);
        assert_eq!(
            "0x92aef1b955b9de564fc50e31a55b470b0c8cdb931f186485d620729fb03d6f2c",
            hash1.to_hex(),
            "hash test vector failed to match"
        );

        let hash2 = Hash::from_bytes(&hash1.to_bytes()).unwrap();
        assert_eq!(hash1, hash2, "failed to match deserialized hash");

        assert_eq!(
            hash1.hash(),
            Hash::new(&hex!(
                "1c4d8d521eccee7225073ea180e0fa075a6443afb7ca06076a9566b07d29470f"
            ))
        );
    }

    #[test]
    fn address_to_checksum_test_all_caps() {
        let addr_1 = Address::from_str("52908400098527886e0f7030069857d2e4169ee7").unwrap();
        let value_1 = addr_1.to_checksum();
        let addr_2 = Address::from_str("8617e340b3d01fa5f11f306f4090fd50e238070d").unwrap();
        let value_2 = addr_2.to_checksum();

        assert_eq!(
            value_1, "0x52908400098527886E0F7030069857D2E4169EE7",
            "checksumed address does not match"
        );
        assert_eq!(
            value_2, "0x8617E340B3D01FA5F11F306F4090FD50E238070D",
            "checksumed address does not match"
        );
    }

    #[test]
    fn address_to_checksum_test_all_lower() {
        let addr_1 = Address::from_str("de709f2102306220921060314715629080e2fb77").unwrap();
        let value_1 = addr_1.to_checksum();
        let addr_2 = Address::from_str("27b1fdb04752bbc536007a920d24acb045561c26").unwrap();
        let value_2 = addr_2.to_checksum();

        assert_eq!(
            value_1, "0xde709f2102306220921060314715629080e2fb77",
            "checksumed address does not match"
        );
        assert_eq!(
            value_2, "0x27b1fdb04752bbc536007a920d24acb045561c26",
            "checksumed address does not match"
        );
    }

    #[test]
    fn address_to_checksum_test_all_normal() {
        let addr_1 = Address::from_str("5aaeb6053f3e94c9b9a09f33669435e7ef1beaed").unwrap();
        let addr_2 = Address::from_str("fb6916095ca1df60bb79ce92ce3ea74c37c5d359").unwrap();
        let addr_3 = Address::from_str("dbf03b407c01e7cd3cbea99509d93f8dddc8c6fb").unwrap();
        let addr_4 = Address::from_str("d1220a0cf47c7b9be7a2e6ba89f429762e7b9adb").unwrap();

        let value_1 = addr_1.to_checksum();
        let value_2 = addr_2.to_checksum();
        let value_3 = addr_3.to_checksum();
        let value_4 = addr_4.to_checksum();

        assert_eq!(
            value_1, "0x5aAeb6053F3E94C9b9A09f33669435E7Ef1BeAed",
            "checksumed address does not match"
        );
        assert_eq!(
            value_2, "0xfB6916095ca1df60bB79Ce92cE3Ea74c37c5d359",
            "checksumed address does not match"
        );
        assert_eq!(
            value_3, "0xdbF03B407c01E7cD3CBea99509d93f8DDDC8C6FB",
            "checksumed address does not match"
        );
        assert_eq!(
            value_4, "0xD1220A0cf47c7B9Be7A2E6BA89F429762e7b9aDb",
            "checksumed address does not match"
        );
    }

    #[test]
    fn vrf_values_serialize_deserialize() {
        let keypair = ChainKeypair::from_secret(&PRIVATE_KEY).unwrap();

        let test_msg: [u8; 32] = hex!("8248a966b9215e154c8f673cb154da030916be3fb31af3b1220419a1c98eeaed");

        let vrf_values = derive_vrf_parameters(&test_msg, &keypair, &Hash::default().to_bytes()).unwrap();

        assert_eq!(vrf_values, VrfParameters::from_bytes(&vrf_values.to_bytes()).unwrap());
    }

    #[test]
    fn vrf_values_crypto() {
        let keypair = ChainKeypair::from_secret(&PRIVATE_KEY).unwrap();

        let test_msg: [u8; 32] = hex!("8248a966b9215e154c8f673cb154da030916be3fb31af3b1220419a1c98eeaed");

        let vrf_values = derive_vrf_parameters(&test_msg, &keypair, &Hash::default().to_bytes()).unwrap();

        assert!(vrf_values
            .verify(&keypair.public().to_address(), &test_msg, &Hash::default().to_bytes())
            .is_ok());
    }
}

#[cfg(feature = "wasm")]
pub mod wasm {
    use js_sys::Uint8Array;
    use k256::ecdsa::VerifyingKey;
    use sha3::{digest::DynDigest, Keccak256};
    use std::str::FromStr;
    use utils_misc::ok_or_jserr;
    use utils_misc::utils::wasm::JsResult;
    use utils_types::traits::{BinarySerializable, PeerIdLike, ToHex};
    use wasm_bindgen::prelude::*;

    use crate::types::{
        Challenge, CurvePoint, HalfKey, HalfKeyChallenge, Hash, OffchainPublicKey, OffchainSignature, PublicKey,
        Response, Signature,
    };

    #[wasm_bindgen]
    impl CurvePoint {
        #[wasm_bindgen(js_name = "from_exponent")]
        pub fn _from_exponent(exponent: &[u8]) -> JsResult<CurvePoint> {
            ok_or_jserr!(Self::from_exponent(exponent))
        }

        #[wasm_bindgen(js_name = "from_str")]
        pub fn _from_str(str: &str) -> JsResult<CurvePoint> {
            ok_or_jserr!(Self::from_str(str))
        }

        #[wasm_bindgen(js_name = "deserialize")]
        pub fn _deserialize(bytes: &[u8]) -> JsResult<CurvePoint> {
            ok_or_jserr!(Self::from_bytes(bytes))
        }

        #[wasm_bindgen(js_name = "to_hex")]
        pub fn _to_hex(&self) -> String {
            self.to_hex()
        }

        #[wasm_bindgen(js_name = "serialize")]
        pub fn _serialize(&self) -> Box<[u8]> {
            self.to_bytes()
        }

        #[wasm_bindgen(js_name = "serialize_compressed")]
        pub fn _serialize_compressed(&self) -> Box<[u8]> {
            self.serialize_compressed()
        }

        #[wasm_bindgen(js_name = "eq")]
        pub fn _eq(&self, other: &CurvePoint) -> bool {
            self.eq(other)
        }

        #[wasm_bindgen(js_name = "clone")]
        pub fn _clone(&self) -> Self {
            *self
        }

        #[wasm_bindgen]
        pub fn size() -> u32 {
            Self::SIZE as u32
        }
    }

    #[wasm_bindgen]
    impl Challenge {
        #[wasm_bindgen(js_name = "from_hint_and_share")]
        pub fn _from_hint_and_share(own_share: &HalfKeyChallenge, hint: &HalfKeyChallenge) -> JsResult<Challenge> {
            ok_or_jserr!(Self::from_hint_and_share(own_share, hint))
        }

        #[wasm_bindgen(js_name = "from_own_share_and_half_key")]
        pub fn _from_own_share_and_half_key(own_share: &HalfKeyChallenge, half_key: &HalfKey) -> JsResult<Challenge> {
            ok_or_jserr!(Self::from_own_share_and_half_key(own_share, half_key))
        }

        #[wasm_bindgen(js_name = "deserialize")]
        pub fn _deserialize(data: &[u8]) -> JsResult<Challenge> {
            ok_or_jserr!(Self::from_bytes(data))
        }

        #[wasm_bindgen(js_name = "to_hex")]
        pub fn _to_hex(&self) -> String {
            self.to_hex()
        }

        #[wasm_bindgen(js_name = "serialize")]
        pub fn _serialize(&self) -> Box<[u8]> {
            self.to_bytes()
        }

        #[wasm_bindgen(js_name = "clone")]
        pub fn _clone(&self) -> Self {
            self.clone()
        }

        #[wasm_bindgen]
        pub fn size() -> u32 {
            Self::SIZE as u32
        }
    }

    #[wasm_bindgen]
    impl HalfKey {
        #[wasm_bindgen(js_name = "deserialize")]
        pub fn _deserialize(data: &[u8]) -> JsResult<HalfKey> {
            ok_or_jserr!(Self::from_bytes(data))
        }

        #[wasm_bindgen(js_name = "to_hex")]
        pub fn _to_hex(&self) -> String {
            self.to_hex()
        }

        #[wasm_bindgen(js_name = "serialize")]
        pub fn _serialize(&self) -> Box<[u8]> {
            self.to_bytes()
        }

        #[wasm_bindgen(js_name = "clone")]
        pub fn _clone(&self) -> Self {
            self.clone()
        }

        #[wasm_bindgen(js_name = "eq")]
        pub fn _eq(&self, other: &HalfKey) -> bool {
            self.eq(other)
        }

        #[wasm_bindgen]
        pub fn size() -> u32 {
            Self::SIZE as u32
        }
    }

    #[wasm_bindgen]
    impl HalfKeyChallenge {
        #[wasm_bindgen(js_name = "to_hex")]
        pub fn _to_hex(&self) -> String {
            self.to_hex()
        }

        #[wasm_bindgen(js_name = "eq")]
        pub fn _eq(&self, other: &HalfKeyChallenge) -> bool {
            self.eq(other)
        }

        #[wasm_bindgen(js_name = "from_str")]
        pub fn _from_str(str: &str) -> JsResult<HalfKeyChallenge> {
            ok_or_jserr!(Self::from_str(str))
        }

        #[wasm_bindgen(js_name = "deserialize")]
        pub fn _deserialize(data: &[u8]) -> JsResult<HalfKeyChallenge> {
            ok_or_jserr!(HalfKeyChallenge::from_bytes(data))
        }

        #[wasm_bindgen(js_name = "serialize")]
        pub fn _serialize(&self) -> Box<[u8]> {
            self.to_bytes()
        }

        #[wasm_bindgen(js_name = "clone")]
        pub fn _clone(&self) -> Self {
            *self
        }

        #[wasm_bindgen]
        pub fn size() -> u32 {
            Self::SIZE as u32
        }
    }

    #[wasm_bindgen]
    impl Hash {
        #[wasm_bindgen(js_name = "create")]
        pub fn _create(inputs: Vec<Uint8Array>) -> Self {
            let mut hash = Keccak256::default();
            inputs.into_iter().map(|a| a.to_vec()).for_each(|v| hash.update(&v));

            let mut ret = Hash {
                hash: [0u8; Self::SIZE],
            };
            hash.finalize_into(&mut ret.hash).unwrap();
            ret
        }

        #[wasm_bindgen(js_name = "deserialize")]
        pub fn _deserialize(data: &[u8]) -> JsResult<Hash> {
            ok_or_jserr!(Self::from_bytes(data))
        }

        #[wasm_bindgen(js_name = "to_hex")]
        pub fn _to_hex(&self) -> String {
            self.to_hex()
        }

        #[wasm_bindgen(js_name = "serialize")]
        pub fn _serialize(&self) -> Box<[u8]> {
            self.to_bytes()
        }

        #[wasm_bindgen(js_name = "eq")]
        pub fn _eq(&self, other: &Hash) -> bool {
            self.eq(other)
        }

        #[wasm_bindgen(js_name = "clone")]
        pub fn _clone(&self) -> Self {
            *self
        }

        #[wasm_bindgen]
        pub fn size() -> u32 {
            Self::SIZE as u32
        }
    }

    #[wasm_bindgen]
    impl OffchainPublicKey {
        #[wasm_bindgen(js_name = "deserialize")]
        pub fn _deserialize(bytes: &[u8]) -> JsResult<OffchainPublicKey> {
            ok_or_jserr!(OffchainPublicKey::from_bytes(bytes))
        }

        #[wasm_bindgen(js_name = "serialize")]
        pub fn _serialize(&self) -> Box<[u8]> {
            self.to_bytes()
        }

        #[wasm_bindgen(js_name = "from_peerid_str")]
        pub fn _from_peerid_str(peer_id: &str) -> JsResult<OffchainPublicKey> {
            ok_or_jserr!(OffchainPublicKey::from_peerid_str(peer_id))
        }

        #[wasm_bindgen(js_name = "to_peerid_str")]
        pub fn _to_peerid_str(&self) -> String {
            self.to_peerid_str()
        }

        #[wasm_bindgen(js_name = "from_privkey")]
        pub fn _from_privkey(private_key: &[u8]) -> JsResult<OffchainPublicKey> {
            ok_or_jserr!(OffchainPublicKey::from_privkey(private_key))
        }

        #[wasm_bindgen(js_name = "eq")]
        pub fn _eq(&self, other: &OffchainPublicKey) -> bool {
            self.eq(other)
        }

        #[wasm_bindgen(js_name = "clone")]
        pub fn _clone(&self) -> Self {
            self.clone()
        }

        #[wasm_bindgen(js_name = "to_string")]
        pub fn _to_string(&self) -> String {
            self.to_hex()
        }

        #[wasm_bindgen]
        pub fn size() -> u32 {
            Self::SIZE as u32
        }
    }

    #[wasm_bindgen(getter_with_clone)]
    pub struct KeyPair {
        pub private: Box<[u8]>,
        pub public: PublicKey,
    }

    #[wasm_bindgen]
    impl PublicKey {
        #[wasm_bindgen(js_name = "random_keypair")]
        pub fn _random_keypair() -> KeyPair {
            let (private, public) = Self::random_keypair();
            KeyPair {
                private: private.into(),
                public,
            }
        }

        #[wasm_bindgen(js_name = "deserialize")]
        pub fn _deserialize(bytes: &[u8]) -> JsResult<PublicKey> {
            ok_or_jserr!(PublicKey::from_bytes(bytes))
        }

        #[wasm_bindgen(js_name = "serialize")]
        pub fn _serialize(&self, compressed: bool) -> Box<[u8]> {
            self.to_bytes(compressed)
        }

        #[wasm_bindgen(js_name = "from_signature")]
        pub fn _from_raw_signature(hash: &[u8], r: &[u8], s: &[u8], v: u8) -> JsResult<PublicKey> {
            ok_or_jserr!(PublicKey::from_raw_signature(
                hash,
                r,
                s,
                v,
                VerifyingKey::recover_from_msg
            ))
        }

        #[wasm_bindgen(js_name = "from_privkey")]
        pub fn _from_privkey(private_key: &[u8]) -> JsResult<PublicKey> {
            ok_or_jserr!(PublicKey::from_privkey(private_key))
        }

        #[wasm_bindgen(js_name = "eq")]
        pub fn _eq(&self, other: &PublicKey) -> bool {
            self.eq(other)
        }

        pub fn size_compressed() -> u32 {
            Self::SIZE_COMPRESSED as u32
        }

        pub fn size_uncompressed() -> u32 {
            Self::SIZE_UNCOMPRESSED as u32
        }

        #[wasm_bindgen(js_name = "clone")]
        pub fn _clone(&self) -> Self {
            self.clone()
        }
    }

    #[wasm_bindgen]
    impl Response {
        #[wasm_bindgen(js_name = "deserialize")]
        pub fn _deserialize(data: &[u8]) -> JsResult<Response> {
            ok_or_jserr!(Response::from_bytes(data))
        }

        #[wasm_bindgen(js_name = "serialize")]
        pub fn _serialize(&self) -> Box<[u8]> {
            self.to_bytes()
        }

        #[wasm_bindgen(js_name = "to_hex")]
        pub fn _to_hex(&self) -> String {
            self.to_hex()
        }

        #[wasm_bindgen(js_name = "from_half_keys")]
        pub fn _from_half_keys(first: &HalfKey, second: &HalfKey) -> JsResult<Response> {
            ok_or_jserr!(Response::from_half_keys(first, second))
        }

        #[wasm_bindgen(js_name = "clone")]
        pub fn _clone(&self) -> Self {
            self.clone()
        }

        #[wasm_bindgen]
        pub fn size() -> u32 {
            Self::SIZE as u32
        }
    }

    #[wasm_bindgen]
    impl Signature {
        #[wasm_bindgen(js_name = "deserialize")]
        pub fn _deserialize(signature: &[u8]) -> JsResult<Signature> {
            ok_or_jserr!(Signature::from_bytes(signature))
        }

        #[wasm_bindgen(js_name = "to_hex")]
        pub fn _to_hex(&self) -> String {
            self.to_hex()
        }

        #[wasm_bindgen(js_name = "serialize")]
        pub fn _serialize(&self) -> Box<[u8]> {
            self.to_bytes()
        }

        #[wasm_bindgen(js_name = "clone")]
        pub fn _clone(&self) -> Self {
            self.clone()
        }

        #[wasm_bindgen]
        pub fn size() -> u32 {
            Self::SIZE as u32
        }
    }

    #[wasm_bindgen]
    impl OffchainSignature {
        #[wasm_bindgen(js_name = "deserialize")]
        pub fn _deserialize(signature: &[u8]) -> JsResult<OffchainSignature> {
            ok_or_jserr!(OffchainSignature::from_bytes(signature))
        }

        #[wasm_bindgen(js_name = "to_hex")]
        pub fn _to_hex(&self) -> String {
            self.to_hex()
        }

        #[wasm_bindgen(js_name = "serialize")]
        pub fn _serialize(&self) -> Box<[u8]> {
            self.to_bytes()
        }

        #[wasm_bindgen(js_name = "clone")]
        pub fn _clone(&self) -> Self {
            self.clone()
        }

        #[wasm_bindgen]
        pub fn size() -> u32 {
            Self::SIZE as u32
        }
    }
}<|MERGE_RESOLUTION|>--- conflicted
+++ resolved
@@ -433,11 +433,7 @@
 
 /// Represents an Ethereum 256-bit hash value
 /// This implementation instantiates the hash via Keccak256 digest.
-<<<<<<< HEAD
-#[derive(Clone, Copy, Eq, PartialEq, Serialize, Deserialize, PartialOrd, Ord)]
-=======
 #[derive(Clone, Copy, Eq, PartialEq, Serialize, Deserialize, PartialOrd, Ord, std::hash::Hash)]
->>>>>>> 6872a824
 #[cfg_attr(feature = "wasm", wasm_bindgen::prelude::wasm_bindgen)]
 pub struct Hash {
     hash: [u8; Self::SIZE],
