--- conflicted
+++ resolved
@@ -76,13 +76,8 @@
     }
 }
 
-<<<<<<< HEAD
-impl BinarySerializable for CurvePoint {
+impl BinarySerializable<'_> for CurvePoint {
     const SIZE: usize = 65; // Stores uncompressed data
-=======
-impl BinarySerializable<'_> for CurvePoint {
-    const SIZE: usize = 65;
->>>>>>> fcb7c6a3
 
     fn deserialize(bytes: &[u8]) -> utils_types::errors::Result<Self> {
         // Deserializes both compressed and uncompressed
@@ -290,13 +285,8 @@
     }
 }
 
-<<<<<<< HEAD
-impl BinarySerializable for HalfKeyChallenge {
+impl BinarySerializable<'_> for HalfKeyChallenge {
     const SIZE: usize = PublicKey::SIZE_COMPRESSED; // Size of the compressed secp256k1 point.
-=======
-impl BinarySerializable<'_> for HalfKeyChallenge {
-    const SIZE: usize = 33; // Size of the compressed secp256k1 point.
->>>>>>> fcb7c6a3
 
     fn deserialize(data: &[u8]) -> utils_types::errors::Result<Self> {
         if data.len() == Self::SIZE {
