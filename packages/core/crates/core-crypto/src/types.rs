--- conflicted
+++ resolved
@@ -433,11 +433,7 @@
 
 /// Represents an Ethereum 256-bit hash value
 /// This implementation instantiates the hash via Keccak256 digest.
-<<<<<<< HEAD
-#[derive(Debug, Clone, Copy, Eq, PartialEq, Serialize, Deserialize, PartialOrd, Ord, std::hash::Hash)]
-=======
-#[derive(Clone, Copy, Eq, PartialEq, Serialize, Deserialize, PartialOrd, Ord)]
->>>>>>> 7d1aa6aa
+#[derive(Clone, Copy, Eq, PartialEq, Serialize, Deserialize, PartialOrd, Ord, std::hash::Hash)]
 #[cfg_attr(feature = "wasm", wasm_bindgen::prelude::wasm_bindgen)]
 pub struct Hash {
     hash: [u8; Self::SIZE],
