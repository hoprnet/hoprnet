--- conflicted
+++ resolved
@@ -546,8 +546,7 @@
     type Error = CryptoError;
 
     fn try_from(value: CurvePoint) -> std::result::Result<Self, Self::Error> {
-        let key = elliptic_curve::PublicKey::<Secp256k1>::from_affine(value.affine)
-            .map_err(|_| InvalidInputValue)?;
+        let key = elliptic_curve::PublicKey::<Secp256k1>::from_affine(value.affine).map_err(|_| InvalidInputValue)?;
         Ok(Self {
             key,
             compressed: key.to_encoded_point(true).to_bytes(),
@@ -641,12 +640,8 @@
     pub fn combine(summands: &[&PublicKey]) -> PublicKey {
         let cps = summands.iter().map(|pk| CurvePoint::from(*pk)).collect::<Vec<_>>();
         let cps_ref = cps.iter().map(|cp| cp).collect::<Vec<_>>();
-<<<<<<< HEAD
-        CurvePoint::combine(&cps_ref).try_into()
-=======
         CurvePoint::combine(&cps_ref)
             .try_into()
->>>>>>> fa548765
             .expect("combination results in the ec identity (which is an invalid pub key)")
     }
 
@@ -870,11 +865,7 @@
     }
 }
 
-<<<<<<< HEAD
-impl Eq for Signature { }
-=======
 impl Eq for Signature {}
->>>>>>> fa548765
 
 /// A method that turns all lower-cased hexadecimal address to a checksum-ed address
 /// according to https://eips.ethereum.org/EIPS/eip-55
@@ -958,15 +949,6 @@
 
     #[test]
     fn public_key_to_hex() {
-<<<<<<< HEAD
-        let pk = PublicKey::from_privkey(
-            &hex!("492057cf93e99b31d2a85bc5e98a9c3aa0021feec52c227cc8170e8f7d047775")
-        ).unwrap();
-
-        assert_eq!("39d1bc2291826eaed86567d225cf243ebc637275e0a5aedb0d6b1dc82136a38e428804340d4c949a029846f682711d046920b4ca8b8ebeb9d1192b5bdaa54dba",
-                   pk.to_hex(false));
-        assert_eq!("0239d1bc2291826eaed86567d225cf243ebc637275e0a5aedb0d6b1dc82136a38e", pk.to_hex(true));
-=======
         let pk = PublicKey::from_privkey(&hex!(
             "492057cf93e99b31d2a85bc5e98a9c3aa0021feec52c227cc8170e8f7d047775"
         ))
@@ -978,7 +960,6 @@
             "0239d1bc2291826eaed86567d225cf243ebc637275e0a5aedb0d6b1dc82136a38e",
             pk.to_hex(true)
         );
->>>>>>> fa548765
     }
 
     #[test]
