use elliptic_curve::{NonZeroScalar, ProjectivePoint};
use k256::ecdsa::signature::hazmat::PrehashVerifier;
use k256::ecdsa::signature::Verifier;
use k256::ecdsa::{RecoveryId, Signature as ECDSASignature, SigningKey, VerifyingKey};
use k256::elliptic_curve::generic_array::GenericArray;
use k256::elliptic_curve::sec1::{FromEncodedPoint, ToEncodedPoint};
use k256::elliptic_curve::CurveArithmetic;
use k256::{ecdsa, elliptic_curve, AffinePoint, Secp256k1};
use libp2p_identity::{secp256k1::PublicKey as lp2p_k256_PublicKey, PeerId, PublicKey as lp2p_PublicKey};
use serde::{Deserialize, Serialize};
use std::ops::Add;
use std::str::FromStr;

use utils_log::warn;
use utils_types::errors::GeneralError;
use utils_types::errors::GeneralError::{Other, ParseError};

use utils_types::primitives::{Address, EthereumChallenge};
use utils_types::traits::{BinarySerializable, PeerIdLike, ToHex};

use crate::errors::CryptoError::InvalidInputValue;
use crate::errors::{CryptoError, CryptoError::CalculationError, Result};
use crate::primitives::{DigestLike, EthDigest};
use crate::random::random_group_element;

/// Extend support for arbitrary array sizes in serde
///
/// Array of arbitrary sizes are not supported in serde due to backwards compatibility.
/// Read more in: https://github.com/serde-rs/serde/issues/1937
mod arrays {
    use std::{convert::TryInto, marker::PhantomData};

    use serde::{
        de::{SeqAccess, Visitor},
        ser::SerializeTuple,
        Deserialize, Deserializer, Serialize, Serializer,
    };
    pub fn serialize<S: Serializer, T: Serialize, const N: usize>(data: &[T; N], ser: S) -> Result<S::Ok, S::Error> {
        let mut s = ser.serialize_tuple(N)?;
        for item in data {
            s.serialize_element(item)?;
        }
        s.end()
    }

    struct ArrayVisitor<T, const N: usize>(PhantomData<T>);

    impl<'de, T, const N: usize> Visitor<'de> for ArrayVisitor<T, N>
    where
        T: Deserialize<'de>,
    {
        type Value = [T; N];

        fn expecting(&self, formatter: &mut std::fmt::Formatter) -> std::fmt::Result {
            formatter.write_str(&format!("an array of length {}", N))
        }

        #[inline]
        fn visit_seq<A>(self, mut seq: A) -> Result<Self::Value, A::Error>
        where
            A: SeqAccess<'de>,
        {
            // can be optimized using MaybeUninit
            let mut data = Vec::with_capacity(N);
            for _ in 0..N {
                match (seq.next_element())? {
                    Some(val) => data.push(val),
                    None => return Err(serde::de::Error::invalid_length(N, &self)),
                }
            }
            match data.try_into() {
                Ok(arr) => Ok(arr),
                Err(_) => unreachable!(),
            }
        }
    }
    pub fn deserialize<'de, D, T, const N: usize>(deserializer: D) -> Result<[T; N], D::Error>
    where
        D: Deserializer<'de>,
        T: Deserialize<'de>,
    {
        deserializer.deserialize_tuple(N, ArrayVisitor::<T, N>(PhantomData))
    }
}

/// Represent an uncompressed elliptic curve point on the secp256k1 curve
#[derive(Clone, Eq, PartialEq, Debug)]
#[cfg_attr(feature = "wasm", wasm_bindgen::prelude::wasm_bindgen)]
pub struct CurvePoint {
    affine: AffinePoint,
}

#[cfg_attr(feature = "wasm", wasm_bindgen::prelude::wasm_bindgen)]
impl CurvePoint {
    /// Converts the uncompressed representation of the curve point to Ethereum address.
    pub fn to_address(&self) -> Address {
        let serialized = self.to_bytes();
        let hash = Hash::create(&[&serialized[1..]]).to_bytes();
        Address::new(&hash[12..])
    }
}

impl From<PublicKey> for CurvePoint {
    fn from(pubkey: PublicKey) -> Self {
        CurvePoint::from_affine(*pubkey.key.as_affine())
    }
}

impl From<&PublicKey> for CurvePoint {
    fn from(pubkey: &PublicKey) -> Self {
        CurvePoint::from_affine(*pubkey.key.as_affine())
    }
}

impl From<AffinePoint> for CurvePoint {
    fn from(affine: AffinePoint) -> Self {
        Self { affine }
    }
}

impl From<HalfKeyChallenge> for CurvePoint {
    fn from(value: HalfKeyChallenge) -> Self {
        CurvePoint::from_bytes(&value.hkc).unwrap()
    }
}

impl FromStr for CurvePoint {
    type Err = CryptoError;

    fn from_str(s: &str) -> std::result::Result<Self, Self::Err> {
        Ok(CurvePoint::from_bytes(&hex::decode(s).map_err(|_| ParseError)?)?)
    }
}

impl PeerIdLike for CurvePoint {
    fn from_peerid(peer_id: &PeerId) -> utils_types::errors::Result<Self> {
        CurvePoint::from_bytes(&PublicKey::from_peerid(peer_id)?.to_bytes(false))
    }

    fn to_peerid(&self) -> PeerId {
        PublicKey::from_bytes(&self.to_bytes()).unwrap().to_peerid()
    }
}

impl BinarySerializable<'_> for CurvePoint {
    const SIZE: usize = 65; // Stores uncompressed data

    fn from_bytes(bytes: &[u8]) -> utils_types::errors::Result<Self> {
        // Deserializes both compressed and uncompressed
        elliptic_curve::sec1::EncodedPoint::<Secp256k1>::from_bytes(bytes)
            .map_err(|_| ParseError)
            .and_then(|encoded| Option::from(AffinePoint::from_encoded_point(&encoded)).ok_or(ParseError))
            .map(|affine| Self { affine })
    }

    fn to_bytes(&self) -> Box<[u8]> {
        self.affine.to_encoded_point(false).to_bytes()
    }
}

impl CurvePoint {
    /// Size of the point if serialized via `serialize_compressed`.
    pub const SIZE_COMPRESSED: usize = 33;

    /// Creates a curve point from a non-zero scalar.
    /// The given exponent must represent a non-zero scalar and must result into
    /// a secp256k1 identity point.
    pub fn from_exponent(exponent: &[u8]) -> Result<Self> {
        PublicKey::from_privkey(exponent).map(CurvePoint::from)
    }

    /// Creates a curve point from the affine point representation.
    pub fn from_affine(affine: AffinePoint) -> Self {
        Self { affine }
    }

    /// Converts the curve point to a representation suitable for calculations.
    pub fn to_projective_point(&self) -> ProjectivePoint<Secp256k1> {
        ProjectivePoint::<Secp256k1>::from(&self.affine)
    }

    /// Serializes the curve point into a compressed form. This is a cheap operation.
    pub fn serialize_compressed(&self) -> Box<[u8]> {
        self.affine.to_encoded_point(true).to_bytes()
    }

    /// Sums all given curve points together, creating a new curve point.
    pub fn combine(summands: &[&CurvePoint]) -> CurvePoint {
        // Convert all public keys to EC points in the projective coordinates, which are
        // more efficient for doing the additions. Then finally make in an affine point
        let affine: AffinePoint = summands
            .iter()
            .map(|p| p.to_projective_point())
            .fold(<Secp256k1 as CurveArithmetic>::ProjectivePoint::IDENTITY, |acc, x| {
                acc.add(x)
            })
            .to_affine();

        affine.into()
    }
}

/// Natural extension of the Curve Point to the Proof-of-Relay challenge.
/// Proof-of-Relay challenge is a secp256k1 curve point.
#[derive(Clone, Eq, PartialEq, Debug)]
#[cfg_attr(feature = "wasm", wasm_bindgen::prelude::wasm_bindgen(getter_with_clone))]
pub struct Challenge {
    pub curve_point: CurvePoint,
}

#[cfg_attr(feature = "wasm", wasm_bindgen::prelude::wasm_bindgen)]
impl Challenge {
    /// Converts the PoR challenge to an Ethereum challenge.
    /// This is a one-way (lossy) operation, since the corresponding curve point is hashed
    /// with the hash value then truncated.
    pub fn to_ethereum_challenge(&self) -> EthereumChallenge {
        EthereumChallenge::new(&self.curve_point.to_address().to_bytes())
    }
}

impl From<Challenge> for EthereumChallenge {
    fn from(challenge: Challenge) -> Self {
        challenge.to_ethereum_challenge()
    }
}

impl Challenge {
    /// Obtains the PoR challenge by adding the two EC points represented by the half-key challenges
    pub fn from_hint_and_share(own_share: &HalfKeyChallenge, hint: &HalfKeyChallenge) -> Result<Self> {
        let curve_point: CurvePoint = PublicKey::combine(&[
            &PublicKey::from_bytes(&own_share.hkc)?,
            &PublicKey::from_bytes(&hint.hkc)?,
        ])
        .into();
        Ok(curve_point.into())
    }

    /// Obtains the PoR challenge by converting the given HalfKey into a secp256k1 point and
    /// adding it with the given HalfKeyChallenge (which already represents a secp256k1 point).
    pub fn from_own_share_and_half_key(own_share: &HalfKeyChallenge, half_key: &HalfKey) -> Result<Self> {
        Self::from_hint_and_share(own_share, &half_key.to_challenge())
    }
}

impl From<CurvePoint> for Challenge {
    fn from(curve_point: CurvePoint) -> Self {
        Self { curve_point }
    }
}

impl From<Response> for Challenge {
    fn from(response: Response) -> Self {
        response.to_challenge()
    }
}

impl BinarySerializable<'_> for Challenge {
    const SIZE: usize = PublicKey::SIZE_COMPRESSED;

    fn from_bytes(data: &[u8]) -> utils_types::errors::Result<Self> {
        // Accepts both compressed and uncompressed points
        CurvePoint::from_bytes(data).map(|curve_point| Challenge { curve_point })
    }

    fn to_bytes(&self) -> Box<[u8]> {
        // Serializes only compressed points
        self.curve_point.serialize_compressed()
    }
}

/// Represents a half-key used for Proof of Relay
/// Half-key is equivalent to a non-zero scalar in the field used by secp256k1, but the type
/// itself does not validate nor enforce this fact,
#[derive(Debug, Clone, Eq, PartialEq, Serialize, Deserialize)]
#[cfg_attr(feature = "wasm", wasm_bindgen::prelude::wasm_bindgen)]
pub struct HalfKey {
    hkey: [u8; Self::SIZE],
}

impl Default for HalfKey {
    fn default() -> Self {
        let mut ret = Self {
            hkey: [0u8; Self::SIZE],
        };
        ret.hkey.copy_from_slice(
            NonZeroScalar::<Secp256k1>::from_uint(1u16.into())
                .unwrap()
                .to_bytes()
                .as_slice(),
        );
        ret
    }
}

#[cfg_attr(feature = "wasm", wasm_bindgen::prelude::wasm_bindgen)]
impl HalfKey {
    #[cfg_attr(feature = "wasm", wasm_bindgen::prelude::wasm_bindgen(constructor))]
    pub fn new(half_key: &[u8]) -> Self {
        assert_eq!(half_key.len(), Self::SIZE, "invalid length");
        let mut ret = Self::default();
        ret.hkey.copy_from_slice(half_key);
        ret
    }

    /// Converts the non-zero scalar represented by this half-key into the half-key challenge.
    /// This operation naturally enforces the underlying scalar to be non-zero.
    pub fn to_challenge(&self) -> HalfKeyChallenge {
        CurvePoint::from_exponent(&self.hkey)
            .map(|cp| HalfKeyChallenge::new(&cp.serialize_compressed()))
            .expect("invalid public key")
    }
}

impl BinarySerializable<'_> for HalfKey {
    const SIZE: usize = 32;

    fn from_bytes(data: &[u8]) -> utils_types::errors::Result<Self> {
        if data.len() == Self::SIZE {
            let mut ret = HalfKey::default();
            ret.hkey.copy_from_slice(data);
            Ok(ret)
        } else {
            Err(ParseError)
        }
    }

    fn to_bytes(&self) -> Box<[u8]> {
        self.hkey.into()
    }
}

/// Represents a challenge for the half-key in Proof of Relay.
/// Half-key challenge is equivalent to a secp256k1 curve point.
/// Therefore, HalfKeyChallenge can be obtained from a HalfKey.
#[derive(Debug, Clone, Copy, Eq, PartialEq, Serialize, Deserialize)]
#[cfg_attr(feature = "wasm", wasm_bindgen::prelude::wasm_bindgen)]
pub struct HalfKeyChallenge {
    #[serde(with = "arrays")]
    hkc: [u8; Self::SIZE],
}

impl Default for HalfKeyChallenge {
    fn default() -> Self {
        // Note that the default HalfKeyChallenge is the identity point on secp256k1, therefore
        // will fail all public key checks, which is intended.
        let mut ret = Self { hkc: [0u8; Self::SIZE] };
        if let Some(b) = ret.hkc.last_mut() {
            *b = 1;
        }
        ret
    }
}

#[cfg_attr(feature = "wasm", wasm_bindgen::prelude::wasm_bindgen)]
impl HalfKeyChallenge {
    #[cfg_attr(feature = "wasm", wasm_bindgen::prelude::wasm_bindgen(constructor))]
    pub fn new(half_key_challenge: &[u8]) -> Self {
        assert_eq!(half_key_challenge.len(), Self::SIZE, "invalid length");
        let mut ret = Self::default();
        ret.hkc.copy_from_slice(half_key_challenge);
        ret
    }

    pub fn to_address(&self) -> Address {
        PublicKey::from_bytes(&self.hkc).expect("invalid half-key").to_address()
    }
}

impl BinarySerializable<'_> for HalfKeyChallenge {
    const SIZE: usize = PublicKey::SIZE_COMPRESSED; // Size of the compressed secp256k1 point.

    fn from_bytes(data: &[u8]) -> utils_types::errors::Result<Self> {
        if data.len() == Self::SIZE {
            let mut ret = HalfKeyChallenge::default();
            ret.hkc.copy_from_slice(data);
            Ok(ret)
        } else {
            Err(ParseError)
        }
    }

    fn to_bytes(&self) -> Box<[u8]> {
        self.hkc.into()
    }
}

impl PeerIdLike for HalfKeyChallenge {
    fn from_peerid(peer_id: &PeerId) -> utils_types::errors::Result<Self> {
        HalfKeyChallenge::from_bytes(&PublicKey::from_peerid(peer_id)?.to_bytes(true))
    }

    fn to_peerid(&self) -> PeerId {
        PublicKey::from_bytes(&self.hkc).expect("invalid half-key").to_peerid()
    }
}

impl FromStr for HalfKeyChallenge {
    type Err = GeneralError;

    fn from_str(s: &str) -> std::result::Result<Self, Self::Err> {
        Self::from_bytes(&hex::decode(s).map_err(|_| ParseError)?)
    }
}

impl From<HalfKey> for HalfKeyChallenge {
    fn from(half_key: HalfKey) -> Self {
        half_key.to_challenge()
    }
}

/// Represents an Ethereum 256-bit hash value
/// This implementation instantiates the hash via Keccak256 digest.
#[derive(Debug, Clone, Copy, Eq, PartialEq, Serialize, Deserialize)]
#[cfg_attr(feature = "wasm", wasm_bindgen::prelude::wasm_bindgen)]
pub struct Hash {
    hash: [u8; Self::SIZE],
}

impl Default for Hash {
    fn default() -> Self {
        Self {
            hash: [0u8; Self::SIZE],
        }
    }
}

#[cfg_attr(feature = "wasm", wasm_bindgen::prelude::wasm_bindgen)]
impl Hash {
    #[cfg_attr(feature = "wasm", wasm_bindgen::prelude::wasm_bindgen(constructor))]
    pub fn new(hash: &[u8]) -> Self {
        assert_eq!(hash.len(), Self::SIZE, "invalid length");
        let mut ret = Hash::default();
        ret.hash.copy_from_slice(hash);
        ret
    }

    /// Convenience method that creates a new hash by hashing this.
    pub fn hash(&self) -> Self {
        Self::create(&[&self.hash])
    }
}

impl BinarySerializable<'_> for Hash {
    const SIZE: usize = 32; // Defined by Keccak256.

    fn from_bytes(data: &[u8]) -> utils_types::errors::Result<Self> {
        if data.len() == Self::SIZE {
            let mut ret = Self {
                hash: [0u8; Self::SIZE],
            };
            ret.hash.copy_from_slice(data);
            Ok(ret)
        } else {
            Err(ParseError)
        }
    }

    fn to_bytes(&self) -> Box<[u8]> {
        self.hash.into()
    }
}

impl Hash {
    /// Takes all the byte slices and computes hash of their concatenated value.
    /// Uses the Keccak256 digest.
    pub fn create(inputs: &[&[u8]]) -> Self {
        let mut hash = EthDigest::default();
        inputs.iter().for_each(|v| hash.update(v));
        let mut ret = Hash {
            hash: [0u8; Self::SIZE],
        };
        hash.finalize_into(&mut ret.hash);
        ret
    }
}

/// Represents a secp256k1 public key.
/// This is a "Schrödinger public key", both compressed and uncompressed to save some cycles.
#[derive(Debug, Clone, Eq, PartialEq, Serialize, Deserialize)]
#[cfg_attr(feature = "wasm", wasm_bindgen::prelude::wasm_bindgen)]
pub struct PublicKey {
    key: elliptic_curve::PublicKey<Secp256k1>,
    compressed: Box<[u8]>,
}

#[cfg_attr(feature = "wasm", wasm_bindgen::prelude::wasm_bindgen)]
impl PublicKey {
    /// Generates a new random public key.
    /// Because the corresponding private key is discarded, this might be useful only for testing purposes.
    pub fn random() -> Self {
        let (_, pk) = Self::random_keypair();
        pk
    }

    /// Converts the public key to an Ethereum address
    pub fn to_address(&self) -> Address {
        let uncompressed = self.to_bytes(false);
        let serialized = Hash::create(&[&uncompressed[1..]]).to_bytes();
        Address::new(&serialized[12..])
    }

    /// Serializes the public key to a binary form.
    pub fn to_bytes(&self, compressed: bool) -> Box<[u8]> {
        if compressed {
            self.compressed.clone()
        } else {
            self.key.as_affine().to_encoded_point(false).to_bytes()
        }
    }

    /// Serializes the public key to a binary form and converts it to hexadecimal string representation.
    pub fn to_hex(&self, compressed: bool) -> String {
        let offset = if compressed { 0 } else { 1 };
        hex::encode(&self.to_bytes(compressed)[offset..])
    }
}

impl PeerIdLike for PublicKey {
    fn from_peerid(peer_id: &PeerId) -> utils_types::errors::Result<Self> {
        // Workaround for the missing public key API on PeerIds
        let peer_id_str = peer_id.to_base58();
        if peer_id_str.starts_with("16U") {
            // Here we explicitly assume non-RSA PeerId, so that multihash bytes are the actual public key
            let pid = peer_id.to_bytes();
            let (_, mh) = pid.split_at(6);
            Self::from_bytes(mh).map_err(|e| Other(e.into()))
        } else if peer_id_str.starts_with("12D") {
            // TODO: support for Ed25519 peer ids needs to be added here
            warn!("Ed25519-based peer id not yet supported");
            Err(ParseError)
        } else {
            // RSA-based peer ID might never going to be supported by HOPR
            warn!("RSA-based peer id encountered");
            Err(ParseError)
        }
    }

    // TODO: Once the enum is made opaque as described in the deprecation note, a workaround must be done.
    // Possibly by constructing directly the protobuf structure and then parsing it via l2p_PublicKey::from_protobuf_encoding
    #[allow(deprecated)]
    fn to_peerid(&self) -> PeerId {
        PeerId::from_public_key(&lp2p_PublicKey::Secp256k1(
            lp2p_k256_PublicKey::decode(&self.compressed).expect("cannot convert this public key to secp256k1 peer id"),
        ))
    }
}

impl TryFrom<CurvePoint> for PublicKey {
    type Error = CryptoError;

    fn try_from(value: CurvePoint) -> std::result::Result<Self, Self::Error> {
        let key = elliptic_curve::PublicKey::<Secp256k1>::from_affine(value.affine).map_err(|_| InvalidInputValue)?;
        Ok(Self {
            key,
            compressed: key.to_encoded_point(true).to_bytes(),
        })
    }
}

impl From<elliptic_curve::PublicKey<Secp256k1>> for PublicKey {
    fn from(key: elliptic_curve::PublicKey<Secp256k1>) -> Self {
        Self {
            key,
            compressed: key.to_encoded_point(true).to_bytes(),
        }
    }
}

impl PublicKey {
    /// Size of the compressed public key in bytes
    pub const SIZE_COMPRESSED: usize = 33;

    /// Size of the uncompressed public key in bytes
    pub const SIZE_UNCOMPRESSED: usize = 65;

    /// Generates new random keypair (private key, public key)
    pub fn random_keypair() -> (Box<[u8]>, PublicKey) {
        let (private, cp) = random_group_element();
        (private, PublicKey::try_from(cp).unwrap())
    }

    pub fn from_bytes(data: &[u8]) -> utils_types::errors::Result<Self> {
        if [
            Self::SIZE_UNCOMPRESSED,
            Self::SIZE_UNCOMPRESSED - 1,
            Self::SIZE_COMPRESSED,
        ]
        .contains(&data.len())
        {
            let key;
            if data.len() == Self::SIZE_UNCOMPRESSED - 1 {
                key = elliptic_curve::PublicKey::<Secp256k1>::from_sec1_bytes(&[&[4u8], &data[..]].concat())
                    .map_err(|_| ParseError)?
            } else {
                key = elliptic_curve::PublicKey::<Secp256k1>::from_sec1_bytes(data).map_err(|_| ParseError)?
            }

            Ok(PublicKey {
                key,
                compressed: if data.len() == Self::SIZE_COMPRESSED {
                    data.into()
                } else {
                    key.to_encoded_point(true).to_bytes()
                },
            })
        } else {
            Err(ParseError)
        }
    }

    pub fn from_privkey(private_key: &[u8]) -> Result<PublicKey> {
        let secret_scalar = NonZeroScalar::<Secp256k1>::try_from(private_key).map_err(|_| ParseError)?;

        let key = elliptic_curve::PublicKey::<Secp256k1>::from_secret_scalar(&secret_scalar);
        Ok(PublicKey {
            key,
            compressed: key.to_encoded_point(true).to_bytes(),
        })
    }

    fn from_raw_signature<R>(msg: &[u8], r: &[u8], s: &[u8], v: u8, recovery_method: R) -> Result<PublicKey>
    where
        R: Fn(&[u8], &ECDSASignature, RecoveryId) -> std::result::Result<VerifyingKey, ecdsa::Error>,
    {
        let recid = RecoveryId::try_from(v).map_err(|_| ParseError)?;
        let signature =
            ECDSASignature::from_scalars(GenericArray::clone_from_slice(r), GenericArray::clone_from_slice(s))
                .map_err(|_| ParseError)?;
        let recovered_key = recovery_method(msg, &signature, recid).map_err(|_| CalculationError)?;

        Ok(Self::from_bytes(&recovered_key.to_encoded_point(false).to_bytes())?)
    }

    pub fn from_signature(msg: &[u8], signature: &Signature) -> Result<PublicKey> {
        Self::from_raw_signature(
            msg,
            &signature.signature[0..Signature::SIZE / 2],
            &signature.signature[Signature::SIZE / 2..],
            signature.recovery,
            VerifyingKey::recover_from_msg,
        )
    }

    pub fn from_signature_hash(hash: &[u8], signature: &Signature) -> Result<PublicKey> {
        Self::from_raw_signature(
            hash,
            &signature.signature[0..Signature::SIZE / 2],
            &signature.signature[Signature::SIZE / 2..],
            signature.recovery,
            VerifyingKey::recover_from_prehash,
        )
    }

    /// Sums all given public keys together, creating a new public key.
    /// Panics if reaches infinity (EC identity point), which is an invalid public key.
    pub fn combine(summands: &[&PublicKey]) -> PublicKey {
        let cps = summands.iter().map(|pk| CurvePoint::from(*pk)).collect::<Vec<_>>();
        let cps_ref = cps.iter().map(|cp| cp).collect::<Vec<_>>();
        CurvePoint::combine(&cps_ref)
            .try_into()
            .expect("combination results in the ec identity (which is an invalid pub key)")
    }

    /// Adds the given public key with `tweak` times secp256k1 generator, producing a new public key.
    /// Panics if reaches infinity (EC identity point), which is an invalid public key.
    pub fn tweak_add(key: &PublicKey, tweak: &[u8]) -> PublicKey {
        let scalar = NonZeroScalar::<Secp256k1>::try_from(tweak).expect("zero tweak provided");

        let new_pk = (key.key.to_projective()
            + <Secp256k1 as CurveArithmetic>::ProjectivePoint::GENERATOR * scalar.as_ref())
        .to_affine();

        Self {
            key: elliptic_curve::PublicKey::<Secp256k1>::from_affine(new_pk)
                .expect("combination results into ec identity (which is an invalid pub key)"),
            compressed: new_pk.to_encoded_point(true).to_bytes(),
        }
    }
}

/// Contains a response upon ticket acknowledgement
/// It is equivalent to a non-zero secret scalar on secp256k1 (EC private key).
#[derive(Clone, Debug, PartialEq, Eq)]
#[cfg_attr(feature = "wasm", wasm_bindgen::prelude::wasm_bindgen)]
pub struct Response {
    response: [u8; Self::SIZE],
}

impl Default for Response {
    fn default() -> Self {
        let mut ret = Self {
            response: [0u8; Self::SIZE],
        };
        ret.response.copy_from_slice(
            NonZeroScalar::<Secp256k1>::from_uint(1u16.into())
                .unwrap()
                .to_bytes()
                .as_slice(),
        );
        ret
    }
}

#[cfg_attr(feature = "wasm", wasm_bindgen::prelude::wasm_bindgen)]
impl Response {
    #[cfg_attr(feature = "wasm", wasm_bindgen::prelude::wasm_bindgen(constructor))]
    pub fn new(data: &[u8]) -> Self {
        assert_eq!(data.len(), Self::SIZE);
        let mut ret = Self::default();
        ret.response.copy_from_slice(data);
        ret
    }

    /// Converts this response to the PoR challenge by turning the non-zero scalar
    /// represented by this response into a secp256k1 curve point (public key)
    pub fn to_challenge(&self) -> Challenge {
        Challenge {
            curve_point: CurvePoint::from_exponent(&self.response)
                .expect("response represents an invalid non-zero scalar"),
        }
    }
}

impl Response {
    /// Derives the response from two half-keys.
    /// This is done by adding the two non-zero scalars that the given half-keys represent.
    pub fn from_half_keys(first: &HalfKey, second: &HalfKey) -> Result<Self> {
        let res = NonZeroScalar::<Secp256k1>::try_from(HalfKey::to_bytes(&first).as_ref())
            .and_then(|s1| {
                NonZeroScalar::<Secp256k1>::try_from(second.to_bytes().as_ref()).map(|s2| s1.as_ref() + s2.as_ref())
            })
            .map_err(|_| CalculationError)?; // One of the scalars was 0

        Ok(Response::new(res.to_bytes().as_slice()))
    }
}

impl BinarySerializable<'_> for Response {
    const SIZE: usize = 32;

    fn from_bytes(data: &[u8]) -> utils_types::errors::Result<Self> {
        if data.len() == Self::SIZE {
            Ok(Response::new(data))
        } else {
            Err(ParseError)
        }
    }

    fn to_bytes(&self) -> Box<[u8]> {
        self.response.into()
    }
}

/// Represents an ECDSA signature based on the secp256k1 curve with recoverable public key.
/// This signature encodes the 2-bit recovery information into the
/// upper-most bits of MSB of the S value, which are never used by this ECDSA
/// instantiation over secp256k1.
#[derive(Clone, Debug, Serialize, Deserialize)]
#[cfg_attr(feature = "wasm", wasm_bindgen::prelude::wasm_bindgen)]
pub struct Signature {
    // TODO: The signature will be secp256k1 only, it will not accept Ed25519 public keys
    #[serde(with = "arrays")]
    signature: [u8; Self::SIZE],
    recovery: u8,
}

#[cfg_attr(feature = "wasm", wasm_bindgen::prelude::wasm_bindgen)]
impl Signature {
    #[cfg_attr(feature = "wasm", wasm_bindgen::prelude::wasm_bindgen(constructor))]
    pub fn new(raw_bytes: &[u8], recovery: u8) -> Signature {
        assert_eq!(raw_bytes.len(), Self::SIZE, "invalid length");
        assert!(recovery <= 1, "invalid recovery bit");
        let mut ret = Self {
            signature: [0u8; Self::SIZE],
            recovery,
        };
        ret.signature.copy_from_slice(raw_bytes);
        ret
    }

    fn sign<S>(data: &[u8], private_key: &[u8], signing_method: S) -> Signature
    where
        S: Fn(&SigningKey, &[u8]) -> ecdsa::signature::Result<(ECDSASignature, RecoveryId)>,
    {
        let key = SigningKey::from_bytes(private_key.into()).expect("invalid signing key");
        let (sig, rec) = signing_method(&key, data).expect("signing failed");

        let mut ret = Signature {
            signature: [0u8; Self::SIZE],
            recovery: rec.to_byte(),
        };
        ret.signature.copy_from_slice(&sig.to_vec());
        ret
    }

    /// Signs the given message using the raw private key.
    pub fn sign_message(message: &[u8], private_key: &[u8]) -> Signature {
        Self::sign(message, private_key, |k: &SigningKey, data: &[u8]| {
            k.sign_recoverable(data)
        })
    }

    /// Signs the given hash using the raw private key.
    pub fn sign_hash(hash: &[u8], private_key: &[u8]) -> Signature {
        Self::sign(hash, private_key, |k: &SigningKey, data: &[u8]| {
            k.sign_prehash_recoverable(data)
        })
    }

    fn verify<V>(&self, message: &[u8], public_key: &[u8], verifier: V) -> bool
    where
        V: Fn(&VerifyingKey, &[u8], &ECDSASignature) -> ecdsa::signature::Result<()>,
    {
        let pub_key = VerifyingKey::from_sec1_bytes(public_key).expect("invalid public key");

        if let Ok(signature) = ECDSASignature::try_from(self.signature.as_slice()) {
            verifier(&pub_key, message, &signature).is_ok()
        } else {
            warn!("un-parseable signature encountered");
            false
        }
    }

    /// Verifies this signature against the given message and a public key (compressed or uncompressed)
    pub fn verify_message(&self, message: &[u8], public_key: &[u8]) -> bool {
        self.verify(message, public_key, |k, msg, sgn| k.verify(msg, sgn))
    }

    /// Verifies this signature against the given message and a public key object
    pub fn verify_message_with_pubkey(&self, message: &[u8], public_key: &PublicKey) -> bool {
        self.verify_message(message, &public_key.to_bytes(false))
    }

    /// Verifies this signature against the given hash and a public key (compressed or uncompressed)
    pub fn verify_hash(&self, hash: &[u8], public_key: &[u8]) -> bool {
        self.verify(hash, public_key, |k, msg, sgn| k.verify_prehash(msg, sgn))
    }

    /// Verifies this signature against the given message and a public key object
    pub fn verify_hash_with_pubkey(&self, hash: &[u8], public_key: &PublicKey) -> bool {
        self.verify_hash(hash, &public_key.to_bytes(false))
    }

    /// Returns the raw signature, without the encoded public key recovery bit.
    pub fn raw_signature(&self) -> Box<[u8]> {
        self.signature.into()
    }
}

impl BinarySerializable<'_> for Signature {
    const SIZE: usize = 64;

    fn from_bytes(data: &[u8]) -> utils_types::errors::Result<Self> {
        if data.len() == Self::SIZE {
            // Read & clear the top-most bit in S
            let mut ret = Signature {
                signature: [0u8; Self::SIZE],
                recovery: (data[Self::SIZE / 2] & 0x80 != 0).into(),
            };
            ret.signature.copy_from_slice(data);
            ret.signature[Self::SIZE / 2] &= 0x7f;

            Ok(ret)
        } else {
            Err(ParseError)
        }
    }

    fn to_bytes(&self) -> Box<[u8]> {
        let mut compressed = Vec::from(self.signature);
        compressed[Self::SIZE / 2] &= 0x7f;
        compressed[Self::SIZE / 2] |= self.recovery << 7;
        compressed.into_boxed_slice()
    }
}

impl PartialEq for Signature {
    fn eq(&self, other: &Self) -> bool {
        self.signature.eq(&other.signature)
    }
}

impl Eq for Signature {}

/// A method that turns all lower-cased hexadecimal address to a checksum-ed address
/// according to https://eips.ethereum.org/EIPS/eip-55
pub trait ToChecksum {
    /// Checksum of self according to https://eips.ethereum.org/EIPS/eip-55
    fn to_checksum(&self) -> String;
}

impl ToChecksum for Address {
    fn to_checksum(&self) -> String {
        let address_hex = self.to_hex();

        let mut hasher = EthDigest::default();
        hasher.update(address_hex.as_bytes());
        let hash = hasher.finalize();

        let mut ret = String::with_capacity(Self::SIZE * 2 + 2);
        ret.push_str("0x");

        for (i, c) in address_hex.chars().enumerate() {
            let nibble = hash[i / 2] >> (((i + 1) % 2) * 4) & 0xf;
            if nibble >= 8 {
                ret.push(c.to_ascii_uppercase());
            } else {
                ret.push(c);
            }
        }
        ret
    }
}

#[cfg(test)]
pub mod tests {
    use crate::random::random_group_element;
    use hex_literal::hex;
    use k256::ecdsa::VerifyingKey;
    use k256::elliptic_curve::sec1::ToEncodedPoint;
    use k256::elliptic_curve::CurveArithmetic;
    use k256::{NonZeroScalar, Secp256k1, U256};
    use std::str::FromStr;
    use utils_types::primitives::Address;
    use utils_types::traits::{BinarySerializable, PeerIdLike, ToHex};

    use crate::types::{
        Challenge, CurvePoint, HalfKey, HalfKeyChallenge, Hash, PublicKey, Response, Signature, ToChecksum,
    };

    const PUBLIC_KEY: [u8; 33] = hex!("021464586aeaea0eb5736884ca1bf42d165fc8e2243b1d917130fb9e321d7a93b8");
    const PRIVATE_KEY: [u8; 32] = hex!("e17fe86ce6e99f4806715b0c9412f8dad89334bf07f72d5834207a9d8f19d7f8");

    #[test]
    fn signature_signing_test() {
        let msg = b"test12345";
        let sgn = Signature::sign_message(msg, &PRIVATE_KEY);

        assert!(sgn.verify_message(msg, &PUBLIC_KEY));

        let extracted_pk = PublicKey::from_signature(msg, &sgn).unwrap();
        let expected_pk = PublicKey::from_bytes(&PUBLIC_KEY).unwrap();
        assert_eq!(expected_pk, extracted_pk, "key extracted from signature does not match");
    }

    #[test]
    fn signature_serialize_test() {
        let msg = b"test000000";
        let sgn = Signature::sign_message(msg, &PRIVATE_KEY);

        let deserialized = Signature::from_bytes(&sgn.to_bytes()).unwrap();
        assert_eq!(sgn, deserialized, "signatures don't match");
    }

    #[test]
    fn public_key_peerid_test() {
        let pk1 = PublicKey::from_bytes(&PUBLIC_KEY).expect("failed to deserialize");

        let pk2 = PublicKey::from_peerid_str(pk1.to_peerid_str().as_str()).expect("peer id serialization failed");

        assert_eq!(pk1, pk2, "pubkeys don't match");
        assert_eq!(pk1.to_peerid_str(), pk2.to_peerid_str(), "peer id strings don't match");
    }

    #[test]
    fn public_key_to_hex() {
        let pk = PublicKey::from_privkey(&hex!(
            "492057cf93e99b31d2a85bc5e98a9c3aa0021feec52c227cc8170e8f7d047775"
        ))
        .unwrap();

        assert_eq!("39d1bc2291826eaed86567d225cf243ebc637275e0a5aedb0d6b1dc82136a38e428804340d4c949a029846f682711d046920b4ca8b8ebeb9d1192b5bdaa54dba",
                   pk.to_hex(false));
        assert_eq!(
            "0239d1bc2291826eaed86567d225cf243ebc637275e0a5aedb0d6b1dc82136a38e",
            pk.to_hex(true)
        );
    }

    #[test]
    fn public_key_recover_test() {
        let address = Address::from_str("f39Fd6e51aad88F6F4ce6aB8827279cffFb92266").unwrap();

        let r = hex!("bcae4d37e3a1cd869984d1d68f9242291773cd33d26f1e754ecc1a9bfaee7d17");
        let s = hex!("0b755ab5f6375595fc7fc245c45f6598cc873719183733f4c464d63eefd8579b");
        let v = 1u8;

        let hash = hex!("fac7acad27047640b069e8157b61623e3cb6bb86e6adf97151f93817c291f3cf");

        assert_eq!(
            address,
            PublicKey::from_raw_signature(&hash, &r, &s, v, VerifyingKey::recover_from_prehash)
                .unwrap()
                .to_address()
        );
    }

    #[test]
    fn public_key_combine_tweak() {
        let (scalar1, point1) = random_group_element();
        let (scalar2, point2) = random_group_element();

        let pk1 = PublicKey::try_from(point1).unwrap();
        let pk2 = PublicKey::try_from(point2).unwrap();

        let sum = PublicKey::combine(&[&pk1, &pk2]);
        let tweak1 = PublicKey::tweak_add(&pk1, &scalar2);
        assert_eq!(sum, tweak1);

        let tweak2 = PublicKey::tweak_add(&pk2, &scalar1);
        assert_eq!(sum, tweak2);
    }

    #[test]
    fn sign_and_recover_test() {
        let msg = hex!("eff80b9f035b1d369c6a60f362ac7c8b8c3b61b76d151d1be535145ccaa3e83e");

        let signature1 = Signature::sign_message(&msg, &PRIVATE_KEY);
        let signature2 = Signature::sign_hash(&msg, &PRIVATE_KEY);

        let pub_key1 = PublicKey::from_privkey(&PRIVATE_KEY).unwrap();
        let pub_key2 = PublicKey::from_signature(&msg, &signature1).unwrap();
        let pub_key3 = PublicKey::from_signature_hash(&msg, &signature2).unwrap();

        assert_eq!(pub_key1, pub_key2, "recovered public key does not match");
        assert_eq!(pub_key1, pub_key3, "recovered public key does not match");

        assert!(
            signature1.verify_message_with_pubkey(&msg, &pub_key1),
            "signature 1 verification failed with pub key 1"
        );
        assert!(
            signature1.verify_message_with_pubkey(&msg, &pub_key2),
            "signature 1 verification failed with pub key 2"
        );
        assert!(
            signature1.verify_message_with_pubkey(&msg, &pub_key3),
            "signature 1 verification failed with pub key 3"
        );

        assert!(
            signature2.verify_hash_with_pubkey(&msg, &pub_key1),
            "signature 2 verification failed with pub key 1"
        );
        assert!(
            signature2.verify_hash_with_pubkey(&msg, &pub_key2),
            "signature 2 verification failed with pub key 2"
        );
        assert!(
            signature2.verify_hash_with_pubkey(&msg, &pub_key3),
            "signature 2 verification failed with pub key 3"
        );
    }

    #[test]
    fn public_key_serialize_test() {
        let pk1 = PublicKey::from_bytes(&PUBLIC_KEY).expect("failed to deserialize 1");
        let pk2 = PublicKey::from_bytes(&pk1.to_bytes(true)).expect("failed to deserialize 2");
        let pk3 = PublicKey::from_bytes(&pk1.to_bytes(false)).expect("failed to deserialize 3");

        assert_eq!(pk1, pk2, "pub keys 1 2 don't match");
        assert_eq!(pk2, pk3, "pub keys 2 3 don't match");

        assert_eq!(PublicKey::SIZE_COMPRESSED, pk1.to_bytes(true).len());
        assert_eq!(PublicKey::SIZE_UNCOMPRESSED, pk1.to_bytes(false).len());

        let shorter = hex!("f85e38b056284626a7aed0acc5d474605a408e6cccf76d7241ec7b4dedb31929b710e034f4f9a7dba97743b01e1cc35a45a60bebb29642cb0ba6a7fe8433316c");
        let s1 = PublicKey::from_bytes(&shorter).unwrap();
        let s2 = PublicKey::from_bytes(&s1.to_bytes(false)).unwrap();
        assert_eq!(s1, s2);
    }

    #[test]
    fn public_key_curve_point() {
        let cp1: CurvePoint = PublicKey::from_bytes(&PUBLIC_KEY).unwrap().into();
        let cp2 = CurvePoint::from_bytes(&cp1.to_bytes()).unwrap();
        assert_eq!(cp1, cp2);
    }

    #[test]
    fn public_key_from_privkey() {
        let pk1 = PublicKey::from_privkey(&PRIVATE_KEY).expect("failed to convert from private key");
        let pk2 = PublicKey::from_bytes(&PUBLIC_KEY).expect("failed to deserialize");

        assert_eq!(pk1, pk2, "failed to match deserialized pub key");
    }

    #[test]
    pub fn response_test() {
        let r1 = Response::new(&[0u8; Response::SIZE]);
        let r2 = Response::from_bytes(&r1.to_bytes()).unwrap();
        assert_eq!(r1, r2, "deserialized response does not match");
    }

    #[test]
    fn curve_point_test() {
        let scalar = NonZeroScalar::from_uint(U256::from_u8(100)).unwrap();
        let test_point = (<Secp256k1 as CurveArithmetic>::ProjectivePoint::GENERATOR * scalar.as_ref()).to_affine();

        let cp1 = CurvePoint::from_str(hex::encode(test_point.to_encoded_point(false).to_bytes()).as_str()).unwrap();

        let cp2 = CurvePoint::from_bytes(&cp1.to_bytes()).unwrap();

        assert_eq!(cp1, cp2, "failed to match deserialized curve point");

        let pk = PublicKey::from_privkey(&scalar.to_bytes()).unwrap();

        assert_eq!(
            cp1.to_address(),
            pk.to_address(),
            "failed to match curve point address with pub key address"
        );

        let ch1 = Challenge { curve_point: cp1 };
        let ch2 = Challenge { curve_point: cp2 };

        assert_eq!(ch1.to_ethereum_challenge(), ch2.to_ethereum_challenge());
        assert_eq!(ch1, ch2, "failed to match ethereum challenges from curve points");

        // Must be able to create from compressed and uncompressed data
        let scalar2 = NonZeroScalar::from_uint(U256::from_u8(123)).unwrap();
        let test_point2 = (<Secp256k1 as CurveArithmetic>::ProjectivePoint::GENERATOR * scalar2.as_ref()).to_affine();
        let uncompressed = test_point2.to_encoded_point(false);
        assert!(!uncompressed.is_compressed(), "given point is compressed");

        let compressed = uncompressed.compress();
        assert!(compressed.is_compressed(), "failed to compress points");

        let cp3 = CurvePoint::from_bytes(uncompressed.as_bytes()).unwrap();
        let cp4 = CurvePoint::from_bytes(compressed.as_bytes()).unwrap();

        assert_eq!(
            cp3, cp4,
            "failed to match curve point from compressed and uncompressed source"
        );
    }

    #[test]
    fn half_key_test() {
        let hk1 = HalfKey::new(&[0u8; HalfKey::SIZE]);
        let hk2 = HalfKey::from_bytes(&hk1.to_bytes()).unwrap();

        assert_eq!(hk1, hk2, "failed to match deserialized half-key");
    }

    #[test]
    fn half_key_challenge_test() {
        let peer_id = PublicKey::from_bytes(&PUBLIC_KEY).unwrap().to_peerid();
        let hkc1 = HalfKeyChallenge::from_peerid(&peer_id).unwrap();
        let hkc2 = HalfKeyChallenge::from_bytes(&hkc1.to_bytes()).unwrap();
        assert_eq!(hkc1, hkc2, "failed to match deserialized half key challenge");
        assert_eq!(peer_id, hkc2.to_peerid(), "failed to match half-key challenge peer id");
    }

    #[test]
    fn hash_test() {
        let hash1 = Hash::create(&[b"msg"]);
        assert_eq!(
            "92aef1b955b9de564fc50e31a55b470b0c8cdb931f186485d620729fb03d6f2c",
            hash1.to_hex(),
            "hash test vector failed to match"
        );

        let hash2 = Hash::from_bytes(&hash1.to_bytes()).unwrap();
        assert_eq!(hash1, hash2, "failed to match deserialized hash");

        assert_eq!(
            hash1.hash(),
            Hash::new(&hex!(
                "1c4d8d521eccee7225073ea180e0fa075a6443afb7ca06076a9566b07d29470f"
            ))
        );
    }

    #[test]
    fn address_to_checksum_test_all_caps() {
        let addr_1 = Address::from_str("52908400098527886e0f7030069857d2e4169ee7").unwrap();
        let value_1 = addr_1.to_checksum();
        let addr_2 = Address::from_str("8617e340b3d01fa5f11f306f4090fd50e238070d").unwrap();
        let value_2 = addr_2.to_checksum();

        assert_eq!(
            value_1, "0x52908400098527886E0F7030069857D2E4169EE7",
            "checksumed address does not match"
        );
        assert_eq!(
            value_2, "0x8617E340B3D01FA5F11F306F4090FD50E238070D",
            "checksumed address does not match"
        );
    }

    #[test]
    fn address_to_checksum_test_all_lower() {
        let addr_1 = Address::from_str("de709f2102306220921060314715629080e2fb77").unwrap();
        let value_1 = addr_1.to_checksum();
        let addr_2 = Address::from_str("27b1fdb04752bbc536007a920d24acb045561c26").unwrap();
        let value_2 = addr_2.to_checksum();

        assert_eq!(
            value_1, "0xde709f2102306220921060314715629080e2fb77",
            "checksumed address does not match"
        );
        assert_eq!(
            value_2, "0x27b1fdb04752bbc536007a920d24acb045561c26",
            "checksumed address does not match"
        );
    }

    #[test]
    fn address_to_checksum_test_all_normal() {
        let addr_1 = Address::from_str("5aaeb6053f3e94c9b9a09f33669435e7ef1beaed").unwrap();
        let addr_2 = Address::from_str("fb6916095ca1df60bb79ce92ce3ea74c37c5d359").unwrap();
        let addr_3 = Address::from_str("dbf03b407c01e7cd3cbea99509d93f8dddc8c6fb").unwrap();
        let addr_4 = Address::from_str("d1220a0cf47c7b9be7a2e6ba89f429762e7b9adb").unwrap();

        let value_1 = addr_1.to_checksum();
        let value_2 = addr_2.to_checksum();
        let value_3 = addr_3.to_checksum();
        let value_4 = addr_4.to_checksum();

        assert_eq!(
            value_1, "0x5aAeb6053F3E94C9b9A09f33669435E7Ef1BeAed",
            "checksumed address does not match"
        );
        assert_eq!(
            value_2, "0xfB6916095ca1df60bB79Ce92cE3Ea74c37c5d359",
            "checksumed address does not match"
        );
        assert_eq!(
            value_3, "0xdbF03B407c01E7cD3CBea99509d93f8DDDC8C6FB",
            "checksumed address does not match"
        );
        assert_eq!(
            value_4, "0xD1220A0cf47c7B9Be7A2E6BA89F429762e7b9aDb",
            "checksumed address does not match"
        );
    }
}

#[cfg(feature = "wasm")]
pub mod wasm {
    use js_sys::Uint8Array;
    use k256::ecdsa::VerifyingKey;
    use sha3::{digest::DynDigest, Keccak256};
    use std::str::FromStr;
    use utils_misc::ok_or_jserr;
    use utils_misc::utils::wasm::JsResult;
    use utils_types::traits::{BinarySerializable, PeerIdLike, ToHex};
    use wasm_bindgen::prelude::*;

    use crate::types::{Challenge, CurvePoint, HalfKey, HalfKeyChallenge, Hash, PublicKey, Response, Signature};

    #[wasm_bindgen]
    impl CurvePoint {
        #[wasm_bindgen(js_name = "from_exponent")]
        pub fn _from_exponent(exponent: &[u8]) -> JsResult<CurvePoint> {
            ok_or_jserr!(Self::from_exponent(exponent))
        }

        #[wasm_bindgen(js_name = "from_str")]
        pub fn _from_str(str: &str) -> JsResult<CurvePoint> {
            ok_or_jserr!(Self::from_str(str))
        }

        #[wasm_bindgen(js_name = "from_peerid_str")]
        pub fn _from_peerid_str(peer_id: &str) -> JsResult<CurvePoint> {
            ok_or_jserr!(Self::from_peerid_str(peer_id))
        }

        #[wasm_bindgen(js_name = "to_peerid_str")]
        pub fn _to_peerid_str(&self) -> String {
            self.to_peerid_str()
        }

        #[wasm_bindgen(js_name = "deserialize")]
        pub fn _deserialize(bytes: &[u8]) -> JsResult<CurvePoint> {
            ok_or_jserr!(Self::from_bytes(bytes))
        }

        #[wasm_bindgen(js_name = "to_hex")]
        pub fn _to_hex(&self) -> String {
            self.to_hex()
        }

        #[wasm_bindgen(js_name = "serialize")]
        pub fn _serialize(&self) -> Box<[u8]> {
            self.to_bytes()
        }

        #[wasm_bindgen(js_name = "serialize_compressed")]
        pub fn _serialize_compressed(&self) -> Box<[u8]> {
            self.serialize_compressed()
        }

        #[wasm_bindgen(js_name = "eq")]
        pub fn _eq(&self, other: &CurvePoint) -> bool {
            self.eq(other)
        }

        #[wasm_bindgen(js_name = "clone")]
        pub fn _clone(&self) -> Self {
            self.clone()
        }

        pub fn size() -> u32 {
            Self::SIZE as u32
        }
    }

    #[wasm_bindgen]
    impl Challenge {
        #[wasm_bindgen(js_name = "from_hint_and_share")]
        pub fn _from_hint_and_share(own_share: &HalfKeyChallenge, hint: &HalfKeyChallenge) -> JsResult<Challenge> {
            ok_or_jserr!(Self::from_hint_and_share(own_share, hint))
        }

        #[wasm_bindgen(js_name = "from_own_share_and_half_key")]
        pub fn _from_own_share_and_half_key(own_share: &HalfKeyChallenge, half_key: &HalfKey) -> JsResult<Challenge> {
            ok_or_jserr!(Self::from_own_share_and_half_key(own_share, half_key))
        }

        #[wasm_bindgen(js_name = "deserialize")]
        pub fn _deserialize(data: &[u8]) -> JsResult<Challenge> {
            ok_or_jserr!(Self::from_bytes(data))
        }

        #[wasm_bindgen(js_name = "to_hex")]
        pub fn _to_hex(&self) -> String {
            self.to_hex()
        }

        #[wasm_bindgen(js_name = "serialize")]
        pub fn _serialize(&self) -> Box<[u8]> {
            self.to_bytes()
        }

        #[wasm_bindgen(js_name = "clone")]
        pub fn _clone(&self) -> Self {
            self.clone()
        }

        pub fn size() -> u32 {
            Self::SIZE as u32
        }
    }

    #[wasm_bindgen]
    impl HalfKey {
        #[wasm_bindgen(js_name = "deserialize")]
        pub fn _deserialize(data: &[u8]) -> JsResult<HalfKey> {
            ok_or_jserr!(Self::from_bytes(data))
        }

        #[wasm_bindgen(js_name = "to_hex")]
        pub fn _to_hex(&self) -> String {
            self.to_hex()
        }

        #[wasm_bindgen(js_name = "serialize")]
        pub fn _serialize(&self) -> Box<[u8]> {
            self.to_bytes()
        }

        #[wasm_bindgen(js_name = "clone")]
        pub fn _clone(&self) -> Self {
            self.clone()
        }

        #[wasm_bindgen(js_name = "eq")]
        pub fn _eq(&self, other: &HalfKey) -> bool {
            self.eq(other)
        }

        pub fn size() -> u32 {
            Self::SIZE as u32
        }
    }

    #[wasm_bindgen]
    impl HalfKeyChallenge {
        #[wasm_bindgen(js_name = "to_hex")]
        pub fn _to_hex(&self) -> String {
            self.to_hex()
        }

        #[wasm_bindgen(js_name = "eq")]
        pub fn _eq(&self, other: &HalfKeyChallenge) -> bool {
            self.eq(other)
        }

        #[wasm_bindgen(js_name = "to_peerid_str")]
        pub fn _to_peerid_str(&self) -> String {
            self.to_peerid_str()
        }

<<<<<<< HEAD
        #[wasm_bindgen(js_name = "deserialize")]
        pub fn _deserialize(data: &[u8]) -> JsResult<HalfKeyChallenge> {
            ok_or_jserr!(Self::deserialize(data))
        }

        #[wasm_bindgen(js_name = "serialize")]
        pub fn _serialize(&self) -> Box<[u8]> {
            self.serialize()
        }

=======
>>>>>>> f76464f9
        #[wasm_bindgen(js_name = "from_str")]
        pub fn _from_str(str: &str) -> JsResult<HalfKeyChallenge> {
            ok_or_jserr!(Self::from_str(str))
        }

        #[wasm_bindgen(js_name = "from_peerid_str")]
        pub fn _from_peerid_str(peer_id: &str) -> JsResult<HalfKeyChallenge> {
            ok_or_jserr!(Self::from_peerid_str(peer_id))
        }

        #[wasm_bindgen(js_name = "deserialize")]
        pub fn _deserialize(data: &[u8]) -> JsResult<HalfKeyChallenge> {
            ok_or_jserr!(HalfKeyChallenge::from_bytes(data))
        }

        #[wasm_bindgen(js_name = "serialize")]
        pub fn _serialize(&self) -> Box<[u8]> {
            self.to_bytes()
        }

        #[wasm_bindgen(js_name = "clone")]
        pub fn _clone(&self) -> Self {
            self.clone()
        }

        pub fn size() -> u32 {
            Self::SIZE as u32
        }
    }

    #[wasm_bindgen]
    impl Hash {
        #[wasm_bindgen(js_name = "create")]
        pub fn _create(inputs: Vec<Uint8Array>) -> Self {
            let mut hash = Keccak256::default();
            inputs.into_iter().map(|a| a.to_vec()).for_each(|v| hash.update(&v));

            let mut ret = Hash {
                hash: [0u8; Self::SIZE],
            };
            hash.finalize_into(&mut ret.hash).unwrap();
            ret
        }

        #[wasm_bindgen(js_name = "deserialize")]
        pub fn _deserialize(data: &[u8]) -> JsResult<Hash> {
            ok_or_jserr!(Self::from_bytes(data))
        }

        #[wasm_bindgen(js_name = "to_hex")]
        pub fn _to_hex(&self) -> String {
            self.to_hex()
        }

        #[wasm_bindgen(js_name = "serialize")]
        pub fn _serialize(&self) -> Box<[u8]> {
            self.to_bytes()
        }

        #[wasm_bindgen(js_name = "eq")]
        pub fn _eq(&self, other: &Hash) -> bool {
            self.eq(other)
        }

        #[wasm_bindgen(js_name = "clone")]
        pub fn _clone(&self) -> Self {
            self.clone()
        }

        pub fn size() -> u32 {
            Self::SIZE as u32
        }
    }

    #[wasm_bindgen(getter_with_clone)]
    pub struct KeyPair {
        pub private: Box<[u8]>,
        pub public: PublicKey
    }

    #[wasm_bindgen]
    impl PublicKey {
        #[wasm_bindgen(js_name = "random_keypair")]
        pub fn _random_keypair() -> KeyPair {
            let (private, public) = Self::random_keypair();
            KeyPair { private, public }
        }

        #[wasm_bindgen(js_name = "deserialize")]
        pub fn _deserialize(bytes: &[u8]) -> JsResult<PublicKey> {
            ok_or_jserr!(PublicKey::from_bytes(bytes))
        }

        #[wasm_bindgen(js_name = "serialize")]
        pub fn _serialize(&self, compressed: bool) -> Box<[u8]> {
            self.to_bytes(compressed)
        }

        #[wasm_bindgen(js_name = "from_peerid_str")]
        pub fn _from_peerid_str(peer_id: &str) -> JsResult<PublicKey> {
            ok_or_jserr!(PublicKey::from_peerid_str(peer_id))
        }

        #[wasm_bindgen(js_name = "to_peerid_str")]
        pub fn _to_peerid_str(&self) -> String {
            self.to_peerid_str()
        }

        #[wasm_bindgen(js_name = "from_signature")]
        pub fn _from_raw_signature(hash: &[u8], r: &[u8], s: &[u8], v: u8) -> JsResult<PublicKey> {
            ok_or_jserr!(PublicKey::from_raw_signature(
                hash,
                r,
                s,
                v,
                VerifyingKey::recover_from_msg
            ))
        }

        #[wasm_bindgen(js_name = "from_privkey")]
        pub fn _from_privkey(private_key: &[u8]) -> JsResult<PublicKey> {
            ok_or_jserr!(PublicKey::from_privkey(private_key))
        }

        #[wasm_bindgen(js_name = "eq")]
        pub fn _eq(&self, other: &PublicKey) -> bool {
            self.eq(other)
        }

        pub fn size_compressed() -> u32 {
            Self::SIZE_COMPRESSED as u32
        }

        pub fn size_uncompressed() -> u32 {
            Self::SIZE_UNCOMPRESSED as u32
        }

        #[wasm_bindgen(js_name = "clone")]
        pub fn _clone(&self) -> Self {
            self.clone()
        }
    }

    #[wasm_bindgen]
    impl Response {
        #[wasm_bindgen(js_name = "deserialize")]
        pub fn _deserialize(data: &[u8]) -> JsResult<Response> {
            ok_or_jserr!(Response::from_bytes(data))
        }

        #[wasm_bindgen(js_name = "serialize")]
        pub fn _serialize(&self) -> Box<[u8]> {
            self.to_bytes()
        }

        #[wasm_bindgen(js_name = "to_hex")]
        pub fn _to_hex(&self) -> String {
            self.to_hex()
        }

        #[wasm_bindgen(js_name = "from_half_keys")]
        pub fn _from_half_keys(first: &HalfKey, second: &HalfKey) -> JsResult<Response> {
            ok_or_jserr!(Response::from_half_keys(first, second))
        }

        #[wasm_bindgen(js_name = "clone")]
        pub fn _clone(&self) -> Self {
            self.clone()
        }

        pub fn size() -> u32 {
            Self::SIZE as u32
        }
    }

    #[wasm_bindgen]
    impl Signature {
        #[wasm_bindgen(js_name = "deserialize")]
        pub fn _deserialize(signature: &[u8]) -> JsResult<Signature> {
            ok_or_jserr!(Signature::from_bytes(signature))
        }

        #[wasm_bindgen(js_name = "to_hex")]
        pub fn _to_hex(&self) -> String {
            self.to_hex()
        }

        #[wasm_bindgen(js_name = "serialize")]
        pub fn _serialize(&self) -> Box<[u8]> {
            self.to_bytes()
        }

        #[wasm_bindgen(js_name = "clone")]
        pub fn _clone(&self) -> Self {
            self.clone()
        }

        pub fn size() -> u32 {
            Self::SIZE as u32
        }
    }
}<|MERGE_RESOLUTION|>--- conflicted
+++ resolved
@@ -1393,19 +1393,6 @@
             self.to_peerid_str()
         }
 
-<<<<<<< HEAD
-        #[wasm_bindgen(js_name = "deserialize")]
-        pub fn _deserialize(data: &[u8]) -> JsResult<HalfKeyChallenge> {
-            ok_or_jserr!(Self::deserialize(data))
-        }
-
-        #[wasm_bindgen(js_name = "serialize")]
-        pub fn _serialize(&self) -> Box<[u8]> {
-            self.serialize()
-        }
-
-=======
->>>>>>> f76464f9
         #[wasm_bindgen(js_name = "from_str")]
         pub fn _from_str(str: &str) -> JsResult<HalfKeyChallenge> {
             ok_or_jserr!(Self::from_str(str))
