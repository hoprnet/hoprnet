--- conflicted
+++ resolved
@@ -271,11 +271,6 @@
 
         #[wasm_bindgen(js_name = "forward_transform")]
         pub fn _forward_transform(alpha: &[u8], private_key: &[u8]) -> JsResult<SharedKeys> {
-<<<<<<< HEAD
-            let (alpha, secret) = ok_or_jserr!(SharedKeys::forward_transform(CurvePoint::_deserialize(alpha)?, private_key))?;
-            Ok(SharedKeys{
-                alpha, secrets: vec![secret]
-=======
             let (alpha, secret) = ok_or_jserr!(SharedKeys::forward_transform(
                 CurvePoint::_deserialize(alpha)?,
                 private_key
@@ -283,7 +278,6 @@
             Ok(SharedKeys {
                 alpha,
                 secrets: vec![secret],
->>>>>>> bcc27b96
             })
         }
 
