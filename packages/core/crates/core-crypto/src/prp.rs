use crate::derivation::generate_key_iv;
use crate::errors::CryptoError::InvalidParameterSize;
use crate::errors::Result;
use blake2::Blake2bMac;
use digest::{FixedOutput, Mac};
use zeroize::ZeroizeOnDrop;

use crate::primitives::{SecretKey, SimpleStreamCipher};
use crate::utils;

// Module-specific constants
const PRP_INTERMEDIATE_KEY_LENGTH: usize = 32;
const PRP_INTERMEDIATE_IV_LENGTH: usize = 16;
const PRP_KEY_LENGTH: usize = 4 * PRP_INTERMEDIATE_KEY_LENGTH;
const PRP_IV_LENGTH: usize = 4 * PRP_INTERMEDIATE_IV_LENGTH;
const HASH_KEY_PRP: &str = "HASH_KEY_PRP";

// The minimum input length must be at least size of the key, which is XORed with plaintext/ciphertext
pub const PRP_MIN_LENGTH: usize = PRP_INTERMEDIATE_KEY_LENGTH;

/// Parameters for the Pseudo-Random Permutation (PRP) function
/// This consists of IV and the raw secret key for use by the underlying cryptographic transformation.
#[derive(ZeroizeOnDrop)]
pub struct PRPParameters {
    key: [u8; PRP_KEY_LENGTH],
    iv: [u8; PRP_IV_LENGTH],
}

impl Default for PRPParameters {
    fn default() -> Self {
        Self {
            key: [0u8; PRP_KEY_LENGTH],
            iv: [0u8; PRP_IV_LENGTH],
        }
    }
}

impl PRPParameters {
    /// Creates new parameters for the PRP by expanding the given
    /// keying material into the secret key and IV for the underlying cryptographic transformation.
    pub fn new(secret: &SecretKey) -> Self {
        let mut ret = PRPParameters::default();
        generate_key_iv(secret, HASH_KEY_PRP.as_bytes(), &mut ret.key, &mut ret.iv, false);
        ret
    }
}

/// Implementation of Pseudo-Random Permutation (PRP).
/// Currently based on the Lioness wide-block cipher.
#[derive(ZeroizeOnDrop)]
pub struct PRP {
    keys: [[u8; PRP_INTERMEDIATE_KEY_LENGTH]; 4],
    ivs: [[u8; PRP_INTERMEDIATE_IV_LENGTH]; 4],
}

impl PRP {
    /// Creates new instance of the PRP using the raw key and IV.
    pub fn new(key: [u8; PRP_KEY_LENGTH], iv: [u8; PRP_IV_LENGTH]) -> Self {
        Self {
            keys: [
                key[..PRP_INTERMEDIATE_KEY_LENGTH].try_into().unwrap(),
                key[PRP_INTERMEDIATE_KEY_LENGTH..2 * PRP_INTERMEDIATE_KEY_LENGTH]
                    .try_into()
                    .unwrap(),
                key[2 * PRP_INTERMEDIATE_KEY_LENGTH..3 * PRP_INTERMEDIATE_KEY_LENGTH]
                    .try_into()
                    .unwrap(),
                key[3 * PRP_INTERMEDIATE_KEY_LENGTH..4 * PRP_INTERMEDIATE_KEY_LENGTH]
                    .try_into()
                    .unwrap(),
            ],
            ivs: [
                // NOTE: ChaCha20 takes only 12 byte IV
                iv[..PRP_INTERMEDIATE_IV_LENGTH].try_into().unwrap(),
                iv[PRP_INTERMEDIATE_IV_LENGTH..2 * PRP_INTERMEDIATE_IV_LENGTH]
                    .try_into()
                    .unwrap(),
                iv[2 * PRP_INTERMEDIATE_IV_LENGTH..3 * PRP_INTERMEDIATE_IV_LENGTH]
                    .try_into()
                    .unwrap(),
                iv[3 * PRP_INTERMEDIATE_IV_LENGTH..4 * PRP_INTERMEDIATE_IV_LENGTH]
                    .try_into()
                    .unwrap(),
            ],
        }
    }

    /// Creates a new PRP instance using the given parameters
    pub fn from_parameters(params: PRPParameters) -> Self {
        Self::new(params.key, params.iv) // Parameter size checking taken care of by PRPParameters
    }
}

impl PRP {
    /// Applies forward permutation on the given plaintext and returns a new buffer
    /// containing the result.
    pub fn forward(&self, plaintext: &[u8]) -> Result<Box<[u8]>> {
        let mut out = Vec::from(plaintext);
        self.forward_inplace(&mut out)?;
        Ok(out.into_boxed_slice())
    }

    /// Applies forward permutation on the given plaintext and modifies the given buffer in-place.
    pub fn forward_inplace(&self, plaintext: &mut [u8]) -> Result<()> {
        if plaintext.len() >= PRP_MIN_LENGTH {
            Self::xor_keystream(plaintext, &self.keys[0], &self.ivs[0]);
            Self::xor_hash(plaintext, &self.keys[1], &self.ivs[1]);
            Self::xor_keystream(plaintext, &self.keys[2], &self.ivs[2]);
            Self::xor_hash(plaintext, &self.keys[3], &self.ivs[3]);
            Ok(())
        } else {
            Err(InvalidParameterSize {
                name: "plaintext".into(),
                expected: PRP_MIN_LENGTH,
            })
        }
    }

    /// Applies inverse permutation on the given plaintext and returns a new buffer
    /// containing the result.
    pub fn inverse(&self, ciphertext: &[u8]) -> Result<Box<[u8]>> {
        let mut out = Vec::from(ciphertext);
        self.inverse_inplace(&mut out)?;
        Ok(out.into_boxed_slice())
    }

    /// Applies inverse permutation on the given ciphertext and modifies the given buffer in-place.
    pub fn inverse_inplace(&self, ciphertext: &mut [u8]) -> Result<()> {
        if ciphertext.len() >= PRP_MIN_LENGTH {
            Self::xor_hash(ciphertext, &self.keys[3], &self.ivs[3]);
            Self::xor_keystream(ciphertext, &self.keys[2], &self.ivs[2]);
            Self::xor_hash(ciphertext, &self.keys[1], &self.ivs[1]);
            Self::xor_keystream(ciphertext, &self.keys[0], &self.ivs[0]);
            Ok(())
        } else {
            Err(InvalidParameterSize {
                name: "ciphertext".into(),
                expected: PRP_MIN_LENGTH,
            })
        }
    }

    // Internal helper functions

    fn xor_hash(data: &mut [u8], key: &[u8], iv: &[u8]) {
        let mut blake = Blake2bMac::<typenum::U32>::new_with_salt_and_personal(key, iv, &[])
            .expect("invalid intermediate key or iv size"); // should not happen
        blake.update(&data[PRP_MIN_LENGTH..]);

        utils::xor_inplace(data, &blake.finalize_fixed());
    }

    fn xor_keystream(data: &mut [u8], key: &[u8], iv: &[u8]) {
        let mut key_cpy = Vec::from(key);
        utils::xor_inplace(key_cpy.as_mut_slice(), &data[0..PRP_MIN_LENGTH]);

        let iv_cpy = &iv[4..iv.len()];

        let mut cipher = SimpleStreamCipher::new(
            key_cpy.try_into().expect("invalid keystream key size"),
            iv_cpy.try_into().expect("invalid keystream iv size"),
        );

        let block_counter = u32::from_le_bytes(iv[0..4].try_into().unwrap());
        cipher.set_block_counter(block_counter);

        cipher.apply(&mut data[PRP_MIN_LENGTH..]);
    }
}

#[cfg(test)]
mod tests {
    use crate::primitives::SecretKey;
    use crate::prp::{PRPParameters, PRP};
    use crate::random::random_bytes;
    use hex_literal::hex;

    #[test]
    fn test_prp_fixed() {
        let prp = PRP::new([0u8; 4 * 32], [0u8; 4 * 16]);

        let data = [1u8; 278];

        let ct = prp.forward(&data).unwrap();
        let pt = prp.inverse(&ct).unwrap();

        assert_eq!(&data, pt.as_ref());
    }

    #[test]
<<<<<<< HEAD
    fn test_prp_fixed_2() {
        let key = [0xab_u8; 4 * 32];
        let iv = [0xcd_u8; 4 * 16];

        let prp = PRP::new(&key, &iv);

        let data = [0xef_u8; 278];

        let ct = prp.forward(&data).unwrap();
        let pt = prp.inverse(&ct).unwrap();

        assert_eq!(&data, pt.as_ref());
    }

    #[test]
    fn test_prp_forward_only() {
        let key = [0u8; 4 * 32];
        let iv = [0u8; 4 * 16];

        let prp = PRP::new(&key, &iv);

        let pt = [0u8; 100];
        let ct = prp.forward(&pt).unwrap();

        let expected_ct = hex!("e31d924dd07dbe87b54854a05cc09453b873d4b520f6cd787fbaa43e543ac9bf480457c20b39a93f4f05a7aa2566b944cedfcc1bec7fa0f456d361150835edca0c1e0c475350d39e2c658acced7d7cd00ded9dd44bbcd2b1ae367b3a7b2d3b45937ca118");
        assert_eq!([0u8; 100], pt); // input is not overwritten
        assert_eq!(&expected_ct, ct.as_ref());
    }

    #[test]
    fn test_prp_inverse_only() {
        let key = [0u8; 4 * 32];
        let iv = [0u8; 4 * 16];

        let prp = PRP::new(&key, &iv);
=======
    fn test_prp_random() {
        let prp = PRP::new(random_bytes(), random_bytes());
        let data: [u8; 278] = random_bytes();
>>>>>>> d775ed08

        let ct = prp.forward(&data).unwrap();
        let pt = prp.inverse(&ct).unwrap();

        assert_ne!(&data, ct.as_ref(), "ciphertext must be different than plaintext");
        assert_eq!(&data, pt.as_ref(), "plaintexts must be the same");
    }

    #[test]
    fn test_prp_random_inplace() {
        let prp = PRP::new(random_bytes(), random_bytes());
        let mut data: [u8; 278] = random_bytes();
        let data_old = data.clone();

        prp.forward_inplace(&mut data).unwrap();
        assert_ne!(&data_old, data.as_ref(), "buffer must be encrypted in-place");

        prp.inverse_inplace(&mut data).unwrap();
        assert_eq!(&data_old, data.as_ref(), "buffer must be decrypted in-place");
    }

    #[test]
    fn test_prp_parameters() {
        let expected_key = hex!("a9c6632c9f76e5e4dd03203196932350a47562f816cebb810c64287ff68586f35cb715a26e268fc3ce68680e16767581de4e2cb3944c563d1f1a0cc077f3e788a12f31ae07111d77a876a66de5bdd6176bdaa2e07d1cb2e36e428afafdebb2109f70ce8422c8821233053bdd5871523ffb108f1e0f86809999a99d407590df25");
        let expected_iv = hex!("a59991716be504b26471dea53d688c4bab8e910328e54ebb6ebf07b49e6d12eacfc56e0935ba2300559b43ede25aa09eee7e8a2deea5f0bdaee2e859834edd38");

        let params = PRPParameters::new(&SecretKey::default());

        assert_eq!(expected_key, params.key);
        assert_eq!(expected_iv, params.iv)
    }

    #[test]
    fn test_prp_ciphertext_from_params() {
        let params = PRPParameters::new(&SecretKey::default());

        let expected_key = hex!("a9c6632c9f76e5e4dd03203196932350a47562f816cebb810c64287ff68586f35cb715a26e268fc3ce68680e16767581de4e2cb3944c563d1f1a0cc077f3e788a12f31ae07111d77a876a66de5bdd6176bdaa2e07d1cb2e36e428afafdebb2109f70ce8422c8821233053bdd5871523ffb108f1e0f86809999a99d407590df25");
        let expected_iv = hex!("a59991716be504b26471dea53d688c4bab8e910328e54ebb6ebf07b49e6d12eacfc56e0935ba2300559b43ede25aa09eee7e8a2deea5f0bdaee2e859834edd38");
        assert_eq!(expected_key, params.key, "key doesn't match");
        assert_eq!(expected_iv, params.iv, "iv doesn't match");

        let prp = PRP::from_parameters(params);

        let pt = [0u8; 100];
        let ct = prp.forward(&pt).unwrap();
        let r_pt = prp.inverse(&ct).unwrap();

<<<<<<< HEAD
        assert_eq!([0u8; 100], pt, "input should not be overwritten");
        assert_ne!(&pt, ct.as_ref(), "ciphertext must be different from plaintext");
        assert_eq!(r_pt.as_ref(), &pt, "plaintexts don't match");
    }
}

#[cfg(feature = "wasm")]
pub mod wasm {
    use crate::prp::{PRPParameters, PRP};
    use utils_misc::ok_or_jserr;
    use utils_misc::utils::wasm::JsResult;
    use wasm_bindgen::prelude::wasm_bindgen;

    #[wasm_bindgen]
    impl PRPParameters {
        #[wasm_bindgen(js_name = "key")]
        pub fn _key(&self) -> Box<[u8]> {
            self.key.into()
        }

        #[wasm_bindgen(js_name = "iv")]
        pub fn _iv(&self) -> Box<[u8]> {
            self.iv.into()
        }
    }

    #[wasm_bindgen]
    impl PRP {
        #[wasm_bindgen(js_name = "forward")]
        pub fn _forward(&self, plaintext: &[u8]) -> JsResult<Box<[u8]>> {
            ok_or_jserr!(self.forward(plaintext))
        }

        #[wasm_bindgen(js_name = "inverse")]
        pub fn _inverse(&self, ciphertext: &[u8]) -> JsResult<Box<[u8]>> {
            ok_or_jserr!(self.inverse(ciphertext))
        }
=======
        assert_eq!([0u8; 100], pt, "plain text must not change for in-place operation");
        assert_ne!(&pt, ct.as_ref(), "plain text must be different from ciphertext");
>>>>>>> d775ed08
    }
}<|MERGE_RESOLUTION|>--- conflicted
+++ resolved
@@ -188,47 +188,9 @@
     }
 
     #[test]
-<<<<<<< HEAD
-    fn test_prp_fixed_2() {
-        let key = [0xab_u8; 4 * 32];
-        let iv = [0xcd_u8; 4 * 16];
-
-        let prp = PRP::new(&key, &iv);
-
-        let data = [0xef_u8; 278];
-
-        let ct = prp.forward(&data).unwrap();
-        let pt = prp.inverse(&ct).unwrap();
-
-        assert_eq!(&data, pt.as_ref());
-    }
-
-    #[test]
-    fn test_prp_forward_only() {
-        let key = [0u8; 4 * 32];
-        let iv = [0u8; 4 * 16];
-
-        let prp = PRP::new(&key, &iv);
-
-        let pt = [0u8; 100];
-        let ct = prp.forward(&pt).unwrap();
-
-        let expected_ct = hex!("e31d924dd07dbe87b54854a05cc09453b873d4b520f6cd787fbaa43e543ac9bf480457c20b39a93f4f05a7aa2566b944cedfcc1bec7fa0f456d361150835edca0c1e0c475350d39e2c658acced7d7cd00ded9dd44bbcd2b1ae367b3a7b2d3b45937ca118");
-        assert_eq!([0u8; 100], pt); // input is not overwritten
-        assert_eq!(&expected_ct, ct.as_ref());
-    }
-
-    #[test]
-    fn test_prp_inverse_only() {
-        let key = [0u8; 4 * 32];
-        let iv = [0u8; 4 * 16];
-
-        let prp = PRP::new(&key, &iv);
-=======
     fn test_prp_random() {
         let prp = PRP::new(random_bytes(), random_bytes());
         let data: [u8; 278] = random_bytes();
->>>>>>> d775ed08
 
         let ct = prp.forward(&data).unwrap();
         let pt = prp.inverse(&ct).unwrap();
@@ -267,56 +229,15 @@
 
         let expected_key = hex!("a9c6632c9f76e5e4dd03203196932350a47562f816cebb810c64287ff68586f35cb715a26e268fc3ce68680e16767581de4e2cb3944c563d1f1a0cc077f3e788a12f31ae07111d77a876a66de5bdd6176bdaa2e07d1cb2e36e428afafdebb2109f70ce8422c8821233053bdd5871523ffb108f1e0f86809999a99d407590df25");
         let expected_iv = hex!("a59991716be504b26471dea53d688c4bab8e910328e54ebb6ebf07b49e6d12eacfc56e0935ba2300559b43ede25aa09eee7e8a2deea5f0bdaee2e859834edd38");
-        assert_eq!(expected_key, params.key, "key doesn't match");
-        assert_eq!(expected_iv, params.iv, "iv doesn't match");
+        assert_eq!(expected_key, params.key);
+        assert_eq!(expected_iv, params.iv);
 
         let prp = PRP::from_parameters(params);
 
         let pt = [0u8; 100];
         let ct = prp.forward(&pt).unwrap();
-        let r_pt = prp.inverse(&ct).unwrap();
-
-<<<<<<< HEAD
-        assert_eq!([0u8; 100], pt, "input should not be overwritten");
-        assert_ne!(&pt, ct.as_ref(), "ciphertext must be different from plaintext");
-        assert_eq!(r_pt.as_ref(), &pt, "plaintexts don't match");
-    }
-}
-
-#[cfg(feature = "wasm")]
-pub mod wasm {
-    use crate::prp::{PRPParameters, PRP};
-    use utils_misc::ok_or_jserr;
-    use utils_misc::utils::wasm::JsResult;
-    use wasm_bindgen::prelude::wasm_bindgen;
-
-    #[wasm_bindgen]
-    impl PRPParameters {
-        #[wasm_bindgen(js_name = "key")]
-        pub fn _key(&self) -> Box<[u8]> {
-            self.key.into()
-        }
-
-        #[wasm_bindgen(js_name = "iv")]
-        pub fn _iv(&self) -> Box<[u8]> {
-            self.iv.into()
-        }
-    }
-
-    #[wasm_bindgen]
-    impl PRP {
-        #[wasm_bindgen(js_name = "forward")]
-        pub fn _forward(&self, plaintext: &[u8]) -> JsResult<Box<[u8]>> {
-            ok_or_jserr!(self.forward(plaintext))
-        }
-
-        #[wasm_bindgen(js_name = "inverse")]
-        pub fn _inverse(&self, ciphertext: &[u8]) -> JsResult<Box<[u8]>> {
-            ok_or_jserr!(self.inverse(ciphertext))
-        }
-=======
+
         assert_eq!([0u8; 100], pt, "plain text must not change for in-place operation");
         assert_ne!(&pt, ct.as_ref(), "plain text must be different from ciphertext");
->>>>>>> d775ed08
     }
 }