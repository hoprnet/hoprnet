use generic_array::GenericArray;
use serde::{Deserialize, Serialize};

use crate::errors::CryptoError::{CalculationError, InvalidInputValue};
use crate::errors::Result;
use crate::primitives::{DigestLike, EthDigest, SimpleMac};

/// Contains the complete hash iteration progression
#[derive(Clone, Debug, PartialEq, Eq, Serialize, Deserialize)]
pub struct IteratedHash {
    pub hash: [u8; SimpleMac::SIZE],
    pub intermediates: Vec<Intermediate>,
}

/// Contains the intermediate result in the hash iteration progression
#[derive(Clone, Debug, PartialEq, Eq, Serialize, Deserialize)]
pub struct Intermediate {
    pub iteration: usize,
    pub intermediate: Box<[u8]>,
}

/// Performs hash iteration progression from the given seed, the total number of iteration and step size.
/// The Keccak256 digest is used to perform the hash iteration.
/// As this is potentially a long running function, it is asynchronous and yields at every `step_size` iterations.
pub async fn iterate_hash(seed: &[u8], iterations: usize, step_size: usize) -> IteratedHash {
    assert!(!seed.is_empty() && step_size > 0 && iterations > step_size);

    let mut intermediates: Vec<Intermediate> = Vec::with_capacity(iterations / step_size + 1);

    let mut hash = EthDigest::default();

    // Unroll the first iteration, because it uses different input length
    hash.update(seed);
    let mut intermediate = hash.finalize();

    intermediates.push(Intermediate {
        iteration: 0,
        intermediate: seed.into(),
    });

    for iteration in 1..iterations {
        hash.update(intermediate.as_ref());

        if iteration % step_size == 0 {
            intermediates.push(Intermediate {
                iteration,
                intermediate: intermediate.as_slice().into(),
            });
            async_std::task::yield_now().await;
        }

        hash.finalize_into(&mut intermediate);
    }

    IteratedHash {
        hash: intermediate.into(),
        intermediates,
    }
}

/// Recovers the iterated hash pre-image for the given hash value.
/// Hints can be given if some intermediates in the progression are known via the hints lookup function.
/// The number of iterations and step size correspond to the values with which the progression was originally created.
/// The Keccak256 digest is used to perform the hash iteration.
pub async fn recover_iterated_hash<F>(
    hash_value: &[u8],
    hints: &impl Fn(usize) -> F,
    max_iterations: usize,
    step_size: usize,
    index_hint: Option<usize>,
) -> Result<Intermediate>
where
    F: futures::Future<Output = Option<Box<[u8]>>>,
{
    if step_size == 0 || hash_value.is_empty() || max_iterations == 0 {
        return Err(InvalidInputValue);
    }

    let closest_intermediate = index_hint.unwrap_or(max_iterations - (max_iterations % step_size));
    let mut digest = EthDigest::default();

    for i in (0..=closest_intermediate).step_by(step_size) {
        // Check if we can get a hint for the current index
        let pos = closest_intermediate - i;
        if let Some(fetched_intermediate) = hints(pos).await {
            let mut intermediate = *GenericArray::from_slice(fetched_intermediate.as_ref());
            for iteration in 0..step_size {
                // Compute the hash of current intermediate
                digest.update(intermediate.as_ref());
                let hash = digest.finalize();

                // Is the computed hash the one we're looking for ?
                if hash.len() == hash_value.len() && hash.as_slice() == hash_value {
                    return Ok(Intermediate {
                        iteration: iteration + pos,
                        intermediate: intermediate.as_slice().into(),
                    });
                }

                intermediate = hash;
            }
        }
    }

    Err(CalculationError)
}

#[cfg(test)]
mod tests {
    use crate::iterated_hash::{iterate_hash, recover_iterated_hash};
    use crate::types::Hash;
    use hex_literal::hex;
    use utils_types::traits::BinarySerializable;

    #[async_std::test]
    async fn test_iteration() {
        let seed = [0u8; 16];
        let final_hash = iterate_hash(&seed, 1000, 10).await;
        assert_eq!(final_hash.intermediates.len(), 100);

        let hint = &final_hash.intermediates[98]; // hint is at iteration num. 980
        assert_eq!(980, hint.iteration);

        let expected = hex!("a380d145d8612d33912494f1b36571c0b59b9bd459e6bb7d5ea05946be4c256b");
        assert_eq!(&expected, hint.intermediate.as_ref())
    }

    #[async_std::test]
    async fn test_recovery() {
        let hint_idx = 980;
        let target = hex!("16db2cf9913ccaf4976c825d1fd7b8f8e6510f479390c3272ed4e27fa015a537");

        let recovered = recover_iterated_hash(
            &target,
            &|i: usize| async move {
                if i == hint_idx {
                    Some(hex!("a380d145d8612d33912494f1b36571c0b59b9bd459e6bb7d5ea05946be4c256b").into())
                } else {
                    None
                }
            },
            1000,
            10,
            None,
        )
        .await
        .unwrap();

        assert_eq!(recovered.iteration, hint_idx + 7);
        assert_eq!(
            Hash::create(&[recovered.intermediate.as_ref()]).to_bytes().as_ref(),
            &target
        );
    }
<<<<<<< HEAD
=======
}

#[cfg(feature = "wasm")]
pub mod wasm {
    use crate::iterated_hash::Intermediate;
    use wasm_bindgen::prelude::wasm_bindgen;

    #[wasm_bindgen]
    pub struct IteratedHash {
        w: super::IteratedHash,
    }

    #[wasm_bindgen]
    impl IteratedHash {
        pub fn hash(&self) -> Box<[u8]> {
            self.w.hash.clone()
        }

        pub fn count_intermediates(&self) -> usize {
            self.w.intermediates.len()
        }

        pub fn intermediate(&self, index: usize) -> Option<Intermediate> {
            self.w.intermediates.get(index).cloned()
        }
    }
>>>>>>> 6a68d67b
}<|MERGE_RESOLUTION|>--- conflicted
+++ resolved
@@ -152,33 +152,4 @@
             &target
         );
     }
-<<<<<<< HEAD
-=======
-}
-
-#[cfg(feature = "wasm")]
-pub mod wasm {
-    use crate::iterated_hash::Intermediate;
-    use wasm_bindgen::prelude::wasm_bindgen;
-
-    #[wasm_bindgen]
-    pub struct IteratedHash {
-        w: super::IteratedHash,
-    }
-
-    #[wasm_bindgen]
-    impl IteratedHash {
-        pub fn hash(&self) -> Box<[u8]> {
-            self.w.hash.clone()
-        }
-
-        pub fn count_intermediates(&self) -> usize {
-            self.w.intermediates.len()
-        }
-
-        pub fn intermediate(&self, index: usize) -> Option<Intermediate> {
-            self.w.intermediates.get(index).cloned()
-        }
-    }
->>>>>>> 6a68d67b
 }