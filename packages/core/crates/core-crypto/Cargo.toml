--- conflicted
+++ resolved
@@ -1,11 +1,6 @@
 [package]
 name = "core-crypto"
-<<<<<<< HEAD
 version = "0.2.0"
-=======
-version = "0.1.2"
-authors = ["HOPR Association <tech@hoprnet.org>"]
->>>>>>> 63bf7efd
 description = "Core cryptographic primitives and functions used in the HOPR protocol"
 authors = ["HOPR Association <tech@hoprnet.org>"]
 edition = "2021"
@@ -34,13 +29,8 @@
 hex-literal = "0.4"
 hkdf = "0.12"
 hmac = "0.12"
-<<<<<<< HEAD
-js-sys = { version = "0.3.60", optional = true }
+js-sys = { version = "0.3.61", optional = true }
 k256 = { version = "0.13.0", features = ["arithmetic", "ecdh", "hash2curve"] }
-=======
-js-sys = { version = "0.3.61", optional = true }
-k256 = { version = "0.13.0", features = ["arithmetic", "ecdh"] }
->>>>>>> 63bf7efd
 libp2p-identity = { version = "0.1.1", features = ["secp256k1", "peerid"] }
 rand = "0.8.5"
 sha3 = "0.10"
@@ -57,9 +47,5 @@
 #wee_alloc = { version = "0.4.5", optional = true }
 
 [dev-dependencies]
-<<<<<<< HEAD
 parameterized = "1.0"
-wasm-bindgen-test = "0.3.33"
-=======
 wasm-bindgen-test = "0.3.34"
->>>>>>> 63bf7efd
