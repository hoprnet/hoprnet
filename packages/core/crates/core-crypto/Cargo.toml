--- conflicted
+++ resolved
@@ -1,11 +1,7 @@
 [package]
 name = "core-crypto"
-<<<<<<< HEAD
 version = "0.2.0"
 description = "Core cryptographic primitives and functions used in the HOPR protocol"
-=======
-version = "0.1.1"
->>>>>>> fcb7c6a3
 authors = ["HOPR Association <tech@hoprnet.org>"]
 description = "Core cryptographic primitives and functions used in the HOPR protocol"
 edition = "2021"
