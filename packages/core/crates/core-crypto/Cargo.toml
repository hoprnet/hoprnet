--- conflicted
+++ resolved
@@ -31,7 +31,7 @@
 hmac = "0.12"
 js-sys = { version = "0.3.61", optional = true }
 k256 = { version = "0.13.0", features = ["arithmetic", "ecdh", "hash2curve"] }
-libp2p-identity = { version = "0.1.1", features = ["secp256k1", "peerid"] }
+libp2p-identity = { version = "0.1.2", features = ["secp256k1", "peerid"] }
 rand = "0.8.5"
 serde = { version = "1.0", features = ["derive"] }
 sha3 = "0.10"
@@ -48,15 +48,11 @@
 #wee_alloc = { version = "0.4.5", optional = true }
 
 [dev-dependencies]
-<<<<<<< HEAD
 parameterized = "1.0"
 wasm-bindgen-test = "0.3.34"
-=======
-wasm-bindgen-test = "0.3.33"
 
 [package.metadata.wasm-pack.profile.dev]
 wasm-opt = false
 
 [package.metadata.wasm-pack.profile.release]
-wasm-opt = ['-O', '--enable-reference-types']
->>>>>>> ba6f2ca8
+wasm-opt = ['-O', '--enable-reference-types']