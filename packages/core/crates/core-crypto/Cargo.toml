[package]
name = "core-crypto"
version = "0.2.0"
description = "Core cryptographic primitives and functions used in the HOPR protocol"
authors = ["HOPR Association <tech@hoprnet.org>"]
edition = "2021"
homepage = "https://hoprnet.org/"
repository = "https://github.com/hoprnet/hoprnet"
license = "GPL-3.0-only"

[lib]
crate-type = ["cdylib", "rlib"]

[features]
default = ["console_error_panic_hook", "wasm"]
wasm = ["dep:wasm-bindgen", "dep:js-sys"]

[dependencies]
aes = "0.8"
blake2 = "0.10"
chacha20 = "0.9"
ctr = "0.9"
curve25519-dalek = "4.0.0-rc.2"
digest = "0.10"
elliptic-curve = "0.13"
generic-array = "0.14.7"
getrandom = { version = "0.2.8", features = ["js"] }
hex = "0.4"
hex-literal = "0.4"
hkdf = "0.12"
hmac = "0.12"
js-sys = { version = "0.3.61", optional = true }
k256 = { version = "0.13.0", features = ["arithmetic", "ecdh", "hash2curve"] }
libp2p-identity = { version = "0.1.1", features = ["secp256k1", "peerid"] }
rand = "0.8.5"
sha3 = "0.10"
subtle = "2"
<<<<<<< HEAD
typenum = "1.15"
=======
typenum = "1.16"
>>>>>>> bcc27b96
thiserror = "1.0"
utils-log = { path = "../../../utils/crates/utils-log" }
utils-misc = { path = "../../../utils/crates/utils-misc" }
utils-proc-macros = { path = "../../../utils/crates/utils-proc-macros" }
utils-types = { path = "../../../utils/crates/utils-types" }
wasm-bindgen = { workspace = true, optional = true }

console_error_panic_hook = { version = "0.1.7", optional = true }
#wee_alloc = { version = "0.4.5", optional = true }

[dev-dependencies]
parameterized = "1.0"
wasm-bindgen-test = "0.3.34"
<|MERGE_RESOLUTION|>--- conflicted
+++ resolved
@@ -35,11 +35,7 @@
 rand = "0.8.5"
 sha3 = "0.10"
 subtle = "2"
-<<<<<<< HEAD
-typenum = "1.15"
-=======
 typenum = "1.16"
->>>>>>> bcc27b96
 thiserror = "1.0"
 utils-log = { path = "../../../utils/crates/utils-log" }
 utils-misc = { path = "../../../utils/crates/utils-misc" }
