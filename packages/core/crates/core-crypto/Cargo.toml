--- conflicted
+++ resolved
@@ -11,11 +11,6 @@
 [lib]
 crate-type = ["cdylib", "rlib"]
 
-<<<<<<< HEAD
-[features]
-default = ["console_error_panic_hook", "wasm"]
-wasm = ["dep:wasm-bindgen", "dep:js-sys"]
-
 [dependencies]
 aes = "0.8"
 async-std = { version = "1.12.0", features = ["attributes"] }
@@ -23,27 +18,12 @@
 chacha20 = { version = "0.9", features = ["zeroize"] }
 ctr = "0.9"
 curve25519-dalek = { version = "3", features = ["serde"] }
-=======
-[dependencies]
-aes = "0.8"
-async-std = { version = "1", features = ["attributes"] }
-blake2 = "0.10"
-chacha20 = "0.9"
-ctr = "0.9"
-console_error_panic_hook = { version = "0.1.7", optional = true }
-curve25519-dalek = { version = "4.0.0-rc.2", features = ["serde", "rand_core"] }
->>>>>>> 6a68d67b
 digest = "0.10"
 ed25519-dalek = { version = "1.0.1", features = ["serde"] }
 elliptic-curve = { version = "0.13", features = ["serde"] }
 futures = "0.3.28"
-<<<<<<< HEAD
 generic-array = { version = "0.14.7", features = ["zeroize"] }
 getrandom = { version = "0.2.8", features = ["js"] }
-=======
-generic-array = "0.14.7"
-getrandom = "0.2.8"
->>>>>>> 6a68d67b
 hex = "0.4"
 hex-literal = "0.4"
 hkdf = "0.12"
@@ -57,15 +37,6 @@
 subtle = "2"
 typenum = "1.16"
 thiserror = "1.0"
-<<<<<<< HEAD
-utils-log = { path = "../../../utils/crates/utils-log" }
-utils-misc = { path = "../../../utils/crates/utils-misc" }
-utils-proc-macros = { path = "../../../utils/crates/utils-proc-macros" }
-utils-types = { path = "../../../utils/crates/utils-types" }
-wasm-bindgen = { workspace = true, optional = true }
-zeroize = { version = "1.6", features = ["zeroize_derive"] }
-console_error_panic_hook = { version = "0.1.7", optional = true }
-=======
 wasm-bindgen-futures = { version = "0.4.34", optional = true, features = ["futures-core-03-stream"] }
 wasm-bindgen = { workspace = true, optional = true }
 
@@ -73,7 +44,8 @@
 utils-misc = { path = "../../../utils/crates/utils-misc", default-features = false }
 utils-types = { path = "../../../utils/crates/utils-types", default-features = false }
 
->>>>>>> 6a68d67b
+zeroize = { version = "1.6", features = ["zeroize_derive"] }
+console_error_panic_hook = { version = "0.1.7", optional = true }
 
 [dev-dependencies]
 parameterized = "1.0"
