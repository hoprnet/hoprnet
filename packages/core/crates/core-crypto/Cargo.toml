--- conflicted
+++ resolved
@@ -1,10 +1,6 @@
 [package]
 name = "core-crypto"
-<<<<<<< HEAD
-version = "0.3.1"
-=======
-version = "0.3.3"
->>>>>>> 407db8f3
+version = "0.4.0"
 description = "Core cryptographic primitives and functions used in the HOPR protocol"
 authors = ["HOPR Association <tech@hoprnet.org>"]
 edition = "2021"
@@ -25,11 +21,7 @@
 blake2 = "0.10"
 chacha20 = "0.9"
 ctr = "0.9"
-<<<<<<< HEAD
-curve25519-dalek = { version = "4.0.0-rc.2", features = ["rand_core"]}
-=======
-curve25519-dalek = { version = "4.0.0-rc.2", features = ["serde", "rand_core"] }
->>>>>>> 407db8f3
+curve25519-dalek = { version = "4.0.0-rc.2", features = ["rand_core", "serde"]}
 digest = "0.10"
 ed25519-dalek = "1.0.1"
 elliptic-curve = { version = "0.13", features = ["serde"] }
@@ -40,13 +32,8 @@
 hex-literal = "0.4"
 hkdf = "0.12"
 hmac = "0.12"
-<<<<<<< HEAD
-js-sys = { version = "0.3.61", optional = true }
-k256 = { version = "0.13.0", features = ["arithmetic", "ecdh", "hash2curve"] }
-=======
 js-sys = { version = "0.3.63", optional = true }
 k256 = { version = "0.13.0", features = ["arithmetic", "ecdh", "hash2curve", "serde"] }
->>>>>>> 407db8f3
 libp2p-identity = { version = "0.1.2", features = ["secp256k1", "peerid", "ed25519"] }
 rand = "0.8.5"
 serde = { version = "1.0", features = ["derive"] }
