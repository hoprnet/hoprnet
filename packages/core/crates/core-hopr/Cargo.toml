--- conflicted
+++ resolved
@@ -12,15 +12,11 @@
 [features]
 default = ["console_error_panic_hook", "wasm", "prometheus"]
 console_error_panic_hook = ["dep:console_error_panic_hook"]
-<<<<<<< HEAD
 wasm = ["dep:wasm-bindgen", "dep:wasm-bindgen-futures", "dep:js-sys",
     "core-ethereum-db/wasm", "core-ethereum-misc/wasm",
-    "core-crypto/wasm", "core-misc/wasm", "core-mixer/wasm", "core-network/wasm", "core-packet/wasm", "core-path/wasm", "core-p2p/wasm", "core-strategy/wasm", "core-types/wasm",
+    "core-crypto/wasm", "core-ethereum-indexer/wasm", "core-misc/wasm", "core-mixer/wasm", "core-network/wasm", "core-packet/wasm", "core-path/wasm", "core-p2p/wasm", "core-strategy/wasm", "core-types/wasm",
     "utils-db/wasm", "utils-log/wasm", "utils-misc/wasm", "utils-metrics?/wasm", "utils-types/wasm"
 ]
-=======
-wasm = ["dep:wasm-bindgen", "dep:js-sys", "core-ethereum-db/wasm", "core-ethereum-indexer/wasm", "core-ethereum-misc/wasm", "core-packet/wasm", "core-path/wasm", "utils-log/wasm", "utils-misc/wasm", "utils-metrics?/wasm"]
->>>>>>> e6ac2da9
 prometheus = ["dep:utils-metrics", "core-packet/prometheus"]
 
 [dependencies]
@@ -36,10 +32,10 @@
 wasm-bindgen = { workspace = true, optional = true }
 wasm-bindgen-futures = { workspace = true, optional = true }
 
-<<<<<<< HEAD
 core-crypto = { workspace = true }
 core-ethereum-db = { workspace = true }
 core-ethereum-misc = { workspace = true }
+core-ethereum-indexer = { workspace = true }
 core-misc = { workspace = true }
 core-mixer = { workspace = true }
 core-network = { workspace = true }
@@ -53,16 +49,6 @@
 utils-misc = { workspace = true }
 utils-metrics = { workspace = true, optional = true }
 utils-types = { workspace = true }
-=======
-core-ethereum-db = { path = "../../../core-ethereum/crates/core-ethereum-db", default-features = false }
-core-ethereum-misc = { path = "../../../core-ethereum/crates/core-ethereum-misc", default-features = false }
-core-ethereum-indexer = { path = "../../../core-ethereum/crates/core-ethereum-indexer", default-features = false }
-core-packet = { path = "../core-packet", default-features = false }
-core-path = { path = "../core-path", default-features = false }
-utils-log = { path = "../../../utils/crates/utils-log", default-features = false}
-utils-misc = { path = "../../../utils/crates/utils-misc", default-features = false }
-utils-metrics = { path = "../../../utils/crates/utils-metrics", optional = true, default-features = false }
->>>>>>> e6ac2da9
 
 [package.metadata.wasm-pack.profile.dev]
 wasm-opt = false
