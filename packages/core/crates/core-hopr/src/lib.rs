--- conflicted
+++ resolved
@@ -91,11 +91,7 @@
 pub enum HoprLoopComponents {
     Swarm,
     Heartbeat,
-<<<<<<< HEAD
-    Strategy
-=======
     Timer,
->>>>>>> 34fee30e
 }
 
 impl std::fmt::Display for HoprLoopComponents {
@@ -109,11 +105,7 @@
                 f,
                 "heartbeat component responsible for maintaining the network quality measurements"
             ),
-<<<<<<< HEAD
-            HoprLoopComponents::Strategy => "component for generating strategy ticks"
-=======
             HoprLoopComponents::Timer => write!(f, "universal timer component for executing timed actions"),
->>>>>>> 34fee30e
         }
     }
 }
