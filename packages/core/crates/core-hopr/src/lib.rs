--- conflicted
+++ resolved
@@ -26,17 +26,11 @@
 use multiaddr::Multiaddr;
 use std::{sync::Arc, time::Duration};
 use utils_log::{error, info};
-<<<<<<< HEAD
-=======
-
-use crate::adaptors::indexer::IndexerProcessed;
-use crate::p2p::api;
+use utils_types::traits::BinarySerializable;
 
 use crate::timer::UniversalTimer;
 use core_ethereum_misc::transaction_queue::{TransactionQueue, TransactionSender};
 use core_types::protocol::TagBloomFilter;
->>>>>>> 1f88fcd9
-use utils_types::traits::BinarySerializable;
 
 #[cfg(feature = "wasm")]
 use {
@@ -54,11 +48,8 @@
     network: adaptors::network::wasm::WasmNetwork,
     indexer: adaptors::indexer::WasmIndexerInteractions,
     pkt_sender: PacketActions,
-<<<<<<< HEAD
+    tx_sender: TransactionSender,
     ticket_aggregate_actions: TicketAggregationActions<ResponseChannel<Result<Ticket, String>>, RequestId>,
-=======
-    tx_sender: TransactionSender,
->>>>>>> 1f88fcd9
 }
 
 #[cfg(feature = "wasm")]
@@ -68,25 +59,17 @@
         peers: Arc<RwLock<Network<adaptors::network::ExternalNetworkInteractions>>>,
         change_notifier: Sender<NetworkEvent>,
         indexer: adaptors::indexer::WasmIndexerInteractions,
-<<<<<<< HEAD
         pkt_sender: PacketActions,
+        tx_sender: TransactionSender,
         ticket_aggregate_actions: TicketAggregationActions<ResponseChannel<Result<Ticket, String>>, RequestId>,
-=======
-        packet_sender: PacketActions,
-        tx_sender: TransactionSender,
->>>>>>> 1f88fcd9
     ) -> Self {
         Self {
             ping: adaptors::ping::wasm::WasmPing::new(Arc::new(RwLock::new(ping))),
             network: adaptors::network::wasm::WasmNetwork::new(peers, change_notifier),
             indexer,
-<<<<<<< HEAD
             pkt_sender,
             ticket_aggregate_actions,
-=======
-            pkt_sender: packet_sender,
             tx_sender,
->>>>>>> 1f88fcd9
         }
     }
 }
@@ -211,11 +194,8 @@
     let indexer_updater =
         adaptors::indexer::WasmIndexerInteractions::new(db.clone(), network.clone(), indexer_update_tx);
 
-<<<<<<< HEAD
+    let tx_queue = TransactionQueue::new(db.clone(), Box::new(tx_executor));
     let ticket_aggregation = TicketAggregationInteraction::new(db.clone(), &me_onchain.clone());
-=======
-    let tx_queue = TransactionQueue::new(db.clone(), Box::new(tx_executor));
->>>>>>> 1f88fcd9
 
     let hopr_tools = HoprTools::new(
         ping,
@@ -223,11 +203,8 @@
         network_events_tx,
         indexer_updater,
         packet_actions.writer(),
-<<<<<<< HEAD
+        tx_queue.new_sender(),
         ticket_aggregation.writer(),
-=======
-        tx_queue.new_sender(),
->>>>>>> 1f88fcd9
     );
 
     let (hb_ping_tx, hb_ping_rx) = futures::channel::mpsc::unbounded::<(PeerId, ControlMessage)>();
@@ -312,15 +289,11 @@
     use std::str::FromStr;
 
     use super::*;
-<<<<<<< HEAD
     use core_crypto::{
         keypairs::OffchainKeypair,
         types::{HalfKeyChallenge, Hash},
     };
-=======
-    use core_crypto::{keypairs::OffchainKeypair, types::HalfKeyChallenge};
     use core_ethereum_misc::transaction_queue::wasm::WasmTxExecutor;
->>>>>>> 1f88fcd9
     use core_path::path::Path;
     use core_types::protocol::ApplicationData;
     use utils_misc::ok_or_jserr;
@@ -348,7 +321,6 @@
             }
         }
 
-<<<<<<< HEAD
         #[wasm_bindgen]
         pub async fn aggregate_tickets(&mut self, channel_id: &Hash, timeout_in_millis: u64) -> Result<(), JsValue> {
             ok_or_jserr!(
@@ -356,10 +328,11 @@
                     .consume_and_wait(std::time::Duration::from_millis(timeout_in_millis))
                     .await
             )
-=======
+        }
+
+        #[wasm_bindgen]
         pub fn get_tx_sender(&self) -> TransactionSender {
             self.tx_sender.clone()
->>>>>>> 1f88fcd9
         }
     }
 
