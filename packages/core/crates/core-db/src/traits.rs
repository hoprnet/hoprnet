--- conflicted
+++ resolved
@@ -1,11 +1,7 @@
 use async_trait::async_trait;
 
 use core_crypto::types::{HalfKeyChallenge, Hash, PublicKey};
-<<<<<<< HEAD
-use core_types::acknowledgement::{PendingAcknowledgement, UnacknowledgedTicket};
-=======
 use core_types::acknowledgement::UnacknowledgedTicket;
->>>>>>> 0e51b3ea
 use core_types::channels::{ChannelEntry, Ticket};
 use utils_types::primitives::{Address, Balance, U256};
 
@@ -30,6 +26,7 @@
     async fn store_pending_acknowledgment(
         &self,
         half_key_challenge: HalfKeyChallenge,
-	pending_ack: PendingAcknowledgement
+        is_message_sender: bool,
+        unack_ticket: Option<UnacknowledgedTicket>,
     );
 }