<<<<<<< HEAD
=======
pub mod constants;
>>>>>>> 48d3bc7b
pub mod environment;

#[cfg(feature = "wasm")]
pub mod wasm {
    use wasm_bindgen::prelude::wasm_bindgen;

    #[allow(dead_code)]
    #[wasm_bindgen]
    pub fn core_misc_set_panic_hook() {
        // When the `console_error_panic_hook` feature is enabled, we can call the
        // `set_panic_hook` function at least once during initialization, and then
        // we will get better error messages if our code ever panics.
        //
        // For more details see
        // https://github.com/rustwasm/console_error_panic_hook#readme
        #[cfg(feature = "console_error_panic_hook")]
        console_error_panic_hook::set_once();
    }

    // When the `wee_alloc` feature is enabled, use `wee_alloc` as the global
    // allocator.
    // #[cfg(feature = "wee_alloc")]
    // #[global_allocator]
    // static ALLOC: wee_alloc::WeeAlloc = wee_alloc::WeeAlloc::INIT;
}<|MERGE_RESOLUTION|>--- conflicted
+++ resolved
@@ -1,7 +1,4 @@
-<<<<<<< HEAD
-=======
 pub mod constants;
->>>>>>> 48d3bc7b
 pub mod environment;
 
 #[cfg(feature = "wasm")]
