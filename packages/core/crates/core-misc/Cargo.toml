--- conflicted
+++ resolved
@@ -13,12 +13,8 @@
 
 [features]
 default = ["console_error_panic_hook", "wasm"]
-<<<<<<< HEAD
-wasm = []
-=======
 wasm = ["dep:wasm-bindgen", "dep:serde-wasm-bindgen" ]
 console_error_panic_hook = [ "dep:console_error_panic_hook" ]
->>>>>>> 48d3bc7b
 
 [dependencies]
 real-base = { path = "../../../real/crates/real-base" }
