use async_std::sync::{Mutex, RwLock};
use async_trait::async_trait;
use core_ethereum_actions::errors::CoreEthereumActionsError::ChannelDoesNotExist;
use core_ethereum_actions::redeem::TicketRedeemActions;
use core_ethereum_db::traits::HoprCoreEthereumDbActions;
use core_protocol::ticket_aggregation::processor::{AggregationList, TicketAggregationActions};
use core_types::acknowledgement::{AcknowledgedTicket, AcknowledgedTicketStatus};
use core_types::channels::ChannelDirection::Incoming;
use core_types::channels::{ChannelChange, ChannelDirection, ChannelEntry, ChannelStatus};
use serde::{Deserialize, Serialize};
use serde_with::{serde_as, DurationSeconds};
use std::fmt::Debug;
use std::{
    fmt::{Display, Formatter},
    sync::Arc,
    time::Duration,
};
use utils_log::{debug, error, info, warn};
use utils_types::primitives::{Balance, BalanceType};
use validator::Validate;

use crate::errors::StrategyError::CriteriaNotSatisfied;
use crate::{strategy::SingularStrategy, Strategy};

#[cfg(any(not(feature = "wasm"), test))]
use async_std::task::spawn_local;

#[cfg(all(feature = "wasm", not(test)))]
use wasm_bindgen_futures::spawn_local;

#[cfg(all(feature = "prometheus", not(test)))]
use utils_metrics::metrics::SimpleCounter;

#[cfg(all(feature = "prometheus", not(test)))]
lazy_static::lazy_static! {
    static ref METRIC_COUNT_AGGREGATIONS: SimpleCounter =
        SimpleCounter::new("core_counter_strategy_aggregating_aggregations", "Count of initiated automatic aggregations").unwrap();
}

/// Configuration object for the `AggregatingStrategy`
#[serde_as]
#[derive(Debug, Clone, Copy, PartialEq, Validate, Serialize, Deserialize)]
pub struct AggregatingStrategyConfig {
    /// Number of acknowledged winning tickets in a channel that triggers the ticket aggregation
    /// in that channel when exceeded.
    /// This condition is independent of `unrealized_balance_ratio`.
    /// Default is 100.
    #[validate(range(min = 2))]
    pub aggregation_threshold: Option<u32>,

    /// Percentage of unrealized balance in unaggregated tickets in a channel
    /// that triggers the ticket aggregation when exceeded.
    /// The unrealized balance in this case is the proportion of the channel balance allocated in unredeemed unaggregated tickets.
    /// This condition is independent of `aggregation_threshold`.
    /// Default is 0.9
    #[validate(range(min = 0_f32, max = 1.0_f32))]
    pub unrealized_balance_ratio: Option<f32>,

    /// Maximum time to wait for the ticket aggregation to complete.
    /// This does not affect the runtime of the strategy `on_acknowledged_ticket` event processing.
    /// Default is 60 seconds.
    #[serde_as(as = "DurationSeconds<u64>")]
    pub aggregation_timeout: Duration,

    /// If set, the strategy will automatically aggregate tickets in channel that has transitioned
    /// to the `PendingToClose` state. This happens regardless if `aggregation_threshold`
    /// or `unrealized_balance_ratio` thresholds are met on that channel.
    /// If the aggregation on-close fails, the tickets are automatically sent for redeeming instead.
    /// Default is true.
    pub aggregate_on_channel_close: bool,
}

impl Default for AggregatingStrategyConfig {
    fn default() -> Self {
        Self {
            aggregation_threshold: Some(100),
            unrealized_balance_ratio: Some(0.9),
            aggregation_timeout: Duration::from_secs(60),
            aggregate_on_channel_close: true,
        }
    }
}

/// Represents a strategy that starts aggregating tickets in a certain
/// channel, once the amount of acknowledged tickets in that channel goes
/// above the given threshold.
/// Optionally, the strategy can also redeem the aggregated ticket, if the aggregation
/// was successful.
pub struct AggregatingStrategy<Db, T, U, A>
where
    Db: HoprCoreEthereumDbActions + Clone,
    A: TicketRedeemActions + Clone,
{
    db: Arc<RwLock<Db>>,
    chain_actions: A,
    ticket_aggregator: Arc<Mutex<TicketAggregationActions<T, U>>>,
    cfg: AggregatingStrategyConfig,
}

impl<Db, T, U, A> Debug for AggregatingStrategy<Db, T, U, A>
where
    Db: HoprCoreEthereumDbActions + Clone,
    A: TicketRedeemActions + Clone,
{
    fn fmt(&self, f: &mut Formatter<'_>) -> std::fmt::Result {
        write!(f, "{:?}", Strategy::Aggregating(self.cfg))
    }
}

impl<Db, T, U, A> Display for AggregatingStrategy<Db, T, U, A>
where
    Db: HoprCoreEthereumDbActions + Clone,
    A: TicketRedeemActions + Clone,
{
    fn fmt(&self, f: &mut Formatter<'_>) -> std::fmt::Result {
        write!(f, "{}", Strategy::Aggregating(self.cfg))
    }
}

impl<Db, T, U, A> AggregatingStrategy<Db, T, U, A>
where
    Db: HoprCoreEthereumDbActions + Clone,
    A: TicketRedeemActions + Clone,
{
    pub fn new(
        cfg: AggregatingStrategyConfig,
        db: Arc<RwLock<Db>>,
        chain_actions: A,
        ticket_aggregator: TicketAggregationActions<T, U>,
    ) -> Self {
        Self {
            cfg,
            db,
            chain_actions,
            ticket_aggregator: Arc::new(Mutex::new(ticket_aggregator)),
        }
    }
}

impl<Db, T, U, A> AggregatingStrategy<Db, T, U, A>
where
    Db: HoprCoreEthereumDbActions + Clone + 'static,
    A: TicketRedeemActions + Clone + 'static,
{
    async fn start_aggregation(&self, channel: ChannelEntry, redeem_if_failed: bool) -> crate::errors::Result<()> {
        debug!("starting aggregation in {channel}");
        // Perform marking as aggregated ahead, to avoid concurrent aggregation races in spawn_local
        let tickets_to_agg = self
            .db
            .write()
            .await
            .prepare_aggregatable_tickets(&channel.get_id(), channel.channel_epoch.as_u32(), 0u64, u64::MAX)
            .await?;

        info!("will aggregate {} tickets in {channel}", tickets_to_agg.len());

        let list = AggregationList::TicketList(tickets_to_agg);

        match self.ticket_aggregator.lock().await.aggregate_tickets(list.clone()) {
            Ok(mut awaiter) => {
                // Spawn waiting for the aggregation as a separate task
                let agg_timeout = self.cfg.aggregation_timeout;
                let actions_clone = self.chain_actions.clone();
                let db_clone = self.db.clone();

                #[cfg(all(feature = "prometheus", not(test)))]
                METRIC_COUNT_AGGREGATIONS.increment();

                spawn_local(async move {
                    match awaiter.consume_and_wait(agg_timeout).await {
                        Ok(_) => {
                            // The TicketAggregationActions will raise the on_acknowledged_ticket event,
                            // so the AutoRedeem strategy can take care of redeeming if needed
                            info!("completed ticket aggregation");
                        }
                        Err(e) => {
                            warn!("could not aggregate tickets: {e}");
                            if let Err(e) = list.rollback(db_clone).await {
                                error!("could not rollback failed aggregation: {e}")
                            } else if redeem_if_failed {
                                info!("initiating redemption of all tickets in {channel} after aggregation failure");

                                if let Err(e) = actions_clone.redeem_tickets_in_channel(&channel, false).await {
                                    error!("failed to issue redeeming of all tickets in {channel}: {e}");
                                }

                                // We do not need to await the redemption completion of all the tickets
                            }
                        }
                    }
                });

                Ok(())
            }
            Err(e) => {
                warn!("could not initiate aggregate tickets due to {e}");
                Err(crate::errors::StrategyError::Other("ticket aggregation failed".into()))
            }
        }
    }
}

#[async_trait(? Send)]
impl<Db, T, U, A> SingularStrategy for AggregatingStrategy<Db, T, U, A>
where
    Db: HoprCoreEthereumDbActions + Clone + 'static,
    A: TicketRedeemActions + Clone + 'static,
{
    async fn on_acknowledged_winning_ticket(&self, ack: &AcknowledgedTicket) -> crate::errors::Result<()> {
        let channel_id = ack.ticket.channel_id;

        let channel = match self.db.read().await.get_channel(&channel_id).await? {
            Some(channel) => channel,
            None => {
                error!("encountered {ack} in a non-existing channel!");
                return Err(ChannelDoesNotExist.into());
            }
        };

        let ack_tickets_in_db = self.db.read().await.get_acknowledged_tickets(Some(channel)).await?;

        let mut aggregatable_tickets = 0;
        let mut unredeemed_value = Balance::zero(BalanceType::HOPR);

        for ticket in ack_tickets_in_db.iter() {
            match ticket.status {
                AcknowledgedTicketStatus::Untouched => {
                    aggregatable_tickets += 1;
                    // Do not account aggregated tickets into the unrealized balance calculation
                    if !ticket.ticket.is_aggregated() {
                        unredeemed_value = unredeemed_value.add(&ticket.ticket.amount);
                    }
                }
                AcknowledgedTicketStatus::BeingAggregated { .. } => {
                    debug!("{channel} already has ticket aggregation in progress, not aggregating yet");
                    return Ok(());
                }
                AcknowledgedTicketStatus::BeingRedeemed { .. } => {}
            }
        }

        let mut can_aggregate = false;

        // Check the aggregation threshold
        if let Some(agg_threshold) = self.cfg.aggregation_threshold {
            if aggregatable_tickets >= agg_threshold {
                info!("{channel} has {aggregatable_tickets} >= {agg_threshold} ack tickets");
                can_aggregate = true;
            } else {
                debug!("{channel} has {aggregatable_tickets} < {agg_threshold} ack tickets, not aggregating yet");
            }
        }
        if let Some(unrealized_threshold) = self.cfg.unrealized_balance_ratio {
            let diminished_balance = channel.balance.mul_f64(unrealized_threshold as f64);

            // Trigger aggregation if unrealized balance greater or equal to X percent of the current balance
            // and there are at least two tickets
            if unredeemed_value.gte(&diminished_balance) {
                if aggregatable_tickets > 1 {
                    info!("{channel} has unrealized balance {unredeemed_value} >= {diminished_balance} in {aggregatable_tickets} tickets");
                    can_aggregate = true;
                } else {
                    debug!("{channel} has unrealized balance {unredeemed_value} >= {diminished_balance} but in just {aggregatable_tickets} tickets, not aggregating yet");
                }
            } else {
                debug!(
                    "{channel} has unrealized balance {unredeemed_value} < {diminished_balance} in {aggregatable_tickets} tickets, not aggregating yet"
                );
            }
        }

        // Proceed with aggregation
        if can_aggregate {
            self.start_aggregation(channel, false).await
        } else {
            debug!("channel {channel_id} has not met the criteria for aggregation");
            Err(CriteriaNotSatisfied)
        }
    }

    async fn on_own_channel_changed(
        &self,
        channel: &ChannelEntry,
        direction: ChannelDirection,
        change: ChannelChange,
    ) -> crate::errors::Result<()> {
        if !self.cfg.aggregate_on_channel_close || direction != Incoming {
            return Ok(());
        }

        if let ChannelChange::Status { left: old, right: new } = change {
            if old != ChannelStatus::Open || new != ChannelStatus::PendingToClose {
                debug!("ignoring channel {channel} state change that's not in PendingToClose");
                return Ok(());
            }

            let ack_tickets_in_db = self.db.read().await.get_acknowledged_tickets(Some(*channel)).await?;

            let mut aggregatable_tickets = 0;

            for ticket in ack_tickets_in_db.iter() {
                match ticket.status {
                    AcknowledgedTicketStatus::Untouched => {
                        aggregatable_tickets += 1;
                    }
                    AcknowledgedTicketStatus::BeingAggregated { .. } => {
                        debug!("{channel} already has ticket aggregation in progress, not aggregating yet");
                        return Ok(());
                    }
                    AcknowledgedTicketStatus::BeingRedeemed { .. } => {}
                }
            }

            if aggregatable_tickets > 1 {
                debug!("{channel} has {aggregatable_tickets} aggregatable tickets");
                self.start_aggregation(*channel, true).await
            } else {
                debug!("closing {channel} does not have more than 1 tickets to aggregate");
                Ok(())
            }
        } else {
            Ok(())
        }
    }
}

#[cfg(test)]
mod tests {
    use crate::strategy::SingularStrategy;
    use async_std::sync::RwLock;
    use async_trait::async_trait;
    use core_crypto::{
        keypairs::{ChainKeypair, Keypair, OffchainKeypair},
        types::{Hash, Response},
    };
    use core_ethereum_actions::redeem::TicketRedeemActions;
    use core_ethereum_actions::transaction_queue::TransactionCompleted;
    use core_ethereum_db::{db::CoreEthereumDb, traits::HoprCoreEthereumDbActions};
    use core_protocol::ticket_aggregation::processor::{
        TicketAggregationActions, TicketAggregationInteraction, TicketAggregationProcessed,
    };
    use core_types::channels::ChannelDirection::Incoming;
    use core_types::channels::{ChannelChange, ChannelStatus};
    use core_types::{
        acknowledgement::AcknowledgedTicket,
        announcement::AnnouncementData,
        channels::{generate_channel_id, ChannelEntry, Ticket},
    };
    use futures::channel::oneshot::Receiver;
    use futures::{FutureExt, StreamExt};
    use hex_literal::hex;
    use lazy_static::lazy_static;
    use mockall::mock;
    use std::pin::pin;
    use std::sync::Arc;
    use std::time::Duration;
    use utils_db::{constants::ACKNOWLEDGED_TICKETS_PREFIX, db::DB, rusty::RustyLevelDbShim};
    use utils_types::{
        primitives::{Address, Balance, BalanceType, Snapshot, U256},
        traits::{BinarySerializable, PeerIdLike},
    };

    lazy_static! {
        static ref PEERS: Vec<OffchainKeypair> = vec![
            hex!("b91a28ff9840e9c93e5fafd581131f0b9f33f3e61b02bf5dd83458aa0221f572"),
            hex!("82283757872f99541ce33a47b90c2ce9f64875abf08b5119a8a434b2fa83ea98")
        ]
        .iter()
        .map(|private| OffchainKeypair::from_secret(private).unwrap())
        .collect();
        static ref PEERS_CHAIN: Vec<ChainKeypair> = vec![
            hex!("51d3003d908045a4d76d0bfc0d84f6ff946b5934b7ea6a2958faf02fead4567a"),
            hex!("e1f89073a01831d0eed9fe2c67e7d65c144b9d9945320f6d325b1cccc2d124e9"),
        ]
        .iter()
        .map(|private| ChainKeypair::from_secret(private).unwrap())
        .collect();
    }

    mock! {
        TicketRedeemAct { }
        #[async_trait(? Send)]
<<<<<<< HEAD
        impl TransactionExecutor for TxExec {
            async fn redeem_ticket(&self, ticket: AcknowledgedTicket) -> TransactionResult;
            async fn fund_channel(&self, destination: Address, amount: Balance) -> TransactionResult;
            async fn initiate_outgoing_channel_closure(&self, dst: Address) -> TransactionResult;
            async fn finalize_outgoing_channel_closure(&self, dst: Address) -> TransactionResult;
            async fn close_incoming_channel(&self, src: Address) -> TransactionResult;
            async fn withdraw(&self, recipient: Address, amount: Balance) -> TransactionResult;
            async fn announce(&self, data: AnnouncementData, use_safe: bool) -> TransactionResult;
            async fn register_safe(&self, safe_address: Address) -> TransactionResult;
=======
        impl TicketRedeemActions for TicketRedeemAct {
            async fn redeem_all_tickets(&self, only_aggregated: bool) -> core_ethereum_actions::errors::Result<Vec<TransactionCompleted>>;
            async fn redeem_tickets_with_counterparty(
                &self,
                counterparty: &Address,
                only_aggregated: bool,
            ) -> core_ethereum_actions::errors::Result<Vec<TransactionCompleted>>;
            async fn redeem_tickets_in_channel(
                &self,
                channel: &ChannelEntry,
                only_aggregated: bool,
            ) -> core_ethereum_actions::errors::Result<Vec<TransactionCompleted>>;
            async fn redeem_ticket(&self, ack: AcknowledgedTicket) -> core_ethereum_actions::errors::Result<TransactionCompleted>;
        }
    }

    impl Clone for MockTicketRedeemAct {
        fn clone(&self) -> Self {
            Self::new()
>>>>>>> ffd92689
        }
    }

    fn mock_acknowledged_ticket(signer: &ChainKeypair, destination: &ChainKeypair, index: u64) -> AcknowledgedTicket {
        let price_per_packet: U256 = 20_u32.into();
        let ticket_win_prob = 1.0f64;

        let channel_id = generate_channel_id(&signer.into(), &destination.into());

        let channel_epoch = 1u64;
        let domain_separator = Hash::default();

        let response = Response::new(
            &Hash::create(&[
                &channel_id.to_bytes(),
                &channel_epoch.to_be_bytes(),
                &index.to_be_bytes(),
            ])
            .to_bytes(),
        );

        let ticket = Ticket::new(
            &destination.into(),
            &Balance::new(price_per_packet.divide_f64(ticket_win_prob).unwrap(), BalanceType::HOPR),
            index.into(),
            1u64.into(),
            ticket_win_prob,
            1u64.into(),
            response.to_challenge().into(),
            signer,
            &domain_separator,
        )
        .unwrap();

        AcknowledgedTicket::new(ticket, response, signer.into(), destination, &domain_separator).unwrap()
    }

    fn to_acknowledged_ticket_key(ack: &AcknowledgedTicket) -> utils_db::db::Key {
        let mut ack_key = Vec::new();

        ack_key.extend_from_slice(&ack.ticket.channel_id.to_bytes());
        ack_key.extend_from_slice(&ack.ticket.channel_epoch.to_be_bytes());
        ack_key.extend_from_slice(&ack.ticket.index.to_be_bytes());

        utils_db::db::Key::new_bytes_with_prefix(&ack_key, ACKNOWLEDGED_TICKETS_PREFIX).unwrap()
    }

    async fn populate_db_with_ack_tickets(
        db: &mut DB<RustyLevelDbShim>,
        amount: usize,
    ) -> (Vec<AcknowledgedTicket>, ChannelEntry) {
        let mut acked_tickets = Vec::new();
        let mut total_value = Balance::zero(BalanceType::HOPR);
        for i in 0..amount {
            let acked_ticket = mock_acknowledged_ticket(&PEERS_CHAIN[0], &PEERS_CHAIN[1], i as u64);
            db.set(to_acknowledged_ticket_key(&acked_ticket), &acked_ticket)
                .await
                .unwrap();

            total_value = total_value.add(&acked_ticket.ticket.amount);
            acked_tickets.push(acked_ticket);
        }

        let channel = ChannelEntry::new(
            (&PEERS_CHAIN[0]).into(),
            (&PEERS_CHAIN[1]).into(),
            total_value,
            (amount as u32).into(),
            ChannelStatus::Open,
            1u32.into(),
            0u64.into(),
        );

        (acked_tickets, channel)
    }

    async fn init_dbs(inner_dbs: Vec<DB<RustyLevelDbShim>>) -> Vec<Arc<RwLock<CoreEthereumDb<RustyLevelDbShim>>>> {
        let mut dbs = Vec::new();
        for (i, inner_db) in inner_dbs.into_iter().enumerate() {
            let db = Arc::new(RwLock::new(CoreEthereumDb::new(inner_db, (&PEERS_CHAIN[i]).into())));

            db.write()
                .await
                .set_channels_domain_separator(&Hash::default(), &Snapshot::default())
                .await
                .unwrap();

            for i in 0..PEERS.len() {
                db.write()
                    .await
                    .link_chain_and_packet_keys(&(&PEERS_CHAIN[i]).into(), PEERS[i].public(), &Snapshot::default())
                    .await
                    .unwrap();
            }

            dbs.push(db);
        }
        dbs
    }

    fn spawn_aggregation_interaction<Db: HoprCoreEthereumDbActions + 'static>(
        db_alice: Arc<RwLock<Db>>,
        db_bob: Arc<RwLock<Db>>,
        key_alice: &ChainKeypair,
        key_bob: &ChainKeypair,
    ) -> (TicketAggregationActions<(), ()>, Receiver<()>) {
        let mut alice = TicketAggregationInteraction::<(), ()>::new(db_alice, key_alice);
        let mut bob = TicketAggregationInteraction::<(), ()>::new(db_bob, key_bob);

        let (tx, awaiter) = futures::channel::oneshot::channel::<()>();
        let bob_aggregator = bob.writer();

        async_std::task::spawn_local(async move {
            let mut finalizer = None;

            match bob.next().await {
                Some(TicketAggregationProcessed::Send(_, acked_tickets, request_finalizer)) => {
                    let _ = finalizer.insert(request_finalizer);
                    alice
                        .writer()
                        .receive_aggregation_request(PEERS[1].public().to_peerid(), acked_tickets, ())
                        .unwrap();
                }
                //  alice.ack_event_queue.0.start_send(super::TicketAggregationToProcess::ToProcess(destination, acked_tickets)),
                _ => panic!("unexpected action happened"),
            };

            match alice.next().await {
                Some(TicketAggregationProcessed::Reply(_, aggregated_ticket, ())) => bob
                    .writer()
                    .receive_ticket(PEERS[0].public().to_peerid(), aggregated_ticket, ())
                    .unwrap(),
                _ => panic!("unexpected action happened"),
            };

            match bob.next().await {
                Some(TicketAggregationProcessed::Receive(_destination, _ticket, ())) => (),
                _ => panic!("unexpected action happened"),
            };

            finalizer.unwrap().finalize();
            let _ = tx.send(());
        });

        return (bob_aggregator, awaiter);
    }

    #[async_std::test]
    async fn test_strategy_aggregation_on_ack() {
        let _ = env_logger::builder().is_test(true).try_init();

        // db_0: Alice (channel source)
        // db_1: Bob (channel destination)
        let mut inner_dbs = (0..2)
            .map(|_| DB::new(RustyLevelDbShim::new_in_memory()))
            .collect::<Vec<_>>();

        let (acked_tickets, channel) = populate_db_with_ack_tickets(&mut inner_dbs[1], 5).await;

        let dbs = init_dbs(inner_dbs).await;

        dbs[0]
            .write()
            .await
            .update_channel_and_snapshot(&channel.get_id(), &channel, &Snapshot::default())
            .await
            .unwrap();

        dbs[1]
            .write()
            .await
            .update_channel_and_snapshot(&channel.get_id(), &channel, &Snapshot::default())
            .await
            .unwrap();

        let (bob_aggregator, awaiter) =
            spawn_aggregation_interaction(dbs[0].clone(), dbs[1].clone(), &PEERS_CHAIN[0], &PEERS_CHAIN[1]);

        let cfg = super::AggregatingStrategyConfig {
            aggregation_threshold: Some(5),
            unrealized_balance_ratio: None,
            aggregation_timeout: std::time::Duration::from_secs(5),
            aggregate_on_channel_close: false,
        };

        let actions = MockTicketRedeemAct::new();

        let aggregation_strategy = super::AggregatingStrategy::new(cfg, dbs[1].clone(), actions, bob_aggregator);

        let threshold_ticket = acked_tickets.last().unwrap();
        aggregation_strategy
            .on_acknowledged_winning_ticket(&threshold_ticket)
            .await
            .expect("strategy call should succeed");

        // Wait until aggregation has finished
        let f1 = pin!(awaiter);
        let f2 = pin!(async_std::task::sleep(Duration::from_secs(5)).fuse());
        let _ = futures::future::select(f1, f2).await;

        assert_eq!(
            dbs[1]
                .read()
                .await
                .get_acknowledged_tickets_range(&channel.get_id(), channel.channel_epoch.as_u32(), 0u64, u64::MAX)
                .await
                .unwrap()
                .len(),
            1,
            "there should be a single aggregated ticket"
        );
    }

    #[async_std::test]
    async fn test_strategy_aggregation_on_ack_when_unrealized_balance_exceeded() {
        let _ = env_logger::builder().is_test(true).try_init();

        // db_0: Alice (channel source)
        // db_1: Bob (channel destination)
        let mut inner_dbs = (0..2)
            .map(|_| DB::new(RustyLevelDbShim::new_in_memory()))
            .collect::<Vec<_>>();

        let (acked_tickets, channel) = populate_db_with_ack_tickets(&mut inner_dbs[1], 4).await;

        let dbs = init_dbs(inner_dbs).await;

        dbs[0]
            .write()
            .await
            .update_channel_and_snapshot(&channel.get_id(), &channel, &Snapshot::default())
            .await
            .unwrap();

        dbs[1]
            .write()
            .await
            .update_channel_and_snapshot(&channel.get_id(), &channel, &Snapshot::default())
            .await
            .unwrap();

        let (bob_aggregator, awaiter) =
            spawn_aggregation_interaction(dbs[0].clone(), dbs[1].clone(), &PEERS_CHAIN[0], &PEERS_CHAIN[1]);

        let cfg = super::AggregatingStrategyConfig {
            aggregation_threshold: None,
            unrealized_balance_ratio: Some(0.75),
            aggregation_timeout: Duration::from_secs(5),
            aggregate_on_channel_close: false,
        };

        let actions = MockTicketRedeemAct::new();

        let aggregation_strategy = super::AggregatingStrategy::new(cfg, dbs[1].clone(), actions, bob_aggregator);

        let threshold_ticket = acked_tickets.last().unwrap();

        aggregation_strategy
            .on_acknowledged_winning_ticket(&threshold_ticket)
            .await
            .expect("strategy call should succeed");

        // Wait until aggregation has finished
        let f1 = pin!(awaiter);
        let f2 = pin!(async_std::task::sleep(Duration::from_secs(5)));
        let _ = futures::future::select(f1, f2).await;

        assert_eq!(
            dbs[1]
                .read()
                .await
                .get_acknowledged_tickets_range(&channel.get_id(), channel.channel_epoch.as_u32(), 0u64, u64::MAX)
                .await
                .unwrap()
                .len(),
            1,
            "there should be a single aggregated ticket"
        );
    }

    #[async_std::test]
    async fn test_strategy_aggregation_on_ack_should_not_agg_when_unrealized_balance_exceeded_via_aggregated_tickets() {
        let _ = env_logger::builder().is_test(true).try_init();

        // db_0: Alice (channel source)
        // db_1: Bob (channel destination)
        let mut inner_dbs = (0..2)
            .map(|_| DB::new(RustyLevelDbShim::new_in_memory()))
            .collect::<Vec<_>>();

        let (mut acked_tickets, mut channel) = populate_db_with_ack_tickets(&mut inner_dbs[1], 4).await;

        let dbs = init_dbs(inner_dbs).await;

        // Make this ticket aggregated
        acked_tickets[0].ticket.index_offset = 2;
        channel.balance = Balance::new(100_u32.into(), BalanceType::HOPR);

        dbs[0]
            .write()
            .await
            .update_channel_and_snapshot(&channel.get_id(), &channel, &Snapshot::default())
            .await
            .unwrap();

        dbs[1]
            .write()
            .await
            .update_channel_and_snapshot(&channel.get_id(), &channel, &Snapshot::default())
            .await
            .unwrap();

        dbs[1]
            .write()
            .await
            .update_acknowledged_ticket(&acked_tickets[0])
            .await
            .unwrap();

        let (bob_aggregator, _) =
            spawn_aggregation_interaction(dbs[0].clone(), dbs[1].clone(), &PEERS_CHAIN[0], &PEERS_CHAIN[1]);

        let cfg = super::AggregatingStrategyConfig {
            aggregation_threshold: None,
            unrealized_balance_ratio: Some(0.75),
            aggregation_timeout: Duration::from_secs(5),
            aggregate_on_channel_close: false,
        };

        let actions = MockTicketRedeemAct::new();

        let aggregation_strategy = super::AggregatingStrategy::new(cfg, dbs[1].clone(), actions, bob_aggregator);

        let threshold_ticket = acked_tickets.last().unwrap();

        aggregation_strategy
            .on_acknowledged_winning_ticket(&threshold_ticket)
            .await
            .expect_err("strategy call should not satisfy the criteria");
    }

    #[async_std::test]
    async fn test_strategy_aggregation_on_channel_close() {
        let _ = env_logger::builder().is_test(true).try_init();

        // db_0: Alice (channel source)
        // db_1: Bob (channel destination)
        let mut inner_dbs = (0..2)
            .map(|_| DB::new(RustyLevelDbShim::new_in_memory()))
            .collect::<Vec<_>>();

        let (_, mut channel) = populate_db_with_ack_tickets(&mut inner_dbs[1], 5).await;

        let cfg = super::AggregatingStrategyConfig {
            aggregation_threshold: None,
            unrealized_balance_ratio: None,
            aggregation_timeout: Duration::from_secs(5),
            aggregate_on_channel_close: true,
        };

        let dbs = init_dbs(inner_dbs).await;

        dbs[0]
            .write()
            .await
            .update_channel_and_snapshot(&channel.get_id(), &channel, &Snapshot::default())
            .await
            .unwrap();

        dbs[1]
            .write()
            .await
            .update_channel_and_snapshot(&channel.get_id(), &channel, &Snapshot::default())
            .await
            .unwrap();

        let (bob_aggregator, awaiter) =
            spawn_aggregation_interaction(dbs[0].clone(), dbs[1].clone(), &PEERS_CHAIN[0], &PEERS_CHAIN[1]);

        let actions = MockTicketRedeemAct::new();

        let aggregation_strategy = super::AggregatingStrategy::new(cfg, dbs[1].clone(), actions, bob_aggregator);

        channel.status = ChannelStatus::PendingToClose;

        dbs[0]
            .write()
            .await
            .update_channel_and_snapshot(&channel.get_id(), &channel, &Snapshot::default())
            .await
            .unwrap();

        dbs[1]
            .write()
            .await
            .update_channel_and_snapshot(&channel.get_id(), &channel, &Snapshot::default())
            .await
            .unwrap();

        aggregation_strategy
            .on_own_channel_changed(
                &channel,
                Incoming,
                ChannelChange::Status {
                    left: ChannelStatus::Open,
                    right: ChannelStatus::PendingToClose,
                },
            )
            .await
            .expect("strategy call should not fail");

        // Wait until aggregation has finished
        let f1 = pin!(awaiter);
        let f2 = pin!(async_std::task::sleep(Duration::from_secs(5)));
        let _ = futures::future::select(f1, f2).await;

        assert_eq!(
            dbs[1]
                .read()
                .await
                .get_acknowledged_tickets_range(&channel.get_id(), channel.channel_epoch.as_u32(), 0u64, u64::MAX)
                .await
                .unwrap()
                .len(),
            1,
            "there should be a single aggregated ticket"
        );
    }
}<|MERGE_RESOLUTION|>--- conflicted
+++ resolved
@@ -380,17 +380,6 @@
     mock! {
         TicketRedeemAct { }
         #[async_trait(? Send)]
-<<<<<<< HEAD
-        impl TransactionExecutor for TxExec {
-            async fn redeem_ticket(&self, ticket: AcknowledgedTicket) -> TransactionResult;
-            async fn fund_channel(&self, destination: Address, amount: Balance) -> TransactionResult;
-            async fn initiate_outgoing_channel_closure(&self, dst: Address) -> TransactionResult;
-            async fn finalize_outgoing_channel_closure(&self, dst: Address) -> TransactionResult;
-            async fn close_incoming_channel(&self, src: Address) -> TransactionResult;
-            async fn withdraw(&self, recipient: Address, amount: Balance) -> TransactionResult;
-            async fn announce(&self, data: AnnouncementData, use_safe: bool) -> TransactionResult;
-            async fn register_safe(&self, safe_address: Address) -> TransactionResult;
-=======
         impl TicketRedeemActions for TicketRedeemAct {
             async fn redeem_all_tickets(&self, only_aggregated: bool) -> core_ethereum_actions::errors::Result<Vec<TransactionCompleted>>;
             async fn redeem_tickets_with_counterparty(
@@ -410,7 +399,6 @@
     impl Clone for MockTicketRedeemAct {
         fn clone(&self) -> Self {
             Self::new()
->>>>>>> ffd92689
         }
     }
 
