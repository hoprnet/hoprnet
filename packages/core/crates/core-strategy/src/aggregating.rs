--- conflicted
+++ resolved
@@ -665,49 +665,9 @@
             .await
             .unwrap();
 
-<<<<<<< HEAD
-        let mut alice = TicketAggregationInteraction::<(), ()>::new(dbs[0].clone(), &PEERS_CHAIN[0]);
-        let mut bob = TicketAggregationInteraction::<(), ()>::new(dbs[1].clone(), &PEERS_CHAIN[1]);
-
-        let (tx, awaiter) = futures::channel::oneshot::channel::<()>();
-        let mut tx_exec = MockTxExec::new();
-
-        let first_challenge = acked_tickets.first().unwrap().ticket.challenge.clone();
-
-        tx_exec
-            .expect_redeem_ticket()
-            .times(1)
-            .withf(
-                move |ack| {
-                    ack.ticket
-                        .amount
-                        .eq(&Balance::new(50000000000000000u128.into(), BalanceType::HOPR))
-                        && ack.ticket.win_prob() == 1.0f64
-                        && ack.ticket.challenge.eq(&first_challenge)
-                        && ack.ticket.channel_epoch.eq(&1u32)
-                        && ack.ticket.index.eq(&0u64)
-                        && ack.ticket.index_offset.eq(&4u32)
-                }, // signatures will be different, so we can't use .eq()
-            )
-            .return_once(move |_| {
-                tx.send(()).unwrap();
-                TransactionResult::TicketRedeemed {
-                    tx_hash: Hash::default(),
-                }
-            });
-
-        // Start the TransactionQueue with the mock TransactionExecutor
-        let tx_queue = TransactionQueue::new(dbs[1].clone(), Box::new(tx_exec));
-        let tx_sender = tx_queue.new_sender();
-
-        async_std::task::spawn_local(async move {
-            tx_queue.transaction_loop().await;
-        });
-=======
         let tx_sender = spawn_tx_queue(dbs[1].clone(), MockTxExec::new());
         let (bob_aggregator, awaiter) =
             spawn_aggregation_interaction(dbs[0].clone(), dbs[1].clone(), &PEERS_CHAIN[0], &PEERS_CHAIN[1]);
->>>>>>> 29b6a61f
 
         let aggregation_strategy =
             super::AggregatingStrategy::new(cfg, dbs[1].clone(), tx_sender.clone(), bob_aggregator);
