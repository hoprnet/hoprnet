--- conflicted
+++ resolved
@@ -5,12 +5,6 @@
 pub mod generic;
 pub mod promiscuous;
 
-<<<<<<< HEAD
-pub mod errors;
-pub mod passive;
-pub mod strategy;
-=======
->>>>>>> 05f183ae
 pub mod aggregating;
 pub mod auto_redeeming;
 pub mod errors;
