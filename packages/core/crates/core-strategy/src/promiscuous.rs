--- conflicted
+++ resolved
@@ -366,13 +366,7 @@
 #[cfg(test)]
 mod tests {
     use super::*;
-<<<<<<< HEAD
-    use core_crypto::{
-        keypairs::{Keypair, OffchainKeypair},
-    };
-=======
     use core_crypto::keypairs::{Keypair, OffchainKeypair};
->>>>>>> 20c86fc2
     use core_ethereum_actions::transaction_queue::{TransactionExecutor, TransactionQueue, TransactionResult};
     use core_ethereum_db::db::CoreEthereumDb;
     use core_network::{
@@ -383,10 +377,7 @@
     use core_types::channels::{ChannelEntry, ChannelStatus};
     use futures::future::join_all;
     use mockall::mock;
-<<<<<<< HEAD
     use core_types::announcement::AnnouncementData;
-=======
->>>>>>> 20c86fc2
     use utils_db::{db::DB, rusty::RustyLevelDbShim};
     use utils_misc::time::native::current_timestamp;
     use utils_types::primitives::{Snapshot, U256};
@@ -396,7 +387,6 @@
         #[async_trait(? Send)]
         impl TransactionExecutor for TxExec {
             async fn redeem_ticket(&self, ticket: AcknowledgedTicket) -> TransactionResult;
-<<<<<<< HEAD
             async fn fund_channel(&self, destination: Address, amount: Balance) -> TransactionResult;
             async fn initiate_outgoing_channel_closure(&self, dst: Address) -> TransactionResult;
             async fn finalize_outgoing_channel_closure(&self, dst: Address) -> TransactionResult;
@@ -404,13 +394,6 @@
             async fn withdraw(&self, recipient: Address, amount: Balance) -> TransactionResult;
             async fn announce(&self, data: AnnouncementData, use_safe: bool) -> TransactionResult;
             async fn register_safe(&self, safe_address: Address) -> TransactionResult;
-=======
-            async fn open_channel(&self, destination: Address, balance: Balance) -> TransactionResult;
-            async fn fund_channel(&self, destination: Address, amount: Balance) -> TransactionResult;
-            async fn close_channel_initialize(&self, src: Address, dst: Address) -> TransactionResult;
-            async fn close_channel_finalize(&self, src: Address, dst: Address) -> TransactionResult;
-            async fn withdraw(&self, recipient: Address, amount: Balance) -> TransactionResult;
->>>>>>> 20c86fc2
         }
     }
 
