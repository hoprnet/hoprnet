--- conflicted
+++ resolved
@@ -411,11 +411,7 @@
                 max_channels: s.max_channels,
                 auto_redeem_tickets: s.auto_redeem_tickets,
                 enforce_max_channels: s.enforce_max_channels,
-<<<<<<< HEAD
-                w: Mutex::new(s)
-=======
                 w: Mutex::new(s),
->>>>>>> a4224a66
             }
         }
 
