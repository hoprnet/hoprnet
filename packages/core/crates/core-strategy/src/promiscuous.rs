use core_crypto::types::OffchainPublicKey;
use core_types::channels::{
    ChannelDirection, ChannelEntry,
    ChannelStatus::{Open, PendingToClose},
};
use rand::rngs::OsRng;
use rand::seq::SliceRandom;
use simple_moving_average::{SumTreeSMA, SMA};
use std::collections::HashMap;
use utils_log::{debug, error, info, warn};
use utils_types::primitives::{Address, Balance, BalanceType};

use async_std::sync::RwLock;
use async_trait::async_trait;
use core_ethereum_actions::{
    channels::{close_channel, open_channel},
    transaction_queue::TransactionSender,
};
use core_ethereum_db::traits::HoprCoreEthereumDbActions;
use core_network::network::{Network, NetworkExternalActions};
use serde::{Deserialize, Serialize};
use serde_with::{serde_as, DisplayFromStr};
use std::fmt::{Debug, Display, Formatter};
use std::sync::Arc;
use validator::Validate;

use crate::errors::Result;
use crate::strategy::SingularStrategy;
use crate::{decision::ChannelDecision, Strategy};
use utils_types::traits::PeerIdLike;

/// Size of the simple moving average window used to smoothen the number of registered peers.
pub const SMA_WINDOW_SIZE: usize = 3;

type SimpleMovingAvg = SumTreeSMA<usize, usize, SMA_WINDOW_SIZE>;

/// Config of promiscuous strategy.
#[serde_as]
#[derive(Debug, Clone, Copy, PartialEq, Validate, Serialize, Deserialize)]
pub struct PromiscuousStrategyConfig {
    /// A quality threshold between 0 and 1 used to determine whether the strategy should open channel with the peer.
    /// Defaults to 0.5
    #[validate(range(min = 0_f32, max = 1.0_f32))]
    pub network_quality_threshold: f64,

    /// A stake of tokens that should be allocated to a channel opened by the strategy.
    /// Defaults to 10 HOPR
    #[serde_as(as = "DisplayFromStr")]
    pub new_channel_stake: Balance,

    /// Minimum token balance of the node. When reached, the strategy will not open any new channels.
    /// Defaults to 10 HOPR
    #[serde_as(as = "DisplayFromStr")]
    pub minimum_node_balance: Balance,

    /// Maximum number of opened channels the strategy should maintain.
    /// Defaults to square-root of the sampled network size.
    #[validate(range(min = 1))]
    pub max_channels: Option<usize>,

    /// If set, the strategy will aggressively close channels (even with peers above the `network_quality_threshold`)
    /// if the number of opened outgoing channels (regardless if opened by the strategy or manually) exceeds the
    /// `max_channels` limit.
    /// Defaults to true
    pub enforce_max_channels: bool,
}

impl Default for PromiscuousStrategyConfig {
    fn default() -> Self {
        PromiscuousStrategyConfig {
            network_quality_threshold: 0.5,
            new_channel_stake: Balance::new_from_str("10000000000000000000", BalanceType::HOPR),
            minimum_node_balance: Balance::new_from_str("10000000000000000000", BalanceType::HOPR),
            max_channels: None,
            enforce_max_channels: true,
        }
    }
}

/// This strategy opens outgoing channels to peers, which have quality above a given threshold.
/// At the same time, it closes outgoing channels opened to peers whose quality dropped below this threshold.
pub struct PromiscuousStrategy<Db, Net>
where
    Db: HoprCoreEthereumDbActions,
    Net: NetworkExternalActions,
{
    db: Arc<RwLock<Db>>,
    network: Arc<RwLock<Network<Net>>>,
    tx_sender: TransactionSender,
    cfg: PromiscuousStrategyConfig,
    sma: RwLock<SimpleMovingAvg>,
}

impl<Db, Net> PromiscuousStrategy<Db, Net>
where
    Db: HoprCoreEthereumDbActions,
    Net: NetworkExternalActions,
{
    pub fn new(
        cfg: PromiscuousStrategyConfig,
        db: Arc<RwLock<Db>>,
        network: Arc<RwLock<Network<Net>>>,
        tx_sender: TransactionSender,
    ) -> Self {
        Self {
            db,
            network,
            tx_sender,
            cfg,
            sma: RwLock::new(SimpleMovingAvg::new()),
        }
    }

    async fn collect_tick_decision(&self) -> Result<ChannelDecision> {
        let mut tick_decision = ChannelDecision::default();
        let mut new_channel_candidates: Vec<(Address, f64)> = Vec::new();
        let mut active_addresses: HashMap<Address, f64> = HashMap::new();
        let mut network_size: usize = 0;

        let balance: Balance = self.db.read().await.get_hopr_balance().await?;
        let outgoing_channels = self.db.read().await.get_outgoing_channels().await?;

        // Go through all the peer ids we know, get their qualities and find out which channels should be closed and
        // which peer ids should become candidates for a new channel
        // Also re-open all the channels that have dropped under minimum given balance
        let peers_with_quality = self.network.read().await.all_peers_with_quality();
        for (peer, quality) in peers_with_quality {
            let packet_key = OffchainPublicKey::from_peerid(&peer)?;
            // get the Ethereum address of the peer
            if let Some(address) = self.db.read().await.get_chain_key(&packet_key).await? {
                if tick_decision.will_channel_be_closed(&address)
                    || new_channel_candidates.iter().any(|(p, _)| p.eq(&address))
                {
                    // Skip this peer if we already processed it (iterator may have duplicates)
                    debug!("encountered duplicate peer {}", peer);
                    continue;
                }

                // Also get channels we have opened with it
                let channel_with_peer = outgoing_channels
                    .iter()
                    .find(|c| c.status == Open && c.destination.eq(&address));

                if let Some(channel) = channel_with_peer {
                    if quality <= self.cfg.network_quality_threshold {
                        // Need to close the channel, because quality has dropped
                        debug!("new channel closure candidate with {} (quality {})", address, quality);
                        tick_decision.add_to_close(*channel);
                    }
                } else if quality >= self.cfg.network_quality_threshold {
                    // Try to open channel with this peer, because it is high-quality
                    debug!("new channel opening candidate {} with quality {}", address, quality);
                    new_channel_candidates.push((address, quality));
                }

                active_addresses.insert(address, quality);
                network_size += 1;
            } else {
                error!("failed to get chain key from a packet key");
                continue;
            }
        }

        self.sma.write().await.add_sample(network_size);
        info!("evaluated qualities of {} peers seen in the network", network_size);

        if self.sma.read().await.get_num_samples() < self.sma.read().await.get_sample_window_size() {
            info!(
                "not yet enough samples ({} out of {}) of network size to perform a strategy tick, skipping.",
                self.sma.read().await.get_num_samples(),
                self.sma.read().await.get_sample_window_size()
            );
            return Ok(tick_decision);
        }

        // Also mark for closing all channels which are in PendingToClose state
        let before_pending = outgoing_channels.len();
        outgoing_channels
            .iter()
            .filter(|c| c.status == PendingToClose)
            .for_each(|c| {
                tick_decision.add_to_close(*c);
            });
        debug!(
            "{} channels are in PendingToClose, so strategy will mark them for closing too",
            outgoing_channels.len() - before_pending
        );

        // We compute the upper bound for channels as a square-root of the perceived network size
        let max_auto_channels = self
            .cfg
            .max_channels
            .unwrap_or((self.sma.read().await.get_average() as f64).sqrt().ceil() as usize);
        debug!(
            "current upper bound for maximum number of auto-channels is {}",
            max_auto_channels
        );

        // Count all the opened channels
        let count_opened = outgoing_channels.iter().filter(|c| c.status == Open).count();
        let occupied = if count_opened > tick_decision.get_to_close().len() {
            count_opened - tick_decision.get_to_close().len()
        } else {
            0
        };

        // If there is still more channels opened than we allow, close some
        // lowest-quality ones which passed the threshold
        if occupied > max_auto_channels && self.cfg.enforce_max_channels {
            warn!(
                "there are {} opened channels, but the strategy allows only {}",
                occupied, max_auto_channels
            );

            let mut sorted_channels: Vec<ChannelEntry> = outgoing_channels
                .iter()
                .filter(|c| !tick_decision.will_channel_be_closed(&c.destination))
                .cloned()
                .collect();

            // Sort by quality, lowest-quality first
            sorted_channels.sort_unstable_by(|p1, p2| {
                active_addresses
                    .get(&p1.destination)
                    .zip(active_addresses.get(&p2.destination))
                    .and_then(|(q1, q2)| q1.partial_cmp(q2))
                    .expect(format!("failed to retrieve quality of {} or {}", p1.destination, p2.destination).as_str())
            });

            // Close the lowest-quality channels (those we did not mark for closing yet)
            sorted_channels
                .into_iter()
                .take(occupied - max_auto_channels)
                .for_each(|c| {
                    tick_decision.add_to_close(c);
                });
        }

        if max_auto_channels > occupied {
            // Sort the new channel candidates by best quality first, then truncate to the number of available slots
            // This way, we'll prefer candidates with higher quality, when we don't have enough node balance
            // Shuffle first, so the equal candidates are randomized and then use unstable sorting for that purpose.
            new_channel_candidates.shuffle(&mut OsRng);
            new_channel_candidates.sort_unstable_by(|(_, q1), (_, q2)| q1.partial_cmp(q2).unwrap().reverse());
            new_channel_candidates.truncate(max_auto_channels - occupied);
            debug!("got {} new channel candidates", new_channel_candidates.len());

            // Go through the new candidates for opening channels allow them to open based on our available node balance
            let mut remaining_balance = balance;
            for address in new_channel_candidates.into_iter().map(|(p, _)| p) {
                // Stop if we ran out of balance
                if remaining_balance.lte(&self.cfg.minimum_node_balance) {
                    warn!(
                        "strategy ran out of allowed node balance - balance is {}",
                        remaining_balance.to_string()
                    );
                    break;
                }

                // If we haven't added this peer yet, add it to the list for channel opening
                if !tick_decision.will_address_be_opened(&address) {
                    debug!("promoting peer {} for channel opening", address);
                    tick_decision.add_to_open(address, self.cfg.new_channel_stake);
                    remaining_balance = balance.sub(&self.cfg.new_channel_stake);
                }
            }
        }

        debug!(
            "strategy tick #{} result: {} peers for channel opening, {} peer for channel closure",
            self.sma.read().await.get_num_samples(),
            tick_decision.get_to_open().len(),
            tick_decision.get_to_close().len()
        );
        Ok(tick_decision)
    }
}

impl<Db, Net> Debug for PromiscuousStrategy<Db, Net>
where
    Db: HoprCoreEthereumDbActions,
    Net: NetworkExternalActions,
{
    fn fmt(&self, f: &mut Formatter<'_>) -> std::fmt::Result {
        write!(f, "{:?}", Strategy::Promiscuous(self.cfg))
    }
}

impl<Db, Net> Display for PromiscuousStrategy<Db, Net>
where
    Db: HoprCoreEthereumDbActions,
    Net: NetworkExternalActions,
{
    fn fmt(&self, f: &mut Formatter<'_>) -> std::fmt::Result {
        write!(f, "{}", Strategy::Promiscuous(self.cfg))
    }
}

#[async_trait(? Send)]
impl<Db, Net> SingularStrategy for PromiscuousStrategy<Db, Net>
where
    Db: HoprCoreEthereumDbActions,
    Net: NetworkExternalActions,
{
    async fn on_tick(&self) -> Result<()> {
        let tick_decision = self.collect_tick_decision().await?;

        // close all the channels, need to be synchronous because Ethereum transactions
        // are synchronous, especially due nonces
        for channel_to_close in tick_decision.get_to_close() {
            match close_channel(
                self.db.clone(),
                self.tx_sender.clone(),
                channel_to_close.destination,
                channel_to_close.source,
                ChannelDirection::Outgoing,
                false, // TODO: get this value from config
            )
            .await
            {
                Ok(_) => {
                    // Intentionally do not await result of the channel transaction
                    info!("{self} strategy: issued channel closing tx: {}", channel_to_close);
                }
                Err(e) => {
                    error!("{self} strategy: error while closing channel: {e}");
                }
            }
        }
        debug!("{self} strategy: close channels done");

        // open all the channels, need to be synchronous because Ethereum
        // transactions are synchronous, especially due to nonces
        for channel_to_open in tick_decision.get_to_open() {
            match open_channel(
                self.db.clone(),
                self.tx_sender.clone(),
                channel_to_open.0,
                Address::default(),
                channel_to_open.1,
            )
            .await
            {
                Ok(_) => {
                    // Intentionally do not await result of the channel transaction
                    info!("{self} strategy: issued channel opening tx: {}", channel_to_open.0);
                }
                Err(e) => {
                    error!(
                        "{self} strategy: error while issuing channel opening to {}: {e}",
                        channel_to_open.0
                    );
                }
            }
        }

        debug!("{self} strategy: open channels done");

        //while let Some(_) = receivers.next().await {}

        debug!("{self} strategy: channel operations done");

        Ok(())
    }
}

/// Unit tests of pure Rust code
#[cfg(test)]
mod tests {
    use super::*;
    use core_crypto::{
        keypairs::{Keypair, OffchainKeypair},
        types::Hash,
    };
    use core_ethereum_actions::transaction_queue::{TransactionExecutor, TransactionQueue, TransactionResult};
    use core_ethereum_db::db::CoreEthereumDb;
    use core_network::{
        network::{NetworkConfig, NetworkEvent, NetworkExternalActions, PeerOrigin},
        PeerId,
    };
    use core_types::acknowledgement::AcknowledgedTicket;
    use core_types::channels::ChannelStatus;
    use futures::future::join_all;
    use utils_db::{db::DB, rusty::RustyLevelDbShim};
    use utils_misc::time::native::current_timestamp;
    use utils_types::primitives::{Snapshot, U256};

    struct MockTransactionExecutor;

    impl MockTransactionExecutor {
        pub fn new() -> Self {
            Self {}
        }
    }

    #[async_trait(? Send)]
    impl TransactionExecutor for MockTransactionExecutor {
        async fn redeem_ticket(&self, _ticket: AcknowledgedTicket) -> TransactionResult {
            TransactionResult::RedeemTicket {
                tx_hash: Hash::default(),
            }
        }
        async fn open_channel(&self, _destination: Address, _balance: Balance) -> TransactionResult {
            TransactionResult::OpenChannel {
                tx_hash: Hash::default(),
                channel_id: Hash::default(),
            }
        }
        async fn fund_channel(&self, _destination: Address, _amount: Balance) -> TransactionResult {
            TransactionResult::FundChannel {
                tx_hash: Hash::default(),
            }
        }
        async fn close_channel_initialize(&self, _src: Address, _dst: Address) -> TransactionResult {
            TransactionResult::CloseChannel {
                tx_hash: Hash::default(),
                status: ChannelStatus::Open,
            }
        }
        async fn close_channel_finalize(&self, _src: Address, _dst: Address) -> TransactionResult {
            TransactionResult::CloseChannel {
                tx_hash: Hash::default(),
                status: ChannelStatus::PendingToClose,
            }
        }
        async fn withdraw(&self, _recipient: Address, _amount: Balance) -> TransactionResult {
            TransactionResult::Withdraw {
                tx_hash: Hash::default(),
            }
        }
    }
    struct MockNetworkExternalActions;
    impl NetworkExternalActions for MockNetworkExternalActions {
        fn is_public(&self, _: &PeerId) -> bool {
            false
        }

        fn emit(&self, _: NetworkEvent) {}

        fn create_timestamp(&self) -> u64 {
            current_timestamp()
        }
    }

    fn generate_random_address_and_peer_id_pairs(num: u32) -> Vec<(Address, PeerId)> {
        (0..num)
            .map(|_| (Address::random(), OffchainKeypair::random().public().to_peerid()))
            .collect()
    }

    async fn add_peer_and_bump_its_network_quality_many_times<Db, Net>(
        strategy: &PromiscuousStrategy<Db, Net>,
        peer: &PeerId,
        steps: u32,
    ) where
        Db: HoprCoreEthereumDbActions,
        Net: NetworkExternalActions,
    {
        strategy.network.write().await.add(peer, PeerOrigin::Initialization);

        assert_eq!(
            strategy.network.read().await.get_peer_status(peer).unwrap().quality,
            0f64
        );
        join_all((0..steps).map(|_| async { strategy.network.write().await.update(peer, Ok(current_timestamp())) }))
            .await;
        assert_eq!(
            (strategy.network.read().await.get_peer_status(peer).unwrap().quality / 0.1f64).round() as u32,
            steps
        );
    }

<<<<<<< HEAD
/// WASM bindings
#[cfg(feature = "wasm")]
pub mod wasm {
    use std::sync::Mutex;
    use crate::generic::ChannelStrategy;
    use crate::generic::{wasm::StrategyTickResult, PeerQuality};
    use crate::strategy_tick;
    use std::sync::Mutex;
    use utils_log::error;
    use utils_misc::utils::wasm::JsResult;
    use utils_types::primitives::Balance;
    use wasm_bindgen::prelude::*;
    use utils_log::error;

    #[wasm_bindgen(getter_with_clone)]
    pub struct PromiscuousStrategy {
        pub network_quality_threshold: f64,
        pub new_channel_stake: Balance,
        pub minimum_channel_balance: Balance,
        pub minimum_node_balance: Balance,
        pub max_channels: Option<usize>,
        pub auto_redeem_tickets: bool,
        pub enforce_max_channels: bool,
        w: Mutex<super::PromiscuousStrategy>
    }

    #[wasm_bindgen(getter_with_clone)]
    pub struct PromiscuousStrategy {
        pub network_quality_threshold: f64,
        pub new_channel_stake: Balance,
        pub minimum_channel_balance: Balance,
        pub minimum_node_balance: Balance,
        pub max_channels: Option<usize>,
        pub auto_redeem_tickets: bool,
        pub enforce_max_channels: bool,
        w: Mutex<super::PromiscuousStrategy>,
=======
    async fn mock_promiscuous_strategy() -> (
        PromiscuousStrategy<CoreEthereumDb<RustyLevelDbShim>, MockNetworkExternalActions>,
        Vec<(Address, PeerId)>,
    ) {
        let address_peer_id_pairs = generate_random_address_and_peer_id_pairs(10);
        let (alice_address, alice_peer_id) = address_peer_id_pairs[0];
        let (bob_address, bob_peer_id) = address_peer_id_pairs[1];
        let (charlie_address, charlie_peer_id) = address_peer_id_pairs[2];
        let (_eugene_address, eugene_peer_id) = address_peer_id_pairs[3];
        let (gustave_address, gustave_peer_id) = address_peer_id_pairs[4];

        let db = Arc::new(RwLock::new(CoreEthereumDb::new(
            DB::new(RustyLevelDbShim::new_in_memory()),
            alice_address,
        )));

        let network = Arc::new(RwLock::new(Network::new(
            alice_peer_id,
            NetworkConfig::default(),
            MockNetworkExternalActions {},
        )));

        // Start the TransactionQueue with the mock TransactionExecutor
        let tx_queue = TransactionQueue::new(db.clone(), Box::new(MockTransactionExecutor::new()));
        let tx_sender = tx_queue.new_sender();
        async_std::task::spawn_local(async move {
            tx_queue.transaction_loop().await;
        });

        let strat_cfg = PromiscuousStrategyConfig::default();

        let strat = PromiscuousStrategy::new(strat_cfg, db, network, tx_sender);

        // create a network with:
        let peers: Vec<(PeerId, u32)> = vec![
            (bob_peer_id.clone(), 7),        // - bob: 0.7
            (charlie_peer_id.clone(), 9),    // - charlie: 0.9
            (eugene_peer_id.clone(), 10),    // - eugene: 0.8
            (gustave_peer_id.clone(), 2),    // - gustave: 1.0
            (address_peer_id_pairs[5].1, 1), // - random_peer: 0.1
            (address_peer_id_pairs[6].1, 3), // - random_peer: 0.3
            (address_peer_id_pairs[7].1, 1), // - random_peer: 0.1
            (address_peer_id_pairs[8].1, 2), // - random_peer: 0.2
            (address_peer_id_pairs[9].1, 3), // - random_peer: 0.3
        ];

        join_all(peers.iter().map(|(peer_id, step)| async {
            add_peer_and_bump_its_network_quality_many_times(&strat, peer_id, *step).await;
        }))
        .await;

        let balance = Balance::new_from_str("11000000000000000000", BalanceType::HOPR); // 11 HOPR
        let low_balance = Balance::new_from_str("1000000000000000", BalanceType::HOPR); // 0.001 HOPR
                                                                                        // set HOPR balance in DB
        strat.db.write().await.set_hopr_balance(&balance).await.unwrap();
        // link chain key and packet key
        join_all(address_peer_id_pairs.iter().map(|pair| async {
            strat
                .db
                .write()
                .await
                .link_chain_and_packet_keys(
                    &pair.0,
                    &OffchainPublicKey::from_peerid(&pair.1).unwrap(),
                    &Snapshot::default(),
                )
                .await
                .unwrap();
        }))
        .await;
        // add some channels in DB
        let outgoing_channels = vec![
            ChannelEntry::new(
                alice_address.clone(),
                bob_address.clone(),
                balance.clone(),
                U256::zero(),
                ChannelStatus::Open,
                U256::zero(),
                U256::zero(),
            ),
            ChannelEntry::new(
                alice_address.clone(),
                charlie_address.clone(),
                balance.clone(),
                U256::zero(),
                ChannelStatus::Open,
                U256::zero(),
                U256::zero(),
            ),
            ChannelEntry::new(
                alice_address.clone(),
                gustave_address.clone(),
                low_balance.clone(),
                U256::zero(),
                ChannelStatus::Open,
                U256::zero(),
                U256::zero(),
            ),
        ];
        join_all(outgoing_channels.iter().map(|channel| async {
            strat
                .db
                .write()
                .await
                .update_channel_and_snapshot(&channel.get_id(), channel, &Snapshot::default())
                .await
                .unwrap()
        }))
        .await;
        // set allowance
        strat
            .db
            .write()
            .await
            .set_staking_safe_allowance(&balance, &Snapshot::default())
            .await
            .unwrap();

        // Add fake samples to allow the test to run
        strat.sma.write().await.add_sample(peers.len());
        strat.sma.write().await.add_sample(peers.len());
        (strat, address_peer_id_pairs)
>>>>>>> 9c4d13e0
    }

    #[async_std::test]
    async fn test_promiscuous_strategy_config() {
        let (strat, _) = mock_promiscuous_strategy().await;
        assert_eq!(strat.to_string(), "promiscuous");
    }

    #[async_std::test]
    async fn test_promiscuous_strategy_tick_decisions() {
        let (strat, address_peer_pairs) = mock_promiscuous_strategy().await;
        let tick_decision = strat.collect_tick_decision().await.unwrap();

        // let (to_close, to_open) = strat.on_tick().await.unwrap();

        // assert that there's 0 channel closed and 1 opened (eugene, at index 3).
        assert_eq!(tick_decision.get_to_close().len(), 1usize, "should close 1 channel");
        assert_eq!(tick_decision.get_to_open().len(), 1usize, "should open 1 channel");
        assert_eq!(
            tick_decision.get_to_close()[0].destination,
            address_peer_pairs[4].0,
            "should close channel to gustave"
        );
        assert_eq!(
            tick_decision.get_to_open()[0].0,
            address_peer_pairs[3].0,
            "should open channel to eugene"
        );
    }

    #[async_std::test]
    async fn test_promiscuous_strategy_on_tick() {
        let (strat, _) = mock_promiscuous_strategy().await;

        strat.on_tick().await.unwrap();
    }
}<|MERGE_RESOLUTION|>--- conflicted
+++ resolved
@@ -470,44 +470,6 @@
         );
     }
 
-<<<<<<< HEAD
-/// WASM bindings
-#[cfg(feature = "wasm")]
-pub mod wasm {
-    use std::sync::Mutex;
-    use crate::generic::ChannelStrategy;
-    use crate::generic::{wasm::StrategyTickResult, PeerQuality};
-    use crate::strategy_tick;
-    use std::sync::Mutex;
-    use utils_log::error;
-    use utils_misc::utils::wasm::JsResult;
-    use utils_types::primitives::Balance;
-    use wasm_bindgen::prelude::*;
-    use utils_log::error;
-
-    #[wasm_bindgen(getter_with_clone)]
-    pub struct PromiscuousStrategy {
-        pub network_quality_threshold: f64,
-        pub new_channel_stake: Balance,
-        pub minimum_channel_balance: Balance,
-        pub minimum_node_balance: Balance,
-        pub max_channels: Option<usize>,
-        pub auto_redeem_tickets: bool,
-        pub enforce_max_channels: bool,
-        w: Mutex<super::PromiscuousStrategy>
-    }
-
-    #[wasm_bindgen(getter_with_clone)]
-    pub struct PromiscuousStrategy {
-        pub network_quality_threshold: f64,
-        pub new_channel_stake: Balance,
-        pub minimum_channel_balance: Balance,
-        pub minimum_node_balance: Balance,
-        pub max_channels: Option<usize>,
-        pub auto_redeem_tickets: bool,
-        pub enforce_max_channels: bool,
-        w: Mutex<super::PromiscuousStrategy>,
-=======
     async fn mock_promiscuous_strategy() -> (
         PromiscuousStrategy<CoreEthereumDb<RustyLevelDbShim>, MockNetworkExternalActions>,
         Vec<(Address, PeerId)>,
@@ -631,7 +593,6 @@
         strat.sma.write().await.add_sample(peers.len());
         strat.sma.write().await.add_sample(peers.len());
         (strat, address_peer_id_pairs)
->>>>>>> 9c4d13e0
     }
 
     #[async_std::test]
