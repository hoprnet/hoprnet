use core_crypto::types::OffchainPublicKey;
use core_types::channels::{ChannelDirection, ChannelStatus};
use log::{debug, error, info, warn};
use rand::rngs::OsRng;
use rand::seq::SliceRandom;
use std::collections::HashMap;
use utils_types::primitives::{Address, Balance, BalanceType};

use async_lock::RwLock;
use async_trait::async_trait;
use core_ethereum_actions::channels::ChannelActions;
use core_ethereum_db::traits::HoprCoreEthereumDbActions;
use core_network::network::{Network, NetworkExternalActions};
use futures::stream::FuturesUnordered;
use futures::StreamExt;
use serde::{Deserialize, Serialize};
use serde_with::{serde_as, DisplayFromStr};
use std::fmt::{Debug, Display, Formatter};
use std::sync::Arc;
<<<<<<< HEAD
use utils_types::sma::{SingleSumSMA, SMA};
=======
use utils_types::sma::{NoSumSMA, SMA};
>>>>>>> 4077f737
use utils_types::traits::PeerIdLike;
use validator::Validate;

use crate::errors::Result;
use crate::errors::StrategyError::CriteriaNotSatisfied;
use crate::strategy::SingularStrategy;
use crate::{decision::ChannelDecision, Strategy};

#[cfg(all(feature = "prometheus", not(test)))]
use utils_metrics::metrics::SimpleCounter;

#[cfg(all(feature = "prometheus", not(test)))]
lazy_static::lazy_static! {
    static ref METRIC_COUNT_OPENS: SimpleCounter =
        SimpleCounter::new("core_counter_strategy_promiscuous_opened_channels", "Count of open channel decisions").unwrap();
    static ref METRIC_COUNT_CLOSURES: SimpleCounter =
        SimpleCounter::new("core_counter_strategy_promiscuous_closed_channels", "Count of close channel decisions").unwrap();
}

/// Config of promiscuous strategy.
#[serde_as]
#[derive(Debug, Clone, Copy, PartialEq, Validate, Serialize, Deserialize)]
pub struct PromiscuousStrategyConfig {
    /// A quality threshold between 0 and 1 used to determine whether the strategy should open channel with the peer.
    /// Defaults to 0.5
    #[validate(range(min = 0_f32, max = 1.0_f32))]
    pub network_quality_threshold: f64,

    /// Minimum number of network quality samples before the strategy can start making decisions.
    /// Defaults to 10
    #[validate(range(min = 1_u32))]
    pub min_network_size_samples: u32,

    /// A stake of tokens that should be allocated to a channel opened by the strategy.
    /// Defaults to 10 HOPR
    #[serde_as(as = "DisplayFromStr")]
    pub new_channel_stake: Balance,

    /// Minimum token balance of the node. When reached, the strategy will not open any new channels.
    /// Defaults to 10 HOPR
    #[serde_as(as = "DisplayFromStr")]
    pub minimum_node_balance: Balance,

    /// Maximum number of opened channels the strategy should maintain.
    /// Defaults to square-root of the sampled network size.
    #[validate(range(min = 1))]
    pub max_channels: Option<usize>,

    /// If set, the strategy will aggressively close channels (even with peers above the `network_quality_threshold`)
    /// if the number of opened outgoing channels (regardless if opened by the strategy or manually) exceeds the
    /// `max_channels` limit.
    /// Defaults to true
    pub enforce_max_channels: bool,
}

impl Default for PromiscuousStrategyConfig {
    fn default() -> Self {
        PromiscuousStrategyConfig {
            network_quality_threshold: 0.5,
            min_network_size_samples: 10,
            new_channel_stake: Balance::new_from_str("10000000000000000000", BalanceType::HOPR),
            minimum_node_balance: Balance::new_from_str("10000000000000000000", BalanceType::HOPR),
            max_channels: None,
            enforce_max_channels: true,
        }
    }
}

/// This strategy opens outgoing channels to peers, which have quality above a given threshold.
/// At the same time, it closes outgoing channels opened to peers whose quality dropped below this threshold.
pub struct PromiscuousStrategy<Db, Net, A>
where
    Db: HoprCoreEthereumDbActions + Clone,
    Net: NetworkExternalActions,
    A: ChannelActions,
{
    db: Arc<RwLock<Db>>,
    network: Arc<RwLock<Network<Net>>>,
    chain_actions: A,
    cfg: PromiscuousStrategyConfig,
<<<<<<< HEAD
    sma: RwLock<SingleSumSMA<u32>>,
=======
    sma: RwLock<NoSumSMA<u32>>,
>>>>>>> 4077f737
}

impl<Db, Net, A> PromiscuousStrategy<Db, Net, A>
where
    Db: HoprCoreEthereumDbActions + Clone,
<<<<<<< HEAD
    Net: NetworkExternalActions + Send + Sync,
=======
    Net: NetworkExternalActions,
>>>>>>> 4077f737
    A: ChannelActions,
{
    pub fn new(
        cfg: PromiscuousStrategyConfig,
        db: Arc<RwLock<Db>>,
        network: Arc<RwLock<Network<Net>>>,
        chain_actions: A,
    ) -> Self {
        Self {
            db,
            network,
            chain_actions,
<<<<<<< HEAD
            sma: RwLock::new(SingleSumSMA::new(cfg.min_network_size_samples)),
=======
            sma: RwLock::new(NoSumSMA::new(cfg.min_network_size_samples)),
>>>>>>> 4077f737
            cfg,
        }
    }

    async fn sample_size_and_evaluate_avg(&self, sample: u32) -> Option<u32> {
        self.sma.write().await.push(sample);
        info!("evaluated qualities of {sample} peers seen in the network");

        let sma = self.sma.read().await;
        if sma.len() >= sma.window_size() {
            sma.average()
        } else {
            info!(
                "not yet enough samples ({} out of {}) of network size to perform a strategy tick, skipping.",
                sma.len(),
                sma.window_size()
            );
            None
        }
    }

    async fn get_peers_with_quality(&self) -> HashMap<Address, f64> {
        self.network
            .read()
            .await
            .all_peers_with_avg_quality()
            .iter()
            .filter_map(|(peer, q)| match OffchainPublicKey::from_peerid(peer) {
                Ok(offchain_key) => Some((offchain_key, q)),
                Err(_) => {
                    error!("encountered invalid peer id: {peer}");
                    None
                }
            })
            .map(|(key, q)| async {
                let k_clone = key;
                match self
                    .db
                    .read()
                    .await
                    .get_chain_key(&k_clone)
                    .await
                    .and_then(|addr| addr.ok_or(utils_db::errors::DbError::NotFound))
                {
                    Ok(addr) => Some((addr, *q)),
                    Err(_) => {
                        error!("could not find on-chain address for {k_clone}");
                        None
                    }
                }
            })
            .collect::<FuturesUnordered<_>>()
            .filter_map(|x| async move { x })
            .collect::<HashMap<_, _>>()
            .await
    }

    async fn collect_tick_decision(&self) -> Result<ChannelDecision> {
        let mut tick_decision = ChannelDecision::default();
        let mut new_channel_candidates: Vec<(Address, f64)> = Vec::new();

        let outgoing_open_channels = self
            .db
            .read()
            .await
            .get_outgoing_channels()
            .await?
            .into_iter()
            .filter(|channel| channel.status == ChannelStatus::Open)
            .collect::<Vec<_>>();
        debug!("tracking {} open outgoing channels", outgoing_open_channels.len());

        // Check if we have enough network size samples before proceeding quality-based evaluation
        let peers_with_quality = self.get_peers_with_quality().await;
        let current_average_network_size =
            match self.sample_size_and_evaluate_avg(peers_with_quality.len() as u32).await {
                Some(avg) => avg,
                None => return Err(CriteriaNotSatisfied), // not enough samples yet
            };

        // Go through all the peer ids we know, get their qualities and find out which channels should be closed and
        // which peer ids should become candidates for a new channel
        for (address, quality) in peers_with_quality.iter() {
            // Get channels we have opened with it
            let channel_with_peer = outgoing_open_channels.iter().find(|c| c.destination.eq(address));

            if let Some(channel) = channel_with_peer {
                if *quality <= self.cfg.network_quality_threshold {
                    // Need to close the channel, because quality has dropped
                    debug!(
                        "closure of channel to {}: {quality} <= {}",
                        channel.destination, self.cfg.network_quality_threshold
                    );
                    tick_decision.add_to_close(*channel);
                }
            } else if *quality >= self.cfg.network_quality_threshold {
                // Try to open channel with this peer, because it is high-quality and we don't yet have a channel with it
                new_channel_candidates.push((*address, *quality));
            }
        }
        debug!(
            "proposed closures: {}, proposed new candidates: {}",
            tick_decision.get_to_close().len(),
            new_channel_candidates.len()
        );

        // We compute the upper bound for channels as a square-root of the perceived network size
        let max_auto_channels = self
            .cfg
            .max_channels
            .unwrap_or((current_average_network_size as f64).sqrt().ceil() as usize);
        debug!("current upper bound for maximum number of auto-channels is {max_auto_channels}");

        // Count all the effectively opened channels (ie. after the decision has been made)
        let occupied = outgoing_open_channels
            .len()
            .saturating_sub(tick_decision.get_to_close().len());

        // If there is still more channels opened than we allow, close some
        // lowest-quality ones which passed the threshold
        if occupied > max_auto_channels && self.cfg.enforce_max_channels {
            warn!("there are {occupied} effectively opened channels, but the strategy allows only {max_auto_channels}");

            // Get all open channels which are not planned to be closed
            let mut sorted_channels = outgoing_open_channels
                .iter()
                .filter(|c| !tick_decision.will_channel_be_closed(&c.destination))
                .collect::<Vec<_>>();

            // Sort by quality, lowest-quality first
            sorted_channels.sort_unstable_by(|p1, p2| {
                let q1 = match peers_with_quality.get(&p1.destination) {
                    Some(q) => *q,
                    None => {
                        error!("could not determine peer quality for {p1}");
                        0_f64
                    }
                };
                let q2 = match peers_with_quality.get(&p2.destination) {
                    Some(q) => *q,
                    None => {
                        error!("could not determine peer quality for {p2}");
                        0_f64
                    }
                };
                q1.partial_cmp(&q2).expect("invalid comparison")
            });

            // Close the lowest-quality channels (those we did not mark for closing yet) to enforce the limit
            sorted_channels
                .into_iter()
                .take(occupied - max_auto_channels)
                .for_each(|channel| {
                    debug!("enforcing channel closure of {channel}");
                    tick_decision.add_to_close(*channel);
                });
        } else if max_auto_channels > occupied {
            // Sort the new channel candidates by best quality first, then truncate to the number of available slots
            // This way, we'll prefer candidates with higher quality, when we don't have enough node balance
            // Shuffle first, so the equal candidates are randomized and then use unstable sorting for that purpose.
            new_channel_candidates.shuffle(&mut OsRng);
            new_channel_candidates.sort_unstable_by(|(_, q1), (_, q2)| q1.partial_cmp(q2).unwrap().reverse());
            new_channel_candidates.truncate(max_auto_channels - occupied);
            debug!("got {} new channel candidates", new_channel_candidates.len());

            let mut remaining_balance = self.db.read().await.get_hopr_balance().await?;

            // Go through the new candidates for opening channels allow them to open based on our available node balance
            for (address, _) in new_channel_candidates {
                // Stop if we ran out of balance
                if remaining_balance.lte(&self.cfg.minimum_node_balance) {
                    warn!("ran out of allowed node balance - balance is {remaining_balance}");
                    break;
                }

                // If we haven't added this peer yet, add it to the list for channel opening
                if !tick_decision.will_address_be_opened(&address) {
                    tick_decision.add_to_open(address, self.cfg.new_channel_stake);
                    remaining_balance = remaining_balance.sub(&self.cfg.new_channel_stake);
                    debug!("promoted peer {address} for channel opening");
                }
            }
        } else {
            // max_channels == occupied
            info!("not going to allocate new channels, maximum number of effective channels is reached ({occupied})")
        }

        Ok(tick_decision)
    }
}

impl<Db, Net, A> Debug for PromiscuousStrategy<Db, Net, A>
where
    Db: HoprCoreEthereumDbActions + Clone,
    Net: NetworkExternalActions,
    A: ChannelActions,
{
    fn fmt(&self, f: &mut Formatter<'_>) -> std::fmt::Result {
        write!(f, "{:?}", Strategy::Promiscuous(self.cfg))
    }
}

impl<Db, Net, A> Display for PromiscuousStrategy<Db, Net, A>
where
    Db: HoprCoreEthereumDbActions + Clone,
    Net: NetworkExternalActions,
    A: ChannelActions,
{
    fn fmt(&self, f: &mut Formatter<'_>) -> std::fmt::Result {
        write!(f, "{}", Strategy::Promiscuous(self.cfg))
    }
}

<<<<<<< HEAD
#[async_trait]
impl<Db, Net, A> SingularStrategy for PromiscuousStrategy<Db, Net, A>
where
    Db: HoprCoreEthereumDbActions + Clone + Send + Sync,
    Net: NetworkExternalActions + Send + Sync,
    A: ChannelActions + Send + Sync,
=======
#[async_trait(? Send)]
impl<Db, Net, A> SingularStrategy for PromiscuousStrategy<Db, Net, A>
where
    Db: HoprCoreEthereumDbActions + Clone,
    Net: NetworkExternalActions,
    A: ChannelActions,
>>>>>>> 4077f737
{
    async fn on_tick(&self) -> Result<()> {
        let tick_decision = self.collect_tick_decision().await?;

        debug!("on tick executing {tick_decision}");

        for channel_to_close in tick_decision.get_to_close() {
            match self
                .chain_actions
                .close_channel(
                    channel_to_close.destination,
                    ChannelDirection::Outgoing,
                    false, // TODO: get this value from config
                )
                .await
            {
                Ok(_) => {
                    // Intentionally do not await result of the channel transaction
                    debug!("issued channel closing tx: {}", channel_to_close);
                }
                Err(e) => {
                    error!("error while closing channel: {e}");
                }
            }
        }

        for channel_to_open in tick_decision.get_to_open() {
            match self
                .chain_actions
                .open_channel(channel_to_open.0, channel_to_open.1)
                .await
            {
                Ok(_) => {
                    // Intentionally do not await result of the channel transaction
                    debug!("issued channel opening tx: {}", channel_to_open.0);
                }
                Err(e) => {
                    error!("error while issuing channel opening to {}: {e}", channel_to_open.0);
                }
            }
        }

        #[cfg(all(feature = "prometheus", not(test)))]
        {
            METRIC_COUNT_OPENS.increment_by(tick_decision.get_to_open().len() as u64);
            METRIC_COUNT_CLOSURES.increment_by(tick_decision.get_to_close().len() as u64);
        }

        info!("on tick executed {tick_decision}");
        Ok(())
    }
}

/// Unit tests of pure Rust code
#[cfg(test)]
mod tests {
    use super::*;
    use core_crypto::keypairs::{Keypair, OffchainKeypair};
<<<<<<< HEAD
    use core_crypto::random::random_bytes;
    use core_crypto::types::Hash;
    use core_ethereum_actions::action_queue::{ActionConfirmation, PendingAction};
=======
    use core_crypto::types::Hash;
    use core_ethereum_actions::transaction_queue::{TransactionCompleted, TransactionResult};
>>>>>>> 4077f737
    use core_ethereum_db::db::CoreEthereumDb;
    use core_ethereum_types::actions::Action;
    use core_ethereum_types::chain_events::ChainEventType;
    use core_network::{
        network::{NetworkConfig, NetworkEvent, NetworkExternalActions, PeerOrigin},
        PeerId,
    };
    use core_types::channels::{ChannelEntry, ChannelStatus};
<<<<<<< HEAD
    use futures::{future::ok, FutureExt};
=======
    use futures::{future::ready, FutureExt};
>>>>>>> 4077f737
    use lazy_static::lazy_static;
    use mockall::mock;
    use platform::time::native::current_timestamp;
    use utils_db::{db::DB, CurrentDbShim};
    use utils_types::primitives::{Snapshot, U256};
    use utils_types::traits::BinarySerializable;

    lazy_static! {
        static ref PEERS: Vec<(Address, PeerId)> = (0..10)
            .into_iter()
            .map(|_| (Address::random(), OffchainKeypair::random().public().to_peerid()))
            .collect();
    }

    lazy_static! {
        static ref PEERS: Vec<(Address, PeerId)> = (0..10)
            .into_iter()
            .map(|_| (Address::random(), OffchainKeypair::random().public().to_peerid()))
            .collect();
    }

    mock! {
        ChannelAct { }
<<<<<<< HEAD
        #[async_trait]
        impl ChannelActions for ChannelAct {
            async fn open_channel(&self, destination: Address, amount: Balance) -> core_ethereum_actions::errors::Result<PendingAction>;
            async fn fund_channel(&self, channel_id: Hash, amount: Balance) -> core_ethereum_actions::errors::Result<PendingAction>;
=======
        #[async_trait(? Send)]
        impl ChannelActions for ChannelAct {
            async fn open_channel(&self, destination: Address, amount: Balance) -> core_ethereum_actions::errors::Result<TransactionCompleted>;
            async fn fund_channel(&self, channel_id: Hash, amount: Balance) -> core_ethereum_actions::errors::Result<TransactionCompleted>;
>>>>>>> 4077f737
            async fn close_channel(
                &self,
                counterparty: Address,
                direction: ChannelDirection,
                redeem_before_close: bool,
<<<<<<< HEAD
            ) -> core_ethereum_actions::errors::Result<PendingAction>;
=======
            ) -> core_ethereum_actions::errors::Result<TransactionCompleted>;
>>>>>>> 4077f737
        }
    }

    struct MockNetworkExternalActions;
    impl NetworkExternalActions for MockNetworkExternalActions {
        fn is_public(&self, _: &PeerId) -> bool {
            false
        }
        fn emit(&self, _: NetworkEvent) {}
        fn create_timestamp(&self) -> u64 {
            current_timestamp().as_millis() as u64
        }
    }

    async fn mock_channel(
<<<<<<< HEAD
        db: Arc<RwLock<CoreEthereumDb<CurrentDbShim>>>,
=======
        db: Arc<RwLock<CoreEthereumDb<RustyLevelDbShim>>>,
>>>>>>> 4077f737
        dst: Address,
        balance: Balance,
    ) -> ChannelEntry {
        let channel = ChannelEntry::new(
            PEERS[0].0,
            dst,
            balance,
            U256::zero(),
            ChannelStatus::Open,
            U256::zero(),
            U256::zero(),
        );
        db.write()
            .await
            .update_channel_and_snapshot(&channel.get_id(), &channel, &Default::default())
            .await
            .unwrap();
        channel
<<<<<<< HEAD
    }

    async fn prepare_network(network: Arc<RwLock<Network<MockNetworkExternalActions>>>, qualities: Vec<f64>) {
        assert_eq!(qualities.len(), PEERS.len() - 1, "invalid network setup");

        let mut net = network.write().await;
        for (i, quality) in qualities.into_iter().enumerate() {
            let peer = &PEERS[i + 1].1;

            net.add(peer, PeerOrigin::Initialization);

            while net.get_peer_status(peer).unwrap().get_average_quality() < quality {
                net.update(peer, Ok(current_timestamp().as_millis() as u64));
            }
            debug!(
                "peer {peer} ({}) has avg quality: {}",
                PEERS[i + 1].0,
                net.get_peer_status(peer).unwrap().get_average_quality()
            );
        }
    }
=======
    }

    async fn prepare_network(network: Arc<RwLock<Network<MockNetworkExternalActions>>>, qualities: Vec<f64>) {
        assert_eq!(qualities.len(), PEERS.len() - 1, "invalid network setup");

        let mut net = network.write().await;
        for (i, quality) in qualities.into_iter().enumerate() {
            let peer = &PEERS[i + 1].1;

            net.add(peer, PeerOrigin::Initialization);

            while net.get_peer_status(peer).unwrap().get_average_quality() < quality {
                net.update(peer, Ok(current_timestamp()));
            }
            debug!(
                "peer {peer} ({}) has avg quality: {}",
                PEERS[i + 1].0,
                net.get_peer_status(peer).unwrap().get_average_quality()
            );
        }
    }

    async fn init_db(db: Arc<RwLock<CoreEthereumDb<RustyLevelDbShim>>>, node_balance: Balance) {
        let mut d = db.write().await;

        d.set_hopr_balance(&node_balance).await.unwrap();
        d.set_staking_safe_allowance(&node_balance, &Snapshot::default())
            .await
            .unwrap();

        for (chain_key, peer_id) in PEERS.iter() {
            d.link_chain_and_packet_keys(
                chain_key,
                &OffchainPublicKey::from_peerid(peer_id).unwrap(),
                &Snapshot::default(),
            )
            .await
            .unwrap();
        }
    }

    #[async_std::test]
    async fn test_promiscuous_strategy_tick_decisions() {
        let _ = env_logger::builder().is_test(true).try_init();

        let db = Arc::new(RwLock::new(CoreEthereumDb::new(
            DB::new(RustyLevelDbShim::new_in_memory()),
            PEERS[0].0,
        )));

        let network = Arc::new(RwLock::new(Network::new(
            PEERS[0].1,
            NetworkConfig::default(),
            MockNetworkExternalActions {},
        )));

        let qualities_that_alice_sees = vec![0.7, 0.9, 0.8, 1.0, 0.1, 0.3, 0.1, 0.2, 0.3];

        let balance = Balance::new_from_str("100000000000000000000", BalanceType::HOPR); // 11 HOPR
                                                                                         //let low_balance = Balance::new_from_str("1000000000000000", BalanceType::HOPR); // 0.001 HOPR

        init_db(db.clone(), balance).await;
        prepare_network(network.clone(), qualities_that_alice_sees).await;

        mock_channel(db.clone(), PEERS[1].0, balance).await;
        mock_channel(db.clone(), PEERS[2].0, balance).await;
        mock_channel(db.clone(), PEERS[5].0, balance).await;

        let mut strat_cfg = PromiscuousStrategyConfig::default();
        strat_cfg.max_channels = Some(3); // Allow max 3 channels
        strat_cfg.network_quality_threshold = 0.5;

        /*
            Situation:
            - There are max 3 channels.
            - Strategy will close channel to peer 5, because it has quality 0.1
            - Because of the closure, this means there can be 1 additional channel opened
                - Strategy can open channel either to peer 3 or 4 (quality 0.8 and 1.0 respectively)
                - It will prefer peer 4 because it has higher quality
        */

        let mut actions = MockChannelAct::new();
        actions
            .expect_close_channel()
            .times(1)
            .withf(|dst, dir, _| PEERS[5].0.eq(dst) && ChannelDirection::Outgoing.eq(dir))
            .return_once(|_, _, _| {
                Ok(ready(TransactionResult::CloseChannel {
                    status: ChannelStatus::PendingToClose,
                    tx_hash: Default::default(),
                })
                .boxed())
            });

        let new_stake = strat_cfg.new_channel_stake;
        actions
            .expect_open_channel()
            .times(1)
            .withf(move |dst, b| PEERS[4].0.eq(dst) && new_stake.eq(b))
            .return_once(|_, _| {
                Ok(ready(TransactionResult::OpenChannel {
                    channel_id: Default::default(),
                    tx_hash: Default::default(),
                })
                .boxed())
            });
>>>>>>> 4077f737

    async fn init_db(db: Arc<RwLock<CoreEthereumDb<CurrentDbShim>>>, node_balance: Balance) {
        let mut d = db.write().await;

<<<<<<< HEAD
        d.set_hopr_balance(&node_balance).await.unwrap();
        d.set_staking_safe_allowance(&node_balance, &Snapshot::default())
            .await
            .unwrap();

        for (chain_key, peer_id) in PEERS.iter() {
            d.link_chain_and_packet_keys(
                chain_key,
                &OffchainPublicKey::from_peerid(peer_id).unwrap(),
                &Snapshot::default(),
            )
            .await
            .unwrap();
        }
    }

    fn mock_action_confirmation_closure(channel: ChannelEntry) -> ActionConfirmation {
        let random_hash = Hash::new(&random_bytes::<{ Hash::SIZE }>());
        ActionConfirmation {
            tx_hash: random_hash,
            event: Some(ChainEventType::ChannelClosureInitiated(channel)),
            action: Action::CloseChannel(channel, ChannelDirection::Outgoing),
        }
    }

    fn mock_action_confirmation_opening(address: Address, balance: Balance) -> ActionConfirmation {
        let random_hash = Hash::new(&random_bytes::<{ Hash::SIZE }>());
        ActionConfirmation {
            tx_hash: random_hash,
            event: Some(ChainEventType::ChannelOpened(ChannelEntry::new(
                PEERS[0].0,
                address,
                balance,
                U256::zero(),
                ChannelStatus::Open,
                U256::zero(),
                U256::zero(),
            ))),
            action: Action::OpenChannel(address, balance),
        }
    }

    #[async_std::test]
    async fn test_promiscuous_strategy_tick_decisions() {
        let _ = env_logger::builder().is_test(true).try_init();

        let db = Arc::new(RwLock::new(CoreEthereumDb::new(
            DB::new(CurrentDbShim::new_in_memory().await),
            PEERS[0].0,
        )));

        let network = Arc::new(RwLock::new(Network::new(
            PEERS[0].1,
            NetworkConfig::default(),
            MockNetworkExternalActions {},
        )));

        let qualities_that_alice_sees = vec![0.7, 0.9, 0.8, 1.0, 0.1, 0.3, 0.1, 0.2, 0.3];

        let balance = Balance::new_from_str("100000000000000000000", BalanceType::HOPR); // 11 HOPR
                                                                                         //let low_balance = Balance::new_from_str("1000000000000000", BalanceType::HOPR); // 0.001 HOPR

        init_db(db.clone(), balance).await;
        prepare_network(network.clone(), qualities_that_alice_sees).await;

        mock_channel(db.clone(), PEERS[1].0, balance).await;
        mock_channel(db.clone(), PEERS[2].0, balance).await;
        let for_closing = mock_channel(db.clone(), PEERS[5].0, balance).await;

        let mut strat_cfg = PromiscuousStrategyConfig::default();
        strat_cfg.max_channels = Some(3); // Allow max 3 channels
        strat_cfg.network_quality_threshold = 0.5;

        /*
            Situation:
            - There are max 3 channels.
            - Strategy will close channel to peer 5, because it has quality 0.1
            - Because of the closure, this means there can be 1 additional channel opened
                - Strategy can open channel either to peer 3 or 4 (quality 0.8 and 1.0 respectively)
                - It will prefer peer 4 because it has higher quality
        */

        let mut actions = MockChannelAct::new();
        actions
            .expect_close_channel()
            .times(1)
            .withf(|dst, dir, _| PEERS[5].0.eq(dst) && ChannelDirection::Outgoing.eq(dir))
            .return_once(move |_, _, _| Ok(ok(mock_action_confirmation_closure(for_closing)).boxed()));

        let new_stake = strat_cfg.new_channel_stake;
        actions
            .expect_open_channel()
            .times(1)
            .withf(move |dst, b| PEERS[4].0.eq(dst) && new_stake.eq(b))
            .return_once(move |_, _| Ok(ok(mock_action_confirmation_opening(PEERS[4].0, new_stake)).boxed()));

        let strat = PromiscuousStrategy::new(strat_cfg, db, network, actions);

        for _ in 0..strat_cfg.min_network_size_samples - 1 {
            strat
                .on_tick()
                .await
                .expect_err("on tick should fail when criteria are not met");
        }
=======
        for _ in 0..strat_cfg.min_network_size_samples - 1 {
            strat
                .on_tick()
                .await
                .expect_err("on tick should fail when criteria are not met");
        }
>>>>>>> 4077f737

        strat.on_tick().await.expect("on tick should not fail");
    }
}<|MERGE_RESOLUTION|>--- conflicted
+++ resolved
@@ -17,11 +17,7 @@
 use serde_with::{serde_as, DisplayFromStr};
 use std::fmt::{Debug, Display, Formatter};
 use std::sync::Arc;
-<<<<<<< HEAD
 use utils_types::sma::{SingleSumSMA, SMA};
-=======
-use utils_types::sma::{NoSumSMA, SMA};
->>>>>>> 4077f737
 use utils_types::traits::PeerIdLike;
 use validator::Validate;
 
@@ -102,21 +98,13 @@
     network: Arc<RwLock<Network<Net>>>,
     chain_actions: A,
     cfg: PromiscuousStrategyConfig,
-<<<<<<< HEAD
     sma: RwLock<SingleSumSMA<u32>>,
-=======
-    sma: RwLock<NoSumSMA<u32>>,
->>>>>>> 4077f737
 }
 
 impl<Db, Net, A> PromiscuousStrategy<Db, Net, A>
 where
     Db: HoprCoreEthereumDbActions + Clone,
-<<<<<<< HEAD
     Net: NetworkExternalActions + Send + Sync,
-=======
-    Net: NetworkExternalActions,
->>>>>>> 4077f737
     A: ChannelActions,
 {
     pub fn new(
@@ -129,11 +117,7 @@
             db,
             network,
             chain_actions,
-<<<<<<< HEAD
             sma: RwLock::new(SingleSumSMA::new(cfg.min_network_size_samples)),
-=======
-            sma: RwLock::new(NoSumSMA::new(cfg.min_network_size_samples)),
->>>>>>> 4077f737
             cfg,
         }
     }
@@ -347,21 +331,12 @@
     }
 }
 
-<<<<<<< HEAD
 #[async_trait]
 impl<Db, Net, A> SingularStrategy for PromiscuousStrategy<Db, Net, A>
 where
     Db: HoprCoreEthereumDbActions + Clone + Send + Sync,
     Net: NetworkExternalActions + Send + Sync,
     A: ChannelActions + Send + Sync,
-=======
-#[async_trait(? Send)]
-impl<Db, Net, A> SingularStrategy for PromiscuousStrategy<Db, Net, A>
-where
-    Db: HoprCoreEthereumDbActions + Clone,
-    Net: NetworkExternalActions,
-    A: ChannelActions,
->>>>>>> 4077f737
 {
     async fn on_tick(&self) -> Result<()> {
         let tick_decision = self.collect_tick_decision().await?;
@@ -420,14 +395,9 @@
 mod tests {
     use super::*;
     use core_crypto::keypairs::{Keypair, OffchainKeypair};
-<<<<<<< HEAD
     use core_crypto::random::random_bytes;
     use core_crypto::types::Hash;
     use core_ethereum_actions::action_queue::{ActionConfirmation, PendingAction};
-=======
-    use core_crypto::types::Hash;
-    use core_ethereum_actions::transaction_queue::{TransactionCompleted, TransactionResult};
->>>>>>> 4077f737
     use core_ethereum_db::db::CoreEthereumDb;
     use core_ethereum_types::actions::Action;
     use core_ethereum_types::chain_events::ChainEventType;
@@ -436,11 +406,7 @@
         PeerId,
     };
     use core_types::channels::{ChannelEntry, ChannelStatus};
-<<<<<<< HEAD
     use futures::{future::ok, FutureExt};
-=======
-    use futures::{future::ready, FutureExt};
->>>>>>> 4077f737
     use lazy_static::lazy_static;
     use mockall::mock;
     use platform::time::native::current_timestamp;
@@ -464,27 +430,16 @@
 
     mock! {
         ChannelAct { }
-<<<<<<< HEAD
         #[async_trait]
         impl ChannelActions for ChannelAct {
             async fn open_channel(&self, destination: Address, amount: Balance) -> core_ethereum_actions::errors::Result<PendingAction>;
             async fn fund_channel(&self, channel_id: Hash, amount: Balance) -> core_ethereum_actions::errors::Result<PendingAction>;
-=======
-        #[async_trait(? Send)]
-        impl ChannelActions for ChannelAct {
-            async fn open_channel(&self, destination: Address, amount: Balance) -> core_ethereum_actions::errors::Result<TransactionCompleted>;
-            async fn fund_channel(&self, channel_id: Hash, amount: Balance) -> core_ethereum_actions::errors::Result<TransactionCompleted>;
->>>>>>> 4077f737
             async fn close_channel(
                 &self,
                 counterparty: Address,
                 direction: ChannelDirection,
                 redeem_before_close: bool,
-<<<<<<< HEAD
             ) -> core_ethereum_actions::errors::Result<PendingAction>;
-=======
-            ) -> core_ethereum_actions::errors::Result<TransactionCompleted>;
->>>>>>> 4077f737
         }
     }
 
@@ -500,11 +455,7 @@
     }
 
     async fn mock_channel(
-<<<<<<< HEAD
         db: Arc<RwLock<CoreEthereumDb<CurrentDbShim>>>,
-=======
-        db: Arc<RwLock<CoreEthereumDb<RustyLevelDbShim>>>,
->>>>>>> 4077f737
         dst: Address,
         balance: Balance,
     ) -> ChannelEntry {
@@ -523,7 +474,6 @@
             .await
             .unwrap();
         channel
-<<<<<<< HEAD
     }
 
     async fn prepare_network(network: Arc<RwLock<Network<MockNetworkExternalActions>>>, qualities: Vec<f64>) {
@@ -545,119 +495,10 @@
             );
         }
     }
-=======
-    }
-
-    async fn prepare_network(network: Arc<RwLock<Network<MockNetworkExternalActions>>>, qualities: Vec<f64>) {
-        assert_eq!(qualities.len(), PEERS.len() - 1, "invalid network setup");
-
-        let mut net = network.write().await;
-        for (i, quality) in qualities.into_iter().enumerate() {
-            let peer = &PEERS[i + 1].1;
-
-            net.add(peer, PeerOrigin::Initialization);
-
-            while net.get_peer_status(peer).unwrap().get_average_quality() < quality {
-                net.update(peer, Ok(current_timestamp()));
-            }
-            debug!(
-                "peer {peer} ({}) has avg quality: {}",
-                PEERS[i + 1].0,
-                net.get_peer_status(peer).unwrap().get_average_quality()
-            );
-        }
-    }
-
-    async fn init_db(db: Arc<RwLock<CoreEthereumDb<RustyLevelDbShim>>>, node_balance: Balance) {
-        let mut d = db.write().await;
-
-        d.set_hopr_balance(&node_balance).await.unwrap();
-        d.set_staking_safe_allowance(&node_balance, &Snapshot::default())
-            .await
-            .unwrap();
-
-        for (chain_key, peer_id) in PEERS.iter() {
-            d.link_chain_and_packet_keys(
-                chain_key,
-                &OffchainPublicKey::from_peerid(peer_id).unwrap(),
-                &Snapshot::default(),
-            )
-            .await
-            .unwrap();
-        }
-    }
-
-    #[async_std::test]
-    async fn test_promiscuous_strategy_tick_decisions() {
-        let _ = env_logger::builder().is_test(true).try_init();
-
-        let db = Arc::new(RwLock::new(CoreEthereumDb::new(
-            DB::new(RustyLevelDbShim::new_in_memory()),
-            PEERS[0].0,
-        )));
-
-        let network = Arc::new(RwLock::new(Network::new(
-            PEERS[0].1,
-            NetworkConfig::default(),
-            MockNetworkExternalActions {},
-        )));
-
-        let qualities_that_alice_sees = vec![0.7, 0.9, 0.8, 1.0, 0.1, 0.3, 0.1, 0.2, 0.3];
-
-        let balance = Balance::new_from_str("100000000000000000000", BalanceType::HOPR); // 11 HOPR
-                                                                                         //let low_balance = Balance::new_from_str("1000000000000000", BalanceType::HOPR); // 0.001 HOPR
-
-        init_db(db.clone(), balance).await;
-        prepare_network(network.clone(), qualities_that_alice_sees).await;
-
-        mock_channel(db.clone(), PEERS[1].0, balance).await;
-        mock_channel(db.clone(), PEERS[2].0, balance).await;
-        mock_channel(db.clone(), PEERS[5].0, balance).await;
-
-        let mut strat_cfg = PromiscuousStrategyConfig::default();
-        strat_cfg.max_channels = Some(3); // Allow max 3 channels
-        strat_cfg.network_quality_threshold = 0.5;
-
-        /*
-            Situation:
-            - There are max 3 channels.
-            - Strategy will close channel to peer 5, because it has quality 0.1
-            - Because of the closure, this means there can be 1 additional channel opened
-                - Strategy can open channel either to peer 3 or 4 (quality 0.8 and 1.0 respectively)
-                - It will prefer peer 4 because it has higher quality
-        */
-
-        let mut actions = MockChannelAct::new();
-        actions
-            .expect_close_channel()
-            .times(1)
-            .withf(|dst, dir, _| PEERS[5].0.eq(dst) && ChannelDirection::Outgoing.eq(dir))
-            .return_once(|_, _, _| {
-                Ok(ready(TransactionResult::CloseChannel {
-                    status: ChannelStatus::PendingToClose,
-                    tx_hash: Default::default(),
-                })
-                .boxed())
-            });
-
-        let new_stake = strat_cfg.new_channel_stake;
-        actions
-            .expect_open_channel()
-            .times(1)
-            .withf(move |dst, b| PEERS[4].0.eq(dst) && new_stake.eq(b))
-            .return_once(|_, _| {
-                Ok(ready(TransactionResult::OpenChannel {
-                    channel_id: Default::default(),
-                    tx_hash: Default::default(),
-                })
-                .boxed())
-            });
->>>>>>> 4077f737
 
     async fn init_db(db: Arc<RwLock<CoreEthereumDb<CurrentDbShim>>>, node_balance: Balance) {
         let mut d = db.write().await;
 
-<<<<<<< HEAD
         d.set_hopr_balance(&node_balance).await.unwrap();
         d.set_staking_safe_allowance(&node_balance, &Snapshot::default())
             .await
@@ -762,14 +603,6 @@
                 .await
                 .expect_err("on tick should fail when criteria are not met");
         }
-=======
-        for _ in 0..strat_cfg.min_network_size_samples - 1 {
-            strat
-                .on_tick()
-                .await
-                .expect_err("on tick should fail when criteria are not met");
-        }
->>>>>>> 4077f737
 
         strat.on_tick().await.expect("on tick should not fail");
     }
