use core_crypto::types::OffchainPublicKey;
use core_types::channels::{ChannelDirection, ChannelStatus};
use rand::rngs::OsRng;
use rand::seq::SliceRandom;
use std::collections::HashMap;
use utils_log::{debug, error, info, warn};
use utils_types::primitives::{Address, Balance, BalanceType};

use async_std::sync::RwLock;
use async_trait::async_trait;
use core_ethereum_actions::channels::ChannelActions;
use core_ethereum_db::traits::HoprCoreEthereumDbActions;
use core_network::network::{Network, NetworkExternalActions};
use futures::stream::FuturesUnordered;
use futures::StreamExt;
use serde::{Deserialize, Serialize};
use serde_with::{serde_as, DisplayFromStr};
use std::fmt::{Debug, Display, Formatter};
use std::sync::Arc;
use utils_types::sma::{NoSumSMA, SMA};
use utils_types::traits::PeerIdLike;
use validator::Validate;

use crate::errors::Result;
use crate::errors::StrategyError::CriteriaNotSatisfied;
use crate::strategy::SingularStrategy;
use crate::{decision::ChannelDecision, Strategy};

#[cfg(all(feature = "prometheus", not(test)))]
use utils_metrics::metrics::SimpleCounter;

#[cfg(all(feature = "prometheus", not(test)))]
lazy_static::lazy_static! {
    static ref METRIC_COUNT_OPENS: SimpleCounter =
        SimpleCounter::new("core_counter_strategy_promiscuous_opened_channels", "Count of open channel decisions").unwrap();
    static ref METRIC_COUNT_CLOSURES: SimpleCounter =
        SimpleCounter::new("core_counter_strategy_promiscuous_closed_channels", "Count of close channel decisions").unwrap();
}

/// Config of promiscuous strategy.
#[serde_as]
#[derive(Debug, Clone, Copy, PartialEq, Validate, Serialize, Deserialize)]
pub struct PromiscuousStrategyConfig {
    /// A quality threshold between 0 and 1 used to determine whether the strategy should open channel with the peer.
    /// Defaults to 0.5
    #[validate(range(min = 0_f32, max = 1.0_f32))]
    pub network_quality_threshold: f64,

    /// Minimum number of network quality samples before the strategy can start making decisions.
    /// Defaults to 10
    #[validate(range(min = 1_u32))]
    pub min_network_size_samples: u32,

    /// A stake of tokens that should be allocated to a channel opened by the strategy.
    /// Defaults to 10 HOPR
    #[serde_as(as = "DisplayFromStr")]
    pub new_channel_stake: Balance,

    /// Minimum token balance of the node. When reached, the strategy will not open any new channels.
    /// Defaults to 10 HOPR
    #[serde_as(as = "DisplayFromStr")]
    pub minimum_node_balance: Balance,

    /// Maximum number of opened channels the strategy should maintain.
    /// Defaults to square-root of the sampled network size.
    #[validate(range(min = 1))]
    pub max_channels: Option<usize>,

    /// If set, the strategy will aggressively close channels (even with peers above the `network_quality_threshold`)
    /// if the number of opened outgoing channels (regardless if opened by the strategy or manually) exceeds the
    /// `max_channels` limit.
    /// Defaults to true
    pub enforce_max_channels: bool,
}

impl Default for PromiscuousStrategyConfig {
    fn default() -> Self {
        PromiscuousStrategyConfig {
            network_quality_threshold: 0.5,
            min_network_size_samples: 10,
            new_channel_stake: Balance::new_from_str("10000000000000000000", BalanceType::HOPR),
            minimum_node_balance: Balance::new_from_str("10000000000000000000", BalanceType::HOPR),
            max_channels: None,
            enforce_max_channels: true,
        }
    }
}

/// This strategy opens outgoing channels to peers, which have quality above a given threshold.
/// At the same time, it closes outgoing channels opened to peers whose quality dropped below this threshold.
pub struct PromiscuousStrategy<Db, Net, A>
where
    Db: HoprCoreEthereumDbActions + Clone,
    Net: NetworkExternalActions,
    A: ChannelActions,
{
    db: Arc<RwLock<Db>>,
    network: Arc<RwLock<Network<Net>>>,
    chain_actions: A,
    cfg: PromiscuousStrategyConfig,
    sma: RwLock<NoSumSMA<u32>>,
}

impl<Db, Net, A> PromiscuousStrategy<Db, Net, A>
where
    Db: HoprCoreEthereumDbActions + Clone,
    Net: NetworkExternalActions,
    A: ChannelActions,
{
    pub fn new(
        cfg: PromiscuousStrategyConfig,
        db: Arc<RwLock<Db>>,
        network: Arc<RwLock<Network<Net>>>,
        chain_actions: A,
    ) -> Self {
        Self {
            db,
            network,
            chain_actions,
            sma: RwLock::new(NoSumSMA::new(cfg.min_network_size_samples)),
            cfg,
        }
    }

    async fn sample_size_and_evaluate_avg(&self, sample: u32) -> Option<u32> {
        self.sma.write().await.add_sample(sample);
        info!("evaluated qualities of {sample} peers seen in the network");

        let sma = self.sma.read().await;
        if sma.len() >= sma.window_size() {
            Some(sma.get_average())
        } else {
            info!(
                "not yet enough samples ({} out of {}) of network size to perform a strategy tick, skipping.",
                sma.len(),
                sma.window_size()
            );
            None
        }
    }

    async fn get_peers_with_quality(&self) -> HashMap<Address, f64> {
        self.network
            .read()
            .await
            .all_peers_with_avg_quality()
            .iter()
            .filter_map(|(peer, q)| match OffchainPublicKey::from_peerid(peer) {
                Ok(offchain_key) => Some((offchain_key, q)),
                Err(_) => {
                    error!("encountered invalid peer id: {peer}");
                    None
                }
            })
            .map(|(key, q)| async {
                let k_clone = key;
                match self
                    .db
                    .read()
                    .await
                    .get_chain_key(&k_clone)
                    .await
                    .and_then(|addr| addr.ok_or(utils_db::errors::DbError::NotFound))
                {
                    Ok(addr) => Some((addr, *q)),
                    Err(_) => {
                        error!("could not find on-chain address for {k_clone}");
                        None
                    }
                }
            })
            .collect::<FuturesUnordered<_>>()
            .filter_map(|x| async move { x })
            .collect::<HashMap<_, _>>()
            .await
    }

    async fn collect_tick_decision(&self) -> Result<ChannelDecision> {
        let mut tick_decision = ChannelDecision::default();
        let mut new_channel_candidates: Vec<(Address, f64)> = Vec::new();

        let outgoing_open_channels = self
            .db
            .read()
            .await
            .get_outgoing_channels()
            .await?
            .into_iter()
            .filter(|channel| channel.status == ChannelStatus::Open)
            .collect::<Vec<_>>();
        debug!("tracking {} open outgoing channels", outgoing_open_channels.len());

        // Check if we have enough network size samples before proceeding quality-based evaluation
        let peers_with_quality = self.get_peers_with_quality().await;
        let current_average_network_size =
            match self.sample_size_and_evaluate_avg(peers_with_quality.len() as u32).await {
                Some(avg) => avg,
                None => return Err(CriteriaNotSatisfied), // not enough samples yet
            };

        // Go through all the peer ids we know, get their qualities and find out which channels should be closed and
        // which peer ids should become candidates for a new channel
        for (address, quality) in peers_with_quality.iter() {
            // Get channels we have opened with it
            let channel_with_peer = outgoing_open_channels.iter().find(|c| c.destination.eq(address));

            if let Some(channel) = channel_with_peer {
                if *quality <= self.cfg.network_quality_threshold {
                    // Need to close the channel, because quality has dropped
                    debug!(
                        "closure of channel to {}: {quality} <= {}",
                        channel.destination, self.cfg.network_quality_threshold
                    );
                    tick_decision.add_to_close(*channel);
                }
            } else if *quality >= self.cfg.network_quality_threshold {
                // Try to open channel with this peer, because it is high-quality and we don't yet have a channel with it
                new_channel_candidates.push((*address, *quality));
            }
        }
        debug!(
            "proposed closures: {}, proposed new candidates: {}",
            tick_decision.get_to_close().len(),
            new_channel_candidates.len()
        );

        // We compute the upper bound for channels as a square-root of the perceived network size
        let max_auto_channels = self
            .cfg
            .max_channels
            .unwrap_or((current_average_network_size as f64).sqrt().ceil() as usize);
        debug!("current upper bound for maximum number of auto-channels is {max_auto_channels}");

        // Count all the effectively opened channels (ie. after the decision has been made)
        let occupied = outgoing_open_channels
            .len()
            .saturating_sub(tick_decision.get_to_close().len());

        // If there is still more channels opened than we allow, close some
        // lowest-quality ones which passed the threshold
        if occupied > max_auto_channels && self.cfg.enforce_max_channels {
            warn!("there are {occupied} effectively opened channels, but the strategy allows only {max_auto_channels}");

            // Get all open channels which are not planned to be closed
            let mut sorted_channels = outgoing_open_channels
                .iter()
                .filter(|c| !tick_decision.will_channel_be_closed(&c.destination))
                .collect::<Vec<_>>();

            // Sort by quality, lowest-quality first
            sorted_channels.sort_unstable_by(|p1, p2| {
                let q1 = match peers_with_quality.get(&p1.destination) {
                    Some(q) => *q,
                    None => {
                        error!("could not determine peer quality for {p1}");
                        0_f64
                    }
                };
                let q2 = match peers_with_quality.get(&p2.destination) {
                    Some(q) => *q,
                    None => {
                        error!("could not determine peer quality for {p2}");
                        0_f64
                    }
                };
                q1.partial_cmp(&q2).expect("invalid comparison")
            });

            // Close the lowest-quality channels (those we did not mark for closing yet) to enforce the limit
            sorted_channels
                .into_iter()
                .take(occupied - max_auto_channels)
                .for_each(|channel| {
                    debug!("enforcing channel closure of {channel}");
                    tick_decision.add_to_close(*channel);
                });
        } else if max_auto_channels > occupied {
            // Sort the new channel candidates by best quality first, then truncate to the number of available slots
            // This way, we'll prefer candidates with higher quality, when we don't have enough node balance
            // Shuffle first, so the equal candidates are randomized and then use unstable sorting for that purpose.
            new_channel_candidates.shuffle(&mut OsRng);
            new_channel_candidates.sort_unstable_by(|(_, q1), (_, q2)| q1.partial_cmp(q2).unwrap().reverse());
            new_channel_candidates.truncate(max_auto_channels - occupied);
            debug!("got {} new channel candidates", new_channel_candidates.len());

            let mut remaining_balance = self.db.read().await.get_hopr_balance().await?;

            // Go through the new candidates for opening channels allow them to open based on our available node balance
            for (address, _) in new_channel_candidates {
                // Stop if we ran out of balance
                if remaining_balance.lte(&self.cfg.minimum_node_balance) {
                    warn!("ran out of allowed node balance - balance is {remaining_balance}");
                    break;
                }

                // If we haven't added this peer yet, add it to the list for channel opening
                if !tick_decision.will_address_be_opened(&address) {
                    tick_decision.add_to_open(address, self.cfg.new_channel_stake);
                    remaining_balance = remaining_balance.sub(&self.cfg.new_channel_stake);
                    debug!("promoted peer {address} for channel opening");
                }
            }
        } else {
            // max_channels == occupied
            info!("not going to allocate new channels, maximum number of effective channels is reached ({occupied})")
        }

        Ok(tick_decision)
    }
}

impl<Db, Net, A> Debug for PromiscuousStrategy<Db, Net, A>
where
    Db: HoprCoreEthereumDbActions + Clone,
    Net: NetworkExternalActions,
    A: ChannelActions,
{
    fn fmt(&self, f: &mut Formatter<'_>) -> std::fmt::Result {
        write!(f, "{:?}", Strategy::Promiscuous(self.cfg))
    }
}

impl<Db, Net, A> Display for PromiscuousStrategy<Db, Net, A>
where
    Db: HoprCoreEthereumDbActions + Clone,
    Net: NetworkExternalActions,
    A: ChannelActions,
{
    fn fmt(&self, f: &mut Formatter<'_>) -> std::fmt::Result {
        write!(f, "{}", Strategy::Promiscuous(self.cfg))
    }
}

#[async_trait(? Send)]
impl<Db, Net, A> SingularStrategy for PromiscuousStrategy<Db, Net, A>
where
    Db: HoprCoreEthereumDbActions + Clone,
    Net: NetworkExternalActions,
    A: ChannelActions,
{
    async fn on_tick(&self) -> Result<()> {
        let tick_decision = self.collect_tick_decision().await?;

        debug!("on tick executing {tick_decision}");

        for channel_to_close in tick_decision.get_to_close() {
            match self
                .chain_actions
                .close_channel(
                    channel_to_close.destination,
                    ChannelDirection::Outgoing,
                    false, // TODO: get this value from config
                )
                .await
            {
                Ok(_) => {
                    // Intentionally do not await result of the channel transaction
                    debug!("issued channel closing tx: {}", channel_to_close);
                }
                Err(e) => {
                    error!("error while closing channel: {e}");
                }
            }
        }

        for channel_to_open in tick_decision.get_to_open() {
            match self
                .chain_actions
                .open_channel(channel_to_open.0, channel_to_open.1)
                .await
            {
                Ok(_) => {
                    // Intentionally do not await result of the channel transaction
                    debug!("issued channel opening tx: {}", channel_to_open.0);
                }
                Err(e) => {
                    error!("error while issuing channel opening to {}: {e}", channel_to_open.0);
                }
            }
        }

        #[cfg(all(feature = "prometheus", not(test)))]
        {
            METRIC_COUNT_OPENS.increment_by(tick_decision.get_to_open().len() as u64);
            METRIC_COUNT_CLOSURES.increment_by(tick_decision.get_to_close().len() as u64);
        }

        info!("on tick executed {tick_decision}");
        Ok(())
    }
}

/// Unit tests of pure Rust code
#[cfg(test)]
mod tests {
    use super::*;
    use core_crypto::keypairs::{Keypair, OffchainKeypair};
    use core_crypto::types::Hash;
    use core_ethereum_actions::transaction_queue::{TransactionCompleted, TransactionResult};
    use core_ethereum_db::db::CoreEthereumDb;
    use core_network::{
        network::{NetworkConfig, NetworkEvent, NetworkExternalActions, PeerOrigin},
        PeerId,
    };
<<<<<<< HEAD
    use core_types::acknowledgement::AcknowledgedTicket;
    use core_types::announcement::AnnouncementData;
=======
>>>>>>> ffd92689
    use core_types::channels::{ChannelEntry, ChannelStatus};
    use futures::{future::ready, FutureExt};
    use lazy_static::lazy_static;
    use mockall::mock;
    use utils_db::{db::DB, rusty::RustyLevelDbShim};
    use utils_misc::time::native::current_timestamp;
    use utils_types::primitives::{Snapshot, U256};

    lazy_static! {
        static ref PEERS: Vec<(Address, PeerId)> = (0..10)
            .into_iter()
            .map(|_| (Address::random(), OffchainKeypair::random().public().to_peerid()))
            .collect();
    }

    mock! {
        ChannelAct { }
        #[async_trait(? Send)]
<<<<<<< HEAD
        impl TransactionExecutor for TxExec {
            async fn redeem_ticket(&self, ticket: AcknowledgedTicket) -> TransactionResult;
            async fn fund_channel(&self, destination: Address, amount: Balance) -> TransactionResult;
            async fn initiate_outgoing_channel_closure(&self, dst: Address) -> TransactionResult;
            async fn finalize_outgoing_channel_closure(&self, dst: Address) -> TransactionResult;
            async fn close_incoming_channel(&self, src: Address) -> TransactionResult;
            async fn withdraw(&self, recipient: Address, amount: Balance) -> TransactionResult;
            async fn announce(&self, data: AnnouncementData, use_safe: bool) -> TransactionResult;
            async fn register_safe(&self, safe_address: Address) -> TransactionResult;
=======
        impl ChannelActions for ChannelAct {
            async fn open_channel(&self, destination: Address, amount: Balance) -> core_ethereum_actions::errors::Result<TransactionCompleted>;
            async fn fund_channel(&self, channel_id: Hash, amount: Balance) -> core_ethereum_actions::errors::Result<TransactionCompleted>;
            async fn close_channel(
                &self,
                counterparty: Address,
                direction: ChannelDirection,
                redeem_before_close: bool,
            ) -> core_ethereum_actions::errors::Result<TransactionCompleted>;
>>>>>>> ffd92689
        }
    }

    struct MockNetworkExternalActions;
    impl NetworkExternalActions for MockNetworkExternalActions {
        fn is_public(&self, _: &PeerId) -> bool {
            false
        }
        fn emit(&self, _: NetworkEvent) {}
        fn create_timestamp(&self) -> u64 {
            current_timestamp()
        }
    }

    async fn mock_channel(
        db: Arc<RwLock<CoreEthereumDb<RustyLevelDbShim>>>,
        dst: Address,
        balance: Balance,
    ) -> ChannelEntry {
        let channel = ChannelEntry::new(
            PEERS[0].0,
            dst,
            balance,
            U256::zero(),
            ChannelStatus::Open,
            U256::zero(),
            U256::zero(),
        );
        db.write()
            .await
            .update_channel_and_snapshot(&channel.get_id(), &channel, &Default::default())
            .await
            .unwrap();
        channel
    }

    async fn prepare_network(network: Arc<RwLock<Network<MockNetworkExternalActions>>>, qualities: Vec<f64>) {
        assert_eq!(qualities.len(), PEERS.len() - 1, "invalid network setup");

        let mut net = network.write().await;
        for (i, quality) in qualities.into_iter().enumerate() {
            let peer = &PEERS[i + 1].1;

            net.add(peer, PeerOrigin::Initialization);

            while net.get_peer_status(peer).unwrap().get_average_quality() < quality {
                net.update(peer, Ok(current_timestamp()));
            }
            debug!(
                "peer {peer} ({}) has avg quality: {}",
                PEERS[i + 1].0,
                net.get_peer_status(peer).unwrap().get_average_quality()
            );
        }
    }

    async fn init_db(db: Arc<RwLock<CoreEthereumDb<RustyLevelDbShim>>>, node_balance: Balance) {
        let mut d = db.write().await;

        d.set_hopr_balance(&node_balance).await.unwrap();
        d.set_staking_safe_allowance(&node_balance, &Snapshot::default())
            .await
            .unwrap();

        for (chain_key, peer_id) in PEERS.iter() {
            d.link_chain_and_packet_keys(
                chain_key,
                &OffchainPublicKey::from_peerid(peer_id).unwrap(),
                &Snapshot::default(),
            )
            .await
            .unwrap();
        }
    }

    #[async_std::test]
    async fn test_promiscuous_strategy_tick_decisions() {
        let _ = env_logger::builder().is_test(true).try_init();

        let db = Arc::new(RwLock::new(CoreEthereumDb::new(
            DB::new(RustyLevelDbShim::new_in_memory()),
            PEERS[0].0,
        )));

        let network = Arc::new(RwLock::new(Network::new(
            PEERS[0].1,
            NetworkConfig::default(),
            MockNetworkExternalActions {},
        )));

        let qualities_that_alice_sees = vec![0.7, 0.9, 0.8, 1.0, 0.1, 0.3, 0.1, 0.2, 0.3];

        let balance = Balance::new_from_str("100000000000000000000", BalanceType::HOPR); // 11 HOPR
                                                                                         //let low_balance = Balance::new_from_str("1000000000000000", BalanceType::HOPR); // 0.001 HOPR

        init_db(db.clone(), balance).await;
        prepare_network(network.clone(), qualities_that_alice_sees).await;

        mock_channel(db.clone(), PEERS[1].0, balance).await;
        mock_channel(db.clone(), PEERS[2].0, balance).await;
        mock_channel(db.clone(), PEERS[5].0, balance).await;

        let mut strat_cfg = PromiscuousStrategyConfig::default();
        strat_cfg.max_channels = Some(3); // Allow max 3 channels
        strat_cfg.network_quality_threshold = 0.5;

        /*
            Situation:
            - There are max 3 channels.
            - Strategy will close channel to peer 5, because it has quality 0.1
            - Because of the closure, this means there can be 1 additional channel opened
                - Strategy can open channel either to peer 3 or 4 (quality 0.8 and 1.0 respectively)
                - It will prefer peer 4 because it has higher quality
        */

        let mut actions = MockChannelAct::new();
        actions
            .expect_close_channel()
            .times(1)
            .withf(|dst, dir, _| PEERS[5].0.eq(dst) && ChannelDirection::Outgoing.eq(dir))
            .return_once(|_, _, _| {
                Ok(ready(TransactionResult::CloseChannel {
                    status: ChannelStatus::PendingToClose,
                    tx_hash: Default::default(),
                })
                .boxed())
            });

        let new_stake = strat_cfg.new_channel_stake;
        actions
            .expect_open_channel()
            .times(1)
            .withf(move |dst, b| PEERS[4].0.eq(dst) && new_stake.eq(b))
            .return_once(|_, _| {
                Ok(ready(TransactionResult::OpenChannel {
                    channel_id: Default::default(),
                    tx_hash: Default::default(),
                })
                .boxed())
            });

        let strat = PromiscuousStrategy::new(strat_cfg, db, network, actions);

        for _ in 0..strat_cfg.min_network_size_samples - 1 {
            strat
                .on_tick()
                .await
                .expect_err("on tick should fail when criteria are not met");
        }

        strat.on_tick().await.expect("on tick should not fail");
    }
}<|MERGE_RESOLUTION|>--- conflicted
+++ resolved
@@ -402,11 +402,8 @@
         network::{NetworkConfig, NetworkEvent, NetworkExternalActions, PeerOrigin},
         PeerId,
     };
-<<<<<<< HEAD
     use core_types::acknowledgement::AcknowledgedTicket;
     use core_types::announcement::AnnouncementData;
-=======
->>>>>>> ffd92689
     use core_types::channels::{ChannelEntry, ChannelStatus};
     use futures::{future::ready, FutureExt};
     use lazy_static::lazy_static;
@@ -425,17 +422,6 @@
     mock! {
         ChannelAct { }
         #[async_trait(? Send)]
-<<<<<<< HEAD
-        impl TransactionExecutor for TxExec {
-            async fn redeem_ticket(&self, ticket: AcknowledgedTicket) -> TransactionResult;
-            async fn fund_channel(&self, destination: Address, amount: Balance) -> TransactionResult;
-            async fn initiate_outgoing_channel_closure(&self, dst: Address) -> TransactionResult;
-            async fn finalize_outgoing_channel_closure(&self, dst: Address) -> TransactionResult;
-            async fn close_incoming_channel(&self, src: Address) -> TransactionResult;
-            async fn withdraw(&self, recipient: Address, amount: Balance) -> TransactionResult;
-            async fn announce(&self, data: AnnouncementData, use_safe: bool) -> TransactionResult;
-            async fn register_safe(&self, safe_address: Address) -> TransactionResult;
-=======
         impl ChannelActions for ChannelAct {
             async fn open_channel(&self, destination: Address, amount: Balance) -> core_ethereum_actions::errors::Result<TransactionCompleted>;
             async fn fund_channel(&self, channel_id: Hash, amount: Balance) -> core_ethereum_actions::errors::Result<TransactionCompleted>;
@@ -445,7 +431,6 @@
                 direction: ChannelDirection,
                 redeem_before_close: bool,
             ) -> core_ethereum_actions::errors::Result<TransactionCompleted>;
->>>>>>> ffd92689
         }
     }
 
