use async_trait::async_trait;
use core_ethereum_actions::redeem::TicketRedeemActions;
use core_types::acknowledgement::AcknowledgedTicket;
use serde::{Deserialize, Serialize};
use std::fmt::{Debug, Display, Formatter};
use utils_log::info;
use validator::Validate;

use crate::errors::StrategyError::CriteriaNotSatisfied;
use crate::strategy::SingularStrategy;
use crate::Strategy;

#[cfg(all(feature = "prometheus", not(test)))]
use utils_metrics::metrics::SimpleCounter;

#[cfg(all(feature = "prometheus", not(test)))]
lazy_static::lazy_static! {
    static ref METRIC_COUNT_AUTO_REDEEMS: SimpleCounter =
        SimpleCounter::new("core_counter_strategy_auto_redeem_redeems", "Count of initiated automatic redemptions").unwrap();
}

/// Configuration object for the `AutoRedeemingStrategy`
#[derive(Debug, Clone, Copy, PartialEq, Eq, Validate, Serialize, Deserialize)]
pub struct AutoRedeemingStrategyConfig {
    /// If set, the strategy will redeem only aggregated tickets.
    /// Defaults to true.
    pub redeem_only_aggregated: bool,
}

impl Default for AutoRedeemingStrategyConfig {
    fn default() -> Self {
        Self {
            redeem_only_aggregated: true,
        }
    }
}

/// The `AutoRedeemingStrategy` automatically sends an acknowledged ticket
/// for redemption once encountered.
/// The strategy does not await the result of the redemption.
pub struct AutoRedeemingStrategy<A: TicketRedeemActions> {
    chain_actions: A,
    cfg: AutoRedeemingStrategyConfig,
}

impl<A: TicketRedeemActions> Debug for AutoRedeemingStrategy<A> {
    fn fmt(&self, f: &mut Formatter<'_>) -> std::fmt::Result {
        write!(f, "{:?}", Strategy::AutoRedeeming(self.cfg))
    }
}

impl<A: TicketRedeemActions> Display for AutoRedeemingStrategy<A> {
    fn fmt(&self, f: &mut Formatter<'_>) -> std::fmt::Result {
        write!(f, "{}", Strategy::AutoRedeeming(self.cfg))
    }
}

impl<A: TicketRedeemActions> AutoRedeemingStrategy<A> {
    pub fn new(cfg: AutoRedeemingStrategyConfig, chain_actions: A) -> Self {
        Self { cfg, chain_actions }
    }
}

#[async_trait(? Send)]
impl<A: TicketRedeemActions> SingularStrategy for AutoRedeemingStrategy<A> {
    async fn on_acknowledged_winning_ticket(&self, ack: &AcknowledgedTicket) -> crate::errors::Result<()> {
        if !self.cfg.redeem_only_aggregated || ack.ticket.is_aggregated() {
            info!("redeeming {ack}");

            #[cfg(all(feature = "prometheus", not(test)))]
            METRIC_COUNT_AUTO_REDEEMS.increment();

            let rx = self.chain_actions.redeem_ticket(ack.clone()).await?;
            std::mem::drop(rx); // The Receiver is not intentionally awaited here and the oneshot Sender can fail safely
            Ok(())
        } else {
            Err(CriteriaNotSatisfied)
        }
    }
}

#[cfg(test)]
mod tests {
    use crate::auto_redeeming::{AutoRedeemingStrategy, AutoRedeemingStrategyConfig};
    use crate::strategy::SingularStrategy;
    use async_trait::async_trait;
    use core_crypto::keypairs::{ChainKeypair, Keypair};
    use core_crypto::types::{Challenge, CurvePoint, HalfKey, Hash};
    use core_ethereum_actions::redeem::TicketRedeemActions;
    use core_ethereum_actions::transaction_queue::{TransactionCompleted, TransactionResult};
    use core_types::acknowledgement::{AcknowledgedTicket, UnacknowledgedTicket};
<<<<<<< HEAD
    use core_types::announcement::AnnouncementData;
    use core_types::channels::Ticket;
    use futures::future::Either;
=======
    use core_types::channels::{ChannelEntry, Ticket};
    use futures::{future::ready, FutureExt};
>>>>>>> ffd92689
    use hex_literal::hex;
    use mockall::mock;
    use utils_types::primitives::{Address, Balance, BalanceType, U256};

    lazy_static::lazy_static! {
        static ref ALICE: ChainKeypair = ChainKeypair::from_secret(&hex!("492057cf93e99b31d2a85bc5e98a9c3aa0021feec52c227cc8170e8f7d047775")).unwrap();
        static ref BOB: ChainKeypair = ChainKeypair::from_secret(&hex!("48680484c6fc31bc881a0083e6e32b6dc789f9eaba0f8b981429fd346c697f8c")).unwrap();
    }

    fn generate_random_ack_ticket(idx_offset: u32) -> AcknowledgedTicket {
        let counterparty = &BOB;
        let hk1 = HalfKey::random();
        let hk2 = HalfKey::random();

        let cp1: CurvePoint = hk1.to_challenge().into();
        let cp2: CurvePoint = hk2.to_challenge().into();
        let cp_sum = CurvePoint::combine(&[&cp1, &cp2]);

        let price_per_packet: U256 = 10000000000000000u128.into(); // 0.01 HOPR

        let ticket = Ticket::new(
            &ALICE.public().to_address(),
            &Balance::new(price_per_packet.divide_f64(1.0f64).unwrap() * 5u32, BalanceType::HOPR),
            0_u32.into(),
            idx_offset.into(),
            1.0f64,
            4u64.into(),
            Challenge::from(cp_sum).to_ethereum_challenge(),
            counterparty,
            &Hash::default(),
        )
        .unwrap();

        let unacked_ticket = UnacknowledgedTicket::new(ticket, hk1, counterparty.public().to_address());
        unacked_ticket.acknowledge(&hk2, &ALICE, &Hash::default()).unwrap()
    }

    mock! {
        TicketRedeemAct { }
        #[async_trait(? Send)]
<<<<<<< HEAD
        impl TransactionExecutor for TxExec {
            async fn redeem_ticket(&self, ticket: AcknowledgedTicket) -> TransactionResult;
            async fn fund_channel(&self, destination: Address, amount: Balance) -> TransactionResult;
            async fn initiate_outgoing_channel_closure(&self, dst: Address) -> TransactionResult;
            async fn finalize_outgoing_channel_closure(&self, dst: Address) -> TransactionResult;
            async fn close_incoming_channel(&self, src: Address) -> TransactionResult;
            async fn withdraw(&self, recipient: Address, amount: Balance) -> TransactionResult;
            async fn announce(&self, data: AnnouncementData, use_safe: bool) -> TransactionResult;
            async fn register_safe(&self, safe_address: Address) -> TransactionResult;
=======
        impl TicketRedeemActions for TicketRedeemAct {
            async fn redeem_all_tickets(&self, only_aggregated: bool) -> core_ethereum_actions::errors::Result<Vec<TransactionCompleted>>;
            async fn redeem_tickets_with_counterparty(
                &self,
                counterparty: &Address,
                only_aggregated: bool,
            ) -> core_ethereum_actions::errors::Result<Vec<TransactionCompleted>>;
            async fn redeem_tickets_in_channel(
                &self,
                channel: &ChannelEntry,
                only_aggregated: bool,
            ) -> core_ethereum_actions::errors::Result<Vec<TransactionCompleted>>;
            async fn redeem_ticket(&self, ack: AcknowledgedTicket) -> core_ethereum_actions::errors::Result<TransactionCompleted>;
>>>>>>> ffd92689
        }
    }

    #[async_std::test]
    async fn test_auto_redeeming_strategy_redeem() {
        let ack_ticket = generate_random_ack_ticket(1);
        let ack_clone = ack_ticket.clone();

        let mut actions = MockTicketRedeemAct::new();
        actions
            .expect_redeem_ticket()
            .times(1)
            .withf(move |ack| ack_clone.ticket.eq(&ack.ticket))
<<<<<<< HEAD
            .return_once(move |_| {
                tx.send(()).unwrap();
                TransactionResult::TicketRedeemed {
                    tx_hash: Hash::default(),
                }
=======
            .return_once(|_| {
                Ok(ready(TransactionResult::RedeemTicket {
                    tx_hash: Default::default(),
                })
                .boxed())
>>>>>>> ffd92689
            });

        let cfg = AutoRedeemingStrategyConfig {
            redeem_only_aggregated: false,
        };

        let ars = AutoRedeemingStrategy::new(cfg, actions);
        ars.on_acknowledged_winning_ticket(&ack_ticket).await.unwrap();
    }

    #[async_std::test]
    async fn test_auto_redeeming_strategy_redeem_agg_only() {
        let ack_ticket_unagg = generate_random_ack_ticket(1);
        let ack_ticket_agg = generate_random_ack_ticket(3);

        let ack_clone_agg = ack_ticket_agg.clone();
        let mut actions = MockTicketRedeemAct::new();
        actions
            .expect_redeem_ticket()
            .times(1)
            .withf(move |ack| ack_clone_agg.ticket.eq(&ack.ticket))
<<<<<<< HEAD
            .return_once(move |_| {
                tx.send(()).unwrap();
                TransactionResult::TicketRedeemed {
                    tx_hash: Hash::default(),
                }
=======
            .return_once(|_| {
                Ok(ready(TransactionResult::RedeemTicket {
                    tx_hash: Default::default(),
                })
                .boxed())
>>>>>>> ffd92689
            });

        let cfg = AutoRedeemingStrategyConfig {
            redeem_only_aggregated: true,
        };

        let ars = AutoRedeemingStrategy::new(cfg, actions);
        ars.on_acknowledged_winning_ticket(&ack_ticket_unagg)
            .await
            .expect_err("non-agg ticket should not satisfy");
        ars.on_acknowledged_winning_ticket(&ack_ticket_agg)
            .await
            .expect("agg ticket should satisfy");
    }
}<|MERGE_RESOLUTION|>--- conflicted
+++ resolved
@@ -89,14 +89,9 @@
     use core_ethereum_actions::redeem::TicketRedeemActions;
     use core_ethereum_actions::transaction_queue::{TransactionCompleted, TransactionResult};
     use core_types::acknowledgement::{AcknowledgedTicket, UnacknowledgedTicket};
-<<<<<<< HEAD
     use core_types::announcement::AnnouncementData;
-    use core_types::channels::Ticket;
-    use futures::future::Either;
-=======
     use core_types::channels::{ChannelEntry, Ticket};
     use futures::{future::ready, FutureExt};
->>>>>>> ffd92689
     use hex_literal::hex;
     use mockall::mock;
     use utils_types::primitives::{Address, Balance, BalanceType, U256};
@@ -137,17 +132,6 @@
     mock! {
         TicketRedeemAct { }
         #[async_trait(? Send)]
-<<<<<<< HEAD
-        impl TransactionExecutor for TxExec {
-            async fn redeem_ticket(&self, ticket: AcknowledgedTicket) -> TransactionResult;
-            async fn fund_channel(&self, destination: Address, amount: Balance) -> TransactionResult;
-            async fn initiate_outgoing_channel_closure(&self, dst: Address) -> TransactionResult;
-            async fn finalize_outgoing_channel_closure(&self, dst: Address) -> TransactionResult;
-            async fn close_incoming_channel(&self, src: Address) -> TransactionResult;
-            async fn withdraw(&self, recipient: Address, amount: Balance) -> TransactionResult;
-            async fn announce(&self, data: AnnouncementData, use_safe: bool) -> TransactionResult;
-            async fn register_safe(&self, safe_address: Address) -> TransactionResult;
-=======
         impl TicketRedeemActions for TicketRedeemAct {
             async fn redeem_all_tickets(&self, only_aggregated: bool) -> core_ethereum_actions::errors::Result<Vec<TransactionCompleted>>;
             async fn redeem_tickets_with_counterparty(
@@ -161,7 +145,6 @@
                 only_aggregated: bool,
             ) -> core_ethereum_actions::errors::Result<Vec<TransactionCompleted>>;
             async fn redeem_ticket(&self, ack: AcknowledgedTicket) -> core_ethereum_actions::errors::Result<TransactionCompleted>;
->>>>>>> ffd92689
         }
     }
 
@@ -175,19 +158,11 @@
             .expect_redeem_ticket()
             .times(1)
             .withf(move |ack| ack_clone.ticket.eq(&ack.ticket))
-<<<<<<< HEAD
-            .return_once(move |_| {
-                tx.send(()).unwrap();
-                TransactionResult::TicketRedeemed {
-                    tx_hash: Hash::default(),
-                }
-=======
             .return_once(|_| {
-                Ok(ready(TransactionResult::RedeemTicket {
+                Ok(ready(TransactionResult::TicketRedeemed {
                     tx_hash: Default::default(),
                 })
                 .boxed())
->>>>>>> ffd92689
             });
 
         let cfg = AutoRedeemingStrategyConfig {
@@ -209,19 +184,11 @@
             .expect_redeem_ticket()
             .times(1)
             .withf(move |ack| ack_clone_agg.ticket.eq(&ack.ticket))
-<<<<<<< HEAD
-            .return_once(move |_| {
-                tx.send(()).unwrap();
-                TransactionResult::TicketRedeemed {
-                    tx_hash: Hash::default(),
-                }
-=======
             .return_once(|_| {
-                Ok(ready(TransactionResult::RedeemTicket {
+                Ok(ready(TransactionResult::TicketRedeemed {
                     tx_hash: Default::default(),
                 })
                 .boxed())
->>>>>>> ffd92689
             });
 
         let cfg = AutoRedeemingStrategyConfig {
