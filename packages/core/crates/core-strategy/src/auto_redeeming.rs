--- conflicted
+++ resolved
@@ -98,11 +98,7 @@
     use futures::future::Either;
     use hex_literal::hex;
     use mockall::mock;
-<<<<<<< HEAD
-      use std::pin::pin;
-=======
     use std::pin::pin;
->>>>>>> 9d5db965
     use std::sync::Arc;
     use utils_db::constants::ACKNOWLEDGED_TICKETS_PREFIX;
     use utils_db::db::DB;
