--- conflicted
+++ resolved
@@ -1,13 +1,7 @@
 use crate::config::StrategyConfig;
 use crate::strategy::SingularStrategy;
 use async_std::sync::RwLock;
-<<<<<<< HEAD
 use core_ethereum_actions::transaction_queue::TransactionSender;
-use core_ethereum_db::traits::HoprCoreEthereumDbActions;
-use core_network::network::{Network, NetworkExternalActions};
-use std::fmt::{Display, Formatter};
-use std::sync::Arc;
-=======
 use core_ethereum_db::traits::HoprCoreEthereumDbActions;
 use core_ethereum_actions::transaction_queue::TransactionSender;
 use core_network::network::{Network, NetworkExternalActions};
@@ -15,7 +9,6 @@
 use std::sync::Arc;
 use core_protocol::ticket_aggregation::processor::BasicTicketAggregationActions;
 use core_types::channels::Ticket;
->>>>>>> 1d96f39d
 
 #[allow(dead_code)]
 pub struct PassiveStrategy<Db, Net>
@@ -26,10 +19,7 @@
     db: Arc<RwLock<Db>>,
     network: Arc<RwLock<Network<Net>>>,
     tx_sender: TransactionSender,
-<<<<<<< HEAD
-=======
     ticket_aggregator: BasicTicketAggregationActions<Result<Ticket, String>>,
->>>>>>> 1d96f39d
 }
 
 impl<Db, Net> PassiveStrategy<Db, Net>
@@ -42,14 +32,9 @@
         db: Arc<RwLock<Db>>,
         network: Arc<RwLock<Network<Net>>>,
         tx_sender: TransactionSender,
-<<<<<<< HEAD
-    ) -> Self {
-        Self { db, network, tx_sender }
-=======
         ticket_aggregator: BasicTicketAggregationActions<Result<Ticket, String>>,
     ) -> Self {
         Self { db, network, tx_sender, ticket_aggregator }
->>>>>>> 1d96f39d
     }
 }
 
