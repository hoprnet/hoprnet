--- conflicted
+++ resolved
@@ -3,14 +3,10 @@
 use core_types::acknowledgement::AcknowledgedTicket;
 use core_types::channels::ChannelEntry;
 use serde::{Deserialize, Serialize};
-<<<<<<< HEAD
 use std::fmt::{Display, Formatter};
 use utils_log::error;
 use validator::Validate;
-=======
-use validator::Validate;
 use utils_log::{error, warn};
->>>>>>> 552677e8
 
 /// Basic single strategy.
 #[cfg_attr(test, mockall::automock)]
@@ -37,16 +33,11 @@
 /// otherwise it behaves like a logical OR chain.
 #[derive(Debug, Clone, Serialize, Deserialize, Validate, PartialEq, Eq)]
 pub struct MultiStrategyConfig {
-<<<<<<< HEAD
-    /// Determines if should continue executing the next strategy if the current one failed.
-    pub on_fail_continue: bool,
-=======
     /// Determines if the strategy should continue executing the next strategy if the current one failed.
     /// If set to `true`, the strategy behaves like a logical AND chain of `SingularStrategies`
     /// Otherwise, it behaves like a logical OR chain of `SingularStrategies`.
     /// Default is `true`.
     pub on_fail_continue: bool
->>>>>>> 552677e8
 }
 
 impl Default for MultiStrategyConfig {
@@ -85,12 +76,8 @@
                 error!("error on_tick in strategy {strategy}: {e}");
 
                 if !self.cfg.on_fail_continue {
-<<<<<<< HEAD
-                    break;
-=======
                     warn!("{self} on_tick chain stopped at {strategy}");
                     return Err(e);
->>>>>>> 552677e8
                 }
             }
         }
@@ -103,12 +90,8 @@
                 error!("error on_acknowledged_ticket in strategy {strategy}: {e}");
 
                 if !self.cfg.on_fail_continue {
-<<<<<<< HEAD
-                    break;
-=======
                     warn!("{self} on_acknowledged_ticket chain stopped at {strategy}");
                     return Err(e);
->>>>>>> 552677e8
                 }
             }
         }
@@ -121,12 +104,8 @@
                 error!("error on_channel_state_changed in strategy {strategy}: {e}");
 
                 if !self.cfg.on_fail_continue {
-<<<<<<< HEAD
-                    break;
-=======
                     warn!("{self} on_channel_state_changed chain stopped at {strategy}");
                     return Err(e);
->>>>>>> 552677e8
                 }
             }
         }
