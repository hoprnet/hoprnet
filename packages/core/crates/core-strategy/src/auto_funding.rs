use crate::strategy::SingularStrategy;
use crate::Strategy;
use async_std::sync::RwLock;
use async_trait::async_trait;
use core_ethereum_actions::channels::fund_channel;
use core_ethereum_actions::transaction_queue::TransactionSender;
use core_ethereum_db::traits::HoprCoreEthereumDbActions;
<<<<<<< HEAD
use core_types::channels::ChannelDirection::Outgoing;
use core_types::channels::{ChannelChange, ChannelDirection, ChannelEntry, ChannelStatus};
=======
use core_path::channel_graph::ChannelChange;
use core_types::channels::ChannelDirection::Outgoing;
use core_types::channels::{ChannelDirection, ChannelEntry, ChannelStatus};
>>>>>>> 9c4d13e0
use serde::{Deserialize, Serialize};
use serde_with::{serde_as, DisplayFromStr};
use std::fmt::{Debug, Display, Formatter};
use std::sync::Arc;
use utils_log::info;
use utils_types::primitives::{Balance, BalanceType};
use validator::Validate;

/// Configuration for `AutoFundingStrategy`
#[serde_as]
#[derive(Debug, Clone, Copy, PartialEq, Eq, Validate, Serialize, Deserialize)]
pub struct AutoFundingStrategyConfig {
    /// Minimum stake that a channel's balance must not go below.
    /// Default is 1 HOPR
    #[serde_as(as = "DisplayFromStr")]
    pub min_stake_threshold: Balance,

    /// Funding amount.
    /// Defaults to 10 HOPR.
    #[serde_as(as = "DisplayFromStr")]
    pub funding_amount: Balance,
}

impl Default for AutoFundingStrategyConfig {
    fn default() -> Self {
        Self {
            min_stake_threshold: Balance::new_from_str("1000000000000000000", BalanceType::HOPR),
            funding_amount: Balance::new_from_str("10000000000000000000", BalanceType::HOPR),
        }
    }
}

/// The `AutoFundingStrategy` automatically funds channel that
/// dropped it's staked balance below the configured threshold.
pub struct AutoFundingStrategy<Db: HoprCoreEthereumDbActions> {
    tx_sender: TransactionSender,
    db: Arc<RwLock<Db>>,
    cfg: AutoFundingStrategyConfig,
}

impl<Db: HoprCoreEthereumDbActions> AutoFundingStrategy<Db> {
    pub fn new(cfg: AutoFundingStrategyConfig, db: Arc<RwLock<Db>>, tx_sender: TransactionSender) -> Self {
        Self { cfg, tx_sender, db }
    }
}

impl<Db: HoprCoreEthereumDbActions> Debug for AutoFundingStrategy<Db> {
    fn fmt(&self, f: &mut Formatter<'_>) -> std::fmt::Result {
        write!(f, "{:?}", Strategy::AutoFunding(self.cfg))
    }
}

impl<Db: HoprCoreEthereumDbActions> Display for AutoFundingStrategy<Db> {
    fn fmt(&self, f: &mut Formatter<'_>) -> std::fmt::Result {
        write!(f, "{}", Strategy::AutoFunding(self.cfg))
    }
}

#[async_trait(? Send)]
impl<Db: HoprCoreEthereumDbActions> SingularStrategy for AutoFundingStrategy<Db> {
    async fn on_own_channel_changed(
        &self,
        channel: &ChannelEntry,
        direction: ChannelDirection,
        change: ChannelChange,
    ) -> crate::errors::Result<()> {
        // Can only auto-fund outgoing channels
        if direction != Outgoing {
            return Ok(());
        }

<<<<<<< HEAD
        if let ChannelChange::CurrentBalance { right: new, .. } = change {
=======
        if let ChannelChange::CurrentBalance { new, .. } = change {
>>>>>>> 9c4d13e0
            if new.lt(&self.cfg.min_stake_threshold) && channel.status == ChannelStatus::Open {
                info!(
                    "{self} strategy: stake on {channel} is below threshold {} < {}",
                    channel.balance, self.cfg.min_stake_threshold
                );

                let rx = fund_channel(
                    self.db.clone(),
                    self.tx_sender.clone(),
                    channel.get_id(),
                    self.cfg.funding_amount,
                )
                .await?;
                std::mem::drop(rx); // The Receiver is not intentionally awaited here and the oneshot Sender can fail safely
                info!(
                    "{self} strategy: issued re-staking of {channel} with {}",
                    self.cfg.funding_amount
                );
            }
        }

        Ok(())
    }
}

#[cfg(test)]
mod tests {
    use crate::auto_funding::{AutoFundingStrategy, AutoFundingStrategyConfig};
    use crate::strategy::SingularStrategy;
    use async_std::sync::RwLock;
    use async_trait::async_trait;
    use core_crypto::types::Hash;
    use core_ethereum_actions::transaction_queue::{TransactionExecutor, TransactionQueue, TransactionResult};
    use core_ethereum_db::db::CoreEthereumDb;
    use core_ethereum_db::traits::HoprCoreEthereumDbActions;
    use core_path::channel_graph::ChannelChange::CurrentBalance;
    use core_types::acknowledgement::AcknowledgedTicket;
    use core_types::channels::ChannelDirection::Outgoing;
    use core_types::channels::{ChannelEntry, ChannelStatus};
    use mockall::mock;
    use std::sync::Arc;
    use core_types::channels::ChannelChange::CurrentBalance;
    use utils_db::db::DB;
    use utils_db::rusty::RustyLevelDbShim;
    use utils_types::primitives::{Address, Balance, BalanceType, Snapshot};

    mock! {
        TxExec { }
        #[async_trait(? Send)]
        impl TransactionExecutor for TxExec {
            async fn redeem_ticket(&self, ticket: AcknowledgedTicket) -> TransactionResult;
            async fn open_channel(&self, destination: Address, balance: Balance) -> TransactionResult;
            async fn fund_channel(&self, destination: Address, amount: Balance) -> TransactionResult;
            async fn close_channel_initialize(&self, src: Address, dst: Address) -> TransactionResult;
            async fn close_channel_finalize(&self, src: Address, dst: Address) -> TransactionResult;
            async fn withdraw(&self, recipient: Address, amount: Balance) -> TransactionResult;
        }
    }

    #[async_std::test]
    async fn test_auto_funding_strategy() {
        let db = Arc::new(RwLock::new(CoreEthereumDb::new(
            DB::new(RustyLevelDbShim::new_in_memory()),
            Address::random(),
        )));

        let stake_limit = Balance::new(7_u32.into(), BalanceType::HOPR);
        let fund_amount = Balance::new(5_u32.into(), BalanceType::HOPR);

        let c1 = ChannelEntry::new(
            Address::random(),
            Address::random(),
            Balance::new(10_u32.into(), BalanceType::HOPR),
            0_u32.into(),
            ChannelStatus::Open,
            0_u32.into(),
            0_u32.into(),
        );
        db.write()
            .await
            .update_channel_and_snapshot(&c1.get_id(), &c1, &Snapshot::default())
            .await
            .unwrap();

        let c2 = ChannelEntry::new(
            Address::random(),
            Address::random(),
            Balance::new(5_u32.into(), BalanceType::HOPR),
            0_u32.into(),
            ChannelStatus::Open,
            0_u32.into(),
            0_u32.into(),
        );
        db.write()
            .await
            .update_channel_and_snapshot(&c2.get_id(), &c2, &Snapshot::default())
            .await
            .unwrap();

        let c3 = ChannelEntry::new(
            Address::random(),
            Address::random(),
            Balance::new(5_u32.into(), BalanceType::HOPR),
            0_u32.into(),
            ChannelStatus::PendingToClose,
            0_u32.into(),
            0_u32.into(),
        );
        db.write()
            .await
            .update_channel_and_snapshot(&c3.get_id(), &c3, &Snapshot::default())
            .await
            .unwrap();

        db.write()
            .await
            .set_staking_safe_allowance(
                &Balance::new(10_000_000u64.into(), BalanceType::HOPR),
                &Snapshot::default(),
            )
            .await
            .unwrap();

        db.write()
            .await
            .set_channels_domain_separator(&Hash::default(), &Snapshot::default())
            .await
            .unwrap();

        let fund_amount_c = fund_amount.clone();
        let (tx, awaiter) = futures::channel::oneshot::channel::<()>();
        let mut tx_exec = MockTxExec::new();
        tx_exec
            .expect_fund_channel()
            .times(1)
            .withf(move |dst, balance| c2.destination.eq(dst) && fund_amount_c.eq(&balance))
            .return_once(move |dst, _| {
                if dst.eq(&c2.destination) {
                    tx.send(()).unwrap();
                }
                TransactionResult::FundChannel {
                    tx_hash: Hash::default(),
                }
            });

        // Start the TransactionQueue with the mock TransactionExecutor
        let tx_queue = TransactionQueue::new(db.clone(), Box::new(tx_exec));
        let tx_sender = tx_queue.new_sender();
        async_std::task::spawn_local(async move {
            tx_queue.transaction_loop().await;
        });

        let cfg = AutoFundingStrategyConfig {
            min_stake_threshold: stake_limit,
            funding_amount: fund_amount,
        };

        let ars = AutoFundingStrategy::new(cfg, db.clone(), tx_sender);
        ars.on_own_channel_changed(
            &c1,
            Outgoing,
            CurrentBalance {
<<<<<<< HEAD
                left: Balance::zero(BalanceType::HOPR),
                right: c1.balance,
=======
                old: Balance::zero(BalanceType::HOPR),
                new: c1.balance,
>>>>>>> 9c4d13e0
            },
        )
        .await
        .unwrap();
        ars.on_own_channel_changed(
            &c2,
            Outgoing,
            CurrentBalance {
<<<<<<< HEAD
                left: Balance::zero(BalanceType::HOPR),
                right: c2.balance,
=======
                old: Balance::zero(BalanceType::HOPR),
                new: c2.balance,
>>>>>>> 9c4d13e0
            },
        )
        .await
        .unwrap();
        ars.on_own_channel_changed(
            &c3,
            Outgoing,
            CurrentBalance {
<<<<<<< HEAD
                left: Balance::zero(BalanceType::HOPR),
                right: c3.balance,
=======
                old: Balance::zero(BalanceType::HOPR),
                new: c3.balance,
>>>>>>> 9c4d13e0
            },
        )
        .await
        .unwrap();

        awaiter.await.unwrap();
    }
}<|MERGE_RESOLUTION|>--- conflicted
+++ resolved
@@ -5,14 +5,8 @@
 use core_ethereum_actions::channels::fund_channel;
 use core_ethereum_actions::transaction_queue::TransactionSender;
 use core_ethereum_db::traits::HoprCoreEthereumDbActions;
-<<<<<<< HEAD
 use core_types::channels::ChannelDirection::Outgoing;
 use core_types::channels::{ChannelChange, ChannelDirection, ChannelEntry, ChannelStatus};
-=======
-use core_path::channel_graph::ChannelChange;
-use core_types::channels::ChannelDirection::Outgoing;
-use core_types::channels::{ChannelDirection, ChannelEntry, ChannelStatus};
->>>>>>> 9c4d13e0
 use serde::{Deserialize, Serialize};
 use serde_with::{serde_as, DisplayFromStr};
 use std::fmt::{Debug, Display, Formatter};
@@ -84,11 +78,7 @@
             return Ok(());
         }
 
-<<<<<<< HEAD
         if let ChannelChange::CurrentBalance { right: new, .. } = change {
-=======
-        if let ChannelChange::CurrentBalance { new, .. } = change {
->>>>>>> 9c4d13e0
             if new.lt(&self.cfg.min_stake_threshold) && channel.status == ChannelStatus::Open {
                 info!(
                     "{self} strategy: stake on {channel} is below threshold {} < {}",
@@ -251,13 +241,8 @@
             &c1,
             Outgoing,
             CurrentBalance {
-<<<<<<< HEAD
                 left: Balance::zero(BalanceType::HOPR),
                 right: c1.balance,
-=======
-                old: Balance::zero(BalanceType::HOPR),
-                new: c1.balance,
->>>>>>> 9c4d13e0
             },
         )
         .await
@@ -266,13 +251,8 @@
             &c2,
             Outgoing,
             CurrentBalance {
-<<<<<<< HEAD
                 left: Balance::zero(BalanceType::HOPR),
                 right: c2.balance,
-=======
-                old: Balance::zero(BalanceType::HOPR),
-                new: c2.balance,
->>>>>>> 9c4d13e0
             },
         )
         .await
@@ -281,13 +261,8 @@
             &c3,
             Outgoing,
             CurrentBalance {
-<<<<<<< HEAD
                 left: Balance::zero(BalanceType::HOPR),
                 right: c3.balance,
-=======
-                old: Balance::zero(BalanceType::HOPR),
-                new: c3.balance,
->>>>>>> 9c4d13e0
             },
         )
         .await
