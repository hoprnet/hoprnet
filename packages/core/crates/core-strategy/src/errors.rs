use core_ethereum_actions::errors::CoreEthereumActionsError;
use thiserror::Error;
use utils_db::errors::DbError;
use utils_types::errors::GeneralError;

#[derive(Debug, Error)]
pub enum StrategyError {
    #[error("non-specific strategy error: {0}")]
    Other(String),

    #[error(transparent)]
    DbError(#[from] DbError),

    #[error(transparent)]
    ActionsError(#[from] CoreEthereumActionsError),
<<<<<<< HEAD

    #[error("lower-level error: {0}")]
    GeneralError(#[from] GeneralError),
=======
>>>>>>> 05f183ae
}

pub type Result<T> = std::result::Result<T, StrategyError>;

#[cfg(feature = "wasm")]
impl From<StrategyError> for wasm_bindgen::JsValue {
    fn from(value: StrategyError) -> Self {
        value.to_string().into()
    }
}<|MERGE_RESOLUTION|>--- conflicted
+++ resolved
@@ -12,13 +12,10 @@
     DbError(#[from] DbError),
 
     #[error(transparent)]
-    ActionsError(#[from] CoreEthereumActionsError),
-<<<<<<< HEAD
+    ActionsError(#[from] CoreEthereumActionsError),,
 
     #[error("lower-level error: {0}")]
     GeneralError(#[from] GeneralError),
-=======
->>>>>>> 05f183ae
 }
 
 pub type Result<T> = std::result::Result<T, StrategyError>;
