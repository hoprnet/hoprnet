--- conflicted
+++ resolved
@@ -10,10 +10,7 @@
 use utils_log::debug;
 use utils_metrics::metrics::SimpleGauge;
 
-<<<<<<< HEAD
 #[cfg(all(feature = "prometheus", not(test)))]
-=======
->>>>>>> 5e97aa46
 lazy_static! {
     static ref METRIC_QUEUE_SIZE: SimpleGauge =
         SimpleGauge::new("core_gauge_mixer_queue_size", "Current mixer queue size").unwrap();
@@ -108,15 +105,12 @@
         let random_delay = self.cfg.random_delay();
         debug!("Mixer created a random packet delay of {}ms", random_delay.as_millis());
 
-<<<<<<< HEAD
+
         #[cfg(all(feature = "prometheus", not(test)))]
-=======
->>>>>>> 5e97aa46
         METRIC_QUEUE_SIZE.increment(1.0f64);
 
         sleep(random_delay).await;
 
-<<<<<<< HEAD
         #[cfg(all(feature = "prometheus", not(test)))]
         {
             METRIC_QUEUE_SIZE.decrement(1.0f64);
@@ -125,13 +119,6 @@
             METRIC_AVERAGE_DELAY
                 .set((weight * random_delay.as_millis() as f64) + ((1.0f64 - weight) * METRIC_AVERAGE_DELAY.get()));
         }
-=======
-        METRIC_QUEUE_SIZE.decrement(1.0f64);
-
-        let weight = 1.0f64 / self.cfg.metric_delay_window as f64;
-        METRIC_AVERAGE_DELAY
-            .set((weight * random_delay.as_millis() as f64) + ((1.0f64 - weight) * METRIC_AVERAGE_DELAY.get()));
->>>>>>> 5e97aa46
 
         packet
     }
