# Append here when new Rust WASM crate is added (the list is space separated)
<<<<<<< HEAD
PACKAGES = core-crypto core-db core-misc core-mixer core-network core-packet core-strategy core-types
=======
PACKAGES = core-crypto core-misc core-mixer core-network core-packet core-strategy core-types
>>>>>>> 407db8f3
##########################################

PKG_DIRS = $(addsuffix /pkg, $(PACKAGES))
JS_FILES = $(foreach package,$(PACKAGES),$(package)/pkg/$(subst -,_,$(package)).js)

.PHONY := all clean test install

all: $(JS_FILES)

test: $(JS_FILES)
	$(foreach pkg,$(PACKAGES),cargo test -p $(pkg) && WASM_BINDGEN_WEAKREF=1 WASM_BINDGEN_EXTERNREF=1 wasm-pack test --node `pwd`/$(pkg) && ) true

$(JS_FILES):
	mkdir -p $(@D)
	WASM_BINDGEN_WEAKREF=1 WASM_BINDGEN_EXTERNREF=1 wasm-pack build --target=bundler `pwd`/$(@D)/..

install:
ifneq ($(PACKAGES),)
	@mkdir -p ../lib
	install $(foreach pkg, $(PKG_DIRS), $(pkg)/*.js) ../lib/
	install $(foreach pkg, $(PKG_DIRS), $(pkg)/*.ts) ../lib/
	install $(foreach pkg, $(PKG_DIRS), $(pkg)/*.wasm) ../lib/
endif

clean:
ifneq ($(PACKAGES),)
	rm -rf $(PKG_DIRS)
endif<|MERGE_RESOLUTION|>--- conflicted
+++ resolved
@@ -1,9 +1,5 @@
 # Append here when new Rust WASM crate is added (the list is space separated)
-<<<<<<< HEAD
-PACKAGES = core-crypto core-db core-misc core-mixer core-network core-packet core-strategy core-types
-=======
 PACKAGES = core-crypto core-misc core-mixer core-network core-packet core-strategy core-types
->>>>>>> 407db8f3
 ##########################################
 
 PKG_DIRS = $(addsuffix /pkg, $(PACKAGES))
