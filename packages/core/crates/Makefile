--- conflicted
+++ resolved
@@ -1,9 +1,5 @@
 # Append here when new Rust WASM crate is added (the list is space separated)
-<<<<<<< HEAD
-PACKAGES = core-crypto
-=======
-PACKAGES = core-misc
->>>>>>> a3348e58
+PACKAGES = core-crypto core-misc
 ##########################################
 
 PKG_DIRS = $(addsuffix /pkg, $(PACKAGES))
