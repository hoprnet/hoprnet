--- conflicted
+++ resolved
@@ -1,9 +1,5 @@
 # Append here when new Rust WASM crate is added (the list is space separated)
-<<<<<<< HEAD
-PACKAGES = core-crypto core-misc
-=======
-PACKAGES = core-misc core-strategy
->>>>>>> a00579d5
+PACKAGES =core-crypto core-misc core-strategy
 ##########################################
 
 PKG_DIRS = $(addsuffix /pkg, $(PACKAGES))
