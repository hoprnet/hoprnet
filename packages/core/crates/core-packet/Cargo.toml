[package]
name = "core-packet"
version = "0.3.0"
description = "Contains high-level HOPR protocol building blocks for packet interaction"
authors = ["HOPR Association <tech@hoprnet.org>"]
edition = "2021"
homepage = "https://hoprnet.org/"
repository = "https://github.com/hoprnet/hoprnet"
license = "GPL-3.0-only"

[lib]
crate-type = ["cdylib", "rlib"]

[dependencies]
async-std = "1.12.0"
<<<<<<< HEAD
async-lock = "2.7.0"
core-crypto = { path = "../core-crypto" }
core-ethereum-db = { path = "../../../core-ethereum/crates/core-ethereum-db" }
core-mixer = { path = "../core-mixer"}
core-types = { path = "../core-types" }
=======
console_error_panic_hook = { version = "0.1.7", optional = true }
>>>>>>> 25750d42
futures = "0.3"
js-sys = { version = "0.3.63", optional = true }
lazy_static = "1.4"
libp2p-identity = { version = "0.1.1", features = ["secp256k1", "peerid"] }
thiserror = "1.0"
wasm-bindgen = { workspace = true, optional = true }
wasm-bindgen-futures = { version = "0.4.34", optional = true, features = ["futures-core-03-stream"] }

core-crypto = { path = "../core-crypto", default-features = false }
core-ethereum-db = { path = "../../../core-ethereum/crates/core-ethereum-db", default-features = false }
core-mixer = { path = "../core-mixer", default-features = false }
core-types = { path = "../core-types", default-features = false }
utils-db = { path = "../../../utils/crates/utils-db", default-features = false }
utils-log = { path = "../../../utils/crates/utils-log", default-features = false }
utils-metrics = { path = "../../../utils/crates/utils-metrics", default-features = false }
utils-misc = { path = "../../../utils/crates/utils-misc", default-features = false }
utils-types = { path = "../../../utils/crates/utils-types", default-features = false }

[dev-dependencies]
async-std = {version = "1.12.0", features = ["unstable"]}
async-process = "1.7.0"
async-trait = "0.1.68"
core-ethereum-misc = { path = "../../../core-ethereum/crates/core-ethereum-misc", default-features = false }
env_logger = "0.10.0"
hex = "0.4.3"
hex-literal = "0.4.1"
mockall = "0.11.4"
parameterized = "1.0"
rusty-leveldb = "1.0"
serial_test = "2.0"

[package.metadata.wasm-pack.profile.dev]
wasm-opt = false

[package.metadata.wasm-pack.profile.release]
wasm-opt = ['-O', '--enable-reference-types']

[features]
default = ["console_error_panic_hook", "wasm"]
wasm = ["dep:wasm-bindgen", "dep:wasm-bindgen-futures", "dep:js-sys", "core-crypto/wasm", "core-ethereum-db/wasm", "core-mixer/wasm", "core-types/wasm", "utils-db/wasm", "utils-log/wasm", "utils-metrics/wasm", "utils-misc/wasm", "utils-types/wasm", "core-ethereum-misc/wasm" ]
console_error_panic_hook = ["dep:console_error_panic_hook"]<|MERGE_RESOLUTION|>--- conflicted
+++ resolved
@@ -13,15 +13,8 @@
 
 [dependencies]
 async-std = "1.12.0"
-<<<<<<< HEAD
 async-lock = "2.7.0"
-core-crypto = { path = "../core-crypto" }
-core-ethereum-db = { path = "../../../core-ethereum/crates/core-ethereum-db" }
-core-mixer = { path = "../core-mixer"}
-core-types = { path = "../core-types" }
-=======
 console_error_panic_hook = { version = "0.1.7", optional = true }
->>>>>>> 25750d42
 futures = "0.3"
 js-sys = { version = "0.3.63", optional = true }
 lazy_static = "1.4"
@@ -36,7 +29,7 @@
 core-types = { path = "../core-types", default-features = false }
 utils-db = { path = "../../../utils/crates/utils-db", default-features = false }
 utils-log = { path = "../../../utils/crates/utils-log", default-features = false }
-utils-metrics = { path = "../../../utils/crates/utils-metrics", default-features = false }
+utils-metrics = { path = "../../../utils/crates/utils-metrics", optional = true, default-features = false }
 utils-misc = { path = "../../../utils/crates/utils-misc", default-features = false }
 utils-types = { path = "../../../utils/crates/utils-types", default-features = false }
 
@@ -60,6 +53,7 @@
 wasm-opt = ['-O', '--enable-reference-types']
 
 [features]
-default = ["console_error_panic_hook", "wasm"]
+default = ["console_error_panic_hook", "wasm", "prometheus"]
 wasm = ["dep:wasm-bindgen", "dep:wasm-bindgen-futures", "dep:js-sys", "core-crypto/wasm", "core-ethereum-db/wasm", "core-mixer/wasm", "core-types/wasm", "utils-db/wasm", "utils-log/wasm", "utils-metrics/wasm", "utils-misc/wasm", "utils-types/wasm", "core-ethereum-misc/wasm" ]
-console_error_panic_hook = ["dep:console_error_panic_hook"]+console_error_panic_hook = ["dep:console_error_panic_hook"]
+prometheus = ["utils-metrics"]