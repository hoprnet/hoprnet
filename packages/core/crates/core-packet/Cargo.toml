[package]
name = "core-packet"
<<<<<<< HEAD
version = "0.4.0"
=======
version = "0.3.0"
>>>>>>> 6a68d67b
description = "Contains high-level HOPR protocol building blocks for packet interaction"
authors = ["HOPR Association <tech@hoprnet.org>"]
edition = "2021"
homepage = "https://hoprnet.org/"
repository = "https://github.com/hoprnet/hoprnet"
license = "GPL-3.0-only"

[lib]
crate-type = ["cdylib", "rlib"]

[dependencies]
async-std = "1.12.0"
<<<<<<< HEAD
core-crypto = { path = "../core-crypto" }
core-ethereum-db = { path = "../../../core-ethereum/crates/core-ethereum-db" }
core-mixer = { path = "../core-mixer"}
core-path = { path = "../core-path" }
core-types = { path = "../core-types" }
futures = "0.3"
hex = "0.4"
=======
async-lock = "2.7.0"
console_error_panic_hook = { version = "0.1.7", optional = true }
futures = "0.3"
hex = "0.4.3"
>>>>>>> 6a68d67b
js-sys = { version = "0.3.63", optional = true }
lazy_static = "1.4"
libp2p-identity = { workspace = true }
thiserror = "1.0"
<<<<<<< HEAD
typenum = "1.16.0"
utils-db = { path = "../../../utils/crates/utils-db" }
utils-log = { path = "../../../utils/crates/utils-log" }
utils-metrics = { path = "../../../utils/crates/utils-metrics", optional = true }
utils-misc = { path = "../../../utils/crates/utils-misc" }
utils-types = { path = "../../../utils/crates/utils-types" }
=======
>>>>>>> 6a68d67b
wasm-bindgen = { workspace = true, optional = true }
wasm-bindgen-futures = { version = "0.4.34", optional = true, features = ["futures-core-03-stream"] }

core-crypto = { path = "../core-crypto", default-features = false }
core-ethereum-db = { path = "../../../core-ethereum/crates/core-ethereum-db", default-features = false }
core-mixer = { path = "../core-mixer", default-features = false }
core-types = { path = "../core-types", default-features = false }
utils-db = { path = "../../../utils/crates/utils-db", default-features = false }
utils-log = { path = "../../../utils/crates/utils-log", default-features = false }
utils-metrics = { path = "../../../utils/crates/utils-metrics", optional = true, default-features = false }
utils-misc = { path = "../../../utils/crates/utils-misc", default-features = false }
utils-types = { path = "../../../utils/crates/utils-types", default-features = false }

[dev-dependencies]
async-std = {version = "1.12.0", features = ["unstable"]}
async-process = "1.7.0"
async-trait = "0.1.68"
core-ethereum-misc = { path = "../../../core-ethereum/crates/core-ethereum-misc", default-features = false }
env_logger = "0.10.0"
hex = "0.4.3"
hex-literal = "0.4.1"
mockall = "0.11.4"
parameterized = "1.0"
rusty-leveldb = "1.0"
serial_test = "2.0"

[package.metadata.wasm-pack.profile.dev]
wasm-opt = false

[package.metadata.wasm-pack.profile.release]
wasm-opt = ['-O', '--enable-reference-types']

[features]
default = ["console_error_panic_hook", "wasm", "prometheus"]
wasm = ["dep:wasm-bindgen", "dep:wasm-bindgen-futures", "dep:js-sys", "core-crypto/wasm", "core-ethereum-db/wasm", "core-mixer/wasm", "core-types/wasm", "utils-db/wasm", "utils-log/wasm", "utils-misc/wasm", "utils-types/wasm", "utils-metrics?/wasm", "core-ethereum-misc/wasm" ]
console_error_panic_hook = ["dep:console_error_panic_hook"]
prometheus = ["dep:utils-metrics"]<|MERGE_RESOLUTION|>--- conflicted
+++ resolved
@@ -1,10 +1,6 @@
 [package]
 name = "core-packet"
-<<<<<<< HEAD
 version = "0.4.0"
-=======
-version = "0.3.0"
->>>>>>> 6a68d67b
 description = "Contains high-level HOPR protocol building blocks for packet interaction"
 authors = ["HOPR Association <tech@hoprnet.org>"]
 edition = "2021"
@@ -17,39 +13,22 @@
 
 [dependencies]
 async-std = "1.12.0"
-<<<<<<< HEAD
-core-crypto = { path = "../core-crypto" }
-core-ethereum-db = { path = "../../../core-ethereum/crates/core-ethereum-db" }
-core-mixer = { path = "../core-mixer"}
-core-path = { path = "../core-path" }
-core-types = { path = "../core-types" }
-futures = "0.3"
-hex = "0.4"
-=======
 async-lock = "2.7.0"
 console_error_panic_hook = { version = "0.1.7", optional = true }
 futures = "0.3"
-hex = "0.4.3"
->>>>>>> 6a68d67b
+hex = "0.4"
 js-sys = { version = "0.3.63", optional = true }
 lazy_static = "1.4"
 libp2p-identity = { workspace = true }
 thiserror = "1.0"
-<<<<<<< HEAD
-typenum = "1.16.0"
-utils-db = { path = "../../../utils/crates/utils-db" }
-utils-log = { path = "../../../utils/crates/utils-log" }
-utils-metrics = { path = "../../../utils/crates/utils-metrics", optional = true }
-utils-misc = { path = "../../../utils/crates/utils-misc" }
-utils-types = { path = "../../../utils/crates/utils-types" }
-=======
->>>>>>> 6a68d67b
+typenum = "1.16"
 wasm-bindgen = { workspace = true, optional = true }
 wasm-bindgen-futures = { version = "0.4.34", optional = true, features = ["futures-core-03-stream"] }
 
 core-crypto = { path = "../core-crypto", default-features = false }
 core-ethereum-db = { path = "../../../core-ethereum/crates/core-ethereum-db", default-features = false }
 core-mixer = { path = "../core-mixer", default-features = false }
+core-path = { path = "../core-path" , default-features = false}
 core-types = { path = "../core-types", default-features = false }
 utils-db = { path = "../../../utils/crates/utils-db", default-features = false }
 utils-log = { path = "../../../utils/crates/utils-log", default-features = false }
@@ -78,6 +57,6 @@
 
 [features]
 default = ["console_error_panic_hook", "wasm", "prometheus"]
-wasm = ["dep:wasm-bindgen", "dep:wasm-bindgen-futures", "dep:js-sys", "core-crypto/wasm", "core-ethereum-db/wasm", "core-mixer/wasm", "core-types/wasm", "utils-db/wasm", "utils-log/wasm", "utils-misc/wasm", "utils-types/wasm", "utils-metrics?/wasm", "core-ethereum-misc/wasm" ]
+wasm = ["dep:wasm-bindgen", "dep:wasm-bindgen-futures", "dep:js-sys", "core-crypto/wasm", "core-ethereum-db/wasm", "core-mixer/wasm", "core-path/wasm", "core-types/wasm", "utils-db/wasm", "utils-log/wasm", "utils-misc/wasm", "utils-types/wasm", "utils-metrics?/wasm", "core-ethereum-misc/wasm" ]
 console_error_panic_hook = ["dep:console_error_panic_hook"]
 prometheus = ["dep:utils-metrics"]