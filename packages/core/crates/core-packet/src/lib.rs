--- conflicted
+++ resolved
@@ -7,11 +7,7 @@
 #[cfg(feature = "wasm")]
 pub mod wasm {
 
-<<<<<<< HEAD
-    use utils_log::logger::JsLogger;
-=======
     use utils_log::logger::wasm::JsLogger;
->>>>>>> bc262885
     use wasm_bindgen::prelude::*;
 
     // When the `wee_alloc` feature is enabled, use `wee_alloc` as the global allocator.
