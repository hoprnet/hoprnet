--- conflicted
+++ resolved
@@ -740,13 +740,8 @@
                     &packet.ticket,
                     &channel,
                     &previous_hop_addr,
-<<<<<<< HEAD
                     Balance::new(price_per_packet, BalanceType::HOPR),
-                    default_win_probability,
-=======
-                    Balance::new(*PRICE_PER_PACKET, BalanceType::HOPR),
                     TICKET_WIN_PROB,
->>>>>>> cfc650f0
                     self.cfg.check_unrealized_balance,
                     &domain_separator,
                 )
@@ -774,16 +769,12 @@
                     .await?;
                 }
 
-<<<<<<< HEAD
-                let path_pos = packet.ticket.get_path_position(U256::from(price_per_packet))?;
-=======
                 // Check that the calculated path position from the ticket matches value from the packet header
-                let ticket_path_pos = packet.ticket.get_path_position(U256::from(*PRICE_PER_PACKET))?;
+                let ticket_path_pos = packet.ticket.get_path_position(U256::from(*price_per_packet))?;
                 if !ticket_path_pos.eq(path_pos) {
                     error!("path position mismatch: from ticket {ticket_path_pos}, from packet {path_pos}");
                     return Err(PathPositionMismatch);
                 }
->>>>>>> cfc650f0
 
                 // Create next ticket for the packet
                 next_ticket = if ticket_path_pos == 1 {
