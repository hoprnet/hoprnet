use async_lock::RwLock;
use std::fmt::{Display, Formatter};

use crate::errors::PacketError::{
<<<<<<< HEAD
    AcknowledgementValidation, ChannelNotFound, InvalidPacketState, OutOfFunds, PacketDecodingError, PathNotValid,
    Retry, TagReplay, Timeout, TransportError,
};
use crate::errors::Result;
use crate::packet::{Packet, PacketState, PAYLOAD_SIZE};
use crate::path::Path;
=======
    AcknowledgementValidation, ChannelNotFound, InvalidPacketState, OutOfFunds, PacketConstructionError,
    PacketDecodingError, PathError, Retry, TagReplay, Timeout, TransportError,
};
use crate::errors::Result;
use crate::packet::{Packet, PacketState, PAYLOAD_SIZE};
>>>>>>> bc262885
use async_std::channel::{bounded, Receiver, Sender, TrySendError};
use core_crypto::keypairs::{ChainKeypair, OffchainKeypair};
use core_crypto::types::{HalfKeyChallenge, Hash, OffchainPublicKey};
use core_ethereum_db::traits::HoprCoreEthereumDbActions;
use core_mixer::mixer::{Mixer, MixerConfig};
use core_path::errors::PathError::PathNotValid;
use core_path::path::Path;
use core_types::acknowledgement::{AcknowledgedTicket, Acknowledgement, PendingAcknowledgement, UnacknowledgedTicket};
use core_types::channels::Ticket;
use futures::future::{select, Either};
use futures::pin_mut;
use libp2p_identity::PeerId;
use serde::{Deserialize, Serialize};
use std::ops::Mul;
use std::sync::Arc;
use std::time::Duration;
use utils_log::{debug, error, info};
use utils_types::primitives::{Address, Balance, BalanceType, U256};
use utils_types::traits::{BinarySerializable, PeerIdLike, ToHex};

use crate::validation::validate_unacknowledged_ticket;
#[cfg(all(feature = "prometheus", not(test)))]
use utils_metrics::metrics::SimpleCounter;
use utils_types::errors::GeneralError::ParseError;

#[cfg(all(feature = "prometheus", not(test)))]
lazy_static::lazy_static! {
    static ref METRIC_RECEIVED_SUCCESSFUL_ACKS: SimpleCounter = SimpleCounter::new(
        "core_counter_received_successful_acks",
        "Number of received successful acknowledgements"
    )
    .unwrap();
    static ref METRIC_RECEIVED_FAILED_ACKS: SimpleCounter = SimpleCounter::new(
        "core_counter_received_failed_acks",
        "Number of received failed acknowledgements"
    )
    .unwrap();
    static ref METRIC_SENT_ACKS: SimpleCounter =
        SimpleCounter::new("core_counter_sent_acks", "Number of sent message acknowledgements").unwrap();
    static ref METRIC_ACKED_TICKETS: SimpleCounter =
        SimpleCounter::new("core_counter_acked_tickets", "Number of acknowledged tickets").unwrap();
    static ref METRIC_FWD_MESSAGE_COUNT: SimpleCounter =
        SimpleCounter::new("core_counter_forwarded_messages", "Number of forwarded messages").unwrap();
    static ref METRIC_RECV_MESSAGE_COUNT: SimpleCounter =
        SimpleCounter::new("core_counter_received_messages", "Number of received messages").unwrap();
    static ref METRIC_TICKETS_COUNT: SimpleCounter =
        SimpleCounter::new("core_counter_created_tickets", "Number of created tickets").unwrap();
    static ref METRIC_PACKETS_COUNT: SimpleCounter =
        SimpleCounter::new("core_counter_packets", "Number of created packets").unwrap();
}

/// Fixed price per packet to 0.01 HOPR
pub const PRICE_PER_PACKET: &str = "10000000000000000";
/// Fixed inverse ticket winning probability
pub const INVERSE_TICKET_WIN_PROB: &str = "1";

const PREIMAGE_PLACE_HOLDER: [u8; Hash::SIZE] = [0xffu8; Hash::SIZE];

/// Represents a payload (packet or acknowledgement) at the transport level.
#[cfg_attr(feature = "wasm", wasm_bindgen::prelude::wasm_bindgen)]
#[derive(Debug, Clone)]
pub struct Payload {
    remote_peer: PeerId,
    data: Box<[u8]>,
}

impl Display for Payload {
    fn fmt(&self, f: &mut Formatter<'_>) -> std::fmt::Result {
        f.debug_struct("Payload")
            .field("remote_peer", &self.remote_peer)
            .field("data", &hex::encode(&self.data))
            .finish()
    }
}

/// Tags are currently 16-bit unsigned integers
pub type Tag = u16;

/// Represent a default application tag if none is specified in `send_packet`.
pub const DEFAULT_APPLICATION_TAG: Tag = 0;

/// Represents the received decrypted packet carrying the application-layer data.
#[cfg_attr(feature = "wasm", wasm_bindgen::prelude::wasm_bindgen(getter_with_clone))]
#[derive(Debug, Clone, Serialize, Deserialize, PartialEq, Eq)]
pub struct ApplicationData {
    pub application_tag: Option<Tag>,
    #[serde(with = "serde_bytes")]
    pub plain_text: Box<[u8]>,
}

impl Display for ApplicationData {
    fn fmt(&self, f: &mut Formatter<'_>) -> std::fmt::Result {
        write!(
            f,
            "({}): {}",
            self.application_tag.unwrap_or(DEFAULT_APPLICATION_TAG),
            hex::encode(&self.plain_text)
        )
    }
}

impl AsRef<[u8]> for ApplicationData {
    fn as_ref(&self) -> &[u8] {
        &self.plain_text
    }
}

impl BinarySerializable for ApplicationData {
    const SIZE: usize = 2; // minimum size

    fn from_bytes(data: &[u8]) -> utils_types::errors::Result<Self> {
        if data.len() <= PAYLOAD_SIZE && data.len() >= Self::SIZE {
            let tag = u16::from_be_bytes(data[0..2].try_into().map_err(|_| ParseError)?);
            Ok(Self {
                application_tag: if tag != DEFAULT_APPLICATION_TAG {
                    Some(tag)
                } else {
                    None
                },
                plain_text: (&data[2..]).into(),
            })
        } else {
            Err(ParseError)
        }
    }

    fn to_bytes(&self) -> Box<[u8]> {
        let mut buf = Vec::with_capacity(Self::SIZE + self.plain_text.len());
        let tag = self.application_tag.unwrap_or(DEFAULT_APPLICATION_TAG);
        buf.extend_from_slice(&tag.to_be_bytes());
        buf.extend_from_slice(&self.plain_text);
        buf.into_boxed_slice()
    }
}

// Default sizes of the acknowledgement queues
const ACK_TX_QUEUE_SIZE: usize = 2048;
const ACK_RX_QUEUE_SIZE: usize = 2048;

/// Implements protocol acknowledgement logic
/// Maintains TX and RX queues of `Payload` with the serialized `Acknowledgement` type.
/// Processing of each queue can be executed using `handle_incoming_acknowledgement` and
/// `handle_outgoing_acknowledgements` methods.
/// When a new acknowledgement is delivered from the transport the `received_acknowledgement`
/// method is used to push it into the processing queue of incoming acknowledgements.
/// Whan a new acknowledgement is about to be sent, the `send_acknowledgement` method is used
/// to push it into the processing queue of outgoing acknowledgements.
/// When no more processing needs to be done, the instance should be stopped via the `stop` method.
/// Once the instance is stopped, it cannot be restarted.
pub struct AcknowledgementInteraction<Db: HoprCoreEthereumDbActions> {
    db: Arc<RwLock<Db>>,
    pub on_acknowledgement: Option<Sender<HalfKeyChallenge>>,
    pub on_acknowledged_ticket: Option<Sender<AcknowledgedTicket>>,
    incoming_channel: (Sender<Payload>, Receiver<Payload>),
    outgoing_channel: (Sender<Payload>, Receiver<Payload>),
}

impl<Db: HoprCoreEthereumDbActions> AcknowledgementInteraction<Db> {
    /// Creates a new instance given the DB and our public key used to verify the acknowledgements.
    pub fn new(
        db: Arc<RwLock<Db>>,
        on_acknowledgement: Option<Sender<HalfKeyChallenge>>,
        on_acknowledged_ticket: Option<Sender<AcknowledgedTicket>>,
    ) -> Self {
        Self {
            db,
            incoming_channel: bounded(ACK_RX_QUEUE_SIZE),
            outgoing_channel: bounded(ACK_TX_QUEUE_SIZE),
            on_acknowledgement,
            on_acknowledged_ticket,
        }
    }

    /// Pushes the `Payload` received from the transport layer into processing.
    /// If `wait` is `true`, the method waits indefinitely if the RX queue is full until there's space.
    /// If `wait` is `false` and the RX queue is full, the method fails with `Err(Retry)`. At this point, the
    /// caller can decide whether to discard the acknowledgement.
    pub async fn received_acknowledgement(&self, payload: Payload, wait: bool) -> Result<()> {
        if wait {
            self.incoming_channel
                .0
                .send(payload)
                .await
                .map_err(|e| TransportError(e.to_string()))
        } else {
            self.incoming_channel.0.try_send(payload).map_err(|e| match e {
                TrySendError::Full(_) => Retry,
                TrySendError::Closed(_) => TransportError("queue is closed".to_string()),
            })
        }
    }

    /// Pushes a new outgoing acknowledgement into the processing given its destination.
    /// If `timeout` is given, the method waits the given time if the TX queue is full until there's space.
    /// If the `timeout` is zero, the method waits indefinitely.
    /// If `timeout` is `None` and the TX queue is full, the method fails with `Err(Retry)`
    pub async fn send_acknowledgement(
        &self,
        acknowledgement: Acknowledgement,
        destination: PeerId,
        timeout: Option<Duration>,
    ) -> Result<()> {
        #[cfg(all(feature = "prometheus", not(test)))]
        METRIC_SENT_ACKS.increment();

        if let Some(timeout_val) = timeout {
            let push = self.outgoing_channel.0.send(Payload {
                remote_peer: destination,
                data: acknowledgement.to_bytes(),
            });
            if timeout_val.is_zero() {
                let timeout = async_std::task::sleep(timeout_val);
                pin_mut!(push, timeout);
                match select(push, timeout).await {
                    Either::Left((res, _)) => res.map_err(|_| TransportError("queue is closed".to_string())),
                    Either::Right(_) => Err(Timeout(timeout_val.as_secs())),
                }
            } else {
                push.await.map_err(|_| TransportError("queue is closed".to_string()))
            }
        } else {
            self.outgoing_channel
                .0
                .try_send(Payload {
                    remote_peer: destination,
                    data: acknowledgement.to_bytes(),
                })
                .map_err(|e| match e {
                    TrySendError::Full(_) => Retry,
                    TrySendError::Closed(_) => TransportError("queue is closed".to_string()),
                })
        }
    }

    /// Start processing the incoming acknowledgement queue.
    pub async fn handle_incoming_acknowledgements(&self) {
        while let Ok(payload) = self.incoming_channel.1.recv().await {
            debug!("handle incoming acknowledgement loop iteration {payload}");

            match Acknowledgement::from_bytes(&payload.data) {
                Ok(mut ack) => {
                    if let Ok(remote_pk) = OffchainPublicKey::from_peerid(&payload.remote_peer) {
                        debug!("validating incoming acknowledgement from {}", payload.remote_peer);
                        if ack.validate(&remote_pk) {
                            if let Err(e) = self.handle_acknowledgement(ack).await {
                                error!(
                                    "failed to process incoming acknowledgement from {}: {e}",
                                    payload.remote_peer
                                );
                            }
                        } else {
                            error!(
                                "failed to verify signature on acknowledgement from peer {}",
                                payload.remote_peer
                            )
                        }
                    } else {
                        error!("invalid remote peer id {}", payload.remote_peer)
                    }
                }
                Err(e) => {
                    error!("received unreadable acknowledgement from {}: {e}", payload.remote_peer);
                }
            }
        }
        info!("done processing incoming acknowledgements");
    }

    /// Start processing the outgoing acknowledgement queue given the transport function.
    pub async fn handle_outgoing_acknowledgements<T, F>(&self, message_transport: &T)
    where
        T: Fn(Box<[u8]>, String) -> F,
        F: futures::Future<Output = core::result::Result<(), String>>,
    {
        while let Ok(payload) = self.outgoing_channel.1.recv().await {
            debug!("handle incoming acknowledgement loop iteration {payload}");

            if let Err(e) = message_transport(payload.data, payload.remote_peer.to_string()).await {
                error!("failed to send acknowledgement to {}: {e}", payload.remote_peer);
            }
        }
        info!("done processing outgoing acknowledgements")
    }

    /// Stop processing of TX and RQ queues.
    /// Cannot be restarted once stopped.
    pub fn stop(&self) {
        self.incoming_channel.0.close();
        self.incoming_channel.1.close();
        self.outgoing_channel.0.close();
        self.outgoing_channel.1.close();
    }

    async fn handle_acknowledgement(&self, ack: Acknowledgement) -> Result<()> {
        /*
         There are three cases:
          1. There is an unacknowledged ticket and we are
             awaiting a half key.
          2. We were the creator of the packet, hence we
             do not wait for any half key
          3. The acknowledgement is unexpected and stems from
             a protocol bug or an attacker
        */

        let pending = self
            .db
            .read()
            .await
            .get_pending_acknowledgement(&ack.ack_challenge())
            .await?
            .ok_or_else(|| {
                #[cfg(all(feature = "prometheus", not(test)))]
                METRIC_RECEIVED_FAILED_ACKS.increment();

                AcknowledgementValidation(format!(
                    "received unexpected acknowledgement for half key challenge {} - half key {}",
                    ack.ack_challenge().to_hex(),
                    ack.ack_key_share.to_hex()
                ))
            })?;

        match pending {
            PendingAcknowledgement::WaitingAsSender => {
                // No pending ticket, nothing to do.
                debug!("received acknowledgement as sender: first relayer has processed the packet.");
                if let Some(emitter) = &self.on_acknowledgement {
                    if let Err(e) = emitter.try_send(ack.ack_challenge()) {
                        error!("failed to emit received acknowledgement: {e}")
                    }
                }

                #[cfg(all(feature = "prometheus", not(test)))]
                METRIC_RECEIVED_SUCCESSFUL_ACKS.increment();
            }

            PendingAcknowledgement::WaitingAsRelayer(unackowledged) => {
                // Try to unlock our incentive
                unackowledged.verify_challenge(&ack.ack_key_share).map_err(|e| {
                    #[cfg(all(feature = "prometheus", not(test)))]
                    METRIC_RECEIVED_FAILED_ACKS.increment();

                    AcknowledgementValidation(format!(
                        "the acknowledgement is not sufficient to solve the embedded challenge, {e}"
                    ))
                })?;

                self.db
                    .read()
                    .await
                    .get_channel_from(&unackowledged.signer)
                    .await
                    .map_err(|e| {
                        #[cfg(all(feature = "prometheus", not(test)))]
                        METRIC_RECEIVED_FAILED_ACKS.increment();

                        AcknowledgementValidation(format!(
                            "acknowledgement received for channel that does not exist, {e}"
                        ))
                    })?;
                let response = unackowledged.get_response(&ack.ack_key_share)?;
                debug!("acknowledging ticket using response {}", response.to_hex());

                let ack_ticket = AcknowledgedTicket::new(
                    unackowledged.ticket,
                    response,
                    Hash::new(&PREIMAGE_PLACE_HOLDER),
                    unackowledged.signer,
                );

                // replace the un-acked ticket with acked ticket.
                //debug!(">>> WRITE replacing unack with acked");
                self.db
                    .write()
                    .await
                    .replace_unack_with_ack(&ack.ack_challenge(), ack_ticket.clone())
                    .await?;
                //debug!("<<< WRITE replacing unack with acked");

                #[cfg(all(feature = "prometheus", not(test)))]
                METRIC_ACKED_TICKETS.increment();

                if let Some(emitter) = &self.on_acknowledged_ticket {
                    if let Err(e) = emitter.try_send(ack_ticket) {
                        error!("failed to emit acknowledged ticket: {e}");
                    }
                }
            }
        }
        Ok(())
    }
}

/// Configuration parameters for the packet interaction.
#[derive(Clone)]
#[cfg_attr(feature = "wasm", wasm_bindgen::prelude::wasm_bindgen(getter_with_clone))]
pub struct PacketInteractionConfig {
    pub check_unrealized_balance: bool,
    pub packet_keypair: OffchainKeypair,
    pub chain_keypair: ChainKeypair,
    pub mixer: MixerConfig,
}

#[cfg_attr(feature = "wasm", wasm_bindgen::prelude::wasm_bindgen)]
impl PacketInteractionConfig {
    #[cfg_attr(feature = "wasm", wasm_bindgen::prelude::wasm_bindgen(constructor))]
    pub fn new(packet_keypair: OffchainKeypair, chain_keypair: ChainKeypair) -> Self {
        Self {
            packet_keypair,
            chain_keypair,
            check_unrealized_balance: true,
            mixer: MixerConfig::default(),
        }
    }
}

// Default sizes of the packet queues
const PACKET_TX_QUEUE_SIZE: usize = 2048;
const PACKET_RX_QUEUE_SIZE: usize = 2048;

/// Implements packet processing logic
/// Maintains TX and RX queues of `Payload` with the serialized `Packet` type.
/// Processing of each queue can be executed using `handle_incoming_packets` and
/// `handle_outgoing_packets` methods.
/// When a new packet is delivered from the transport the `received_packet`
/// method is used to push it into the processing queue of incoming packets.
/// Whan a new acknowledgement is about to be sent, the `send_packet` method is used
/// to push it into the processing queue of outgoing packets.
/// When no more processing needs to be done, the instance should be stopped via the `stop` method.
/// Once the instance is stopped, it cannot be restarted.
pub struct PacketInteraction<Db>
where
    Db: HoprCoreEthereumDbActions,
{
    db: Arc<RwLock<Db>>,
    incoming_packets: (Sender<Payload>, Receiver<Payload>),
    outgoing_packets: (Sender<Payload>, Receiver<Payload>),
    pub on_final_packet: Option<Sender<ApplicationData>>,
    pub mixer: Mixer<Payload>,
    cfg: PacketInteractionConfig,
}

impl<Db> PacketInteraction<Db>
where
    Db: HoprCoreEthereumDbActions,
{
    /// Creates a new instance given the DB and configuration.
    pub fn new(
        db: Arc<RwLock<Db>>,
        on_final_packet: Option<Sender<ApplicationData>>,
        cfg: PacketInteractionConfig,
    ) -> Self {
        Self {
            db,
            incoming_packets: bounded(PACKET_RX_QUEUE_SIZE),
            outgoing_packets: bounded(PACKET_TX_QUEUE_SIZE),
            on_final_packet,
            mixer: Mixer::new(cfg.mixer),
            cfg,
        }
    }

    async fn bump_ticket_index(&self, channel_id: &Hash) -> Result<U256> {
        let current_ticket_index = self
            .db
            .read()
            .await
            .get_current_ticket_index(channel_id)
            .await?
            .unwrap_or(U256::one());

        //debug!(">>> WRITE bumping ticket index");
        self.db
            .write()
            .await
            .set_current_ticket_index(channel_id, current_ticket_index.addn(1))
            .await?;
        //debug!("<<< WRITE bumping ticket index");

        Ok(current_ticket_index)
    }

    async fn create_multihop_ticket(&self, destination: Address, path_pos: u8) -> Result<Ticket> {
        debug!("begin creating multihop ticket for destination {destination}");
        let channel = self
            .db
            .read()
            .await
            .get_channel_to(&destination)
            .await?
            .ok_or(ChannelNotFound(destination.to_string()))?;

        let channel_id = channel.get_id();
        debug!("going to bump ticket index for channel id {channel_id}");
        let current_index = self.bump_ticket_index(&channel_id).await?;
        let amount = Balance::new(
            U256::new(PRICE_PER_PACKET)
                .mul(U256::new(INVERSE_TICKET_WIN_PROB))
                .muln(path_pos as u32 - 1),
            BalanceType::HOPR,
        );

        debug!("retrieving pending balance to {destination}");
        let outstanding_balance = self.db.read().await.get_pending_balance_to(&destination).await?;

        let channel_balance = channel.balance.sub(&outstanding_balance);

        info!(
            "balances {} - {outstanding_balance} = {channel_balance} should >= {amount} in channel open to {}",
            channel.balance, channel.destination
        );

        if channel_balance.lt(&amount) {
            return Err(OutOfFunds(format!("{channel_id} with counterparty {destination}")));
        }

        let ticket = Ticket::new(
            destination,
            current_index,
            amount,
            U256::from_inverse_probability(U256::new(INVERSE_TICKET_WIN_PROB))?,
            channel.channel_epoch,
            &self.cfg.chain_keypair,
        );

        //debug!(">>> WRITE mark_pending lock");
        self.db.write().await.mark_pending(&ticket).await?;
        //debug!("<<< WRITE mark_pending lock");

        debug!(
            "Creating ticket in channel {channel_id}. Ticket data: {}",
            ticket.to_hex()
        );

        // #[cfg(all(feature = "prometheus", not(test)))]
        // METRIC_TICKETS_COUNT.increment();

        Ok(ticket)
    }

    /// Pushes the packet with the given payload for sending via the given valid path.
    /// The application tag acts as an optional distinguisher for different application level protocols.
    /// If no `app_tag` is specified, the `DEFAULT_APPLICATION_TAG` is used.
    /// If `timeout` is given, the method waits the given time if the TX queue is full until there's space.
    /// If `timeout` is zero, the method waits indefinitely.
    /// If `timeout` is `None` and the TX queue is full, the method fails with `Err(Retry)`
    pub async fn send_packet(
        &self,
        msg: &[u8],
        app_tag: Option<Tag>,
        path: Path,
        timeout: Option<Duration>,
    ) -> Result<HalfKeyChallenge> {
        // Check if the path is valid
        if !path.valid() {
            return Err(PathError(PathNotValid));
        }

        let next_peer = self
            .db
            .read()
            .await
            .get_chain_key(&OffchainPublicKey::from_peerid(&path.hops()[0])?)
            .await?
            .ok_or(PacketConstructionError)?;

        // Decide whether to create 0-hop or multihop ticket
        let next_ticket = if path.length() == 1 {
            Ticket::new_zero_hop(next_peer, &self.cfg.chain_keypair)
        } else {
            self.create_multihop_ticket(next_peer, path.length() as u8).await?
        };

        // Create the packet with application tag
        let app_data = ApplicationData {
            application_tag: app_tag,
            plain_text: msg.into(),
        };

<<<<<<< HEAD
        let packet = Packet::new(&app_data.to_bytes(), &path.hops(), &self.cfg.private_key, next_ticket)?;
=======
        let packet = Packet::new(&app_data.to_bytes(), &path, &self.cfg.chain_keypair, next_ticket)?;
>>>>>>> bc262885
        debug!("packet state {}", packet.state());
        match packet.state() {
            PacketState::Outgoing { ack_challenge, .. } => {
                //debug!(">>> WRITE store_pending_lock");
                self.db
                    .write()
                    .await
                    .store_pending_acknowledgment(*ack_challenge, PendingAcknowledgement::WaitingAsSender)
                    .await?;

                //debug!("<<< WRITE store_pending_lock");

                #[cfg(all(feature = "prometheus", not(test)))]
                METRIC_PACKETS_COUNT.increment();

                if let Some(timeout_value) = timeout {
                    let push = self.outgoing_packets.0.send(Payload {
                        remote_peer: path.hops()[0],
                        data: packet.to_bytes(),
                    });
                    if !timeout_value.is_zero() {
                        let timeout = async_std::task::sleep(timeout_value);
                        pin_mut!(push, timeout);
                        match select(push, timeout).await {
                            Either::Left((res, _)) => res.map_err(|_| TransportError("queue is closed".to_string())),
                            Either::Right(_) => Err(Timeout(timeout_value.as_secs())),
                        }
                    } else {
                        push.await.map_err(|_| TransportError("queue is closed".to_string()))
                    }
                } else {
                    self.outgoing_packets
                        .0
                        .try_send(Payload {
                            remote_peer: path.hops()[0],
                            data: packet.to_bytes(),
                        })
                        .map_err(|e| match e {
                            TrySendError::Full(_) => Retry,
                            TrySendError::Closed(_) => TransportError("queue is closed".to_string()),
                        })
                }?;

                Ok(*ack_challenge)
            }
            _ => {
                debug!("invalid packet state {:?}", packet.state());
                Err(crate::errors::PacketError::Other(
                    utils_types::errors::GeneralError::Other("invalid packet state".into()),
                ))
            }
        }
    }

    async fn handle_mixed_packet<T, F>(
        &self,
        mut packet: Packet,
        ack_interaction: Arc<AcknowledgementInteraction<Db>>,
        message_transport: &T,
    ) -> Result<()>
    where
        T: Fn(Box<[u8]>, String) -> F,
        F: futures::Future<Output = core::result::Result<(), String>>,
    {
        let next_ticket;
        let previous_peer;
        let next_peer;

        match packet.state() {
            PacketState::Outgoing { .. } => return Err(InvalidPacketState),

            PacketState::Final {
                plain_text,
                previous_hop,
                packet_tag,
                ..
            } => {
                // Validate if it's not a replayed packet
                //debug!(">>> WRITE check_and_set_packet_tag final lock");
                if self.db.write().await.check_and_set_packet_tag(packet_tag).await? {
                    return Err(TagReplay);
                }
                //debug!("<<< WRITE check_and_set_packet_tag final lock");

                // We're the destination of the packet, so emit the packet contents
                if let Some(emitter) = &self.on_final_packet {
<<<<<<< HEAD
                    let fd = ApplicationData::from_bytes(&plain_text).map_err(|_| {
                        PacketDecodingError(format!("final plaintext is malformed: {}", hex::encode(&plain_text)))
=======
                    let fd = ApplicationData::from_bytes(plain_text).map_err(|_| {
                        PacketDecodingError(format!("final plaintext is malformed: {}", hex::encode(plain_text)))
>>>>>>> bc262885
                    })?;
                    debug!("emitting final packet: {fd}");

                    if let Err(e) = emitter.try_send(fd) {
                        error!("failed to emit received final packet: {e}");
                    }
                }

                // And create acknowledgement, but do not fail completely if it fails
                let ack = packet.create_acknowledgement(&self.cfg.packet_keypair).unwrap();
                if let Err(e) = ack_interaction
                    .send_acknowledgement(ack, previous_hop.to_peerid(), None)
                    .await
                {
                    error!("failed acknowledge the final packet: {e}");
                }

                #[cfg(all(feature = "prometheus", not(test)))]
                METRIC_RECV_MESSAGE_COUNT.increment();

                return Ok(());
            }

            PacketState::Forwarded {
                ack_challenge,
                previous_hop,
                own_key,
                next_hop,
                packet_tag,
                ..
            } => {
                // Validate if it's not a replayed packet
                //debug!(">>> WRITE check_and_set_packet_tag forwarded lock");
                if self.db.write().await.check_and_set_packet_tag(packet_tag).await? {
                    return Err(TagReplay);
                }
                //debug!("<<< WRITE check_and_set_packet_tag forwarded lock");

                let inverse_win_prob = U256::new(INVERSE_TICKET_WIN_PROB);

                let previous_hop_addr =
                    self.db
                        .read()
                        .await
                        .get_chain_key(previous_hop)
                        .await?
                        .ok_or(PacketDecodingError(format!(
                            "failed to find channel key for packet key {previous_hop} on previous hop"
                        )))?;

                let next_hop_addr = self
                    .db
                    .read()
                    .await
                    .get_chain_key(next_hop)
                    .await?
                    .ok_or(PacketDecodingError(format!(
                        "failed to find channel key for packet key {next_hop} on next hop"
                    )))?;

                // Find the corresponding channel
                debug!("looking for channel with {previous_hop}");
                let channel = self
                    .db
                    .read()
                    .await
                    .get_channel_from(&previous_hop_addr)
                    .await?
                    .ok_or(ChannelNotFound(previous_hop.to_string()))?;

                // Validate the ticket first
                if let Err(e) = validate_unacknowledged_ticket::<Db>(
                    &*self.db.read().await,
                    &packet.ticket,
                    &channel,
                    &previous_hop_addr,
                    Balance::from_str(PRICE_PER_PACKET, BalanceType::HOPR),
                    inverse_win_prob,
                    self.cfg.check_unrealized_balance,
                )
                .await
                {
                    // Mark as reject and passthrough the error
                    //debug!(">>> WRITE mark_rejected forwarded lock");
                    self.db.write().await.mark_rejected(&packet.ticket).await?;
                    //debug!("<<< WRITE mark_rejected forwarded lock");
                    return Err(e);
                }

                //debug!(">>> WRITE storing pending ack");
                {
                    let mut g = self.db.write().await;
                    g.set_current_ticket_index(&channel.get_id().hash(), packet.ticket.index)
                        .await?;

                    //debug!(">>> <<< updated current ticket index");

                    // Store the unacknowledged ticket
                    g.store_pending_acknowledgment(
                        *ack_challenge,
                        PendingAcknowledgement::WaitingAsRelayer(UnacknowledgedTicket::new(
                            packet.ticket.clone(),
                            own_key.clone(),
                            previous_hop_addr,
                        )),
                    )
                    .await?;
                }
                //debug!("<<< WRITE storing pending ack");

                let path_pos = packet
                    .ticket
                    .get_path_position(U256::new(PRICE_PER_PACKET), inverse_win_prob);

                // Create next ticket for the packet
                next_ticket = if path_pos == 1 {
                    Ticket::new_zero_hop(next_hop_addr, &self.cfg.chain_keypair)
                } else {
                    self.create_multihop_ticket(next_hop_addr, path_pos).await?
                };
                previous_peer = previous_hop.to_peerid();
                next_peer = next_hop.to_peerid();
            }
        }

        // Transform the packet for forwarding using the next ticket
        packet.forward(&self.cfg.chain_keypair, next_ticket)?;

        // Forward the packet to the next hop
        message_transport(packet.to_bytes(), next_peer.to_string())
            .await
            .map_err(TransportError)?;

        // Acknowledge to the previous hop that we forwarded the packet, but do not fail if the acknowledgement fails
        let ack = packet.create_acknowledgement(&self.cfg.packet_keypair).unwrap();
        if let Err(e) = ack_interaction.send_acknowledgement(ack, previous_peer, None).await {
            error!("failed to acknowledge relayed packet: {e}");
        }

        #[cfg(all(feature = "prometheus", not(test)))]
        METRIC_FWD_MESSAGE_COUNT.increment();

        Ok(())
    }

    /// Starts handling of the outgoing packets using the given transport.
    pub async fn handle_outgoing_packets<T, F>(&self, message_transport: &T)
    where
        T: Fn(Box<[u8]>, String) -> F,
        F: futures::Future<Output = core::result::Result<(), String>>,
    {
        while let Ok(payload) = self.outgoing_packets.1.recv().await {
            debug!("handle outgoing packet loop iteration {payload}");
            // Send the packet
            if let Err(e) = message_transport(payload.data, payload.remote_peer.to_string()).await {
                error!("failed to send packet to {}: {e}", payload.remote_peer);
            }
        }
        info!("done sending packets")
    }

    /// Starts handling of the incoming packets using the given transport.
    /// The given acknowledgement interaction is used perform acknowledgements.
    pub async fn handle_incoming_packets<T, F>(
        &self,
        ack_interaction: Arc<AcknowledgementInteraction<Db>>,
        message_transport: &T,
    ) where
        T: Fn(Box<[u8]>, String) -> F,
        F: futures::Future<Output = core::result::Result<(), String>>,
    {
        while let Ok(payload) = self.incoming_packets.1.recv().await {
            debug!("handle incoming packet loop iteration {payload}");
            // Add some random delay via mixer
            let mixed_packet = self.mixer.mix(payload).await;
            match Packet::from_bytes(&mixed_packet.data, &self.cfg.packet_keypair, &mixed_packet.remote_peer) {
                Ok(packet) => {
                    if let Err(e) = self
                        .handle_mixed_packet(packet, ack_interaction.clone(), message_transport)
                        .await
                    {
                        error!("failed to handle packet from {}: {e}", mixed_packet.remote_peer);
                    }
                }
                Err(e) => {
                    error!("received unreadable packet from {}: {e}", mixed_packet.remote_peer);
                }
            }
        }
        info!("done processing packets")
    }

    /// Pushes the `Payload` received from the transport layer into processing.
    /// If `wait` is `true`, the method waits indefinitely if the RX queue is full until there's space.
    /// If `wait` is `false` and the RX queue is full, the method fails with `Err(Retry)`. At this point, the
    /// caller can decide whether to discard the packet.
    pub async fn received_packet(&self, payload: Payload, wait: bool) -> Result<()> {
        if wait {
            self.incoming_packets
                .0
                .send(payload)
                .await
                .map_err(|e| TransportError(e.to_string()))
        } else {
            self.incoming_packets.0.try_send(payload).map_err(|e| match e {
                TrySendError::Full(_) => Retry,
                TrySendError::Closed(_) => TransportError("queue is closed".to_string()),
            })
        }
    }

    /// Stop processing of TX and RQ queues.
    /// Cannot be restarted once stopped.
    pub fn stop(&self) {
        self.incoming_packets.0.close();
        self.incoming_packets.1.close();
        self.outgoing_packets.0.close();
        self.outgoing_packets.1.close();
    }
}

#[cfg(test)]
mod tests {
    use crate::errors::PacketError::PacketDbError;
    use crate::interaction::{
        AcknowledgementInteraction, ApplicationData, PacketInteraction, PacketInteractionConfig, Payload,
        PRICE_PER_PACKET,
    };
    use crate::por::ProofOfRelayValues;
    use async_std::sync::RwLock;
    use core_crypto::derivation::derive_ack_key_share;
    use core_crypto::keypairs::{ChainKeypair, Keypair, OffchainKeypair};
    use core_crypto::random::random_bytes;
    use core_crypto::shared_keys::SharedSecret;
    use core_crypto::types::{Hash, OffchainPublicKey, PublicKey};
    use core_ethereum_db::db::CoreEthereumDb;
    use core_ethereum_db::traits::HoprCoreEthereumDbActions;
    use core_mixer::mixer::MixerConfig;
    use core_path::path::Path;
    use core_types::acknowledgement::{Acknowledgement, PendingAcknowledgement};
    use core_types::channels::{ChannelEntry, ChannelStatus};
    use futures::future::{select, Either};
    use futures::pin_mut;
    use hex_literal::hex;
    use lazy_static::lazy_static;
    use libp2p_identity::PeerId;
    use serial_test::serial;
    use std::collections::HashMap;
    use std::ops::Mul;
    use std::str::FromStr;
    use std::sync::{Arc, Mutex};
    use std::time::Duration;
    use utils_db::db::DB;
    use utils_db::errors::DbError;
    use utils_db::leveldb::rusty::RustyLevelDbShim;
    use utils_log::debug;
    use utils_types::primitives::{Balance, BalanceType, Snapshot, U256};
    use utils_types::traits::{BinarySerializable, PeerIdLike, ToHex};

    const PEERS_PRIVS: [[u8; 32]; 5] = [
        hex!("492057cf93e99b31d2a85bc5e98a9c3aa0021feec52c227cc8170e8f7d047775"),
        hex!("5bf21ea8cccd69aa784346b07bf79c84dac606e00eecaa68bf8c31aff397b1ca"),
        hex!("3477d7de923ba3a7d5d72a7d6c43fd78395453532d03b2a1e2b9a7cc9b61bafa"),
        hex!("db7e3e8fcac4c817aa4cecee1d6e2b4d53da51f9881592c0e1cc303d8a012b92"),
        hex!("0726a9704d56a013980a9077d195520a61b5aed28f92d89c50bca6e0e0c48cfc"),
    ];

    const ACK_PROTOCOL: usize = 0;
    const MSG_PROTOCOL: usize = 1;

    const TEST_MESSAGE: [u8; 8] = hex!["deadbeefcafebabe"];

    lazy_static! {
        static ref PEERS: Vec<PeerId> = PEERS_PRIVS
            .iter()
            .map(|private| OffchainPublicKey::from_privkey(private).unwrap().to_peerid())
            .collect();
        static ref MESSAGES: Mutex<[HashMap<PeerId, Vec<Msg<PeerId>>>; 2]> =
            Mutex::new([HashMap::new(), HashMap::new()]);
    }

    #[derive(Clone, Eq, PartialEq, Debug)]
    struct Msg<T> {
        pub from: T,
        pub to: T,
        pub data: Box<[u8]>,
    }

    fn init_transport() {
        let mut g = MESSAGES.lock().unwrap();
        g[ACK_PROTOCOL].clear();
        g[MSG_PROTOCOL].clear();

        for peer in PEERS.iter() {
            g[ACK_PROTOCOL].insert(peer.clone(), Vec::new());
            g[MSG_PROTOCOL].insert(peer.clone(), Vec::new());
        }
    }

    fn terminate_transport() {
        let mut g = MESSAGES.lock().unwrap();
        g[ACK_PROTOCOL].clear();
        g[MSG_PROTOCOL].clear();
    }

    async fn send_transport_as_peer<const PROTO: usize, const PEER_NUM: usize>(
        data: Box<[u8]>,
        dst: String,
    ) -> Result<(), String> {
        let from = PEERS[PEER_NUM];
        let to = PeerId::from_str(&dst).expect(&format!("invalid peer id: {dst}"));
        MESSAGES.lock().unwrap()[PROTO]
            .get_mut(&to)
            .expect(&format!("non existent channel: {to}"))
            .push(Msg { from, to, data });
        Ok(())
    }

    fn retrieve_transport_msgs_as_peer<const PROTO: usize, const PEER_NUM: usize>() -> Option<Vec<Msg<PeerId>>> {
        let for_peer = PEERS[PEER_NUM];
        Some(MESSAGES.lock().unwrap()[PROTO].get_mut(&for_peer)?.drain(..).collect())
    }

    async fn create_dummy_channel(db: &CoreEthereumDb<RustyLevelDbShim>, from: &PeerId, to: &PeerId) -> ChannelEntry {
        let source = db
            .get_chain_key(&OffchainPublicKey::from_peerid(from).unwrap())
            .await
            .unwrap()
            .expect("failed to retrieve source address");
        let destination = db
            .get_chain_key(&OffchainPublicKey::from_peerid(to).unwrap())
            .await
            .unwrap()
            .expect("failed to retrieve destination address");

        ChannelEntry::new(
            source,
            destination,
            Balance::new(U256::new("1234").mul(U256::new(PRICE_PER_PACKET)), BalanceType::HOPR),
            U256::zero(),
            ChannelStatus::Open,
            U256::zero(),
            U256::zero(),
        )
    }

    fn create_dbs(amount: usize) -> Vec<Arc<Mutex<rusty_leveldb::DB>>> {
        (0..amount)
            .map(|i| {
                Arc::new(Mutex::new(
                    rusty_leveldb::DB::open(format!("test_db_{i}"), rusty_leveldb::in_memory()).unwrap(),
                ))
            })
            .collect()
    }

    fn create_core_dbs(dbs: &Vec<Arc<Mutex<rusty_leveldb::DB>>>) -> Vec<Arc<RwLock<CoreEthereumDb<RustyLevelDbShim>>>> {
        dbs.iter()
            .enumerate()
            .map(|(i, db)| {
                Arc::new(RwLock::new(CoreEthereumDb::new(
                    DB::new(RustyLevelDbShim::new(db.clone())),
                    PublicKey::from_privkey(&PEERS_PRIVS[i]).unwrap().to_address(),
                )))
            })
            .collect::<Vec<_>>()
    }

    async fn create_minimal_topology(dbs: &Vec<Arc<Mutex<rusty_leveldb::DB>>>) -> crate::errors::Result<()> {
        let testing_snapshot = Snapshot::default();
        let mut previous_channel: Option<ChannelEntry> = None;

        for (index, peer_key) in PEERS_PRIVS.iter().enumerate().take(dbs.len()) {
            let mut db = CoreEthereumDb::new(
                DB::new(RustyLevelDbShim::new(dbs[index].clone())),
                PublicKey::from_privkey(peer_key)?.to_address(),
            );

            // Link all the node keys and chain keys from the simulated announcements
            for peer_key in PEERS_PRIVS {
                let node_key = OffchainPublicKey::from_privkey(&peer_key)?;
                let chain_key = PublicKey::from_privkey(&peer_key)?;
                db.link_chain_and_packet_keys(&chain_key.to_address(), &node_key, &Snapshot::default())
                    .await?;
            }

            let mut channel: Option<ChannelEntry> = None;
            let this_peer = OffchainPublicKey::from_privkey(peer_key)?.to_peerid();

            if index < PEERS.len() - 1 {
                channel = Some(create_dummy_channel(&db, &this_peer, &PEERS[index + 1]).await);

                db.update_channel_and_snapshot(
                    &channel.clone().unwrap().get_id(),
                    &channel.clone().unwrap(),
                    &testing_snapshot,
                )
                .await?;
            }

            if index > 0 {
                db.update_channel_and_snapshot(
                    &previous_channel.clone().unwrap().get_id(),
                    &previous_channel.clone().unwrap(),
                    &testing_snapshot,
                )
                .await?;
            }

            previous_channel = channel;
        }

        Ok(())
    }

    fn spawn_ack_receive<Db: HoprCoreEthereumDbActions + 'static, const PEER_NUM: usize>(
        interaction: Arc<AcknowledgementInteraction<Db>>,
    ) {
        async_std::task::spawn_local(async move {
            while let Some(msgs) = retrieve_transport_msgs_as_peer::<ACK_PROTOCOL, PEER_NUM>() {
                for payload in msgs.into_iter().map(|m| Payload {
                    remote_peer: m.from,
                    data: m.data,
                }) {
                    debug!(
                        "received ack from {}: {}",
                        payload.remote_peer,
                        hex::encode(&payload.data)
                    );
                    interaction
                        .received_acknowledgement(payload, false)
                        .await
                        .expect("failed to receive ack");
                }
                async_std::task::sleep(Duration::from_millis(200)).await;
            }
        });
    }

    fn spawn_ack_send<Db: HoprCoreEthereumDbActions + 'static, const PEER_NUM: usize>(
        interaction: Arc<AcknowledgementInteraction<Db>>,
    ) {
        async_std::task::spawn_local(async move {
            interaction
                .handle_outgoing_acknowledgements(&send_transport_as_peer::<ACK_PROTOCOL, PEER_NUM>)
                .await;
        });
    }

    fn spawn_pkt_receive<Db: HoprCoreEthereumDbActions + 'static, const PEER_NUM: usize>(
        interaction: Arc<PacketInteraction<Db>>,
    ) {
        async_std::task::spawn_local(async move {
            while let Some(msgs) = retrieve_transport_msgs_as_peer::<MSG_PROTOCOL, PEER_NUM>() {
                for payload in msgs.into_iter().map(|m| Payload {
                    remote_peer: m.from,
                    data: m.data,
                }) {
                    debug!(
                        "received packet from {}: {}",
                        payload.remote_peer,
                        hex::encode(&payload.data)
                    );
                    interaction
                        .received_packet(payload, false)
                        .await
                        .expect("failed to receive ack");
                }
                async_std::task::sleep(Duration::from_millis(200)).await;
            }
        });
    }

    fn spawn_pkt_send<Db: HoprCoreEthereumDbActions + 'static, const PEER_NUM: usize>(
        interaction: Arc<PacketInteraction<Db>>,
    ) {
        async_std::task::spawn_local(async move {
            interaction
                .handle_outgoing_packets(&send_transport_as_peer::<MSG_PROTOCOL, PEER_NUM>)
                .await;
        });
    }

    fn spawn_pkt_handling<Db: HoprCoreEthereumDbActions + 'static, const PEER_NUM: usize>(
        pkt_interaction: Arc<PacketInteraction<Db>>,
        ack_interaction: Arc<AcknowledgementInteraction<Db>>,
    ) {
        async_std::task::spawn_local(async move {
            pkt_interaction
                .handle_incoming_packets(ack_interaction, &send_transport_as_peer::<MSG_PROTOCOL, PEER_NUM>)
                .await;
        });
    }

    fn spawn_ack_handling<Db: HoprCoreEthereumDbActions + 'static>(
        ack_interaction: Arc<AcknowledgementInteraction<Db>>,
    ) {
        async_std::task::spawn_local(async move { ack_interaction.handle_incoming_acknowledgements().await });
    }

    #[serial]
    #[async_std::test]
    pub async fn test_packet_acknowledgement_sender_workflow() {
        let _ = env_logger::builder().is_test(true).try_init();
        const TIMEOUT_SECONDS: u64 = 10;

        init_transport();

        let (done_tx, done_rx) = async_std::channel::unbounded();

        let dbs = create_dbs(2);

        create_minimal_topology(&dbs)
            .await
            .expect("failed to create minimal channel topology");

        let core_dbs = create_core_dbs(&dbs);

        // Begin test
        debug!("peer 1 (sender)    = {}", PEERS[0]);
        debug!("peer 2 (recipient) = {}", PEERS[1]);

        const PENDING_ACKS: usize = 5;
        let mut sent_challenges = Vec::with_capacity(PENDING_ACKS);
        for _ in 0..PENDING_ACKS {
            let secrets = (0..2).into_iter().map(|_| SharedSecret::random()).collect::<Vec<_>>();
            let porv = ProofOfRelayValues::new(&secrets[0], Some(&secrets[1]));

            // Mimics that the packet sender has sent a packet and now it has a pending acknowledgement in it's DB
            core_dbs[0]
                .write()
                .await
                .store_pending_acknowledgment(porv.ack_challenge.clone(), PendingAcknowledgement::WaitingAsSender)
                .await
                .expect("failed to store pending ack");

            // This is what counterparty derives and sends back to solve the challenge
            let ack_key = derive_ack_key_share(&secrets[0]);

            sent_challenges.push((ack_key, porv.ack_challenge));
        }

        // Peer 1: ACK interaction of the packet sender, hookup receiving of acknowledgements and start processing them
        let ack_interaction_sender = Arc::new(AcknowledgementInteraction::new(
            core_dbs[0].clone(),
            Some(done_tx),
            None,
        ));
        spawn_ack_receive::<_, 0>(ack_interaction_sender.clone());
        spawn_ack_handling(ack_interaction_sender.clone());

        // Peer 2: Recipient of the packet and sender of the acknowledgement
        let ack_interaction_counterparty = Arc::new(AcknowledgementInteraction::new(core_dbs[1].clone(), None, None));

        // Peer 2: start sending out outgoing acknowledgement
        spawn_ack_send::<_, 1>(ack_interaction_counterparty.clone());

        // Peer 2: does not need to process incoming acknowledgements

        ////

        let recv_kp = OffchainKeypair::from_secret(&PEERS_PRIVS[1]).unwrap();
        for (ack_key, _) in sent_challenges.iter() {
            ack_interaction_counterparty
                .send_acknowledgement(Acknowledgement::new(ack_key.clone(), &recv_kp), PEERS[0].clone(), None)
                .await
                .expect("failed to send ack");
        }

        let finish = async move {
            for i in 1..PENDING_ACKS + 1 {
                let ack = done_rx.recv().await.expect("failed finalize ack");
                debug!("sender has received acknowledgement: {}", ack.to_hex());
                if let Some(_) = sent_challenges.iter().find(|(_, chal)| chal.eq(&ack)) {
                    // TODO: check solution of ack challenge
                    /*assert!(
                        ack_msg.solve(&ack_key.to_bytes()),
                        "acknowledgement key must solve acknowledgement challenge"
                    );*/

                    // If it matches, set a signal that the test has finished
                    debug!("peer 1 received expected ack");
                }
                debug!("done ack #{i} out of {PENDING_ACKS}");
            }
        };
        let timeout = async_std::task::sleep(Duration::from_secs(TIMEOUT_SECONDS));
        pin_mut!(finish, timeout);

        let succeeded = match select(finish, timeout).await {
            Either::Left(_) => true,
            Either::Right(_) => false,
        };

        terminate_transport();
        ack_interaction_sender.stop();
        ack_interaction_counterparty.stop();
        async_std::task::sleep(Duration::from_secs(1)).await; // Let everything shutdown

        assert!(succeeded, "test timed out after {TIMEOUT_SECONDS} seconds");
    }

    #[serial]
    #[async_std::test]
    pub async fn test_packet_acknowledgement_relayer_workflow() {
        let _ = env_logger::builder().is_test(true).try_init();

        const TIMEOUT_SECONDS: u64 = 20;

        init_transport();

        let (pkt_tx, pkt_rx) = async_std::channel::unbounded();
        let (ack_tx, ack_rx) = async_std::channel::unbounded();

        let dbs = create_dbs(3);

        create_minimal_topology(&dbs)
            .await
            .expect("failed to create minimal channel topology");

        let core_dbs = create_core_dbs(&dbs);

        // Begin test
        debug!("peer 1 (sender)    = {}", PEERS[0]);
        debug!("peer 2 (relayer)   = {}", PEERS[1]);
        debug!("peer 3 (recipient) = {}", PEERS[2]);

        const PENDING_PACKETS: usize = 5;

        let packet_path = Path::new_valid(PEERS[1..=2].to_vec());
        assert_eq!(2, packet_path.length(), "path has invalid length");

        // Peer 1 (sender): just sends packets over Peer 2 to Peer 3, ignores acknowledgements from Peer 2
        let packet_sender = Arc::new(PacketInteraction::new(
            core_dbs[0].clone(),
            None,
            PacketInteractionConfig {
                check_unrealized_balance: true,
                packet_keypair: OffchainKeypair::from_secret(&PEERS_PRIVS[0]).unwrap(),
                chain_keypair: ChainKeypair::from_secret(&PEERS_PRIVS[0]).unwrap(),
                mixer: MixerConfig::default(),
            },
        ));
        spawn_pkt_send::<_, 0>(packet_sender.clone());

        // Peer 2 (relayer): relays packets to Peer 3 and awaits acknowledgements of relayer packets to Peer 3
        let ack_interaction_relayer =
            Arc::new(AcknowledgementInteraction::new(core_dbs[1].clone(), None, Some(ack_tx)));
        let pkt_interaction_relayer = Arc::new(PacketInteraction::new(
            core_dbs[1].clone(),
            None,
            PacketInteractionConfig {
                check_unrealized_balance: true,
                packet_keypair: OffchainKeypair::from_secret(&PEERS_PRIVS[1]).unwrap(),
                chain_keypair: ChainKeypair::from_secret(&PEERS_PRIVS[1]).unwrap(),
                mixer: MixerConfig::default(),
            },
        ));

        // Peer 2: start packets handling as a relayer and start receiving of incoming acknowledgements
        spawn_pkt_handling::<_, 1>(pkt_interaction_relayer.clone(), ack_interaction_relayer.clone());
        spawn_pkt_receive::<_, 1>(pkt_interaction_relayer.clone());
        spawn_ack_handling(ack_interaction_relayer.clone());
        spawn_ack_receive::<_, 1>(ack_interaction_relayer.clone());

        // Peer 3: Recipient of the packet and sender of the acknowledgement
        let ack_interaction_counterparty = Arc::new(AcknowledgementInteraction::new(core_dbs[2].clone(), None, None));
        let pkt_interaction_counterparty = Arc::new(PacketInteraction::new(
            core_dbs[2].clone(),
            Some(pkt_tx),
            PacketInteractionConfig {
                check_unrealized_balance: true,
                packet_keypair: OffchainKeypair::from_secret(&PEERS_PRIVS[2]).unwrap(),
                chain_keypair: ChainKeypair::from_secret(&PEERS_PRIVS[2]).unwrap(),
                mixer: MixerConfig::default(),
            },
        ));

        // Peer 3: start packet interaction at the recipient and start sending out acknowledgement
        spawn_pkt_handling::<_, 2>(
            pkt_interaction_counterparty.clone(),
            ack_interaction_counterparty.clone(),
        );
        spawn_pkt_receive::<_, 2>(pkt_interaction_counterparty.clone());
        spawn_ack_send::<_, 2>(ack_interaction_counterparty.clone());

        // Peer 1: start sending out packets
        for _ in 0..PENDING_PACKETS {
            packet_sender
                .send_packet(&TEST_MESSAGE, Some(42), packet_path.clone(), None)
                .await
                .unwrap();
        }

        ////

        // Check that we received all acknowledgements and packets
        let finish = async move {
            let (mut acks, mut pkts) = (0, 0);
            for _ in 1..2 * PENDING_PACKETS + 1 {
                match select(ack_rx.recv(), pkt_rx.recv()).await {
                    Either::Left((ack, _)) => {
                        debug!("relayer has received acknowledged ticket from {}", ack.unwrap().signer);
                        acks += 1;
                    }
                    Either::Right((pkt, _)) => {
                        let msg = pkt.unwrap();
                        debug!("received message: {}", hex::encode(&msg.plain_text));
                        assert_eq!(TEST_MESSAGE, msg.as_ref(), "received packet payload must match");
                        pkts += 1;
                    }
                }
            }
            (acks, pkts)
        };

        let timeout = async_std::task::sleep(Duration::from_secs(TIMEOUT_SECONDS));
        pin_mut!(finish, timeout);

        let succeeded = match select(finish, timeout).await {
            Either::Left(((acks, pkts), _)) => {
                assert_eq!(acks, PENDING_PACKETS, "did not receive all acknowledgements");
                assert_eq!(pkts, PENDING_PACKETS, "did not receive all packets");
                true
            }
            Either::Right(_) => false,
        };

        terminate_transport();
        pkt_interaction_relayer.stop();
        ack_interaction_relayer.stop();
        pkt_interaction_counterparty.stop();
        ack_interaction_counterparty.stop();
        async_std::task::sleep(Duration::from_secs(1)).await; // Let everything shutdown

        assert!(succeeded, "test timed out after {TIMEOUT_SECONDS} seconds");
    }

    #[serial]
    #[async_std::test]
    async fn test_packet_interaction_multirelay_workflow() {
        let _ = env_logger::builder().is_test(true).try_init();

        const TIMEOUT_SECONDS: u64 = 20;

        init_transport();

        let (pkt_tx, pkt_rx) = async_std::channel::unbounded();

        let dbs = create_dbs(5);

        create_minimal_topology(&dbs)
            .await
            .expect("failed to create minimal channel topology");

        let core_dbs = create_core_dbs(&dbs);

        // Begin test
        debug!("peer 1 (sender)    = {}", PEERS[0]);
        debug!("peer 2 (relayer 1)   = {}", PEERS[1]);
        debug!("peer 3 (relayer 2)   = {}", PEERS[2]);
        debug!("peer 4 (relayer 3)   = {}", PEERS[3]);
        debug!("peer 5 (recipient) = {}", PEERS[4]);

        const PENDING_PACKETS: usize = 5;

        let packet_path = Path::new_valid(PEERS[1..].to_vec());
        assert_eq!(4, packet_path.length(), "path has invalid length");

        let mut interactions = vec![];
        // -------------- Peer 1: sender
        let packet_sender = Arc::new(PacketInteraction::new(
            core_dbs[0].clone(),
            None,
            PacketInteractionConfig {
                check_unrealized_balance: true,
                packet_keypair: OffchainKeypair::from_secret(&PEERS_PRIVS[0]).unwrap(),
                chain_keypair: ChainKeypair::from_secret(&PEERS_PRIVS[0]).unwrap(),
                mixer: MixerConfig::default(),
            },
        ));
        spawn_pkt_send::<_, 0>(packet_sender.clone());

        interactions.push((Some(packet_sender.clone()), None));

        // -------------- Peer 2: relayer
        let ack_1 = Arc::new(AcknowledgementInteraction::new(core_dbs[1].clone(), None, None));
        let pkt_1 = Arc::new(PacketInteraction::new(
            core_dbs[1].clone(),
            None,
            PacketInteractionConfig {
                check_unrealized_balance: true,
                packet_keypair: OffchainKeypair::from_secret(&PEERS_PRIVS[1]).unwrap(),
                chain_keypair: ChainKeypair::from_secret(&PEERS_PRIVS[1]).unwrap(),
                mixer: MixerConfig::default(),
            },
        ));

        spawn_pkt_handling::<_, 1>(pkt_1.clone(), ack_1.clone());
        spawn_pkt_receive::<_, 1>(pkt_1.clone());
        spawn_ack_handling(ack_1.clone());
        spawn_ack_receive::<_, 1>(ack_1.clone());
        spawn_ack_send::<_, 1>(ack_1.clone());

        interactions.push((Some(pkt_1), Some(ack_1)));

        // -------------- Peer 3: relayer
        let ack_2 = Arc::new(AcknowledgementInteraction::new(core_dbs[2].clone(), None, None));
        let pkt_2 = Arc::new(PacketInteraction::new(
            core_dbs[2].clone(),
            None,
            PacketInteractionConfig {
                check_unrealized_balance: true,
                packet_keypair: OffchainKeypair::from_secret(&PEERS_PRIVS[2]).unwrap(),
                chain_keypair: ChainKeypair::from_secret(&PEERS_PRIVS[2]).unwrap(),
                mixer: MixerConfig::default(),
            },
        ));

        spawn_pkt_handling::<_, 2>(pkt_2.clone(), ack_2.clone());
        spawn_pkt_receive::<_, 2>(pkt_2.clone());
        spawn_ack_handling(ack_2.clone());
        spawn_ack_receive::<_, 2>(ack_2.clone());
        spawn_ack_send::<_, 2>(ack_2.clone());

        interactions.push((Some(pkt_2), Some(ack_2)));

        // -------------- Peer 4: relayer
        let ack_3 = Arc::new(AcknowledgementInteraction::new(core_dbs[3].clone(), None, None));
        let pkt_3 = Arc::new(PacketInteraction::new(
            core_dbs[3].clone(),
            None,
            PacketInteractionConfig {
                check_unrealized_balance: true,
                packet_keypair: OffchainKeypair::from_secret(&PEERS_PRIVS[3]).unwrap(),
                chain_keypair: ChainKeypair::from_secret(&PEERS_PRIVS[3]).unwrap(),
                mixer: MixerConfig::default(),
            },
        ));

        spawn_pkt_handling::<_, 3>(pkt_3.clone(), ack_3.clone());
        spawn_pkt_receive::<_, 3>(pkt_3.clone());
        spawn_ack_handling(ack_3.clone());
        spawn_ack_receive::<_, 3>(ack_3.clone());
        spawn_ack_send::<_, 3>(ack_3.clone());

        interactions.push((Some(pkt_3), Some(ack_3)));

        // -------------- Peer 5: recipient
        let ack_4 = Arc::new(AcknowledgementInteraction::new(core_dbs[4].clone(), None, None));
        let pkt_4 = Arc::new(PacketInteraction::new(
            core_dbs[4].clone(),
            Some(pkt_tx),
            PacketInteractionConfig {
                check_unrealized_balance: true,
                packet_keypair: OffchainKeypair::from_secret(&PEERS_PRIVS[4]).unwrap(),
                chain_keypair: ChainKeypair::from_secret(&PEERS_PRIVS[4]).unwrap(),
                mixer: MixerConfig::default(),
            },
        ));

        spawn_pkt_handling::<_, 4>(pkt_4.clone(), ack_4.clone());
        spawn_pkt_receive::<_, 4>(pkt_4.clone());
        spawn_ack_handling(ack_4.clone());
        //spawn_ack_receive::<_, 4>(ack_4.clone());
        spawn_ack_send::<_, 4>(ack_4.clone());

        interactions.push((Some(pkt_4), Some(ack_4)));
        // --------------

        // Start sending packets
        for _ in 0..PENDING_PACKETS {
            packet_sender
                .send_packet(
                    &TEST_MESSAGE,
                    Some(42),
                    packet_path.clone(),
                    Some(Duration::from_secs(10)),
                )
                .await
                .unwrap();
        }

        // Check that we received all packets
        let finish = async move {
            for _ in 1..PENDING_PACKETS + 1 {
                let data = pkt_rx.recv().await.expect("failed finalize packet");
                assert_eq!(TEST_MESSAGE, data.as_ref(), "message body mismatch");
                debug!("received packet at the recipient: {}", hex::encode(&data.plain_text));
            }
        };

        let timeout = async_std::task::sleep(Duration::from_secs(TIMEOUT_SECONDS));
        pin_mut!(finish, timeout);

        let succeeded = match select(finish, timeout).await {
            Either::Left(_) => true,
            Either::Right(_) => false,
        };

        terminate_transport();
        interactions.into_iter().for_each(|(pkt, ack)| {
            pkt.map(|v| v.stop());
            ack.map(|v| v.stop());
        });

        async_std::task::sleep(Duration::from_secs(1)).await; // Let everything shutdown

        assert!(succeeded, "test timed out after {TIMEOUT_SECONDS} seconds");
    }

    #[test]
    fn test_final_data() {
        let fd_1 = ApplicationData {
            application_tag: Some(65535),
            plain_text: (*b"test msg").into(),
        };
        let fd_2 = ApplicationData::from_bytes(&fd_1.to_bytes()).expect("should be able to deserialize");
        assert_eq!(fd_1, fd_2, "should be deserialized equal");
        assert!(fd_2.application_tag.is_some_and(|t| t == 65535));

        let fd_1 = ApplicationData {
            application_tag: None,
            plain_text: (*b"test msg").into(),
        };
        let fd_2 = ApplicationData::from_bytes(&fd_1.to_bytes()).expect("should be able to deserialize");
        assert_eq!(fd_1, fd_2, "should be deserialized equal");
        assert!(fd_2.application_tag.is_none());
    }
}

#[cfg(feature = "wasm")]
pub mod wasm {
    use crate::interaction::{AcknowledgementInteraction, PacketInteraction, PacketInteractionConfig, Payload};
    use async_std::channel::unbounded;
    use core_crypto::types::HalfKeyChallenge;
    use core_ethereum_db::db::wasm::Database;
    use core_ethereum_db::db::CoreEthereumDb;
    use core_mixer::mixer::Mixer;
    use core_path::path::Path;
    use core_types::acknowledgement::{AcknowledgedTicket, Acknowledgement};
    use js_sys::{JsString, Uint8Array};
    use libp2p_identity::PeerId;
    use std::future::Future;
    use std::pin::Pin;
    use std::str::FromStr;
    use std::sync::Arc;
    use std::time::Duration;
    use utils_db::leveldb::wasm::LevelDbShim;
    use utils_log::{debug, error};
    use utils_misc::ok_or_jserr;
    use utils_misc::utils::wasm::JsResult;
    use utils_types::traits::BinarySerializable;
    use wasm_bindgen::prelude::wasm_bindgen;
    use wasm_bindgen::JsValue;

    #[wasm_bindgen]
    impl Payload {
        #[wasm_bindgen(constructor)]
        pub fn _new(peer_id: &str, packet_data: Box<[u8]>) -> JsResult<Payload> {
            Ok(Self {
                remote_peer: ok_or_jserr!(PeerId::from_str(peer_id))?,
                data: packet_data,
            })
        }
    }

    macro_rules! create_transport_closure {
        ($transport_cb:ident) => {
            |msg: Box<[u8]>, peer: String| -> Pin<Box<dyn Future<Output = Result<(), String>>>> {
                Box::pin(async move {
                    let this = JsValue::null();
                    let data: JsValue = js_sys::Uint8Array::from(msg.as_ref()).into();
                    let peer: JsValue = JsString::from(peer.as_str()).into();

                    match $transport_cb.call2(&this, &data, &peer) {
                        Ok(r) => {
                            let promise = js_sys::Promise::from(r);
                            match wasm_bindgen_futures::JsFuture::from(promise).await {
                                Ok(_) => Ok(()),
                                Err(e) => {
                                    error!("Failed to send message in packet / acknowledgement interaction");
                                    error!("{:?}", e);

                                    Err("Failed to send message in packet / acknowledgement interaction".into())
                                }
                            }
                        }
                        Err(e) => {
                            error!(
                                "The message transport could not be established: {}",
                                e.as_string()
                                    .unwrap_or_else(|| { "The message transport failed with unknown error".to_owned() })
                                    .as_str()
                            );
                            Err(format!("Failed to extract transport error as string: {:?}", e))
                        }
                    }
                })
            }
        };
    }

    #[wasm_bindgen]
    pub struct WasmAckInteraction {
        w: Arc<AcknowledgementInteraction<CoreEthereumDb<LevelDbShim>>>,
    }

    #[wasm_bindgen]
    impl WasmAckInteraction {
        #[wasm_bindgen(constructor)]
        pub fn new(
            db: Database,
            on_acknowledgement: Option<js_sys::Function>,
            on_acknowledged_ticket: Option<js_sys::Function>,
        ) -> Self {
            let on_ack = on_acknowledgement.is_some().then(unbounded::<HalfKeyChallenge>).unzip();
            let on_ack_ticket = on_acknowledged_ticket
                .is_some()
                .then(unbounded::<AcknowledgedTicket>)
                .unzip();

            if let Some(ack_recv) = on_ack.1 {
                wasm_bindgen_futures::spawn_local(async move {
                    let this = JsValue::null();
                    let cb = on_acknowledgement.unwrap();
                    while let Ok(ack) = ack_recv.recv().await {
                        debug!("wasm ack recv interaction loop iteration {ack}");

                        let param: JsValue = Uint8Array::from(ack.to_bytes().as_ref()).into();
                        if let Err(e) = cb.call1(&this, &param) {
                            error!("failed to call on_ack closure: {:?}", e.as_string());
                        }
                    }
                });
            }

            if let Some(ack_tkt_recv) = on_ack_ticket.1 {
                wasm_bindgen_futures::spawn_local(async move {
                    let this = JsValue::null();
                    let cb = on_acknowledged_ticket.unwrap();
                    while let Ok(ack) = ack_tkt_recv.recv().await {
                        debug!("wasm ack ticket recv interaction loop iteration {ack}");

                        let param: JsValue = Uint8Array::from(ack.to_bytes().as_ref()).into();
                        if let Err(e) = cb.call1(&this, &param) {
                            error!("failed to call on_ack_ticket closure: {:?}", e.as_string());
                        }
                    }
                });
            }

            Self {
                w: Arc::new(AcknowledgementInteraction::new(
                    db.as_ref_counted(),
                    on_ack.0,
                    on_ack_ticket.0,
                )),
            }
        }

        pub async fn received_acknowledgement(&self, payload: Payload) -> JsResult<()> {
            ok_or_jserr!(self.w.received_acknowledgement(payload, false).await)
        }

        pub async fn send_acknowledgement(
            &self,
            ack: Acknowledgement,
            dest: String,
            timeout_secs: u64,
        ) -> JsResult<()> {
            ok_or_jserr!(
                self.w
                    .send_acknowledgement(
                        ack,
                        ok_or_jserr!(PeerId::from_str(&dest))?,
                        Some(Duration::from_secs(timeout_secs))
                    )
                    .await
            )
        }

        pub async fn handle_incoming_acknowledgements(&self) {
            self.w.handle_incoming_acknowledgements().await
        }

        pub async fn handle_outgoing_acknowledgements(&self, transport_cb: &js_sys::Function) {
            let msg_transport = create_transport_closure!(transport_cb);
            self.w.handle_outgoing_acknowledgements(&msg_transport).await
        }

        pub fn stop(&self) {
            self.w.stop()
        }
    }

    #[wasm_bindgen]
    pub struct WasmPacketInteraction {
        w: PacketInteraction<CoreEthereumDb<LevelDbShim>>,
    }

    #[wasm_bindgen]
    impl WasmPacketInteraction {
        #[wasm_bindgen(constructor)]
        pub fn new(db: Database, on_final_packet: Option<js_sys::Function>, cfg: PacketInteractionConfig) -> Self {
            let on_msg = on_final_packet
                .is_some()
                .then(unbounded::<super::ApplicationData>)
                .unzip();

            // For WASM we need to create mixer with gloo-timers
            let gloo_mixer = Mixer::new_with_gloo_timers(cfg.mixer);

            let mut w = PacketInteraction::new(db.as_ref_counted(), on_msg.0, cfg);

            w.mixer = gloo_mixer;

            if let Some(on_msg_recv) = on_msg.1 {
                wasm_bindgen_futures::spawn_local(async move {
                    let this = JsValue::null();
                    let cb = on_final_packet.unwrap();
                    while let Ok(pkt) = on_msg_recv.recv().await {
                        debug!(
                            "wasm packet interaction loop iteration {}",
                            hex::encode(&pkt.plain_text)
                        );
                        if let Ok(param) = serde_wasm_bindgen::to_value(&pkt) {
                            if let Err(e) = cb.call1(&this, &param) {
                                error!("failed to call on_msg closure: {:?}", e.as_string());
                            }
                        } else {
                            error!("failed to serialize application data")
                        }
                    }
                });
            }

            Self { w }
        }

        pub async fn received_packet(&self, payload: Payload) -> JsResult<()> {
            ok_or_jserr!(self.w.received_packet(payload, false).await)
        }

        pub async fn send_packet(
            &self,
            msg: &[u8],
            app_tag: Option<u16>,
            path: Path,
            timeout_secs: u64,
        ) -> JsResult<HalfKeyChallenge> {
            ok_or_jserr!(
                self.w
                    .send_packet(msg, app_tag, path, Some(Duration::from_secs(timeout_secs)))
                    .await
            )
        }

        pub async fn handle_outgoing_packets(&self, transport_cb: &js_sys::Function) {
            let msg_transport = create_transport_closure!(transport_cb);
            self.w.handle_outgoing_packets(&msg_transport).await
        }

        pub async fn handle_incoming_packets(
            &self,
            ack_interaction: &WasmAckInteraction,
            transport_cb: &js_sys::Function,
        ) {
            let msg_transport = create_transport_closure!(transport_cb);
            self.w
                .handle_incoming_packets(ack_interaction.w.clone(), &msg_transport)
                .await
        }

        pub fn stop(&self) {
            self.w.stop()
        }
    }
}<|MERGE_RESOLUTION|>--- conflicted
+++ resolved
@@ -2,20 +2,11 @@
 use std::fmt::{Display, Formatter};
 
 use crate::errors::PacketError::{
-<<<<<<< HEAD
-    AcknowledgementValidation, ChannelNotFound, InvalidPacketState, OutOfFunds, PacketDecodingError, PathNotValid,
-    Retry, TagReplay, Timeout, TransportError,
-};
-use crate::errors::Result;
-use crate::packet::{Packet, PacketState, PAYLOAD_SIZE};
-use crate::path::Path;
-=======
     AcknowledgementValidation, ChannelNotFound, InvalidPacketState, OutOfFunds, PacketConstructionError,
     PacketDecodingError, PathError, Retry, TagReplay, Timeout, TransportError,
 };
 use crate::errors::Result;
 use crate::packet::{Packet, PacketState, PAYLOAD_SIZE};
->>>>>>> bc262885
 use async_std::channel::{bounded, Receiver, Sender, TrySendError};
 use core_crypto::keypairs::{ChainKeypair, OffchainKeypair};
 use core_crypto::types::{HalfKeyChallenge, Hash, OffchainPublicKey};
@@ -594,11 +585,7 @@
             plain_text: msg.into(),
         };
 
-<<<<<<< HEAD
-        let packet = Packet::new(&app_data.to_bytes(), &path.hops(), &self.cfg.private_key, next_ticket)?;
-=======
         let packet = Packet::new(&app_data.to_bytes(), &path, &self.cfg.chain_keypair, next_ticket)?;
->>>>>>> bc262885
         debug!("packet state {}", packet.state());
         match packet.state() {
             PacketState::Outgoing { ack_challenge, .. } => {
@@ -685,13 +672,8 @@
 
                 // We're the destination of the packet, so emit the packet contents
                 if let Some(emitter) = &self.on_final_packet {
-<<<<<<< HEAD
-                    let fd = ApplicationData::from_bytes(&plain_text).map_err(|_| {
-                        PacketDecodingError(format!("final plaintext is malformed: {}", hex::encode(&plain_text)))
-=======
                     let fd = ApplicationData::from_bytes(plain_text).map_err(|_| {
                         PacketDecodingError(format!("final plaintext is malformed: {}", hex::encode(plain_text)))
->>>>>>> bc262885
                     })?;
                     debug!("emitting final packet: {fd}");
 
