--- conflicted
+++ resolved
@@ -1136,11 +1136,8 @@
 
 #[cfg(test)]
 mod tests {
-<<<<<<< HEAD
+    use crate::interaction::Tag;
     use crate::interaction::DEFAULT_PRICE_PER_PACKET;
-=======
-    use crate::interaction::Tag;
->>>>>>> 750822dc
     use crate::{
         interaction::{
             AckProcessed, AcknowledgementInteraction, ApplicationData, MsgProcessed, PacketInteraction,
