use crate::errors::{
    PacketError::{OutOfFunds, TicketValidation},
    Result,
};
use core_crypto::types::Hash;
use core_ethereum_db::traits::HoprCoreEthereumDbActions;
use core_types::channels::{ChannelEntry, ChannelStatus, Ticket};
use utils_log::{debug, info};
use utils_types::primitives::{Address, Balance, BalanceType};

/// Performs validations of the given unacknowledged ticket and channel.
pub async fn validate_unacknowledged_ticket<T: HoprCoreEthereumDbActions>(
    db: &T,
    ticket: &Ticket,
    channel: &ChannelEntry,
    sender: &Address,
    min_ticket_amount: Balance,
    required_win_prob: f64,
    check_unrealized_balance: bool,
    domain_separator: &Hash,
) -> Result<()> {
    debug!(
        "validating unack ticket from {}",
        ticket.recover_signer(domain_separator)?
    );

    // ticket signer MUST be the sender
    ticket
        .verify(sender, &domain_separator)
        .map_err(|e| TicketValidation(format!("ticket signer does not match the sender: {e}")))?;

    // ticket amount MUST be greater or equal to minTicketAmount
    if !ticket.amount.gte(&min_ticket_amount) {
        return Err(TicketValidation(format!(
            "ticket amount {} in not at least {min_ticket_amount}",
            ticket.amount
        )));
    }

    // ticket must have at least required winning probability
    if ticket.win_prob() < required_win_prob {
        return Err(TicketValidation(format!(
            "ticket winning probability {} is lower than required winning probability {required_win_prob}",
            ticket.win_prob()
        )));
    }

    // channel MUST be open or pending to close
    if channel.status == ChannelStatus::Closed {
        return Err(TicketValidation(format!(
            "payment channel with {sender} is not opened or pending to close"
        )));
    }

    // ticket's channelEpoch MUST match the current channel's epoch
    if !channel.channel_epoch.eq(&ticket.channel_epoch.into()) {
        return Err(TicketValidation(format!(
            "ticket was created for a different channel iteration {} != {} of channel {}",
            ticket.channel_epoch,
            channel.channel_epoch,
            channel.get_id()
        )));
    }

    if check_unrealized_balance {
        info!("checking unrealized balances for channel {}", channel.get_id());

        let unrealized_balance = db
            .get_tickets(Some(*sender))
            .await? // all tickets from sender
            .into_iter()
            .filter(|t| channel.channel_epoch.eq(&t.channel_epoch.into()))
            .fold(Some(channel.balance), |result, t| {
                result
                    .and_then(|b| b.value().value().checked_sub(*t.amount.value().value()))
                    .map(|u| Balance::new(u.into(), channel.balance.balance_type()))
            });

        debug!(
            "channel balance of {} after subtracting unrealized balance: {}",
            channel.get_id(),
            unrealized_balance.unwrap_or(Balance::zero(BalanceType::HOPR))
        );

        // ensure sender has enough funds
        if unrealized_balance.is_none() || ticket.amount.gt(&unrealized_balance.unwrap()) {
            return Err(OutOfFunds(channel.get_id().to_string()));
        }
    }

    debug!("ticket validation done");
    Ok(())
}

#[cfg(test)]
mod tests {
    use crate::errors::PacketError;
    use crate::validation::validate_unacknowledged_ticket;
    use async_trait::async_trait;
    use core_crypto::random::random_bytes;
    use core_crypto::types::HalfKey;
    use core_crypto::types::OffchainPublicKey;
    use core_crypto::{
        keypairs::{ChainKeypair, Keypair},
        types::{HalfKeyChallenge, Hash},
    };
    use core_ethereum_db::db::CoreEthereumDb;
    use core_ethereum_db::traits::HoprCoreEthereumDbActions;
    use core_types::acknowledgement::{AcknowledgedTicket, PendingAcknowledgement, UnacknowledgedTicket};
    use core_types::channels::{f64_to_win_prob, ChannelStatus};
    use core_types::{
        account::AccountEntry,
        channels::{ChannelEntry, Ticket},
    };
    use hex_literal::hex;
    use lazy_static::lazy_static;
    use mockall::mock;
    use utils_db::db::DB;
    use utils_db::rusty::RustyLevelDbShim;
    use utils_types::primitives::{
        Address, AuthorizationToken, Balance, BalanceType, EthereumChallenge, Snapshot, U256,
    };
    use utils_types::traits::BinarySerializable;

    const SENDER_PRIV_BYTES: [u8; 32] = hex!("492057cf93e99b31d2a85bc5e98a9c3aa0021feec52c227cc8170e8f7d047775");
    const TARGET_PRIV_BYTES: [u8; 32] = hex!("5bf21ea8cccd69aa784346b07bf79c84dac606e00eecaa68bf8c31aff397b1ca");

    lazy_static! {
        static ref SENDER_PRIV_KEY: ChainKeypair = ChainKeypair::from_secret(&SENDER_PRIV_BYTES).unwrap();
        static ref TARGET_PRIV_KEY: ChainKeypair = ChainKeypair::from_secret(&TARGET_PRIV_BYTES).unwrap();
    }

    mock! {
        pub Db { }
        #[async_trait(? Send)]
        impl HoprCoreEthereumDbActions for Db {
            async fn get_current_ticket_index(&self, channel_id: &Hash) -> core_ethereum_db::errors::Result<Option<U256>>;
            async fn set_current_ticket_index(&mut self, channel_id: &Hash, index: U256) -> core_ethereum_db::errors::Result<()>;
            async fn get_tickets(&self, signer: Option<Address>) -> core_ethereum_db::errors::Result<Vec<Ticket>>;
            async fn mark_rejected(&mut self, ticket: &Ticket) -> core_ethereum_db::errors::Result<()>;
            async fn get_pending_acknowledgement(
                &self,
                half_key_challenge: &HalfKeyChallenge,
            ) -> core_ethereum_db::errors::Result<Option<PendingAcknowledgement>>;
            async fn store_pending_acknowledgment(
                &mut self,
                half_key_challenge: HalfKeyChallenge,
                pending_acknowledgment: PendingAcknowledgement,
            ) -> core_ethereum_db::errors::Result<()>;
            async fn replace_unack_with_ack(
                &mut self,
                half_key_challenge: &HalfKeyChallenge,
                ack_ticket: AcknowledgedTicket,
            ) -> core_ethereum_db::errors::Result<()>;
            async fn get_acknowledged_tickets(&self, filter: Option<ChannelEntry>) -> core_ethereum_db::errors::Result<Vec<AcknowledgedTicket>>;
            async fn get_acknowledged_tickets_range(
                &self,
                channel_id: &Hash,
                epoch: u32,
                index_start: u64,
                index_end: u64,
            ) -> core_ethereum_db::errors::Result<Vec<AcknowledgedTicket>>;
<<<<<<< HEAD
            async fn prepare_aggregatable_tickets(
                &mut self,
                channel_id: &Hash,
                epoch: u32,
                index_start: u64,
                index_end: u64,
            ) -> core_ethereum_db::errors::Result<Vec<AcknowledgedTicket>>;
=======
            async fn update_acknowledged_ticket(&mut self, ticket: &AcknowledgedTicket) -> core_ethereum_db::errors::Result<()>;
>>>>>>> 1f88fcd9
            async fn replace_acked_tickets_by_aggregated_ticket(&mut self, aggregated_ticket: AcknowledgedTicket) -> core_ethereum_db::errors::Result<()>;
            async fn get_unacknowledged_tickets(&self, filter: Option<ChannelEntry>) -> core_ethereum_db::errors::Result<Vec<UnacknowledgedTicket>>;
            async fn mark_pending(&mut self, counterparty: &Address, ticket: &Ticket) -> core_ethereum_db::errors::Result<()>;
            async fn get_pending_balance_to(&self, counterparty: &Address) -> core_ethereum_db::errors::Result<Balance>;
            async fn get_channel_to(&self, dest: &Address) -> core_ethereum_db::errors::Result<Option<ChannelEntry>>;
            async fn get_channel_from(&self, src: &Address) -> core_ethereum_db::errors::Result<Option<ChannelEntry>>;
            async fn update_channel_and_snapshot(
                &mut self,
                channel_id: &Hash,
                channel: &ChannelEntry,
                snapshot: &Snapshot,
            ) -> core_ethereum_db::errors::Result<()>;
            async fn get_packet_key(&self, chain_key: &Address) -> core_ethereum_db::errors::Result<Option<OffchainPublicKey>>;
            async fn get_chain_key(&self, packet_key: &OffchainPublicKey) -> core_ethereum_db::errors::Result<Option<Address>>;
            async fn link_chain_and_packet_keys(&mut self, chain_key: &Address, packet_key: &OffchainPublicKey, snapshot: &Snapshot) -> core_ethereum_db::errors::Result<()>;
            async fn delete_acknowledged_tickets_from(&mut self, source: ChannelEntry) -> core_ethereum_db::errors::Result<()>;
            async fn get_latest_block_number(&self) -> core_ethereum_db::errors::Result<u32>;
            async fn update_latest_block_number(&mut self, number: u32) -> core_ethereum_db::errors::Result<()>;
            async fn get_latest_confirmed_snapshot(&self) -> core_ethereum_db::errors::Result<Option<Snapshot>>;
            async fn get_channel(&self, channel: &Hash) -> core_ethereum_db::errors::Result<Option<ChannelEntry>>;
            async fn get_channels(&self) -> core_ethereum_db::errors::Result<Vec<ChannelEntry>>;
            async fn get_channels_open(&self) -> core_ethereum_db::errors::Result<Vec<ChannelEntry>>;
            async fn get_account(&self, address: &Address) -> core_ethereum_db::errors::Result<Option<AccountEntry>>;
            async fn update_account_and_snapshot(&mut self, account: &AccountEntry, snapshot: &Snapshot) -> core_ethereum_db::errors::Result<()>;
            async fn get_accounts(&self) -> core_ethereum_db::errors::Result<Vec<AccountEntry>>;
            async fn get_redeemed_tickets_value(&self) -> core_ethereum_db::errors::Result<Balance>;
            async fn get_redeemed_tickets_count(&self) -> core_ethereum_db::errors::Result<usize>;
            async fn get_neglected_tickets_count(&self) -> core_ethereum_db::errors::Result<usize>;
            async fn get_pending_tickets_count(&self) -> core_ethereum_db::errors::Result<usize>;
            async fn get_losing_tickets_count(&self) -> core_ethereum_db::errors::Result<usize>;
            async fn resolve_pending(&mut self, ticket: &Address, balance: &Balance, snapshot: &Snapshot) -> core_ethereum_db::errors::Result<()>;
            async fn mark_redeemed(&mut self, ticket: &AcknowledgedTicket) -> core_ethereum_db::errors::Result<()>;
            async fn mark_losing_acked_ticket(&mut self, ticket: &AcknowledgedTicket) -> core_ethereum_db::errors::Result<()>;
            async fn get_rejected_tickets_value(&self) -> core_ethereum_db::errors::Result<Balance>;
            async fn get_rejected_tickets_count(&self) -> core_ethereum_db::errors::Result<usize>;
            async fn get_channel_x(&self, src: &Address, dest: &Address) -> core_ethereum_db::errors::Result<Option<ChannelEntry>>;
            async fn get_channels_from(&self, address: &Address) -> core_ethereum_db::errors::Result<Vec<ChannelEntry>>;
            async fn get_channels_to(&self, address: &Address) -> core_ethereum_db::errors::Result<Vec<ChannelEntry>>;
            async fn get_public_node_accounts(&self) -> core_ethereum_db::errors::Result<Vec<AccountEntry>>;
            async fn get_hopr_balance(&self) -> core_ethereum_db::errors::Result<Balance>;
            async fn set_hopr_balance(&mut self, balance: &Balance) -> core_ethereum_db::errors::Result<()>;
            async fn get_ticket_price(&self) -> core_ethereum_db::errors::Result<Option<U256>>;
            async fn set_ticket_price(&mut self, ticket_price: &U256) -> core_ethereum_db::errors::Result<()>;
            async fn get_node_safe_registry_domain_separator(&self) -> core_ethereum_db::errors::Result<Option<Hash>>;
            async fn set_node_safe_registry_domain_separator(&mut self, node_safe_registry_domain_separator: &Hash, snapshot: &Snapshot) -> core_ethereum_db::errors::Result<()>;
            async fn get_channels_domain_separator(&self) -> core_ethereum_db::errors::Result<Option<Hash>>;
            async fn set_channels_domain_separator(&mut self, channels_domain_separator: &Hash, snapshot: &Snapshot) -> core_ethereum_db::errors::Result<()>;
            async fn get_channels_ledger_domain_separator(&self) -> core_ethereum_db::errors::Result<Option<Hash>>;
            async fn set_channels_ledger_domain_separator(&mut self, channels_ledger_domain_separator: &Hash, snapshot: &Snapshot) -> core_ethereum_db::errors::Result<()>;
            async fn get_staking_safe_address(&self) -> core_ethereum_db::errors::Result<Option<Address>>;
            async fn set_staking_safe_address(&mut self, safe_address: &Address) -> core_ethereum_db::errors::Result<()>;
            async fn get_staking_module_address(&self) -> core_ethereum_db::errors::Result<Option<Address>>;
            async fn set_staking_module_address(&mut self, module_address: &Address) -> core_ethereum_db::errors::Result<()>;
            async fn get_staking_safe_allowance(&self) -> core_ethereum_db::errors::Result<Balance>;
            async fn set_staking_safe_allowance(&mut self, allowance: &Balance, snapshot: &Snapshot) -> core_ethereum_db::errors::Result<()>;
            async fn add_hopr_balance(&mut self, balance: &Balance, snapshot: &Snapshot) -> core_ethereum_db::errors::Result<()>;
            async fn sub_hopr_balance(&mut self, balance: &Balance, snapshot: &Snapshot) -> core_ethereum_db::errors::Result<()>;
            async fn is_network_registry_enabled(&self) -> core_ethereum_db::errors::Result<bool>;
            async fn set_network_registry(&mut self, enabled: bool, snapshot: &Snapshot) -> core_ethereum_db::errors::Result<()>;
            async fn is_eligible(&self, account: &Address) -> core_ethereum_db::errors::Result<bool>;
            async fn store_authorization(&mut self, token: AuthorizationToken) -> core_ethereum_db::errors::Result<()>;
            async fn retrieve_authorization(&self, id: String) -> core_ethereum_db::errors::Result<Option<AuthorizationToken>>;
            async fn delete_authorization(&mut self, id: String) -> core_ethereum_db::errors::Result<()>;
            async fn is_mfa_protected(&self) -> core_ethereum_db::errors::Result<Option<Address>>;
            async fn set_mfa_protected_and_update_snapshot(&mut self,maybe_mfa_address: Option<Address>,snapshot: &Snapshot) -> core_ethereum_db::errors::Result<()>;
            async fn is_allowed_to_access_network(&self, node: &Address) -> core_ethereum_db::errors::Result<bool>;
            async fn set_allowed_to_access_network(&mut self, node: &Address, allowed: bool, snapshot: &Snapshot) -> core_ethereum_db::errors::Result<()>;
            async fn get_from_network_registry(&self, stake_account: &Address) -> core_ethereum_db::errors::Result<Vec<Address>>;
            async fn set_eligible(&mut self, account: &Address, eligible: bool, snapshot: &Snapshot) -> core_ethereum_db::errors::Result<Vec<Address>>;
        }
    }

    fn create_valid_ticket() -> Ticket {
        Ticket::new(
            &TARGET_PRIV_KEY.public().to_address(),
            &Balance::new(1u64.into(), BalanceType::HOPR),
            1u64.into(),
            1u64.into(),
            1.0f64,
            1u64.into(),
            EthereumChallenge::default(),
            &SENDER_PRIV_KEY,
            &Hash::default(),
        )
        .unwrap()
    }

    fn create_channel_entry() -> ChannelEntry {
        ChannelEntry::new(
            SENDER_PRIV_KEY.public().to_address(),
            TARGET_PRIV_KEY.public().to_address(),
            Balance::new(100u64.into(), BalanceType::HOPR),
            U256::zero(),
            ChannelStatus::Open,
            U256::one(),
            U256::zero(),
        )
    }

    #[async_std::test]
    async fn test_ticket_validation_should_pass_if_ticket_ok() {
        let mut db = MockDb::new();
        db.expect_get_tickets().returning(|_| Ok(Vec::<Ticket>::new()));

        let ticket = create_valid_ticket();
        let channel = create_channel_entry();

        let ret = validate_unacknowledged_ticket(
            &db,
            &ticket,
            &channel,
            &SENDER_PRIV_KEY.public().to_address(),
            Balance::new(1u64.into(), BalanceType::HOPR),
            1.0f64,
            true,
            &Hash::default(),
        )
        .await;
        assert!(ret.is_ok());
    }

    #[async_std::test]
    async fn test_ticket_validation_should_fail_if_signer_not_sender() {
        let mut db = MockDb::new();
        db.expect_get_tickets().returning(|_| Ok(Vec::<Ticket>::new()));

        let ticket = create_valid_ticket();
        let channel = create_channel_entry();

        let ret = validate_unacknowledged_ticket(
            &db,
            &ticket,
            &channel,
            &TARGET_PRIV_KEY.public().to_address(),
            Balance::new(1u64.into(), BalanceType::HOPR),
            1.0f64,
            true,
            &Hash::default(),
        )
        .await;

        assert!(ret.is_err());
        match ret.unwrap_err() {
            PacketError::TicketValidation(_) => {}
            _ => panic!("invalid error type"),
        }
    }

    #[async_std::test]
    async fn test_ticket_validation_should_fail_if_ticket_amount_is_low() {
        let mut db = MockDb::new();
        db.expect_get_tickets().returning(|_| Ok(Vec::<Ticket>::new()));

        let ticket = create_valid_ticket();
        let channel = create_channel_entry();

        let ret = validate_unacknowledged_ticket(
            &db,
            &ticket,
            &channel,
            &SENDER_PRIV_KEY.public().to_address(),
            Balance::new(2u64.into(), BalanceType::HOPR),
            1.0f64,
            true,
            &Hash::default(),
        )
        .await;

        assert!(ret.is_err());
        match ret.unwrap_err() {
            PacketError::TicketValidation(_) => {}
            _ => panic!("invalid error type"),
        }
    }

    #[async_std::test]
    async fn test_ticket_validation_should_fail_if_ticket_chance_is_low() {
        let mut db = MockDb::new();
        db.expect_get_tickets().returning(|_| Ok(Vec::<Ticket>::new()));

        let mut ticket = create_valid_ticket();
        ticket.encoded_win_prob = f64_to_win_prob(0.5f64).unwrap();
        ticket.sign(&SENDER_PRIV_KEY, &Hash::default());

        let channel = create_channel_entry();

        let ret = validate_unacknowledged_ticket(
            &db,
            &ticket,
            &channel,
            &SENDER_PRIV_KEY.public().to_address(),
            Balance::new(1u64.into(), BalanceType::HOPR),
            1.0f64,
            true,
            &Hash::default(),
        )
        .await;

        assert!(ret.is_err());
        match ret.unwrap_err() {
            PacketError::TicketValidation(_) => {}
            _ => panic!("invalid error type"),
        }
    }

    #[async_std::test]
    async fn test_ticket_validation_should_fail_if_channel_is_closed() {
        let mut db = MockDb::new();
        db.expect_get_tickets().returning(|_| Ok(Vec::<Ticket>::new()));

        let ticket = create_valid_ticket();
        let mut channel = create_channel_entry();
        channel.status = ChannelStatus::Closed;

        let ret = validate_unacknowledged_ticket(
            &db,
            &ticket,
            &channel,
            &SENDER_PRIV_KEY.public().to_address(),
            Balance::new(1u64.into(), BalanceType::HOPR),
            1.0f64,
            true,
            &Hash::default(),
        )
        .await;

        assert!(ret.is_err());
        match ret.unwrap_err() {
            PacketError::TicketValidation(_) => {}
            _ => panic!("invalid error type"),
        }
    }

    #[async_std::test]
    async fn test_ticket_validation_should_fail_if_ticket_epoch_does_not_match_2() {
        let mut db = MockDb::new();
        db.expect_get_tickets().returning(|_| Ok(Vec::<Ticket>::new()));

        let mut ticket = create_valid_ticket();
        ticket.channel_epoch = 2u32.into();
        ticket.sign(&SENDER_PRIV_KEY, &Hash::default());

        let channel = create_channel_entry();

        let ret = validate_unacknowledged_ticket(
            &db,
            &ticket,
            &channel,
            &SENDER_PRIV_KEY.public().to_address(),
            Balance::new(1u64.into(), BalanceType::HOPR),
            1.0f64,
            true,
            &Hash::default(),
        )
        .await;

        assert!(ret.is_err());
        match ret.unwrap_err() {
            PacketError::TicketValidation(_) => {}
            _ => panic!("invalid error type"),
        }
    }

    #[async_std::test]
    async fn test_ticket_validation_ok_if_ticket_index_smaller_than_channel_index() {
        let mut db = MockDb::new();
        db.expect_get_tickets().returning(|_| Ok(Vec::<Ticket>::new()));

        let ticket = create_valid_ticket();
        let mut channel = create_channel_entry();
        channel.ticket_index = 2u32.into();

        let ret = validate_unacknowledged_ticket(
            &db,
            &ticket,
            &channel,
            &SENDER_PRIV_KEY.public().to_address(),
            Balance::new(1u64.into(), BalanceType::HOPR),
            1.0f64,
            true,
            &Hash::default(),
        )
        .await;

        assert!(ret.is_ok());
    }

    #[async_std::test]
    async fn test_ticket_validation_ok_if_ticket_idx_smaller_than_channel_idx_unredeemed() {
        let mut db_ticket = create_valid_ticket();
        db_ticket.amount = Balance::from_str("100", BalanceType::HOPR);
        db_ticket.index = 2u32.into();
        db_ticket.sign(&SENDER_PRIV_KEY, &Hash::default());

        let mut db = MockDb::new();
        db.expect_get_tickets().returning(move |_| Ok(vec![db_ticket.clone()]));

        let ticket = create_valid_ticket();
        let mut channel = create_channel_entry();
        channel.balance = Balance::from_str("200", BalanceType::HOPR);

        let ret = validate_unacknowledged_ticket(
            &db,
            &ticket,
            &channel,
            &SENDER_PRIV_KEY.public().to_address(),
            Balance::new(1u64.into(), BalanceType::HOPR),
            1.0f64,
            true,
            &Hash::default(),
        )
        .await;

        assert!(ret.is_ok());
    }

    #[async_std::test]
    async fn test_ticket_validation_fail_if_does_not_have_funds() {
        let mut db = MockDb::new();
        db.expect_get_tickets().returning(|_| Ok(Vec::<Ticket>::new()));

        let ticket = create_valid_ticket();
        let mut channel = create_channel_entry();
        channel.balance = Balance::zero(BalanceType::HOPR);

        let ret = validate_unacknowledged_ticket(
            &db,
            &ticket,
            &channel,
            &SENDER_PRIV_KEY.public().to_address(),
            Balance::new(1u64.into(), BalanceType::HOPR),
            1.0f64,
            true,
            &Hash::default(),
        )
        .await;

        assert!(ret.is_err());
        match ret.unwrap_err() {
            PacketError::OutOfFunds(_) => {}
            _ => panic!("invalid error type"),
        }
    }

    #[async_std::test]
    async fn test_ticket_validation_fail_if_does_not_have_funds_including_unredeemed() {
        let mut db_ticket = create_valid_ticket();
        db_ticket.amount = Balance::new(200u64.into(), BalanceType::HOPR);
        db_ticket.sign(&SENDER_PRIV_KEY, &Hash::default());

        let mut db = MockDb::new();
        db.expect_get_tickets().returning(move |_| Ok(vec![db_ticket.clone()]));

        let ticket = create_valid_ticket();
        let channel = create_channel_entry();

        let ret = validate_unacknowledged_ticket(
            &db,
            &ticket,
            &channel,
            &SENDER_PRIV_KEY.public().to_address(),
            Balance::new(1u64.into(), BalanceType::HOPR),
            1.0f64,
            true,
            &Hash::default(),
        )
        .await;

        assert!(ret.is_err());
        match ret.unwrap_err() {
            PacketError::OutOfFunds(_) => {}
            _ => panic!("invalid error type"),
        }
    }

    #[async_std::test]
    async fn test_ticket_validation_ok_if_does_not_have_funds_including_unredeemed() {
        let mut db_ticket = create_valid_ticket();
        db_ticket.amount = Balance::new(200u64.into(), BalanceType::HOPR);
        db_ticket.sign(&SENDER_PRIV_KEY, &Hash::default());

        let mut db = MockDb::new();
        db.expect_get_tickets().returning(move |_| Ok(vec![db_ticket.clone()]));

        let ticket = create_valid_ticket();
        let channel = create_channel_entry();

        let ret = validate_unacknowledged_ticket(
            &db,
            &ticket,
            &channel,
            &SENDER_PRIV_KEY.public().to_address(),
            Balance::new(1u64.into(), BalanceType::HOPR),
            1.0f64,
            false,
            &Hash::default(),
        )
        .await;

        assert!(ret.is_ok());
    }

    #[async_std::test]
    async fn test_ticket_workflow() {
        let mut db = CoreEthereumDb::new(
            DB::new(RustyLevelDbShim::new_in_memory()),
            SENDER_PRIV_KEY.public().to_address(),
        );

        let hkc = HalfKeyChallenge::new(&random_bytes::<{ HalfKeyChallenge::SIZE }>());
        let unack = UnacknowledgedTicket::new(
            create_valid_ticket(),
            HalfKey::new(&random_bytes::<{ HalfKey::SIZE }>()),
            SENDER_PRIV_KEY.public().to_address(),
        );

        db.store_pending_acknowledgment(hkc.clone(), PendingAcknowledgement::WaitingAsRelayer(unack))
            .await
            .unwrap();
        let num_tickets = db.get_tickets(None).await.unwrap();
        assert_eq!(1, num_tickets.len(), "db should find one ticket");

        let pending = db
            .get_pending_acknowledgement(&hkc)
            .await
            .unwrap()
            .expect("db should contain pending ack");
        match pending {
            PendingAcknowledgement::WaitingAsSender => panic!("must not be pending as sender"),
            PendingAcknowledgement::WaitingAsRelayer(ticket) => {
                let ack = ticket
                    .acknowledge(&HalfKey::default(), &TARGET_PRIV_KEY, &Hash::default())
                    .unwrap();
                db.replace_unack_with_ack(&hkc, ack).await.unwrap();

                let num_tickets = db.get_tickets(None).await.unwrap().len();
                let num_unack = db.get_unacknowledged_tickets(None).await.unwrap().len();
                let num_ack = db.get_acknowledged_tickets(None).await.unwrap().len();
                assert_eq!(1, num_tickets, "db should find one ticket");
                assert_eq!(0, num_unack, "db should not contain any unacknowledged tickets");
                assert_eq!(1, num_ack, "db should contain exactly one acknowledged ticket");
            }
        }
    }

    #[async_std::test]
    async fn test_db_should_store_ticket_index() {
        let mut db = CoreEthereumDb::new(
            DB::new(RustyLevelDbShim::new_in_memory()),
            SENDER_PRIV_KEY.public().to_address(),
        );

        let dummy_channel = Hash::new(&[0xffu8; Hash::SIZE]);
        let dummy_index = U256::one();

        db.set_current_ticket_index(&dummy_channel, dummy_index).await.unwrap();
        let idx = db
            .get_current_ticket_index(&dummy_channel)
            .await
            .unwrap()
            .expect("db must contain ticket index");

        assert_eq!(dummy_index, idx, "ticket index mismatch");
    }
}<|MERGE_RESOLUTION|>--- conflicted
+++ resolved
@@ -160,7 +160,7 @@
                 index_start: u64,
                 index_end: u64,
             ) -> core_ethereum_db::errors::Result<Vec<AcknowledgedTicket>>;
-<<<<<<< HEAD
+            async fn update_acknowledged_ticket(&mut self, ticket: &AcknowledgedTicket) -> core_ethereum_db::errors::Result<()>;
             async fn prepare_aggregatable_tickets(
                 &mut self,
                 channel_id: &Hash,
@@ -168,9 +168,6 @@
                 index_start: u64,
                 index_end: u64,
             ) -> core_ethereum_db::errors::Result<Vec<AcknowledgedTicket>>;
-=======
-            async fn update_acknowledged_ticket(&mut self, ticket: &AcknowledgedTicket) -> core_ethereum_db::errors::Result<()>;
->>>>>>> 1f88fcd9
             async fn replace_acked_tickets_by_aggregated_ticket(&mut self, aggregated_ticket: AcknowledgedTicket) -> core_ethereum_db::errors::Result<()>;
             async fn get_unacknowledged_tickets(&self, filter: Option<ChannelEntry>) -> core_ethereum_db::errors::Result<Vec<UnacknowledgedTicket>>;
             async fn mark_pending(&mut self, counterparty: &Address, ticket: &Ticket) -> core_ethereum_db::errors::Result<()>;
