--- conflicted
+++ resolved
@@ -102,12 +102,9 @@
     use crate::errors::PacketError;
     use crate::validation::validate_unacknowledged_ticket;
     use async_trait::async_trait;
-<<<<<<< HEAD
     use core_crypto::types::OffchainPublicKey;
-=======
     use core_crypto::random::random_bytes;
     use core_crypto::types::{HalfKey, Response};
->>>>>>> 6a68d67b
     use core_crypto::{
         iterated_hash::IteratedHash,
         keypairs::{ChainKeypair, Keypair},
