--- conflicted
+++ resolved
@@ -39,11 +39,7 @@
       "boost_contract_address": "0x2B3Dc48E74da0176f761d0aA864e81A8170df24f",
       "stake_contract_address": "0xAc677660cb7F525F6e74c0560924fB6D16EF2681",
       "network_registry_proxy_contract_address": "0x2dBf1d5b4012291C0EFaec26c4DAb105B059D898",
-<<<<<<< HEAD
-      "network_registry_contract_address": "0x5df074701a46e34f83cF0Bc18874BB83c34A5BD3",
-=======
       "network_registry_contract_address": "0xB3732fE5B08AC573b48932189A9d7DB1F7891820",
->>>>>>> afc2eb37
       "tags": ["etherscan"]
     },
     "debug-goerli": {
