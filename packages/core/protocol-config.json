{
  "environments": {
    "hardhat-localhost": {
      "network_id": "hardhat",
      "environment_type": "development",
      "channel_contract_deploy_block": 0,
      "token_contract_address": "${HARDHAT_TOKEN_CONTACT_ADDRESS}",
      "channels_contract_address": "${HARDHAT_CHANNELS_CONTACT_ADDRESS}",
      "minted_token_receiver_address": "0x2402da10A6172ED018AEEa22CA60EDe1F766655C",
      "xhopr_contract_address": "${HARDHAT_XHOPR_CONTACT_ADDRESS}",
      "boost_contract_address": "${HARDHAT_BOOST_CONTACT_ADDRESS}",
      "stake_contract_address": "${HARDHAT_STAKE_CONTACT_ADDRESS}",
      "network_registry_proxy_contract_address": "${HARDHAT_REGISTRY_PROXY_CONTACT_ADDRESS}",
      "network_registry_contract_address": "${HARDHAT_REGISTRY_CONTACT_ADDRESS}",
      "tags": []
    },
    "hardhat-localhost2": {
      "network_id": "hardhat",
      "environment_type": "development",
      "channel_contract_deploy_block": 0,
      "token_contract_address": "${HARDHAT_TOKEN_CONTACT_ADDRESS}",
      "channels_contract_address": "${HARDHAT_CHANNELS_CONTACT_ADDRESS}",
      "minted_token_receiver_address": "0x2402da10A6172ED018AEEa22CA60EDe1F766655C",
      "xhopr_contract_address": "${HARDHAT_XHOPR_CONTACT_ADDRESS}",
      "boost_contract_address": "${HARDHAT_BOOST_CONTACT_ADDRESS}",
      "stake_contract_address": "${HARDHAT_STAKE_CONTACT_ADDRESS}",
      "network_registry_proxy_contract_address": "${HARDHAT_REGISTRY_PROXY_CONTACT_ADDRESS}",
      "network_registry_contract_address": "${HARDHAT_REGISTRY_CONTACT_ADDRESS}",
      "tags": []
    },
    "master-goerli": {
      "network_id": "goerli",
      "environment_type": "staging",
      "channel_contract_deploy_block": 0,
      "token_contract_address": "0xa3C8f4044b30Fb3071F5b3b02913DE524F1041dc",
      "channels_contract_address": "0xcE1A97E3293c58C4A9D32dF7c0C0771D92d24922",
      "minted_token_receiver_address": "0x8C9877a1279192448cAbeC9e8C4697b159cF645e",
      "xhopr_contract_address": "0xe8aD2ac347dA7549Aaca8F5B1c5Bf979d85bC78F",
      "boost_contract_address": "0xd7ECa0E90cD85b08875E7d10d4D25B274C6CC549",
      "stake_contract_address": "0x0d4Ec37e692BcD36FE7dDcB37a14358d7F44d72C",
      "network_registry_proxy_contract_address": "0x3ee6e1eaE59C44EC30bc5e8FEeE587f95C9F2626",
      "network_registry_contract_address": "0x3e5AA27125C90686444b2d093BFe9b843E82D2F5",
      "tags": []
    },
    "debug-goerli": {
      "network_id": "goerli",
      "environment_type": "staging",
      "channel_contract_deploy_block": 0,
      "token_contract_address": "0xa3C8f4044b30Fb3071F5b3b02913DE524F1041dc",
      "channels_contract_address": "0xc33Cb28986e929c04A2e8A5f1F641489e6f6d5CE",
      "minted_token_receiver_address": "0x8C9877a1279192448cAbeC9e8C4697b159cF645e",
<<<<<<< HEAD
      "stake_contract_address": "0xae933331ef0bE122f9499512d3ed4Fa3896DCf20",
      "network_registry_contract_address": "${HARDHAT_REGISTRY_CONTACT_ADDRESS}",
      "tags": []
=======
      "stake_contract_address": "0xbEFEdcB0cAD48f0F9f858CF0A328dD1389e18A84",
      "network_registry_contract_address": "0x57e74767075471B1B87C7d34968a5c91a6B6FEB4",
      "xhopr_contract_address": "0x552aBf0EBCd6B6162519132A831C181f87e46874",
      "boost_contract_address": "0x20d7182F9f16E0eda619bBe1Fe8732169B90fab5",
      "network_registry_proxy_contract_address": "0x29f0f5d69Eae4B1A16Ffa82DD3f8EAe965F2Ba6F",
      "tags": ["development"]
>>>>>>> fbe90749
    },
    "tuttlingen": {
      "environment_type": "production",
      "network_id": "xdai",
      "channel_contract_deploy_block": 0,
      "token_contract_address": "0xD4fdec44DB9D44B8f2b6d529620f9C0C7066A2c1",
      "channels_contract_address": "0xd2229d5d54bE8ABC9A2b2d5cFdEd22B48FB8ce2c",
      "stake_contract_address": "0x2cDD13ddB0346E0F620C8E5826Da5d7230341c6E",
      "network_registry_contract_address": "${HARDHAT_REGISTRY_CONTACT_ADDRESS}",
      "tags": []
    },
    "prague": {
      "network_id": "xdai",
      "environment_type": "production",
      "channel_contract_deploy_block": 0,
      "token_contract_address": "0xD4fdec44DB9D44B8f2b6d529620f9C0C7066A2c1",
      "channels_contract_address": "0x4f98F01cb02083eb5457CA0DDC6B37073ec5388a",
      "stake_contract_address": "0x2cDD13ddB0346E0F620C8E5826Da5d7230341c6E",
      "network_registry_contract_address": "${HARDHAT_REGISTRY_CONTACT_ADDRESS}",
      "tags": []
    },
    "budapest": {
      "network_id": "xdai",
      "environment_type": "production",
      "channel_contract_deploy_block": 0,
      "token_contract_address": "0xD4fdec44DB9D44B8f2b6d529620f9C0C7066A2c1",
      "channels_contract_address": "0xEee8AB66b7169b3f9024676165fB1D2a25E472c5",
      "stake_contract_address": "0x2cDD13ddB0346E0F620C8E5826Da5d7230341c6E",
      "network_registry_contract_address": "${HARDHAT_REGISTRY_CONTACT_ADDRESS}",
      "tags": []
    },
    "athens": {
      "network_id": "xdai",
      "environment_type": "production",
      "channel_contract_deploy_block": 0,
      "token_contract_address": "0xD4fdec44DB9D44B8f2b6d529620f9C0C7066A2c1",
      "channels_contract_address": "0xD2F008718EEdD7aF7E9a466F5D68bb77D03B8F7A",
      "stake_contract_address": "0x2cDD13ddB0346E0F620C8E5826Da5d7230341c6E",
      "network_registry_contract_address": "${HARDHAT_REGISTRY_CONTACT_ADDRESS}",
      "tags": []
    },
    "lisbon": {
      "network_id": "xdai",
      "environment_type": "production",
      "channel_contract_deploy_block": 0,
      "token_contract_address": "0x978D91ddFdb0c6eaCC22A258fE498957a79c5F4C",
      "channels_contract_address": "0x1753C9eE656c54f443ce2Fe7248076f9bA4eC100",
      "stake_contract_address": "0x2cDD13ddB0346E0F620C8E5826Da5d7230341c6E",
      "network_registry_contract_address": "${HARDHAT_REGISTRY_CONTACT_ADDRESS}",
      "tags": []
    },
    "ouagadougou": {
      "network_id": "xdai",
      "environment_type": "production",
      "channel_contract_deploy_block": 0,
      "token_contract_address": "0x978D91ddFdb0c6eaCC22A258fE498957a79c5F4C",
      "channels_contract_address": "0x0BB1Ff7A9b3f2c87267626630aa0195cAE3ed5E3",
      "xhopr_contract_address": "0xD057604A14982FE8D88c5fC25Aac3267eA142a08",
      "boost_contract_address": "0x43d13D7B83607F14335cF2cB75E87dA369D056c7",
      "stake_contract_address": "0xae933331ef0bE122f9499512d3ed4Fa3896DCf20",
      "network_registry_contract_address": "${HARDHAT_REGISTRY_CONTACT_ADDRESS}",
      "tags": []
    }
  },
  "networks": {
    "hardhat": {
      "description": "Hardhat is an Ethereum development environment",
      "chain_id": 1,
      "live": false,
      "hardhat_deploy_gas_price": "2 gwei",
      "max_fee_per_gas": "1 gwei",
      "max_priority_fee_per_gas": "2 gwei",
      "default_provider": "http://127.0.0.1:8545/",
      "native_token_name": "ETH",
      "hopr_token_name": "wxHOPR"
    },
    "xdai": {
      "description": "The xDai chain is a stable payments EVM (Ethereum Virtual Machine) blockchain designed for fast and inexpensive transactions",
      "chain_id": 100,
      "live": true,
      "hardhat_deploy_gas_price": "2 gwei",
      "max_fee_per_gas": "10 gwei",
      "max_priority_fee_per_gas": "2 gwei",
      "default_provider": "https://provider-proxy.hoprnet.workers.dev/xdai_mainnet",
      "native_token_name": "xDAI",
      "hopr_token_name": "wxHOPR"
    },
    "goerli": {
      "description": "Görli Testnet is the first proof-of-authority cross-client testnet, synching Parity Ethereum, Geth, Nethermind, Hyperledger Besu (formerly Pantheon), and EthereumJS",
      "chain_id": 5,
      "live": true,
      "hardhat_deploy_gas_price": "1 gwei",
      "max_fee_per_gas": "10 gwei",
      "max_priority_fee_per_gas": "2 gwei",
      "default_provider": "https://provider-proxy.hoprnet.workers.dev/eth_goerli",
      "etherscan_api_url": "http://api-goerli.etherscan.io/api",
      "native_token_name": "gETH",
      "hopr_token_name": "wxHOPR"
    }
  }
}<|MERGE_RESOLUTION|>--- conflicted
+++ resolved
@@ -49,18 +49,12 @@
       "token_contract_address": "0xa3C8f4044b30Fb3071F5b3b02913DE524F1041dc",
       "channels_contract_address": "0xc33Cb28986e929c04A2e8A5f1F641489e6f6d5CE",
       "minted_token_receiver_address": "0x8C9877a1279192448cAbeC9e8C4697b159cF645e",
-<<<<<<< HEAD
-      "stake_contract_address": "0xae933331ef0bE122f9499512d3ed4Fa3896DCf20",
-      "network_registry_contract_address": "${HARDHAT_REGISTRY_CONTACT_ADDRESS}",
-      "tags": []
-=======
       "stake_contract_address": "0xbEFEdcB0cAD48f0F9f858CF0A328dD1389e18A84",
       "network_registry_contract_address": "0x57e74767075471B1B87C7d34968a5c91a6B6FEB4",
       "xhopr_contract_address": "0x552aBf0EBCd6B6162519132A831C181f87e46874",
       "boost_contract_address": "0x20d7182F9f16E0eda619bBe1Fe8732169B90fab5",
       "network_registry_proxy_contract_address": "0x29f0f5d69Eae4B1A16Ffa82DD3f8EAe965F2Ba6F",
       "tags": ["development"]
->>>>>>> fbe90749
     },
     "tuttlingen": {
       "environment_type": "production",
