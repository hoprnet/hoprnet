--- conflicted
+++ resolved
@@ -7,14 +7,10 @@
       "token_contract_address": "${HARDHAT_TOKEN_CONTACT_ADDRESS}",
       "channels_contract_address": "${HARDHAT_CHANNELS_CONTACT_ADDRESS}",
       "minted_token_receiver_address": "0x2402da10A6172ED018AEEa22CA60EDe1F766655C",
-<<<<<<< HEAD
-      "tags": []
-=======
       "stake_contract_address": "0xae933331ef0bE122f9499512d3ed4Fa3896DCf20",
       "network_registry_contract_address": "${HARDHAT_REGISTRY_CONTACT_ADDRESS}",
       "network_registry_admin_address": "0x2402da10A6172ED018AEEa22CA60EDe1F766655C",
-      "tags": ["development"]
->>>>>>> 811005ed
+      "tags": []
     },
     "hardhat-localhost2": {
       "network_id": "hardhat",
@@ -23,14 +19,10 @@
       "token_contract_address": "${HARDHAT_TOKEN_CONTACT_ADDRESS}",
       "channels_contract_address": "${HARDHAT_CHANNELS_CONTACT_ADDRESS}",
       "minted_token_receiver_address": "0x2402da10A6172ED018AEEa22CA60EDe1F766655C",
-<<<<<<< HEAD
-      "tags": []
-=======
       "stake_contract_address": "0xae933331ef0bE122f9499512d3ed4Fa3896DCf20",
       "network_registry_contract_address": "${HARDHAT_REGISTRY_CONTACT_ADDRESS}",
       "network_registry_admin_address": "0x2402da10A6172ED018AEEa22CA60EDe1F766655C",
-      "tags": ["development"]
->>>>>>> 811005ed
+      "tags": []
     },
     "master-goerli": {
       "network_id": "goerli",
@@ -39,14 +31,10 @@
       "token_contract_address": "0xa3C8f4044b30Fb3071F5b3b02913DE524F1041dc",
       "channels_contract_address": "0x7587B259bbe2AdcDc7bFd6FD667Fd440b64c0Aad",
       "minted_token_receiver_address": "0x8C9877a1279192448cAbeC9e8C4697b159cF645e",
-<<<<<<< HEAD
-      "tags": []
-=======
       "stake_contract_address": "0x5F1f18E44d29E159366810Fc6C1208E386Ef661F",
       "network_registry_contract_address": "0x6aDc4991Ac9622Ca07d89A6D38b1Cd062309E8F0",
       "network_registry_admin_address": "0x2402da10A6172ED018AEEa22CA60EDe1F766655C",
-      "tags": ["development"]
->>>>>>> 811005ed
+      "tags": []
     },
     "debug-goerli": {
       "network_id": "goerli",
@@ -55,14 +43,10 @@
       "token_contract_address": "0xC3Ff0A2C4F404D6a9B31a7ABc2a41E616bd4F34C",
       "channels_contract_address": "0x5daae235eEAeA72D9116702A615c2Be89D00D91b",
       "minted_token_receiver_address": "0x8C9877a1279192448cAbeC9e8C4697b159cF645e",
-<<<<<<< HEAD
-      "tags": []
-=======
       "stake_contract_address": "0xae933331ef0bE122f9499512d3ed4Fa3896DCf20",
       "network_registry_contract_address": "${HARDHAT_REGISTRY_CONTACT_ADDRESS}",
       "network_registry_admin_address": "0x2402da10A6172ED018AEEa22CA60EDe1F766655C",
-      "tags": ["development"]
->>>>>>> 811005ed
+      "tags": []
     },
     "tuttlingen": {
       "environment_type": "production",
@@ -70,14 +54,10 @@
       "channel_contract_deploy_block": 0,
       "token_contract_address": "0xD4fdec44DB9D44B8f2b6d529620f9C0C7066A2c1",
       "channels_contract_address": "0xd2229d5d54bE8ABC9A2b2d5cFdEd22B48FB8ce2c",
-<<<<<<< HEAD
-      "tags": []
-=======
       "stake_contract_address": "0x2cDD13ddB0346E0F620C8E5826Da5d7230341c6E",
       "network_registry_contract_address": "${HARDHAT_REGISTRY_CONTACT_ADDRESS}",
       "network_registry_admin_address": "0x2402da10A6172ED018AEEa22CA60EDe1F766655C",
-      "tags": ["production"]
->>>>>>> 811005ed
+      "tags": []
     },
     "prague": {
       "network_id": "xdai",
@@ -85,14 +65,10 @@
       "channel_contract_deploy_block": 0,
       "token_contract_address": "0xD4fdec44DB9D44B8f2b6d529620f9C0C7066A2c1",
       "channels_contract_address": "0x4f98F01cb02083eb5457CA0DDC6B37073ec5388a",
-<<<<<<< HEAD
-      "tags": []
-=======
       "stake_contract_address": "0x2cDD13ddB0346E0F620C8E5826Da5d7230341c6E",
       "network_registry_contract_address": "${HARDHAT_REGISTRY_CONTACT_ADDRESS}",
       "network_registry_admin_address": "0x2402da10A6172ED018AEEa22CA60EDe1F766655C",
-      "tags": ["production"]
->>>>>>> 811005ed
+      "tags": []
     },
     "budapest": {
       "network_id": "xdai",
@@ -100,14 +76,10 @@
       "channel_contract_deploy_block": 0,
       "token_contract_address": "0xD4fdec44DB9D44B8f2b6d529620f9C0C7066A2c1",
       "channels_contract_address": "0xEee8AB66b7169b3f9024676165fB1D2a25E472c5",
-<<<<<<< HEAD
-      "tags": []
-=======
       "stake_contract_address": "0x2cDD13ddB0346E0F620C8E5826Da5d7230341c6E",
       "network_registry_contract_address": "${HARDHAT_REGISTRY_CONTACT_ADDRESS}",
       "network_registry_admin_address": "0x2402da10A6172ED018AEEa22CA60EDe1F766655C",
-      "tags": ["production"]
->>>>>>> 811005ed
+      "tags": []
     },
     "athens": {
       "network_id": "xdai",
