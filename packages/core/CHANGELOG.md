--- conflicted
+++ resolved
@@ -19,11 +19,8 @@
 - `node hopr <id>` spawns a HOPR node at port _9091 + <id>_
 - crawling: crawling is not block anymore, leads to faster crawling
 - heartbeat: every connection uses its own timer now
-<<<<<<< HEAD
+- `randomInteger` function is now cryptographically safe
 - ECDSA signatures now use a more compact representation (64 instead 65 bytes)
-=======
-- `randomInteger` function is now cryptographically safe
->>>>>>> cde61be9
 
 ### Fixed
 
