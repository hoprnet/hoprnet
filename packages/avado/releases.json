--- conflicted
+++ resolved
@@ -2397,8 +2397,6 @@
     "uploadedTo": {
       "http://80.208.229.228:5001": "Fri, 14 Oct 2022 13:21:09 GMT"
     }
-<<<<<<< HEAD
-=======
   },
   "1.90.45": {
     "hash": "/ipfs/QmTRRwihzFeUFbPDpPMdLgL2MK1Lfw9pFZ5wR9BdGSs5Uh",
@@ -2434,6 +2432,5 @@
     "uploadedTo": {
       "http://80.208.229.228:5001": "Wed, 19 Oct 2022 08:42:23 GMT"
     }
->>>>>>> bb9bb196
   }
 }