--- conflicted
+++ resolved
@@ -2075,7 +2075,6 @@
     "uploadedTo": {
       "http://80.208.229.228:5001": "Fri, 26 Aug 2022 08:19:55 GMT"
     }
-<<<<<<< HEAD
   },
   "1.89.18": {
     "hash": "/ipfs/QmNyNZPFetSNtGdKfoo43RYZA2EtQPumWb793AQVGGcQoQ",
@@ -2188,7 +2187,5 @@
     "uploadedTo": {
       "http://80.208.229.228:5001": "Fri, 02 Sep 2022 09:51:27 GMT"
     }
-=======
->>>>>>> afc2eb37
   }
 }