--- conflicted
+++ resolved
@@ -908,17 +908,10 @@
     }
   },
   "0.100.0": {
-<<<<<<< HEAD
-    "hash": "/ipfs/QmeKLpEwHs5CdhkW6vvuCEgXfyFT7zR3VZuHTyJ1LgNqtw",
-    "type": "manifest",
-    "uploadedTo": {
-      "http://80.208.229.228:5001": "Tue, 12 Jul 2022 15:05:58 GMT"
-=======
     "hash": "/ipfs/QmQXw22rSQiDRbuaiWGJ96nNacSTwFTXEmLWdTbC577wZi",
     "type": "manifest",
     "uploadedTo": {
       "http://80.208.229.228:5001": "Tue, 12 Jul 2022 16:24:34 GMT"
->>>>>>> 396cf967
     }
   },
   "1.64.0": {
