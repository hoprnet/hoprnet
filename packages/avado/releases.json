--- conflicted
+++ resolved
@@ -1949,274 +1949,5 @@
     "uploadedTo": {
       "http://80.208.229.228:5001": "Fri, 18 Mar 2022 16:55:24 GMT"
     }
-<<<<<<< HEAD
-  },
-  "1.88.2": {
-    "hash": "/ipfs/QmSUdsjSdnBZSy74dRQ2LhaJg4k4na9aiqMbSNf9MyJWj8",
-    "type": "manifest",
-    "uploadedTo": {
-      "http://80.208.229.228:5001": "Fri, 18 Mar 2022 18:59:34 GMT"
-    }
-  },
-  "1.88.3": {
-    "hash": "/ipfs/QmR5nanEpaWKdzYoZo7zfBMv4peDE9Kp7XRwDsYH9UfUtk",
-    "type": "manifest",
-    "uploadedTo": {
-      "http://80.208.229.228:5001": "Mon, 21 Mar 2022 09:41:31 GMT"
-    }
-  },
-  "1.88.5": {
-    "hash": "/ipfs/QmeQ8KREkiyKxCqEg273E7wjd4AEanSbbCpQLBQ9zjwije",
-    "type": "manifest",
-    "uploadedTo": {
-      "http://80.208.229.228:5001": "Mon, 21 Mar 2022 10:57:29 GMT"
-    }
-  },
-  "1.88.6": {
-    "hash": "/ipfs/QmQqtSh4UERNEaNEeQWCWbUa91KW3yPmtdUpte63tH19tj",
-    "type": "manifest",
-    "uploadedTo": {
-      "http://80.208.229.228:5001": "Mon, 21 Mar 2022 16:41:37 GMT"
-    }
-  },
-  "1.88.8": {
-    "hash": "/ipfs/QmQbTAoBZor6DAw1TYnieUdEfMXQ7zDvGkEfjbi5VdAGDL",
-    "type": "manifest",
-    "uploadedTo": {
-      "http://80.208.229.228:5001": "Tue, 22 Mar 2022 20:33:21 GMT"
-    }
-  },
-  "1.88.9": {
-    "hash": "/ipfs/QmYBpbfpuDS36Z5RWhxr9fQUPdjndZnJ5uUjCdvNawKEQ4",
-    "type": "manifest",
-    "uploadedTo": {
-      "http://80.208.229.228:5001": "Wed, 23 Mar 2022 14:33:12 GMT"
-    }
-  },
-  "1.88.10": {
-    "hash": "/ipfs/QmYxsRMugED2D4Rcp3dSw2ZDNr7fQ9pVwCyiKkPJwynJUJ",
-    "type": "manifest",
-    "uploadedTo": {
-      "http://80.208.229.228:5001": "Wed, 23 Mar 2022 16:07:12 GMT"
-    }
-  },
-  "1.88.11": {
-    "hash": "/ipfs/QmXgsAYnh6SH4ixTFH8WLSz2MXpWcXweEyKkDDMPCPvvYL",
-    "type": "manifest",
-    "uploadedTo": {
-      "http://80.208.229.228:5001": "Wed, 23 Mar 2022 17:15:38 GMT"
-    }
-  },
-  "1.88.12": {
-    "hash": "/ipfs/Qmasi8DxyDYK45An7CxraHSUhcMEeMePm2KL6Mydywj2B4",
-    "type": "manifest",
-    "uploadedTo": {
-      "http://80.208.229.228:5001": "Mon, 28 Mar 2022 15:33:55 GMT"
-    }
-  },
-  "1.88.13": {
-    "hash": "/ipfs/QmTNQgdxGjmHG4Wi5yu8vo9zb9k6G7jG98o4CWk7tKYKo3",
-    "type": "manifest",
-    "uploadedTo": {
-      "http://80.208.229.228:5001": "Tue, 29 Mar 2022 10:05:01 GMT"
-    }
-  },
-  "1.88.14": {
-    "hash": "/ipfs/QmbLWQeJxJ15scq4Thiin3Wx3bgKHEJqxot9joAtJKHJkf",
-    "type": "manifest",
-    "uploadedTo": {
-      "http://80.208.229.228:5001": "Tue, 29 Mar 2022 10:25:13 GMT"
-    }
-  },
-  "1.88.15": {
-    "hash": "/ipfs/QmX2n6dSXo1x8JmAMVzMqoea3m5jkS6pqcCzfjKpeMFc8p",
-    "type": "manifest",
-    "uploadedTo": {
-      "http://80.208.229.228:5001": "Tue, 29 Mar 2022 11:05:09 GMT"
-    }
-  },
-  "1.88.16": {
-    "hash": "/ipfs/QmfCos4vQkeRT8YcLMUQmiifg6NtSyK66Qmg1DphdGLt5S",
-    "type": "manifest",
-    "uploadedTo": {
-      "http://80.208.229.228:5001": "Tue, 29 Mar 2022 14:01:21 GMT"
-    }
-  },
-  "1.88.17": {
-    "hash": "/ipfs/QmSssUMQhQrwgbgPHM7JSK6cM4MntBZmb6B6nVQWzgHeTD",
-    "type": "manifest",
-    "uploadedTo": {
-      "http://80.208.229.228:5001": "Wed, 30 Mar 2022 06:48:45 GMT"
-    }
-  },
-  "1.88.18": {
-    "hash": "/ipfs/QmPDPME9Y7ZcUhqSc5hpf7qpjXnDRLCj7AgdwdJPGHAo9t",
-    "type": "manifest",
-    "uploadedTo": {
-      "http://80.208.229.228:5001": "Wed, 30 Mar 2022 14:49:20 GMT"
-    }
-  },
-  "1.88.19": {
-    "hash": "/ipfs/QmUJ1S9h14jeVvkHe4jrY29qeq9o2dnhYHzNZNqdV5i4QS",
-    "type": "manifest",
-    "uploadedTo": {
-      "http://80.208.229.228:5001": "Thu, 31 Mar 2022 12:14:01 GMT"
-    }
-  },
-  "1.88.20": {
-    "hash": "/ipfs/QmNuqWgWH3cVDH3hrBf3D2fEPq65rPrrHkC68YkLYspoJy",
-    "type": "manifest",
-    "uploadedTo": {
-      "http://80.208.229.228:5001": "Thu, 31 Mar 2022 17:26:15 GMT"
-    }
-  },
-  "1.88.21": {
-    "hash": "/ipfs/QmZ2j7WHqGpJeajP7PTsqqjcFgcAFE4UqUEo6eNjFQcn23",
-    "type": "manifest",
-    "uploadedTo": {
-      "http://80.208.229.228:5001": "Fri, 01 Apr 2022 06:44:39 GMT"
-    }
-  },
-  "1.88.22": {
-    "hash": "/ipfs/QmNsuXzBFc7fuWXxDpuryhTYthJn5uF9Jt9zLJnnJpK5ga",
-    "type": "manifest",
-    "uploadedTo": {
-      "http://80.208.229.228:5001": "Mon, 04 Apr 2022 12:46:06 GMT"
-    }
-  },
-  "1.88.23": {
-    "hash": "/ipfs/QmTNhJCuvp5E3o6kxRitXbp622qCcmgtzWbf4bqMcbkqiT",
-    "type": "manifest",
-    "uploadedTo": {
-      "http://80.208.229.228:5001": "Tue, 05 Apr 2022 07:26:52 GMT"
-    }
-  },
-  "1.88.24": {
-    "hash": "/ipfs/Qmeohg7sP1nEYrW5vQiWe8Dr3TVo8WqGvgWBToUjo4MRPS",
-    "type": "manifest",
-    "uploadedTo": {
-      "http://80.208.229.228:5001": "Tue, 05 Apr 2022 13:08:29 GMT"
-    }
-  },
-  "1.88.25": {
-    "hash": "/ipfs/QmTT3VCfKDcWfsSqPGoBkJrZNEifKLUHPyMtvfsJRumkKD",
-    "type": "manifest",
-    "uploadedTo": {
-      "http://80.208.229.228:5001": "Wed, 06 Apr 2022 07:49:45 GMT"
-    }
-  },
-  "1.88.26": {
-    "hash": "/ipfs/QmcCe2A2xa3szd6aRFn8bDFGqbKTfvHW8vEUE5zSvsdoJs",
-    "type": "manifest",
-    "uploadedTo": {
-      "http://80.208.229.228:5001": "Thu, 07 Apr 2022 08:32:41 GMT"
-    }
-  },
-  "1.88.27": {
-    "hash": "/ipfs/QmQvhQyuZ1NcSAqesu2mtMJnvYHGsG1NLSeQXiFJWygTJW",
-    "type": "manifest",
-    "uploadedTo": {
-      "http://80.208.229.228:5001": "Thu, 07 Apr 2022 12:11:58 GMT"
-    }
-  },
-  "1.88.28": {
-    "hash": "/ipfs/QmWWcGhV2JaAZ9ndg7j8RJfudfcd6SMBcYZhTDK1mRgrig",
-    "type": "manifest",
-    "uploadedTo": {
-      "http://80.208.229.228:5001": "Thu, 07 Apr 2022 14:52:39 GMT"
-    }
-  },
-  "1.88.29": {
-    "hash": "/ipfs/QmYnA9Dci1mn7uU6FxcC5muhzkEb7Co4y2B3W15ZK4fkgo",
-    "type": "manifest",
-    "uploadedTo": {
-      "http://80.208.229.228:5001": "Mon, 11 Apr 2022 09:02:22 GMT"
-    }
-  },
-  "1.88.30": {
-    "hash": "/ipfs/QmUAoLCyvEGuRBXQdtdcTjDk1TM2q8GLcbYfkFjLpfvKJV",
-    "type": "manifest",
-    "uploadedTo": {
-      "http://80.208.229.228:5001": "Mon, 11 Apr 2022 10:34:08 GMT"
-    }
-  },
-  "1.88.31": {
-    "hash": "/ipfs/QmV1RpBFMdDvgJ3fgAvh6VjkN696Lokj1fhhz1E5GZUTDo",
-    "type": "manifest",
-    "uploadedTo": {
-      "http://80.208.229.228:5001": "Tue, 12 Apr 2022 12:14:28 GMT"
-    }
-  },
-  "1.88.32": {
-    "hash": "/ipfs/Qmd8ghTQzXbNVTyDhj6FZGGrkMhBUGNbsusq6QD9JRBJ2h",
-    "type": "manifest",
-    "uploadedTo": {
-      "http://80.208.229.228:5001": "Wed, 13 Apr 2022 09:31:12 GMT"
-    }
-  },
-  "1.88.33": {
-    "hash": "/ipfs/QmaopMkMjv58GwEjuFwQd88fWQGki34Ug1Q81Li3FrkQYt",
-    "type": "manifest",
-    "uploadedTo": {
-      "http://80.208.229.228:5001": "Wed, 13 Apr 2022 12:40:55 GMT"
-    }
-  },
-  "1.88.34": {
-    "hash": "/ipfs/QmVgrdAoChU4ThSGgpEP6xoMrujSSR5V5VF885Vfv4RdR9",
-    "type": "manifest",
-    "uploadedTo": {
-      "http://80.208.229.228:5001": "Wed, 13 Apr 2022 15:02:36 GMT"
-    }
-  },
-  "1.88.35": {
-    "hash": "/ipfs/QmQAfp4SQMuH5Y2ZkkdqUdEjvG32JFkXqLx6NbHxsb8gx4",
-    "type": "manifest",
-    "uploadedTo": {
-      "http://80.208.229.228:5001": "Thu, 14 Apr 2022 16:19:00 GMT"
-    }
-  },
-  "1.88.36": {
-    "hash": "/ipfs/Qmbbs2yiQtEkdxujqaiJyyKEo7Sbsx1pCHwXaaEbj6dJ47",
-    "type": "manifest",
-    "uploadedTo": {
-      "http://80.208.229.228:5001": "Wed, 20 Apr 2022 11:17:58 GMT"
-    }
-  },
-  "1.88.37": {
-    "hash": "/ipfs/QmZ6hc4DXecjzKmDpiwQ8swFodHaZZ9j9Drua5D7xDqgXc",
-    "type": "manifest",
-    "uploadedTo": {
-      "http://80.208.229.228:5001": "Fri, 22 Apr 2022 20:22:29 GMT"
-    }
-  },
-  "1.88.38": {
-    "hash": "/ipfs/QmTPJEpffY3HJCCyNubVe3NTRKvkooCD4nziknij9Re6VX",
-    "type": "manifest",
-    "uploadedTo": {
-      "http://80.208.229.228:5001": "Tue, 26 Apr 2022 07:21:21 GMT"
-    }
-  },
-  "1.88.39": {
-    "hash": "/ipfs/QmQWhvBstDA51fmoeAMTwfZ4gexm7hRa2aNaFSi3Af8x6t",
-    "type": "manifest",
-    "uploadedTo": {
-      "http://80.208.229.228:5001": "Wed, 27 Apr 2022 07:35:42 GMT"
-    }
-  },
-  "1.88.40": {
-    "hash": "/ipfs/QmTGrWh6BJpjhFKwiKo57HLLbYZhTnDE9yTkxryQmf85UA",
-    "type": "manifest",
-    "uploadedTo": {
-      "http://80.208.229.228:5001": "Fri, 29 Apr 2022 08:42:21 GMT"
-    }
-  },
-  "1.88.41": {
-    "hash": "/ipfs/QmR6rUjAdY4yxt4vsJKGN95JsXHKP9eHYFEkubG2pRCwxi",
-    "type": "manifest",
-    "uploadedTo": {
-      "http://80.208.229.228:5001": "Wed, 04 May 2022 07:20:57 GMT"
-    }
-=======
->>>>>>> c54b01ef
   }
 }