--- conflicted
+++ resolved
@@ -2588,17 +2588,10 @@
     }
   },
   "0.200.0": {
-<<<<<<< HEAD
     "hash": "/ipfs/QmQEnx3g69dVTNUX7FRNkcpF3hrKBXC8Vq9E2PmoNo16Fs",
     "type": "manifest",
     "uploadedTo": {
       "http://80.208.229.228:5001": "Thu, 08 Dec 2022 09:07:27 GMT"
-=======
-    "hash": "/ipfs/QmZmRqTuubYPVp4A78DEmcrE3xs2eTbZdA4eGWdUdYrmhz",
-    "type": "manifest",
-    "uploadedTo": {
-      "http://80.208.229.228:5001": "Thu, 08 Dec 2022 08:12:49 GMT"
->>>>>>> 3a6d6ad9
     }
   },
   "1.91.19": {
