--- conflicted
+++ resolved
@@ -2215,7 +2215,6 @@
     "uploadedTo": {
       "http://80.208.229.228:5001": "Mon, 05 Sep 2022 08:11:56 GMT"
     }
-<<<<<<< HEAD
   },
   "1.89.41": {
     "hash": "/ipfs/QmcKb1t4FNHqs4EwcVNjMtYac76du2euqhKZEgvm9UkRt4",
@@ -2258,7 +2257,5 @@
     "uploadedTo": {
       "http://80.208.229.228:5001": "Wed, 07 Sep 2022 17:24:19 GMT"
     }
-=======
->>>>>>> 21c2b07b
   }
 }