--- conflicted
+++ resolved
@@ -18,15 +18,9 @@
       "8080:8080/tcp",
       "9091:9091/tcp"
     ],
-<<<<<<< HEAD
-    "path": "hopr.avado.dnp.dappnode.eth_1.80.3.tar.xz",
-    "hash": "/ipfs/QmZSb1zTHyta3NBxoM24WdQS1mJth9ZSad31VByCdKDt8Q",
-    "size": 70054880,
-=======
     "path": "hopr.avado.dnp.dappnode.eth_0.100.0.tar.xz",
     "hash": "/ipfs/QmRQQxa7v8H9raZkTXCjMV98FfTYTPNMu2gGchwTCXDTTj",
     "size": 67856732,
->>>>>>> 036cbbfa
     "restart": "always"
   },
   "author": "HOPR",
