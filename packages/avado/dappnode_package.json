{
  "name": "hopr.avado.dnp.dappnode.eth",
  "version": "1.86.24",
  "description": "HOPR is an open incentivized mixnet which enables privacy-preserving point-to-point data exchange. HOPR is similar to Tor but actually private, decentralized and economically sustainable.",
  "avatar": "/ipfs/QmX8oTreTovBjr3QmV4UT5nfNbjYxJJJy3dswYVgcYattE",
  "type": "service",
  "autoupdate": true,
  "image": {
    "volumes": [
      "db:/app/db"
    ],
    "environment": [
      "DEBUG=hopr*"
    ],
    "ports": [
      "3000:3000/tcp",
      "3001:3001/tcp",
      "8080:8080/tcp",
      "9091:9091/tcp",
      "9091:9091/udp"
    ],
    "restart": "always",
<<<<<<< HEAD
    "path": "hopr.avado.dnp.dappnode.eth_1.86.22.tar.xz",
    "hash": "/ipfs/QmZpJLRgDkWPrbEBNypgkktnViD72UgoN986baCsZppbns",
    "size": 80035304
=======
    "path": "hopr.avado.dnp.dappnode.eth_1.86.24.tar.xz",
    "hash": "/ipfs/QmWtbqVdTKuBam78MHN4YGCJBaxozk5QiCtzgqh9HShj1B",
    "size": 78528680
>>>>>>> 91c90de5
  },
  "author": "HOPR",
  "license": "GPL-3.0",
  "dependencies": {},
  "links": {
    "OnboardingWizard": "http://hopr.my.ava.do:3000/",
    "homepage": "https://hoprnet.org",
    "Admin interface": "http://hopr.my.ava.do:3000",
    "Rest API V2": "http://hopr.my.ava.do:3001/api/v2/_swagger/"
  },
<<<<<<< HEAD
  "ui": {
    "OnboardingWizard": {
      "url": "http://hopr.my.ava.do",
      "external": true
    }
  },
  "builddate": "2022-02-08T14:25:55.145Z"
=======
  "builddate": "2022-02-08T16:15:33.058Z"
>>>>>>> 91c90de5
}<|MERGE_RESOLUTION|>--- conflicted
+++ resolved
@@ -20,15 +20,9 @@
       "9091:9091/udp"
     ],
     "restart": "always",
-<<<<<<< HEAD
-    "path": "hopr.avado.dnp.dappnode.eth_1.86.22.tar.xz",
-    "hash": "/ipfs/QmZpJLRgDkWPrbEBNypgkktnViD72UgoN986baCsZppbns",
-    "size": 80035304
-=======
     "path": "hopr.avado.dnp.dappnode.eth_1.86.24.tar.xz",
     "hash": "/ipfs/QmWtbqVdTKuBam78MHN4YGCJBaxozk5QiCtzgqh9HShj1B",
     "size": 78528680
->>>>>>> 91c90de5
   },
   "author": "HOPR",
   "license": "GPL-3.0",
@@ -39,15 +33,11 @@
     "Admin interface": "http://hopr.my.ava.do:3000",
     "Rest API V2": "http://hopr.my.ava.do:3001/api/v2/_swagger/"
   },
-<<<<<<< HEAD
   "ui": {
     "OnboardingWizard": {
       "url": "http://hopr.my.ava.do",
       "external": true
     }
   },
-  "builddate": "2022-02-08T14:25:55.145Z"
-=======
   "builddate": "2022-02-08T16:15:33.058Z"
->>>>>>> 91c90de5
 }