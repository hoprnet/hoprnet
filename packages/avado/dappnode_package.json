--- conflicted
+++ resolved
@@ -19,14 +19,7 @@
       "9091:9091/tcp",
       "9091:9091/udp"
     ],
-<<<<<<< HEAD
-    "restart": "always",
-    "path": "hopr.avado.dnp.dappnode.eth_0.100.0.tar.xz",
-    "hash": "/ipfs/QmPqTdCo3nwohF3AopWSSrjJF67UuyNuSYXrTwJaYmTPSS",
-    "size": 79609228
-=======
     "restart": "always"
->>>>>>> 45ec432e
   },
   "author": "HOPR",
   "license": "GPL-3.0",
@@ -37,14 +30,10 @@
     "Admin interface": "http://hopr.my.ava.do:3000",
     "Rest API V2": "http://hopr.my.ava.do:3001/api/v2/_swagger/"
   },
-<<<<<<< HEAD
-  "builddate": "2022-02-09T17:15:41.535Z"
-=======
   "ui": {
     "OnboardingWizard": {
       "url": "http://hopr.my.ava.do",
       "external": true
     }
   }
->>>>>>> 45ec432e
 }