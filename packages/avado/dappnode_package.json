--- conflicted
+++ resolved
@@ -18,15 +18,9 @@
       "8080:8080/tcp",
       "9091:9091/tcp"
     ],
-<<<<<<< HEAD
-    "path": "hopr.avado.dnp.dappnode.eth_1.80.3.tar.xz",
-    "hash": "/ipfs/QmZSb1zTHyta3NBxoM24WdQS1mJth9ZSad31VByCdKDt8Q",
-    "size": 70054880,
-=======
     "path": "hopr.avado.dnp.dappnode.eth_0.100.0.tar.xz",
     "hash": "/ipfs/QmR9i9m8CeCrY8Mq2dVb8eTkCqdj5xtHGSQ5J4wfkyhwq5",
     "size": 70034616,
->>>>>>> 268fee45
     "restart": "always"
   },
   "author": "HOPR",
