{
  "name": "hopr.avado.dnp.dappnode.eth",
<<<<<<< HEAD
  "version": "1.80.1",
=======
  "version": "1.80.3",
>>>>>>> 98d9af1c
  "description": "The HOPR protocol ensures everyone has control of their privacy, data, and identity. By running a HOPR Node, you can obtain HOPR tokens by relaying data and connect to the HOPR Network.",
  "avatar": "/ipfs/QmX8oTreTovBjr3QmV4UT5nfNbjYxJJJy3dswYVgcYattE",
  "type": "service",
  "autoupdate": true,
  "image": {
    "volumes": [
      "db:/app/db"
    ],
    "environment": [
      "DEBUG=hopr*"
    ],
    "ports": [
      "3000:3000/tcp",
      "3001:3001/tcp",
      "8080:8080/tcp",
      "9091:9091/tcp"
    ],
    "path": "hopr.avado.dnp.dappnode.eth_0.100.0.tar.xz",
    "hash": "/ipfs/QmR9i9m8CeCrY8Mq2dVb8eTkCqdj5xtHGSQ5J4wfkyhwq5",
    "size": 70034616,
    "restart": "always"
  },
  "author": "HOPR",
  "license": "(C)",
  "dependencies": {},
  "links": {
    "OnboardingWizard": "http://my.hopr.avado.dnp.dappnode.eth:3000"
  }
}<|MERGE_RESOLUTION|>--- conflicted
+++ resolved
@@ -1,10 +1,6 @@
 {
   "name": "hopr.avado.dnp.dappnode.eth",
-<<<<<<< HEAD
-  "version": "1.80.1",
-=======
   "version": "1.80.3",
->>>>>>> 98d9af1c
   "description": "The HOPR protocol ensures everyone has control of their privacy, data, and identity. By running a HOPR Node, you can obtain HOPR tokens by relaying data and connect to the HOPR Network.",
   "avatar": "/ipfs/QmX8oTreTovBjr3QmV4UT5nfNbjYxJJJy3dswYVgcYattE",
   "type": "service",
