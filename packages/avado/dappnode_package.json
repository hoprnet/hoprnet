--- conflicted
+++ resolved
@@ -17,13 +17,8 @@
       "3001:3001/tcp"
     ],
     "path": "hopr.avado.dnp.dappnode.eth_0.100.0.tar.xz",
-<<<<<<< HEAD
-    "hash": "/ipfs/Qme8vJ4X5BSW35pSxYgoza7NCJ44FpmBoCtivuKfXp865f",
-    "size": 62243864,
-=======
     "hash": "/ipfs/QmUvz9RVrNMFJMMgeJfijEYGqrtsHoJ439LBKxnB6fk2h7",
     "size": 62216760,
->>>>>>> f96f9004
     "restart": "always"
   },
   "author": "HOPR",
