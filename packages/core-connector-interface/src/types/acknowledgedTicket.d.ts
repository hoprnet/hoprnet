import type HoprCoreConnector from '..'
import { Hash, SignedTicket } from '.'

declare interface AcknowledgedTicketStatic {
<<<<<<< HEAD
  SIZE(): number
=======
  SIZE: number
>>>>>>> 6b0fce30

  create(
    arr?: { bytes: ArrayBuffer; offset: number },
    struct?: { signedTicket?: SignedTicket; response?: Hash; preImage?: Hash; redeemed?: boolean }
  ): AcknowledgedTicket
}

declare interface AcknowledgedTicket extends Uint8Array {
  signedTicket: Promise<SignedTicket>
  signedTicketOffset: number

  response: Hash
  responseOffset: number

  preImage: Hash
  preImageOffset: number

  redeemed: boolean
  redeemedOffset: number
}

declare var AcknowledgedTicket: AcknowledgedTicketStatic

export default AcknowledgedTicket<|MERGE_RESOLUTION|>--- conflicted
+++ resolved
@@ -2,11 +2,7 @@
 import { Hash, SignedTicket } from '.'
 
 declare interface AcknowledgedTicketStatic {
-<<<<<<< HEAD
-  SIZE(): number
-=======
   SIZE: number
->>>>>>> 6b0fce30
 
   create(
     arr?: { bytes: ArrayBuffer; offset: number },
