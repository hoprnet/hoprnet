--- conflicted
+++ resolved
@@ -1,12 +1,5 @@
-<<<<<<< HEAD
-import Hash from './hash'
-=======
-import Address from './accountId'
-import Balance from './balance'
-import { Hash } from '.'
->>>>>>> 34fa0dce
 import Signature from './signature'
-import { UINT256, Address, Balance } from '.' // TODO: cyclic
+import { UINT256, Address, Balance, Hash } from '.' // TODO: cyclic
 
 declare interface TicketStatic {
   readonly SIZE: number
