--- conflicted
+++ resolved
@@ -1,11 +1,5 @@
-<<<<<<< HEAD
-import Account from './account'
-import Address from './accountId'
-=======
->>>>>>> 8ec61455
 import AcknowledgedTicket from './acknowledgedTicket'
 import { Channel, ChannelBalance, ChannelState } from './channel'
-import ChannelEntry from './channelEntry'
 import Hash from './hash'
 import Moment from './moment'
 import NativeBalance from './nativeBalance'
@@ -19,6 +13,7 @@
 declare interface AddressStatic {
   readonly SIZE: number
   new (accountId: Uint8Array): Address
+  fromString(str: string): Address
 }
 declare interface Address {
   serialize(): Uint8Array
@@ -40,8 +35,38 @@
 }
 declare var Balance: BalanceStatic
 
+declare interface AccountEntryStatic {
+  readonly SIZE: number
+  new (address: Address, publicKey?: Public, secret?: Hash, counter?: BN): Account
+}
+declare interface AccountEntry {
+  address: Address
+  publicKey?: Public
+  secret?: Hash
+  counter?: BN
+  isInitialized(): boolean
+}
+declare var AccountEntry: AccountEntryStatic
+
+declare interface ChannelEntryStatic {
+  readonly SIZE: number
+}
+declare interface ChannelEntry {
+  parties: [Address, Address]
+  deposit: BN
+  partyABalance: BN
+  closureTime: BN
+  stateCounter: BN
+  closureByPartyA: boolean
+  openedAt: BN
+  closedAt: BN
+  getStatus(): 'CLOSED' | 'OPEN' | 'PENDING_TO_CLOSE'
+  getIteration(): number
+}
+declare var ChannelEntry: ChannelEntryStatic
+
 export {
-  Account,
+  AccountEntry,
   Address,
   AcknowledgedTicket,
   Balance,
