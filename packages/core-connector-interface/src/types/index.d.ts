import AcknowledgedTicket from './acknowledgedTicket'
<<<<<<< HEAD
=======
import Public from './public'
>>>>>>> 81e0a58b
import Signature from './signature'
import SignedTicket from './signedTicket'
import Ticket from './ticket'
import BN from 'bn.js'

declare interface AddressStatic {
  readonly SIZE: number
  new (accountId: Uint8Array): Address
  fromString(str: string): Address
}
declare interface Address {
  serialize(): Uint8Array
  eq(b: Address): boolean
  toHex(): string
}
declare var Address: AddressStatic

declare interface BalanceStatic {
  readonly SIZE: number
  readonly SYMBOL: string // Abbreviation of the currency, e.g. `HOPR`
  readonly DECIMALS: number
  new (balance: BN): Balance
}
declare interface Balance {
  toBN(): BN
  serialize(): Uint8Array
  toFormattedString(): string // Readable version of the balance
}
declare var Balance: BalanceStatic

declare interface HashStatic {
  readonly SIZE: number
  new (hash: Uint8Array): Hash
}
declare interface Hash {
  serialize(): Uint8Array
  toHex(): string
  eq(b: Hash): boolean
  hash(): Hash
}
declare var Hash: HashStatic

declare interface NativeBalanceStatic {
  readonly SIZE: number
  readonly SYMBOL: string // Abbreviation of the currency, e.g. `ETH`
  readonly DECIMALS: number
  new (balance: BN): Balance
}
declare interface NativeBalance {
  toBN(): BN
  serialize(): Uint8Array
  toFormattedString(): string // Readable version of the balance
}
declare var NativeBalance: NativeBalanceStatic

declare interface AccountEntryStatic {
  readonly SIZE: number
  new (address: Address, publicKey?: PublicKey, secret?: Hash, counter?: BN): AccountEntry
}
declare interface AccountEntry {
  address: Address
  publicKey?: PublicKey
  secret?: Hash
  counter?: BN
  isInitialized(): boolean
}
declare var AccountEntry: AccountEntryStatic

declare interface ChannelEntryStatic {
  readonly SIZE: number
}
declare interface ChannelEntry {
  partyA: Address
  partyB: Address
  deposit: BN
  partyABalance: BN
  closureTime: BN
  stateCounter: BN
  closureByPartyA: boolean
  openedAt: BN
  closedAt: BN
  getStatus(): 'CLOSED' | 'OPEN' | 'PENDING_TO_CLOSE'
  getIteration(): BN
<<<<<<< HEAD
  getChannelId(): Promise<Hash>
=======
  getId(): Promise<Hash>
>>>>>>> 81e0a58b
  getBalances(): { partyA: Balance; partyB: Balance }
}
declare var ChannelEntry: ChannelEntryStatic

declare interface UINT256Static {
  readonly SIZE: number
  new (amount: BN): UINT256
  fromString(str: string): UINT256
}
declare interface UINT256 {
  toBN(): BN
  serialize(): Uint8Array
}
declare var UINT256: UINT256Static

declare interface PublicKeyStatic {
  SIZE: number
  new (public: Uint8Array): PublicKey
  fromString(str: string): PublicKey
}

declare interface PublicKey {
  toAddress(): Address
  serialize(): Uint8Array
  toHex(): string
}

declare var PublicKey: PublicStatic

export {
  AccountEntry,
  Address,
  AcknowledgedTicket,
  Balance,
  ChannelEntry,
  Hash,
  NativeBalance,
  PublicKey,
  Signature,
  SignedTicket,
  Ticket,
  UINT256
}<|MERGE_RESOLUTION|>--- conflicted
+++ resolved
@@ -1,8 +1,4 @@
 import AcknowledgedTicket from './acknowledgedTicket'
-<<<<<<< HEAD
-=======
-import Public from './public'
->>>>>>> 81e0a58b
 import Signature from './signature'
 import SignedTicket from './signedTicket'
 import Ticket from './ticket'
@@ -86,11 +82,7 @@
   closedAt: BN
   getStatus(): 'CLOSED' | 'OPEN' | 'PENDING_TO_CLOSE'
   getIteration(): BN
-<<<<<<< HEAD
-  getChannelId(): Promise<Hash>
-=======
   getId(): Promise<Hash>
->>>>>>> 81e0a58b
   getBalances(): { partyA: Balance; partyB: Balance }
 }
 declare var ChannelEntry: ChannelEntryStatic
