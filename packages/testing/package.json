--- conflicted
+++ resolved
@@ -1,10 +1,6 @@
 {
   "name": "@hoprnet/hopr-testing",
-<<<<<<< HEAD
-  "version": "1.69.3",
-=======
   "version": "1.69.0-next.36",
->>>>>>> e1431e90
   "description": "",
   "repository": "https://github.com/hoprnet/hoprnet.git",
   "homepage": "https://hoprnet.org",
@@ -25,11 +21,7 @@
     "prepublishOnly": "yarn build"
   },
   "dependencies": {
-<<<<<<< HEAD
-    "@hoprnet/hopr-demo-seeds": "1.69.3",
-=======
     "@hoprnet/hopr-demo-seeds": "1.69.0-next.36",
->>>>>>> e1431e90
     "debug": "^4.3.1",
     "ganache-core": "2.13.2"
   },
