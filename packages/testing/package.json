{
  "name": "@hoprnet/hopr-testing",
  "version": "1.57.0-next.30",
  "description": "",
  "repository": "https://github.com/hoprnet/hoprnet.git",
  "homepage": "https://hoprnet.org",
  "license": "GPL-3.0-only",
  "main": "lib/index.js",
  "types": "lib/index.d.ts",
  "files": [
    "lib/",
    "!lib/*.spec**",
    "README.md",
    "package.json",
    "yarn.lock"
  ],
  "engines": {
    "node": "12"
  },
  "scripts": {
    "clean": "rimraf ./lib",
    "build": "yarn clean && tsc -p . --noEmit false",
    "prepublishOnly": "yarn build"
  },
  "dependencies": {
<<<<<<< HEAD
    "@hoprnet/hopr-demo-seeds": "1.57.0-next.29",
    "debug": "^4.3.1",
=======
    "@hoprnet/hopr-demo-seeds": "1.57.0-next.30",
    "debug": "^4.1.1",
>>>>>>> 4e8c7bae
    "ganache-core": "2.13.1"
  },
  "devDependencies": {
    "@types/node": "^12",
    "rimraf": "^3.0.2",
    "typescript": "^4.1"
  }
}<|MERGE_RESOLUTION|>--- conflicted
+++ resolved
@@ -23,13 +23,8 @@
     "prepublishOnly": "yarn build"
   },
   "dependencies": {
-<<<<<<< HEAD
-    "@hoprnet/hopr-demo-seeds": "1.57.0-next.29",
+    "@hoprnet/hopr-demo-seeds": "1.57.0-next.30",
     "debug": "^4.3.1",
-=======
-    "@hoprnet/hopr-demo-seeds": "1.57.0-next.30",
-    "debug": "^4.1.1",
->>>>>>> 4e8c7bae
     "ganache-core": "2.13.1"
   },
   "devDependencies": {
