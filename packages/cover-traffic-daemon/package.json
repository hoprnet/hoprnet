{
  "name": "@hoprnet/hopr-cover-traffic-daemon",
  "description": "Generate chaffing traffic",
  "version": "1.83.0-next.75",
  "repository": "https://github.com/hoprnet/hoprnet.git",
  "homepage": "https://hoprnet.org",
  "license": "GPL-3.0",
  "types": "lib/index.d.ts",
  "main": "lib/index.js",
  "bin": "lib/index.js",
  "scripts": {
    "clean": "rimraf ./lib ./tsconfig.tsbuildinfo",
    "test": "mocha --parallel",
    "dev": "yarn clean && tsc -w",
<<<<<<< HEAD
    "build": "yarn clean && tsc -p .",
    "prepack": "../../scripts/remove-tests.sh cover-traffic-daemon",
=======
    "build": "yarn clean && tsc -p . && yarn build:copy",
    "build:copy": "cp ./src/unreleasedTokens.json ./lib",
    "prepublishOnly": "tsc -p ./tsconfig.npm.json",
>>>>>>> c3643631
    "docs:generate": "yarn typedoc",
    "docs:watch": "yarn typedoc --watch"
  },
  "engines": {
    "node": "16"
  },
  "files": [
    "lib",
    "default-environment.json"
  ],
  "dependencies": {
    "@hoprnet/hopr-core": "workspace:packages/core",
    "@hoprnet/hopr-utils": "workspace:packages/utils",
    "bignumber.js": "9.0.1",
    "bn.js": "5.2.0",
    "peer-id": "0.15.3",
    "yargs": "17.2.1"
  },
  "devDependencies": {
<<<<<<< HEAD
    "@types/mocha": "9.0.0",
    "@types/yargs": "17.0.5",
=======
    "@types/blessed": "0.1.19",
    "@types/rimraf": "3.0.2",
    "@types/yargs": "17.0.7",
>>>>>>> c3643631
    "mocha": "9.1.3",
    "rimraf": "3.0.2",
    "typedoc": "0.22.9",
    "typedoc-plugin-markdown": "3.11.6",
    "typescript": "4.5.2"
  },
  "mocha": {
    "extension": [
      "ts"
    ],
    "spec": "src/**/*.spec.ts",
    "require": "ts-node/register"
  }
}<|MERGE_RESOLUTION|>--- conflicted
+++ resolved
@@ -12,14 +12,10 @@
     "clean": "rimraf ./lib ./tsconfig.tsbuildinfo",
     "test": "mocha --parallel",
     "dev": "yarn clean && tsc -w",
-<<<<<<< HEAD
-    "build": "yarn clean && tsc -p .",
     "prepack": "../../scripts/remove-tests.sh cover-traffic-daemon",
-=======
     "build": "yarn clean && tsc -p . && yarn build:copy",
     "build:copy": "cp ./src/unreleasedTokens.json ./lib",
     "prepublishOnly": "tsc -p ./tsconfig.npm.json",
->>>>>>> c3643631
     "docs:generate": "yarn typedoc",
     "docs:watch": "yarn typedoc --watch"
   },
@@ -39,14 +35,9 @@
     "yargs": "17.2.1"
   },
   "devDependencies": {
-<<<<<<< HEAD
     "@types/mocha": "9.0.0",
-    "@types/yargs": "17.0.5",
-=======
-    "@types/blessed": "0.1.19",
     "@types/rimraf": "3.0.2",
     "@types/yargs": "17.0.7",
->>>>>>> c3643631
     "mocha": "9.1.3",
     "rimraf": "3.0.2",
     "typedoc": "0.22.9",
