--- conflicted
+++ resolved
@@ -9,11 +9,7 @@
   "main": "lib/index.js",
   "bin": "lib/index.js",
   "scripts": {
-<<<<<<< HEAD
-    "clean": "rimraf ./lib ./tsconfig.tsbuildinfo ./tsconfig.spec.tsbuildinfo",
-=======
-    "clean": "rimraf ./lib ./tsconfig.tsbuildinfo ./db ./ct.json",
->>>>>>> 0cc054af
+    "clean": "rimraf ./lib ./tsconfig.tsbuildinfo ./db ./ct.json ./tsconfig.spec.tsbuildinfo",
     "test": "NODE_OPTIONS=\"--trace-warnings --unhandled-rejections=strict\" mocha --reporter=tap --full-trace",
     "coverage": "nyc --reporter=html mocha",
     "dev": "yarn clean && tsc -w",
