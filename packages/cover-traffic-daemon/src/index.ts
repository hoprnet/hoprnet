--- conflicted
+++ resolved
@@ -4,10 +4,6 @@
 
 import BN from 'bn.js'
 import yargs from 'yargs/yargs'
-<<<<<<< HEAD
-import { terminalWidth } from 'yargs'
-=======
->>>>>>> df260872
 import { hideBin } from 'yargs/helpers'
 import {
   createHoprNode,
@@ -56,13 +52,9 @@
 // Use environment-specific default data path
 const defaultDataPath = path.join(process.cwd(), 'hopr-cover-traffic-daemon-db', defaultEnvironment())
 
-<<<<<<< HEAD
-const argv = yargs(hideBin(process.argv))
-=======
 const yargsInstance = yargs(hideBin(process.argv))
 
 const argv = yargsInstance
->>>>>>> df260872
   .env('HOPR_CTD') // enable options to be set as environment variables with the HOPR_CTD prefix
   .epilogue(
     'All CLI options can be configured through environment variables as well. CLI parameters have precedence over environment variables.'
@@ -137,11 +129,7 @@
     describe: 'Upper bound for variance applied to heartbeat interval in milliseconds [env: HOPRD_HEARTBEAT_VARIANCE]',
     default: HEARTBEAT_INTERVAL_VARIANCE
   })
-<<<<<<< HEAD
-  .wrap(Math.min(120, terminalWidth()))
-=======
   .wrap(Math.min(120, yargsInstance.terminalWidth()))
->>>>>>> df260872
   .parseSync()
 
 function generateNodeOptions(environment: ResolvedEnvironment): HoprOptions {
