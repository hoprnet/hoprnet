--- conflicted
+++ resolved
@@ -47,15 +47,11 @@
 // Use environment-specific default data path
 const defaultDataPath = path.join(process.cwd(), 'hopr-cover-traffic-daemon-db', defaultEnvironment())
 
-<<<<<<< HEAD
 const argv = yargs(hideBin(process.argv))
-=======
-const argv = yargs(process.argv.slice(2))
   .env('HOPR_CTD') // enable options to be set as environment variables with the HOPR_CTD prefix
   .epilogue(
     'All CLI options can be configured through environment variables as well. CLI parameters have precedence over environment variables.'
   )
->>>>>>> eaa6b4e8
   .option('environment', {
     string: true,
     describe: 'Environment id which the node shall run on (HOPR_CTD_ENVIRONMENT)',
