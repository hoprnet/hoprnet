import { type StrategyTickResult, SaneDefaults, type ChannelStrategyInterface } from '@hoprnet/hopr-core'
<<<<<<< HEAD
import type Hopr from '@hoprnet/hopr-core'
import type BN from 'bn.js'
import { type PublicKey, type ChannelEntry, ChannelStatus } from '@hoprnet/hopr-utils'
import type { PersistedState, State } from './state'
import { findCtChannelOpenTime, sendCTMessage } from './utils'
=======
import { type default as Hopr } from '@hoprnet/hopr-core'
import type BN from 'bn.js'
import { type PublicKey, type ChannelEntry, ChannelStatus } from '@hoprnet/hopr-utils'
import type { PersistedState, State } from './state.js'
import { findCtChannelOpenTime, sendCTMessage } from './utils.js'
>>>>>>> df260872
import {
  CT_INTERMEDIATE_HOPS,
  MESSAGE_FAIL_THRESHOLD,
  MINIMUM_STAKE_BEFORE_CLOSURE,
  CHANNELS_PER_COVER_TRAFFIC_NODE,
  CHANNEL_STAKE,
  CT_NETWORK_QUALITY_THRESHOLD,
  CT_CHANNEL_STALL_TIMEOUT,
  CT_OPEN_CHANNEL_QUALITY_THRESHOLD
} from './constants.js'
import { debug } from '@hoprnet/hopr-utils'

const log = debug('hopr:cover-traffic')

type CtChannel = {
  destination: PublicKey
  latestQualityOf: number
  openFrom: number
}

export class CoverTrafficStrategy extends SaneDefaults implements ChannelStrategyInterface {
  name = 'covertraffic'

  constructor(private selfPub: PublicKey, private node: Hopr, private data: PersistedState) {
    super()
  }

  // Interval of the `periodicCheck` in hopr-core
  tickInterval = 10000

  /**
   * Iterates through the persisted state and the current payment channel
   * graph and marks channels that should be closed and those that should
   * be opened.
   * Also returns a list of ct channels.
   * @param state current persisted state
   * @param currentChannels recent payment channel graph
   * @param peers known peers in the network
   * @returns
   */
  revisitTopology(
    state: State,
    currentChannels: ChannelEntry[],
    peers: Hopr['networkPeers']
  ): {
    ctChannels: CtChannel[]
    tickResult: StrategyTickResult
  } {
    const tickResult: StrategyTickResult = { toOpen: [], toClose: [] }
    const ctChannels: CtChannel[] = []

    for (let channel of currentChannels) {
      if (channel.status === ChannelStatus.Closed) {
        continue
      }
      const quality = peers.qualityOf(channel.destination.toPeerId())
      ctChannels.push({
        destination: channel.destination,
        latestQualityOf: quality,
        openFrom: findCtChannelOpenTime(channel.destination, state)
      })

      // Cover traffic channels with quality below this threshold will be closed
      if (quality < CT_NETWORK_QUALITY_THRESHOLD) {
        log(`closing channel ${channel.destination.toB58String()} with quality < ${CT_NETWORK_QUALITY_THRESHOLD}`)
        tickResult.toClose.push({
          destination: channel.destination
        })
      }
      // If the HOPR token balance of the current CT node is no larger than the `MINIMUM_STAKE_BEFORE_CLOSURE`, close all the non-closed channels.
      if (channel.balance.toBN().lt(MINIMUM_STAKE_BEFORE_CLOSURE)) {
        log(`closing channel with balance too low ${channel.destination.toB58String()}`)
        tickResult.toClose.push({
          destination: channel.destination
        })
      }
      // Close the cover-traffic channel when the number of failed messages meets the threshold. Reset the failed message counter.
      if (this.data.messageFails(channel.destination) > MESSAGE_FAIL_THRESHOLD) {
        log(`closing channel with too many message fails: ${channel.destination.toB58String()}`)
        this.data.resetMessageFails(channel.destination)
        tickResult.toClose.push({
          destination: channel.destination
        })
      }
    }

    return {
      tickResult,
      ctChannels
    }
  }

  /**
   * Go through network state and get arrays of channels to be opened/closed
   * Called in `tickChannelStrategy` in `hopr-core`
   * @param balance HOPR token balance of the current node
   * @param currentChannels All the channels that have ever been opened with the current node as `source`
   * @param peers All the peers detected (destination of channels ever existed, destination of channels to be created, and peers connected through libp2p)
   * @param _getRandomChannel Method to get a random open channel
   * @returns Array of channels to be opened and channels to be closed.
   */
  async tick(
    balance: BN,
    currentChannels: ChannelEntry[],
    peers: Hopr['networkPeers'],
    _getRandomChannel: () => Promise<ChannelEntry>
  ): Promise<StrategyTickResult> {
    log(`tick, balance ${balance.toString()}`)
    const state = this.data.get()

    // Refresh open channels.
    const { tickResult, ctChannels } = this.revisitTopology(state, currentChannels, peers)

    this.data.setCTChannels(ctChannels)
    log(
      'channels',
      ctChannels
        .map((c: CtChannel) => `${c.destination.toB58String()} - ${c.latestQualityOf}, ${c.openFrom}`)
        .join('; ')
    )

    // Network must have at least some channels to create a full cover-traffic loop.
    if (this.data.openChannelCount() > CT_INTERMEDIATE_HOPS + 1) {
      for (let openChannel of state.ctChannels) {
        // all the non-closed channels from this cover-traffic node.
        const channel = this.data.findChannel(this.selfPub, openChannel.destination)
        if (channel && channel.status == ChannelStatus.Open) {
          // send messages for open channels

          const success = await sendCTMessage(
            openChannel.destination,
            this.selfPub,
            async (message: Uint8Array, path: PublicKey[]) => {
              await this.node.sendMessage(message, this.selfPub.toPeerId(), path)
            },
            this.data
          )

          if (!success) {
            log(
              `failed to send to ${openChannel.destination.toB58String()} fails: ${this.data.messageFails(
                openChannel.destination
              )}`
            )
            this.data.incrementMessageFails(openChannel.destination)
          } else {
            this.data.incrementMessageTotalSuccess()
          }
        } else if (channel && channel.status == ChannelStatus.WaitingForCommitment) {
          if (Date.now() - openChannel.openFrom >= CT_CHANNEL_STALL_TIMEOUT) {
            // handle waiting for commitment stalls
            log('channel is stalled in WAITING_FOR_COMMITMENT, closing', openChannel.destination.toB58String())
            tickResult.toClose.push({
              destination: openChannel.destination
            })
          } else {
            log('channel is WAITING_FOR_COMMITMENT, waiting', openChannel.destination.toB58String())
          }
        } else {
          log(
            `Unknown error with open CT channels. Channel is ${
              channel.status
            }; openChannel is to ${openChannel.destination.toB58String()} since ${openChannel.openFrom} with quality ${
              openChannel.latestQualityOf
            }`
          )
        }
      }
    } else {
      log('aborting send messages - less channels in network than hops required')
    }
    log(`message send phase complete for ${state.ctChannels.length} ctChannels`)

    let attempts = 0
    let currentChannelNum = currentChannels.length
    // When there is no enough cover traffic channels, providing node exists and adequete past attempts, the node will open some channels.
    while (
      currentChannelNum < CHANNELS_PER_COVER_TRAFFIC_NODE &&
      Object.keys(state.nodes).length > 0 &&
      attempts < 100
    ) {
      attempts++
      const choice = this.data.weightedRandomChoice()
      const quality = peers.qualityOf(choice.toPeerId())
      // Ignore the randomly chosen node, if it's the cover traffic node itself, or a non-closed channel exists
      if (
        ctChannels.find((x: CtChannel) => x.destination.eq(choice)) ||
        choice.eq(this.selfPub) ||
        tickResult.toOpen.find((x: StrategyTickResult['toOpen'][number]) => x.destination.eq(choice)) ||
        tickResult.toClose.find((x: StrategyTickResult['toClose'][number]) => x.destination.eq(choice))
      ) {
        //console.error('skipping node', c.toB58String())
        continue
      }
      // It should fulfil the quality threshold
      if (quality < CT_OPEN_CHANNEL_QUALITY_THRESHOLD) {
        //log('low quality node skipped', c.toB58String(), q)
        continue
      }

      log(`opening ${choice.toB58String()}`)
      currentChannelNum++
      tickResult.toOpen.push({
        destination: choice,
        stake: CHANNEL_STAKE
      })
    }

    log(
      `strategy tick: ${Date.now()} balance:${balance.toString()} open:${tickResult.toOpen
        .map((p: StrategyTickResult['toOpen'][number]) => p.destination.toPeerId().toB58String())
        .join(',')} close: ${tickResult.toClose
        .map((p: StrategyTickResult['toClose'][number]) => p.destination.toPeerId().toB58String())
        .join(',')}`.replace('\n', ', ')
    )
    return tickResult
  }

  async onWinningTicket() {
    log('cover traffic ignores winning ticket.')
  }

  async onChannelWillClose() {
    log('cover traffic doesnt do anything as channel closes')
  }
}<|MERGE_RESOLUTION|>--- conflicted
+++ resolved
@@ -1,17 +1,9 @@
 import { type StrategyTickResult, SaneDefaults, type ChannelStrategyInterface } from '@hoprnet/hopr-core'
-<<<<<<< HEAD
-import type Hopr from '@hoprnet/hopr-core'
-import type BN from 'bn.js'
-import { type PublicKey, type ChannelEntry, ChannelStatus } from '@hoprnet/hopr-utils'
-import type { PersistedState, State } from './state'
-import { findCtChannelOpenTime, sendCTMessage } from './utils'
-=======
 import { type default as Hopr } from '@hoprnet/hopr-core'
 import type BN from 'bn.js'
 import { type PublicKey, type ChannelEntry, ChannelStatus } from '@hoprnet/hopr-utils'
 import type { PersistedState, State } from './state.js'
 import { findCtChannelOpenTime, sendCTMessage } from './utils.js'
->>>>>>> df260872
 import {
   CT_INTERMEDIATE_HOPS,
   MESSAGE_FAIL_THRESHOLD,
