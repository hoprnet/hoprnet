import type { HoprToken } from './tsc/web3/HoprToken'
import type { Await } from './tsc/utils'
import type CoreConnector from '.'
import { expect } from 'chai'
import Web3 from 'web3'
import sinon from 'sinon'
import { getBalance, getNativeBalance } from './account'
import { Ganache } from '@hoprnet/hopr-testing'
import { migrate, addresses, abis } from '@hoprnet/hopr-ethereum'
import { stringToU8a, durations } from '@hoprnet/hopr-utils'
import { getPrivKeyData, createAccountAndFund, createNode, disconnectWeb3 } from './utils/testing.spec'
import * as testconfigs from './config.spec'
import * as configs from './config'
import { wait } from './utils'
import { WEB3_CACHE_TTL } from './constants'
import Sinon from 'sinon'

const HoprTokenAbi = abis.HoprToken
const HoprChannelsAbi = abis.HoprChannels

describe('test Account', function () {
  this.timeout(durations.minutes(5))

  const ganache = new Ganache()
  let web3: Web3
  let hoprToken: HoprToken
  let coreConnector: CoreConnector
  let funder: Await<ReturnType<typeof getPrivKeyData>>
  let user: Await<ReturnType<typeof getPrivKeyData>>

  before(async function () {
    this.timeout(durations.minutes(1))

    await ganache.start()
    await migrate()

    web3 = new Web3(configs.DEFAULT_URI)
    hoprToken = new web3.eth.Contract(HoprTokenAbi as any, addresses.localhost?.HoprToken)
    new web3.eth.Contract(HoprChannelsAbi as any, addresses.localhost?.HoprChannels)
  })

  after(async function () {
    await ganache.stop()
  })

  beforeEach(async function () {
    this.timeout(durations.minutes(1))
    funder = await getPrivKeyData(stringToU8a(testconfigs.FUND_ACCOUNT_PRIVATE_KEY))
    user = await createAccountAndFund(web3, hoprToken, funder, testconfigs.DEMO_ACCOUNTS[1])
    coreConnector = await createNode(user.privKey, false)

    // wait until it starts
    await coreConnector.start()
    await coreConnector.initOnchainValues()
  })

  afterEach(async function () {
    await coreConnector.stop()
  })

  describe('ticketEpoch', function () {
    it('should be 1 initially', async function () {
      const ticketEpoch = await coreConnector.account.ticketEpoch

      expect(ticketEpoch.toString()).to.equal('1', 'initial ticketEpoch is wrong')
    })

    it('should be 2 after setting new secret', async function () {
      const ticketEpoch = await coreConnector.account.ticketEpoch

      expect(ticketEpoch.toString()).to.equal('2', 'ticketEpoch is wrong')
    })

    it('should be 3 after reconnecting to web3', async function () {
      this.timeout(durations.seconds(10))
      await disconnectWeb3(coreConnector.web3)

      // wait for reconnection
      await wait(durations.seconds(2))

      const ticketEpoch = await coreConnector.account.ticketEpoch

      expect(ticketEpoch.toString()).to.equal('3', 'ticketEpoch is wrong')
    })
  })
})

describe('test getBalance', function () {
  let clock: Sinon.SinonFakeTimers

  const address: any = {
    toHex: sinon.stub('')
  }
  const createHoprTokenMock = (value: string): any => {
    return {
      methods: {
        balanceOf: () => ({
          call: async () => value
        })
      }
    }
  }

  before(function () {
    clock = sinon.useFakeTimers()
  })

  after(function () {
    clock.restore()
  })

  it('should get balance but nothing is cached', async function () {
<<<<<<< HEAD
    const result = await getBalance(createHoprTokenMock('10'), address, true)
    expect(result.toString()).to.equal('10')
  })

  it('should get balance', async function () {
    const result = await getBalance(createHoprTokenMock('10'), address, false)
    expect(result.toString()).to.equal('10')
  })

  it('should get cached balance', async function () {
    const result = await getBalance(createHoprTokenMock('20'), address, true)
    expect(result.toString()).to.equal('10')
  })

  it('should not get cached balance', async function () {
    const result = await getBalance(createHoprTokenMock('20'), address, false)
    expect(result.toString()).to.equal('20')
=======
    const result = await getBalance(createHoprTokenMock('10'), accountId, true)
    expect(result.toBN().toString()).to.equal('10')
  })

  it('should get balance', async function () {
    const result = await getBalance(createHoprTokenMock('10'), accountId, false)
    expect(result.toBN().toString()).to.equal('10')
  })

  it('should get cached balance', async function () {
    const result = await getBalance(createHoprTokenMock('20'), accountId, true)
    expect(result.toBN().toString()).to.equal('10')
  })

  it('should not get cached balance', async function () {
    const result = await getBalance(createHoprTokenMock('20'), accountId, false)
    expect(result.toBN().toString()).to.equal('20')
>>>>>>> 8ec61455
  })

  it('should reset cache', async function () {
    clock.tick(WEB3_CACHE_TTL + 1)

<<<<<<< HEAD
    const result = await getBalance(createHoprTokenMock('30'), address, true)
    expect(result.toString()).to.equal('30')
=======
    const result = await getBalance(createHoprTokenMock('30'), accountId, true)
    expect(result.toBN().toString()).to.equal('30')
>>>>>>> 8ec61455
  })
})

describe('test getNativeBalance', function () {
  let clock: Sinon.SinonFakeTimers

  const address: any = {
    toHex: sinon.stub('')
  }
  const createWeb3 = (value: string): any => {
    return {
      eth: {
        getBalance: async () => value
      }
    }
  }

  before(function () {
    clock = sinon.useFakeTimers()
  })

  after(function () {
    clock.restore()
  })

  it('should get balance but nothing is cached', async function () {
    const result = await getNativeBalance(createWeb3('10'), address, true)
    expect(result.toString()).to.equal('10')
  })

  it('should get balance', async function () {
    const result = await getNativeBalance(createWeb3('10'), address, false)
    expect(result.toString()).to.equal('10')
  })

  it('should get cached balance', async function () {
    const result = await getNativeBalance(createWeb3('20'), address, true)
    expect(result.toString()).to.equal('10')
  })

  it('should not get cached balance', async function () {
    const result = await getNativeBalance(createWeb3('20'), address, false)
    expect(result.toString()).to.equal('20')
  })

  it('should reset cache', async function () {
    clock.tick(WEB3_CACHE_TTL + 1)

    const result = await getNativeBalance(createWeb3('30'), address, true)
    expect(result.toString()).to.equal('30')
  })
})<|MERGE_RESOLUTION|>--- conflicted
+++ resolved
@@ -110,55 +110,30 @@
   })
 
   it('should get balance but nothing is cached', async function () {
-<<<<<<< HEAD
     const result = await getBalance(createHoprTokenMock('10'), address, true)
-    expect(result.toString()).to.equal('10')
+    expect(result.toBN().toString()).to.equal('10')
   })
 
   it('should get balance', async function () {
     const result = await getBalance(createHoprTokenMock('10'), address, false)
-    expect(result.toString()).to.equal('10')
+    expect(result.toBN().toString()).to.equal('10')
   })
 
   it('should get cached balance', async function () {
     const result = await getBalance(createHoprTokenMock('20'), address, true)
-    expect(result.toString()).to.equal('10')
+    expect(result.toBN().toString()).to.equal('10')
   })
 
   it('should not get cached balance', async function () {
     const result = await getBalance(createHoprTokenMock('20'), address, false)
-    expect(result.toString()).to.equal('20')
-=======
-    const result = await getBalance(createHoprTokenMock('10'), accountId, true)
-    expect(result.toBN().toString()).to.equal('10')
-  })
-
-  it('should get balance', async function () {
-    const result = await getBalance(createHoprTokenMock('10'), accountId, false)
-    expect(result.toBN().toString()).to.equal('10')
-  })
-
-  it('should get cached balance', async function () {
-    const result = await getBalance(createHoprTokenMock('20'), accountId, true)
-    expect(result.toBN().toString()).to.equal('10')
-  })
-
-  it('should not get cached balance', async function () {
-    const result = await getBalance(createHoprTokenMock('20'), accountId, false)
     expect(result.toBN().toString()).to.equal('20')
->>>>>>> 8ec61455
   })
 
   it('should reset cache', async function () {
     clock.tick(WEB3_CACHE_TTL + 1)
 
-<<<<<<< HEAD
     const result = await getBalance(createHoprTokenMock('30'), address, true)
-    expect(result.toString()).to.equal('30')
-=======
-    const result = await getBalance(createHoprTokenMock('30'), accountId, true)
     expect(result.toBN().toString()).to.equal('30')
->>>>>>> 8ec61455
   })
 })
 
