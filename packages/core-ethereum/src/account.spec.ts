<<<<<<< HEAD
import type { HoprToken } from './tsc/web3/HoprToken'
import type CoreConnector from '.'
=======
>>>>>>> f1c120bc
import { expect } from 'chai'
import sinon from 'sinon'
import BN from 'bn.js'
import { getBalance, getNativeBalance } from './account'
import { PROVIDER_CACHE_TTL } from './constants'
import Sinon from 'sinon'
<<<<<<< HEAD

const HoprTokenAbi = abis.HoprToken
const HoprChannelsAbi = abis.HoprChannels

describe('test Account', function () {
  this.timeout(durations.minutes(5))

  const ganache = new Ganache()
  let web3: Web3
  let hoprToken: HoprToken
  let coreConnector: CoreConnector
  let funder
  let user

  before(async function () {
    this.timeout(durations.minutes(1))

    await ganache.start()
    await migrate()

    web3 = new Web3(configs.DEFAULT_URI)
    hoprToken = new web3.eth.Contract(HoprTokenAbi as any, getAddresses().localhost?.HoprToken)
    new web3.eth.Contract(HoprChannelsAbi as any, getAddresses().localhost?.HoprChannels)
  })

  after(async function () {
    await ganache.stop()
  })

  beforeEach(async function () {
    this.timeout(durations.minutes(1))
    funder = await getPrivKeyData(stringToU8a(testconfigs.FUND_ACCOUNT_PRIVATE_KEY))
    user = await createAccountAndFund(web3, hoprToken, funder, testconfigs.DEMO_ACCOUNTS[1])
    coreConnector = await createNode(user.privKey.serialize(), false)

    // wait until it starts
    await coreConnector.start()
    await coreConnector.initOnchainValues()
  })

  afterEach(async function () {
    await coreConnector.stop()
  })
})
=======
import { ethers } from 'ethers'
>>>>>>> f1c120bc

describe('test getBalance', function () {
  let clock: Sinon.SinonFakeTimers

  const address: any = {
    toHex: sinon.stub('')
  }
  const createHoprTokenMock = (value: string): any => {
    return {
      balanceOf: () => ethers.BigNumber.from(value)
    }
  }

  before(function () {
    clock = sinon.useFakeTimers()
  })

  after(function () {
    clock.restore()
  })

  it('should get balance but nothing is cached', async function () {
    const result = await getBalance(createHoprTokenMock('10'), address, true)
    expect(result.toBN().toString()).to.equal('10')
  })

  it('should get balance', async function () {
    const result = await getBalance(createHoprTokenMock('10'), address, false)
    expect(result.toBN().toString()).to.equal('10')
  })

  it('should get cached balance', async function () {
    const result = await getBalance(createHoprTokenMock('20'), address, true)
    expect(result.toBN().toString()).to.equal('10')
  })

  it('should not get cached balance', async function () {
    const result = await getBalance(createHoprTokenMock('20'), address, false)
    expect(result.toBN().toString()).to.equal('20')
  })

  it('should reset cache', async function () {
    clock.tick(PROVIDER_CACHE_TTL + 1)

    const result = await getBalance(createHoprTokenMock('30'), address, true)
    expect(result.toBN().toString()).to.equal('30')
  })
})

describe('test getNativeBalance', function () {
  let clock: Sinon.SinonFakeTimers

  const address: any = {
    toHex: sinon.stub('')
  }
  const createProvider = (value: string): any => {
    return {
      getBalance: async () => new BN(value)
    }
  }

  before(function () {
    clock = sinon.useFakeTimers()
  })

  after(function () {
    clock.restore()
  })

  it('should get balance but nothing is cached', async function () {
    const result = await getNativeBalance(createProvider('10'), address, true)
    expect(result.toBN().toString()).to.equal('10')
  })

  it('should get balance', async function () {
    const result = await getNativeBalance(createProvider('10'), address, false)
    expect(result.toBN().toString()).to.equal('10')
  })

  it('should get cached balance', async function () {
    const result = await getNativeBalance(createProvider('20'), address, true)
    expect(result.toBN().toString()).to.equal('10')
  })

  it('should not get cached balance', async function () {
    const result = await getNativeBalance(createProvider('20'), address, false)
    expect(result.toBN().toString()).to.equal('20')
  })

  it('should reset cache', async function () {
    clock.tick(PROVIDER_CACHE_TTL + 1)

    const result = await getNativeBalance(createProvider('30'), address, true)
    expect(result.toBN().toString()).to.equal('30')
  })
})<|MERGE_RESOLUTION|>--- conflicted
+++ resolved
@@ -1,62 +1,10 @@
-<<<<<<< HEAD
-import type { HoprToken } from './tsc/web3/HoprToken'
-import type CoreConnector from '.'
-=======
->>>>>>> f1c120bc
 import { expect } from 'chai'
 import sinon from 'sinon'
 import BN from 'bn.js'
 import { getBalance, getNativeBalance } from './account'
 import { PROVIDER_CACHE_TTL } from './constants'
 import Sinon from 'sinon'
-<<<<<<< HEAD
-
-const HoprTokenAbi = abis.HoprToken
-const HoprChannelsAbi = abis.HoprChannels
-
-describe('test Account', function () {
-  this.timeout(durations.minutes(5))
-
-  const ganache = new Ganache()
-  let web3: Web3
-  let hoprToken: HoprToken
-  let coreConnector: CoreConnector
-  let funder
-  let user
-
-  before(async function () {
-    this.timeout(durations.minutes(1))
-
-    await ganache.start()
-    await migrate()
-
-    web3 = new Web3(configs.DEFAULT_URI)
-    hoprToken = new web3.eth.Contract(HoprTokenAbi as any, getAddresses().localhost?.HoprToken)
-    new web3.eth.Contract(HoprChannelsAbi as any, getAddresses().localhost?.HoprChannels)
-  })
-
-  after(async function () {
-    await ganache.stop()
-  })
-
-  beforeEach(async function () {
-    this.timeout(durations.minutes(1))
-    funder = await getPrivKeyData(stringToU8a(testconfigs.FUND_ACCOUNT_PRIVATE_KEY))
-    user = await createAccountAndFund(web3, hoprToken, funder, testconfigs.DEMO_ACCOUNTS[1])
-    coreConnector = await createNode(user.privKey.serialize(), false)
-
-    // wait until it starts
-    await coreConnector.start()
-    await coreConnector.initOnchainValues()
-  })
-
-  afterEach(async function () {
-    await coreConnector.stop()
-  })
-})
-=======
 import { ethers } from 'ethers'
->>>>>>> f1c120bc
 
 describe('test getBalance', function () {
   let clock: Sinon.SinonFakeTimers
