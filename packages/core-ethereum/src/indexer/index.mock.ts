--- conflicted
+++ resolved
@@ -12,17 +12,14 @@
   debug,
   AccountEntry,
   PublicKey,
-<<<<<<< HEAD
-  LevelDb
-=======
+  LevelDb,
   ChannelEntry,
   U256,
   stringToU8a,
   number_to_channel_status
->>>>>>> 25750d42
 } from '@hoprnet/hopr-utils'
 
-import { Ethereum_Database as Database, Ethereum_PublicKey as dbPublicKey } from '../db.js'
+import { Ethereum_Database as Database} from '../db.js'
 import Indexer from './index.js'
 import type { ChainWrapper } from '../ethereum.js'
 import type { Event, TokenEvent, RegistryEvent } from './types.js'
@@ -296,7 +293,7 @@
   const latestBlockNumber = ops.latestBlockNumber ?? 0
   const id = ops.id ?? MOCK_PUBLIC_KEY()
 
-  const db = new Database(new LevelDb(), dbPublicKey.deserialize(id.serialize(false)))
+  const db = new Database(new LevelDb(), id.to_address())
   const { provider, newBlock } = createProviderMock({ latestBlockNumber })
   const { hoprChannels, newEvent } = createHoprChannelsMock({ pastEvents: ops.pastEvents ?? [] })
   const { hoprToken, newEvent: newTokenEvent } = createHoprTokenMock({
