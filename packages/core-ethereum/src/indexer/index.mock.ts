--- conflicted
+++ resolved
@@ -1,4 +1,3 @@
-<<<<<<< HEAD
 // import EventEmitter from 'events'
 // import { providers as Providers, Wallet, BigNumber, utils } from 'ethers'
 // import type { HoprChannels, HoprNetworkRegistry, HoprToken, TypedEvent } from '../utils/index.js'
@@ -256,16 +255,15 @@
 //     getChannels: () => hoprChannels,
 //     getToken: () => hoprToken,
 //     getNetworkRegistry: () => hoprRegistry,
-//     getWallet: () => account ?? fixtures.ACCOUNT_A,
 //     getAccount: () => {
 //       chainLogger('getAccount method was called')
 //       return Promise.resolve(
-//         new AccountEntry(fixtures.PARTY_A(), Address.from_string(ACCOUNT_A.address), `/ip4/127.0.0.1/tcp/124/p2p/${fixtures.PARTY_A().to_peerid_str()}`, 1)
+//         new AccountEntry(fixtures.PARTY_A(), `/ip4/127.0.0.1/tcp/124/p2p/${fixtures.PARTY_A().to_peerid_str()}`, 1)
 //       )
 //     },
 //     getPublicKey: () => fixtures.PARTY_A(),
-//     // setCommitment: (counterparty: Address, commitment: Hash) =>
-//     //   hoprChannels.bumpChannel(counterparty.to_hex(), commitment.to_hex()), // FIXME:
+//     setCommitment: (counterparty: Address, commitment: Hash) =>
+//       hoprChannels.bumpChannel(counterparty.to_hex(), commitment.to_hex()),
 //     getAllQueuingTransactionRequests: () => [txRequest],
 //     getAllUnconfirmedHash: () => [fixtures.OPENED_EVENT.transactionHash]
 //   } as unknown as ChainWrapper
@@ -338,349 +336,4 @@
 //   }
 // }
 
-// export { ACCOUNT_A, PARTY_A, PARTY_A_MULTIADDR }
-=======
-import EventEmitter from 'events'
-import { providers as Providers, Wallet, BigNumber, utils } from 'ethers'
-import type { HoprChannels, HoprNetworkRegistry, HoprToken, TypedEvent } from '../utils/index.js'
-
-import {
-  Address,
-  Hash,
-  generate_channel_id,
-  Balance,
-  BalanceType,
-  SUGGESTED_NATIVE_BALANCE,
-  debug,
-  AccountEntry,
-  PublicKey,
-  LevelDb,
-  ChannelEntry,
-  U256,
-  stringToU8a,
-  number_to_channel_status
-} from '@hoprnet/hopr-utils'
-
-import { Ethereum_Address, Ethereum_Database as Database } from '../db.js'
-import Indexer from './index.js'
-import type { ChainWrapper } from '../ethereum.js'
-import type { Event, TokenEvent, RegistryEvent } from './types.js'
-import * as fixtures from './fixtures.js'
-import { ACCOUNT_A, PARTY_A, PARTY_A_MULTIADDR, PARTY_B } from '../fixtures.js'
-import { MOCK_PUBLIC_KEY } from './fixtures.js'
-
-//@TODO: Refactor this logger and mock outside of indexer
-const chainLogger = debug(`hopr:mocks:indexer-chain`)
-
-const txRequest = {
-  to: fixtures.ACCOUNT_B.address,
-  data: '0x0',
-  value: 0,
-  nonce: 0,
-  gasLimit: BigNumber.from(400e3),
-  maxPriorityFeePerGas: utils.parseUnits('1', 'gwei'),
-  maxFeePerGas: utils.parseUnits('1', 'gwei')
-}
-
-const createProviderMock = (ops: { latestBlockNumber?: number } = {}) => {
-  let latestBlockNumber = ops.latestBlockNumber ?? 0
-
-  const provider = new EventEmitter() as unknown as Providers.WebSocketProvider
-  provider.getBlockNumber = async (): Promise<number> => latestBlockNumber
-
-  return {
-    provider,
-    newBlock() {
-      latestBlockNumber++
-      provider.emit('block', latestBlockNumber)
-    }
-  }
-}
-
-const createHoprChannelsMock = (ops: { pastEvents?: Event<any>[] } = {}) => {
-  const pastEvents = ops.pastEvents ?? []
-  const channels: any = {}
-  const pubkeys: any = {}
-
-  const handleEvent = (ev: TypedEvent<any, any>) => {
-    if (ev.event == 'ChannelUpdated') {
-      const updateEvent = ev as Event<'ChannelUpdated'>
-
-      const eventChannelId = generate_channel_id(
-        Address.from_string(updateEvent.args.source),
-        Address.from_string(updateEvent.args.destination)
-      )
-      channels[eventChannelId.to_hex()] = updateEvent.args.newState
-    } else if (ev.event == 'Announce') {
-      pubkeys[ev.args.account] = ev.args.multiaddr
-    } else {
-      //throw new Error("MISSING EV HANDLER IN TEST")
-    }
-  }
-
-  class FakeChannels extends EventEmitter {
-    async channels(channelId: string) {
-      for (let ev of pastEvents) {
-        handleEvent(ev)
-      }
-      return channels[channelId]
-    }
-
-    async bumpChannel(_counterparty: string, _comm: string) {
-      let newEvent = {
-        event: 'ChannelUpdated',
-        transactionHash: '',
-        blockNumber: 3,
-        transactionIndex: 0,
-        logIndex: 0,
-        args: {
-          source: PARTY_B().to_address().to_hex(),
-          destination: PARTY_A().to_address().to_hex(),
-          newState: {
-            balance: BigNumber.from('3'),
-            commitment: Hash.create([new TextEncoder().encode('commA')]).to_hex(),
-            ticketEpoch: BigNumber.from('1'),
-            ticketIndex: BigNumber.from('0'),
-            status: 2,
-            channelEpoch: BigNumber.from('0'),
-            closureTime: BigNumber.from('0')
-          }
-        } as any
-      } as Event<'ChannelUpdated'>
-      handleEvent(newEvent)
-      pastEvents.push(newEvent)
-    }
-
-    async queryFilter() {
-      return pastEvents
-    }
-
-    interface = {
-      // Dummy event topic but different for every event
-      getEventTopic: (arg: string) => utils.keccak256(utils.toUtf8Bytes(arg)),
-      // Events are already correctly formatted
-      parseLog: (arg: any) => arg
-    }
-  }
-
-  const hoprChannels = new FakeChannels() as unknown as HoprChannels
-
-  return {
-    hoprChannels,
-    pubkeys,
-    newEvent(event: Event<any>) {
-      pastEvents.push(event)
-      hoprChannels.emit('*', event)
-    }
-  }
-}
-
-const createHoprTokenMock = (ops: { pastEvents?: Event<any>[] } = {}) => {
-  const pastEvents = ops.pastEvents ?? []
-
-  class FakeToken extends EventEmitter {
-    async transfer() {
-      let newEvent = {
-        event: 'Transfer',
-        transactionHash: '',
-        blockNumber: 8,
-        transactionIndex: 0,
-        logIndex: 0,
-        args: {
-          source: PARTY_A().to_address().to_hex(),
-          destination: PARTY_B().to_address().to_hex(),
-          balance: BigNumber.from('1')
-        } as any
-      } as TokenEvent<'Transfer'>
-      pastEvents.push(newEvent)
-    }
-
-    async queryFilter() {
-      return pastEvents
-    }
-
-    interface = {
-      // Dummy event topic but different for every event
-      getEventTopic: (arg: string) => utils.keccak256(utils.toUtf8Bytes(arg)),
-      // Events are already correctly formatted
-      parseLog: (arg: any) => arg
-    }
-  }
-
-  const hoprToken = new FakeToken() as unknown as HoprToken
-
-  return {
-    hoprToken,
-    newEvent(event: Event<any>) {
-      pastEvents.push(event)
-    }
-  }
-}
-
-const createHoprRegistryMock = (ops: { pastEvents?: Event<any>[] } = {}) => {
-  const pastEvents = ops.pastEvents ?? []
-
-  class FakeHoprRegistry extends EventEmitter {
-    async queryFilter() {
-      return pastEvents
-    }
-
-    interface = {
-      // Dummy event topic but different for every event
-      getEventTopic: (arg: string) => utils.keccak256(utils.toUtf8Bytes(arg)),
-      // Events are already correctly formatted
-      parseLog: (arg: any) => arg
-    }
-  }
-
-  const hoprRegistry = new FakeHoprRegistry() as unknown as HoprNetworkRegistry
-
-  return {
-    hoprRegistry,
-    newEvent(event: Event<any>) {
-      pastEvents.push(event)
-    }
-  }
-}
-
-const createChainMock = (
-  provider: Providers.WebSocketProvider,
-  hoprChannels: HoprChannels,
-  hoprToken: HoprToken,
-  hoprRegistry: HoprNetworkRegistry,
-  account?: Wallet
-): ChainWrapper => {
-  return {
-    getLatestBlockNumber: () => provider.getBlockNumber(),
-    subscribeBlock: (cb: (blockNumber: number) => void | Promise<void>) => {
-      provider.on('block', cb)
-
-      return () => {
-        provider.off('block', cb)
-      }
-    },
-    subscribeError: (cb: (err: any) => void | Promise<void>): (() => void) => {
-      provider.on('error', cb)
-      hoprChannels.on('error', cb)
-      hoprToken.on('error', cb)
-      hoprRegistry.on('error', cb)
-
-      return () => {
-        provider.off('error', cb)
-        hoprChannels.off('error', cb)
-        hoprToken.off('error', cb)
-        hoprRegistry.off('error', cb)
-      }
-    },
-    start: () => {},
-    waitUntilReady: () => {
-      chainLogger('Await on chain readyness')
-      return Promise.resolve()
-    },
-    getGenesisBlock: () => {
-      chainLogger('Genesis log requested')
-      return 0
-    },
-    waitForPublicNodes: () => {
-      chainLogger('On-chain request for existing public nodes.')
-      return Promise.resolve([])
-    },
-    announce: () => {
-      chainLogger('On-chain announce request sent')
-    },
-    on: (event: string) => {
-      chainLogger(`On-chain signal for event "${event}"`)
-    },
-    indexer: {
-      on: (event: string) => chainLogger(`Indexer on handler top of chain called with event "${event}"`),
-      off: (event: string) => chainLogger(`Indexer off handler top of chain called with event "${event}`)
-    },
-    getNativeTokenTransactionInBlock: (_blockNumber: number, _isOutgoing: boolean = true) =>
-      Promise.resolve<string[]>([]),
-    updateConfirmedTransaction: (_hash: string) => {},
-    getNativeBalance: () => new Balance(SUGGESTED_NATIVE_BALANCE.toString(10), BalanceType.Native),
-    getChannels: () => hoprChannels,
-    getToken: () => hoprToken,
-    getNetworkRegistry: () => hoprRegistry,
-    getAccount: () => {
-      chainLogger('getAccount method was called')
-      return Promise.resolve(
-        new AccountEntry(fixtures.PARTY_A(), `/ip4/127.0.0.1/tcp/124/p2p/${fixtures.PARTY_A().to_peerid_str()}`, 1)
-      )
-    },
-    getPublicKey: () => fixtures.PARTY_A(),
-    setCommitment: (counterparty: Address, commitment: Hash) =>
-      hoprChannels.bumpChannel(counterparty.to_hex(), commitment.to_hex()),
-    getAllQueuingTransactionRequests: () => [txRequest],
-    getAllUnconfirmedHash: () => [fixtures.OPENED_EVENT.transactionHash]
-  } as unknown as ChainWrapper
-}
-
-export class TestingIndexer extends Indexer {
-  public restart(): Promise<void> {
-    return super.restart()
-  }
-}
-
-export const useFixtures = async (
-  ops: {
-    latestBlockNumber?: number
-    pastEvents?: Event<any>[]
-    pastHoprTokenEvents?: TokenEvent<any>[]
-    pastHoprRegistryEvents?: RegistryEvent<any>[]
-    id?: PublicKey
-  } = {}
-) => {
-  const latestBlockNumber = ops.latestBlockNumber ?? 0
-  const id = ops.id ?? MOCK_PUBLIC_KEY()
-
-  const db = new Database(new LevelDb(), Ethereum_Address.deserialize(id.to_address().serialize()))
-  const { provider, newBlock } = createProviderMock({ latestBlockNumber })
-  const { hoprChannels, newEvent } = createHoprChannelsMock({ pastEvents: ops.pastEvents ?? [] })
-  const { hoprToken, newEvent: newTokenEvent } = createHoprTokenMock({
-    pastEvents: ops.pastHoprTokenEvents ?? []
-  })
-  const { hoprRegistry, newEvent: newRegistryEvent } = createHoprRegistryMock({
-    pastEvents: ops.pastHoprRegistryEvents ?? []
-  })
-  const chain = createChainMock(provider, hoprChannels, hoprToken, hoprRegistry)
-
-  return {
-    db,
-    provider,
-    newBlock,
-    hoprChannels,
-    hoprToken,
-    hoprRegistry,
-    newEvent,
-    newTokenEvent,
-    newRegistryEvent,
-    indexer: new TestingIndexer(id.to_address(), db, 1, 5),
-    chain,
-    OPENED_CHANNEL: new ChannelEntry(
-      Address.from_string(fixtures.OPENED_EVENT.args.source),
-      Address.from_string(fixtures.OPENED_EVENT.args.destination),
-      new Balance(fixtures.OPENED_EVENT.args.newState.balance.toString(), BalanceType.HOPR),
-      new Hash(stringToU8a(fixtures.OPENED_EVENT.args.newState.commitment)),
-      new U256(fixtures.OPENED_EVENT.args.newState.ticketEpoch.toString()),
-      new U256(fixtures.OPENED_EVENT.args.newState.ticketIndex.toString()),
-      number_to_channel_status(fixtures.OPENED_EVENT.args.newState.status),
-      new U256(fixtures.OPENED_EVENT.args.newState.channelEpoch.toString()),
-      new U256(fixtures.OPENED_EVENT.args.newState.closureTime.toString())
-    ),
-    COMMITTED_CHANNEL: new ChannelEntry(
-      Address.from_string(fixtures.COMMITTED_EVENT.args.source),
-      Address.from_string(fixtures.COMMITTED_EVENT.args.destination),
-      new Balance(fixtures.COMMITTED_EVENT.args.newState.balance.toString(), BalanceType.HOPR),
-      new Hash(stringToU8a(fixtures.COMMITTED_EVENT.args.newState.commitment)),
-      new U256(fixtures.COMMITTED_EVENT.args.newState.ticketEpoch.toString()),
-      new U256(fixtures.COMMITTED_EVENT.args.newState.ticketIndex.toString()),
-      number_to_channel_status(fixtures.COMMITTED_EVENT.args.newState.status),
-      new U256(fixtures.COMMITTED_EVENT.args.newState.channelEpoch.toString()),
-      new U256(fixtures.COMMITTED_EVENT.args.newState.closureTime.toString())
-    )
-  }
-}
-
-export { ACCOUNT_A, PARTY_A, PARTY_A_MULTIADDR }
->>>>>>> bc262885
+// export { ACCOUNT_A, PARTY_A, PARTY_A_MULTIADDR }