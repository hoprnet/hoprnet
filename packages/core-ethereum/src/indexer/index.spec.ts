import type { providers as Providers } from 'ethers'
import type { HoprChannels, TypedEvent } from '@hoprnet/hopr-ethereum'
import type { Event } from './types'
import type { ChainWrapper } from '../ethereum'
import assert from 'assert'
import EventEmitter from 'events'
import Indexer from '.'
import { ChannelEntry, HoprDB } from '@hoprnet/hopr-utils'
import { expectAccountsToBeEqual, expectChannelsToBeEqual } from './fixtures'
import Defer from 'p-defer'
import * as fixtures from './fixtures'

const createProviderMock = (ops: { latestBlockNumber?: number } = {}) => {
  let latestBlockNumber = ops.latestBlockNumber ?? 0

  const provider = new EventEmitter() as unknown as Providers.WebSocketProvider
  provider.getBlockNumber = async (): Promise<number> => latestBlockNumber

  return {
    provider,
    newBlock() {
      latestBlockNumber++
      provider.emit('block', latestBlockNumber)
    }
  }
}

const createHoprChannelsMock = (ops: { pastEvents?: Event<any>[] } = {}) => {
  const pastEvents = ops.pastEvents ?? []

  const hoprChannels = new EventEmitter() as unknown as HoprChannels
  hoprChannels.queryFilter = async (): Promise<TypedEvent<any>[]> => pastEvents

  return {
    hoprChannels,
    newEvent(event: Event<any>) {
      hoprChannels.emit('*', event)
    }
  }
}

const createChainMock = (provider: Providers.WebSocketProvider, hoprChannels: HoprChannels): ChainWrapper => {
  return {
    getLatestBlockNumber: () => provider.getBlockNumber(),
    subscribeBlock: (cb) => provider.on('block', cb),
    subscribeError: (cb) => {
      provider.on('error', cb)
      hoprChannels.on('error', cb)
    },
    subscribeChannelEvents: (cb) => hoprChannels.on('*', cb),
    unsubscribe: () => {
      provider.removeAllListeners()
      hoprChannels.removeAllListeners()
    },
<<<<<<< HEAD
    getChannels: () => hoprChannels,
    getWallet: () => fixtures.ACCOUNT_A
  } as unknown) as ChainWrapper
=======
    getChannels: () => hoprChannels
  } as unknown as ChainWrapper
>>>>>>> 1c8d3dc2
}

const useFixtures = (ops: { latestBlockNumber?: number; pastEvents?: Event<any>[] } = {}) => {
  const latestBlockNumber = ops.latestBlockNumber ?? 0
  const pastEvents = ops.pastEvents ?? []

  const db = HoprDB.createMock()
  const { provider, newBlock } = createProviderMock({ latestBlockNumber })
  const { hoprChannels, newEvent } = createHoprChannelsMock({ pastEvents })
  const chain = createChainMock(provider, hoprChannels)

  const indexer = new Indexer(0, db, chain, 1, 5)

  return {
    db,
    provider,
    newBlock,
    hoprChannels,
    newEvent,
    indexer
  }
}

describe('test indexer', function () {
  it('should start indexer', async function () {
    const { indexer } = useFixtures()

    await indexer.start()
    assert.strictEqual(indexer.status, 'started')
  })

  it('should stop indexer', async function () {
    const { indexer } = useFixtures()

    await indexer.start()
    await indexer.stop()
    assert.strictEqual(indexer.status, 'stopped')
  })

  it('should process 1 past event', async function () {
    const { indexer } = useFixtures({
      latestBlockNumber: 2,
      pastEvents: [fixtures.PARTY_A_INITIALIZED_EVENT, fixtures.FUNDED_EVENT]
    })
    await indexer.start()

    const account = await indexer.getAccount(fixtures.PARTY_A.toAddress())
    expectAccountsToBeEqual(account, fixtures.PARTY_A_INITIALIZED_ACCOUNT)

    const channel = await indexer.getChannel(fixtures.FUNDED_CHANNEL.getId())
    assert.strictEqual(typeof channel, 'undefined')
  })

  it('should process all past events', async function () {
    const { indexer } = useFixtures({
      latestBlockNumber: 3,
      pastEvents: [fixtures.PARTY_A_INITIALIZED_EVENT, fixtures.FUNDED_EVENT]
    })
    await indexer.start()

    const account = await indexer.getAccount(fixtures.PARTY_A.toAddress())
    expectAccountsToBeEqual(account, fixtures.PARTY_A_INITIALIZED_ACCOUNT)

    const channel = await indexer.getChannel(fixtures.FUNDED_CHANNEL.getId())
    expectChannelsToBeEqual(channel, fixtures.FUNDED_CHANNEL)
  })

  it('should continue processing events', async function () {
    const { indexer, newEvent, newBlock } = useFixtures({
      latestBlockNumber: 3,
      pastEvents: [fixtures.PARTY_A_INITIALIZED_EVENT, fixtures.FUNDED_EVENT]
    })
    await indexer.start()

    newEvent(fixtures.OPENED_EVENT)
    newBlock()

    setImmediate(async () => {
      const channel = await indexer.getChannel(fixtures.OPENED_CHANNEL.getId())
      expectChannelsToBeEqual(channel, fixtures.OPENED_CHANNEL)
    })
  })

  it('should get public key of addresses', async function () {
    const { indexer } = useFixtures({
      latestBlockNumber: 2,
      pastEvents: [fixtures.PARTY_A_INITIALIZED_EVENT]
    })

    await indexer.start()

    const pubKey = await indexer.getPublicKeyOf(fixtures.PARTY_A.toAddress())
    assert.strictEqual(pubKey.toHex(), fixtures.PARTY_A.toHex())
  })

  it('should get all data from DB', async function () {
    const { indexer } = useFixtures({
      latestBlockNumber: 4,
      pastEvents: [fixtures.PARTY_A_INITIALIZED_EVENT, fixtures.FUNDED_EVENT, fixtures.OPENED_EVENT]
    })

    await indexer.start()

    const account = await indexer.getAccount(fixtures.PARTY_A.toAddress())
    expectAccountsToBeEqual(account, fixtures.PARTY_A_INITIALIZED_ACCOUNT)

    const channel = await indexer.getChannel(fixtures.OPENED_CHANNEL.getId())
    expectChannelsToBeEqual(channel, fixtures.OPENED_CHANNEL)

    const channels = await indexer.getChannels()
    assert.strictEqual(channels.length, 1, 'expected channels')
    expectChannelsToBeEqual(channels[0], fixtures.OPENED_CHANNEL)

    const channelsOfPartyA = await indexer.getChannelsOf(fixtures.PARTY_A.toAddress())
    assert.strictEqual(channelsOfPartyA.length, 1)
    expectChannelsToBeEqual(channelsOfPartyA[0], fixtures.OPENED_CHANNEL)

    const channelsOfPartyB = await indexer.getChannelsOf(fixtures.PARTY_B.toAddress())
    assert.strictEqual(channelsOfPartyB.length, 1)
    expectChannelsToBeEqual(channelsOfPartyB[0], fixtures.OPENED_CHANNEL)
  })

  it('should handle provider error by restarting', async function () {
    const { indexer, provider } = useFixtures({
      latestBlockNumber: 4,
      pastEvents: [fixtures.PARTY_A_INITIALIZED_EVENT, fixtures.FUNDED_EVENT, fixtures.OPENED_EVENT]
    })

    await indexer.start()

    provider.emit('error', new Error('MOCK'))

    setImmediate(async () => {
      assert.strictEqual(indexer.status, 'restarting')
    })
  })

  it('should contract error by restarting', async function () {
    const { indexer, hoprChannels } = useFixtures({
      latestBlockNumber: 4,
      pastEvents: [fixtures.PARTY_A_INITIALIZED_EVENT, fixtures.FUNDED_EVENT, fixtures.OPENED_EVENT]
    })

    await indexer.start()

    hoprChannels.emit('error', new Error('MOCK'))

    setImmediate(async () => {
      assert.strictEqual(indexer.status, 'restarting')
    })
  })

  it('should emit events on updated channels', async function () {
    const { indexer, newEvent, newBlock } = useFixtures({
      latestBlockNumber: 3,
      pastEvents: [fixtures.PARTY_A_INITIALIZED_EVENT, fixtures.FUNDED_EVENT]
    })
    await indexer.start()

    const firstUpdate = Defer()
    const secondUpdate = Defer()

    indexer.on('own-channel-updated', (channel: ChannelEntry) => {
      if (channel.partyATicketEpoch.toBN().isZero()) {
        firstUpdate.resolve()
      }
      if (channel.partyATicketEpoch.toBN().eqn(1)) {
        secondUpdate.resolve()
      }
    })

    newEvent(fixtures.OPENED_EVENT)
    newBlock()

    newEvent(fixtures.COMMITMENT_SET)
    newBlock()

    await Promise.all([firstUpdate.promise, secondUpdate.promise])
  })
})<|MERGE_RESOLUTION|>--- conflicted
+++ resolved
@@ -13,7 +13,7 @@
 const createProviderMock = (ops: { latestBlockNumber?: number } = {}) => {
   let latestBlockNumber = ops.latestBlockNumber ?? 0
 
-  const provider = new EventEmitter() as unknown as Providers.WebSocketProvider
+  const provider = (new EventEmitter() as unknown) as Providers.WebSocketProvider
   provider.getBlockNumber = async (): Promise<number> => latestBlockNumber
 
   return {
@@ -28,7 +28,7 @@
 const createHoprChannelsMock = (ops: { pastEvents?: Event<any>[] } = {}) => {
   const pastEvents = ops.pastEvents ?? []
 
-  const hoprChannels = new EventEmitter() as unknown as HoprChannels
+  const hoprChannels = (new EventEmitter() as unknown) as HoprChannels
   hoprChannels.queryFilter = async (): Promise<TypedEvent<any>[]> => pastEvents
 
   return {
@@ -40,7 +40,7 @@
 }
 
 const createChainMock = (provider: Providers.WebSocketProvider, hoprChannels: HoprChannels): ChainWrapper => {
-  return {
+  return ({
     getLatestBlockNumber: () => provider.getBlockNumber(),
     subscribeBlock: (cb) => provider.on('block', cb),
     subscribeError: (cb) => {
@@ -52,14 +52,9 @@
       provider.removeAllListeners()
       hoprChannels.removeAllListeners()
     },
-<<<<<<< HEAD
     getChannels: () => hoprChannels,
     getWallet: () => fixtures.ACCOUNT_A
   } as unknown) as ChainWrapper
-=======
-    getChannels: () => hoprChannels
-  } as unknown as ChainWrapper
->>>>>>> 1c8d3dc2
 }
 
 const useFixtures = (ops: { latestBlockNumber?: number; pastEvents?: Event<any>[] } = {}) => {
