import type { providers as Providers, Wallet } from 'ethers'
import type { HoprChannels } from '@hoprnet/hopr-ethereum'
import type { Event } from './types'
import type { ChainWrapper } from '../ethereum'
import assert from 'assert'
import EventEmitter from 'events'
import Indexer from '.'
import { stringToU8a, Address, ChannelEntry, Hash, HoprDB } from '@hoprnet/hopr-utils'
import { expectAccountsToBeEqual, expectChannelsToBeEqual } from './fixtures'
import Defer from 'p-defer'
import * as fixtures from './fixtures'
import { Channel } from '..'
import { CHANNEL_ID } from '../fixtures'

const createProviderMock = (ops: { latestBlockNumber?: number } = {}) => {
  let latestBlockNumber = ops.latestBlockNumber ?? 0

  const provider = new EventEmitter() as unknown as Providers.WebSocketProvider
  provider.getBlockNumber = async (): Promise<number> => latestBlockNumber

  return {
    provider,
    newBlock() {
      latestBlockNumber++
      provider.emit('block', latestBlockNumber)
    }
  }
}

const createHoprChannelsMock = (ops: { pastEvents?: Event<any>[] } = {}) => {
  const pastEvents = ops.pastEvents ?? []

  class FakeChannels extends EventEmitter {
    async channels(channelId: string) {
      return pastEvents.reduceRight((acc, event: Event<any>) => {
        if (acc.length > 0) {
          // Only take most recent event
          return acc
        }

        if (event.event !== 'ChannelUpdate') {
          return acc
        }

        const updateEvent = event as Event<'ChannelUpdate'>

        const eventChannelId = Channel.generateId(
          Address.fromString(updateEvent.args.partyA),
          Address.fromString(updateEvent.args.partyB)
        )

        if (new Hash(stringToU8a(channelId)).eq(eventChannelId)) {
          return [updateEvent.args.newState]
        }
      }, [])[0]
    }

    async bumpChannel(counterparty: string, _comm: string) {
      const channelId = Channel.generateId(fixtures.PARTY_A.toAddress(), fixtures.PARTY_B.toAddress())
      const currentState = (await this.channels(channelId.toHex())) as Event<'ChannelUpdate'>['args']['newState']

      if (currentState == undefined) {
        return
      }

      let newEvent: Event<'ChannelUpdate'>

      if (counterparty === fixtures.PARTY_A.toAddress().toHex()) {
        if (currentState.partyBTicketEpoch.eq(1)) {
          newEvent = fixtures.COMMITMENT_SET_AB
        } else {
          newEvent = fixtures.COMMITMENT_SET_B
        }
      } else if (counterparty === fixtures.PARTY_B.toAddress().toHex()) {
        if (currentState.partyATicketEpoch.eq(1)) {
          newEvent = fixtures.COMMITMENT_SET_AB
        } else {
          newEvent = fixtures.COMMITMENT_SET_A
        }
      }

      pastEvents.push(newEvent)
      this.emit('*', newEvent)
    }

    async queryFilter() {
      return pastEvents
    }
  }

  const hoprChannels = new FakeChannels() as unknown as HoprChannels

  return {
    hoprChannels,
    newEvent(event: Event<any>) {
      pastEvents.push(event)
      hoprChannels.emit('*', event)
    }
  }
}

const createChainMock = (
  provider: Providers.WebSocketProvider,
  hoprChannels: HoprChannels,
  account?: Wallet
): ChainWrapper => {
  return {
    getLatestBlockNumber: () => provider.getBlockNumber(),
    subscribeBlock: (cb) => provider.on('block', cb),
    subscribeError: (cb) => {
      provider.on('error', cb)
      hoprChannels.on('error', cb)
    },
    subscribeChannelEvents: (cb) => hoprChannels.on('*', cb),
    unsubscribe: () => {
      provider.removeAllListeners()
      hoprChannels.removeAllListeners()
    },
    getChannels: () => hoprChannels,
    getWallet: () => account ?? fixtures.ACCOUNT_A,
    setCommitment: (counterparty: Address, commitment: Hash) =>
      hoprChannels.bumpChannel(counterparty.toHex(), commitment.toHex())
  } as unknown as ChainWrapper
}

const useFixtures = (ops: { latestBlockNumber?: number; pastEvents?: Event<any>[] } = {}) => {
  const latestBlockNumber = ops.latestBlockNumber ?? 0
  const pastEvents = ops.pastEvents ?? []

  const db = HoprDB.createMock()
  const { provider, newBlock } = createProviderMock({ latestBlockNumber })
  const { hoprChannels, newEvent } = createHoprChannelsMock({ pastEvents })
  const chain = createChainMock(provider, hoprChannels)

  const indexer = new Indexer(0, db, chain, 1, 5)

  return {
    db,
    provider,
    newBlock,
    hoprChannels,
    newEvent,
    indexer
  }
}

const useMultiPartyFixtures = (ops: { latestBlockNumber?: number; pastEvents?: Event<any>[] } = {}) => {
  const latestBlockNumber = ops.latestBlockNumber ?? 0
  const pastEvents = ops.pastEvents ?? []

  const db = HoprDB.createMock()
  const { provider, newBlock } = createProviderMock({ latestBlockNumber })
  const { hoprChannels, newEvent } = createHoprChannelsMock({ pastEvents })

  const chainAlice = createChainMock(provider, hoprChannels, fixtures.ACCOUNT_A)
  const chainBob = createChainMock(provider, hoprChannels, fixtures.ACCOUNT_B)

  const indexerAlice = new Indexer(0, db, chainAlice, 1, 5)
  const indexerBob = new Indexer(0, db, chainBob, 1, 5)

  return {
    db,
    provider,
    newBlock,
    hoprChannels,
    newEvent,
    alice: {
      indexer: indexerAlice
    },
    bob: {
      indexer: indexerBob
    }
  }
}

describe('test indexer', function () {
  it('should start indexer', async function () {
    const { indexer } = useFixtures()

    await indexer.start()
    assert.strictEqual(indexer.status, 'started')
  })

  it('should stop indexer', async function () {
    const { indexer } = useFixtures()

    await indexer.start()
    await indexer.stop()
    assert.strictEqual(indexer.status, 'stopped')
  })

  it('should process 1 past event', async function () {
    const { indexer } = useFixtures({
      latestBlockNumber: 2,
      pastEvents: [fixtures.PARTY_A_INITIALIZED_EVENT, fixtures.OPENED_EVENT]
    })
    await indexer.start()

    const account = await indexer.getAccount(fixtures.PARTY_A.toAddress())
    expectAccountsToBeEqual(account, fixtures.PARTY_A_INITIALIZED_ACCOUNT)

    const channel = await indexer.getChannel(fixtures.OPENED_CHANNEL.getId())
    assert.strictEqual(typeof channel, 'undefined')
  })

  it('should process all past events', async function () {
    const { indexer } = useFixtures({
      latestBlockNumber: 3,
      pastEvents: [fixtures.PARTY_A_INITIALIZED_EVENT, fixtures.OPENED_EVENT]
    })
    await indexer.start()

    const account = await indexer.getAccount(fixtures.PARTY_A.toAddress())
    expectAccountsToBeEqual(account, fixtures.PARTY_A_INITIALIZED_ACCOUNT)

    const channel = await indexer.getChannel(fixtures.OPENED_CHANNEL.getId())
    expectChannelsToBeEqual(channel, fixtures.OPENED_CHANNEL)
  })

  it('should continue processing events', async function () {
    const { indexer, newEvent, newBlock } = useFixtures({
      latestBlockNumber: 3,
      pastEvents: [fixtures.PARTY_A_INITIALIZED_EVENT, fixtures.OPENED_EVENT]
    })
    await indexer.start()

    newEvent(fixtures.OPENED_EVENT)
    newBlock()

    setImmediate(async () => {
      const channel = await indexer.getChannel(fixtures.OPENED_CHANNEL.getId())
      expectChannelsToBeEqual(channel, fixtures.OPENED_CHANNEL)
    })
  })

  it('should get public key of addresses', async function () {
    const { indexer } = useFixtures({
      latestBlockNumber: 2,
      pastEvents: [fixtures.PARTY_A_INITIALIZED_EVENT]
    })

    await indexer.start()

    const pubKey = await indexer.getPublicKeyOf(fixtures.PARTY_A.toAddress())
    assert.strictEqual(pubKey.toHex(), fixtures.PARTY_A.toHex())
  })

  it('should get all data from DB', async function () {
    const { indexer } = useFixtures({
      latestBlockNumber: 4,
      pastEvents: [fixtures.PARTY_A_INITIALIZED_EVENT, fixtures.OPENED_EVENT]
    })

    await indexer.start()

    const account = await indexer.getAccount(fixtures.PARTY_A.toAddress())
    expectAccountsToBeEqual(account, fixtures.PARTY_A_INITIALIZED_ACCOUNT)

    const channel = await indexer.getChannel(fixtures.OPENED_CHANNEL.getId())
    expectChannelsToBeEqual(channel, fixtures.COMMITMENT_SET_A_CHANNEL)

    const channels = await indexer.getChannels()
    assert.strictEqual(channels.length, 1, 'expected channels')
    expectChannelsToBeEqual(channels[0], fixtures.COMMITMENT_SET_A_CHANNEL)

    const channelsOfPartyA = await indexer.getChannelsOf(fixtures.PARTY_A.toAddress())
    assert.strictEqual(channelsOfPartyA.length, 1)
    expectChannelsToBeEqual(channelsOfPartyA[0], fixtures.COMMITMENT_SET_A_CHANNEL)

    const channelsOfPartyB = await indexer.getChannelsOf(fixtures.PARTY_B.toAddress())
    assert.strictEqual(channelsOfPartyB.length, 1)
    expectChannelsToBeEqual(channelsOfPartyB[0], fixtures.COMMITMENT_SET_A_CHANNEL)
  })

  it('should handle provider error by restarting', async function () {
    const { indexer, provider } = useFixtures({
      latestBlockNumber: 4,
      pastEvents: [fixtures.PARTY_A_INITIALIZED_EVENT, fixtures.OPENED_EVENT]
    })

    await indexer.start()

    provider.emit('error', new Error('MOCK'))

    setImmediate(async () => {
      assert.strictEqual(indexer.status, 'restarting')
    })
  })

  it('should contract error by restarting', async function () {
    const { indexer, hoprChannels } = useFixtures({
      latestBlockNumber: 4,
      pastEvents: [fixtures.PARTY_A_INITIALIZED_EVENT, fixtures.OPENED_EVENT]
    })

    await indexer.start()

    hoprChannels.emit('error', new Error('MOCK'))

    setImmediate(async () => {
      assert.strictEqual(indexer.status, 'restarting')
    })
  })

  it('should emit events on updated channels', async function () {
    const { indexer, newEvent, newBlock } = useFixtures({
      latestBlockNumber: 3,
      pastEvents: [fixtures.PARTY_A_INITIALIZED_EVENT]
    })

    const opened = Defer()
    const commitmentSet = Defer()
    const pendingIniated = Defer()
    const closed = Defer()

    indexer.on('own-channel-updated', (channel: ChannelEntry) => {
      switch (channel.status) {
        case 'OPEN':
          if (channel.partyATicketEpoch.toBN().isZero()) {
            opened.resolve()
          }
          if (channel.partyATicketEpoch.toBN().eqn(1)) {
            commitmentSet.resolve()
          }
          break
        case 'PENDING_TO_CLOSE':
          pendingIniated.resolve()
          break
        case 'CLOSED':
          closed.resolve()
          break
      }
    })

    await indexer.start()

    newEvent(fixtures.OPENED_EVENT)

    newBlock()
    newBlock()

    await Promise.all([opened.promise, commitmentSet.promise])

    newEvent(fixtures.PENDING_CLOSURE_EVENT)
    newBlock()

    await pendingIniated.promise
    const channelsOfPartyA = await indexer.getChannelsOf(fixtures.PARTY_A.toAddress())

    expectChannelsToBeEqual(channelsOfPartyA[0], fixtures.PENDING_CLOSURE_CHANNEL)

    newEvent(fixtures.CLOSED_EVENT)

    newBlock()
    newBlock()

    await closed.promise
    const channelsOfPartyAAfterClose = await indexer.getChannelsOf(fixtures.PARTY_A.toAddress())
    expectChannelsToBeEqual(channelsOfPartyAAfterClose[0], fixtures.CLOSED_CHANNEL)
  })

  it('should start two indexers and should set commitments only once', async function () {
    const { alice, bob, newBlock } = useMultiPartyFixtures({
      latestBlockNumber: 3,
      pastEvents: [fixtures.PARTY_A_INITIALIZED_EVENT, fixtures.PARTY_B_INITIALIZED_EVENT, fixtures.OPENED_EVENT]
    })

    await Promise.all([
      // prettier-ignore
      alice.indexer.start(),
      bob.indexer.start()
    ])

    newBlock()
    newBlock()
    newBlock()

<<<<<<< HEAD
    await Promise.all([
      alice.indexer.waitForCommitment(new Hash(stringToU8a(CHANNEL_ID))),
      bob.indexer.waitForCommitment(new Hash(stringToU8a(CHANNEL_ID)))
    ])
=======
    await Promise.all([commitmentSetA.promise, commitmentSetB.promise])
    // await Promise.all([
    //   once(alice.indexer, `commitment-set-${CHANNEL_ID}`),
    //   once(bob.indexer, `commitment-set-${CHANNEL_ID}`)
    // ])

    await new Promise((resolve) => setTimeout(resolve, 1000))
>>>>>>> 42353074
  })
})<|MERGE_RESOLUTION|>--- conflicted
+++ resolved
@@ -375,19 +375,9 @@
     newBlock()
     newBlock()
 
-<<<<<<< HEAD
     await Promise.all([
       alice.indexer.waitForCommitment(new Hash(stringToU8a(CHANNEL_ID))),
       bob.indexer.waitForCommitment(new Hash(stringToU8a(CHANNEL_ID)))
     ])
-=======
-    await Promise.all([commitmentSetA.promise, commitmentSetB.promise])
-    // await Promise.all([
-    //   once(alice.indexer, `commitment-set-${CHANNEL_ID}`),
-    //   once(bob.indexer, `commitment-set-${CHANNEL_ID}`)
-    // ])
-
-    await new Promise((resolve) => setTimeout(resolve, 1000))
->>>>>>> 42353074
   })
 })