<<<<<<< HEAD
// import { BigNumber } from 'ethers'
// import assert from 'assert'
// import {
//   ChannelEntry,
//   Hash,
//   ChannelStatus,
//   defer,
//   PublicKey,
//   Address,
//   Ticket,
//   Balance,
//   BalanceType
// } from '@hoprnet/hopr-utils'

// import { expectAccountsToBeEqual, expectChannelsToBeEqual, PARTY_A, PARTY_B, PARTY_B_MULTIADDR } from './fixtures.js'
// import * as fixtures from './fixtures.js'
// import { type Event, IndexerStatus } from './types.js'
// import { useFixtures } from './index.mock.js'
// import { SendTransactionStatus } from '../ethereum.js'
// import { Ethereum_Address, Ethereum_Ticket, Ethereum_Database, Ethereum_Hash } from '../db.js'

// // WASM magic - types and DB operations live in a different crate, serde is necessary
// async function get_channels_from(db: Ethereum_Database, address: Address) {
//   return await db.get_channels_from(Ethereum_Address.deserialize(address.serialize()))
// }

// async function get_channel(db: Ethereum_Database, id: Hash): Promise<ChannelEntry> {
//   let channel = await db.get_channel(Ethereum_Hash.deserialize(id.serialize()))
//   return channel === undefined ? undefined : ChannelEntry.deserialize(channel.serialize())
// }

// async function mark_pending(db: Ethereum_Database, ticket: Ticket) {
//   await db.mark_pending(Ethereum_Ticket.deserialize(ticket.serialize()))
// }

// async function get_pending_balance_to(db: Ethereum_Database, address: Address): Promise<Balance> {
//   return Balance.deserialize(
//     (await db.get_pending_balance_to(Ethereum_Address.deserialize(address.serialize()))).serialize_value(),
//     BalanceType.HOPR
//   )
// }

// async function get_account_from_network_registry(db: Ethereum_Database, key: PublicKey): Promise<Address | undefined> {
//   let address = await db.get_account_from_network_registry(Ethereum_Address.deserialize(key.to_address().serialize()))
//   return address === undefined ? undefined : Address.deserialize(address.serialize())
// }

// async function is_eligible(db: Ethereum_Database, address: Address): Promise<boolean> {
//   return await db.is_eligible(Ethereum_Address.deserialize(address.serialize()))
// }

// describe('test indexer', function () {
//   it('should start indexer', async function () {
//     const { indexer, chain } = await useFixtures()

//     await indexer.start(chain, 0)
//     assert.strictEqual(indexer.status, IndexerStatus.STARTED)
//   })

//   it('should stop indexer', async function () {
//     const { indexer, chain, hoprChannels, hoprToken, provider } = await useFixtures()

//     await indexer.start(chain, 0)

//     // Make sure that it assigns event listeners
//     assert(hoprChannels.listeners('error').length > 0)
//     assert(hoprToken.listeners('error').length > 0)
//     assert(provider.listeners('error').length > 0)
//     assert(provider.listeners('block').length > 0)

//     indexer.stop()

//     // Make sure that it does the cleanup properly
//     assert(hoprChannels.listeners('error').length == 0)
//     assert(hoprToken.listeners('error').length == 0)
//     assert(provider.listeners('error').length == 0)
//     assert(provider.listeners('block').length == 0)

//     assert.strictEqual(indexer.status, IndexerStatus.STOPPED)
//   })

//   it('should restart the indexer', async function () {
//     const { indexer, chain, hoprChannels, hoprToken, provider } = await useFixtures()

//     await indexer.start(chain, 0)

//     for (let i = 0; i < 5; i++) {
//       await indexer.restart()
//     }

//     indexer.stop()

//     // Make sure that it does the cleanup properly
//     assert(hoprChannels.listeners('error').length == 0)
//     assert(hoprToken.listeners('error').length == 0)
//     assert(provider.listeners('error').length == 0)
//     assert(provider.listeners('block').length == 0)
//   })

//   it('should process 1 past event', async function () {
//     const { indexer, OPENED_CHANNEL, chain, db } = await useFixtures({
//       latestBlockNumber: 2,
//       pastEvents: [fixtures.PARTY_A_INITIALIZED_EVENT, fixtures.PARTY_B_INITIALIZED_EVENT, fixtures.OPENED_EVENT]
//     })

//     const blockProcessed = defer<void>()
//     indexer.on('block-processed', (blockNumber: number) => {
//       if (blockNumber == 1) {
//         blockProcessed.resolve()
//       }
//     })

//     await indexer.start(chain, 0)

//     await blockProcessed.promise

//     const account = await indexer.getAccount(fixtures.PARTY_A().to_address())
//     expectAccountsToBeEqual(account, fixtures.PARTY_A_INITIALIZED_ACCOUNT)
=======
import { BigNumber } from 'ethers'
import assert from 'assert'
import {
  ChannelEntry,
  Hash,
  ChannelStatus,
  defer,
  PublicKey,
  Address,
  Ticket,
  Balance,
  BalanceType
} from '@hoprnet/hopr-utils'

import { expectAccountsToBeEqual, expectChannelsToBeEqual, ACCOUNT_A, ACCOUNT_B, PARTY_B_MULTIADDR } from './fixtures.js'
import * as fixtures from './fixtures.js'
import { type Event, IndexerStatus } from './types.js'
import { useFixtures } from './index.mock.js'
import { SendTransactionStatus } from '../ethereum.js'
import { Ethereum_Address, Ethereum_Ticket, Ethereum_Database, Ethereum_Hash } from '../db.js'

// WASM magic - types and DB operations live in a different crate, serde is necessary
async function get_channels_from(db: Ethereum_Database, address: Address) {
  return await db.get_channels_from(Ethereum_Address.deserialize(address.serialize()))
}

async function get_channel(db: Ethereum_Database, id: Hash): Promise<ChannelEntry> {
  let channel = await db.get_channel(Ethereum_Hash.deserialize(id.serialize()))
  return channel === undefined ? undefined : ChannelEntry.deserialize(channel.serialize())
}

async function mark_pending(db: Ethereum_Database, ticket: Ticket) {
  await db.mark_pending(Ethereum_Ticket.deserialize(ticket.serialize()))
}

async function get_pending_balance_to(db: Ethereum_Database, address: Address): Promise<Balance> {
  return Balance.deserialize(
    (await db.get_pending_balance_to(Ethereum_Address.deserialize(address.serialize()))).serialize_value(),
    BalanceType.HOPR
  )
}

async function get_account_from_network_registry(db: Ethereum_Database, key: PublicKey): Promise<Address | undefined> {
  let address = await db.get_account_from_network_registry(Ethereum_Address.deserialize(key.to_address().serialize()))
  return address === undefined ? undefined : Address.deserialize(address.serialize())
}

async function is_eligible(db: Ethereum_Database, address: Address): Promise<boolean> {
  return await db.is_eligible(Ethereum_Address.deserialize(address.serialize()))
}

describe('test indexer', function () {
  it('should start indexer', async function () {
    const { indexer, chain } = await useFixtures()

    await indexer.start(chain, 0)
    assert.strictEqual(indexer.status, IndexerStatus.STARTED)
  })

  it('should stop indexer', async function () {
    const { indexer, chain, hoprChannels, hoprToken, provider } = await useFixtures()

    await indexer.start(chain, 0)

    // Make sure that it assigns event listeners
    assert(hoprChannels.listeners('error').length > 0)
    assert(hoprToken.listeners('error').length > 0)
    assert(provider.listeners('error').length > 0)
    assert(provider.listeners('block').length > 0)

    indexer.stop()

    // Make sure that it does the cleanup properly
    assert(hoprChannels.listeners('error').length == 0)
    assert(hoprToken.listeners('error').length == 0)
    assert(provider.listeners('error').length == 0)
    assert(provider.listeners('block').length == 0)

    assert.strictEqual(indexer.status, IndexerStatus.STOPPED)
  })

  it('should restart the indexer', async function () {
    const { indexer, chain, hoprChannels, hoprToken, provider } = await useFixtures()

    await indexer.start(chain, 0)

    for (let i = 0; i < 5; i++) {
      await indexer.restart()
    }

    indexer.stop()

    // Make sure that it does the cleanup properly
    assert(hoprChannels.listeners('error').length == 0)
    assert(hoprToken.listeners('error').length == 0)
    assert(provider.listeners('error').length == 0)
    assert(provider.listeners('block').length == 0)
  })

  it('should process 1 past event', async function () {
    const { indexer, OPENED_CHANNEL, chain, db } = await useFixtures({
      latestBlockNumber: 2,
      pastEvents: [fixtures.PARTY_A_INITIALIZED_EVENT, fixtures.PARTY_B_INITIALIZED_EVENT, fixtures.OPENED_EVENT]
    })

    const blockProcessed = defer<void>()
    indexer.on('block-processed', (blockNumber: number) => {
      if (blockNumber == 1) {
        blockProcessed.resolve()
      }
    })

    await indexer.start(chain, 0)

    await blockProcessed.promise

    const account = await indexer.getAccount(Address.from_string(fixtures.ACCOUNT_A.address))
    expectAccountsToBeEqual(account, fixtures.PARTY_A_INITIALIZED_ACCOUNT)
>>>>>>> e7c4d899

//     assert.equal(await get_channel(db, OPENED_CHANNEL.get_id()), undefined)
//   })

//   it('should process all past events', async function () {
//     const { indexer, chain } = await useFixtures({
//       latestBlockNumber: 3,
//       pastEvents: [fixtures.PARTY_A_INITIALIZED_EVENT, fixtures.PARTY_B_INITIALIZED_EVENT]
//     })

//     const blockProcessed = defer<void>()
//     indexer.on('block-processed', (blockNumber: number) => {
//       if (blockNumber == 2) {
//         blockProcessed.resolve()
//       }
//     })

//     await indexer.start(chain, 0)

//     await blockProcessed.promise

<<<<<<< HEAD
//     const account = await indexer.getAccount(fixtures.PARTY_A().to_address())
//     expectAccountsToBeEqual(account, fixtures.PARTY_A_INITIALIZED_ACCOUNT)

//     const account2 = await indexer.getAccount(fixtures.PARTY_B().to_address())
//     expectAccountsToBeEqual(account2, fixtures.PARTY_B_INITIALIZED_ACCOUNT)
//   })
=======
    const account = await indexer.getAccount(Address.from_string(fixtures.ACCOUNT_A.address))
    expectAccountsToBeEqual(account, fixtures.PARTY_A_INITIALIZED_ACCOUNT)

    const account2 = await indexer.getAccount(Address.from_string(fixtures.ACCOUNT_B.address))
    expectAccountsToBeEqual(account2, fixtures.PARTY_B_INITIALIZED_ACCOUNT)
  })
>>>>>>> e7c4d899

//   it('should continue processing events', async function () {
//     const { indexer, newEvent, newBlock, OPENED_CHANNEL, chain, db } = await useFixtures({
//       latestBlockNumber: 3,
//       pastEvents: [fixtures.PARTY_A_INITIALIZED_EVENT, fixtures.PARTY_B_INITIALIZED_EVENT]
//     })
//     await indexer.start(chain, 0)

//     const blockProcessed = defer<void>()

//     indexer.on('block-processed', (blockNumber: number) => {
//       if (blockNumber == 4) {
//         blockProcessed.resolve()
//       }
//     })

//     // confirmations == 1
//     newBlock()

//     newEvent(fixtures.OPENED_EVENT)
//     newBlock()

//     await blockProcessed.promise

//     const channel = await get_channel(db, OPENED_CHANNEL.get_id())
//     expectChannelsToBeEqual(channel, OPENED_CHANNEL)
//   })

//   it('should get public key of addresses', async function () {
//     const { indexer, chain } = await useFixtures({
//       latestBlockNumber: 2,
//       pastEvents: [fixtures.PARTY_A_INITIALIZED_EVENT]
//     })

//     const blockProcessed = defer<void>()
//     indexer.on('block-processed', (blockNumber: number) => {
//       if (blockNumber == 1) {
//         blockProcessed.resolve()
//       }
//     })

//     await indexer.start(chain, 0)

//     await blockProcessed.promise

<<<<<<< HEAD
//     const pubKey = await indexer.getPublicKeyOf(fixtures.PARTY_A().to_address())
//     assert(pubKey.eq(fixtures.PARTY_A()))
//   })

//   it('should get all data from DB', async function () {
//     const { indexer, OPENED_CHANNEL, chain, db } = await useFixtures({
//       latestBlockNumber: 4,
//       pastEvents: [fixtures.PARTY_A_INITIALIZED_EVENT, fixtures.PARTY_B_INITIALIZED_EVENT, fixtures.OPENED_EVENT]
//     })
=======
    const pubKey = await indexer.getPublicKeyOf(Address.from_string(fixtures.ACCOUNT_A.address))
    assert(pubKey.eq(fixtures.PARTY_A()))
  })

  it('should get all data from DB', async function () {
    const { indexer, OPENED_CHANNEL, chain, db } = await useFixtures({
      latestBlockNumber: 4,
      pastEvents: [fixtures.PARTY_A_INITIALIZED_EVENT, fixtures.PARTY_B_INITIALIZED_EVENT, fixtures.OPENED_EVENT]
    })
>>>>>>> e7c4d899

//     const blockProcessed = defer<void>()
//     indexer.on('block-processed', (blockNumber: number) => {
//       if (blockNumber == 3) {
//         blockProcessed.resolve()
//       }
//     })

//     await indexer.start(chain, 0)

//     await blockProcessed.promise

<<<<<<< HEAD
//     const account = await indexer.getAccount(fixtures.PARTY_A().to_address())
//     expectAccountsToBeEqual(account, fixtures.PARTY_A_INITIALIZED_ACCOUNT)

//     const channel = await get_channel(db, OPENED_CHANNEL.get_id())
//     expectChannelsToBeEqual(channel, OPENED_CHANNEL)

//     const channels = await db.get_channels()
//     assert.strictEqual(channels.len(), 1, 'expected channels')
//     // TODO: iterate over the channels
//     // expectChannelsToBeEqual(channels[0], OPENED_CHANNEL)

//     const channelsFromPartyA = await get_channels_from(db, fixtures.PARTY_A().to_address())
//     assert.strictEqual(channelsFromPartyA.len(), 1)
//     expectChannelsToBeEqual(ChannelEntry.deserialize(channelsFromPartyA.next().serialize()), OPENED_CHANNEL)

//     const channelsOfPartyB = await get_channels_from(db, fixtures.PARTY_B().to_address())
//     assert.strictEqual(channelsOfPartyB.len(), 0)
//   })

//   it('should handle provider error by restarting', async function () {
//     const { indexer, provider, chain } = await useFixtures({
//       latestBlockNumber: 4,
//       pastEvents: [fixtures.PARTY_A_INITIALIZED_EVENT, fixtures.PARTY_B_INITIALIZED_EVENT, fixtures.OPENED_EVENT]
//     })

//     await indexer.start(chain, 0)

//     const indexerStopped = defer<void>()
//     indexer.on('status', (status: string) => {
//       if (status === 'stopped') {
//         indexerStopped.resolve()
//       }
//     })

//     provider.emit('error', new Error('MOCK'))

//     await indexerStopped.promise

//     // Indexer is either stopped or restarting
//     assert([IndexerStatus.STOPPED, IndexerStatus.RESTARTING].includes(indexer.status))

//     const started = defer<void>()
//     indexer.on('status', (status: string) => {
//       if (status === 'started') started.resolve()
//     })
//     await started.promise
//     assert.strictEqual(indexer.status, IndexerStatus.STARTED)
//   })

//   it('should handle provider error and resend queuing transactions', async function () {
//     const { indexer, provider, chain } = await useFixtures({
//       latestBlockNumber: 4,
//       pastEvents: [fixtures.PARTY_A_INITIALIZED_EVENT, fixtures.PARTY_B_INITIALIZED_EVENT, fixtures.OPENED_EVENT]
//     })

//     await indexer.start(chain, 0)

//     const indexerStopped = defer<void>()
//     indexer.on('status', (status: string) => {
//       if (status === 'stopped') {
//         indexerStopped.resolve()
//       }
//     })

//     provider.emit('error', new Error('ECONNRESET'))

//     await indexerStopped.promise

//     // Indexer is either stopped or restarting
//     assert([IndexerStatus.STOPPED, IndexerStatus.RESTARTING].includes(indexer.status))

//     const started = defer<void>()
//     indexer.on('status', (status: string) => {
//       if (status === 'started') started.resolve()
//     })
//     await started.promise
//     assert.strictEqual(indexer.status, IndexerStatus.STARTED)
//   })

//   it('should contract error by restarting', async function () {
//     const { indexer, hoprChannels, chain } = await useFixtures({
//       latestBlockNumber: 4,
//       pastEvents: [fixtures.PARTY_A_INITIALIZED_EVENT, fixtures.PARTY_B_INITIALIZED_EVENT, fixtures.OPENED_EVENT]
//     })

//     await indexer.start(chain, 0)

//     hoprChannels.emit('error', new Error('MOCK'))

//     const started = defer<void>()
//     indexer.on('status', (status: string) => {
//       if (status === 'started') started.resolve()
//     })
//     await started.promise
//     assert.strictEqual(indexer.status, IndexerStatus.STARTED)
//   })

//   // it('should emit events on updated channels', async function () {
//   //   this.timeout(5000)
//   //   const { indexer, newEvent, newBlock, chain } = await useFixtures({
//   //     latestBlockNumber: 3,
//   //     pastEvents: [fixtures.PARTY_A_INITIALIZED_EVENT, fixtures.PARTY_B_INITIALIZED_EVENT],
//   //     id: fixtures.PARTY_A()
//   //   })

//   //   const opened = defer<void>()
//   //   const pendingIniated = defer<void>()
//   //   const closed = defer<void>()

//   //   indexer.on('own-channel-updated', (channel: ChannelEntry) => {
//   //     switch (channel.status) {
//   //       case ChannelStatus.WaitingForCommitment:
//   //         opened.resolve()
//   //         break
//   //       case ChannelStatus.PendingToClose: {
//   //         pendingIniated.resolve()
//   //         break
//   //       }
//   //       case ChannelStatus.Closed: {
//   //         closed.resolve()
//   //         break
//   //       }
//   //     }
//   //   })

//   //   await indexer.start(chain, 0)
//   //   const ev = {
//   //     event: 'ChannelUpdated',
//   //     transactionHash: '',
//   //     blockNumber: 2,
//   //     transactionIndex: 0,
//   //     logIndex: 0,
//   //     args: {
//   //       source: PARTY_B().to_address().to_hex(),
//   //       destination: PARTY_A().to_address().to_hex(),
//   //       newState: {
//   //         balance: BigNumber.from('3'),
//   //         commitment: new Hash(new Uint8Array({ length: Hash.size() })).to_hex(),
//   //         ticketEpoch: BigNumber.from('0'),
//   //         ticketIndex: BigNumber.from('0'),
//   //         status: 1,
//   //         channelEpoch: BigNumber.from('0'),
//   //         closureTime: BigNumber.from('0')
//   //       }
//   //     } as any
//   //   } as Event<'ChannelUpdated'>
//   //   // We are ACCOUNT_A - if B opens a channel to us, we should automatically
//   //   // commit.
//   //   newEvent(ev)

//   //   newBlock()
//   //   newBlock()
//   //   await opened.promise

//   //   const evClose = {
//   //     event: 'ChannelUpdated',
//   //     transactionHash: '',
//   //     blockNumber: 5,
//   //     transactionIndex: 0,
//   //     logIndex: 0,
//   //     args: {
//   //       source: PARTY_B().to_address().to_hex(),
//   //       destination: PARTY_A().to_address().to_hex(),
//   //       newState: {
//   //         balance: BigNumber.from('3'),
//   //         commitment: Hash.create([new TextEncoder().encode('commA')]).to_hex(),
//   //         ticketEpoch: BigNumber.from('1'),
//   //         ticketIndex: BigNumber.from('0'),
//   //         status: 3,
//   //         channelEpoch: BigNumber.from('0'),
//   //         closureTime: BigNumber.from('0'),
//   //         closureByPartyA: true
//   //       }
//   //     } as any
//   //   } as Event<'ChannelUpdated'>
//   //   newEvent(evClose)
//   //   newBlock()
//   //   newBlock()

//   //   await pendingIniated.promise

//   //   const evClosed = {
//   //     event: 'ChannelUpdated',
//   //     transactionHash: '',
//   //     blockNumber: 7,
//   //     transactionIndex: 0,
//   //     logIndex: 0,
//   //     args: {
//   //       source: PARTY_B().to_address().to_hex(),
//   //       destination: PARTY_A().to_address().to_hex(),
//   //       newState: {
//   //         balance: BigNumber.from('0'),
//   //         commitment: new Hash(new Uint8Array({ length: Hash.size() })).to_hex(),
//   //         ticketEpoch: BigNumber.from('0'),
//   //         ticketIndex: BigNumber.from('0'),
//   //         status: 0,
//   //         channelEpoch: BigNumber.from('0'),
//   //         closureTime: BigNumber.from('0'),
//   //         closureByPartyA: false
//   //       }
//   //     } as any
//   //   } as Event<'ChannelUpdated'>

//   //   newEvent(evClosed)
//   //   newBlock()
//   //   newBlock()

//   //   await closed.promise
//   // })

//   it('should process events in the right order', async function () {
//     const { indexer, newEvent, newBlock, COMMITTED_CHANNEL, chain, db } = await useFixtures({
//       latestBlockNumber: 3
//     })
//     await indexer.start(chain, 0)

//     const blockProcessed = defer<void>()

//     indexer.on('block-processed', (blockNumber: number) => {
//       if (blockNumber === 4) {
//         blockProcessed.resolve()
//       }
//     })

//     // confirmations == 1
//     newBlock()

//     // newEvent(fixtures.PARTY_A_INITIALIZED_EVENT)
//     // newEvent(fixtures.PARTY_B_INITIALIZED_EVENT)
//     // newEvent(fixtures.COMMITTED_EVENT) // setting commited first to test event sorting
//     // newEvent(fixtures.OPENED_EVENT)

//     newBlock()

//     await blockProcessed.promise

//     const channel = await get_channel(db, COMMITTED_CHANNEL.get_id())
//     expectChannelsToBeEqual(channel, COMMITTED_CHANNEL)
//   })

//   it('should process TicketRedeemed event and reduce outstanding balance for sender', async function () {
//     const { indexer, newEvent, newBlock, chain, db } = await useFixtures({
//       latestBlockNumber: 4,
//       pastEvents: [
//         fixtures.PARTY_A_INITIALIZED_EVENT,
//         fixtures.PARTY_B_INITIALIZED_EVENT,
//         fixtures.OPENED_EVENT,
//         fixtures.COMMITTED_EVENT
//       ],
//       id: fixtures.PARTY_A()
//     })
//     // sender node has pending ticket...
//     await mark_pending(db, fixtures.oneLargeTicket)
//     assert.equal((await get_pending_balance_to(db, PARTY_A().to_address())).amount().as_u32(), 0)
//     assert.equal((await get_pending_balance_to(db, PARTY_B().to_address())).amount().as_u32(), 2)

//     const blockMined = defer<void>()
//     indexer.on('block-processed', (blockNumber: number) => {
//       if (blockNumber == 5) {
//         blockMined.resolve()
//       }
//     })
//     await indexer.start(chain, 0)

//     // confirmations == 1
//     newBlock()

//     newEvent(fixtures.UPDATED_WHEN_REDEEMED_EVENT)
//     newEvent(fixtures.TICKET_REDEEMED_EVENT)
//     newBlock()

//     await blockMined.promise
//     assert.equal((await get_pending_balance_to(db, PARTY_A().to_address())).amount().as_u32(), 0)
//     assert.equal((await get_pending_balance_to(db, PARTY_B().to_address())).amount().as_u32(), 0)
//   })

//   it('should process TicketRedeemed event and not reduce outstanding balance for sender when db has no outstanding balance', async function () {
//     const { indexer, newEvent, newBlock, chain, db } = await useFixtures({
//       latestBlockNumber: 4,
//       pastEvents: [
//         fixtures.PARTY_A_INITIALIZED_EVENT,
//         fixtures.PARTY_B_INITIALIZED_EVENT,
//         fixtures.OPENED_EVENT,
//         fixtures.COMMITTED_EVENT
//       ],
//       id: fixtures.PARTY_A()
//     })
//     // sender node has pending ticket...
//     assert.equal((await get_pending_balance_to(db, PARTY_A().to_address())).amount().as_u32(), 0)
//     assert.equal((await get_pending_balance_to(db, PARTY_B().to_address())).amount().as_u32(), 0)

//     const blockProcessed = defer<void>()
//     indexer.on('block-processed', (blockNumber: number) => {
//       if (blockNumber == 5) {
//         blockProcessed.resolve()
//       }
//     })
//     await indexer.start(chain, 0)

//     // confirmations == 1
//     newBlock()

//     newEvent(fixtures.UPDATED_WHEN_REDEEMED_EVENT)
//     newEvent(fixtures.TICKET_REDEEMED_EVENT)
//     newBlock()

//     await blockProcessed.promise
//     assert.equal((await get_pending_balance_to(db, PARTY_A().to_address())).amount().as_u32(), 0)
//     assert.equal((await get_pending_balance_to(db, PARTY_B().to_address())).amount().as_u32(), 0)
//   })

//   it('should process TicketRedeemed event and not reduce outstanding balance for recipient', async function () {
//     const { indexer, newEvent, newBlock, chain, db } = await useFixtures({
//       latestBlockNumber: 4,
//       pastEvents: [
//         fixtures.PARTY_A_INITIALIZED_EVENT,
//         fixtures.PARTY_B_INITIALIZED_EVENT,
//         fixtures.OPENED_EVENT,
//         fixtures.COMMITTED_EVENT
//       ],
//       id: fixtures.PARTY_B()
//     })
//     // recipient node has no ticket...
//     assert.equal((await get_pending_balance_to(db, PARTY_A().to_address())).amount().as_u32(), 0)
//     assert.equal((await get_pending_balance_to(db, PARTY_B().to_address())).amount().as_u32(), 0)

//     const blockProcessed = defer<void>()
//     indexer.on('block-processed', (blockNumber: number) => {
//       if (blockNumber == 5) {
//         blockProcessed.resolve()
//       }
//     })

//     await indexer.start(chain, 0)

//     // confirmations == 1
//     newBlock()

//     newEvent(fixtures.UPDATED_WHEN_REDEEMED_EVENT)
//     newEvent(fixtures.TICKET_REDEEMED_EVENT)
//     newBlock()

//     await blockProcessed.promise

//     assert.equal((await get_pending_balance_to(db, PARTY_A().to_address())).amount().as_u32(), 0)
//     assert.equal((await get_pending_balance_to(db, PARTY_B().to_address())).amount().as_u32(), 0)
//   })

//   it('should process TicketRedeemed event and not reduce outstanding balance for a third node', async function () {
//     const { indexer, newEvent, newBlock, chain, db } = await useFixtures({
//       latestBlockNumber: 4,
//       pastEvents: [
//         fixtures.PARTY_A_INITIALIZED_EVENT,
//         fixtures.PARTY_B_INITIALIZED_EVENT,
//         fixtures.OPENED_EVENT,
//         fixtures.COMMITTED_EVENT
//       ]
//     })
//     // recipient node has no ticket...
//     assert.equal((await get_pending_balance_to(db, PARTY_A().to_address())).amount().as_u32(), 0)
//     assert.equal((await get_pending_balance_to(db, PARTY_B().to_address())).amount().as_u32(), 0)

//     const blockProcessed = defer<void>()
//     indexer.on('block-processed', (blockNumber: number) => {
//       if (blockNumber == 5) {
//         blockProcessed.resolve()
//       }
//     })
//     await indexer.start(chain, 0)

//     // confirmations == 1
//     newBlock()

//     newEvent(fixtures.UPDATED_WHEN_REDEEMED_EVENT)
//     newEvent(fixtures.TICKET_REDEEMED_EVENT)
//     newBlock()

//     await blockProcessed.promise

//     assert.equal((await get_pending_balance_to(db, PARTY_A().to_address())).amount().as_u32(), 0)
//     assert.equal((await get_pending_balance_to(db, PARTY_B().to_address())).amount().as_u32(), 0)
//   })

//   it('should process TicketRedeemed event and reduce outstanding balance to zero for sender when some history is missing', async function () {
//     const { indexer, newEvent, newBlock, chain, db } = await useFixtures({
//       latestBlockNumber: 4,
//       pastEvents: [
//         fixtures.PARTY_A_INITIALIZED_EVENT,
//         fixtures.PARTY_B_INITIALIZED_EVENT,
//         fixtures.OPENED_EVENT,
//         fixtures.COMMITTED_EVENT
//       ],
//       id: fixtures.PARTY_A()
//     })
//     // sender node has some pending tickets, but not the entire history...
//     await mark_pending(db, fixtures.oneSmallTicket)
//     assert.equal((await get_pending_balance_to(db, PARTY_A().to_address())).amount().as_u32(), 0)
//     assert.equal((await get_pending_balance_to(db, PARTY_B().to_address())).amount().as_u32(), 1)

//     const blockProcessed = defer<void>()
//     indexer.on('block-processed', (blockNumber: number) => {
//       if (blockNumber == 5) {
//         blockProcessed.resolve()
//       }
//     })
//     await indexer.start(chain, 0)

//     // confirmations == 1
//     newBlock()

//     newEvent(fixtures.UPDATED_WHEN_REDEEMED_EVENT)
//     newEvent(fixtures.TICKET_REDEEMED_EVENT)
//     newBlock()

//     await blockProcessed.promise
//     assert.equal((await get_pending_balance_to(db, PARTY_A().to_address())).amount().as_u32(), 0)
//     assert.equal((await get_pending_balance_to(db, PARTY_B().to_address())).amount().as_u32(), 0)
//   })

//   it('should process Transfer events and reduce balance', async function () {
//     const { indexer, chain, newBlock, newTokenEvent, db } = await useFixtures({
//       latestBlockNumber: 0,
//       pastEvents: [],
//       id: fixtures.PARTY_A()
//     })

//     const secondBlockProcessed = defer<void>()
//     const thirdBlockProcessed = defer<void>()

//     indexer.on('block-processed', (blockNumber: number) => {
//       if (blockNumber == 1) {
//         secondBlockProcessed.resolve()
//       } else if (blockNumber == 2) {
//         thirdBlockProcessed.resolve()
//       }
//     })

//     await indexer.start(chain, 0)

//     assert.equal((await db.get_hopr_balance()).to_string(), '0')

//     // confirmations == 1
//     newBlock()

//     newTokenEvent(fixtures.PARTY_A_TRANSFER_INCOMING) // +3
//     newBlock()

//     await secondBlockProcessed.promise

//     newTokenEvent(fixtures.PARTY_A_TRANSFER_OUTGOING) // -1
//     newBlock()

//     await thirdBlockProcessed.promise

//     assert.equal((await db.get_hopr_balance()).to_string(), '2')
//   })

//   it('should process first 2 registry events and account be registered and eligible', async function () {
//     const { db, chain, indexer, newBlock } = await useFixtures({
//       latestBlockNumber: 10,
//       pastHoprRegistryEvents: [fixtures.PARTY_A_REGISTERED, fixtures.PARTY_A_ELEGIBLE],
//       id: fixtures.PARTY_A()
//     })

//     const processed = defer<void>()
//     indexer.on('block-processed', (blockNumber: number) => {
//       if (blockNumber == 10) processed.resolve()
//     })
//     await indexer.start(chain, 0)

//     newBlock()
//     await processed.promise
//     assert(await get_account_from_network_registry(db, PublicKey.from_peerid_str(PARTY_B_MULTIADDR.getPeerId())))
//     assert(await is_eligible(db, fixtures.PARTY_A().to_address()))
//   })

//   it('should process first 4 registry events and account not be eligible', async function () {
//     const { db, chain, indexer, newBlock } = await useFixtures({
//       latestBlockNumber: 10,
//       pastHoprRegistryEvents: [fixtures.PARTY_A_REGISTERED, fixtures.PARTY_A_ELEGIBLE, fixtures.PARTY_A_NOT_ELEGIBLE],
//       id: fixtures.PARTY_A()
//     })

//     const processed = defer<void>()
//     indexer.on('block-processed', (blockNumber: number) => {
//       if (blockNumber == 10) processed.resolve()
//     })
//     await indexer.start(chain, 0)

//     newBlock()
//     await processed.promise

//     assert(await get_account_from_network_registry(db, PublicKey.from_peerid_str(PARTY_B_MULTIADDR.getPeerId())))
//     assert((await is_eligible(db, fixtures.PARTY_A().to_address())) === false)
//   })

//   it('should process all registry events and account not be registered but be eligible', async function () {
//     const { db, chain, indexer, newBlock } = await useFixtures({
//       latestBlockNumber: 10,
//       pastHoprRegistryEvents: [
//         fixtures.PARTY_A_REGISTERED,
//         fixtures.PARTY_A_ELEGIBLE,
//         fixtures.PARTY_A_NOT_ELEGIBLE,
//         fixtures.PARTY_A_ELEGIBLE_2,
//         fixtures.PARTY_A_DEREGISTERED
//       ],
//       id: fixtures.PARTY_A()
//     })

//     const processed = defer<void>()
//     indexer.on('block-processed', (blockNumber: number) => {
//       if (blockNumber == 10) processed.resolve()
//     })
//     await indexer.start(chain, 0)

//     newBlock()
//     await processed.promise
//     assert.equal(
//       await get_account_from_network_registry(db, PublicKey.from_peerid_str(PARTY_B_MULTIADDR.getPeerId())),
//       undefined
//     )
//     assert(await is_eligible(db, fixtures.PARTY_A().to_address()))
//   })

//   it('should process register enabled', async function () {
//     const { db, chain, indexer, newBlock } = await useFixtures({
//       latestBlockNumber: 3,
//       pastHoprRegistryEvents: [fixtures.REGISTER_ENABLED],
//       id: fixtures.PARTY_A()
//     })

//     const processed = defer<void>()
//     indexer.on('block-processed', (blockNumber: number) => {
//       if (blockNumber == 3) processed.resolve()
//     })
//     await indexer.start(chain, 0)

//     newBlock()
//     await processed.promise
//     assert(await db.is_network_registry_enabled())
//   })

//   it('should process register disabled', async function () {
//     const { db, chain, indexer, newBlock } = await useFixtures({
//       latestBlockNumber: 3,
//       pastHoprRegistryEvents: [fixtures.REGISTER_ENABLED, fixtures.REGISTER_DISABLED],
//       id: fixtures.PARTY_A()
//     })

//     const processed = defer<void>()
//     indexer.on('block-processed', (blockNumber: number) => {
//       if (blockNumber == 3) processed.resolve()
//     })
//     await indexer.start(chain, 0)

//     newBlock()
//     await processed.promise
//     assert((await db.is_network_registry_enabled()) === false)
//   })

//   it('should resend queuing transactions when more native tokens are received', async function () {
//     const { chain, indexer, newBlock } = await useFixtures({
//       latestBlockNumber: 3,
//       pastHoprRegistryEvents: [fixtures.REGISTER_ENABLED, fixtures.REGISTER_DISABLED],
//       id: fixtures.PARTY_A()
//     })

//     let trySendTransaction: boolean = false
//     chain.sendTransaction = async () => {
//       trySendTransaction = true
//       return {
//         code: SendTransactionStatus.SUCCESS,
//         tx: {
//           hash: '0x123',
//           confirmations: 0,
//           nonce: 3,
//           gasLimit: BigNumber.from('1000'),
//           data: '0x',
//           value: BigNumber.from('0')
//         }
//       }
//     }

//     const processed = defer<void>()
//     indexer.on('block-processed', (blockNumber: number) => {
//       if (blockNumber == 3) processed.resolve()
//     })
//     await indexer.start(chain, 0)

//     newBlock()
//     await processed.promise
//     assert(trySendTransaction)
//   })
// })
=======
    const account = await indexer.getAccount(Address.from_string(fixtures.ACCOUNT_A.address))
    expectAccountsToBeEqual(account, fixtures.PARTY_A_INITIALIZED_ACCOUNT)

    const channel = await get_channel(db, OPENED_CHANNEL.get_id())
    expectChannelsToBeEqual(channel, OPENED_CHANNEL)

    const channels = await db.get_channels()
    assert.strictEqual(channels.len(), 1, 'expected channels')
    // TODO: iterate over the channels
    // expectChannelsToBeEqual(channels[0], OPENED_CHANNEL)

    const channelsFromPartyA = await get_channels_from(db, Address.from_string(fixtures.ACCOUNT_A.address))
    assert.strictEqual(channelsFromPartyA.len(), 1)
    expectChannelsToBeEqual(ChannelEntry.deserialize(channelsFromPartyA.next().serialize()), OPENED_CHANNEL)

    const channelsOfPartyB = await get_channels_from(db, Address.from_string(fixtures.ACCOUNT_B.address))
    assert.strictEqual(channelsOfPartyB.len(), 0)
  })

  it('should handle provider error by restarting', async function () {
    const { indexer, provider, chain } = await useFixtures({
      latestBlockNumber: 4,
      pastEvents: [fixtures.PARTY_A_INITIALIZED_EVENT, fixtures.PARTY_B_INITIALIZED_EVENT, fixtures.OPENED_EVENT]
    })

    await indexer.start(chain, 0)

    const indexerStopped = defer<void>()
    indexer.on('status', (status: string) => {
      if (status === 'stopped') {
        indexerStopped.resolve()
      }
    })

    provider.emit('error', new Error('MOCK'))

    await indexerStopped.promise

    // Indexer is either stopped or restarting
    assert([IndexerStatus.STOPPED, IndexerStatus.RESTARTING].includes(indexer.status))

    const started = defer<void>()
    indexer.on('status', (status: string) => {
      if (status === 'started') started.resolve()
    })
    await started.promise
    assert.strictEqual(indexer.status, IndexerStatus.STARTED)
  })

  it('should handle provider error and resend queuing transactions', async function () {
    const { indexer, provider, chain } = await useFixtures({
      latestBlockNumber: 4,
      pastEvents: [fixtures.PARTY_A_INITIALIZED_EVENT, fixtures.PARTY_B_INITIALIZED_EVENT, fixtures.OPENED_EVENT]
    })

    await indexer.start(chain, 0)

    const indexerStopped = defer<void>()
    indexer.on('status', (status: string) => {
      if (status === 'stopped') {
        indexerStopped.resolve()
      }
    })

    provider.emit('error', new Error('ECONNRESET'))

    await indexerStopped.promise

    // Indexer is either stopped or restarting
    assert([IndexerStatus.STOPPED, IndexerStatus.RESTARTING].includes(indexer.status))

    const started = defer<void>()
    indexer.on('status', (status: string) => {
      if (status === 'started') started.resolve()
    })
    await started.promise
    assert.strictEqual(indexer.status, IndexerStatus.STARTED)
  })

  it('should contract error by restarting', async function () {
    const { indexer, hoprChannels, chain } = await useFixtures({
      latestBlockNumber: 4,
      pastEvents: [fixtures.PARTY_A_INITIALIZED_EVENT, fixtures.PARTY_B_INITIALIZED_EVENT, fixtures.OPENED_EVENT]
    })

    await indexer.start(chain, 0)

    hoprChannels.emit('error', new Error('MOCK'))

    const started = defer<void>()
    indexer.on('status', (status: string) => {
      if (status === 'started') started.resolve()
    })
    await started.promise
    assert.strictEqual(indexer.status, IndexerStatus.STARTED)
  })

  it('should emit events on updated channels', async function () {
    this.timeout(5000)
    const { indexer, newEvent, newBlock, chain } = await useFixtures({
      latestBlockNumber: 3,
      pastEvents: [fixtures.PARTY_A_INITIALIZED_EVENT, fixtures.PARTY_B_INITIALIZED_EVENT],
      id: fixtures.PARTY_A()
    })

    const opened = defer<void>()
    const pendingIniated = defer<void>()
    const closed = defer<void>()

    indexer.on('own-channel-updated', (channel: ChannelEntry) => {
      switch (channel.status) {
        case ChannelStatus.WaitingForCommitment:
          opened.resolve()
          break
        case ChannelStatus.PendingToClose: {
          pendingIniated.resolve()
          break
        }
        case ChannelStatus.Closed: {
          closed.resolve()
          break
        }
      }
    })

    await indexer.start(chain, 0)
    const ev = {
      event: 'ChannelUpdated',
      transactionHash: '',
      blockNumber: 2,
      transactionIndex: 0,
      logIndex: 0,
      args: {
        source: ACCOUNT_B.address,
        destination: ACCOUNT_A.address,
        newState: {
          balance: BigNumber.from('3'),
          commitment: new Hash(new Uint8Array({ length: Hash.size() })).to_hex(),
          ticketEpoch: BigNumber.from('0'),
          ticketIndex: BigNumber.from('0'),
          status: 1,
          channelEpoch: BigNumber.from('0'),
          closureTime: BigNumber.from('0')
        }
      } as any
    } as Event<'ChannelUpdated'>
    // We are ACCOUNT_A - if B opens a channel to us, we should automatically
    // commit.
    newEvent(ev)

    newBlock()
    newBlock()
    await opened.promise

    const evClose = {
      event: 'ChannelUpdated',
      transactionHash: '',
      blockNumber: 5,
      transactionIndex: 0,
      logIndex: 0,
      args: {
        source: ACCOUNT_B.address,
        destination: ACCOUNT_A.address,
        newState: {
          balance: BigNumber.from('3'),
          commitment: Hash.create([new TextEncoder().encode('commA')]).to_hex(),
          ticketEpoch: BigNumber.from('1'),
          ticketIndex: BigNumber.from('0'),
          status: 3,
          channelEpoch: BigNumber.from('0'),
          closureTime: BigNumber.from('0'),
          closureByPartyA: true
        }
      } as any
    } as Event<'ChannelUpdated'>
    newEvent(evClose)
    newBlock()
    newBlock()

    await pendingIniated.promise

    const evClosed = {
      event: 'ChannelUpdated',
      transactionHash: '',
      blockNumber: 7,
      transactionIndex: 0,
      logIndex: 0,
      args: {
        source: ACCOUNT_B.address,
        destination: ACCOUNT_A.address,
        newState: {
          balance: BigNumber.from('0'),
          commitment: new Hash(new Uint8Array({ length: Hash.size() })).to_hex(),
          ticketEpoch: BigNumber.from('0'),
          ticketIndex: BigNumber.from('0'),
          status: 0,
          channelEpoch: BigNumber.from('0'),
          closureTime: BigNumber.from('0'),
          closureByPartyA: false
        }
      } as any
    } as Event<'ChannelUpdated'>

    newEvent(evClosed)
    newBlock()
    newBlock()

    await closed.promise
  })

  it('should process events in the right order', async function () {
    const { indexer, newEvent, newBlock, COMMITTED_CHANNEL, chain, db } = await useFixtures({
      latestBlockNumber: 3
    })
    await indexer.start(chain, 0)

    const blockProcessed = defer<void>()

    indexer.on('block-processed', (blockNumber: number) => {
      if (blockNumber === 4) {
        blockProcessed.resolve()
      }
    })

    // confirmations == 1
    newBlock()

    newEvent(fixtures.PARTY_A_INITIALIZED_EVENT)
    newEvent(fixtures.PARTY_B_INITIALIZED_EVENT)
    newEvent(fixtures.COMMITTED_EVENT) // setting commited first to test event sorting
    newEvent(fixtures.OPENED_EVENT)

    newBlock()

    await blockProcessed.promise

    const channel = await get_channel(db, COMMITTED_CHANNEL.get_id())
    expectChannelsToBeEqual(channel, COMMITTED_CHANNEL)
  })

  it('should process TicketRedeemed event and reduce outstanding balance for sender', async function () {
    const { indexer, newEvent, newBlock, chain, db } = await useFixtures({
      latestBlockNumber: 4,
      pastEvents: [
        fixtures.PARTY_A_INITIALIZED_EVENT,
        fixtures.PARTY_B_INITIALIZED_EVENT,
        fixtures.OPENED_EVENT,
        fixtures.COMMITTED_EVENT
      ],
      id: fixtures.PARTY_A()
    })
    // sender node has pending ticket...
    await mark_pending(db, fixtures.oneLargeTicket)
    assert.equal((await get_pending_balance_to(db, Address.from_string(ACCOUNT_A.address))).amount().as_u32(), 0)
    assert.equal((await get_pending_balance_to(db, Address.from_string(ACCOUNT_B.address))).amount().as_u32(), 2)

    const blockMined = defer<void>()
    indexer.on('block-processed', (blockNumber: number) => {
      if (blockNumber == 5) {
        blockMined.resolve()
      }
    })
    await indexer.start(chain, 0)

    // confirmations == 1
    newBlock()

    newEvent(fixtures.UPDATED_WHEN_REDEEMED_EVENT)
    newEvent(fixtures.TICKET_REDEEMED_EVENT)
    newBlock()

    await blockMined.promise
    assert.equal((await get_pending_balance_to(db, Address.from_string(ACCOUNT_A.address))).amount().as_u32(), 0)
    assert.equal((await get_pending_balance_to(db, Address.from_string(ACCOUNT_B.address))).amount().as_u32(), 0)
  })

  it('should process TicketRedeemed event and not reduce outstanding balance for sender when db has no outstanding balance', async function () {
    const { indexer, newEvent, newBlock, chain, db } = await useFixtures({
      latestBlockNumber: 4,
      pastEvents: [
        fixtures.PARTY_A_INITIALIZED_EVENT,
        fixtures.PARTY_B_INITIALIZED_EVENT,
        fixtures.OPENED_EVENT,
        fixtures.COMMITTED_EVENT
      ],
      id: fixtures.PARTY_A()
    })
    // sender node has pending ticket...
    assert.equal((await get_pending_balance_to(db, Address.from_string(ACCOUNT_A.address))).amount().as_u32(), 0)
    assert.equal((await get_pending_balance_to(db, Address.from_string(ACCOUNT_B.address))).amount().as_u32(), 0)

    const blockProcessed = defer<void>()
    indexer.on('block-processed', (blockNumber: number) => {
      if (blockNumber == 5) {
        blockProcessed.resolve()
      }
    })
    await indexer.start(chain, 0)

    // confirmations == 1
    newBlock()

    newEvent(fixtures.UPDATED_WHEN_REDEEMED_EVENT)
    newEvent(fixtures.TICKET_REDEEMED_EVENT)
    newBlock()

    await blockProcessed.promise
    assert.equal((await get_pending_balance_to(db, Address.from_string(ACCOUNT_A.address))).amount().as_u32(), 0)
    assert.equal((await get_pending_balance_to(db, Address.from_string(ACCOUNT_B.address))).amount().as_u32(), 0)
  })

  it('should process TicketRedeemed event and not reduce outstanding balance for recipient', async function () {
    const { indexer, newEvent, newBlock, chain, db } = await useFixtures({
      latestBlockNumber: 4,
      pastEvents: [
        fixtures.PARTY_A_INITIALIZED_EVENT,
        fixtures.PARTY_B_INITIALIZED_EVENT,
        fixtures.OPENED_EVENT,
        fixtures.COMMITTED_EVENT
      ],
      id: fixtures.PARTY_B()
    })
    // recipient node has no ticket...
    assert.equal((await get_pending_balance_to(db, Address.from_string(ACCOUNT_A.address))).amount().as_u32(), 0)
    assert.equal((await get_pending_balance_to(db, Address.from_string(ACCOUNT_B.address))).amount().as_u32(), 0)

    const blockProcessed = defer<void>()
    indexer.on('block-processed', (blockNumber: number) => {
      if (blockNumber == 5) {
        blockProcessed.resolve()
      }
    })

    await indexer.start(chain, 0)

    // confirmations == 1
    newBlock()

    newEvent(fixtures.UPDATED_WHEN_REDEEMED_EVENT)
    newEvent(fixtures.TICKET_REDEEMED_EVENT)
    newBlock()

    await blockProcessed.promise

    assert.equal((await get_pending_balance_to(db, Address.from_string(ACCOUNT_A.address))).amount().as_u32(), 0)
    assert.equal((await get_pending_balance_to(db, Address.from_string(ACCOUNT_B.address))).amount().as_u32(), 0)
  })

  it('should process TicketRedeemed event and not reduce outstanding balance for a third node', async function () {
    const { indexer, newEvent, newBlock, chain, db } = await useFixtures({
      latestBlockNumber: 4,
      pastEvents: [
        fixtures.PARTY_A_INITIALIZED_EVENT,
        fixtures.PARTY_B_INITIALIZED_EVENT,
        fixtures.OPENED_EVENT,
        fixtures.COMMITTED_EVENT
      ]
    })
    // recipient node has no ticket...
    assert.equal((await get_pending_balance_to(db, Address.from_string(ACCOUNT_A.address))).amount().as_u32(), 0)
    assert.equal((await get_pending_balance_to(db, Address.from_string(ACCOUNT_B.address))).amount().as_u32(), 0)

    const blockProcessed = defer<void>()
    indexer.on('block-processed', (blockNumber: number) => {
      if (blockNumber == 5) {
        blockProcessed.resolve()
      }
    })
    await indexer.start(chain, 0)

    // confirmations == 1
    newBlock()

    newEvent(fixtures.UPDATED_WHEN_REDEEMED_EVENT)
    newEvent(fixtures.TICKET_REDEEMED_EVENT)
    newBlock()

    await blockProcessed.promise

    assert.equal((await get_pending_balance_to(db, Address.from_string(ACCOUNT_A.address))).amount().as_u32(), 0)
    assert.equal((await get_pending_balance_to(db, Address.from_string(ACCOUNT_B.address))).amount().as_u32(), 0)
  })

  it('should process TicketRedeemed event and reduce outstanding balance to zero for sender when some history is missing', async function () {
    const { indexer, newEvent, newBlock, chain, db } = await useFixtures({
      latestBlockNumber: 4,
      pastEvents: [
        fixtures.PARTY_A_INITIALIZED_EVENT,
        fixtures.PARTY_B_INITIALIZED_EVENT,
        fixtures.OPENED_EVENT,
        fixtures.COMMITTED_EVENT
      ],
      id: fixtures.PARTY_A()
    })
    // sender node has some pending tickets, but not the entire history...
    await mark_pending(db, fixtures.oneSmallTicket)
    assert.equal((await get_pending_balance_to(db, Address.from_string(ACCOUNT_A.address))).amount().as_u32(), 0)
    assert.equal((await get_pending_balance_to(db, Address.from_string(ACCOUNT_B.address))).amount().as_u32(), 1)

    const blockProcessed = defer<void>()
    indexer.on('block-processed', (blockNumber: number) => {
      if (blockNumber == 5) {
        blockProcessed.resolve()
      }
    })
    await indexer.start(chain, 0)

    // confirmations == 1
    newBlock()

    newEvent(fixtures.UPDATED_WHEN_REDEEMED_EVENT)
    newEvent(fixtures.TICKET_REDEEMED_EVENT)
    newBlock()

    await blockProcessed.promise
    assert.equal((await get_pending_balance_to(db, Address.from_string(ACCOUNT_A.address))).amount().as_u32(), 0)
    assert.equal((await get_pending_balance_to(db, Address.from_string(ACCOUNT_B.address))).amount().as_u32(), 0)
  })

  it('should process Transfer events and reduce balance', async function () {
    const { indexer, chain, newBlock, newTokenEvent, db } = await useFixtures({
      latestBlockNumber: 0,
      pastEvents: [],
      id: fixtures.PARTY_A()
    })

    const secondBlockProcessed = defer<void>()
    const thirdBlockProcessed = defer<void>()

    indexer.on('block-processed', (blockNumber: number) => {
      if (blockNumber == 1) {
        secondBlockProcessed.resolve()
      } else if (blockNumber == 2) {
        thirdBlockProcessed.resolve()
      }
    })

    await indexer.start(chain, 0)

    assert.equal((await db.get_hopr_balance()).to_string(), '0')

    // confirmations == 1
    newBlock()

    newTokenEvent(fixtures.PARTY_A_TRANSFER_INCOMING) // +3
    newBlock()

    await secondBlockProcessed.promise

    newTokenEvent(fixtures.PARTY_A_TRANSFER_OUTGOING) // -1
    newBlock()

    await thirdBlockProcessed.promise

    assert.equal((await db.get_hopr_balance()).to_string(), '2')
  })

  it('should process first 2 registry events and account be registered and eligible', async function () {
    const { db, chain, indexer, newBlock } = await useFixtures({
      latestBlockNumber: 10,
      pastHoprRegistryEvents: [fixtures.PARTY_A_REGISTERED, fixtures.PARTY_A_ELEGIBLE],
      id: fixtures.PARTY_A()
    })

    const processed = defer<void>()
    indexer.on('block-processed', (blockNumber: number) => {
      if (blockNumber == 10) processed.resolve()
    })
    await indexer.start(chain, 0)

    newBlock()
    await processed.promise
    assert(await get_account_from_network_registry(db, PublicKey.from_peerid_str(PARTY_B_MULTIADDR.getPeerId())))
    assert(await is_eligible(db, Address.from_string(ACCOUNT_A.address)))
  })

  it('should process first 4 registry events and account not be eligible', async function () {
    const { db, chain, indexer, newBlock } = await useFixtures({
      latestBlockNumber: 10,
      pastHoprRegistryEvents: [fixtures.PARTY_A_REGISTERED, fixtures.PARTY_A_ELEGIBLE, fixtures.PARTY_A_NOT_ELEGIBLE],
      id: fixtures.PARTY_A()
    })

    const processed = defer<void>()
    indexer.on('block-processed', (blockNumber: number) => {
      if (blockNumber == 10) processed.resolve()
    })
    await indexer.start(chain, 0)

    newBlock()
    await processed.promise

    assert(await get_account_from_network_registry(db, PublicKey.from_peerid_str(PARTY_B_MULTIADDR.getPeerId())))
    assert((await is_eligible(db, Address.from_string(ACCOUNT_A.address))) === false)
  })

  it('should process all registry events and account not be registered but be eligible', async function () {
    const { db, chain, indexer, newBlock } = await useFixtures({
      latestBlockNumber: 10,
      pastHoprRegistryEvents: [
        fixtures.PARTY_A_REGISTERED,
        fixtures.PARTY_A_ELEGIBLE,
        fixtures.PARTY_A_NOT_ELEGIBLE,
        fixtures.PARTY_A_ELEGIBLE_2,
        fixtures.PARTY_A_DEREGISTERED
      ],
      id: fixtures.PARTY_A()
    })

    const processed = defer<void>()
    indexer.on('block-processed', (blockNumber: number) => {
      if (blockNumber == 10) processed.resolve()
    })
    await indexer.start(chain, 0)

    newBlock()
    await processed.promise
    assert.equal(
      await get_account_from_network_registry(db, PublicKey.from_peerid_str(PARTY_B_MULTIADDR.getPeerId())),
      undefined
    )
    assert(await is_eligible(db, Address.from_string(ACCOUNT_A.address)))
  })

  it('should process register enabled', async function () {
    const { db, chain, indexer, newBlock } = await useFixtures({
      latestBlockNumber: 3,
      pastHoprRegistryEvents: [fixtures.REGISTER_ENABLED],
      id: fixtures.PARTY_A()
    })

    const processed = defer<void>()
    indexer.on('block-processed', (blockNumber: number) => {
      if (blockNumber == 3) processed.resolve()
    })
    await indexer.start(chain, 0)

    newBlock()
    await processed.promise
    assert(await db.is_network_registry_enabled())
  })

  it('should process register disabled', async function () {
    const { db, chain, indexer, newBlock } = await useFixtures({
      latestBlockNumber: 3,
      pastHoprRegistryEvents: [fixtures.REGISTER_ENABLED, fixtures.REGISTER_DISABLED],
      id: fixtures.PARTY_A()
    })

    const processed = defer<void>()
    indexer.on('block-processed', (blockNumber: number) => {
      if (blockNumber == 3) processed.resolve()
    })
    await indexer.start(chain, 0)

    newBlock()
    await processed.promise
    assert((await db.is_network_registry_enabled()) === false)
  })

  it('should resend queuing transactions when more native tokens are received', async function () {
    const { chain, indexer, newBlock } = await useFixtures({
      latestBlockNumber: 3,
      pastHoprRegistryEvents: [fixtures.REGISTER_ENABLED, fixtures.REGISTER_DISABLED],
      id: fixtures.PARTY_A()
    })

    let trySendTransaction: boolean = false
    chain.sendTransaction = async () => {
      trySendTransaction = true
      return {
        code: SendTransactionStatus.SUCCESS,
        tx: {
          hash: '0x123',
          confirmations: 0,
          nonce: 3,
          gasLimit: BigNumber.from('1000'),
          data: '0x',
          value: BigNumber.from('0')
        }
      }
    }

    const processed = defer<void>()
    indexer.on('block-processed', (blockNumber: number) => {
      if (blockNumber == 3) processed.resolve()
    })
    await indexer.start(chain, 0)

    newBlock()
    await processed.promise
    assert(trySendTransaction)
  })
})
>>>>>>> e7c4d899
<|MERGE_RESOLUTION|>--- conflicted
+++ resolved
@@ -1,4 +1,3 @@
-<<<<<<< HEAD
 // import { BigNumber } from 'ethers'
 // import assert from 'assert'
 // import {
@@ -13,12 +12,12 @@
 //   BalanceType
 // } from '@hoprnet/hopr-utils'
 
-// import { expectAccountsToBeEqual, expectChannelsToBeEqual, PARTY_A, PARTY_B, PARTY_B_MULTIADDR } from './fixtures.js'
-// import * as fixtures from './fixtures.js'
-// import { type Event, IndexerStatus } from './types.js'
-// import { useFixtures } from './index.mock.js'
-// import { SendTransactionStatus } from '../ethereum.js'
-// import { Ethereum_Address, Ethereum_Ticket, Ethereum_Database, Ethereum_Hash } from '../db.js'
+import { expectAccountsToBeEqual, expectChannelsToBeEqual, ACCOUNT_A, ACCOUNT_B, PARTY_B_MULTIADDR } from './fixtures.js'
+import * as fixtures from './fixtures.js'
+import { type Event, IndexerStatus } from './types.js'
+import { useFixtures } from './index.mock.js'
+import { SendTransactionStatus } from '../ethereum.js'
+import { Ethereum_Address, Ethereum_Ticket, Ethereum_Database, Ethereum_Hash } from '../db.js'
 
 // // WASM magic - types and DB operations live in a different crate, serde is necessary
 // async function get_channels_from(db: Ethereum_Database, address: Address) {
@@ -115,128 +114,8 @@
 
 //     await blockProcessed.promise
 
-//     const account = await indexer.getAccount(fixtures.PARTY_A().to_address())
-//     expectAccountsToBeEqual(account, fixtures.PARTY_A_INITIALIZED_ACCOUNT)
-=======
-import { BigNumber } from 'ethers'
-import assert from 'assert'
-import {
-  ChannelEntry,
-  Hash,
-  ChannelStatus,
-  defer,
-  PublicKey,
-  Address,
-  Ticket,
-  Balance,
-  BalanceType
-} from '@hoprnet/hopr-utils'
-
-import { expectAccountsToBeEqual, expectChannelsToBeEqual, ACCOUNT_A, ACCOUNT_B, PARTY_B_MULTIADDR } from './fixtures.js'
-import * as fixtures from './fixtures.js'
-import { type Event, IndexerStatus } from './types.js'
-import { useFixtures } from './index.mock.js'
-import { SendTransactionStatus } from '../ethereum.js'
-import { Ethereum_Address, Ethereum_Ticket, Ethereum_Database, Ethereum_Hash } from '../db.js'
-
-// WASM magic - types and DB operations live in a different crate, serde is necessary
-async function get_channels_from(db: Ethereum_Database, address: Address) {
-  return await db.get_channels_from(Ethereum_Address.deserialize(address.serialize()))
-}
-
-async function get_channel(db: Ethereum_Database, id: Hash): Promise<ChannelEntry> {
-  let channel = await db.get_channel(Ethereum_Hash.deserialize(id.serialize()))
-  return channel === undefined ? undefined : ChannelEntry.deserialize(channel.serialize())
-}
-
-async function mark_pending(db: Ethereum_Database, ticket: Ticket) {
-  await db.mark_pending(Ethereum_Ticket.deserialize(ticket.serialize()))
-}
-
-async function get_pending_balance_to(db: Ethereum_Database, address: Address): Promise<Balance> {
-  return Balance.deserialize(
-    (await db.get_pending_balance_to(Ethereum_Address.deserialize(address.serialize()))).serialize_value(),
-    BalanceType.HOPR
-  )
-}
-
-async function get_account_from_network_registry(db: Ethereum_Database, key: PublicKey): Promise<Address | undefined> {
-  let address = await db.get_account_from_network_registry(Ethereum_Address.deserialize(key.to_address().serialize()))
-  return address === undefined ? undefined : Address.deserialize(address.serialize())
-}
-
-async function is_eligible(db: Ethereum_Database, address: Address): Promise<boolean> {
-  return await db.is_eligible(Ethereum_Address.deserialize(address.serialize()))
-}
-
-describe('test indexer', function () {
-  it('should start indexer', async function () {
-    const { indexer, chain } = await useFixtures()
-
-    await indexer.start(chain, 0)
-    assert.strictEqual(indexer.status, IndexerStatus.STARTED)
-  })
-
-  it('should stop indexer', async function () {
-    const { indexer, chain, hoprChannels, hoprToken, provider } = await useFixtures()
-
-    await indexer.start(chain, 0)
-
-    // Make sure that it assigns event listeners
-    assert(hoprChannels.listeners('error').length > 0)
-    assert(hoprToken.listeners('error').length > 0)
-    assert(provider.listeners('error').length > 0)
-    assert(provider.listeners('block').length > 0)
-
-    indexer.stop()
-
-    // Make sure that it does the cleanup properly
-    assert(hoprChannels.listeners('error').length == 0)
-    assert(hoprToken.listeners('error').length == 0)
-    assert(provider.listeners('error').length == 0)
-    assert(provider.listeners('block').length == 0)
-
-    assert.strictEqual(indexer.status, IndexerStatus.STOPPED)
-  })
-
-  it('should restart the indexer', async function () {
-    const { indexer, chain, hoprChannels, hoprToken, provider } = await useFixtures()
-
-    await indexer.start(chain, 0)
-
-    for (let i = 0; i < 5; i++) {
-      await indexer.restart()
-    }
-
-    indexer.stop()
-
-    // Make sure that it does the cleanup properly
-    assert(hoprChannels.listeners('error').length == 0)
-    assert(hoprToken.listeners('error').length == 0)
-    assert(provider.listeners('error').length == 0)
-    assert(provider.listeners('block').length == 0)
-  })
-
-  it('should process 1 past event', async function () {
-    const { indexer, OPENED_CHANNEL, chain, db } = await useFixtures({
-      latestBlockNumber: 2,
-      pastEvents: [fixtures.PARTY_A_INITIALIZED_EVENT, fixtures.PARTY_B_INITIALIZED_EVENT, fixtures.OPENED_EVENT]
-    })
-
-    const blockProcessed = defer<void>()
-    indexer.on('block-processed', (blockNumber: number) => {
-      if (blockNumber == 1) {
-        blockProcessed.resolve()
-      }
-    })
-
-    await indexer.start(chain, 0)
-
-    await blockProcessed.promise
-
     const account = await indexer.getAccount(Address.from_string(fixtures.ACCOUNT_A.address))
     expectAccountsToBeEqual(account, fixtures.PARTY_A_INITIALIZED_ACCOUNT)
->>>>>>> e7c4d899
 
 //     assert.equal(await get_channel(db, OPENED_CHANNEL.get_id()), undefined)
 //   })
@@ -258,21 +137,12 @@
 
 //     await blockProcessed.promise
 
-<<<<<<< HEAD
-//     const account = await indexer.getAccount(fixtures.PARTY_A().to_address())
-//     expectAccountsToBeEqual(account, fixtures.PARTY_A_INITIALIZED_ACCOUNT)
-
-//     const account2 = await indexer.getAccount(fixtures.PARTY_B().to_address())
-//     expectAccountsToBeEqual(account2, fixtures.PARTY_B_INITIALIZED_ACCOUNT)
-//   })
-=======
     const account = await indexer.getAccount(Address.from_string(fixtures.ACCOUNT_A.address))
     expectAccountsToBeEqual(account, fixtures.PARTY_A_INITIALIZED_ACCOUNT)
 
     const account2 = await indexer.getAccount(Address.from_string(fixtures.ACCOUNT_B.address))
     expectAccountsToBeEqual(account2, fixtures.PARTY_B_INITIALIZED_ACCOUNT)
   })
->>>>>>> e7c4d899
 
 //   it('should continue processing events', async function () {
 //     const { indexer, newEvent, newBlock, OPENED_CHANNEL, chain, db } = await useFixtures({
@@ -318,27 +188,15 @@
 
 //     await blockProcessed.promise
 
-<<<<<<< HEAD
-//     const pubKey = await indexer.getPublicKeyOf(fixtures.PARTY_A().to_address())
-//     assert(pubKey.eq(fixtures.PARTY_A()))
-//   })
+    const pubKey = await indexer.getPublicKeyOf(Address.from_string(fixtures.ACCOUNT_A.address))
+    assert(pubKey.eq(fixtures.PARTY_A()))
+  })
 
 //   it('should get all data from DB', async function () {
 //     const { indexer, OPENED_CHANNEL, chain, db } = await useFixtures({
 //       latestBlockNumber: 4,
 //       pastEvents: [fixtures.PARTY_A_INITIALIZED_EVENT, fixtures.PARTY_B_INITIALIZED_EVENT, fixtures.OPENED_EVENT]
 //     })
-=======
-    const pubKey = await indexer.getPublicKeyOf(Address.from_string(fixtures.ACCOUNT_A.address))
-    assert(pubKey.eq(fixtures.PARTY_A()))
-  })
-
-  it('should get all data from DB', async function () {
-    const { indexer, OPENED_CHANNEL, chain, db } = await useFixtures({
-      latestBlockNumber: 4,
-      pastEvents: [fixtures.PARTY_A_INITIALIZED_EVENT, fixtures.PARTY_B_INITIALIZED_EVENT, fixtures.OPENED_EVENT]
-    })
->>>>>>> e7c4d899
 
 //     const blockProcessed = defer<void>()
 //     indexer.on('block-processed', (blockNumber: number) => {
@@ -351,9 +209,8 @@
 
 //     await blockProcessed.promise
 
-<<<<<<< HEAD
-//     const account = await indexer.getAccount(fixtures.PARTY_A().to_address())
-//     expectAccountsToBeEqual(account, fixtures.PARTY_A_INITIALIZED_ACCOUNT)
+    const account = await indexer.getAccount(Address.from_string(fixtures.ACCOUNT_A.address))
+    expectAccountsToBeEqual(account, fixtures.PARTY_A_INITIALIZED_ACCOUNT)
 
 //     const channel = await get_channel(db, OPENED_CHANNEL.get_id())
 //     expectChannelsToBeEqual(channel, OPENED_CHANNEL)
@@ -363,13 +220,13 @@
 //     // TODO: iterate over the channels
 //     // expectChannelsToBeEqual(channels[0], OPENED_CHANNEL)
 
-//     const channelsFromPartyA = await get_channels_from(db, fixtures.PARTY_A().to_address())
-//     assert.strictEqual(channelsFromPartyA.len(), 1)
-//     expectChannelsToBeEqual(ChannelEntry.deserialize(channelsFromPartyA.next().serialize()), OPENED_CHANNEL)
-
-//     const channelsOfPartyB = await get_channels_from(db, fixtures.PARTY_B().to_address())
-//     assert.strictEqual(channelsOfPartyB.len(), 0)
-//   })
+    const channelsFromPartyA = await get_channels_from(db, Address.from_string(fixtures.ACCOUNT_A.address))
+    assert.strictEqual(channelsFromPartyA.len(), 1)
+    expectChannelsToBeEqual(ChannelEntry.deserialize(channelsFromPartyA.next().serialize()), OPENED_CHANNEL)
+
+    const channelsOfPartyB = await get_channels_from(db, Address.from_string(fixtures.ACCOUNT_B.address))
+    assert.strictEqual(channelsOfPartyB.len(), 0)
+  })
 
 //   it('should handle provider error by restarting', async function () {
 //     const { indexer, provider, chain } = await useFixtures({
@@ -476,601 +333,6 @@
 //   //       }
 //   //     }
 //   //   })
-
-//   //   await indexer.start(chain, 0)
-//   //   const ev = {
-//   //     event: 'ChannelUpdated',
-//   //     transactionHash: '',
-//   //     blockNumber: 2,
-//   //     transactionIndex: 0,
-//   //     logIndex: 0,
-//   //     args: {
-//   //       source: PARTY_B().to_address().to_hex(),
-//   //       destination: PARTY_A().to_address().to_hex(),
-//   //       newState: {
-//   //         balance: BigNumber.from('3'),
-//   //         commitment: new Hash(new Uint8Array({ length: Hash.size() })).to_hex(),
-//   //         ticketEpoch: BigNumber.from('0'),
-//   //         ticketIndex: BigNumber.from('0'),
-//   //         status: 1,
-//   //         channelEpoch: BigNumber.from('0'),
-//   //         closureTime: BigNumber.from('0')
-//   //       }
-//   //     } as any
-//   //   } as Event<'ChannelUpdated'>
-//   //   // We are ACCOUNT_A - if B opens a channel to us, we should automatically
-//   //   // commit.
-//   //   newEvent(ev)
-
-//   //   newBlock()
-//   //   newBlock()
-//   //   await opened.promise
-
-//   //   const evClose = {
-//   //     event: 'ChannelUpdated',
-//   //     transactionHash: '',
-//   //     blockNumber: 5,
-//   //     transactionIndex: 0,
-//   //     logIndex: 0,
-//   //     args: {
-//   //       source: PARTY_B().to_address().to_hex(),
-//   //       destination: PARTY_A().to_address().to_hex(),
-//   //       newState: {
-//   //         balance: BigNumber.from('3'),
-//   //         commitment: Hash.create([new TextEncoder().encode('commA')]).to_hex(),
-//   //         ticketEpoch: BigNumber.from('1'),
-//   //         ticketIndex: BigNumber.from('0'),
-//   //         status: 3,
-//   //         channelEpoch: BigNumber.from('0'),
-//   //         closureTime: BigNumber.from('0'),
-//   //         closureByPartyA: true
-//   //       }
-//   //     } as any
-//   //   } as Event<'ChannelUpdated'>
-//   //   newEvent(evClose)
-//   //   newBlock()
-//   //   newBlock()
-
-//   //   await pendingIniated.promise
-
-//   //   const evClosed = {
-//   //     event: 'ChannelUpdated',
-//   //     transactionHash: '',
-//   //     blockNumber: 7,
-//   //     transactionIndex: 0,
-//   //     logIndex: 0,
-//   //     args: {
-//   //       source: PARTY_B().to_address().to_hex(),
-//   //       destination: PARTY_A().to_address().to_hex(),
-//   //       newState: {
-//   //         balance: BigNumber.from('0'),
-//   //         commitment: new Hash(new Uint8Array({ length: Hash.size() })).to_hex(),
-//   //         ticketEpoch: BigNumber.from('0'),
-//   //         ticketIndex: BigNumber.from('0'),
-//   //         status: 0,
-//   //         channelEpoch: BigNumber.from('0'),
-//   //         closureTime: BigNumber.from('0'),
-//   //         closureByPartyA: false
-//   //       }
-//   //     } as any
-//   //   } as Event<'ChannelUpdated'>
-
-//   //   newEvent(evClosed)
-//   //   newBlock()
-//   //   newBlock()
-
-//   //   await closed.promise
-//   // })
-
-//   it('should process events in the right order', async function () {
-//     const { indexer, newEvent, newBlock, COMMITTED_CHANNEL, chain, db } = await useFixtures({
-//       latestBlockNumber: 3
-//     })
-//     await indexer.start(chain, 0)
-
-//     const blockProcessed = defer<void>()
-
-//     indexer.on('block-processed', (blockNumber: number) => {
-//       if (blockNumber === 4) {
-//         blockProcessed.resolve()
-//       }
-//     })
-
-//     // confirmations == 1
-//     newBlock()
-
-//     // newEvent(fixtures.PARTY_A_INITIALIZED_EVENT)
-//     // newEvent(fixtures.PARTY_B_INITIALIZED_EVENT)
-//     // newEvent(fixtures.COMMITTED_EVENT) // setting commited first to test event sorting
-//     // newEvent(fixtures.OPENED_EVENT)
-
-//     newBlock()
-
-//     await blockProcessed.promise
-
-//     const channel = await get_channel(db, COMMITTED_CHANNEL.get_id())
-//     expectChannelsToBeEqual(channel, COMMITTED_CHANNEL)
-//   })
-
-//   it('should process TicketRedeemed event and reduce outstanding balance for sender', async function () {
-//     const { indexer, newEvent, newBlock, chain, db } = await useFixtures({
-//       latestBlockNumber: 4,
-//       pastEvents: [
-//         fixtures.PARTY_A_INITIALIZED_EVENT,
-//         fixtures.PARTY_B_INITIALIZED_EVENT,
-//         fixtures.OPENED_EVENT,
-//         fixtures.COMMITTED_EVENT
-//       ],
-//       id: fixtures.PARTY_A()
-//     })
-//     // sender node has pending ticket...
-//     await mark_pending(db, fixtures.oneLargeTicket)
-//     assert.equal((await get_pending_balance_to(db, PARTY_A().to_address())).amount().as_u32(), 0)
-//     assert.equal((await get_pending_balance_to(db, PARTY_B().to_address())).amount().as_u32(), 2)
-
-//     const blockMined = defer<void>()
-//     indexer.on('block-processed', (blockNumber: number) => {
-//       if (blockNumber == 5) {
-//         blockMined.resolve()
-//       }
-//     })
-//     await indexer.start(chain, 0)
-
-//     // confirmations == 1
-//     newBlock()
-
-//     newEvent(fixtures.UPDATED_WHEN_REDEEMED_EVENT)
-//     newEvent(fixtures.TICKET_REDEEMED_EVENT)
-//     newBlock()
-
-//     await blockMined.promise
-//     assert.equal((await get_pending_balance_to(db, PARTY_A().to_address())).amount().as_u32(), 0)
-//     assert.equal((await get_pending_balance_to(db, PARTY_B().to_address())).amount().as_u32(), 0)
-//   })
-
-//   it('should process TicketRedeemed event and not reduce outstanding balance for sender when db has no outstanding balance', async function () {
-//     const { indexer, newEvent, newBlock, chain, db } = await useFixtures({
-//       latestBlockNumber: 4,
-//       pastEvents: [
-//         fixtures.PARTY_A_INITIALIZED_EVENT,
-//         fixtures.PARTY_B_INITIALIZED_EVENT,
-//         fixtures.OPENED_EVENT,
-//         fixtures.COMMITTED_EVENT
-//       ],
-//       id: fixtures.PARTY_A()
-//     })
-//     // sender node has pending ticket...
-//     assert.equal((await get_pending_balance_to(db, PARTY_A().to_address())).amount().as_u32(), 0)
-//     assert.equal((await get_pending_balance_to(db, PARTY_B().to_address())).amount().as_u32(), 0)
-
-//     const blockProcessed = defer<void>()
-//     indexer.on('block-processed', (blockNumber: number) => {
-//       if (blockNumber == 5) {
-//         blockProcessed.resolve()
-//       }
-//     })
-//     await indexer.start(chain, 0)
-
-//     // confirmations == 1
-//     newBlock()
-
-//     newEvent(fixtures.UPDATED_WHEN_REDEEMED_EVENT)
-//     newEvent(fixtures.TICKET_REDEEMED_EVENT)
-//     newBlock()
-
-//     await blockProcessed.promise
-//     assert.equal((await get_pending_balance_to(db, PARTY_A().to_address())).amount().as_u32(), 0)
-//     assert.equal((await get_pending_balance_to(db, PARTY_B().to_address())).amount().as_u32(), 0)
-//   })
-
-//   it('should process TicketRedeemed event and not reduce outstanding balance for recipient', async function () {
-//     const { indexer, newEvent, newBlock, chain, db } = await useFixtures({
-//       latestBlockNumber: 4,
-//       pastEvents: [
-//         fixtures.PARTY_A_INITIALIZED_EVENT,
-//         fixtures.PARTY_B_INITIALIZED_EVENT,
-//         fixtures.OPENED_EVENT,
-//         fixtures.COMMITTED_EVENT
-//       ],
-//       id: fixtures.PARTY_B()
-//     })
-//     // recipient node has no ticket...
-//     assert.equal((await get_pending_balance_to(db, PARTY_A().to_address())).amount().as_u32(), 0)
-//     assert.equal((await get_pending_balance_to(db, PARTY_B().to_address())).amount().as_u32(), 0)
-
-//     const blockProcessed = defer<void>()
-//     indexer.on('block-processed', (blockNumber: number) => {
-//       if (blockNumber == 5) {
-//         blockProcessed.resolve()
-//       }
-//     })
-
-//     await indexer.start(chain, 0)
-
-//     // confirmations == 1
-//     newBlock()
-
-//     newEvent(fixtures.UPDATED_WHEN_REDEEMED_EVENT)
-//     newEvent(fixtures.TICKET_REDEEMED_EVENT)
-//     newBlock()
-
-//     await blockProcessed.promise
-
-//     assert.equal((await get_pending_balance_to(db, PARTY_A().to_address())).amount().as_u32(), 0)
-//     assert.equal((await get_pending_balance_to(db, PARTY_B().to_address())).amount().as_u32(), 0)
-//   })
-
-//   it('should process TicketRedeemed event and not reduce outstanding balance for a third node', async function () {
-//     const { indexer, newEvent, newBlock, chain, db } = await useFixtures({
-//       latestBlockNumber: 4,
-//       pastEvents: [
-//         fixtures.PARTY_A_INITIALIZED_EVENT,
-//         fixtures.PARTY_B_INITIALIZED_EVENT,
-//         fixtures.OPENED_EVENT,
-//         fixtures.COMMITTED_EVENT
-//       ]
-//     })
-//     // recipient node has no ticket...
-//     assert.equal((await get_pending_balance_to(db, PARTY_A().to_address())).amount().as_u32(), 0)
-//     assert.equal((await get_pending_balance_to(db, PARTY_B().to_address())).amount().as_u32(), 0)
-
-//     const blockProcessed = defer<void>()
-//     indexer.on('block-processed', (blockNumber: number) => {
-//       if (blockNumber == 5) {
-//         blockProcessed.resolve()
-//       }
-//     })
-//     await indexer.start(chain, 0)
-
-//     // confirmations == 1
-//     newBlock()
-
-//     newEvent(fixtures.UPDATED_WHEN_REDEEMED_EVENT)
-//     newEvent(fixtures.TICKET_REDEEMED_EVENT)
-//     newBlock()
-
-//     await blockProcessed.promise
-
-//     assert.equal((await get_pending_balance_to(db, PARTY_A().to_address())).amount().as_u32(), 0)
-//     assert.equal((await get_pending_balance_to(db, PARTY_B().to_address())).amount().as_u32(), 0)
-//   })
-
-//   it('should process TicketRedeemed event and reduce outstanding balance to zero for sender when some history is missing', async function () {
-//     const { indexer, newEvent, newBlock, chain, db } = await useFixtures({
-//       latestBlockNumber: 4,
-//       pastEvents: [
-//         fixtures.PARTY_A_INITIALIZED_EVENT,
-//         fixtures.PARTY_B_INITIALIZED_EVENT,
-//         fixtures.OPENED_EVENT,
-//         fixtures.COMMITTED_EVENT
-//       ],
-//       id: fixtures.PARTY_A()
-//     })
-//     // sender node has some pending tickets, but not the entire history...
-//     await mark_pending(db, fixtures.oneSmallTicket)
-//     assert.equal((await get_pending_balance_to(db, PARTY_A().to_address())).amount().as_u32(), 0)
-//     assert.equal((await get_pending_balance_to(db, PARTY_B().to_address())).amount().as_u32(), 1)
-
-//     const blockProcessed = defer<void>()
-//     indexer.on('block-processed', (blockNumber: number) => {
-//       if (blockNumber == 5) {
-//         blockProcessed.resolve()
-//       }
-//     })
-//     await indexer.start(chain, 0)
-
-//     // confirmations == 1
-//     newBlock()
-
-//     newEvent(fixtures.UPDATED_WHEN_REDEEMED_EVENT)
-//     newEvent(fixtures.TICKET_REDEEMED_EVENT)
-//     newBlock()
-
-//     await blockProcessed.promise
-//     assert.equal((await get_pending_balance_to(db, PARTY_A().to_address())).amount().as_u32(), 0)
-//     assert.equal((await get_pending_balance_to(db, PARTY_B().to_address())).amount().as_u32(), 0)
-//   })
-
-//   it('should process Transfer events and reduce balance', async function () {
-//     const { indexer, chain, newBlock, newTokenEvent, db } = await useFixtures({
-//       latestBlockNumber: 0,
-//       pastEvents: [],
-//       id: fixtures.PARTY_A()
-//     })
-
-//     const secondBlockProcessed = defer<void>()
-//     const thirdBlockProcessed = defer<void>()
-
-//     indexer.on('block-processed', (blockNumber: number) => {
-//       if (blockNumber == 1) {
-//         secondBlockProcessed.resolve()
-//       } else if (blockNumber == 2) {
-//         thirdBlockProcessed.resolve()
-//       }
-//     })
-
-//     await indexer.start(chain, 0)
-
-//     assert.equal((await db.get_hopr_balance()).to_string(), '0')
-
-//     // confirmations == 1
-//     newBlock()
-
-//     newTokenEvent(fixtures.PARTY_A_TRANSFER_INCOMING) // +3
-//     newBlock()
-
-//     await secondBlockProcessed.promise
-
-//     newTokenEvent(fixtures.PARTY_A_TRANSFER_OUTGOING) // -1
-//     newBlock()
-
-//     await thirdBlockProcessed.promise
-
-//     assert.equal((await db.get_hopr_balance()).to_string(), '2')
-//   })
-
-//   it('should process first 2 registry events and account be registered and eligible', async function () {
-//     const { db, chain, indexer, newBlock } = await useFixtures({
-//       latestBlockNumber: 10,
-//       pastHoprRegistryEvents: [fixtures.PARTY_A_REGISTERED, fixtures.PARTY_A_ELEGIBLE],
-//       id: fixtures.PARTY_A()
-//     })
-
-//     const processed = defer<void>()
-//     indexer.on('block-processed', (blockNumber: number) => {
-//       if (blockNumber == 10) processed.resolve()
-//     })
-//     await indexer.start(chain, 0)
-
-//     newBlock()
-//     await processed.promise
-//     assert(await get_account_from_network_registry(db, PublicKey.from_peerid_str(PARTY_B_MULTIADDR.getPeerId())))
-//     assert(await is_eligible(db, fixtures.PARTY_A().to_address()))
-//   })
-
-//   it('should process first 4 registry events and account not be eligible', async function () {
-//     const { db, chain, indexer, newBlock } = await useFixtures({
-//       latestBlockNumber: 10,
-//       pastHoprRegistryEvents: [fixtures.PARTY_A_REGISTERED, fixtures.PARTY_A_ELEGIBLE, fixtures.PARTY_A_NOT_ELEGIBLE],
-//       id: fixtures.PARTY_A()
-//     })
-
-//     const processed = defer<void>()
-//     indexer.on('block-processed', (blockNumber: number) => {
-//       if (blockNumber == 10) processed.resolve()
-//     })
-//     await indexer.start(chain, 0)
-
-//     newBlock()
-//     await processed.promise
-
-//     assert(await get_account_from_network_registry(db, PublicKey.from_peerid_str(PARTY_B_MULTIADDR.getPeerId())))
-//     assert((await is_eligible(db, fixtures.PARTY_A().to_address())) === false)
-//   })
-
-//   it('should process all registry events and account not be registered but be eligible', async function () {
-//     const { db, chain, indexer, newBlock } = await useFixtures({
-//       latestBlockNumber: 10,
-//       pastHoprRegistryEvents: [
-//         fixtures.PARTY_A_REGISTERED,
-//         fixtures.PARTY_A_ELEGIBLE,
-//         fixtures.PARTY_A_NOT_ELEGIBLE,
-//         fixtures.PARTY_A_ELEGIBLE_2,
-//         fixtures.PARTY_A_DEREGISTERED
-//       ],
-//       id: fixtures.PARTY_A()
-//     })
-
-//     const processed = defer<void>()
-//     indexer.on('block-processed', (blockNumber: number) => {
-//       if (blockNumber == 10) processed.resolve()
-//     })
-//     await indexer.start(chain, 0)
-
-//     newBlock()
-//     await processed.promise
-//     assert.equal(
-//       await get_account_from_network_registry(db, PublicKey.from_peerid_str(PARTY_B_MULTIADDR.getPeerId())),
-//       undefined
-//     )
-//     assert(await is_eligible(db, fixtures.PARTY_A().to_address()))
-//   })
-
-//   it('should process register enabled', async function () {
-//     const { db, chain, indexer, newBlock } = await useFixtures({
-//       latestBlockNumber: 3,
-//       pastHoprRegistryEvents: [fixtures.REGISTER_ENABLED],
-//       id: fixtures.PARTY_A()
-//     })
-
-//     const processed = defer<void>()
-//     indexer.on('block-processed', (blockNumber: number) => {
-//       if (blockNumber == 3) processed.resolve()
-//     })
-//     await indexer.start(chain, 0)
-
-//     newBlock()
-//     await processed.promise
-//     assert(await db.is_network_registry_enabled())
-//   })
-
-//   it('should process register disabled', async function () {
-//     const { db, chain, indexer, newBlock } = await useFixtures({
-//       latestBlockNumber: 3,
-//       pastHoprRegistryEvents: [fixtures.REGISTER_ENABLED, fixtures.REGISTER_DISABLED],
-//       id: fixtures.PARTY_A()
-//     })
-
-//     const processed = defer<void>()
-//     indexer.on('block-processed', (blockNumber: number) => {
-//       if (blockNumber == 3) processed.resolve()
-//     })
-//     await indexer.start(chain, 0)
-
-//     newBlock()
-//     await processed.promise
-//     assert((await db.is_network_registry_enabled()) === false)
-//   })
-
-//   it('should resend queuing transactions when more native tokens are received', async function () {
-//     const { chain, indexer, newBlock } = await useFixtures({
-//       latestBlockNumber: 3,
-//       pastHoprRegistryEvents: [fixtures.REGISTER_ENABLED, fixtures.REGISTER_DISABLED],
-//       id: fixtures.PARTY_A()
-//     })
-
-//     let trySendTransaction: boolean = false
-//     chain.sendTransaction = async () => {
-//       trySendTransaction = true
-//       return {
-//         code: SendTransactionStatus.SUCCESS,
-//         tx: {
-//           hash: '0x123',
-//           confirmations: 0,
-//           nonce: 3,
-//           gasLimit: BigNumber.from('1000'),
-//           data: '0x',
-//           value: BigNumber.from('0')
-//         }
-//       }
-//     }
-
-//     const processed = defer<void>()
-//     indexer.on('block-processed', (blockNumber: number) => {
-//       if (blockNumber == 3) processed.resolve()
-//     })
-//     await indexer.start(chain, 0)
-
-//     newBlock()
-//     await processed.promise
-//     assert(trySendTransaction)
-//   })
-// })
-=======
-    const account = await indexer.getAccount(Address.from_string(fixtures.ACCOUNT_A.address))
-    expectAccountsToBeEqual(account, fixtures.PARTY_A_INITIALIZED_ACCOUNT)
-
-    const channel = await get_channel(db, OPENED_CHANNEL.get_id())
-    expectChannelsToBeEqual(channel, OPENED_CHANNEL)
-
-    const channels = await db.get_channels()
-    assert.strictEqual(channels.len(), 1, 'expected channels')
-    // TODO: iterate over the channels
-    // expectChannelsToBeEqual(channels[0], OPENED_CHANNEL)
-
-    const channelsFromPartyA = await get_channels_from(db, Address.from_string(fixtures.ACCOUNT_A.address))
-    assert.strictEqual(channelsFromPartyA.len(), 1)
-    expectChannelsToBeEqual(ChannelEntry.deserialize(channelsFromPartyA.next().serialize()), OPENED_CHANNEL)
-
-    const channelsOfPartyB = await get_channels_from(db, Address.from_string(fixtures.ACCOUNT_B.address))
-    assert.strictEqual(channelsOfPartyB.len(), 0)
-  })
-
-  it('should handle provider error by restarting', async function () {
-    const { indexer, provider, chain } = await useFixtures({
-      latestBlockNumber: 4,
-      pastEvents: [fixtures.PARTY_A_INITIALIZED_EVENT, fixtures.PARTY_B_INITIALIZED_EVENT, fixtures.OPENED_EVENT]
-    })
-
-    await indexer.start(chain, 0)
-
-    const indexerStopped = defer<void>()
-    indexer.on('status', (status: string) => {
-      if (status === 'stopped') {
-        indexerStopped.resolve()
-      }
-    })
-
-    provider.emit('error', new Error('MOCK'))
-
-    await indexerStopped.promise
-
-    // Indexer is either stopped or restarting
-    assert([IndexerStatus.STOPPED, IndexerStatus.RESTARTING].includes(indexer.status))
-
-    const started = defer<void>()
-    indexer.on('status', (status: string) => {
-      if (status === 'started') started.resolve()
-    })
-    await started.promise
-    assert.strictEqual(indexer.status, IndexerStatus.STARTED)
-  })
-
-  it('should handle provider error and resend queuing transactions', async function () {
-    const { indexer, provider, chain } = await useFixtures({
-      latestBlockNumber: 4,
-      pastEvents: [fixtures.PARTY_A_INITIALIZED_EVENT, fixtures.PARTY_B_INITIALIZED_EVENT, fixtures.OPENED_EVENT]
-    })
-
-    await indexer.start(chain, 0)
-
-    const indexerStopped = defer<void>()
-    indexer.on('status', (status: string) => {
-      if (status === 'stopped') {
-        indexerStopped.resolve()
-      }
-    })
-
-    provider.emit('error', new Error('ECONNRESET'))
-
-    await indexerStopped.promise
-
-    // Indexer is either stopped or restarting
-    assert([IndexerStatus.STOPPED, IndexerStatus.RESTARTING].includes(indexer.status))
-
-    const started = defer<void>()
-    indexer.on('status', (status: string) => {
-      if (status === 'started') started.resolve()
-    })
-    await started.promise
-    assert.strictEqual(indexer.status, IndexerStatus.STARTED)
-  })
-
-  it('should contract error by restarting', async function () {
-    const { indexer, hoprChannels, chain } = await useFixtures({
-      latestBlockNumber: 4,
-      pastEvents: [fixtures.PARTY_A_INITIALIZED_EVENT, fixtures.PARTY_B_INITIALIZED_EVENT, fixtures.OPENED_EVENT]
-    })
-
-    await indexer.start(chain, 0)
-
-    hoprChannels.emit('error', new Error('MOCK'))
-
-    const started = defer<void>()
-    indexer.on('status', (status: string) => {
-      if (status === 'started') started.resolve()
-    })
-    await started.promise
-    assert.strictEqual(indexer.status, IndexerStatus.STARTED)
-  })
-
-  it('should emit events on updated channels', async function () {
-    this.timeout(5000)
-    const { indexer, newEvent, newBlock, chain } = await useFixtures({
-      latestBlockNumber: 3,
-      pastEvents: [fixtures.PARTY_A_INITIALIZED_EVENT, fixtures.PARTY_B_INITIALIZED_EVENT],
-      id: fixtures.PARTY_A()
-    })
-
-    const opened = defer<void>()
-    const pendingIniated = defer<void>()
-    const closed = defer<void>()
-
-    indexer.on('own-channel-updated', (channel: ChannelEntry) => {
-      switch (channel.status) {
-        case ChannelStatus.WaitingForCommitment:
-          opened.resolve()
-          break
-        case ChannelStatus.PendingToClose: {
-          pendingIniated.resolve()
-          break
-        }
-        case ChannelStatus.Closed: {
-          closed.resolve()
-          break
-        }
-      }
-    })
 
     await indexer.start(chain, 0)
     const ev = {
@@ -1097,9 +359,9 @@
     // commit.
     newEvent(ev)
 
-    newBlock()
-    newBlock()
-    await opened.promise
+//   //   newBlock()
+//   //   newBlock()
+//   //   await opened.promise
 
     const evClose = {
       event: 'ChannelUpdated',
@@ -1126,7 +388,7 @@
     newBlock()
     newBlock()
 
-    await pendingIniated.promise
+//   //   await pendingIniated.promise
 
     const evClosed = {
       event: 'ChannelUpdated',
@@ -1150,42 +412,42 @@
       } as any
     } as Event<'ChannelUpdated'>
 
-    newEvent(evClosed)
-    newBlock()
-    newBlock()
-
-    await closed.promise
-  })
-
-  it('should process events in the right order', async function () {
-    const { indexer, newEvent, newBlock, COMMITTED_CHANNEL, chain, db } = await useFixtures({
-      latestBlockNumber: 3
-    })
-    await indexer.start(chain, 0)
-
-    const blockProcessed = defer<void>()
-
-    indexer.on('block-processed', (blockNumber: number) => {
-      if (blockNumber === 4) {
-        blockProcessed.resolve()
-      }
-    })
-
-    // confirmations == 1
-    newBlock()
-
-    newEvent(fixtures.PARTY_A_INITIALIZED_EVENT)
-    newEvent(fixtures.PARTY_B_INITIALIZED_EVENT)
-    newEvent(fixtures.COMMITTED_EVENT) // setting commited first to test event sorting
-    newEvent(fixtures.OPENED_EVENT)
-
-    newBlock()
-
-    await blockProcessed.promise
-
-    const channel = await get_channel(db, COMMITTED_CHANNEL.get_id())
-    expectChannelsToBeEqual(channel, COMMITTED_CHANNEL)
-  })
+//   //   newEvent(evClosed)
+//   //   newBlock()
+//   //   newBlock()
+
+//   //   await closed.promise
+//   // })
+
+//   it('should process events in the right order', async function () {
+//     const { indexer, newEvent, newBlock, COMMITTED_CHANNEL, chain, db } = await useFixtures({
+//       latestBlockNumber: 3
+//     })
+//     await indexer.start(chain, 0)
+
+//     const blockProcessed = defer<void>()
+
+//     indexer.on('block-processed', (blockNumber: number) => {
+//       if (blockNumber === 4) {
+//         blockProcessed.resolve()
+//       }
+//     })
+
+//     // confirmations == 1
+//     newBlock()
+
+//     // newEvent(fixtures.PARTY_A_INITIALIZED_EVENT)
+//     // newEvent(fixtures.PARTY_B_INITIALIZED_EVENT)
+//     // newEvent(fixtures.COMMITTED_EVENT) // setting commited first to test event sorting
+//     // newEvent(fixtures.OPENED_EVENT)
+
+//     newBlock()
+
+//     await blockProcessed.promise
+
+//     const channel = await get_channel(db, COMMITTED_CHANNEL.get_id())
+//     expectChannelsToBeEqual(channel, COMMITTED_CHANNEL)
+//   })
 
   it('should process TicketRedeemed event and reduce outstanding balance for sender', async function () {
     const { indexer, newEvent, newBlock, chain, db } = await useFixtures({
@@ -1203,20 +465,20 @@
     assert.equal((await get_pending_balance_to(db, Address.from_string(ACCOUNT_A.address))).amount().as_u32(), 0)
     assert.equal((await get_pending_balance_to(db, Address.from_string(ACCOUNT_B.address))).amount().as_u32(), 2)
 
-    const blockMined = defer<void>()
-    indexer.on('block-processed', (blockNumber: number) => {
-      if (blockNumber == 5) {
-        blockMined.resolve()
-      }
-    })
-    await indexer.start(chain, 0)
-
-    // confirmations == 1
-    newBlock()
-
-    newEvent(fixtures.UPDATED_WHEN_REDEEMED_EVENT)
-    newEvent(fixtures.TICKET_REDEEMED_EVENT)
-    newBlock()
+//     const blockMined = defer<void>()
+//     indexer.on('block-processed', (blockNumber: number) => {
+//       if (blockNumber == 5) {
+//         blockMined.resolve()
+//       }
+//     })
+//     await indexer.start(chain, 0)
+
+//     // confirmations == 1
+//     newBlock()
+
+//     newEvent(fixtures.UPDATED_WHEN_REDEEMED_EVENT)
+//     newEvent(fixtures.TICKET_REDEEMED_EVENT)
+//     newBlock()
 
     await blockMined.promise
     assert.equal((await get_pending_balance_to(db, Address.from_string(ACCOUNT_A.address))).amount().as_u32(), 0)
@@ -1238,20 +500,20 @@
     assert.equal((await get_pending_balance_to(db, Address.from_string(ACCOUNT_A.address))).amount().as_u32(), 0)
     assert.equal((await get_pending_balance_to(db, Address.from_string(ACCOUNT_B.address))).amount().as_u32(), 0)
 
-    const blockProcessed = defer<void>()
-    indexer.on('block-processed', (blockNumber: number) => {
-      if (blockNumber == 5) {
-        blockProcessed.resolve()
-      }
-    })
-    await indexer.start(chain, 0)
-
-    // confirmations == 1
-    newBlock()
-
-    newEvent(fixtures.UPDATED_WHEN_REDEEMED_EVENT)
-    newEvent(fixtures.TICKET_REDEEMED_EVENT)
-    newBlock()
+//     const blockProcessed = defer<void>()
+//     indexer.on('block-processed', (blockNumber: number) => {
+//       if (blockNumber == 5) {
+//         blockProcessed.resolve()
+//       }
+//     })
+//     await indexer.start(chain, 0)
+
+//     // confirmations == 1
+//     newBlock()
+
+//     newEvent(fixtures.UPDATED_WHEN_REDEEMED_EVENT)
+//     newEvent(fixtures.TICKET_REDEEMED_EVENT)
+//     newBlock()
 
     await blockProcessed.promise
     assert.equal((await get_pending_balance_to(db, Address.from_string(ACCOUNT_A.address))).amount().as_u32(), 0)
@@ -1273,23 +535,23 @@
     assert.equal((await get_pending_balance_to(db, Address.from_string(ACCOUNT_A.address))).amount().as_u32(), 0)
     assert.equal((await get_pending_balance_to(db, Address.from_string(ACCOUNT_B.address))).amount().as_u32(), 0)
 
-    const blockProcessed = defer<void>()
-    indexer.on('block-processed', (blockNumber: number) => {
-      if (blockNumber == 5) {
-        blockProcessed.resolve()
-      }
-    })
-
-    await indexer.start(chain, 0)
-
-    // confirmations == 1
-    newBlock()
-
-    newEvent(fixtures.UPDATED_WHEN_REDEEMED_EVENT)
-    newEvent(fixtures.TICKET_REDEEMED_EVENT)
-    newBlock()
-
-    await blockProcessed.promise
+//     const blockProcessed = defer<void>()
+//     indexer.on('block-processed', (blockNumber: number) => {
+//       if (blockNumber == 5) {
+//         blockProcessed.resolve()
+//       }
+//     })
+
+//     await indexer.start(chain, 0)
+
+//     // confirmations == 1
+//     newBlock()
+
+//     newEvent(fixtures.UPDATED_WHEN_REDEEMED_EVENT)
+//     newEvent(fixtures.TICKET_REDEEMED_EVENT)
+//     newBlock()
+
+//     await blockProcessed.promise
 
     assert.equal((await get_pending_balance_to(db, Address.from_string(ACCOUNT_A.address))).amount().as_u32(), 0)
     assert.equal((await get_pending_balance_to(db, Address.from_string(ACCOUNT_B.address))).amount().as_u32(), 0)
@@ -1309,22 +571,22 @@
     assert.equal((await get_pending_balance_to(db, Address.from_string(ACCOUNT_A.address))).amount().as_u32(), 0)
     assert.equal((await get_pending_balance_to(db, Address.from_string(ACCOUNT_B.address))).amount().as_u32(), 0)
 
-    const blockProcessed = defer<void>()
-    indexer.on('block-processed', (blockNumber: number) => {
-      if (blockNumber == 5) {
-        blockProcessed.resolve()
-      }
-    })
-    await indexer.start(chain, 0)
-
-    // confirmations == 1
-    newBlock()
-
-    newEvent(fixtures.UPDATED_WHEN_REDEEMED_EVENT)
-    newEvent(fixtures.TICKET_REDEEMED_EVENT)
-    newBlock()
-
-    await blockProcessed.promise
+//     const blockProcessed = defer<void>()
+//     indexer.on('block-processed', (blockNumber: number) => {
+//       if (blockNumber == 5) {
+//         blockProcessed.resolve()
+//       }
+//     })
+//     await indexer.start(chain, 0)
+
+//     // confirmations == 1
+//     newBlock()
+
+//     newEvent(fixtures.UPDATED_WHEN_REDEEMED_EVENT)
+//     newEvent(fixtures.TICKET_REDEEMED_EVENT)
+//     newBlock()
+
+//     await blockProcessed.promise
 
     assert.equal((await get_pending_balance_to(db, Address.from_string(ACCOUNT_A.address))).amount().as_u32(), 0)
     assert.equal((await get_pending_balance_to(db, Address.from_string(ACCOUNT_B.address))).amount().as_u32(), 0)
@@ -1346,76 +608,76 @@
     assert.equal((await get_pending_balance_to(db, Address.from_string(ACCOUNT_A.address))).amount().as_u32(), 0)
     assert.equal((await get_pending_balance_to(db, Address.from_string(ACCOUNT_B.address))).amount().as_u32(), 1)
 
-    const blockProcessed = defer<void>()
-    indexer.on('block-processed', (blockNumber: number) => {
-      if (blockNumber == 5) {
-        blockProcessed.resolve()
-      }
-    })
-    await indexer.start(chain, 0)
-
-    // confirmations == 1
-    newBlock()
-
-    newEvent(fixtures.UPDATED_WHEN_REDEEMED_EVENT)
-    newEvent(fixtures.TICKET_REDEEMED_EVENT)
-    newBlock()
+//     const blockProcessed = defer<void>()
+//     indexer.on('block-processed', (blockNumber: number) => {
+//       if (blockNumber == 5) {
+//         blockProcessed.resolve()
+//       }
+//     })
+//     await indexer.start(chain, 0)
+
+//     // confirmations == 1
+//     newBlock()
+
+//     newEvent(fixtures.UPDATED_WHEN_REDEEMED_EVENT)
+//     newEvent(fixtures.TICKET_REDEEMED_EVENT)
+//     newBlock()
 
     await blockProcessed.promise
     assert.equal((await get_pending_balance_to(db, Address.from_string(ACCOUNT_A.address))).amount().as_u32(), 0)
     assert.equal((await get_pending_balance_to(db, Address.from_string(ACCOUNT_B.address))).amount().as_u32(), 0)
   })
 
-  it('should process Transfer events and reduce balance', async function () {
-    const { indexer, chain, newBlock, newTokenEvent, db } = await useFixtures({
-      latestBlockNumber: 0,
-      pastEvents: [],
-      id: fixtures.PARTY_A()
-    })
-
-    const secondBlockProcessed = defer<void>()
-    const thirdBlockProcessed = defer<void>()
-
-    indexer.on('block-processed', (blockNumber: number) => {
-      if (blockNumber == 1) {
-        secondBlockProcessed.resolve()
-      } else if (blockNumber == 2) {
-        thirdBlockProcessed.resolve()
-      }
-    })
-
-    await indexer.start(chain, 0)
-
-    assert.equal((await db.get_hopr_balance()).to_string(), '0')
-
-    // confirmations == 1
-    newBlock()
-
-    newTokenEvent(fixtures.PARTY_A_TRANSFER_INCOMING) // +3
-    newBlock()
-
-    await secondBlockProcessed.promise
-
-    newTokenEvent(fixtures.PARTY_A_TRANSFER_OUTGOING) // -1
-    newBlock()
-
-    await thirdBlockProcessed.promise
-
-    assert.equal((await db.get_hopr_balance()).to_string(), '2')
-  })
-
-  it('should process first 2 registry events and account be registered and eligible', async function () {
-    const { db, chain, indexer, newBlock } = await useFixtures({
-      latestBlockNumber: 10,
-      pastHoprRegistryEvents: [fixtures.PARTY_A_REGISTERED, fixtures.PARTY_A_ELEGIBLE],
-      id: fixtures.PARTY_A()
-    })
-
-    const processed = defer<void>()
-    indexer.on('block-processed', (blockNumber: number) => {
-      if (blockNumber == 10) processed.resolve()
-    })
-    await indexer.start(chain, 0)
+//   it('should process Transfer events and reduce balance', async function () {
+//     const { indexer, chain, newBlock, newTokenEvent, db } = await useFixtures({
+//       latestBlockNumber: 0,
+//       pastEvents: [],
+//       id: fixtures.PARTY_A()
+//     })
+
+//     const secondBlockProcessed = defer<void>()
+//     const thirdBlockProcessed = defer<void>()
+
+//     indexer.on('block-processed', (blockNumber: number) => {
+//       if (blockNumber == 1) {
+//         secondBlockProcessed.resolve()
+//       } else if (blockNumber == 2) {
+//         thirdBlockProcessed.resolve()
+//       }
+//     })
+
+//     await indexer.start(chain, 0)
+
+//     assert.equal((await db.get_hopr_balance()).to_string(), '0')
+
+//     // confirmations == 1
+//     newBlock()
+
+//     newTokenEvent(fixtures.PARTY_A_TRANSFER_INCOMING) // +3
+//     newBlock()
+
+//     await secondBlockProcessed.promise
+
+//     newTokenEvent(fixtures.PARTY_A_TRANSFER_OUTGOING) // -1
+//     newBlock()
+
+//     await thirdBlockProcessed.promise
+
+//     assert.equal((await db.get_hopr_balance()).to_string(), '2')
+//   })
+
+//   it('should process first 2 registry events and account be registered and eligible', async function () {
+//     const { db, chain, indexer, newBlock } = await useFixtures({
+//       latestBlockNumber: 10,
+//       pastHoprRegistryEvents: [fixtures.PARTY_A_REGISTERED, fixtures.PARTY_A_ELEGIBLE],
+//       id: fixtures.PARTY_A()
+//     })
+
+//     const processed = defer<void>()
+//     indexer.on('block-processed', (blockNumber: number) => {
+//       if (blockNumber == 10) processed.resolve()
+//     })
+//     await indexer.start(chain, 0)
 
     newBlock()
     await processed.promise
@@ -1423,44 +685,44 @@
     assert(await is_eligible(db, Address.from_string(ACCOUNT_A.address)))
   })
 
-  it('should process first 4 registry events and account not be eligible', async function () {
-    const { db, chain, indexer, newBlock } = await useFixtures({
-      latestBlockNumber: 10,
-      pastHoprRegistryEvents: [fixtures.PARTY_A_REGISTERED, fixtures.PARTY_A_ELEGIBLE, fixtures.PARTY_A_NOT_ELEGIBLE],
-      id: fixtures.PARTY_A()
-    })
-
-    const processed = defer<void>()
-    indexer.on('block-processed', (blockNumber: number) => {
-      if (blockNumber == 10) processed.resolve()
-    })
-    await indexer.start(chain, 0)
-
-    newBlock()
-    await processed.promise
+//   it('should process first 4 registry events and account not be eligible', async function () {
+//     const { db, chain, indexer, newBlock } = await useFixtures({
+//       latestBlockNumber: 10,
+//       pastHoprRegistryEvents: [fixtures.PARTY_A_REGISTERED, fixtures.PARTY_A_ELEGIBLE, fixtures.PARTY_A_NOT_ELEGIBLE],
+//       id: fixtures.PARTY_A()
+//     })
+
+//     const processed = defer<void>()
+//     indexer.on('block-processed', (blockNumber: number) => {
+//       if (blockNumber == 10) processed.resolve()
+//     })
+//     await indexer.start(chain, 0)
+
+//     newBlock()
+//     await processed.promise
 
     assert(await get_account_from_network_registry(db, PublicKey.from_peerid_str(PARTY_B_MULTIADDR.getPeerId())))
     assert((await is_eligible(db, Address.from_string(ACCOUNT_A.address))) === false)
   })
 
-  it('should process all registry events and account not be registered but be eligible', async function () {
-    const { db, chain, indexer, newBlock } = await useFixtures({
-      latestBlockNumber: 10,
-      pastHoprRegistryEvents: [
-        fixtures.PARTY_A_REGISTERED,
-        fixtures.PARTY_A_ELEGIBLE,
-        fixtures.PARTY_A_NOT_ELEGIBLE,
-        fixtures.PARTY_A_ELEGIBLE_2,
-        fixtures.PARTY_A_DEREGISTERED
-      ],
-      id: fixtures.PARTY_A()
-    })
-
-    const processed = defer<void>()
-    indexer.on('block-processed', (blockNumber: number) => {
-      if (blockNumber == 10) processed.resolve()
-    })
-    await indexer.start(chain, 0)
+//   it('should process all registry events and account not be registered but be eligible', async function () {
+//     const { db, chain, indexer, newBlock } = await useFixtures({
+//       latestBlockNumber: 10,
+//       pastHoprRegistryEvents: [
+//         fixtures.PARTY_A_REGISTERED,
+//         fixtures.PARTY_A_ELEGIBLE,
+//         fixtures.PARTY_A_NOT_ELEGIBLE,
+//         fixtures.PARTY_A_ELEGIBLE_2,
+//         fixtures.PARTY_A_DEREGISTERED
+//       ],
+//       id: fixtures.PARTY_A()
+//     })
+
+//     const processed = defer<void>()
+//     indexer.on('block-processed', (blockNumber: number) => {
+//       if (blockNumber == 10) processed.resolve()
+//     })
+//     await indexer.start(chain, 0)
 
     newBlock()
     await processed.promise
@@ -1471,74 +733,73 @@
     assert(await is_eligible(db, Address.from_string(ACCOUNT_A.address)))
   })
 
-  it('should process register enabled', async function () {
-    const { db, chain, indexer, newBlock } = await useFixtures({
-      latestBlockNumber: 3,
-      pastHoprRegistryEvents: [fixtures.REGISTER_ENABLED],
-      id: fixtures.PARTY_A()
-    })
-
-    const processed = defer<void>()
-    indexer.on('block-processed', (blockNumber: number) => {
-      if (blockNumber == 3) processed.resolve()
-    })
-    await indexer.start(chain, 0)
-
-    newBlock()
-    await processed.promise
-    assert(await db.is_network_registry_enabled())
-  })
-
-  it('should process register disabled', async function () {
-    const { db, chain, indexer, newBlock } = await useFixtures({
-      latestBlockNumber: 3,
-      pastHoprRegistryEvents: [fixtures.REGISTER_ENABLED, fixtures.REGISTER_DISABLED],
-      id: fixtures.PARTY_A()
-    })
-
-    const processed = defer<void>()
-    indexer.on('block-processed', (blockNumber: number) => {
-      if (blockNumber == 3) processed.resolve()
-    })
-    await indexer.start(chain, 0)
-
-    newBlock()
-    await processed.promise
-    assert((await db.is_network_registry_enabled()) === false)
-  })
-
-  it('should resend queuing transactions when more native tokens are received', async function () {
-    const { chain, indexer, newBlock } = await useFixtures({
-      latestBlockNumber: 3,
-      pastHoprRegistryEvents: [fixtures.REGISTER_ENABLED, fixtures.REGISTER_DISABLED],
-      id: fixtures.PARTY_A()
-    })
-
-    let trySendTransaction: boolean = false
-    chain.sendTransaction = async () => {
-      trySendTransaction = true
-      return {
-        code: SendTransactionStatus.SUCCESS,
-        tx: {
-          hash: '0x123',
-          confirmations: 0,
-          nonce: 3,
-          gasLimit: BigNumber.from('1000'),
-          data: '0x',
-          value: BigNumber.from('0')
-        }
-      }
-    }
-
-    const processed = defer<void>()
-    indexer.on('block-processed', (blockNumber: number) => {
-      if (blockNumber == 3) processed.resolve()
-    })
-    await indexer.start(chain, 0)
-
-    newBlock()
-    await processed.promise
-    assert(trySendTransaction)
-  })
-})
->>>>>>> e7c4d899
+//   it('should process register enabled', async function () {
+//     const { db, chain, indexer, newBlock } = await useFixtures({
+//       latestBlockNumber: 3,
+//       pastHoprRegistryEvents: [fixtures.REGISTER_ENABLED],
+//       id: fixtures.PARTY_A()
+//     })
+
+//     const processed = defer<void>()
+//     indexer.on('block-processed', (blockNumber: number) => {
+//       if (blockNumber == 3) processed.resolve()
+//     })
+//     await indexer.start(chain, 0)
+
+//     newBlock()
+//     await processed.promise
+//     assert(await db.is_network_registry_enabled())
+//   })
+
+//   it('should process register disabled', async function () {
+//     const { db, chain, indexer, newBlock } = await useFixtures({
+//       latestBlockNumber: 3,
+//       pastHoprRegistryEvents: [fixtures.REGISTER_ENABLED, fixtures.REGISTER_DISABLED],
+//       id: fixtures.PARTY_A()
+//     })
+
+//     const processed = defer<void>()
+//     indexer.on('block-processed', (blockNumber: number) => {
+//       if (blockNumber == 3) processed.resolve()
+//     })
+//     await indexer.start(chain, 0)
+
+//     newBlock()
+//     await processed.promise
+//     assert((await db.is_network_registry_enabled()) === false)
+//   })
+
+//   it('should resend queuing transactions when more native tokens are received', async function () {
+//     const { chain, indexer, newBlock } = await useFixtures({
+//       latestBlockNumber: 3,
+//       pastHoprRegistryEvents: [fixtures.REGISTER_ENABLED, fixtures.REGISTER_DISABLED],
+//       id: fixtures.PARTY_A()
+//     })
+
+//     let trySendTransaction: boolean = false
+//     chain.sendTransaction = async () => {
+//       trySendTransaction = true
+//       return {
+//         code: SendTransactionStatus.SUCCESS,
+//         tx: {
+//           hash: '0x123',
+//           confirmations: 0,
+//           nonce: 3,
+//           gasLimit: BigNumber.from('1000'),
+//           data: '0x',
+//           value: BigNumber.from('0')
+//         }
+//       }
+//     }
+
+//     const processed = defer<void>()
+//     indexer.on('block-processed', (blockNumber: number) => {
+//       if (blockNumber == 3) processed.resolve()
+//     })
+//     await indexer.start(chain, 0)
+
+//     newBlock()
+//     await processed.promise
+//     assert(trySendTransaction)
+//   })
+// })