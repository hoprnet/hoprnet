import type CoreConnector from '..'
import assert from 'assert'
import { Ganache } from '@hoprnet/hopr-testing'
import { migrate, fund, getAddresses } from '@hoprnet/hopr-ethereum'
import { durations, u8aToHex, u8aEquals } from '@hoprnet/hopr-utils'
import * as testconfigs from '../config.spec'
import * as configs from '../config'
<<<<<<< HEAD
import { getId } from '../utils'
import { createNode, fundAccount } from '../utils/testing'
import { publicKeyConvert } from 'secp256k1'
import { randomBytes } from 'crypto'
import { Hash, PublicKey } from '../types'
import { advanceBlockTo, increaseTime } from '../utils/testing'
import { ethers, providers } from 'ethers'
import { HoprToken__factory, HoprToken, HoprChannels__factory, HoprChannels } from '../contracts'
=======
import { time } from '../utils'
import { Account, getPrivKeyData, createAccountAndFund, createNode } from '../utils/testing.spec'
import { HoprToken } from '../tsc/web3/HoprToken'
import { HoprChannels } from '../tsc/web3/HoprChannels'
import { publicKeyConvert } from 'secp256k1'
import { randomBytes } from 'crypto'
import { Channel } from '..'
import { Hash } from '../types'
>>>>>>> 370068f6

const { arrayify } = ethers.utils
const abiCoder = new ethers.utils.AbiCoder()
const CLOSURE_DURATION = durations.days(3)

// @TODO: remove legacy tests
// @TODO: add more tests
describe('test indexer', function () {
  this.timeout(durations.minutes(5))

  const ganache = new Ganache()
  let provider: providers.WebSocketProvider
  let hoprToken: HoprToken
  let hoprChannels: HoprChannels
  let connector: CoreConnector
  let userAWallet: ethers.Wallet
  let userA: PublicKey
  let userBWallet: ethers.Wallet
  let userB: PublicKey
  let userCWallet: ethers.Wallet
  let userC: PublicKey
  let userDWallet: ethers.Wallet
  let userD: PublicKey

  before(async function () {
    this.timeout(durations.minutes(1))

    await ganache.start()
    await migrate()
    await fund(`--address ${getAddresses()?.localhost?.HoprToken} --accounts-to-fund 4`)

    provider = new providers.WebSocketProvider(configs.DEFAULT_URI)
    hoprToken = HoprToken__factory.connect(getAddresses().localhost?.HoprToken, provider)
    hoprChannels = HoprChannels__factory.connect(getAddresses().localhost?.HoprChannels, provider)

    userAWallet = new ethers.Wallet(testconfigs.FUND_ACCOUNT_PRIVATE_KEY).connect(provider)
    userA = PublicKey.fromPrivKey(arrayify(userAWallet.privateKey))
    // userA < userB
    userBWallet = new ethers.Wallet(testconfigs.DEMO_ACCOUNTS[1]).connect(provider)
    userB = PublicKey.fromPrivKey(arrayify(userBWallet.privateKey))
    await fundAccount(userAWallet, hoprToken, userBWallet.address)
    // userC < userA
    userCWallet = new ethers.Wallet(testconfigs.DEMO_ACCOUNTS[2]).connect(provider)
    userC = PublicKey.fromPrivKey(arrayify(userCWallet.privateKey))
    await fundAccount(userAWallet, hoprToken, userCWallet.address)
    userDWallet = new ethers.Wallet(testconfigs.DEMO_ACCOUNTS[3]).connect(provider)
    userD = PublicKey.fromPrivKey(arrayify(userDWallet.privateKey))
    await fundAccount(userAWallet, hoprToken, userDWallet.address)
    connector = await createNode(arrayify(userAWallet.privateKey), undefined, 8)

    await connector.start()
    await connector.initOnchainValues()
    await connector.db.clear()
  })

  after(async function () {
    await connector.stop()
    await ganache.stop()
  })

  context('intergration tests', function () {
    it('should not store channel before confirmations', async function () {
      this.timeout(durations.seconds(5))

      const uncompressedPubKeyB = publicKeyConvert(userB.serialize(), false).slice(1)

      await connector.hoprChannels
        .connect(userBWallet)
        .initializeAccount(u8aToHex(uncompressedPubKeyB), u8aToHex(randomBytes(Hash.SIZE)))

      await hoprToken
        .connect(userAWallet)
        .send(
          hoprChannels.address,
          1,
          abiCoder.encode(['bool', 'address', 'address'], [true, userA.toAddress().toHex(), userB.toAddress().toHex()])
        )

      const channels = await connector.indexer.getChannels()
      assert.equal(channels.length, 0, 'check Channels.store')
    })

    it('should store channel & blockNumber correctly', async function () {
      const currentBlockNumber = await provider.getBlockNumber()
      await advanceBlockTo(provider, currentBlockNumber + configs.MAX_CONFIRMATIONS)
      const channels = await connector.indexer.getChannels()
      assert.equal(channels.length, 1, 'check Channels.store')
    })

    it('should find all channels', async function () {
      const channels = await connector.indexer.getChannels()
      assert.equal(channels.length, 1, 'check Channels.store')

      const [channel] = channels
      assert(
        u8aEquals(channel.partyA.serialize(), userA.toAddress().serialize()) ||
          u8aEquals(channel.partyA.serialize(), userB.toAddress().serialize()),
        'check Channels.store'
      )
      assert(
        u8aEquals(channel.partyB.serialize(), userA.toAddress().serialize()) ||
          u8aEquals(channel.partyB.serialize(), userB.toAddress().serialize()),
        'check Channels.store'
      )
    })

    it('should find channel using partyA', async function () {
<<<<<<< HEAD
      const expectedChannelId = await getId(userA.toAddress(), userB.toAddress())
      const channels = await connector.indexer.getChannelsOf(userA.toAddress())
=======
      const expectedChannelId = Channel.generateId(userA.address, userB.address)
      const channels = await connector.indexer.getChannelsOf(userA.address)
>>>>>>> 370068f6
      assert.equal(channels.length, 1, 'check Channels.get')
      assert(expectedChannelId.eq(await channels[0].getId()), 'check Channels.get')
    })

    it('should find channel using partyB', async function () {
<<<<<<< HEAD
      const expectedChannelId = await getId(userA.toAddress(), userB.toAddress())
      const channels = await connector.indexer.getChannelsOf(userB.toAddress())
=======
      const expectedChannelId = Channel.generateId(userA.address, userB.address)
      const channels = await connector.indexer.getChannelsOf(userB.address)
>>>>>>> 370068f6
      assert.equal(channels.length, 1, 'check Channels.get')
      assert(expectedChannelId.eq(await channels[0].getId()), 'check Channels.get')
    })

    it('should find channel using partyA & partyB', async function () {
<<<<<<< HEAD
      const channel = await connector.indexer.getChannel(await getId(userA.toAddress(), userB.toAddress()))
=======
      const channel = await connector.indexer.getChannel(Channel.generateId(userA.address, userB.address))
>>>>>>> 370068f6
      assert(!!channel, 'check Channels.getChannelEntry')
    })
    it('should store another channel', async function () {
      this.timeout(durations.seconds(5))
      const uncompressedPubKeyC = publicKeyConvert(userC.serialize(), false).slice(1)

      await connector.hoprChannels
        .connect(userCWallet)
        .initializeAccount(u8aToHex(uncompressedPubKeyC), u8aToHex(randomBytes(Hash.SIZE)))

      await hoprToken
        .connect(userAWallet)
        .send(
          hoprChannels.address,
          1,
          abiCoder.encode(['bool', 'address', 'address'], [true, userA.toAddress().toHex(), userC.toAddress().toHex()]),
          {
            gasLimit: 300e3
          }
        )

      const currentBlockNumber = await provider.getBlockNumber()
      await advanceBlockTo(provider, currentBlockNumber + configs.MAX_CONFIRMATIONS)
      const channels = await connector.indexer.getChannels()
      assert.equal(channels.length, 2, 'check Channels.store')
      const channelsUsingPartyA = await connector.indexer.getChannelsOf(userA.toAddress())
      assert.equal(channelsUsingPartyA.length, 2, 'check Channels.get')
      const channelsUsingPartyB = await connector.indexer.getChannelsOf(userB.toAddress())
      assert.equal(channelsUsingPartyB.length, 1, 'check Channels.get')
    })

    it('should not delete channel before confirmations', async function () {
      await hoprChannels.connect(userAWallet).initiateChannelClosure(userB.toAddress().toHex(), {
        gasLimit: 300e3
      })
      await increaseTime(provider, Math.floor(CLOSURE_DURATION / 1e3))
      await hoprChannels.connect(userAWallet).finalizeChannelClosure(userB.toAddress().toHex(), {
        gasLimit: 300e3
      })
      const channels = await connector.indexer.getChannels()
      assert.equal(channels.length, 2, 'check Channels.store')
    })

    it('should "ZERO" channel', async function () {
      const currentBlockNumber = await provider.getBlockNumber()
      await advanceBlockTo(provider, currentBlockNumber + configs.MAX_CONFIRMATIONS)
      const channels = await connector.indexer.getChannels()
      assert.equal(channels.length, 2, 'check Channels.store')

<<<<<<< HEAD
      const channel = await connector.indexer.getChannel(await getId(userA.toAddress(), userB.toAddress()))
=======
      const channel = await connector.indexer.getChannel(Channel.generateId(userA.address, userB.address))
>>>>>>> 370068f6
      assert(!!channel, 'check Channels.getChannelEntry')
      assert(channel.deposit.isZero())
      assert(channel.partyABalance.isZero())
      assert(channel.closureTime.isZero())
      assert(!channel.closureByPartyA)
    })

    it('should stop indexer and open new channel', async function () {
      this.timeout(durations.seconds(5))
      await connector.indexer.stop()
      assert(connector.indexer.status === 'stopped', 'could not stop indexer')
      const uncompressedPubKeyD = publicKeyConvert(userD.serialize(), false).slice(1)

      await connector.hoprChannels
        .connect(userDWallet)
        .initializeAccount(u8aToHex(uncompressedPubKeyD), u8aToHex(randomBytes(Hash.SIZE)))

      await hoprToken
        .connect(userAWallet)
        .send(
          hoprChannels.address,
          1,
          abiCoder.encode(['bool', 'address', 'address'], [true, userA.toAddress().toHex(), userD.toAddress().toHex()]),
          {
            gasLimit: 300e3
          }
        )

      const channels = await connector.indexer.getChannels()
      assert.equal(channels.length, 2, 'check Channels.store')
    })

    it('should not index new channel', async function () {
      const currentBlockNumber = await provider.getBlockNumber()
      await advanceBlockTo(provider, currentBlockNumber + configs.MAX_CONFIRMATIONS)
      const channels = await connector.indexer.getChannels()
      assert.equal(channels.length, 2, 'check Channels.store')
    })

    it('should start indexer and index new channel', async function () {
      this.timeout(durations.seconds(5))
      await connector.indexer.start()
      assert(connector.indexer.status === 'started', 'could not start indexer')
      const channels = await connector.indexer.getChannels()
      assert.equal(channels.length, 3, 'check Channels.store')
    })
  })
})<|MERGE_RESOLUTION|>--- conflicted
+++ resolved
@@ -5,25 +5,15 @@
 import { durations, u8aToHex, u8aEquals } from '@hoprnet/hopr-utils'
 import * as testconfigs from '../config.spec'
 import * as configs from '../config'
-<<<<<<< HEAD
-import { getId } from '../utils'
-import { createNode, fundAccount } from '../utils/testing'
-import { publicKeyConvert } from 'secp256k1'
-import { randomBytes } from 'crypto'
-import { Hash, PublicKey } from '../types'
+import { PublicKey } from '../types'
 import { advanceBlockTo, increaseTime } from '../utils/testing'
 import { ethers, providers } from 'ethers'
 import { HoprToken__factory, HoprToken, HoprChannels__factory, HoprChannels } from '../contracts'
-=======
-import { time } from '../utils'
-import { Account, getPrivKeyData, createAccountAndFund, createNode } from '../utils/testing.spec'
-import { HoprToken } from '../tsc/web3/HoprToken'
-import { HoprChannels } from '../tsc/web3/HoprChannels'
+import { createNode, fundAccount } from '../utils/testing'
 import { publicKeyConvert } from 'secp256k1'
 import { randomBytes } from 'crypto'
 import { Channel } from '..'
 import { Hash } from '../types'
->>>>>>> 370068f6
 
 const { arrayify } = ethers.utils
 const abiCoder = new ethers.utils.AbiCoder()
@@ -131,35 +121,21 @@
     })
 
     it('should find channel using partyA', async function () {
-<<<<<<< HEAD
-      const expectedChannelId = await getId(userA.toAddress(), userB.toAddress())
+      const expectedChannelId = Channel.generateId(userA.toAddress(), userB.toAddress())
       const channels = await connector.indexer.getChannelsOf(userA.toAddress())
-=======
-      const expectedChannelId = Channel.generateId(userA.address, userB.address)
-      const channels = await connector.indexer.getChannelsOf(userA.address)
->>>>>>> 370068f6
       assert.equal(channels.length, 1, 'check Channels.get')
       assert(expectedChannelId.eq(await channels[0].getId()), 'check Channels.get')
     })
 
     it('should find channel using partyB', async function () {
-<<<<<<< HEAD
-      const expectedChannelId = await getId(userA.toAddress(), userB.toAddress())
+      const expectedChannelId = Channel.generateId(userA.toAddress(), userB.toAddress())
       const channels = await connector.indexer.getChannelsOf(userB.toAddress())
-=======
-      const expectedChannelId = Channel.generateId(userA.address, userB.address)
-      const channels = await connector.indexer.getChannelsOf(userB.address)
->>>>>>> 370068f6
       assert.equal(channels.length, 1, 'check Channels.get')
       assert(expectedChannelId.eq(await channels[0].getId()), 'check Channels.get')
     })
 
     it('should find channel using partyA & partyB', async function () {
-<<<<<<< HEAD
-      const channel = await connector.indexer.getChannel(await getId(userA.toAddress(), userB.toAddress()))
-=======
-      const channel = await connector.indexer.getChannel(Channel.generateId(userA.address, userB.address))
->>>>>>> 370068f6
+      const channel = await connector.indexer.getChannel(Channel.generateId(userA.toAddress(), userB.toAddress()))
       assert(!!channel, 'check Channels.getChannelEntry')
     })
     it('should store another channel', async function () {
@@ -209,11 +185,7 @@
       const channels = await connector.indexer.getChannels()
       assert.equal(channels.length, 2, 'check Channels.store')
 
-<<<<<<< HEAD
-      const channel = await connector.indexer.getChannel(await getId(userA.toAddress(), userB.toAddress()))
-=======
-      const channel = await connector.indexer.getChannel(Channel.generateId(userA.address, userB.address))
->>>>>>> 370068f6
+      const channel = await connector.indexer.getChannel(Channel.generateId(userA.toAddress(), userB.toAddress()))
       assert(!!channel, 'check Channels.getChannelEntry')
       assert(channel.deposit.isZero())
       assert(channel.partyABalance.isZero())
