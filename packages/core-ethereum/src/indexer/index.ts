--- conflicted
+++ resolved
@@ -7,10 +7,6 @@
 import { Multiaddr } from '@multiformats/multiaddr'
 import {
   defer,
-<<<<<<< HEAD
-  // stringToU8a,
-=======
->>>>>>> 2d5893a1
   ChannelStatus,
   Address,
   ChannelEntry,
@@ -22,68 +18,26 @@
   u8aToHex,
   FIFO,
   type DeferType,
-<<<<<<< HEAD
-  // type Ticket,
-  create_counter,
-=======
->>>>>>> 2d5893a1
   create_multi_counter,
   create_gauge,
   // create_multi_gauge,
   U256,
   random_integer,
-<<<<<<< HEAD
-  OffchainPublicKey,
-  // Hash,
-=======
   OffchainPublicKey
->>>>>>> 2d5893a1
   // number_to_channel_status
 } from '@hoprnet/hopr-utils'
 
 import type { ChainWrapper } from '../ethereum.js'
-<<<<<<< HEAD
-import {
-  type Event,
-  type EventNames,
-  type IndexerEvents,
-  type TokenEvent,
-  type TokenEventNames,
-  type RegistryEvent,
-  type RegistryEventNames,
-  type IndexerEventEmitter,
-  IndexerStatus,
-  AnnouncementsEvent,
-  AnnouncementsEventNames
-=======
 import { type IndexerEventEmitter, IndexerStatus,  type IndexerEvents,
->>>>>>> 2d5893a1
 } from './types.js'
 import { isConfirmedBlock, snapshotComparator, type IndexerSnapshot } from './utils.js'
 import { BigNumber, type Contract, errors } from 'ethers'
 
-<<<<<<< HEAD
-import {
-  CORE_ETHEREUM_CONSTANTS,
-  Ethereum_Address,
-  Ethereum_Balance,
-  // Ethereum_ChannelEntry,
-  Ethereum_Database,
-  // Ethereum_Hash,
-  Ethereum_PublicKey,
-  Ethereum_Snapshot
-} from '../db.js'
+import { CORE_ETHEREUM_CONSTANTS, Ethereum_Address, Ethereum_Database } from '../db.js'
 
 import type { TypedEvent, TypedEventFilter } from '../utils/common.js'
 
-import { on_announcement_event } from '../../lib/core_ethereum_indexer.js'
-=======
-import { CORE_ETHEREUM_CONSTANTS, Ethereum_Address, Ethereum_Database } from '../db.js'
-
-import type { TypedEvent, TypedEventFilter } from '../utils/common.js'
-
 import { Handlers } from '../../lib/core_ethereum_indexer.js'
->>>>>>> 2d5893a1
 
 // @ts-ignore untyped library
 import retimer from 'retimer'
@@ -778,104 +732,27 @@
       }
 
       // @TODO: fix type clash
-<<<<<<< HEAD
-      const eventName = event.event as EventNames | TokenEventNames | RegistryEventNames | AnnouncementsEventNames
-
-=======
->>>>>>> 2d5893a1
       lastDatabaseSnapshot = new Snapshot(
         new U256(event.blockNumber.toString()),
         new U256(event.transactionIndex.toString()),
         new U256(event.logIndex.toString())
       )
 
-<<<<<<< HEAD
-      log('Event name %s and hash %s', eventName, event.transactionHash)
-
-      // TODO: update events
-      switch (eventName) {
-        case 'AddressAnnouncement':
-        // case 'Announcement(address,bytes,bytes)':
-          await this.onAnnouncement(
-            event as AnnouncementsEvent<'AddressAnnouncement'>,
-            blockNumber.toPrecision(),
-            lastDatabaseSnapshot
-          )
-          break
-        // case 'ChannelUpdated':
-        // case 'ChannelUpdated(address,address,tuple)':
-        //   await this.onChannelUpdated(event as Event<'ChannelUpdated'>, lastDatabaseSnapshot)
-        //   break
-        case 'Transfer':
-        case 'Transfer(address,address,uint256)':
-          // handle HOPR token transfer
-          await this.onTransfer(event as TokenEvent<'Transfer'>, lastDatabaseSnapshot)
-          break
-        // case 'TicketRedeemed':
-        // case 'TicketRedeemed(address,address,bytes32,uint256,uint256,bytes32,uint256,uint256,bytes)':
-        //   // if unlock `outstandingTicketBalance`, if applicable
-        //   await this.onTicketRedeemed(event as Event<'TicketRedeemed'>, lastDatabaseSnapshot)
-        //   break
-        case 'EligibilityUpdated':
-        case 'EligibilityUpdated(address,bool)':
-          await this.onEligibilityUpdated(event as RegistryEvent<'EligibilityUpdated'>, lastDatabaseSnapshot)
-          break
-        case 'Registered':
-        // case 'Registered(address,string)':
-        // case 'RegisteredByOwner':
-        // case 'RegisteredByOwner(address,string)':
-          await this.onRegistered(
-            event as RegistryEvent<'Registered'> | RegistryEvent<'RegisteredByManager'>,
-            lastDatabaseSnapshot
-          )
-          break
-        case 'Deregistered':
-        // case 'Deregistered(address,string)':
-        // case 'DeregisteredByOwner':
-        // case 'DeregisteredByOwner(address,string)':
-          await this.onDeregistered(
-            event as RegistryEvent<'Deregistered'> | RegistryEvent<'DeregisteredByManager'>,
-            lastDatabaseSnapshot
-          )
-          break
-        case 'EnabledNetworkRegistry':
-        case 'EnabledNetworkRegistry(bool)':
-          await this.onEnabledNetworkRegistry(event as RegistryEvent<'EnabledNetworkRegistry'>, lastDatabaseSnapshot)
-          break
-        default:
-          log(`ignoring event '${String(eventName)}'`)
-      }
-
-      metric_unconfirmedBlocks.increment()
-
-      if (
-        !blocking &&
-        this.unconfirmedEvents.size() > 0 &&
-        isConfirmedBlock(this.unconfirmedEvents.peek().blockNumber, blockNumber, this.maxConfirmations)
-      ) {
-        // Give other tasks CPU time to happen
-        // Wait until end of next event loop iteration before starting next db write-back
-        await setImmediatePromise()
-      }
-    }
-  }
-
-  private async onAnnouncement(event: AnnouncementsEvent<'AddressAnnouncement'>, blockNumber: string, lastSnapshot: Snapshot): Promise<void> {
-    let account: AccountEntry
-    try {
-      account = await on_announcement_event(this.db, event.topics, event.data, blockNumber, lastSnapshot)
-    } catch (err) {
-      error("error while handling announcement:")
-      return
-    }
-
-    log('New node announced', account.chain_addr, account.get_multiaddr_str())
-    metric_numAnnouncements.increment()
-
-    this.emit('peer', {
-      id: peerIdFromString(account.public_key.to_peerid_str()),
-      multiaddrs: [new Multiaddr(account.get_multiaddr_str())]
-    })
+      log('Event name %s and hash %s', event.event, event.transactionHash)
+
+      try {
+        await this.handlers.on_event(
+          this.db,
+          event.address,
+          event.topics,
+          event.data,
+          blockNumber.toString(),
+          lastDatabaseSnapshot
+        )
+      } catch (err) {
+        error('Error while processing', event)
+      }
+    }
   }
 
   /**
@@ -934,29 +811,10 @@
   //     }
   //   }
   // }
-=======
-      log('Event name %s and hash %s', event.event, event.transactionHash)
-
-      try {
-        await this.handlers.on_event(
-          this.db,
-          event.address,
-          event.topics,
-          event.data,
-          blockNumber.toString(),
-          lastDatabaseSnapshot
-        )
-      } catch (err) {
-        error('Error while processing', event)
-      }
-    }
-  }
->>>>>>> 2d5893a1
 
   /**
    * TODO: event update
    */
-<<<<<<< HEAD
   // private async onTicketRedeemed(event: Event<'TicketRedeemed'>, lastSnapshot: Snapshot) {
   //   if (Address.from_string(event.args.source).eq(this.address)) {
   //     // the node used to lock outstandingTicketBalance
@@ -999,194 +857,6 @@
   //   this.emit('channel-closed', channel)
   // }
 
-  private async onEligibilityUpdated(
-    event: RegistryEvent<'EligibilityUpdated'>,
-    lastSnapshot: Snapshot
-  ): Promise<void> {
-    assert(lastSnapshot !== undefined)
-
-    const account = Address.from_string(event.args.stakingAccount)
-    await this.db.set_eligible(
-      Ethereum_Address.deserialize(account.serialize()),
-      event.args.eligibility,
-      Ethereum_Snapshot.deserialize(lastSnapshot.serialize())
-    )
-    verbose(
-      `network-registry: account ${account.to_string()} is ${event.args.eligibility ? 'eligible' : 'not eligible'}`
-    )
-    // emit event only when eligibility changes on accounts with a HoprNode associated
-    try {
-      let hoprNodes = await this.db.find_hopr_node_using_account_in_network_registry(
-        Ethereum_Address.deserialize(account.serialize())
-      )
-      let nodes: Address[] = []
-      while (hoprNodes.len() > 0) {
-        nodes.push(Address.deserialize(hoprNodes.next().serialize()))
-      }
-
-      this.emit('network-registry-eligibility-changed', account, nodes, event.args.eligibility)
-    } catch (err) {
-      log('error while changing eligibility', err)
-    }
-  }
-
-  private async onRegistered(
-    event: RegistryEvent<'Registered'> | RegistryEvent<'RegisteredByManager'>,
-    lastSnapshot: Snapshot
-  ): Promise<void> {
-    let hoprNode: PeerId
-    try {
-      hoprNode = peerIdFromString(event.args.nodeAddress)
-    } catch (error) {
-      log(`Invalid peer Id '${event.args.nodeAddress}' given in event 'onRegistered'`)
-      log(error)
-      return
-    }
-
-    assert(lastSnapshot !== undefined)
-    const account = Address.from_string(event.args.stakingAccount)
-    await this.db.add_to_network_registry(
-      Ethereum_PublicKey.from_peerid_str(hoprNode.toString()).to_address(),
-      Ethereum_Address.deserialize(account.serialize()),
-      Ethereum_Snapshot.deserialize(lastSnapshot.serialize())
-    )
-    verbose(`network-registry: node ${event.args.nodeAddress} is allowed to connect`)
-  }
-
-  private async onDeregistered(
-    event: RegistryEvent<'Deregistered'> | RegistryEvent<'DeregisteredByManager'>,
-    lastSnapshot: Snapshot
-  ): Promise<void> {
-    let hoprNode: PeerId
-    try {
-      hoprNode = peerIdFromString(event.args.nodeAddress)
-    } catch (error) {
-      log(`Invalid peer Id '${event.args.nodeAddress}' given in event 'onDeregistered'`)
-      log(error)
-      return
-    }
-    assert(lastSnapshot !== undefined)
-    await this.db.remove_from_network_registry(
-      Ethereum_PublicKey.from_peerid_str(hoprNode.toString()).to_address(),
-      Ethereum_Address.from_string(event.args.stakingAccount),
-      Ethereum_Snapshot.deserialize(lastSnapshot.serialize())
-    )
-    verbose(`network-registry: node ${event.args.nodeAddress} is not allowed to connect`)
-  }
-
-  private async onEnabledNetworkRegistry(
-    event: RegistryEvent<'EnabledNetworkRegistry'>,
-    lastSnapshot: Snapshot
-  ): Promise<void> {
-    assert(lastSnapshot !== undefined)
-    this.emit('network-registry-status-changed', event.args.isEnabled)
-    await this.db.set_network_registry(event.args.isEnabled, Ethereum_Snapshot.deserialize(lastSnapshot.serialize()))
-  }
-
-  private async onTransfer(event: TokenEvent<'Transfer'>, lastSnapshot: Snapshot) {
-    const isIncoming = Address.from_string(event.args.to).eq(this.address)
-    const amount = new Balance(event.args.value.toString(), BalanceType.HOPR)
-=======
-  // private async onChannelUpdated(event: Event<'ChannelUpdated'>, lastSnapshot: Snapshot): Promise<void> {
-  //   const { source, destination, newState } = event.args
-
-  //   log('channel-updated for hash %s', event.transactionHash)
-  //   let channel = new ChannelEntry(
-  //     Address.from_string(source),
-  //     Address.from_string(destination),
-  //     new Balance(newState.balance.toString(), BalanceType.HOPR),
-  //     new Hash(stringToU8a(newState.commitment)),
-  //     new U256(newState.ticketEpoch.toString()),
-  //     new U256(newState.ticketIndex.toString()),
-  //     number_to_channel_status(newState.status),
-  //     new U256(newState.channelEpoch.toString()),
-  //     new U256(newState.closureTime.toString())
-  //   )
-  //   log(channel.to_string())
-
-  //   let prevState: ChannelEntry
-  //   let channel_entry = await this.db.get_channel(Ethereum_Hash.deserialize(channel.get_id().serialize()))
-  //   if (channel_entry !== undefined) {
-  //     prevState = ChannelEntry.deserialize(channel_entry.serialize())
-  //   }
-
-  //   assert(lastSnapshot !== undefined)
-  //   await this.db.update_channel_and_snapshot(
-  //     Ethereum_Hash.deserialize(channel.get_id().serialize()),
-  //     Ethereum_ChannelEntry.deserialize(channel.serialize()),
-  //     Ethereum_Snapshot.deserialize(lastSnapshot.serialize())
-  //   )
-
-  //   metric_channelStatus.set([channel.get_id().to_hex()], channel.status)
-
-  //   if (prevState && channel.status == ChannelStatus.Closed && prevState.status != ChannelStatus.Closed) {
-  //     log('channel was closed')
-  //     await this.onChannelClosed(channel)
-  //   }
-
-  //   this.emit('channel-update', channel)
-  //   verbose(`channel-update for channel ${channel.get_id().to_hex()}`)
-
-  //   if (channel.source.eq(this.address) || channel.destination.eq(this.address)) {
-  //     this.emit('own-channel-updated', channel)
-
-  //     if (channel.destination.eq(this.address)) {
-  //       // Channel _to_ us
-  //       if (channel.status === ChannelStatus.WaitingForCommitment) {
-  //         log('channel to us waiting for commitment')
-  //         log(channel.to_string())
-  //         this.emit('channel-waiting-for-commitment', channel)
-  //       }
-  //     }
-  //   }
-  // }
->>>>>>> 2d5893a1
-
-  /**
-   * TODO: event update
-   */
-  // private async onTicketRedeemed(event: Event<'TicketRedeemed'>, lastSnapshot: Snapshot) {
-  //   if (Address.from_string(event.args.source).eq(this.address)) {
-  //     // the node used to lock outstandingTicketBalance
-  //     // rebuild part of the Ticket
-  //     const partialTicket: Partial<Ticket> = {
-  //       counterparty: Address.from_string(event.args.destination),
-  //       amount: new Balance(event.args.amount.toString(), BalanceType.HOPR)
-  //     }
-  //     const outstandingBalance = Balance.deserialize(
-  //       (
-  //         await this.db.get_pending_balance_to(Ethereum_Address.deserialize(partialTicket.counterparty.serialize()))
-  //       ).serialize_value(),
-  //       BalanceType.HOPR
-  //     )
-
-  //     assert(lastSnapshot !== undefined)
-  //     try {
-  //       // Negative case:
-  //       // It falls into this case when db of sender gets erased while having tickets pending.
-  //       // TODO: handle this may allow sender to send arbitrary amount of tickets through open
-  //       // channels with positive balance, before the counterparty initiates closure.
-  //       const balance = outstandingBalance.lte(Balance.zero(BalanceType.HOPR))
-  //         ? Balance.zero(BalanceType.HOPR)
-  //         : outstandingBalance
-  //       await this.db.resolve_pending(
-  //         Ethereum_Address.deserialize(partialTicket.counterparty.serialize()),
-  //         Ethereum_Balance.deserialize(balance.serialize_value(), BalanceType.HOPR),
-  //         Ethereum_Snapshot.deserialize(lastSnapshot.serialize())
-  //       )
-  //       metric_ticketsRedeemed.increment()
-  //     } catch (error) {
-  //       log(`error in onTicketRedeemed ${error}`)
-  //       throw new Error(`error in onTicketRedeemed ${error}`)
-  //     }
-  //   }
-  // }
-
-  // private async onChannelClosed(channel: ChannelEntry) {
-  //   await this.db.delete_acknowledged_tickets_from(Ethereum_ChannelEntry.deserialize(channel.serialize()))
-  //   this.emit('channel-closed', channel)
-  // }
-
   // private async onEligibilityUpdated(
   //   event: RegistryEvent<'EligibilityUpdated'>,
   //   lastSnapshot: Snapshot
@@ -1326,11 +996,7 @@
 
     while (publicAccounts.len() > 0) {
       let account = publicAccounts.next()
-<<<<<<< HEAD
-      
-=======
-
->>>>>>> 2d5893a1
+
       out += `  - ${account.public_key.to_peerid_str()} ${account.get_multiaddr_str()}\n`
       result.push({
         id: peerIdFromString(account.public_key.to_peerid_str()),
