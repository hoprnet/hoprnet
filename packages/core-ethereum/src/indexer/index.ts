--- conflicted
+++ resolved
@@ -55,12 +55,6 @@
   private lastSnapshot: IndexerSnapshot | undefined
 
   private unsubscribeErrors: () => void
-<<<<<<< HEAD
-  private unsubscribeTokenEvents: () => void
-  private unsubscribeChannelEvents: () => void
-  private unsubscribeRegistryEvents: () => void
-=======
->>>>>>> bee95022
   private unsubscribeBlock: () => void
 
   constructor(
@@ -171,12 +165,6 @@
 
     log(`Stopping indexer...`)
 
-<<<<<<< HEAD
-    this.unsubscribeChannelEvents()
-    this.unsubscribeTokenEvents()
-    this.unsubscribeRegistryEvents()
-=======
->>>>>>> bee95022
     this.unsubscribeBlock()
     this.unsubscribeErrors()
 
