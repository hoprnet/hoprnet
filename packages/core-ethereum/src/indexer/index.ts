import PeerId from 'peer-id'
import type { Event, EventNames } from './types'
import type { ChainWrapper } from '../ethereum'
import chalk from 'chalk'
import BN from 'bn.js'
import Heap from 'heap-js'
import { randomChoice, HoprDB, stringToU8a, Logger } from '@hoprnet/hopr-utils'
import { Address, ChannelEntry, AccountEntry, Hash, PublicKey, Balance, Snapshot } from '@hoprnet/hopr-utils'
import { isConfirmedBlock, snapshotComparator } from './utils'
<<<<<<< HEAD
import Multiaddr from 'multiaddr'
=======
import Debug from 'debug'
import { Multiaddr } from 'multiaddr'
>>>>>>> 65e12ba9
import { EventEmitter } from 'events'

export type RoutingChannel = [source: PeerId, destination: PeerId, stake: Balance]

const log = Logger.getLogger('hopr-core-ethereum.indexer')
const getSyncPercentage = (n: number, max: number) => ((n * 100) / max).toFixed(2)

/**
 * Indexes HoprChannels smart contract and stores to the DB,
 * all channels in the network.
 * Also keeps track of the latest block number.
 */
class Indexer extends EventEmitter {
  public status: 'started' | 'restarting' | 'stopped' = 'stopped'
  public latestBlock: number = 0 // latest known on-chain block number
  private unconfirmedEvents = new Heap<Event<any>>(snapshotComparator)

  constructor(
    private genesisBlock: number,
    private db: HoprDB,
    private chain: ChainWrapper,
    private maxConfirmations: number,
    private blockRange: number
  ) {
    super()
  }

  /**
   * Starts indexing.
   */
  public async start(): Promise<void> {
    if (this.status === 'started') return
    log.info(`Starting indexer...`)

    const [latestSavedBlock, latestOnChainBlock] = await Promise.all([
      await this.db.getLatestBlockNumber(),
      this.chain.getLatestBlockNumber()
    ])
    this.latestBlock = latestOnChainBlock

    log.info('Latest saved block %d', latestSavedBlock)
    log.info('Latest on-chain block %d', latestOnChainBlock)

    // go back 'MAX_CONFIRMATIONS' blocks in case of a re-org at time of stopping
    let fromBlock = latestSavedBlock
    if (fromBlock - this.maxConfirmations > 0) {
      fromBlock = fromBlock - this.maxConfirmations
    }
    // no need to query before HoprChannels existed
    if (fromBlock < this.genesisBlock) {
      fromBlock = this.genesisBlock
    }

    log.info(
      'Starting to index from block %d, sync progress %d%',
      fromBlock,
      getSyncPercentage(fromBlock - this.genesisBlock, latestOnChainBlock - this.genesisBlock)
    )

    // get past events
    const lastBlock = await this.processPastEvents(fromBlock, latestOnChainBlock, this.blockRange)
    fromBlock = lastBlock

    log.info('Subscribing to events from block %d', fromBlock)

    this.chain.subscribeBlock((b) => {
      this.onNewBlock(b)
    })
    this.chain.subscribeError((error: any) => {
      log.error(chalk.red(`etherjs error`), error)
      this.restart()
    })
    this.chain.subscribeChannelEvents((e) => {
      this.onNewEvents([e])
    })

    this.status = 'started'
    log.info(chalk.green('Indexer started!'))
  }

  /**
   * Stops indexing.
   */
  public async stop(): Promise<void> {
    if (this.status === 'stopped') return
    log.info(`Stopping indexer...`)

    this.chain.unsubscribe()

    this.status = 'stopped'
    log.info(chalk.green('Indexer stopped!'))
  }

  private async restart(): Promise<void> {
    if (this.status === 'restarting') return
    log.info('Indexer restaring')

    try {
      this.status = 'restarting'

      await this.stop()
      await this.start()
    } catch (err) {
      this.status = 'stopped'
      log.error(chalk.red('Failed to restart'), err)
    }
  }

  /**
   * Query past events, this will loop until it gets all blocks from {toBlock} to {fromBlock}.
   * If we exceed response pull limit, we switch into quering smaller chunks.
   * TODO: optimize DB and fetch requests
   * @param fromBlock
   * @param toBlock
   * @param blockRange
   * @return past events and last queried block
   */
  private async processPastEvents(fromBlock: number, maxToBlock: number, maxBlockRange: number): Promise<number> {
    let failedCount = 0

    while (fromBlock < maxToBlock) {
      const blockRange = failedCount > 0 ? Math.floor(maxBlockRange / 4 ** failedCount) : maxBlockRange
      // should never be above maxToBlock
      let toBlock = fromBlock + blockRange
      if (toBlock > maxToBlock) toBlock = maxToBlock

      // log(
      //   `${failedCount > 0 ? 'Re-quering' : 'Quering'} past events from %d to %d: %d`,
      //   fromBlock,
      //   toBlock,
      //   toBlock - fromBlock
      // )

      let events: Event<any>[] = []

      try {
        // TODO: wildcard is supported but not properly typed
        events = await this.chain.getChannels().queryFilter('*' as any, fromBlock, toBlock)
      } catch (error) {
        failedCount++

        if (failedCount > 5) {
          log.error(error)
          throw error
        }

        continue
      }

      this.onNewEvents(events)
      await this.onNewBlock(toBlock)
      failedCount = 0
      fromBlock = toBlock
      log.info(
        'Sync progress %d% @ block %d',
        getSyncPercentage(fromBlock - this.genesisBlock, maxToBlock - this.genesisBlock),
        toBlock
      )
    }

    return fromBlock
  }

  /**
   * Called whenever a new block found.
   * This will update {this.latestBlock},
   * and processes events which are within
   * confirmed blocks.
   * @param block
   */
  private async onNewBlock(blockNumber: number): Promise<void> {
    log.info('Indexer got new block %d', blockNumber)

    // update latest block
    if (this.latestBlock < blockNumber) {
      this.latestBlock = blockNumber
    }

    let lastSnapshot = await this.db.getLatestConfirmedSnapshot()

    // check unconfirmed events and process them if found
    // to be within a confirmed block
    while (
      this.unconfirmedEvents.length > 0 &&
      isConfirmedBlock(this.unconfirmedEvents.top(1)[0].blockNumber, blockNumber, this.maxConfirmations)
    ) {
      const event = this.unconfirmedEvents.pop()
      log.info('Processing event %s', event.event)
      // log(chalk.blue(event.blockNumber.toString(), event.transactionIndex.toString(), event.logIndex.toString()))

      // if we find a previous snapshot, compare event's snapshot with last processed
      if (lastSnapshot) {
        const lastSnapshotComparison = snapshotComparator(event, {
          blockNumber: lastSnapshot.blockNumber.toNumber(),
          logIndex: lastSnapshot.logIndex.toNumber(),
          transactionIndex: lastSnapshot.transactionIndex.toNumber()
        })

        // check if this is a duplicate or older than last snapshot
        // ideally we would have detected if this snapshot was indeed processed,
        // at the moment we don't keep all events stored as we intend to keep
        // this indexer very simple
        if (lastSnapshotComparison === 0 || lastSnapshotComparison < 0) {
          continue
        }
      }

      const eventName = event.event as EventNames

      if (eventName === 'Announcement') {
        await this.onAnnouncement(event as Event<'Announcement'>, new BN(blockNumber.toPrecision()))
      } else if (eventName === 'ChannelUpdate') {
        await this.onChannelUpdated(event as Event<'ChannelUpdate'>)
      } else {
        throw new Error('bad event name')
      }

      lastSnapshot = new Snapshot(new BN(event.blockNumber), new BN(event.transactionIndex), new BN(event.logIndex))
      await this.db.updateLatestConfirmedSnapshot(lastSnapshot)
    }

    await this.db.updateLatestBlockNumber(new BN(blockNumber))
  }

  /**
   * Called whenever we receive new events.
   * @param events
   */
  private onNewEvents(events: Event<any>[]): void {
    this.unconfirmedEvents.addAll(events)
  }

  private async onAnnouncement(event: Event<'Announcement'>, blockNumber: BN): Promise<void> {
    try {
      //TODO types
      const multiaddr = new Multiaddr(stringToU8a(event.args.multiaddr))
      const address = Address.fromString(event.args.account)
      const account = new AccountEntry(address, multiaddr, blockNumber)
      if (!account.getPublicKey().toAddress().eq(address)) {
        throw Error("Multiaddr in announcement does not match sender's address")
      }
      if (!account.getPeerId() || !PeerId.isPeerId(account.getPeerId())) {
        throw Error('Peer ID in multiaddr is null')
      }
      log.info('New node announced', account.address.toHex(), account.multiAddr.toString())
      this.emit('peer', {
        id: account.getPeerId(),
        multiaddrs: [account.multiAddr]
      })
      await this.db.updateAccount(account)
    } catch (e) {
      // Issue with the multiaddress, no worries, we ignore this announcement.
      log.error('Error with announced peer', e, event)
    }
  }

  private async onChannelUpdated(event: Event<'ChannelUpdate'>): Promise<void> {
    const channel = ChannelEntry.fromSCEvent(event)
    await this.db.updateChannel(channel.getId(), channel)
  }

  public async getAccount(address: Address) {
    return this.db.getAccount(address)
  }

  public async getChannel(channelId: Hash) {
    return this.db.getChannel(channelId)
  }

  public async getChannels(filter?: (channel: ChannelEntry) => boolean) {
    return this.db.getChannels(filter)
  }

  public async getChannelsOf(address: Address) {
    return this.db.getChannels((channel) => {
      return address.eq(channel.partyA) || address.eq(channel.partyB)
    })
  }

  // routing
  public async getPublicKeyOf(address: Address): Promise<PublicKey | undefined> {
    const account = await this.db.getAccount(address)
    if (account && account.hasAnnounced()) {
      return account.getPublicKey()
    }

    return undefined
  }

  private async toIndexerChannel(source: PeerId, channel: ChannelEntry): Promise<RoutingChannel> {
    const sourcePubKey = new PublicKey(source.pubKey.marshal())
    const [partyAPubKey, partyBPubKey] = await Promise.all([
      this.getPublicKeyOf(channel.partyA),
      this.getPublicKeyOf(channel.partyB)
    ])

    if (sourcePubKey.eq(partyAPubKey)) {
      return [source, partyBPubKey.toPeerId(), channel.partyABalance]
    } else {
      const partyBBalance = channel.partyBBalance
      return [source, partyAPubKey.toPeerId(), partyBBalance]
    }
  }

  public async getAnnouncedAddresses(): Promise<Multiaddr[]> {
    return (await this.db.getAccounts()).map((account: AccountEntry) => account.multiAddr)
  }

  public async getPublicNodes(): Promise<Multiaddr[]> {
    return (await this.db.getAccounts((account: AccountEntry) => account.containsRouting())).map(
      (account: AccountEntry) => account.multiAddr
    )
  }

  public async getRandomChannel() {
    const channels = await this.getChannels()

    if (channels.length === 0) {
      log.warn('no channels exist in indexer > hack')
      return undefined
    }

    log.info('picking random from %d channels', channels.length)
    const random = randomChoice(channels)
    const partyA = await this.getPublicKeyOf(random.partyA)
    return this.toIndexerChannel(partyA.toPeerId(), random) // TODO: why do we pick partyA?
  }

  public async getChannelsFromPeer(source: PeerId): Promise<RoutingChannel[]> {
    const sourcePubKey = new PublicKey(source.pubKey.marshal())
    const channels = await this.getChannelsOf(sourcePubKey.toAddress())

    let cout: RoutingChannel[] = []
    for (let channel of channels) {
      let directed = await this.toIndexerChannel(source, channel)
      if (directed[2].toBN().gtn(0)) {
        cout.push(directed)
      }
    }

    return cout
  }
}

export default Indexer<|MERGE_RESOLUTION|>--- conflicted
+++ resolved
@@ -7,12 +7,7 @@
 import { randomChoice, HoprDB, stringToU8a, Logger } from '@hoprnet/hopr-utils'
 import { Address, ChannelEntry, AccountEntry, Hash, PublicKey, Balance, Snapshot } from '@hoprnet/hopr-utils'
 import { isConfirmedBlock, snapshotComparator } from './utils'
-<<<<<<< HEAD
-import Multiaddr from 'multiaddr'
-=======
-import Debug from 'debug'
 import { Multiaddr } from 'multiaddr'
->>>>>>> 65e12ba9
 import { EventEmitter } from 'events'
 
 export type RoutingChannel = [source: PeerId, destination: PeerId, stake: Balance]
