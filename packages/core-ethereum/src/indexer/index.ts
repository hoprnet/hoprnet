--- conflicted
+++ resolved
@@ -396,47 +396,27 @@
 
     let lastDatabaseSnapshot = await this.db.getLatestConfirmedSnapshotOrUndefined()
 
-<<<<<<< HEAD
     if (fetchNativeTxs) {
+      let nativeTxs: string[] | undefined
       try {
         // This new block marks a previous block
         // (blockNumber - this.maxConfirmations) is final.
         // Confirm native token transactions in that previous block.
-        const nativeTxs = await this.chain.getNativeTokenTransactionInBlock(blockNumber - this.maxConfirmations, true)
-        // update transaction manager
-        if (nativeTxs.length > 0) {
-          this.indexEvent('withdraw-native', nativeTxs)
-          nativeTxs.forEach((nativeTx) => {
-            this.chain.updateConfirmedTransaction(nativeTx)
-          })
-        }
+        nativeTxs = await this.chain.getNativeTokenTransactionInBlock(blockNumber - this.maxConfirmations, true)
       } catch (err) {
         log(
           `error: failed to retrieve information about block ${blockNumber} with finality ${this.maxConfirmations}`,
           err
         )
       }
-=======
-    let nativeTxs: string[] | undefined
-    try {
-      // This new block marks a previous block
-      // (blockNumber - this.maxConfirmations) is final.
-      // Confirm native token transactions in that previous block.
-      nativeTxs = await this.chain.getNativeTokenTransactionInBlock(blockNumber - this.maxConfirmations, true)
-    } catch (err) {
-      log(
-        `error: failed to retrieve information about block ${blockNumber} with finality ${this.maxConfirmations}`,
-        err
-      )
->>>>>>> 90952f0c
-    }
-
-    // update transaction manager
-    if (nativeTxs && nativeTxs.length > 0) {
-      this.indexEvent('withdraw-native', nativeTxs)
-      nativeTxs.forEach((nativeTx) => {
-        this.chain.updateConfirmedTransaction(nativeTx)
-      })
+
+      // update transaction manager
+      if (nativeTxs && nativeTxs.length > 0) {
+        this.indexEvent('withdraw-native', nativeTxs)
+        nativeTxs.forEach((nativeTx) => {
+          this.chain.updateConfirmedTransaction(nativeTx)
+        })
+      }
     }
 
     if (fetchEvents) {
