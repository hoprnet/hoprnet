import { setImmediate as setImmediatePromise } from 'timers/promises'
import BN from 'bn.js'
import type { PeerId } from '@libp2p/interface-peer-id'
import { peerIdFromString } from '@libp2p/peer-id'
import chalk from 'chalk'
import { EventEmitter } from 'events'
import { Multiaddr } from '@multiformats/multiaddr'
import {
  randomChoice,
  defer,
  HoprDB,
  stringToU8a,
  ChannelStatus,
  Address,
  ChannelEntry,
  AccountEntry,
  PublicKey,
  Snapshot,
  debug,
  retryWithBackoffThenThrow,
  Balance,
  ordered,
  u8aToHex,
  FIFO,
  type DeferType,
  type Ticket
} from '@hoprnet/hopr-utils'

import type { ChainWrapper } from '../ethereum.js'
import {
  type Event,
  type EventNames,
  type IndexerEvents,
  type TokenEvent,
  type TokenEventNames,
  type RegistryEvent,
  type RegistryEventNames,
  type IndexerEventEmitter,
  IndexerStatus
} from './types.js'
import { isConfirmedBlock, snapshotComparator, type IndexerSnapshot } from './utils.js'
import { BigNumber, type Contract, errors } from 'ethers'
import { INDEXER_TIMEOUT, MAX_TRANSACTION_BACKOFF } from '../constants.js'
import type { TypedEvent, TypedEventFilter } from '@hoprnet/hopr-ethereum'

// @ts-ignore untyped library
import retimer from 'retimer'

const log = debug('hopr-core-ethereum:indexer')
const verbose = debug('hopr-core-ethereum:verbose:indexer')

const getSyncPercentage = (start: number, current: number, end: number) =>
  (((current - start) / (end - start)) * 100).toFixed(2)
const backoffOption: Parameters<typeof retryWithBackoffThenThrow>[1] = { maxDelay: MAX_TRANSACTION_BACKOFF }

/**
 * Indexes HoprChannels smart contract and stores to the DB,
 * all channels in the network.
 * Also keeps track of the latest block number.
 */
class Indexer extends (EventEmitter as new () => IndexerEventEmitter) {
  public status: IndexerStatus = IndexerStatus.STOPPED
  public latestBlock: number = 0 // latest known on-chain block number
  public startupBlock: number = 0 // blocknumber at which the indexer starts

  // Use FIFO + sliding window for many events
  private unconfirmedEvents: FIFO<TypedEvent<any, any>>

  private chain: ChainWrapper
  private genesisBlock: number
  private lastSnapshot: IndexerSnapshot | undefined

  private blockProcessingLock: DeferType<void> | undefined

  private unsubscribeErrors: () => void
  private unsubscribeBlock: () => void

  constructor(
    private address: Address,
    private db: HoprDB,
    private maxConfirmations: number,
    private blockRange: number
  ) {
    super()

    this.unconfirmedEvents = FIFO<TypedEvent<any, any>>()
  }

  /**
   * Starts indexing.
   */
  public async start(chain: ChainWrapper, genesisBlock: number): Promise<void> {
    if (this.status === IndexerStatus.STARTED) {
      return
    }
    this.status = IndexerStatus.STARTING

    log(`Starting indexer...`)
    this.chain = chain
    this.genesisBlock = genesisBlock

    const [latestSavedBlock, latestOnChainBlock] = await Promise.all([
      this.db.getLatestBlockNumber(),
      this.chain.getLatestBlockNumber()
    ])

    this.latestBlock = latestOnChainBlock
    this.startupBlock = latestOnChainBlock

    log('Latest saved block %d', latestSavedBlock)
    log('Latest on-chain block %d', latestOnChainBlock)

    // go back 'MAX_CONFIRMATIONS' blocks in case of a re-org at time of stopping
    let fromBlock = latestSavedBlock
    if (fromBlock - this.maxConfirmations > 0) {
      fromBlock = fromBlock - this.maxConfirmations
    }
    // no need to query before HoprChannels or HoprNetworkRegistry existed
    fromBlock = Math.max(fromBlock, this.genesisBlock)

    log('Starting to index from block %d, sync progress 0%%', fromBlock)

    const orderedBlocks = ordered<number>()

    // Starts the asynchronous stream of indexer events
    // and feeds them to the event listener
    ;(async function (this: Indexer) {
      for await (const block of orderedBlocks.iterator()) {
        await this.onNewBlock(block.value, true, true) // exceptions are handled (for real)
      }
    }.call(this))

    // Do not process new blocks before querying old blocks has finished
    const newBlocks = ordered<number>()

    const unsubscribeBlock = this.chain.subscribeBlock(async (block: number) => {
      newBlocks.push({
        index: block,
        value: block
      })
    })

    this.unsubscribeBlock = () => {
      unsubscribeBlock()
      newBlocks.end()
      orderedBlocks.end()
    }

    this.unsubscribeErrors = this.chain.subscribeError(async (error: any) => {
      await this.onProviderError(error) // exceptions are handled
    })

    // get past events
    fromBlock = await this.processPastEvents(fromBlock, latestOnChainBlock, this.blockRange)

    // Feed new blocks to the ordered queue
    ;(async function (this: Indexer) {
      for await (const newBlock of newBlocks.iterator()) {
        orderedBlocks.push(newBlock) // exceptions are handled
      }
    }.call(this))

    log('Subscribing to events from block %d', fromBlock)

    this.status = IndexerStatus.STARTED
    this.emit('status', IndexerStatus.STARTED)
    log(chalk.green('Indexer started!'))
  }

  /**
   * Stops indexing.
   */
  public async stop(): Promise<void> {
    if (this.status === IndexerStatus.STOPPED) {
      return
    }

    log(`Stopping indexer...`)

    this.unsubscribeBlock()
    this.unsubscribeErrors()

    this.blockProcessingLock && (await this.blockProcessingLock.promise)

    this.status = IndexerStatus.STOPPED
    this.emit('status', IndexerStatus.STOPPED)
    log(chalk.green('Indexer stopped!'))
  }

  /**
   * Restarts the indexer
   * @returns a promise that resolves once the indexer
   * has been restarted
   */
  protected async restart(): Promise<void> {
    if (this.status === 'restarting') {
      return
    }

    log('Indexer restaring')

    try {
      this.status = IndexerStatus.RESTARTING

      this.stop()
      await this.start(this.chain, this.genesisBlock)
    } catch (err) {
      this.status = IndexerStatus.STOPPED
      this.emit('status', IndexerStatus.STOPPED)
      log(chalk.red('Failed to restart: %s', err.message))
      throw err
    }
  }

  /**
   * Gets all interesting on-chain events, such as Transfer events and payment
   * channel events
   * @param fromBlock block to start from
   * @param toBlock last block (inclusive) to consider
   * towards or from the node towards someone else
   * @returns all relevant events in the specified block range
   */
  private async getEvents(
    fromBlock: number,
    toBlock: number,
    fetchTokenTransactions = false
  ): Promise<
    | {
        success: true
        events: TypedEvent<any, any>[]
      }
    | {
        success: false
      }
  > {
    let rawEvents: TypedEvent<any, any>[] = []

    const queries: { contract: Contract; filter: TypedEventFilter<any> }[] = [
      // HoprChannels
      {
        contract: this.chain.getChannels() as unknown as Contract,
        filter: {
          topics: [
            [
              // Relevant channel events
              this.chain.getChannels().interface.getEventTopic('Announcement'),
              this.chain.getChannels().interface.getEventTopic('ChannelUpdated'),
              this.chain.getChannels().interface.getEventTopic('TicketRedeemed')
            ]
          ]
        }
      },
      // HoprNetworkRegistry
      {
        contract: this.chain.getNetworkRegistry() as unknown as Contract,
        filter: {
          topics: [
            [
              // Relevant HoprNetworkRegistry events
              this.chain.getNetworkRegistry().interface.getEventTopic('Registered'),
              this.chain.getNetworkRegistry().interface.getEventTopic('Deregistered'),
              this.chain.getNetworkRegistry().interface.getEventTopic('RegisteredByOwner'),
              this.chain.getNetworkRegistry().interface.getEventTopic('DeregisteredByOwner'),
              this.chain.getNetworkRegistry().interface.getEventTopic('EligibilityUpdated'),
              this.chain.getNetworkRegistry().interface.getEventTopic('EnabledNetworkRegistry')
            ]
          ]
        }
      }
    ]

    // Token events
    // Actively query for logs to prevent polling done by Ethers.js
    // that don't retry on failed attempts and thus makes the indexer
    // handle errors produced by internal Ethers.js provider calls
    if (fetchTokenTransactions) {
      queries.push({
        contract: this.chain.getToken() as unknown as Contract,
        filter: {
          topics: [
            // Token transfer *from* us
            [this.chain.getToken().interface.getEventTopic('Transfer')],
            [u8aToHex(this.address.toBytes32())]
          ]
        }
      })
      queries.push({
        contract: this.chain.getToken() as unknown as Contract,
        filter: {
          topics: [
            // Token transfer *towards* us
            [this.chain.getToken().interface.getEventTopic('Transfer')],
            null,
            [u8aToHex(this.address.toBytes32())]
          ]
        }
      })
    }

    for (const query of queries) {
      let tmpEvents: TypedEvent<any, any>[]
      try {
        tmpEvents = (await query.contract.queryFilter(query.filter, fromBlock, toBlock)) as any
      } catch {
        return {
          success: false
        }
      }

      for (const event of tmpEvents) {
        Object.assign(event, query.contract.interface.parseLog(event))

        if (event.event == undefined) {
          Object.assign(event, { event: (event as any).name })
        }
        rawEvents.push(event)
      }
    }

    // sort in-place
    rawEvents.sort(snapshotComparator)

    return {
      success: true,
      events: rawEvents
    }
  }

  /**
   * Query past events, this will loop until it gets all blocks from `toBlock` to `fromBlock`.
   * If we exceed response pull limit, we switch into quering smaller chunks.
   * TODO: optimize DB and fetch requests
   * @param fromBlock
   * @param maxToBlock
   * @param maxBlockRange
   * @return past events and last queried block
   */
  private async processPastEvents(fromBlock: number, maxToBlock: number, maxBlockRange: number): Promise<number> {
    const start = fromBlock
    let failedCount = 0

    while (fromBlock < maxToBlock) {
      const blockRange = failedCount > 0 ? Math.floor(maxBlockRange / 4 ** failedCount) : maxBlockRange
      // should never be above maxToBlock
      let toBlock = Math.min(fromBlock + blockRange, maxToBlock)

      // log(
      //   `${failedCount > 0 ? 'Re-quering' : 'Quering'} past events from %d to %d: %d`,
      //   fromBlock,
      //   toBlock,
      //   toBlock - fromBlock
      // )

      let res = await this.getEvents(fromBlock, toBlock)

      if (res.success) {
        this.onNewEvents(res.events)
        await this.onNewBlock(toBlock, false, false, true)
      } else {
        failedCount++

        if (failedCount > 5) {
          throw Error(`Could not fetch logs from block ${fromBlock} to ${toBlock}. Giving up`)
        }

        await setImmediatePromise()

        continue
      }

      failedCount = 0
      fromBlock = toBlock

      log('Sync progress %d% @ block %d', getSyncPercentage(start, fromBlock, maxToBlock), toBlock)
    }

    return fromBlock
  }

  /**
   * Called whenever there was a provider error.
   * Will restart the indexer if needed.
   * @param error
   * @private
   */
  private async onProviderError(error: any): Promise<void> {
    if (String(error).match(/eth_blockNumber/)) {
      verbose(`Ignoring failed "eth_blockNumber" provider call from Ethers.js`)
      return
    }

    log(chalk.red(`etherjs error: ${error}`))

    try {
      // if provider connection issue
      if (
        [errors.SERVER_ERROR, errors.TIMEOUT, 'ECONNRESET', 'ECONNREFUSED'].some((err) =>
          [error?.code, String(error)].includes(err)
        )
      ) {
        log(chalk.blue('code error falls here', this.chain.getAllQueuingTransactionRequests().length))
        // allow the indexer to restart even there is no transaction in queue
        await retryWithBackoffThenThrow(
          () =>
            Promise.allSettled([
              ...this.chain.getAllQueuingTransactionRequests().map((request) => {
                // convert TransactionRequest to signed transaction and send out
                return this.chain.sendTransaction(
                  true,
                  { to: request.to, value: request.value as BigNumber, data: request.data as string },
                  // the transaction is resolved without the specific tag for its action, but rather as a result of provider retry
                  (txHash: string) => this.resolvePendingTransaction(`on-provider-error-${txHash}`, txHash)
                )
              }),
              this.restart()
            ]),
          backoffOption
        )
      } else {
        await retryWithBackoffThenThrow(() => this.restart(), backoffOption)
      }
    } catch (err) {
      log(`error: exception while processing another provider error ${error}`, err)
    }
  }

  /**
   * Called whenever a new block found.
   * This will update `this.latestBlock`,
   * and processes events which are within
   * confirmed blocks.
   * @param blockNumber latest on-chain block number
   * @param fetchEvents [optional] if true, query provider for events in block
   */
  private async onNewBlock(
    blockNumber: number,
    fetchEvents = false,
    fetchNativeTxs = false,
    blocking = false
  ): Promise<void> {
    // NOTE: This function is also used in event handlers
    // where it cannot be 'awaited', so all exceptions need to be caught.

    // Don't process any block if indexer was stopped.
    if (![IndexerStatus.STARTING, IndexerStatus.STARTED].includes(this.status)) {
      return
    }

    // Set a lock during block processing to make sure database does not get closed
    if (this.blockProcessingLock) {
      this.blockProcessingLock.resolve()
    }
    this.blockProcessingLock = defer<void>()

    const currentBlock = blockNumber - this.maxConfirmations

    if (currentBlock < 0) {
      return
    }

    log('Indexer got new block %d, handling block %d', blockNumber, blockNumber - this.maxConfirmations)
    this.emit('block', blockNumber)

    // update latest block
    this.latestBlock = Math.max(this.latestBlock, blockNumber)

    let lastDatabaseSnapshot = await this.db.getLatestConfirmedSnapshotOrUndefined()

    // settle transactions before processing events
    if (fetchNativeTxs) {
      // get the number of unconfirmed (pending and mined) transactions tracked by the transaction manager
      const unconfirmedTxListeners = this.chain.getAllUnconfirmedHash()
      // only request transactions in block when transaction manager is tracking
      log('Indexer fetches native txs for %d unconfirmed tx listeners', unconfirmedTxListeners.length)
      if (unconfirmedTxListeners.length > 0) {
        let nativeTxHashes: string[] | undefined
        try {
          // This new block marks a previous block
          // (blockNumber - this.maxConfirmations) is final.
          // Confirm native token transactions in that previous block.
          nativeTxHashes = await this.chain.getTransactionsInBlock(currentBlock)
        } catch (err) {
          log(
            `error: failed to retrieve information about block ${currentBlock} with finality ${this.maxConfirmations}`,
            err
          )
        }

        // update transaction manager after updating db
        if (nativeTxHashes && nativeTxHashes.length > 0) {
          // @TODO replace this with some efficient set intersection algorithm
          for (const txHash of nativeTxHashes) {
            if (this.listeners(`withdraw-native-${txHash}`).length > 0) {
              this.indexEvent(`withdraw-native-${txHash}`)
            } else if (this.listeners(`withdraw-hopr-${txHash}`).length > 0) {
              this.indexEvent(`withdraw-hopr-${txHash}`)
            } else if (this.listeners(`announce-${txHash}`).length > 0) {
              this.indexEvent(`announce-${txHash}`)
            } else if (this.listeners(`channel-updated-${txHash}`).length > 0) {
              this.indexEvent(`channel-updated-${txHash}`)
            }

            // update transaction manager
            this.chain.updateConfirmedTransaction(txHash)
          }
        }
      }
    }

    if (fetchEvents) {
      // Don't fail immediately when one block is temporarily not available
      const RETRIES = 3
      let res: Awaited<ReturnType<Indexer['getEvents']>>

      for (let i = 0; i < RETRIES; i++) {
        log(
          `fetchEvents at currentBlock ${currentBlock} startupBlock ${this.startupBlock} maxConfirmations ${
            this.maxConfirmations
          }. ${currentBlock > this.startupBlock + this.maxConfirmations}`
        )
        if (currentBlock > this.startupBlock) {
          // between starting block "Latest on-chain block" and finality + 1 to prevent double processing of events in blocks ["Latest on-chain block" - maxConfirmations, "Latest on-chain block"]
          res = await this.getEvents(currentBlock, currentBlock, true)
        } else {
          res = await this.getEvents(currentBlock, currentBlock, false)
        }

        if (res.success) {
          this.onNewEvents(res.events)
          break
        } else if (i + 1 < RETRIES) {
          await setImmediatePromise()
        } else {
          log(`Cannot fetch block ${currentBlock} despite ${RETRIES} retries. Skipping block.`)
        }
      }
    }

    try {
      await this.processUnconfirmedEvents(blockNumber, lastDatabaseSnapshot, blocking)
    } catch (err) {
      log(`error while processing unconfirmed events`, err)
    }

    // resend queuing transactions, when there are transactions (in queue) that haven't been accepted by the RPC
    // and resend transactions if the current balance is sufficient.

    const allQueuingTxs = this.chain.getAllQueuingTransactionRequests()
    if (allQueuingTxs.length > 0) {
      const minimumBalanceForQueuingTxs = allQueuingTxs.reduce(
        (acc, queuingTx) =>
          // to get the minimum balance required to resend a queuing transaction,
          // use the gasLimit (that shouldn't change, unless the contract state is different)
          // multiplies the maxFeePerGas of the queuing transaction
          acc.add(new BN(queuingTx.gasLimit.toString()).mul(new BN(queuingTx.maxFeePerGas.toString()))),
        new BN(0)
      )
      const currentBalance = await this.chain.getNativeBalance(this.address)
      if (
        // compare the current balance with the minimum balance required at the time of transaction being queued.
        // NB: Both gasLimit and maxFeePerGas requirement may be different due to "drastic" changes in contract state and network condition
        currentBalance.toBN().gte(minimumBalanceForQueuingTxs)
      ) {
        try {
          await Promise.all(
            allQueuingTxs.map((request) => {
              // convert TransactionRequest to signed transaction and send out
              return this.chain.sendTransaction(
                true,
                { to: request.to, value: request.value as BigNumber, data: request.data as string },
                (txHash: string) => this.resolvePendingTransaction(`on-new-block-${txHash}`, txHash)
              )
            })
          )
        } catch (err) {
          log(`error: failed to send queuing transaction on new block`, err)
        }
      }
    }

    try {
      await this.db.updateLatestBlockNumber(new BN(blockNumber))
    } catch (err) {
      log(`error: failed to update database with latest block number ${blockNumber}`, err)
    }

    this.blockProcessingLock.resolve()

    this.emit('block-processed', currentBlock)
  }

  /**
   * Adds new events to the queue of unprocessed events
   * @dev ignores events that have been processed before.
   * @param events new unprocessed events
   */
  private onNewEvents(events: Event<any>[] | TokenEvent<any>[] | RegistryEvent<any>[] | undefined): void {
    if (events == undefined || events.length == 0) {
      // Nothing to do
      return
    }

    let offset = 0

    // lastSnapshot ~= watermark of previously process events
    //
    // lastSnapshot == undefined means there is no watermark, hence
    // all events can be considered new
    if (this.lastSnapshot != undefined) {
      let currentSnapshot: IndexerSnapshot = {
        blockNumber: events[offset].blockNumber,
        logIndex: events[offset].logIndex,
        transactionIndex: events[offset].transactionIndex
      }

      // As long events are older than the current watermark,
      // increase the offset to ignore them
      while (snapshotComparator(this.lastSnapshot, currentSnapshot) >= 0) {
        offset++
        if (offset < events.length) {
          currentSnapshot = {
            blockNumber: events[offset].blockNumber,
            logIndex: events[offset].logIndex,
            transactionIndex: events[offset].transactionIndex
          }
        } else {
          break
        }
      }
    }

    // Once the offset is known upon which we have
    // received new events, add them to `unconfirmedEvents` to
    // be processed once the next+confirmationTime block
    // has been mined
    for (; offset < events.length; offset++) {
      this.unconfirmedEvents.push(events[offset])
    }

    // Update watermark for next iteration
    this.lastSnapshot = {
      blockNumber: events[events.length - 1].blockNumber,
      logIndex: events[events.length - 1].logIndex,
      transactionIndex: events[events.length - 1].transactionIndex
    }
  }

  /**
   * Process all stored but not yet processed events up to latest
   * confirmed block (latestBlock - confirmationTime)
   * @param blockNumber latest on-chain block number
   * @param lastDatabaseSnapshot latest snapshot in database
   */
  async processUnconfirmedEvents(blockNumber: number, lastDatabaseSnapshot: Snapshot | undefined, blocking: boolean) {
    log(
      'At the new block %d, there are %i unconfirmed events and ready to process %s, because the event was mined at %i (with finality %i)',
      blockNumber,
      this.unconfirmedEvents.size(),
      this.unconfirmedEvents.size() > 0
        ? isConfirmedBlock(this.unconfirmedEvents.peek().blockNumber, blockNumber, this.maxConfirmations)
        : null,
      this.unconfirmedEvents.size() > 0 ? this.unconfirmedEvents.peek().blockNumber : 0,
      this.maxConfirmations
    )

    // check unconfirmed events and process them if found
    // to be within a confirmed block
    while (
      this.unconfirmedEvents.size() > 0 &&
      isConfirmedBlock(this.unconfirmedEvents.peek().blockNumber, blockNumber, this.maxConfirmations)
    ) {
      const event = this.unconfirmedEvents.shift()
      log(
        'Processing event %s blockNumber=%s maxConfirmations=%s',
        // @TODO: fix type clash
        event.event,
        blockNumber,
        this.maxConfirmations
      )

      // if we find a previous snapshot, compare event's snapshot with last processed
      if (lastDatabaseSnapshot) {
        const lastSnapshotComparison = snapshotComparator(event, {
          blockNumber: lastDatabaseSnapshot.blockNumber.toNumber(),
          logIndex: lastDatabaseSnapshot.logIndex.toNumber(),
          transactionIndex: lastDatabaseSnapshot.transactionIndex.toNumber()
        })

        // check if this is a duplicate or older than last snapshot
        // ideally we would have detected if this snapshot was indeed processed,
        // at the moment we don't keep all events stored as we intend to keep
        // this indexer very simple
        if (lastSnapshotComparison == 0 || lastSnapshotComparison < 0) {
          continue
        }
      }

      // @TODO: fix type clash
      const eventName = event.event as EventNames | TokenEventNames | RegistryEventNames

      lastDatabaseSnapshot = new Snapshot(
        new BN(event.blockNumber),
        new BN(event.transactionIndex),
        new BN(event.logIndex)
      )

      log('Event name %s and hash %s', eventName, event.transactionHash)

      switch (eventName) {
        case 'Announcement':
        case 'Announcement(address,bytes,bytes)':
          await this.onAnnouncement(
            event as Event<'Announcement'>,
            new BN(blockNumber.toPrecision()),
            lastDatabaseSnapshot
          )
          break
        case 'ChannelUpdated':
        case 'ChannelUpdated(address,address,tuple)':
          await this.onChannelUpdated(event as Event<'ChannelUpdated'>, lastDatabaseSnapshot)
          break
        case 'Transfer':
        case 'Transfer(address,address,uint256)':
          // handle HOPR token transfer
          await this.onTransfer(event as TokenEvent<'Transfer'>, lastDatabaseSnapshot)
          break
        case 'TicketRedeemed':
        case 'TicketRedeemed(address,address,bytes32,uint256,uint256,bytes32,uint256,uint256,bytes)':
          // if unlock `outstandingTicketBalance`, if applicable
          await this.onTicketRedeemed(event as Event<'TicketRedeemed'>, lastDatabaseSnapshot)
          break
        case 'EligibilityUpdated':
        case 'EligibilityUpdated(address,bool)':
          await this.onEligibilityUpdated(event as RegistryEvent<'EligibilityUpdated'>, lastDatabaseSnapshot)
          break
        case 'Registered':
        case 'Registered(address,string)':
        case 'RegisteredByOwner':
        case 'RegisteredByOwner(address,string)':
          await this.onRegistered(
            event as RegistryEvent<'Registered'> | RegistryEvent<'RegisteredByOwner'>,
            lastDatabaseSnapshot
          )
          break
        case 'Deregistered':
        case 'Deregistered(address,string)':
        case 'DeregisteredByOwner':
        case 'DeregisteredByOwner(address,string)':
          await this.onDeregistered(
            event as RegistryEvent<'Deregistered'> | RegistryEvent<'DeregisteredByOwner'>,
            lastDatabaseSnapshot
          )
          break
        case 'EnabledNetworkRegistry':
        case 'EnabledNetworkRegistry(bool)':
          await this.onEnabledNetworkRegistry(event as RegistryEvent<'EnabledNetworkRegistry'>, lastDatabaseSnapshot)
          break
        default:
          log(`ignoring event '${String(eventName)}'`)
      }

      if (
        !blocking &&
        this.unconfirmedEvents.size() > 0 &&
        isConfirmedBlock(this.unconfirmedEvents.peek().blockNumber, blockNumber, this.maxConfirmations)
      ) {
        // Give other tasks CPU time to happen
        // Wait until end of next event loop iteration before starting next db write-back
        await setImmediatePromise()
      }
    }
  }

  private async onAnnouncement(event: Event<'Announcement'>, blockNumber: BN, lastSnapshot: Snapshot): Promise<void> {
    // publicKey given by the SC is verified
    const publicKey = PublicKey.fromString(event.args.publicKey)

    let multiaddr: Multiaddr
    try {
      multiaddr = new Multiaddr(stringToU8a(event.args.multiaddr))
        // remove "p2p" and corresponding peerID
        .decapsulateCode(421)
        // add new peerID
        .encapsulate(`/p2p/${publicKey.toPeerId().toString()}`)
    } catch (error) {
      log(`Invalid multiaddr '${event.args.multiaddr}' given in event 'onAnnouncement'`)
      log(error)
      return
    }

    const account = new AccountEntry(publicKey, multiaddr, blockNumber)

    log('New node announced', account.getAddress().toHex(), account.multiAddr.toString())

    await this.db.updateAccountAndSnapshot(account, lastSnapshot)

    this.emit('peer', {
      id: account.getPeerId(),
      multiaddrs: [account.multiAddr]
    })
  }

  private async onChannelUpdated(event: Event<'ChannelUpdated'>, lastSnapshot: Snapshot): Promise<void> {
    let channel: ChannelEntry
    try {
      log('channel-updated for hash %s', event.transactionHash)
      channel = await ChannelEntry.fromSCEvent(event, this.getPublicKeyOf.bind(this))
    } catch (err) {
      log(`fatal error: failed to construct new ChannelEntry from the SC event`, err)
      return
    }

    let prevState: ChannelEntry
    try {
      prevState = await this.db.getChannel(channel.getId())
    } catch (e) {
      // Channel is new
    }

    await this.db.updateChannelAndSnapshot(channel.getId(), channel, lastSnapshot)

    if (prevState && channel.status == ChannelStatus.Closed && prevState.status != ChannelStatus.Closed) {
      log('channel was closed')
      await this.onChannelClosed(channel)
    }

    this.emit('channel-update', channel)
    verbose('channel-update for channel')
    verbose(channel.toString())

    if (channel.source.toAddress().eq(this.address) || channel.destination.toAddress().eq(this.address)) {
      this.emit('own-channel-updated', channel)

      if (channel.destination.toAddress().eq(this.address)) {
        // Channel _to_ us
        if (channel.status === ChannelStatus.WaitingForCommitment) {
          log('channel to us waiting for commitment')
          log(channel.toString())
          this.emit('channel-waiting-for-commitment', channel)
        }
      }
    }
  }

  private async onTicketRedeemed(event: Event<'TicketRedeemed'>, lastSnapshot: Snapshot) {
    if (Address.fromString(event.args.source).eq(this.address)) {
      // the node used to lock outstandingTicketBalance
      // rebuild part of the Ticket
      const partialTicket: Partial<Ticket> = {
        counterparty: Address.fromString(event.args.destination),
        amount: new Balance(new BN(event.args.amount.toString()))
      }
      const outstandingBalance = await this.db.getPendingBalanceTo(partialTicket.counterparty)

      try {
        if (!outstandingBalance.toBN().gte(new BN('0'))) {
          await this.db.resolvePending(partialTicket, lastSnapshot)
        } else {
          await this.db.resolvePending(
            {
              ...partialTicket,
              amount: outstandingBalance
            },
            lastSnapshot
          )
          // It falls into this case when db of sender gets erased while having tickets pending.
          // TODO: handle this may allow sender to send arbitrary amount of tickets through open
          // channels with positive balance, before the counterparty initiates closure.
        }
      } catch (error) {
        log(`error in onTicketRedeemed ${error}`)
        throw new Error(`error in onTicketRedeemed ${error}`)
      }
    }
  }

  private async onChannelClosed(channel: ChannelEntry) {
    await this.db.deleteAcknowledgedTicketsFromChannel(channel)
    this.emit('channel-closed', channel)
  }

  private async onEligibilityUpdated(
    event: RegistryEvent<'EligibilityUpdated'>,
    lastSnapshot: Snapshot
  ): Promise<void> {
    const account = Address.fromString(event.args.account)
    await this.db.setEligible(account, event.args.eligibility, lastSnapshot)
    verbose(`network-registry: account ${account} is ${event.args.eligibility ? 'eligible' : 'not eligible'}`)
    // emit event only when eligibility changes on accounts with a HoprNode associated
    try {
      const hoprNodes = await this.db.findHoprNodesUsingAccountInNetworkRegistry(account)
      this.emit('network-registry-eligibility-changed', account, hoprNodes, event.args.eligibility)
    } catch {}
  }

  private async onRegistered(
    event: RegistryEvent<'Registered'> | RegistryEvent<'RegisteredByOwner'>,
    lastSnapshot: Snapshot
  ): Promise<void> {
    let hoprNode: PeerId
    try {
      hoprNode = peerIdFromString(event.args.hoprPeerId)
    } catch (error) {
      log(`Invalid peer Id '${event.args.hoprPeerId}' given in event 'onRegistered'`)
      log(error)
      return
    }
    const account = Address.fromString(event.args.account)
    await this.db.addToNetworkRegistry(PublicKey.fromPeerId(hoprNode), account, lastSnapshot)
    verbose(`network-registry: node ${event.args.hoprPeerId} is allowed to connect`)
  }

  private async onDeregistered(
    event: RegistryEvent<'Deregistered'> | RegistryEvent<'DeregisteredByOwner'>,
    lastSnapshot: Snapshot
  ): Promise<void> {
    let hoprNode: PeerId
    try {
      hoprNode = peerIdFromString(event.args.hoprPeerId)
    } catch (error) {
      log(`Invalid peer Id '${event.args.hoprPeerId}' given in event 'onDeregistered'`)
      log(error)
      return
    }
    await this.db.removeFromNetworkRegistry(
      PublicKey.fromPeerId(hoprNode),
      Address.fromString(event.args.account),
      lastSnapshot
    )
    verbose(`network-registry: node ${event.args.hoprPeerId} is not allowed to connect`)
  }

  private async onEnabledNetworkRegistry(
    event: RegistryEvent<'EnabledNetworkRegistry'>,
    lastSnapshot: Snapshot
  ): Promise<void> {
    this.emit('network-registry-status-changed', event.args.isEnabled)
    await this.db.setNetworkRegistryEnabled(event.args.isEnabled, lastSnapshot)
  }

  private async onTransfer(event: TokenEvent<'Transfer'>, lastSnapshot: Snapshot) {
    const isIncoming = Address.fromString(event.args.to).eq(this.address)
    const amount = new Balance(new BN(event.args.value.toString()))

    if (isIncoming) {
      await this.db.addHoprBalance(amount, lastSnapshot)
    } else {
      await this.db.subHoprBalance(amount, lastSnapshot)
    }
  }

  private indexEvent(indexerEvent: IndexerEvents) {
    log(`Indexer indexEvent ${indexerEvent}`)
    this.emit(indexerEvent)
  }

  public async getAccount(address: Address) {
    return this.db.getAccount(address)
  }

  public async getPublicKeyOf(address: Address): Promise<PublicKey> {
    const account = await this.db.getAccount(address)
    if (account) {
      return account.publicKey
    }
    throw new Error('Could not find public key for address - have they announced? -' + address.toHex())
  }

  public async *getAddressesAnnouncedOnChain() {
    for await (const account of this.db.getAccountsIterable()) {
      yield account.multiAddr
    }
  }

  public async getPublicNodes(): Promise<{ id: PeerId; multiaddrs: Multiaddr[] }[]> {
    const result: { id: PeerId; multiaddrs: Multiaddr[] }[] = []
    let out = `Known public nodes:\n`

    for await (const account of this.db.getAccountsIterable((account: AccountEntry) => account.containsRouting)) {
      out += `  - ${account.getPeerId().toString()} ${account.multiAddr.toString()}\n`
      result.push({
        id: account.getPeerId(),
        multiaddrs: [account.multiAddr]
      })
    }

    // Remove last `\n`
    log(out.substring(0, out.length - 1))

    return result
  }

  /**
   * Returns a random open channel.
   * NOTE: channels with status 'PENDING_TO_CLOSE' are not included
   * @returns an open channel
   */
  public async getRandomOpenChannel(): Promise<ChannelEntry> {
    const channels = await this.db.getChannels((channel) => channel.status === ChannelStatus.Open)

    if (channels.length === 0) {
      log('no open channels exist in indexer')
      return undefined
    }

    return randomChoice(channels)
  }

  /**
   * Returns peer's open channels.
   * NOTE: channels with status 'PENDING_TO_CLOSE' are not included
   * @param source peer
   * @returns peer's open channels
   */
  public async getOpenChannelsFrom(source: PublicKey): Promise<ChannelEntry[]> {
    return await this.db
      .getChannelsFrom(source.toAddress())
      .then((channels: ChannelEntry[]) => channels.filter((channel) => channel.status === ChannelStatus.Open))
  }

  public resolvePendingTransaction(eventType: IndexerEvents, tx: string): DeferType<string> {
    const deferred = {} as DeferType<string>

    deferred.promise = new Promise<string>((resolve, reject) => {
      let done = false
      let timer: any

      deferred.reject = () => {
        if (done) {
          return
        }
        timer?.clear()
        done = true

        this.removeListener(eventType, deferred.resolve)
        log('listener %s on %s is removed due to error', eventType, tx)
        setImmediate(resolve, tx)
      }

<<<<<<< HEAD
      setTimeout(
=======
      timer = retimer(
>>>>>>> bb9bb196
        () => {
          if (done) {
            return
          }
<<<<<<< HEAD
=======
          timer?.clear()
>>>>>>> bb9bb196
          done = true
          // remove listener but throw now error
          this.removeListener(eventType, deferred.resolve)
          log('listener %s on %s timed out and thus removed', eventType, tx)
          setImmediate(reject, tx)
        },
        INDEXER_TIMEOUT,
        `Timeout while indexer waiting for confirming transaction ${tx}`
      )

      deferred.resolve = () => {
        if (done) {
          return
        }
        timer?.clear()
        done = true

        this.removeListener(eventType, deferred.resolve)
        log('listener %s on %s is resolved and thus removed', eventType, tx)

        setImmediate(resolve, tx)
      }

      this.addListener(eventType, deferred.resolve)
      log('listener %s on %s is added', eventType, tx)
    })

    return deferred
  }
}

export default Indexer<|MERGE_RESOLUTION|>--- conflicted
+++ resolved
@@ -1037,19 +1037,12 @@
         setImmediate(resolve, tx)
       }
 
-<<<<<<< HEAD
-      setTimeout(
-=======
       timer = retimer(
->>>>>>> bb9bb196
         () => {
           if (done) {
             return
           }
-<<<<<<< HEAD
-=======
           timer?.clear()
->>>>>>> bb9bb196
           done = true
           // remove listener but throw now error
           this.removeListener(eventType, deferred.resolve)
