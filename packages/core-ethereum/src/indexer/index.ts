import type { Subscription } from 'web3-core-subscriptions'
import type PeerId from 'peer-id'
import type { Indexer as IIndexer, RoutingChannel, ChannelUpdate } from '@hoprnet/hopr-core-connector-interface'
import type { ContractEventEmitter } from '../tsc/web3/types'
import type HoprEthereum from '..'
import type { Event } from './types'
import EventEmitter from 'events'
import chalk from 'chalk'
import Web3 from 'web3'
import BN from 'bn.js'
import Heap from 'heap-js'
import { pubKeyToPeerId, randomChoice } from '@hoprnet/hopr-utils'
import { AccountId, ChannelEntry, Hash, Public, Balance, Snapshot } from '../types'
import { pubKeyToAccountId, getId, Log as DebugLog } from '../utils'
import * as reducers from './reducers'
import * as db from './db'
import { isConfirmedBlock, isSyncing, snapshotComparator } from './utils'

const log = DebugLog(['indexer'])
const getSyncPercentage = (n: number, max: number) => ((n * 100) / max).toFixed(2)
const { hexToBytes, hexToNumberString } = Web3.utils

// @TODO: add to constants
const BLOCK_RANGE = 2000
// @TODO: get this from somewhere else
let genesisBlock: number

/**
 * Indexes HoprChannels smart contract and stores to the DB,
 * all channels in the network.
 * Also keeps track of the latest block number.
 */
class Indexer extends EventEmitter implements IIndexer {
  public status: 'started' | 'restarting' | 'stopped' = 'stopped'
  public latestBlock: number = 0 // latest known on-chain block number
  private newBlocksSubscription: Subscription<any>
  private newHoprChannelsEvents: ContractEventEmitter<any>
  private unconfirmedEvents = new Heap<Event<any>>(snapshotComparator)

  constructor(private connector: HoprEthereum, private maxConfirmations: number) {
    super()
    genesisBlock = getHoprChannelsBlockNumber(this.connector.chainId)
  }

  /**
   * Starts indexing.
   */
  public async start(): Promise<void> {
    if (this.status === 'started') return
    log(`Starting indexer...`)

    const { web3, hoprChannels } = this.connector

    // wipe indexer, do not use in production
    // await this.wipe()

    const [latestSavedBlock, latestOnChainBlock] = await Promise.all([
      await db.getLatestBlockNumber(this.connector.db),
      web3.eth.getBlockNumber()
    ])
    this.latestBlock = latestOnChainBlock

    log('Latest saved block %d', latestSavedBlock)
    log('Latest on-chain block %d', latestOnChainBlock)

    // go back 'MAX_CONFIRMATIONS' blocks in case of a re-org at time of stopping
    let fromBlock = latestSavedBlock
    if (fromBlock - this.maxConfirmations > 0) {
      fromBlock = fromBlock - this.maxConfirmations
    }
    // no need to query before HoprChannels existed
    if (fromBlock < genesisBlock) {
      fromBlock = genesisBlock
    }

    log(
      'Starting to index from block %d, sync progress %d%',
      fromBlock,
      getSyncPercentage(fromBlock - genesisBlock, latestOnChainBlock - genesisBlock)
    )

    // get past logs
    const lastBlock = await this.processPastLogs(fromBlock, latestOnChainBlock, BLOCK_RANGE)
    fromBlock = lastBlock

    log('Subscribing to events from block %d', fromBlock)

    // subscribe to events
    this.newBlocksSubscription = web3.eth
      .subscribe('newBlockHeaders')
      .on('error', (error) => {
        log(chalk.red(`web3 error: ${error.message}`))
        this.restart()
      })
      .on('data', (block) => {
        log('New block %d', block.number)
        this.onNewBlock(block)
      })

    this.newHoprChannelsEvents = hoprChannels.events
      .allEvents({
        fromBlock
      })
      .on('error', (error) => {
        log(chalk.red(`web3 error: ${error.message}`))
        this.restart()
      })
      .on('data', (event: Event<any>) => this.onNewEvents([event]))

    this.status = 'started'
    log(chalk.green('Indexer started!'))
  }

  /**
   * Stops indexing.
   */
  public async stop(): Promise<void> {
    if (this.status === 'stopped') return
    log(`Stopping indexer...`)

    await this.newBlocksSubscription.unsubscribe()
    this.newHoprChannelsEvents.removeAllListeners()

    this.status = 'stopped'
    log(chalk.green('Indexer stopped!'))
  }

  /**
   * @returns returns true if it's syncing
   */
  public async isSyncing(): Promise<boolean> {
    const [onChainBlock, lastKnownBlock] = await Promise.all([
      this.connector.web3.eth.getBlockNumber(),
      getLatestBlockNumber(this.connector.db)
    ])

    return isSyncing(onChainBlock, lastKnownBlock)
  }

  private async restart(): Promise<void> {
    if (this.status === 'restarting') return
    log('Indexer restaring')

    try {
      this.status = 'restarting'

      await this.stop()
      await this.start()
    } catch (err) {
      this.status = 'stopped'

      log(chalk.red('Failed to restart: %s', err.message))
    }
  }

  // /**
  //  * Wipes all indexer related stored data in the DB.
  //  * @deprecated do not use this in production
  //  */
  // private async wipe(): Promise<void> {
  //   await this.connector.db.batch(
  //     (await getChannelEntries(this.connector.db)).map(({ partyA, partyB }) => ({
  //       type: 'del',
  //       key: Buffer.from(this.connector.dbKeys.ChannelEntry(partyA, partyB))
  //     }))
  //   )
  //   await this.connector.db.del(Buffer.from(this.connector.dbKeys.LatestConfirmedSnapshot()))
  //   await this.connector.db.del(Buffer.from(this.connector.dbKeys.LatestBlockNumber()))

  //   log('wiped indexer data')
  // }

  /**
   * Query past logs, this will loop until it gets all blocks from {toBlock} to {fromBlock}.
   * If we exceed response log limit, we switch into quering smaller chunks.
   * TODO: optimize DB and fetch requests
   * @param fromBlock
   * @param toBlock
   * @param blockRange
   * @return past logs and last queried block
   */
  private async processPastLogs(fromBlock: number, maxToBlock: number, maxBlockRange: number): Promise<number> {
    let failedCount = 0

    while (fromBlock < maxToBlock) {
      const blockRange = failedCount > 0 ? Math.floor(maxBlockRange / 4 ** failedCount) : maxBlockRange
      // should never be above maxToBlock
      let toBlock = fromBlock + blockRange
      if (toBlock > maxToBlock) toBlock = maxToBlock

      // log(
      //   `${failedCount > 0 ? 'Re-quering' : 'Quering'} past logs from %d to %d: %d`,
      //   fromBlock,
      //   toBlock,
      //   toBlock - fromBlock
      // )

      let logs: Event<any>[] = []

      try {
        logs = await this.connector.hoprChannels.getPastEvents('allEvents', {
          fromBlock,
          toBlock
        })
      } catch (error) {
        failedCount++

        if (failedCount > 5) {
          console.error(error)
          throw error
        }

        continue
      }

      this.onNewEvents(logs)
      await this.onNewBlock({ number: toBlock })
      failedCount = 0
      fromBlock = toBlock

      log(
        'Sync progress %d% @ block %d',
        getSyncPercentage(fromBlock - genesisBlock, maxToBlock - genesisBlock),
        toBlock
      )
    }

    return fromBlock
  }

  /**
   * Called whenever a new block found.
   * This will update {this.latestBlock},
   * and processes events which are within
   * confirmed blocks.
   * @param block
   */
  private async onNewBlock(block: { number: number }): Promise<void> {
    // update latest block
    if (this.latestBlock < block.number) {
      this.latestBlock = block.number
    }

    let lastSnapshot = await db.getLatestConfirmedSnapshot(this.connector.db)

    // check unconfirmed events and process them if found
    // to be within a confirmed block
    while (
      this.unconfirmedEvents.length > 0 &&
      isConfirmedBlock(this.unconfirmedEvents.top(1)[0].blockNumber, block.number, this.maxConfirmations)
    ) {
      const event = this.unconfirmedEvents.pop()
      log('Processing event %s', event.event)
      // log(chalk.blue(event.blockNumber.toString(), event.transactionIndex.toString(), event.logIndex.toString()))

      const lastSnapshotComparison = snapshotComparator(event, {
        blockNumber: lastSnapshot.blockNumber.toNumber(),
        logIndex: lastSnapshot.logIndex.toNumber(),
        transactionIndex: lastSnapshot.transactionIndex.toNumber()
      })

      // check if this is a duplicate or older than last snapshot
      // ideally we would have detected if this snapshot was indeed processed,
      // at the moment we don't keep all events stored as we intend to keep
      // this indexer very simple
      if (lastSnapshotComparison === 0 || lastSnapshotComparison < 0) {
        continue
      }

      if (event.event === 'FundedChannel') {
        await this.onChannelFunded(event as Event<'ChannelFunded'>)
      } else if (event.event === 'OpenedChannel') {
        await this.onChannelOpened(event as Event<'ChannelOpened'>)
      } else if (event.event === 'RedeemedTicket') {
        await this.onTicketRedeemed(event as Event<'TicketRedeemed'>)
      } else if (event.event === 'InitiatedChannelClosure') {
        await this.onChannelPendingToClose(event as Event<'ChannelPendingToClose'>)
      } else if (event.event === 'ClosedChannel') {
        await this.onChannelClosed(event as Event<'ChannelClosed'>)
      }

      lastSnapshot = new Snapshot(undefined, {
        blockNumber: new BN(event.blockNumber),
        transactionIndex: new BN(event.transactionIndex),
        logIndex: new BN(event.logIndex)
      })
    }

    await db.updateLatestBlockNumber(this.connector.db, new BN(block.number))
  }

  /**
   * Called whenever we receive new events.
   * @param events
   */
  private onNewEvents(events: Event<any>[]): void {
    this.unconfirmedEvents.addAll(events)
  }

  // on new events
  private async onAccountInitialized(event: Event<'AccountInitialized'>): Promise<void> {
    const accountId = new AccountId(hexToBytes(event.returnValues.account))
    const account = await reducers.onAccountInitialized(event)

    await db.updateAccount(this.connector.db, accountId, account)
  }

  private async onAccountSecretUpdated(event: Event<'AccountSecretUpdated'>): Promise<void> {
    const data = event.returnValues

    const accountId = new AccountId(hexToBytes(data.account))

    const storedAccount = await db.getAccount(this.connector.db, accountId)
    if (!storedAccount) {
      log(chalk.red('Could not find stored account %s !'), accountId.toHex())
      return
    }

    const account = await reducers.onAccountSecretUpdated(event, storedAccount)

    await db.updateAccount(this.connector.db, accountId, account)
  }

<<<<<<< HEAD
  private async onChannelFunded(event: Event<'ChannelFunded'>): Promise<void> {
    const data = event.returnValues
=======
  // on new events
  private async onFundedChannel(event: Event<'FundedChannel'>): Promise<void> {
    const recipientAddress = await event.data.recipient.toAddress()
    const counterpartyAddress = await event.data.counterparty.toAddress()
    const isRecipientPartyA = isPartyA(recipientAddress, counterpartyAddress)
    const partyA = isRecipientPartyA ? event.data.recipient : event.data.counterparty
    const partyB = isRecipientPartyA ? event.data.counterparty : event.data.recipient
>>>>>>> 153cb595

    const accountIdA = new AccountId(hexToBytes(data.accountA))
    const accountIdB = new AccountId(hexToBytes(data.accountB))
    const channelId = await getId(accountIdA, accountIdB)

    let storedChannel = await db.getChannel(this.connector.db, channelId)
    const channel = await reducers.onChannelFunded(event, storedChannel)

    // const channelId = await getId(recipientAddress, counterpartyAddress)
    // log('Processing event %s with channelId %s', event.name, channelId.toHex())

    await db.updateChannel(this.connector.db, channelId, channel)

    // log('Channel %s got funded by %s', chalk.green(channelId.toHex()), chalk.green(event.data.funder))
  }

<<<<<<< HEAD
  private async onChannelOpened(event: Event<'ChannelOpened'>): Promise<void> {
    const data = event.returnValues

    const openerAccountId = new AccountId(hexToBytes(data.opener))
    const counterpartyAccountId = new AccountId(hexToBytes(data.counterparty))
    const channelId = await getId(openerAccountId, counterpartyAccountId)
=======
  private async onOpenedChannel(event: Event<'OpenedChannel'>): Promise<void> {
    const openerAddress = await event.data.opener.toAddress()
    const counterpartyAddress = await event.data.counterparty.toAddress()
    const isOpenerPartyA = isPartyA(openerAddress, counterpartyAddress)
    const partyA = isOpenerPartyA ? event.data.opener : event.data.counterparty
    const partyB = isOpenerPartyA ? event.data.counterparty : event.data.opener

    const channelId = await getId(openerAddress, counterpartyAddress)
>>>>>>> 153cb595
    // log('Processing event %s with channelId %s', event.name, channelId.toHex())

    let storedChannel = await db.getChannel(this.connector.db, channelId)
    if (!storedChannel) {
      log(chalk.red('Could not find stored channel %s !'), channelId.toHex())
      return
    }

    const channel = await reducers.onChannelOpened(event, storedChannel)

    await db.updateChannel(this.connector.db, channelId, channel)

    this.emit('channelOpened', {
      channelId,
      channel
    })

    // log('Channel %s got opened by %s', chalk.green(channelId.toHex()), chalk.green(openerAddress.toHex()))
  }

<<<<<<< HEAD
  private async onTicketRedeemed(event: Event<'TicketRedeemed'>): Promise<void> {
    const data = event.returnValues

    const redeemerAccountId = new AccountId(hexToBytes(data.redeemer))
    const counterpartyAccountId = new AccountId(hexToBytes(data.counterparty))
    const channelId = await getId(redeemerAccountId, counterpartyAccountId)
=======
  private async onRedeemedTicket(event: Event<'RedeemedTicket'>): Promise<void> {
    const redeemerAddress = await event.data.redeemer.toAddress()
    const counterpartyAddress = await event.data.counterparty.toAddress()
    const isRedeemerPartyA = isPartyA(redeemerAddress, counterpartyAddress)
    const partyA = isRedeemerPartyA ? event.data.redeemer : event.data.counterparty
    const partyB = isRedeemerPartyA ? event.data.counterparty : event.data.redeemer

    const channelId = await getId(redeemerAddress, counterpartyAddress)
>>>>>>> 153cb595
    // log('Processing event %s with channelId %s', event.name, channelId.toHex())

    const storedChannel = await db.getChannel(this.connector.db, channelId)
    if (!storedChannel) {
      log(chalk.red('Could not find stored channel %s !'), channelId.toHex())
      return
    }

    const channel = await reducers.onTicketRedeemed(event, storedChannel)

    await db.updateChannel(this.connector.db, channelId, channel)

    // log('Ticket redeemd in channel %s by %s', chalk.green(channelId.toHex()), chalk.green(redeemerAddress.toHex()))
  }

<<<<<<< HEAD
  private async onChannelPendingToClose(event: Event<'ChannelPendingToClose'>): Promise<void> {
    const data = event.returnValues

    const initiatorAccountId = new AccountId(hexToBytes(data.initiator))
    const counterpartyAccountId = new AccountId(hexToBytes(data.counterparty))
    const channelId = await getId(initiatorAccountId, counterpartyAccountId)
=======
  private async onInitiatedChannelClosure(event: Event<'InitiatedChannelClosure'>): Promise<void> {
    const initiatorAddress = await event.data.initiator.toAddress()
    const counterpartyAddress = await event.data.counterparty.toAddress()
    const isInitiatorPartyA = isPartyA(initiatorAddress, counterpartyAddress)
    const partyA = isInitiatorPartyA ? event.data.initiator : event.data.counterparty
    const partyB = isInitiatorPartyA ? event.data.counterparty : event.data.initiator

    const channelId = await getId(initiatorAddress, counterpartyAddress)
>>>>>>> 153cb595
    // log('Processing event %s with channelId %s', event.name, channelId.toHex())

    const storedChannel = await db.getChannel(this.connector.db, channelId)
    if (!storedChannel) {
      log(chalk.red('Could not find stored channel %s !'), channelId.toHex())
      return
    }

    const channel = await reducers.onChannelPendingToClose(event, storedChannel)

    await db.updateChannel(this.connector.db, channelId, channel)

    // log(
    //   'Channel closure initiated for %s by %s',
    //   chalk.green(channelId.toHex()),
    //   chalk.green(initiatorAddress.toHex())
    // )
  }

<<<<<<< HEAD
  private async onChannelClosed(event: Event<'ChannelClosed'>): Promise<void> {
    const data = event.returnValues

    const closerAccountId = new AccountId(hexToBytes(data.initiator))
    const counterpartyAccountId = new AccountId(hexToBytes(data.counterparty))
    const channelId = await getId(closerAccountId, counterpartyAccountId)
=======
  private async onClosedChannel(event: Event<'ClosedChannel'>): Promise<void> {
    const closerAddress = await event.data.closer.toAddress()
    const counterpartyAddress = await event.data.counterparty.toAddress()
    const isCloserPartyA = isPartyA(closerAddress, counterpartyAddress)
    const partyA = isCloserPartyA ? event.data.closer : event.data.counterparty
    const partyB = isCloserPartyA ? event.data.counterparty : event.data.closer

    const channelId = await getId(closerAddress, counterpartyAddress)
>>>>>>> 153cb595
    // log('Processing event %s with channelId %s', event.name, channelId.toHex())

    const storedChannel = await db.getChannel(this.connector.db, channelId)
    if (!storedChannel) {
      log(chalk.red('Could not find stored channel %s !'), channelId.toHex())
      return
    }

    const channel = await reducers.onChannelClosed(event, storedChannel)

    await db.updateChannel(this.connector.db, channelId, channel)

    this.emit('channelClosed', {
      channelId,
      channel
    })

    // log('Channel %s got closed by %s', chalk.green(channelId.toHex()), chalk.green(closerAddress.toHex()))
  }

  public async getChannel(channelId: Hash): Promise<ChannelEntry | undefined> {
    return db.getChannel(this.connector.db, channelId)
  }

  public async getChannels(filter?: (channel: ChannelEntry) => boolean): Promise<ChannelEntry[]> {
    return db.getChannels(this.connector.db, filter)
  }

  public async getChannelsOf(accountId: AccountId): Promise<ChannelEntry[]> {
    return db.getChannels(this.connector.db, (channel) => {
      const [accountA, accountB] = channel.parties
      return accountId.eq(accountA) || accountId.eq(accountB)
    })
  }

  // routing related
  private async toIndexerChannel(source: PeerId, channelEntry: ChannelEntry): Promise<RoutingChannel> {
    const sourcePubKey = new Public(source.pubKey.marshal())
    const sourceAddress = await sourcePubKey.toAccountId()

    if (sourceAddress.eq(channelEntry.parties[0])) {
      return [source, await pubKeyToPeerId(partyB), new Balance(channelEntry.partyABalance)]
    } else {
      const partyBBalance = new Balance(new Balance(channelEntry.deposit).sub(new Balance(channelEntry.partyABalance)))
      return [source, await pubKeyToPeerId(partyA), partyBBalance]
    }
  }

  public async getRandomChannel(): Promise<RoutingChannel | undefined> {
    const HACK = 14744510 // Arbitrarily chosen block for our testnet. Total hack.
    const channels = await this.getChannels((channel) => {
      return channel.blockNumber.gtn(HACK)
    })

    if (channels.length === 0) {
      log('no channels exist in indexer > hack')
      return undefined
    }

    log('picking random from %d channels', channels.length)
    const random = randomChoice(channels)
    return this.toIndexerChannel(await pubKeyToPeerId(random.partyA), random)
  }

  public async getChannelsFromPeer(source: PeerId): Promise<RoutingChannel[]> {
    const sourcePubKey = new Public(source.pubKey.marshal())
    const channels = await getChannelEntries(this.connector.db, sourcePubKey)
    let cout: RoutingChannel[] = []
    for (let channel of channels) {
      let directed = await this.toIndexerChannel(source, channel)
      if (directed[2].gtn(0)) {
        cout.push(directed)
      }
    }

    return cout
  }
}

export default Indexer

// HACK, get the genesis block number
// of HoprChannels for each chain
// TODO: get this data from `ethereum` package
const getHoprChannelsBlockNumber = (chainId: number): number => {
  switch (chainId) {
    case 3:
      return 9547931
    case 5:
      return 4260231
    case 56:
      return 2713229
    case 100:
      return 14744510
    case 137:
      return 7452411
    default:
      return 0
  }
}<|MERGE_RESOLUTION|>--- conflicted
+++ resolved
@@ -1,24 +1,22 @@
 import type { Subscription } from 'web3-core-subscriptions'
 import type PeerId from 'peer-id'
-import type { Indexer as IIndexer, RoutingChannel, ChannelUpdate } from '@hoprnet/hopr-core-connector-interface'
+import type { Indexer as IIndexer, RoutingChannel } from '@hoprnet/hopr-core-connector-interface'
 import type { ContractEventEmitter } from '../tsc/web3/types'
 import type HoprEthereum from '..'
-import type { Event } from './types'
+import type { Event, EventNames } from './types'
 import EventEmitter from 'events'
 import chalk from 'chalk'
-import Web3 from 'web3'
 import BN from 'bn.js'
 import Heap from 'heap-js'
 import { pubKeyToPeerId, randomChoice } from '@hoprnet/hopr-utils'
-import { AccountId, ChannelEntry, Hash, Public, Balance, Snapshot } from '../types'
-import { pubKeyToAccountId, getId, Log as DebugLog } from '../utils'
+import { Address, ChannelEntry, Hash, Public, Balance, Snapshot } from '../types'
+import { getId, Log as DebugLog } from '../utils'
 import * as reducers from './reducers'
 import * as db from './db'
 import { isConfirmedBlock, isSyncing, snapshotComparator } from './utils'
 
 const log = DebugLog(['indexer'])
 const getSyncPercentage = (n: number, max: number) => ((n * 100) / max).toFixed(2)
-const { hexToBytes, hexToNumberString } = Web3.utils
 
 // @TODO: add to constants
 const BLOCK_RANGE = 2000
@@ -33,6 +31,7 @@
 class Indexer extends EventEmitter implements IIndexer {
   public status: 'started' | 'restarting' | 'stopped' = 'stopped'
   public latestBlock: number = 0 // latest known on-chain block number
+  private publicKeys = new Map<string, Public>() // TODO: maybe we dont need this
   private newBlocksSubscription: Subscription<any>
   private newHoprChannelsEvents: ContractEventEmitter<any>
   private unconfirmedEvents = new Heap<Event<any>>(snapshotComparator)
@@ -80,7 +79,7 @@
     )
 
     // get past logs
-    const lastBlock = await this.processPastLogs(fromBlock, latestOnChainBlock, BLOCK_RANGE)
+    const lastBlock = await this.processPastEvents(fromBlock, latestOnChainBlock, BLOCK_RANGE)
     fromBlock = lastBlock
 
     log('Subscribing to events from block %d', fromBlock)
@@ -131,7 +130,7 @@
   public async isSyncing(): Promise<boolean> {
     const [onChainBlock, lastKnownBlock] = await Promise.all([
       this.connector.web3.eth.getBlockNumber(),
-      getLatestBlockNumber(this.connector.db)
+      db.getLatestBlockNumber(this.connector.db)
     ])
 
     return isSyncing(onChainBlock, lastKnownBlock)
@@ -171,15 +170,15 @@
   // }
 
   /**
-   * Query past logs, this will loop until it gets all blocks from {toBlock} to {fromBlock}.
-   * If we exceed response log limit, we switch into quering smaller chunks.
+   * Query past events, this will loop until it gets all blocks from {toBlock} to {fromBlock}.
+   * If we exceed response pull limit, we switch into quering smaller chunks.
    * TODO: optimize DB and fetch requests
    * @param fromBlock
    * @param toBlock
    * @param blockRange
-   * @return past logs and last queried block
+   * @return past events and last queried block
    */
-  private async processPastLogs(fromBlock: number, maxToBlock: number, maxBlockRange: number): Promise<number> {
+  private async processPastEvents(fromBlock: number, maxToBlock: number, maxBlockRange: number): Promise<number> {
     let failedCount = 0
 
     while (fromBlock < maxToBlock) {
@@ -189,16 +188,16 @@
       if (toBlock > maxToBlock) toBlock = maxToBlock
 
       // log(
-      //   `${failedCount > 0 ? 'Re-quering' : 'Quering'} past logs from %d to %d: %d`,
+      //   `${failedCount > 0 ? 'Re-quering' : 'Quering'} past events from %d to %d: %d`,
       //   fromBlock,
       //   toBlock,
       //   toBlock - fromBlock
       // )
 
-      let logs: Event<any>[] = []
+      let events: Event<any>[] = []
 
       try {
-        logs = await this.connector.hoprChannels.getPastEvents('allEvents', {
+        events = await this.connector.hoprChannels.getPastEvents('allEvents', {
           fromBlock,
           toBlock
         })
@@ -213,7 +212,7 @@
         continue
       }
 
-      this.onNewEvents(logs)
+      this.onNewEvents(events)
       await this.onNewBlock({ number: toBlock })
       failedCount = 0
       fromBlock = toBlock
@@ -267,15 +266,21 @@
         continue
       }
 
-      if (event.event === 'FundedChannel') {
+      const eventName = event.event as EventNames
+
+      if (eventName === 'AccountInitialized') {
+        await this.onAccountInitialized(event as Event<'AccountInitialized'>)
+      } else if (eventName === 'AccountSecretUpdated') {
+        await this.onAccountSecretUpdated(event as Event<'AccountSecretUpdated'>)
+      } else if (eventName === 'ChannelFunded') {
         await this.onChannelFunded(event as Event<'ChannelFunded'>)
-      } else if (event.event === 'OpenedChannel') {
+      } else if (eventName === 'ChannelOpened') {
         await this.onChannelOpened(event as Event<'ChannelOpened'>)
-      } else if (event.event === 'RedeemedTicket') {
+      } else if (eventName === 'TicketRedeemed') {
         await this.onTicketRedeemed(event as Event<'TicketRedeemed'>)
-      } else if (event.event === 'InitiatedChannelClosure') {
+      } else if (eventName === 'ChannelPendingToClose') {
         await this.onChannelPendingToClose(event as Event<'ChannelPendingToClose'>)
-      } else if (event.event === 'ClosedChannel') {
+      } else if (eventName === 'ChannelClosed') {
         await this.onChannelClosed(event as Event<'ChannelClosed'>)
       }
 
@@ -299,7 +304,7 @@
 
   // on new events
   private async onAccountInitialized(event: Event<'AccountInitialized'>): Promise<void> {
-    const accountId = new AccountId(hexToBytes(event.returnValues.account))
+    const accountId = Address.fromString(event.returnValues.account)
     const account = await reducers.onAccountInitialized(event)
 
     await db.updateAccount(this.connector.db, accountId, account)
@@ -308,7 +313,7 @@
   private async onAccountSecretUpdated(event: Event<'AccountSecretUpdated'>): Promise<void> {
     const data = event.returnValues
 
-    const accountId = new AccountId(hexToBytes(data.account))
+    const accountId = Address.fromString(data.account)
 
     const storedAccount = await db.getAccount(this.connector.db, accountId)
     if (!storedAccount) {
@@ -321,21 +326,11 @@
     await db.updateAccount(this.connector.db, accountId, account)
   }
 
-<<<<<<< HEAD
   private async onChannelFunded(event: Event<'ChannelFunded'>): Promise<void> {
     const data = event.returnValues
-=======
-  // on new events
-  private async onFundedChannel(event: Event<'FundedChannel'>): Promise<void> {
-    const recipientAddress = await event.data.recipient.toAddress()
-    const counterpartyAddress = await event.data.counterparty.toAddress()
-    const isRecipientPartyA = isPartyA(recipientAddress, counterpartyAddress)
-    const partyA = isRecipientPartyA ? event.data.recipient : event.data.counterparty
-    const partyB = isRecipientPartyA ? event.data.counterparty : event.data.recipient
->>>>>>> 153cb595
-
-    const accountIdA = new AccountId(hexToBytes(data.accountA))
-    const accountIdB = new AccountId(hexToBytes(data.accountB))
+
+    const accountIdA = Address.fromString(data.accountA)
+    const accountIdB = Address.fromString(data.accountB)
     const channelId = await getId(accountIdA, accountIdB)
 
     let storedChannel = await db.getChannel(this.connector.db, channelId)
@@ -349,23 +344,12 @@
     // log('Channel %s got funded by %s', chalk.green(channelId.toHex()), chalk.green(event.data.funder))
   }
 
-<<<<<<< HEAD
   private async onChannelOpened(event: Event<'ChannelOpened'>): Promise<void> {
     const data = event.returnValues
 
-    const openerAccountId = new AccountId(hexToBytes(data.opener))
-    const counterpartyAccountId = new AccountId(hexToBytes(data.counterparty))
+    const openerAccountId = Address.fromString(data.opener)
+    const counterpartyAccountId = Address.fromString(data.counterparty)
     const channelId = await getId(openerAccountId, counterpartyAccountId)
-=======
-  private async onOpenedChannel(event: Event<'OpenedChannel'>): Promise<void> {
-    const openerAddress = await event.data.opener.toAddress()
-    const counterpartyAddress = await event.data.counterparty.toAddress()
-    const isOpenerPartyA = isPartyA(openerAddress, counterpartyAddress)
-    const partyA = isOpenerPartyA ? event.data.opener : event.data.counterparty
-    const partyB = isOpenerPartyA ? event.data.counterparty : event.data.opener
-
-    const channelId = await getId(openerAddress, counterpartyAddress)
->>>>>>> 153cb595
     // log('Processing event %s with channelId %s', event.name, channelId.toHex())
 
     let storedChannel = await db.getChannel(this.connector.db, channelId)
@@ -386,23 +370,12 @@
     // log('Channel %s got opened by %s', chalk.green(channelId.toHex()), chalk.green(openerAddress.toHex()))
   }
 
-<<<<<<< HEAD
   private async onTicketRedeemed(event: Event<'TicketRedeemed'>): Promise<void> {
     const data = event.returnValues
 
-    const redeemerAccountId = new AccountId(hexToBytes(data.redeemer))
-    const counterpartyAccountId = new AccountId(hexToBytes(data.counterparty))
+    const redeemerAccountId = Address.fromString(data.redeemer)
+    const counterpartyAccountId = Address.fromString(data.counterparty)
     const channelId = await getId(redeemerAccountId, counterpartyAccountId)
-=======
-  private async onRedeemedTicket(event: Event<'RedeemedTicket'>): Promise<void> {
-    const redeemerAddress = await event.data.redeemer.toAddress()
-    const counterpartyAddress = await event.data.counterparty.toAddress()
-    const isRedeemerPartyA = isPartyA(redeemerAddress, counterpartyAddress)
-    const partyA = isRedeemerPartyA ? event.data.redeemer : event.data.counterparty
-    const partyB = isRedeemerPartyA ? event.data.counterparty : event.data.redeemer
-
-    const channelId = await getId(redeemerAddress, counterpartyAddress)
->>>>>>> 153cb595
     // log('Processing event %s with channelId %s', event.name, channelId.toHex())
 
     const storedChannel = await db.getChannel(this.connector.db, channelId)
@@ -418,23 +391,12 @@
     // log('Ticket redeemd in channel %s by %s', chalk.green(channelId.toHex()), chalk.green(redeemerAddress.toHex()))
   }
 
-<<<<<<< HEAD
   private async onChannelPendingToClose(event: Event<'ChannelPendingToClose'>): Promise<void> {
     const data = event.returnValues
 
-    const initiatorAccountId = new AccountId(hexToBytes(data.initiator))
-    const counterpartyAccountId = new AccountId(hexToBytes(data.counterparty))
+    const initiatorAccountId = Address.fromString(data.initiator)
+    const counterpartyAccountId = Address.fromString(data.counterparty)
     const channelId = await getId(initiatorAccountId, counterpartyAccountId)
-=======
-  private async onInitiatedChannelClosure(event: Event<'InitiatedChannelClosure'>): Promise<void> {
-    const initiatorAddress = await event.data.initiator.toAddress()
-    const counterpartyAddress = await event.data.counterparty.toAddress()
-    const isInitiatorPartyA = isPartyA(initiatorAddress, counterpartyAddress)
-    const partyA = isInitiatorPartyA ? event.data.initiator : event.data.counterparty
-    const partyB = isInitiatorPartyA ? event.data.counterparty : event.data.initiator
-
-    const channelId = await getId(initiatorAddress, counterpartyAddress)
->>>>>>> 153cb595
     // log('Processing event %s with channelId %s', event.name, channelId.toHex())
 
     const storedChannel = await db.getChannel(this.connector.db, channelId)
@@ -454,23 +416,12 @@
     // )
   }
 
-<<<<<<< HEAD
   private async onChannelClosed(event: Event<'ChannelClosed'>): Promise<void> {
     const data = event.returnValues
 
-    const closerAccountId = new AccountId(hexToBytes(data.initiator))
-    const counterpartyAccountId = new AccountId(hexToBytes(data.counterparty))
+    const closerAccountId = Address.fromString(data.initiator)
+    const counterpartyAccountId = Address.fromString(data.counterparty)
     const channelId = await getId(closerAccountId, counterpartyAccountId)
-=======
-  private async onClosedChannel(event: Event<'ClosedChannel'>): Promise<void> {
-    const closerAddress = await event.data.closer.toAddress()
-    const counterpartyAddress = await event.data.counterparty.toAddress()
-    const isCloserPartyA = isPartyA(closerAddress, counterpartyAddress)
-    const partyA = isCloserPartyA ? event.data.closer : event.data.counterparty
-    const partyB = isCloserPartyA ? event.data.counterparty : event.data.closer
-
-    const channelId = await getId(closerAddress, counterpartyAddress)
->>>>>>> 153cb595
     // log('Processing event %s with channelId %s', event.name, channelId.toHex())
 
     const storedChannel = await db.getChannel(this.connector.db, channelId)
@@ -491,38 +442,63 @@
     // log('Channel %s got closed by %s', chalk.green(channelId.toHex()), chalk.green(closerAddress.toHex()))
   }
 
+  public async getAccount(address: Address): Promise<Account | undefined> {
+    return db.getAccount(this.connector.db, address)
+  }
+
   public async getChannel(channelId: Hash): Promise<ChannelEntry | undefined> {
     return db.getChannel(this.connector.db, channelId)
   }
 
-  public async getChannels(filter?: (channel: ChannelEntry) => boolean): Promise<ChannelEntry[]> {
+  public async getChannels(filter?: (channel: ChannelEntry) => Promise<boolean>): Promise<ChannelEntry[]> {
     return db.getChannels(this.connector.db, filter)
   }
 
-  public async getChannelsOf(accountId: AccountId): Promise<ChannelEntry[]> {
-    return db.getChannels(this.connector.db, (channel) => {
+  public async getChannelsOf(address: Address): Promise<ChannelEntry[]> {
+    return db.getChannels(this.connector.db, async (channel) => {
       const [accountA, accountB] = channel.parties
-      return accountId.eq(accountA) || accountId.eq(accountB)
+      return address.eq(accountA) || address.eq(accountB)
     })
   }
 
-  // routing related
-  private async toIndexerChannel(source: PeerId, channelEntry: ChannelEntry): Promise<RoutingChannel> {
+  // routing
+  public async getPublicKeyOf(address: Address): Promise<Public | undefined> {
+    if (this.publicKeys.has(address.toHex())) {
+      return this.publicKeys.get(address.toHex())
+    }
+
+    const account = await db.getAccount(this.connector.db, address)
+    if (account && account.publicKey) {
+      this.publicKeys.set(address.toHex(), account.publicKey)
+      return account.publicKey
+    }
+
+    return undefined
+  }
+
+  private async toIndexerChannel(source: PeerId, channel: ChannelEntry): Promise<RoutingChannel> {
     const sourcePubKey = new Public(source.pubKey.marshal())
-    const sourceAddress = await sourcePubKey.toAccountId()
-
-    if (sourceAddress.eq(channelEntry.parties[0])) {
-      return [source, await pubKeyToPeerId(partyB), new Balance(channelEntry.partyABalance)]
+    const [accountAPubKey, accountBPubKey] = await Promise.all(
+      channel.parties.map((address) => this.getPublicKeyOf(address))
+    )
+
+    if (sourcePubKey.eq(accountAPubKey)) {
+      return [source, await pubKeyToPeerId(accountBPubKey), new Balance(channel.partyABalance)]
     } else {
-      const partyBBalance = new Balance(new Balance(channelEntry.deposit).sub(new Balance(channelEntry.partyABalance)))
-      return [source, await pubKeyToPeerId(partyA), partyBBalance]
+      const partyBBalance = new Balance(new Balance(channel.deposit).sub(new Balance(channel.partyABalance)))
+      return [source, await pubKeyToPeerId(accountAPubKey), partyBBalance]
     }
   }
 
   public async getRandomChannel(): Promise<RoutingChannel | undefined> {
     const HACK = 14744510 // Arbitrarily chosen block for our testnet. Total hack.
-    const channels = await this.getChannels((channel) => {
-      return channel.blockNumber.gtn(HACK)
+
+    const channels = await this.getChannels(async (channel) => {
+      // filter out channels older than hack
+      if (!channel.openedAt.gtn(HACK)) return false
+      // filter out channels with uninitialized parties
+      const pubKeys = await Promise.all(channel.parties.map((address) => this.getPublicKeyOf(address)))
+      return pubKeys.every((pubKeys) => pubKeys)
     })
 
     if (channels.length === 0) {
@@ -532,12 +508,14 @@
 
     log('picking random from %d channels', channels.length)
     const random = randomChoice(channels)
-    return this.toIndexerChannel(await pubKeyToPeerId(random.partyA), random)
+    const accountA = await this.getPublicKeyOf(random.parties[0])
+    return this.toIndexerChannel(await pubKeyToPeerId(accountA), random) // TODO: find why we do this
   }
 
   public async getChannelsFromPeer(source: PeerId): Promise<RoutingChannel[]> {
     const sourcePubKey = new Public(source.pubKey.marshal())
-    const channels = await getChannelEntries(this.connector.db, sourcePubKey)
+    const channels = await this.getChannelsOf(await sourcePubKey.toAddress())
+
     let cout: RoutingChannel[] = []
     for (let channel of channels) {
       let directed = await this.toIndexerChannel(source, channel)
