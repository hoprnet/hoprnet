--- conflicted
+++ resolved
@@ -310,7 +310,6 @@
   }
 
   private async onChannelUpdated(event: Event<'ChannelUpdated'>): Promise<void> {
-<<<<<<< HEAD
     let channel: ChannelEntry
     try {
       channel = await ChannelEntry.fromSCEvent(event, (a: Address) => this.getPublicKeyOf(a))
@@ -318,9 +317,6 @@
       log('could not process channel event, skipping it', e)
       return
     }
-=======
-    const channel = await ChannelEntry.fromSCEvent(event, (a: Address) => this.getPublicKeyOf(a))
->>>>>>> f3cbd332
 
     log(channel.toString())
     await this.db.updateChannel(channel.getId(), channel)
