--- conflicted
+++ resolved
@@ -25,20 +25,7 @@
   type Ticket
 } from '@hoprnet/hopr-utils'
 
-<<<<<<< HEAD
 import type { ChainWrapper } from '../ethereum.js'
-import type {
-  Event,
-  EventNames,
-  IndexerEvents,
-  TokenEvent,
-  TokenEventNames,
-  RegistryEvent,
-  RegistryEventNames
-} from './types.js'
-import { isConfirmedBlock, snapshotComparator, type IndexerSnapshot } from './utils.js'
-=======
-import type { ChainWrapper } from '../ethereum'
 import {
   type Event,
   type EventNames,
@@ -49,9 +36,8 @@
   type RegistryEventNames,
   type IndexerEventEmitter,
   IndexerStatus
-} from './types'
-import { isConfirmedBlock, snapshotComparator, type IndexerSnapshot } from './utils'
->>>>>>> 883c6416
+} from './types.js'
+import { isConfirmedBlock, snapshotComparator, type IndexerSnapshot } from './utils.js'
 import { Contract, errors } from 'ethers'
 import { INDEXER_TIMEOUT, MAX_TRANSACTION_BACKOFF } from '../constants.js'
 import type { TypedEvent, TypedEventFilter } from '@hoprnet/hopr-ethereum'
