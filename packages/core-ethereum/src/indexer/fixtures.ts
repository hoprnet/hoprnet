--- conflicted
+++ resolved
@@ -16,11 +16,7 @@
   SIGNATURE_LENGTH,
   Address
 } from '@hoprnet/hopr-utils'
-<<<<<<< HEAD
-import { PARTY_A, PARTY_B } from '../fixtures.js'
-=======
 import { PARTY_A, PARTY_B, PARTY_A_MULTIADDR, PARTY_B_MULTIADDR, ACCOUNT_A, ACCOUNT_B } from '../fixtures.js'
->>>>>>> e7c4d899
 
 export * from '../fixtures.js'
 
@@ -42,38 +38,6 @@
   assert(actual.closure_time.eq(expected.closure_time), 'closureTime')
 }
 
-<<<<<<< HEAD
-// export const PARTY_A_INITIALIZED_EVENT = {
-//   event: 'AddressAnnouncement',
-//   transactionHash: '',
-//   blockNumber: 1,
-//   transactionIndex: 0,
-//   logIndex: 0,
-//   args: {
-//     account: PARTY_A().to_address().to_hex(),
-//     publicKey: PARTY_A().to_hex(false),
-//     multiaddr: u8aToHex(PARTY_A_MULTIADDR.bytes)
-//   }
-// } as Event<'AddressAnnouncement'>
-
-// export const PARTY_B_INITIALIZED_EVENT = {
-//   event: 'AddressAnnouncement',
-//   transactionHash: '',
-//   blockNumber: 1,
-//   transactionIndex: 1,
-//   logIndex: 0,
-//   args: {
-//     account: PARTY_B().to_address().to_hex(),
-//     publicKey: PARTY_B().to_hex(false),
-//     multiaddr: u8aToHex(PARTY_B_MULTIADDR.bytes)
-//   }
-// } as Event<'AddressAnnouncement'>
-
-// TODO LP: Ensure clone here
-// export const PARTY_A_INITIALIZED_ACCOUNT = new AccountEntry(PARTY_A(), PARTY_A_MULTIADDR.toString(), 1)
-
-// export const PARTY_B_INITIALIZED_ACCOUNT = new AccountEntry(PARTY_B(), PARTY_B_MULTIADDR.toString(), 1)
-=======
 export const PARTY_A_INITIALIZED_EVENT = {
   event: 'Announcement',
   transactionHash: '',
@@ -104,7 +68,6 @@
 export const PARTY_A_INITIALIZED_ACCOUNT = new AccountEntry(PARTY_A(), Address.from_string(ACCOUNT_A.address), PARTY_A_MULTIADDR.toString(), 1)
 
 export const PARTY_B_INITIALIZED_ACCOUNT = new AccountEntry(PARTY_B(), Address.from_string(ACCOUNT_B.address), PARTY_B_MULTIADDR.toString(), 1)
->>>>>>> e7c4d899
 
 export const OPENED_EVENT = {
   event: 'ChannelUpdated',
