--- conflicted
+++ resolved
@@ -1,25 +1,3 @@
-<<<<<<< HEAD
-import type { Event, TokenEvent, RegistryEvent, AnnouncementsEvent } from './types.js'
-import assert from 'assert'
-import { BigNumber } from 'ethers'
-import {
-  Hash,
-  AccountEntry,
-  ChannelEntry,
-  u8aToHex,
-  Ticket,
-  Challenge,
-  stringToU8a,
-  U256,
-  Balance,
-  BalanceType,
-  Signature,
-  SIGNATURE_LENGTH,
-  Address,
-  generate_channel_id
-} from '@hoprnet/hopr-utils'
-import { PARTY_A, PARTY_B, PARTY_A_MULTIADDR, PARTY_B_MULTIADDR, ACCOUNT_A, ACCOUNT_B } from '../fixtures.js'
-=======
 // import type { Event, TokenEvent, RegistryEvent, AnnouncementsEvent } from './types.js'
 // import assert from 'assert'
 // import { BigNumber } from 'ethers'
@@ -40,7 +18,6 @@
 //   generate_channel_id
 // } from '@hoprnet/hopr-utils'
 // import { PARTY_A, PARTY_B, PARTY_A_MULTIADDR, PARTY_B_MULTIADDR, ACCOUNT_A, ACCOUNT_B } from '../fixtures.js'
->>>>>>> 2d5893a1
 
 // export * from '../fixtures.js'
 
@@ -62,151 +39,6 @@
 //   assert(actual.closure_time.eq(expected.closure_time), 'closureTime')
 // }
 
-<<<<<<< HEAD
-export const PARTY_A_INITIALIZED_EVENT = {
-  event: 'AddressAnnouncement',
-  transactionHash: '',
-  blockNumber: 1,
-  transactionIndex: 0,
-  logIndex: 0,
-  args: {
-    node: ACCOUNT_A.address,
-    baseMultiaddr: u8aToHex(PARTY_A_MULTIADDR.bytes)
-  }
-} as AnnouncementsEvent<'AddressAnnouncement'>
-
-export const PARTY_B_INITIALIZED_EVENT = {
-  event: 'AddressAnnouncement',
-  transactionHash: '',
-  blockNumber: 1,
-  transactionIndex: 1,
-  logIndex: 0,
-  args: {
-    node: ACCOUNT_B.address,
-    baseMultiaddr: u8aToHex(PARTY_B_MULTIADDR.bytes)
-  }
-} as AnnouncementsEvent<'AddressAnnouncement'>
-
-// TODO LP: Ensure clone here
-export const PARTY_A_INITIALIZED_ACCOUNT = new AccountEntry(PARTY_A(), Address.from_string(ACCOUNT_A.address), PARTY_A_MULTIADDR.toString(), 1)
-
-export const PARTY_B_INITIALIZED_ACCOUNT = new AccountEntry(PARTY_B(), Address.from_string(ACCOUNT_B.address), PARTY_B_MULTIADDR.toString(), 1)
-
-export const OPENED_EVENT = {
-  event: 'ChannelOpened',
-  transactionHash: '',
-  blockNumber: 2,
-  transactionIndex: 0,
-  logIndex: 0,
-  args: {
-    source: ACCOUNT_A.address,
-    destination: ACCOUNT_B.address,
-    amount: BigNumber.from('3')
-    // newState: {
-    //   balance: BigNumber.from('3'),
-    //   commitment: new Hash(new Uint8Array({ length: Hash.size() })).to_hex(),
-    //   ticketEpoch: BigNumber.from('0'),
-    //   ticketIndex: BigNumber.from('0'),
-    //   status: 1,
-    //   channelEpoch: BigNumber.from('0'),
-    //   closureTime: BigNumber.from('0')
-    // }
-  } as any
-} as Event<'ChannelOpened'>
-
-export const UPDATED_WHEN_REDEEMED_EVENT = {
-  event: 'TicketRedeemed',
-  transactionHash: '',
-  blockNumber: 5,
-  transactionIndex: 0,
-  logIndex: 0,
-  args: {
-    channelId: generate_channel_id(Address.from_string(ACCOUNT_A.address), Address.from_string(ACCOUNT_B.address)),
-    newTicketIndex: BigNumber.from('1')
-    // source: ACCOUNT_A.address,
-    // destination: ACCOUNT_B.address,
-    // newState: {
-    //   balance: BigNumber.from('1'),
-    //   commitment: new Hash(new Uint8Array({ length: Hash.size() })).to_hex(),
-    //   ticketEpoch: BigNumber.from('0'),
-    //   ticketIndex: BigNumber.from('1'),
-    //   status: 2,
-    //   channelEpoch: BigNumber.from('0'),
-    //   closureTime: BigNumber.from('0')
-    // }
-  } as any
-} as Event<'TicketRedeemed'> // FIXME:
-
-export const TICKET_REDEEMED_EVENT = {
-  event: 'TicketRedeemed',
-  transactionHash: '',
-  blockNumber: 5,
-  transactionIndex: 1,
-  logIndex: 0,
-  args: {
-    source: ACCOUNT_A.address,
-    destination: ACCOUNT_B.address,
-    nextCommitment: new Hash(new Uint8Array({ length: Hash.size() })).to_hex(),
-    ticketEpoch: BigNumber.from('0'),
-    ticketIndex: BigNumber.from('1'),
-    proofOfRelaySecret: new Hash(new Uint8Array({ length: Hash.size() })).to_hex(),
-    amount: BigNumber.from('2'),
-    winProb: BigNumber.from('1'),
-    signature: new Hash(new Uint8Array({ length: Hash.size() })).to_hex()
-  } as any
-} as Event<'TicketRedeemed'>
-
-export const oneLargeTicket = new Ticket(
-  Address.from_string(ACCOUNT_B.address),
-  Challenge.deserialize(
-    stringToU8a('0x03c2aa76d6837c51337001c8b5a60473726064fc35d0a40b8f0e1f068cc8e38e10')
-  ).to_ethereum_challenge(),
-  U256.zero(),
-  U256.zero(),
-  new Balance('2', BalanceType.HOPR),
-  U256.from_inverse_probability(U256.one()),
-  U256.zero(),
-  new Signature(new Uint8Array({ length: SIGNATURE_LENGTH }), 0)
-)
-export const oneSmallTicket = new Ticket(
-  Address.from_string(ACCOUNT_B.address),
-  Challenge.deserialize(
-    stringToU8a('0x03c2aa76d6837c51337001c8b5a60473726064fc35d0a40b8f0e1f068cc8e38e10')
-  ).to_ethereum_challenge(),
-  U256.zero(),
-  U256.zero(),
-  new Balance('1', BalanceType.HOPR),
-  U256.from_inverse_probability(U256.one()),
-  U256.zero(),
-  new Signature(new Uint8Array({ length: SIGNATURE_LENGTH }), 0)
-)
-
-export const PARTY_A_TRANSFER_INCOMING = {
-  event: 'Transfer',
-  transactionHash: '',
-  blockNumber: 1,
-  transactionIndex: 0,
-  logIndex: 0,
-  args: {
-    from: ACCOUNT_B.address,
-    to: ACCOUNT_A.address,
-    value: BigNumber.from('3')
-  } as any
-} as TokenEvent<'Transfer'>
-
-export const PARTY_A_TRANSFER_OUTGOING = {
-  event: 'Transfer',
-  transactionHash: '',
-  blockNumber: 2,
-  transactionIndex: 0,
-  logIndex: 0,
-  args: {
-    from: ACCOUNT_A.address,
-    to: ACCOUNT_B.address,
-    value: BigNumber.from('1')
-  } as any
-} as TokenEvent<'Transfer'>
-=======
 // export const PARTY_A_INITIALIZED_EVENT = {
 //   event: 'AddressAnnouncement',
 //   transactionHash: '',
@@ -361,7 +193,6 @@
 //     isEnabled: true
 //   } as any
 // } as RegistryEvent<'EnabledNetworkRegistry'>
->>>>>>> 2d5893a1
 
 // export const REGISTER_DISABLED = {
 //   event: 'EnabledNetworkRegistry',
@@ -386,67 +217,6 @@
 //   } as any
 // } as RegistryEvent<'Registered'>
 
-<<<<<<< HEAD
-export const PARTY_A_REGISTERED = {
-  event: 'Registered',
-  transactionHash: '',
-  blockNumber: 1,
-  transactionIndex: 1,
-  logIndex: 0,
-  args: {
-    account: ACCOUNT_A.address,
-    hoprPeerId: PARTY_B().to_peerid_str()
-  } as any
-} as RegistryEvent<'Registered'>
-
-export const PARTY_A_ELEGIBLE = {
-  event: 'EligibilityUpdated',
-  transactionHash: '',
-  blockNumber: 3,
-  transactionIndex: 0,
-  logIndex: 0,
-  args: {
-    account: ACCOUNT_A.address,
-    eligibility: true
-  } as any
-} as RegistryEvent<'EligibilityUpdated'>
-
-export const PARTY_A_NOT_ELEGIBLE = {
-  event: 'EligibilityUpdated',
-  transactionHash: '',
-  blockNumber: 5,
-  transactionIndex: 0,
-  logIndex: 0,
-  args: {
-    account: ACCOUNT_A.address,
-    eligibility: false
-  } as any
-} as RegistryEvent<'EligibilityUpdated'>
-
-export const PARTY_A_ELEGIBLE_2 = {
-  event: 'EligibilityUpdated',
-  transactionHash: '',
-  blockNumber: 7,
-  transactionIndex: 0,
-  logIndex: 0,
-  args: {
-    account: ACCOUNT_A.address,
-    eligibility: true
-  } as any
-} as RegistryEvent<'EligibilityUpdated'>
-
-export const PARTY_A_DEREGISTERED = {
-  event: 'DeregisteredByOwner',
-  transactionHash: '',
-  blockNumber: 9,
-  transactionIndex: 0,
-  logIndex: 0,
-  args: {
-    stakingAccount: ACCOUNT_A.address,
-    nodeAddress: PARTY_B().to_peerid_str()
-  } as any
-} as RegistryEvent<'DeregisteredByManager'>
-=======
 // export const PARTY_A_ELEGIBLE = {
 //   event: 'EligibilityUpdated',
 //   transactionHash: '',
@@ -493,5 +263,4 @@
 //     account: ACCOUNT_A.address,
 //     hoprPeerId: PARTY_B().to_peerid_str()
 //   } as any
-// } as RegistryEvent<'DeregisteredByOwner'>
->>>>>>> 2d5893a1
+// } as RegistryEvent<'DeregisteredByOwner'>