--- conflicted
+++ resolved
@@ -112,12 +112,7 @@
   const data = event.args
   const redeemer = Address.fromString(data.redeemer)
   const counterparty = Address.fromString(data.counterparty)
-<<<<<<< HEAD
-  const isRedeemerPartyA = isPartyA(redeemer, counterparty)
   const amount = new BN(data.amount.toString())
-=======
-  const amount = new BN(data.amount)
->>>>>>> 370068f6
 
   return new ChannelEntry(
     channelEntry.partyA,
