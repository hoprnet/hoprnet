import type { Event } from './types'
import assert from 'assert'
import BN from 'bn.js'
import Web3 from 'web3'
import { Account, AccountId, Public, Hash, ChannelEntry } from '../types'
import { isPartyA } from '../utils'

const { hexToBytes, hexToNumberString } = Web3.utils

export const onAccountInitialized = async (event: Event<'AccountInitialized'>): Promise<Account> => {
  const data = event.returnValues
  const pubKey = new Public([...hexToBytes(data.pubKeyFirstHalf), ...hexToBytes(data.pubKeySecondHalf)])
  const secret = new Hash(hexToBytes(data.secret))
  const counter = new BN(0)

  return new Account(pubKey, secret, counter)
}

export const onAccountSecretUpdated = async (
  event: Event<'AccountSecretUpdated'>,
  storedAccount: Account
): Promise<Account> => {
  const data = event.returnValues
  const secret = new Hash(hexToBytes(data.secret))
  const counter = new BN(hexToNumberString(data.secret)) // TODO: depend on indexer to increment this

  return new Account(storedAccount.publicKey, secret, counter)
}

export const onChannelFunded = async (
  event: Event<'ChannelFunded'>,
  channelEntry?: ChannelEntry
): Promise<ChannelEntry> => {
<<<<<<< HEAD
  const data = event.returnValues

  const accountA = new AccountId(hexToBytes(data.accountA))
  const accountB = new AccountId(hexToBytes(data.accountB))
  const parties: [AccountId, AccountId] = [accountA, accountB]
=======
  const recipientAddress = await event.data.recipient.toAddress()
  const counterpartyAddress = await event.data.counterparty.toAddress()
  const isRecipientPartyA = isPartyA(recipientAddress, counterpartyAddress)
>>>>>>> 153cb595

  if (channelEntry) {
    const status = channelEntry.getStatus()
    assert(
      status === 'UNINITIALISED' || status === 'FUNDED',
      "'onFundedChannel' failed because channel is not in 'UNINITIALISED' or 'FUNDED' status"
    )

    const deposit = channelEntry.deposit.add(new BN(data.deposit))
    const partyABalance = channelEntry.partyABalance.add(new BN(data.partyABalance))
    const closureTime = new BN(0)
    const stateCounter = status === 'FUNDED' ? channelEntry.stateCounter : channelEntry.stateCounter.addn(1)
    const closureByPartyA = false

    return new ChannelEntry(parties, deposit, partyABalance, closureTime, stateCounter, closureByPartyA)
  } else {
    const deposit = new BN(data.deposit)
    const partyABalance = new BN(data.partyABalance)
    const closureTime = new BN(0)
    const stateCounter = new BN(1)
    const closureByPartyA = false

    return new ChannelEntry(parties, deposit, partyABalance, closureTime, stateCounter, closureByPartyA)
  }
}

export const onChannelOpened = async (
  _event: Event<'ChannelOpened'>,
  channelEntry: ChannelEntry
): Promise<ChannelEntry> => {
  assert(channelEntry.getStatus() === 'FUNDED', "'onOpenedChannel' failed because channel is not in 'FUNDED' status")

  return new ChannelEntry(
    channelEntry.parties,
    channelEntry.deposit,
    channelEntry.partyABalance,
    channelEntry.closureTime,
    channelEntry.stateCounter.addn(1),
    false
  )
}

export const onTicketRedeemed = async (
  event: Event<'TicketRedeemed'>,
  channelEntry: ChannelEntry
): Promise<ChannelEntry> => {
  const status = channelEntry.getStatus()

  assert(
    status === 'OPEN' || status === 'PENDING',
    "'onRedeemedTicket' failed because channel is not in 'OPEN' or 'PENDING' status"
  )

<<<<<<< HEAD
  const data = event.returnValues
  const redeemerAccountId = new AccountId(hexToBytes(data.redeemer))
  const counterpartyAccountId = new AccountId(hexToBytes(data.counterparty))
  const isRedeemerPartyA = isPartyA(redeemerAccountId, counterpartyAccountId)
=======
  const redeemerAddress = await event.data.redeemer.toAddress()
  const counterpartyAddress = await event.data.counterparty.toAddress()
  const isRedeemerPartyA = isPartyA(redeemerAddress, counterpartyAddress)
>>>>>>> 153cb595

  return new ChannelEntry(
    channelEntry.parties,
    channelEntry.deposit,
    isRedeemerPartyA
      ? channelEntry.partyABalance.add(new BN(data.amount))
      : channelEntry.partyABalance.sub(new BN(data.amount)),
    channelEntry.closureTime,
    channelEntry.stateCounter,
    false
  )
}

export const onChannelPendingToClose = async (
  event: Event<'ChannelPendingToClose'>,
  channelEntry: ChannelEntry
): Promise<ChannelEntry> => {
  assert(
    channelEntry.getStatus() === 'OPEN',
    "'onInitiatedChannelClosure' failed because channel is not in 'OPEN' status"
  )

<<<<<<< HEAD
  const data = event.returnValues
  const initiatorAccountId = new AccountId(hexToBytes(data.initiator))
  const counterpartyAccountId = new AccountId(hexToBytes(data.counterparty))
  const isInitiatorPartyA = isPartyA(initiatorAccountId, counterpartyAccountId)
=======
  const initiatorAddress = await event.data.initiator.toAddress()
  const counterpartyAddress = await event.data.counterparty.toAddress()
  const isInitiatorPartyA = isPartyA(initiatorAddress, counterpartyAddress)
>>>>>>> 153cb595

  return new ChannelEntry(
    channelEntry.parties,
    channelEntry.deposit,
    channelEntry.partyABalance,
    new BN(hexToNumberString(data.closureTime)),
    channelEntry.stateCounter.addn(1),
    isInitiatorPartyA
  )
}

export const onChannelClosed = async (
  _event: Event<'ChannelClosed'>,
  channelEntry: ChannelEntry
): Promise<ChannelEntry> => {
  assert(channelEntry.getStatus() === 'PENDING', "'onClosedChannel' failed because channel is not in 'PENDING' status")

  return new ChannelEntry(
    channelEntry.parties,
    new BN(0),
    new BN(0),
    new BN(0),
    channelEntry.stateCounter.addn(7),
    false
  )
}<|MERGE_RESOLUTION|>--- conflicted
+++ resolved
@@ -2,77 +2,88 @@
 import assert from 'assert'
 import BN from 'bn.js'
 import Web3 from 'web3'
-import { Account, AccountId, Public, Hash, ChannelEntry } from '../types'
+import { Account, Address, Public, Hash, ChannelEntry } from '../types'
 import { isPartyA } from '../utils'
 
 const { hexToBytes, hexToNumberString } = Web3.utils
 
 export const onAccountInitialized = async (event: Event<'AccountInitialized'>): Promise<Account> => {
   const data = event.returnValues
+  const address = Address.fromString(data.account)
   const pubKey = new Public([...hexToBytes(data.pubKeyFirstHalf), ...hexToBytes(data.pubKeySecondHalf)])
   const secret = new Hash(hexToBytes(data.secret))
   const counter = new BN(0)
 
-  return new Account(pubKey, secret, counter)
+  return new Account(address, pubKey, secret, counter)
 }
 
 export const onAccountSecretUpdated = async (
   event: Event<'AccountSecretUpdated'>,
   storedAccount: Account
 ): Promise<Account> => {
+  assert(storedAccount.isInitialized(), "'onAccountSecretUpdated' failed because account is not initialized")
+
   const data = event.returnValues
   const secret = new Hash(hexToBytes(data.secret))
   const counter = new BN(hexToNumberString(data.secret)) // TODO: depend on indexer to increment this
 
-  return new Account(storedAccount.publicKey, secret, counter)
+  return new Account(storedAccount.address, storedAccount.publicKey, secret, counter)
 }
 
 export const onChannelFunded = async (
   event: Event<'ChannelFunded'>,
   channelEntry?: ChannelEntry
 ): Promise<ChannelEntry> => {
-<<<<<<< HEAD
   const data = event.returnValues
 
-  const accountA = new AccountId(hexToBytes(data.accountA))
-  const accountB = new AccountId(hexToBytes(data.accountB))
-  const parties: [AccountId, AccountId] = [accountA, accountB]
-=======
-  const recipientAddress = await event.data.recipient.toAddress()
-  const counterpartyAddress = await event.data.counterparty.toAddress()
-  const isRecipientPartyA = isPartyA(recipientAddress, counterpartyAddress)
->>>>>>> 153cb595
+  const accountA = Address.fromString(data.accountA)
+  const accountB = Address.fromString(data.accountB)
+  const parties: [Address, Address] = [accountA, accountB]
 
   if (channelEntry) {
-    const status = channelEntry.getStatus()
-    assert(
-      status === 'UNINITIALISED' || status === 'FUNDED',
-      "'onFundedChannel' failed because channel is not in 'UNINITIALISED' or 'FUNDED' status"
-    )
-
     const deposit = channelEntry.deposit.add(new BN(data.deposit))
     const partyABalance = channelEntry.partyABalance.add(new BN(data.partyABalance))
     const closureTime = new BN(0)
     const stateCounter = status === 'FUNDED' ? channelEntry.stateCounter : channelEntry.stateCounter.addn(1)
     const closureByPartyA = false
 
-    return new ChannelEntry(parties, deposit, partyABalance, closureTime, stateCounter, closureByPartyA)
+    return new ChannelEntry(
+      parties,
+      deposit,
+      partyABalance,
+      closureTime,
+      stateCounter,
+      closureByPartyA,
+      channelEntry.openedAt,
+      channelEntry.closedAt
+    )
   } else {
     const deposit = new BN(data.deposit)
     const partyABalance = new BN(data.partyABalance)
     const closureTime = new BN(0)
     const stateCounter = new BN(1)
     const closureByPartyA = false
+    const openedAt = new BN(0)
+    const closedAt = new BN(0)
 
-    return new ChannelEntry(parties, deposit, partyABalance, closureTime, stateCounter, closureByPartyA)
+    return new ChannelEntry(
+      parties,
+      deposit,
+      partyABalance,
+      closureTime,
+      stateCounter,
+      closureByPartyA,
+      openedAt,
+      closedAt
+    )
   }
 }
 
 export const onChannelOpened = async (
-  _event: Event<'ChannelOpened'>,
+  event: Event<'ChannelOpened'>,
   channelEntry: ChannelEntry
 ): Promise<ChannelEntry> => {
-  assert(channelEntry.getStatus() === 'FUNDED', "'onOpenedChannel' failed because channel is not in 'FUNDED' status")
+  assert(channelEntry.getStatus() === 'CLOSED', "'onChannelOpened' failed because channel is not in 'CLOSED' status")
 
   return new ChannelEntry(
     channelEntry.parties,
@@ -80,7 +91,9 @@
     channelEntry.partyABalance,
     channelEntry.closureTime,
     channelEntry.stateCounter.addn(1),
-    false
+    false,
+    new BN(String(event.blockNumber)),
+    channelEntry.closedAt
   )
 }
 
@@ -91,20 +104,14 @@
   const status = channelEntry.getStatus()
 
   assert(
-    status === 'OPEN' || status === 'PENDING',
+    status === 'OPEN' || status === 'PENDING_TO_CLOSE',
     "'onRedeemedTicket' failed because channel is not in 'OPEN' or 'PENDING' status"
   )
 
-<<<<<<< HEAD
   const data = event.returnValues
-  const redeemerAccountId = new AccountId(hexToBytes(data.redeemer))
-  const counterpartyAccountId = new AccountId(hexToBytes(data.counterparty))
-  const isRedeemerPartyA = isPartyA(redeemerAccountId, counterpartyAccountId)
-=======
-  const redeemerAddress = await event.data.redeemer.toAddress()
-  const counterpartyAddress = await event.data.counterparty.toAddress()
-  const isRedeemerPartyA = isPartyA(redeemerAddress, counterpartyAddress)
->>>>>>> 153cb595
+  const redeemer = Address.fromString(data.redeemer)
+  const counterparty = Address.fromString(data.counterparty)
+  const isRedeemerPartyA = isPartyA(redeemer, counterparty)
 
   return new ChannelEntry(
     channelEntry.parties,
@@ -114,7 +121,9 @@
       : channelEntry.partyABalance.sub(new BN(data.amount)),
     channelEntry.closureTime,
     channelEntry.stateCounter,
-    false
+    false,
+    channelEntry.openedAt,
+    channelEntry.closedAt
   )
 }
 
@@ -127,16 +136,10 @@
     "'onInitiatedChannelClosure' failed because channel is not in 'OPEN' status"
   )
 
-<<<<<<< HEAD
   const data = event.returnValues
-  const initiatorAccountId = new AccountId(hexToBytes(data.initiator))
-  const counterpartyAccountId = new AccountId(hexToBytes(data.counterparty))
-  const isInitiatorPartyA = isPartyA(initiatorAccountId, counterpartyAccountId)
-=======
-  const initiatorAddress = await event.data.initiator.toAddress()
-  const counterpartyAddress = await event.data.counterparty.toAddress()
-  const isInitiatorPartyA = isPartyA(initiatorAddress, counterpartyAddress)
->>>>>>> 153cb595
+  const initiator = Address.fromString(data.initiator)
+  const counterparty = Address.fromString(data.counterparty)
+  const isInitiatorPartyA = isPartyA(initiator, counterparty)
 
   return new ChannelEntry(
     channelEntry.parties,
@@ -144,15 +147,20 @@
     channelEntry.partyABalance,
     new BN(hexToNumberString(data.closureTime)),
     channelEntry.stateCounter.addn(1),
-    isInitiatorPartyA
+    isInitiatorPartyA,
+    channelEntry.openedAt,
+    channelEntry.closedAt
   )
 }
 
 export const onChannelClosed = async (
-  _event: Event<'ChannelClosed'>,
+  event: Event<'ChannelClosed'>,
   channelEntry: ChannelEntry
 ): Promise<ChannelEntry> => {
-  assert(channelEntry.getStatus() === 'PENDING', "'onClosedChannel' failed because channel is not in 'PENDING' status")
+  assert(
+    channelEntry.getStatus() === 'PENDING_TO_CLOSE',
+    "'onClosedChannel' failed because channel is not in 'PENDING_TO_CLOSE' status"
+  )
 
   return new ChannelEntry(
     channelEntry.parties,
@@ -160,6 +168,8 @@
     new BN(0),
     new BN(0),
     channelEntry.stateCounter.addn(7),
-    false
+    false,
+    channelEntry.openedAt,
+    new BN(String(event.blockNumber))
   )
 }