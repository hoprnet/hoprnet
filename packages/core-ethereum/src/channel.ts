--- conflicted
+++ resolved
@@ -1,20 +1,8 @@
 import type Connector from '.'
 import { ethers } from 'ethers'
 import BN from 'bn.js'
-<<<<<<< HEAD
-import { PublicKey, Balance, Hash, UINT256, Ticket, Acknowledgement, ChannelEntry } from './types'
-import {
-  getId,
-  waitForConfirmation,
-  computeWinningProbability,
-  //checkChallenge,
-  isWinningTicket,
-  getSignatureParameters
-} from './utils'
-=======
 import { PublicKey, Address, Balance, Hash, UINT256, Ticket, Acknowledgement, ChannelEntry } from './types'
-import { computeWinningProbability, checkChallenge, isWinningTicket, getSignatureParameters } from './utils'
->>>>>>> daaffe32
+import { computeWinningProbability, isWinningTicket, getSignatureParameters } from './utils'
 import Debug from 'debug'
 import type { SubmitTicketResponse } from '.'
 
@@ -181,11 +169,7 @@
     }
   }
 
-<<<<<<< HEAD
   async createTicket(amount: Balance, challenge: PublicKey, winProb: number) {
-=======
-  async createTicket(amount: Balance, challenge: Hash, winProb: number) {
->>>>>>> daaffe32
     const counterpartyAddress = this.counterparty.toAddress()
     const counterpartyState = await this.connector.indexer.getAccount(counterpartyAddress)
     return Ticket.create(
