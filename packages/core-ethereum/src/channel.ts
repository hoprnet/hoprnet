--- conflicted
+++ resolved
@@ -1,19 +1,8 @@
 import type Connector from '.'
 import { ethers } from 'ethers'
 import BN from 'bn.js'
-<<<<<<< HEAD
-import { PublicKey, Balance, Hash, UINT256, Ticket, Acknowledgement, ChannelEntry } from './types'
-import { getId, computeWinningProbability, checkChallenge, isWinningTicket, getSignatureParameters } from './utils'
-=======
-import { PublicKey, Balance, Hash, UINT256, Ticket, Acknowledgement, ChannelEntry, Address } from './types'
-import {
-  waitForConfirmation,
-  computeWinningProbability,
-  checkChallenge,
-  isWinningTicket,
-  getSignatureParameters
-} from './utils'
->>>>>>> 370068f6
+import { PublicKey, Address, Balance, Hash, UINT256, Ticket, Acknowledgement, ChannelEntry } from './types'
+import { computeWinningProbability, checkChallenge, isWinningTicket, getSignatureParameters } from './utils'
 import Debug from 'debug'
 import type { SubmitTicketResponse } from '.'
 
