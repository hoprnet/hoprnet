import BN from 'bn.js'
import {
  PublicKey,
  Address,
  Balance,
  Hash,
  UINT256,
  Ticket,
  AcknowledgedTicket,
  ChannelEntry,
  UnacknowledgedTicket
} from '@hoprnet/hopr-utils'
import Debug from 'debug'
import type { RedeemTicketResponse } from '.'
import { Commitment } from './commitment'
import type { ChainWrapper } from './ethereum'
import type Indexer from './indexer'
import type { HoprDB } from '@hoprnet/hopr-utils'

const log = Debug('hopr-core-ethereum:channel')

class Channel {
  private index: number
  private commitment: Commitment

  constructor(
    private readonly self: PublicKey,
    private readonly counterparty: PublicKey,
    private readonly db: HoprDB,
    private readonly chain: ChainWrapper,
    private readonly indexer: Indexer,
    private readonly privateKey: Uint8Array
  ) {
    this.index = 0 // TODO - bump channel epoch to make sure..
    this.commitment = new Commitment(
      (commitment: Hash) => this.chain.setCommitment(commitment),
      () => this.getChainCommitment(),
      this.db,
      this.getId()
    )
  }

  static generateId(self: Address, counterparty: Address) {
    let parties = self.sortPair(counterparty)
    return Hash.create(Buffer.concat(parties.map((x) => x.serialize())))
  }

  /**
   * Reserve a preImage for the given ticket if it is a winning ticket.
   * @param ticket the acknowledged ticket
   */
  async acknowledge(
    unacknowledgedTicket: UnacknowledgedTicket,
    acknowledgement: Hash
  ): Promise<AcknowledgedTicket | null> {
    if (!unacknowledgedTicket.verify(this.counterparty, acknowledgement)) {
      throw Error(`The acknowledgement is not sufficient to solve the embedded challenge.`)
    }

    const response = unacknowledgedTicket.getResponse(acknowledgement)

    if (!response.valid) {
      throw Error(`Could not determine a valid response.`)
    }

    const ticket = unacknowledgedTicket.ticket
    if (
      ticket.isWinningTicket(new Hash(response.response), await this.commitment.getCurrentCommitment(), ticket.winProb)
    ) {
      const ack = new AcknowledgedTicket(
        ticket,
        new Hash(response.response),
        await this.commitment.getCurrentCommitment()
      )
      await this.commitment.bumpCommitment()
      return ack
    } else {
      return null
    }
  }

  getId() {
    return Channel.generateId(this.self.toAddress(), this.counterparty.toAddress())
  }

  async getChainCommitment(): Promise<Hash> {
    return (await this.getState()).commitmentFor(this.self.toAddress())
  }

  async getState(): Promise<ChannelEntry> {
    const channelId = this.getId()
    const state = await this.indexer.getChannel(channelId)
    if (state) return state

    throw Error(`Channel state for ${channelId.toHex()} not found`)
  }

  // TODO kill
  async getBalances() {
    const state = await this.getState()
    const a = state.partyABalance
    const b = state.partyBBalance
    const [self, counterparty] = state.partyA.eq(this.self.toAddress()) ? [a, b] : [b, a]

    return {
      self,
      counterparty
    }
  }

  async fund(myFund: Balance, counterpartyFund: Balance) {
    const myAddress = this.self.toAddress()
    const counterpartyAddress = this.counterparty.toAddress()
    const totalFund = myFund.toBN().add(counterpartyFund.toBN())
    const myBalance = await this.chain.getBalance(myAddress)
    if (totalFund.gt(new BN(myBalance.toString()))) {
      throw Error('We do not have enough balance to fund the channel')
    }
    await this.chain.fundChannel(myAddress, counterpartyAddress, myFund, counterpartyFund)
  }

  async open(fundAmount: Balance) {
    // channel may not exist, we can still open it
    let c: ChannelEntry
    try {
      c = await this.getState()
    } catch {}
    if (c && c.status !== 'CLOSED') {
      throw Error('Channel is already opened')
    }

    const myAddress = this.self.toAddress()
    const counterpartyAddress = this.counterparty.toAddress()
    const myBalance = await this.chain.getBalance(myAddress)
    if (new BN(myBalance.toString()).lt(fundAmount.toBN())) {
      throw Error('We do not have enough balance to open a channel')
    }
    await this.chain.openChannel(myAddress, counterpartyAddress, fundAmount)
  }

  async initializeClosure() {
    const c = await this.getState()
    const counterpartyAddress = this.counterparty.toAddress()
    if (c.status !== 'OPEN') {
      throw Error('Channel status is not OPEN')
    }
    return await this.chain.initiateChannelClosure(counterpartyAddress)
  }

  async finalizeClosure() {
    const c = await this.getState()
    const counterpartyAddress = this.counterparty.toAddress()

    if (c.status !== 'PENDING_TO_CLOSE') {
      throw Error('Channel status is not PENDING_TO_CLOSE')
    }
    return await this.chain.finalizeChannelClosure(counterpartyAddress)
  }

  /**
   * Creates a signed ticket that includes the given amount of
   * tokens
   * @dev Due to a missing feature, namely ECMUL, in Ethereum, the
   * challenge is given as an Ethereum address because the signature
   * recovery algorithm is used to perform an EC-point multiplication.
   * @param amount value of the ticket
   * @param challenge challenge to solve in order to redeem the ticket
   * @param winProb the winning probability to use
   * @returns a signed ticket
   */
  async createTicket(amount: Balance, challenge: Address, winProb: number) {
    const counterpartyAddress = this.counterparty.toAddress()
    const c = await this.getState()
    return Ticket.create(
      counterpartyAddress,
      challenge,
      c.ticketEpochFor(this.counterparty.toAddress()),
      new UINT256(new BN(this.index++)),
      amount,
      UINT256.fromProbability(winProb),
      (await this.getState()).channelEpoch,
      this.privateKey
    )
  }

  // @TODO Replace this with (truely) random data
  /**
   * Creates a ticket that is sent next to the packet to the last node.
   * @param challenge dummy challenge, potential no valid response known
   * @returns a ticket without any value
   */
  createDummyTicket(challenge: Address): Ticket {
    // TODO: document how dummy ticket works
    return Ticket.create(
      this.counterparty.toAddress(),
      challenge,
      UINT256.fromString('0'),
      new UINT256(new BN(this.index++)),
      new Balance(new BN(0)),
      UINT256.fromProbability(1),
      UINT256.fromString('0'),
      this.privateKey
    )
  }

<<<<<<< HEAD
  async redeemTicket(ackTicket: Acknowledgement): Promise<RedeemTicketResponse> {
=======
  async submitTicket(ackTicket: AcknowledgedTicket): Promise<SubmitTicketResponse> {
    if (!ackTicket.verify(this.counterparty)) {
      return {
        status: 'FAILURE',
        message: 'Invalid response to acknowledgement'
      }
    }

>>>>>>> c5289452
    try {
      const ticket = ackTicket.ticket

      log('Submitting ticket', ackTicket.response.toHex())
      const emptyPreImage = new Hash(new Uint8Array(Hash.SIZE).fill(0x00))
      const hasPreImage = !ackTicket.preImage.eq(emptyPreImage)
      if (!hasPreImage) {
        log(`Failed to submit ticket ${ackTicket.response.toHex()}: 'PreImage is empty.'`)
        return {
          status: 'FAILURE',
          message: 'PreImage is empty.'
        }
      }

      const isWinning = ticket.isWinningTicket(ackTicket.response, ackTicket.preImage, ticket.winProb)

      if (!isWinning) {
        log(`Failed to submit ticket ${ackTicket.response.toHex()}:  'Not a winning ticket.'`)
        return {
          status: 'FAILURE',
          message: 'Not a winning ticket.'
        }
      }

      const receipt = await this.chain.redeemTicket(this.counterparty.toAddress().toHex(), ackTicket, ticket)

      // TODO delete ackTicket
      //this.commitment.updateChainState(ackTicket.preImage)

      log('Successfully submitted ticket', ackTicket.response.toHex())
      return {
        status: 'SUCCESS',
        receipt,
        ackTicket
      }
    } catch (err) {
      log('Unexpected error when submitting ticket', ackTicket.response.toHex(), err)
      return {
        status: 'ERROR',
        error: err
      }
    }
  }
}

export { Channel }<|MERGE_RESOLUTION|>--- conflicted
+++ resolved
@@ -203,10 +203,7 @@
     )
   }
 
-<<<<<<< HEAD
-  async redeemTicket(ackTicket: Acknowledgement): Promise<RedeemTicketResponse> {
-=======
-  async submitTicket(ackTicket: AcknowledgedTicket): Promise<SubmitTicketResponse> {
+  async redeemTicket(ackTicket: AcknowledgedTicket): Promise<RedeemTicketResponse> {
     if (!ackTicket.verify(this.counterparty)) {
       return {
         status: 'FAILURE',
@@ -214,7 +211,6 @@
       }
     }
 
->>>>>>> c5289452
     try {
       const ticket = ackTicket.ticket
 
