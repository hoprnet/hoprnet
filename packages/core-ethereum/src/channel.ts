import BN from 'bn.js'
import {
  PublicKey,
  Balance,
  Hash,
  HalfKey,
  UINT256,
  Ticket,
  AcknowledgedTicket,
  ChannelEntry,
  UnacknowledgedTicket,
  Challenge,
  generateChannelId,
  ChannelStatus,
  PRICE_PER_PACKET,
  INVERSE_TICKET_WIN_PROB
} from '@hoprnet/hopr-utils'
import { debug } from '@hoprnet/hopr-utils'
import type { RedeemTicketResponse } from '.'
import { findCommitmentPreImage, bumpCommitment } from './commitment'
import type { ChainWrapper } from './ethereum'
import type Indexer from './indexer'
import type { HoprDB } from '@hoprnet/hopr-utils'
import chalk from 'chalk'
import { EventEmitter } from 'events'

const log = debug('hopr-core-ethereum:channel')

// TODO - legacy, models bidirectional channel.
class Channel {
  constructor(
    private readonly self: PublicKey,
    private readonly counterparty: PublicKey,
    private readonly db: HoprDB,
    private readonly chain: ChainWrapper,
    private readonly indexer: Indexer,
    private readonly privateKey: Uint8Array,
    private readonly events: EventEmitter
  ) {}

  /**
   * Reserve a preImage for the given ticket if it is a winning ticket.
   * @param ticket the acknowledged ticket
   */
  async acknowledge(
    unacknowledgedTicket: UnacknowledgedTicket,
    acknowledgement: HalfKey
  ): Promise<AcknowledgedTicket | null> {
    if (!unacknowledgedTicket.verifyChallenge(acknowledgement)) {
      throw Error(`The acknowledgement is not sufficient to solve the embedded challenge.`)
    }

    const response = unacknowledgedTicket.getResponse(acknowledgement)

    const ticket = unacknowledgedTicket.ticket
    const channelId = this.getThemToUsId()
    const opening = await findCommitmentPreImage(this.db, channelId)

    if (ticket.isWinningTicket(opening, response, ticket.winProb)) {
      const ack = new AcknowledgedTicket(ticket, response, opening, unacknowledgedTicket.signer)

      log(
        `Acknowledging ticket. Using opening ${chalk.yellow(opening.toHex())} and response ${chalk.green(
          response.toHex()
        )}`
      )

      try {
        bumpCommitment(this.db, channelId)
        this.events.emit('ticket:win', ack, this)
        return ack
      } catch (e) {
        log(`ERROR: commitment could not be bumped ${e}, thus dropping ticket`)
        return null
      }
    } else {
      log(`Got a ticket that is not a win. Dropping ticket.`)
      await this.db.markLosing(unacknowledgedTicket)
      return null
    }
  }

  async getChainCommitment(): Promise<Hash> {
    return (await this.themToUs()).commitment
  }

  getUsToThemId(): Hash {
    return generateChannelId(this.self.toAddress(), this.counterparty.toAddress())
  }

  async usToThem(): Promise<ChannelEntry> {
    return await this.indexer.getChannel(this.getUsToThemId())
  }

  getThemToUsId(): Hash {
    return generateChannelId(this.counterparty.toAddress(), this.self.toAddress())
  }

  async themToUs(): Promise<ChannelEntry> {
    return await this.indexer.getChannel(this.getThemToUsId())
  }

  async fund(myFund: Balance, counterpartyFund: Balance) {
    const myAddress = this.self.toAddress()
    const counterpartyAddress = this.counterparty.toAddress()
    const totalFund = myFund.toBN().add(counterpartyFund.toBN())
    const myBalance = await this.chain.getBalance(myAddress)
    if (totalFund.gt(new BN(myBalance.toBN().toString()))) {
      throw Error('We do not have enough balance to fund the channel')
    }
    await this.chain.fundChannel(myAddress, counterpartyAddress, myFund, counterpartyFund)
  }

  async open(fundAmount: Balance) {
    // channel may not exist, we can still open it
    let c: ChannelEntry
    try {
      c = await this.usToThem()
    } catch {}
    if (c && c.status !== ChannelStatus.Closed) {
      throw Error('Channel is already opened')
    }

    const myAddress = this.self.toAddress()
    const counterpartyAddress = this.counterparty.toAddress()
    const myBalance = await this.chain.getBalance(myAddress)
    if (new BN(myBalance.toBN().toString()).lt(fundAmount.toBN())) {
      throw Error('We do not have enough balance to open a channel')
    }
    await this.chain.openChannel(myAddress, counterpartyAddress, fundAmount)
    return generateChannelId(myAddress, counterpartyAddress)
  }

  async initializeClosure() {
    const c = await this.usToThem()
    const counterpartyAddress = this.counterparty.toAddress()
    if (c.status !== ChannelStatus.Open && c.status !== ChannelStatus.WaitingForCommitment) {
      throw Error('Channel status is not OPEN or WAITING FOR COMMITMENT')
    }
    return await this.chain.initiateChannelClosure(counterpartyAddress)
  }

  async finalizeClosure() {
    const c = await this.usToThem()
    const counterpartyAddress = this.counterparty.toAddress()

    if (c.status !== ChannelStatus.PendingToClose) {
      throw Error('Channel status is not PENDING_TO_CLOSE')
    }
    return await this.chain.finalizeChannelClosure(counterpartyAddress)
  }

  private async bumpTicketIndex(channelId: Hash): Promise<UINT256> {
    let currentTicketIndex = await this.db.getCurrentTicketIndex(channelId)

    if (currentTicketIndex == undefined) {
      currentTicketIndex = new UINT256(new BN(1))
    }

    await this.db.setCurrentTicketIndex(channelId, new UINT256(currentTicketIndex.toBN().addn(1)))

    return currentTicketIndex
  }

  /**
   * Creates a signed ticket that includes the given amount of
   * tokens
   * @dev Due to a missing feature, namely ECMUL, in Ethereum, the
   * challenge is given as an Ethereum address because the signature
   * recovery algorithm is used to perform an EC-point multiplication.
   * @param amount value of the ticket
   * @param challenge challenge to solve in order to redeem the ticket
   * @param winProb the winning probability to use
   * @returns a signed ticket
   */
  async createTicket(pathLength: number, challenge: Challenge) {
    const counterpartyAddress = this.counterparty.toAddress()
    const channelState = await this.usToThem()
    const id = generateChannelId(this.self.toAddress(), this.counterparty.toAddress())
    const currentTicketIndex = await this.bumpTicketIndex(id)
    const amount = new Balance(PRICE_PER_PACKET.mul(INVERSE_TICKET_WIN_PROB).muln(pathLength - 1))
    const winProb = new BN(INVERSE_TICKET_WIN_PROB)

    const ticket = Ticket.create(
      counterpartyAddress,
      challenge,
      channelState.ticketEpoch,
      currentTicketIndex,
      amount,
      UINT256.fromInverseProbability(winProb),
      channelState.channelEpoch,
      this.privateKey
    )
    await this.db.markPending(ticket)

    log(`Creating ticket in channel ${chalk.yellow(channelState.getId().toHex())}. Ticket data: \n${ticket.toString()}`)

    return ticket
  }

  // @TODO Replace this with (truely) random data
  /**
   * Creates a ticket that is sent next to the packet to the last node.
   * @param challenge dummy challenge, potential no valid response known
   * @returns a ticket without any value
   */
  createDummyTicket(challenge: Challenge): Ticket {
    // TODO: document how dummy ticket works
    return Ticket.create(
      this.counterparty.toAddress(),
      challenge,
      UINT256.fromString('0'),
      UINT256.fromString('0'),
      new Balance(new BN(0)),
      UINT256.DUMMY_INVERSE_PROBABILITY,
      UINT256.fromString('0'),
      this.privateKey
    )
  }

  /*
   * As we issue probabilistic tickets, we can't be sure of the exact balance
   * of our channels, but we can see the bounds based on how many tickets are
   * outstanding.
   */
  async balanceToThem(): Promise<{ maximum: BN; minimum: BN }> {
    const stake = (await this.usToThem()).balance
    const outstandingTicketBalance = await this.db.getPendingBalanceTo(this.counterparty.toAddress())

    return {
      minimum: stake.toBN().sub(outstandingTicketBalance.toBN()),
      maximum: stake.toBN()
    }
  }

  async redeemAllTickets(): Promise<void> {
    // Because tickets are ordered and require the previous redemption to
    // have succeeded before we can redeem the next, we need to do this
    // sequentially.
<<<<<<< HEAD
    const tickets = await this.db.getAcknowledgedTickets({ signer: this.counterparty }) 
=======
    const tickets = await this.db.getAcknowledgedTickets({ signer: this.counterparty })
    // TODO pop while rather than load first
    // TODO lock while redeeming
>>>>>>> c0afef20
    for (const ticket of tickets) {
      log('redeeming ticket', ticket)
      this.redeemTicket(ticket)
      log('ticket was redeemed')
    }
  }

  async redeemTicket(ackTicket: AcknowledgedTicket): Promise<RedeemTicketResponse> {
    if (!ackTicket.verify(this.counterparty)) {
      return {
        status: 'FAILURE',
        message: 'Invalid response to acknowledgement'
      }
    }

    try {
      const ticket = ackTicket.ticket

      log('Submitting ticket', ackTicket.response.toHex())
      const emptyPreImage = new Hash(new Uint8Array(Hash.SIZE).fill(0x00))
      const hasPreImage = !ackTicket.preImage.eq(emptyPreImage)
      if (!hasPreImage) {
        log(`Failed to submit ticket ${ackTicket.response.toHex()}: 'PreImage is empty.'`)
        return {
          status: 'FAILURE',
          message: 'PreImage is empty.'
        }
      }

      const isWinning = ticket.isWinningTicket(ackTicket.preImage, ackTicket.response, ticket.winProb)

      if (!isWinning) {
        log(`Failed to submit ticket ${ackTicket.response.toHex()}:  'Not a winning ticket.'`)
        return {
          status: 'FAILURE',
          message: 'Not a winning ticket.'
        }
      }

      const receipt = await this.chain.redeemTicket(this.counterparty.toAddress(), ackTicket, ticket)

      //this.commitment.updateChainState(ackTicket.preImage)
      log('Successfully submitted ticket', ackTicket.response.toHex())
      await this.db.markRedeemeed(ackTicket)
      this.events.emit('ticket:redeemed', ackTicket)
      return {
        status: 'SUCCESS',
        receipt,
        ackTicket
      }
    } catch (err) {
      // TODO delete ackTicket -- check if it's due to gas!
      log('Unexpected error when redeeming ticket', ackTicket.response.toHex(), err)
      return {
        status: 'ERROR',
        error: err
      }
    }
  }
}

export { Channel }<|MERGE_RESOLUTION|>--- conflicted
+++ resolved
@@ -237,13 +237,7 @@
     // Because tickets are ordered and require the previous redemption to
     // have succeeded before we can redeem the next, we need to do this
     // sequentially.
-<<<<<<< HEAD
-    const tickets = await this.db.getAcknowledgedTickets({ signer: this.counterparty }) 
-=======
     const tickets = await this.db.getAcknowledgedTickets({ signer: this.counterparty })
-    // TODO pop while rather than load first
-    // TODO lock while redeeming
->>>>>>> c0afef20
     for (const ticket of tickets) {
       log('redeeming ticket', ticket)
       this.redeemTicket(ticket)
