import type { TransactionRequest } from '@ethersproject/abstract-provider'
import { debug } from '@hoprnet/hopr-utils'
import { BigNumber } from 'ethers'
import { isDeepStrictEqual } from 'util'
const log = debug('hopr-core-ethereum:transcation-manager')

export type TransactionPayload = {
  to: string
  data: string
  value: BigNumber
}
export type Transaction = {
  nonce: number
  createdAt: number
  maxPrority: BigNumber
}

/**
 * Keep track of queuing, pending, mined and confirmed transactions,
 * and allows for pruning unnecessary data.
 * After signing, a tx is `queuing`.
 * After being broadcasted, a tx is `pending`.
 * After being included in a block, a tx is `mined`.
 * After passing the finality threshold, a tx is `confirmed`.
 * This class is mainly used by nonce-tracker which relies
 * on transcation-manager to keep an update to date view
 * on transactions.
 */
class TranscationManager {
  /**
   * transaction payloads
   */
  public readonly payloads = new Map<string, TransactionPayload>()
  /**
   * transaction requests, before signing
   */
  public readonly queuing = new Map<string, Transaction>()
  /**
   * pending transactions
   */
  public readonly pending = new Map<string, Transaction>()
  /**
   * mined transactions
   */
  public readonly mined = new Map<string, Transaction>()
  /**
   * confirmed transactions
   */
  public readonly confirmed = new Map<string, Transaction>()

  /**
   * Return all the queuing transactions
   * @returns Array of transaction hashes
   */
  public getAllQueuingTxs(): TransactionRequest[] {
    // queuing tx hashes
    const queuingTxHash = Array.from(this.queuing.keys())
    return queuingTxHash.map((txHash) => {
      const { to, data, value } = this.payloads.get(txHash)
      const { nonce, maxPrority } = this.queuing.get(txHash)
      return {
        to,
        data,
        value,
        nonce,
        maxPrority
      }
    })
  }

  /**
   * Return pending and mined transactions
   * @returns Array of transaction hashes
   */
  public getAllUnconfirmedTxs(): Transaction[] {
    return Array.from(this.pending.values()).concat(Array.from(this.mined.values()))
  }

  /**
   * Return pending and mined transactions
   * @returns Array of transaction hashes
   */
  public getAllUnconfirmedHash(): string[] {
    return Array.from(this.pending.keys()).concat(Array.from(this.mined.keys()))
  }

  /**
   * If a transaction payload exists in mined or pending with a higher/equal gas price
   * @param payload object
   * @param maxPrority Max Priority Fee. Tips paying to the miners, which correlates to the likelyhood of getting transactions included.
   * @returns [true if it exists, transaction hash]
   */
  public existInMinedOrPendingWithHigherFee(payload: TransactionPayload, maxPrority: BigNumber): [boolean, string] {
    // Using isDeepStrictEqual to compare TransactionPayload objects, see
    // https://nodejs.org/api/util.html#util_util_isdeepstrictequal_val1_val2
    const index = Array.from(this.payloads.values()).findIndex((pl) => isDeepStrictEqual(pl, payload))
    if (index < 0) {
      return [false, '']
    }

    const hash = Array.from(this.payloads.keys())[index]
    if (
      !this.mined.get(hash) &&
      BigNumber.from((this.pending.get(hash) ?? this.queuing.get(hash)).maxPrority).lt(maxPrority)
    ) {
      return [false, hash]
    }
    return [true, hash]
  }

  /**
   * Adds queuing transaction
   * @param hash transaction hash
   * @param transaction object
   * @returns true if transaction got added to queue, otherwise false
   */
  public addToQueuing(
    hash: string,
    transaction: Omit<Transaction, 'createdAt'>,
    transactionPayload: TransactionPayload
  ): boolean {
    if (this.queuing.has(hash)) {
<<<<<<< HEAD
      console.log(`FOUND DUPLICATE`, transactionPayload)
=======
>>>>>>> df260872
      return false
    }

    log('Adding queuing transaction %s %i', hash, transaction.nonce)
    this.payloads.set(hash, transactionPayload)
    this.queuing.set(hash, { nonce: transaction.nonce, createdAt: 0, maxPrority: transaction.maxPrority })

    return true
  }

  /**
   * Moves transaction from queuing to pending
   * @param hash transaction hash
   */
  public moveFromQueuingToPending(hash: string): void {
    if (!this.queuing.has(hash)) return

    log('Moving transaction to pending %s', hash)
    this.pending.set(hash, { ...this.queuing.get(hash), createdAt: this._getTime() })
    this.queuing.delete(hash)
  }

  /**
   * Moves transcation from queuing or pending or mined to confirmed
   * @param hash transaction hash
   */
  public moveToConfirmed(hash: string): void {
    if (this.queuing.has(hash)) {
      this.moveFromQueuingToPending(hash)
    }
    if (this.pending.has(hash)) {
      this.moveFromPendingToMined(hash)
    }
    if (this.mined.has(hash)) {
      this.moveFromMinedToConfirmed(hash)
    }
    return
  }

  /**
   * Moves transcation from pending to mined
   * @param hash transaction hash
   */
  public moveFromPendingToMined(hash: string): void {
    if (!this.pending.has(hash)) return

    log('Moving transaction to mined %s', hash)
    this.mined.set(hash, this.pending.get(hash))
    this.pending.delete(hash)
  }

  /**
   * Moves transcation from mined to confirmed. Delete payload
   * @param hash transaction hash
   */
  public moveFromMinedToConfirmed(hash: string): void {
    if (!this.mined.has(hash)) return

    log('Moving transaction to confirmed %s', hash)
    this.confirmed.set(hash, this.mined.get(hash))
    this.mined.delete(hash)
    this.payloads.delete(hash)
  }

  /**
   * Removed transcation from queuing, pending, mined and confirmed
   * @param hash transaction hash
   */
  public remove(hash: string): void {
    log('Removing transaction %s', hash)
    this.payloads.delete(hash)
    this.queuing.delete(hash)
    this.pending.delete(hash)
    this.mined.delete(hash)
    this.confirmed.delete(hash)
  }

  /**
   * Removes confirmed blocks except last 5 nonces.
   * This is a way for us to clean up some memory which we know
   * we don't need anymore.
   */
  public prune(): void {
    const descTxs = Array.from(this.confirmed.entries()).sort(([, a], [, b]) => {
      return b.nonce - a.nonce
    })

    for (const [hash] of descTxs.slice(5, descTxs.length)) {
      this.remove(hash)
    }
  }

  /**
   * @returns current timestamp
   */
  private _getTime(): number {
    return new Date().getTime()
  }
}

export default TranscationManager<|MERGE_RESOLUTION|>--- conflicted
+++ resolved
@@ -120,10 +120,6 @@
     transactionPayload: TransactionPayload
   ): boolean {
     if (this.queuing.has(hash)) {
-<<<<<<< HEAD
-      console.log(`FOUND DUPLICATE`, transactionPayload)
-=======
->>>>>>> df260872
       return false
     }
 
