--- conflicted
+++ resolved
@@ -124,17 +124,10 @@
               from: (await account.address).toHex(),
               to: hoprToken.options.address
             },
-<<<<<<< HEAD
             hoprToken.methods.send(
               hoprChannels.options.address,
-              amount.toString(),
+              amount.toBN().toString(),
               web3.eth.abi.encodeParameters(
-=======
-            this.coreConnector.hoprToken.methods.send(
-              this.coreConnector.hoprChannels.options.address,
-              amount.toBN().toString(),
-              this.coreConnector.web3.eth.abi.encodeParameters(
->>>>>>> a8ad0c73
                 ['address', 'address'],
                 [(await account.address).toHex(), counterparty.toHex()]
               )
@@ -419,16 +412,10 @@
     // 1. all our unit tests are actually intergration tests, nothing is mocked
     // 2. our actual intergration tests do not have any block mining time
     // this will be tackled in the upcoming refactor
-<<<<<<< HEAD
     if (isGanache(getWeb3().network)) {
       const { hoprChannels } = getWeb3()
-      const channelId = await getId(selfAccountId, counterpartyAccountId)
+      const channelId = await getId(selfAddress, counterpartyAddress)
       const response = await hoprChannels.methods.channels(channelId.toHex()).call()
-=======
-    if (isGanache(this.coreConnector.network)) {
-      const channelId = await getId(selfAddress, counterpartyAddress)
-      const response = await this.coreConnector.hoprChannels.methods.channels(channelId.toHex()).call()
->>>>>>> a8ad0c73
 
       return new ChannelEntry(undefined, {
         blockNumber: new BN(0),
