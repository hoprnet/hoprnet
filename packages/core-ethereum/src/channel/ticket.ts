--- conflicted
+++ resolved
@@ -132,13 +132,8 @@
     }
   ): Promise<SignedTicket> {
     const ticketWinProb = new Hash(computeWinningProbability(winProb))
-
-<<<<<<< HEAD
-    const counterparty = await pubKeyToAccountId(this.channel.counterparty)
+    const counterparty = await pubKeyToAddress(this.channel.counterparty)
     const { hoprChannels } = getWeb3()
-=======
-    const counterparty = await pubKeyToAddress(this.channel.counterparty)
->>>>>>> a8ad0c73
 
     const epoch = await hoprChannels.methods
       .accounts(counterparty.toHex())
