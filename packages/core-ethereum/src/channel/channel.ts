import type { Channel as IChannel, Types as Interfaces } from '@hoprnet/hopr-core-connector-interface'
import BN from 'bn.js'
<<<<<<< HEAD
import { toU8a } from '@hoprnet/hopr-utils'
=======
>>>>>>> 6b0fce30
import { Balance, Channel as ChannelType, Hash, Public, SignedChannel, ChannelEntry, UINT256 } from '../types'
import TicketFactory from './ticket'
import { hash } from '../utils'

import type HoprEthereum from '..'

class Channel implements IChannel {
  private _settlementWindow?: UINT256
  private _channelId?: Hash

  public ticket: TicketFactory

  constructor(
    public coreConnector: HoprEthereum,
    public counterparty: Uint8Array,
    private signedChannel: SignedChannel
  ) {
    this.ticket = new TicketFactory(this)
  }

  private get onChainChannel(): Promise<ChannelEntry> {
    return new Promise(async (resolve, reject) => {
      try {
        const channel = await this.coreConnector.channel.getOnChainState(new Public(this.counterparty))
        return resolve(channel)
      } catch (error) {
        return reject(error)
      }
    })
  }

  get stateCounter(): Promise<UINT256> {
    return new Promise<UINT256>(async (resolve, reject) => {
      try {
        const channel = await this.onChainChannel
        return resolve(new UINT256(channel.stateCounter))
      } catch (error) {
        return reject(error)
      }
    })
  }

  get status() {
    return new Promise<ReturnType<Interfaces.ChannelEntry['getStatus']>>(async (resolve, reject) => {
      try {
        const channel = await this.onChainChannel
        return resolve(channel.getStatus())
      } catch (error) {
        return reject(error)
      }
    })
  }

  get offChainCounterparty(): Promise<Uint8Array> {
    return Promise.resolve(this.counterparty)
  }

  get channelId(): Promise<Hash> {
    if (this._channelId != null) {
      return Promise.resolve<Hash>(this._channelId)
    }

    return new Promise<Hash>(async (resolve, reject) => {
      try {
        this._channelId = await this.coreConnector.utils.getId(
          await this.coreConnector.account.address,
          await this.coreConnector.utils.pubKeyToAddress(this.counterparty)
        )
      } catch (error) {
        return reject(error)
      }

      return resolve(this._channelId)
    })
  }

  get settlementWindow(): Promise<UINT256> {
    if (this._settlementWindow != null) {
      return Promise.resolve(this._settlementWindow)
    }

    return new Promise<UINT256>(async (resolve, reject) => {
      try {
        this._settlementWindow = new UINT256((await this.onChainChannel).closureTime)
      } catch (error) {
        return reject(error)
      }

      return resolve(this._settlementWindow)
    })
  }

  get state(): Promise<ChannelType> {
    return Promise.resolve(this.signedChannel.channel)
  }

  get balance(): Promise<Balance> {
    return new Promise<Balance>(async (resolve, reject) => {
      try {
        return resolve(new Balance((await this.onChainChannel).deposit))
      } catch (error) {
        return reject(error)
      }
    })
  }

  get balance_a(): Promise<Balance> {
    return new Promise<Balance>(async (resolve, reject) => {
      try {
        return resolve(new Balance((await this.onChainChannel).partyABalance))
      } catch (error) {
        return reject(error)
      }
    })
  }

  get balance_b(): Promise<Balance> {
    return new Promise<Balance>(async (resolve, reject) => {
      try {
        const { deposit, partyABalance } = await this.onChainChannel
        return resolve(new Balance(new BN(deposit).sub(new BN(partyABalance))))
      } catch (error) {
        return reject(error)
      }
    })
  }

  get currentBalance(): Promise<Balance> {
    return this.coreConnector.account.getBalance()
  }

  get currentBalanceOfCounterparty(): Promise<Balance> {
    return new Promise<Balance>(async (resolve, reject) => {
      try {
        return resolve(
          new Balance(
            new BN(
              await this.coreConnector.hoprToken.methods
                .balanceOf((await this.coreConnector.utils.pubKeyToAddress(this.counterparty)).toHex())
                .call()
            )
          )
        )
      } catch (error) {
        return reject(error)
      }
    })
  }

  async initiateSettlement(): Promise<string> {
    const { account } = this.coreConnector
    const status = await this.status
    let receipt: string

    try {
      if (!(status === 'OPEN' || status === 'PENDING_TO_CLOSE')) {
        throw Error("channel must be 'OPEN' or 'PENDING_TO_CLOSE'")
      }

      if (status === 'OPEN') {
        const tx = await account.signTransaction(
          {
            from: (await account.address).toHex(),
            to: this.coreConnector.hoprChannels.options.address
          },
          this.coreConnector.hoprChannels.methods.initiateChannelClosure(
            (await this.coreConnector.utils.pubKeyToAddress(this.counterparty)).toHex()
          )
        )

        receipt = tx.transactionHash
        tx.send()
      } else if (status === 'PENDING_TO_CLOSE') {
        const tx = await account.signTransaction(
          {
            from: (await account.address).toHex(),
            to: this.coreConnector.hoprChannels.options.address
          },
          this.coreConnector.hoprChannels.methods.finalizeChannelClosure(
            (await this.coreConnector.utils.pubKeyToAddress(this.counterparty)).toHex()
          )
        )

        receipt = tx.transactionHash
        tx.send()
      }

      return receipt
    } catch (error) {
      throw error
    }
  }

  async testAndSetNonce(signature: Uint8Array): Promise<void> {
    const key = new Hash(this.coreConnector.dbKeys.Nonce(await this.channelId, await hash(signature))).toHex()

    try {
      await this.coreConnector.db.get(Buffer.from(key))
    } catch (err) {
      if (err.notFound) {
        await this.coreConnector.db.put(Buffer.from(key), Buffer.from(''))
        return
      }

      throw err
    }

    throw Error('Nonces must not be used twice.')
  }
}

export default Channel<|MERGE_RESOLUTION|>--- conflicted
+++ resolved
@@ -1,9 +1,5 @@
 import type { Channel as IChannel, Types as Interfaces } from '@hoprnet/hopr-core-connector-interface'
 import BN from 'bn.js'
-<<<<<<< HEAD
-import { toU8a } from '@hoprnet/hopr-utils'
-=======
->>>>>>> 6b0fce30
 import { Balance, Channel as ChannelType, Hash, Public, SignedChannel, ChannelEntry, UINT256 } from '../types'
 import TicketFactory from './ticket'
 import { hash } from '../utils'
