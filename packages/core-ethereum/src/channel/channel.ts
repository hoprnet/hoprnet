--- conflicted
+++ resolved
@@ -171,7 +171,6 @@
         throw Error("channel must be 'OPEN' or 'PENDING'")
       }
 
-<<<<<<< HEAD
       if (status === 'OPEN') {
         const tx = await this.coreConnector.signTransaction(
           this.coreConnector.hoprChannels.methods.initiateChannelClosure(
@@ -180,7 +179,7 @@
           {
             from: (await this.coreConnector.account.address).toHex(),
             to: this.coreConnector.hoprChannels.options.address,
-            nonce: await this.coreConnector.account.nonce,
+            nonce: await this.coreConnector.account.nonce
           }
         )
 
@@ -194,39 +193,8 @@
           {
             from: (await this.coreConnector.account.address).toHex(),
             to: this.coreConnector.hoprChannels.options.address,
-            nonce: await this.coreConnector.account.nonce,
+            nonce: await this.coreConnector.account.nonce
           }
-=======
-      if (status === ChannelStatus.OPEN) {
-        await waitForConfirmation(
-          (
-            await this.coreConnector.signTransaction(
-              this.coreConnector.hoprChannels.methods.initiateChannelClosure(
-                u8aToHex(await this.coreConnector.utils.pubKeyToAccountId(this.counterparty))
-              ),
-              {
-                from: (await this.coreConnector.account.address).toHex(),
-                to: this.coreConnector.hoprChannels.options.address,
-                nonce: await this.coreConnector.account.nonce
-              }
-            )
-          ).send()
-        )
-      } else if (status === ChannelStatus.PENDING) {
-        await waitForConfirmation(
-          (
-            await this.coreConnector.signTransaction(
-              this.coreConnector.hoprChannels.methods.claimChannelClosure(
-                u8aToHex(await this.coreConnector.utils.pubKeyToAccountId(this.counterparty))
-              ),
-              {
-                from: (await this.coreConnector.account.address).toHex(),
-                to: this.coreConnector.hoprChannels.options.address,
-                nonce: await this.coreConnector.account.nonce
-              }
-            )
-          ).send()
->>>>>>> d2b9dae6
         )
 
         receipt = tx.transactionHash
