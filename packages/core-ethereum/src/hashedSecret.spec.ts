import assert from 'assert'
import { durations, stringToU8a } from '@hoprnet/hopr-utils'
import { Ganache } from '@hoprnet/hopr-testing'
import { getAddresses, migrate, fund } from '@hoprnet/hopr-ethereum'
import HoprEthereum from '.'
<<<<<<< HEAD
import { computeWinningProbability } from './utils'
import * as Types from './types'
=======
import { waitForConfirmation, computeWinningProbability } from './utils'
import { UnacknowledgedTicket, Ticket, Hash } from './types'
>>>>>>> ded5e998
import * as testconfigs from './config.spec'
import { createNode } from './utils/testing'

const FUND_ARGS = `--address ${getAddresses()?.localhost?.HoprToken} --accounts-to-fund 1`

// TODO: replace legacy test
describe('test hashedSecret', function () {
  this.timeout(durations.minutes(10))
  const ganache = new Ganache()
  let connector: HoprEthereum

  // instead of using a half-assed mock we use the connector instance
  // the whole test needs to be rewritten
  async function generateConnector(debug?: boolean): Promise<HoprEthereum> {
    const privKey = stringToU8a(testconfigs.DEMO_ACCOUNTS[0])
    return createNode(privKey, debug, 0)
  }

  describe('random pre-image', function () {
    this.timeout(durations.minutes(2))

    before(async function () {
      this.timeout(durations.minutes(1))
      await ganache.start()
      await migrate()
      await fund(FUND_ARGS)

      connector = await generateConnector()
    })

    after(async function () {
      await connector.stop()
      await ganache.stop()
    })

    it('should publish a hashed secret', async function () {
      await connector.hashedSecret.initialize()

      let onChainHash = new Hash(
        stringToU8a((await connector.hoprChannels.methods.accounts(connector.account.address.toHex()).call()).secret)
      )

      let preImage = await connector.hashedSecret.findPreImage(onChainHash)

      assert(preImage)
      assert(preImage.hash().eq(onChainHash))

<<<<<<< HEAD
      await (
        await connector.account.sendTransaction(connector.hoprChannels.updateAccountSecret, preImage.toHex())
      ).wait()

      let updatedOnChainHash = new Types.Hash(
=======
      await waitForConfirmation(
        (
          await connector.account.signTransaction(
            {
              from: connector.account.address.toHex(),
              to: connector.hoprChannels.options.address
            },
            connector.hoprChannels.methods.updateAccountSecret(preImage.toHex())
          )
        ).send()
      )
      let updatedOnChainHash = new Hash(
>>>>>>> ded5e998
        stringToU8a((await connector.hoprChannels.methods.accounts(connector.account.address.toHex()).call()).secret)
      )

      assert(!onChainHash.eq(updatedOnChainHash), `new and old onChainSecret must not be the same`)

      let updatedPreImage = await connector.hashedSecret.findPreImage(updatedOnChainHash)

      assert(!preImage.eq(updatedPreImage), `new and old pre-image must not be the same`)

      assert(updatedPreImage.hash().eq(updatedOnChainHash))
    })
  })

  describe('deterministic debug pre-image', function () {
    this.timeout(durations.minutes(2))

    before(async function () {
      this.timeout(durations.minutes(1))
      await ganache.start()
      await migrate()
      await fund(FUND_ARGS)

      connector = await generateConnector(true)
    })

    after(async function () {
      await connector.stop()
      await ganache.stop()
    })

    it('should publish a hashed secret', async function () {
      await connector.hashedSecret.initialize()

      let onChainHash = new Hash(
        stringToU8a((await connector.hoprChannels.methods.accounts(connector.account.address.toHex()).call()).secret)
      )

      let preImage = await connector.hashedSecret.findPreImage(onChainHash)

      assert(preImage.hash().eq(onChainHash))

      await (
        await connector.account.sendTransaction(connector.hoprChannels.updateAccountSecret, preImage.toHex())
      ).wait()

      let updatedOnChainHash = new Hash(
        stringToU8a((await connector.hoprChannels.methods.accounts(connector.account.address.toHex()).call()).secret)
      )

      assert(!onChainHash.eq(updatedOnChainHash), `new and old onChainSecret must not be the same`)

      let updatedPreImage = await connector.hashedSecret.findPreImage(updatedOnChainHash)

      assert(!preImage.eq(updatedPreImage), `new and old pre-image must not be the same`)

      assert(updatedPreImage.hash().eq(updatedOnChainHash))
    })

    it('should reserve a preImage for tickets with 100% winning probabilty resp. should not reserve for 0% winning probability', async function () {
      const secretA = new Hash(new Uint8Array(Hash.SIZE).fill(0xff))
      const ticket1 = ({
        getHash: () => new Hash(new Uint8Array(Hash.SIZE).fill(0xff)),
        winProb: computeWinningProbability(1)
      } as unknown) as Ticket
      const ut1 = new UnacknowledgedTicket(ticket1, secretA)
      const response1 = new Hash(new Uint8Array(Hash.SIZE).fill(0xff))

      const ack = await connector.account.acknowledge(ut1, response1)

      assert(ack, 'ticket with 100% winning probability must always be a win')
      const ack2 = await connector.account.acknowledge(ut1, response1)
      assert(ack2, 'ticket with 100% winning probability must always be a win')

      assert(
        ack.preImage != null &&
          ack2.preImage != null &&
          !ack.preImage.eq(ack2.preImage) &&
          ack2.preImage.hash().eq(ack.preImage)
      )

      const utfail = new UnacknowledgedTicket(
        ({
          getHash: () => new Hash(new Uint8Array(Hash.SIZE).fill(0xff)),
          winProb: computeWinningProbability(0)
        } as unknown) as Ticket,
        secretA
      )

      const failedAck = await connector.account.acknowledge(utfail, new Hash(new Uint8Array(Hash.SIZE).fill(0xff)))
      assert(failedAck === null, 'falsy ticket should not be a win')

      const ack4 = await connector.account.acknowledge(ut1, response1)
      assert(ack4, 'ticket with 100% winning probability must always be a win')
      assert(ack4.preImage != null && !ack4.preImage.eq(ack2.preImage) && ack4.preImage.hash().eq(ack2.preImage))
    })
  })
})<|MERGE_RESOLUTION|>--- conflicted
+++ resolved
@@ -3,13 +3,8 @@
 import { Ganache } from '@hoprnet/hopr-testing'
 import { getAddresses, migrate, fund } from '@hoprnet/hopr-ethereum'
 import HoprEthereum from '.'
-<<<<<<< HEAD
-import { computeWinningProbability } from './utils'
-import * as Types from './types'
-=======
-import { waitForConfirmation, computeWinningProbability } from './utils'
+import {  computeWinningProbability } from './utils'
 import { UnacknowledgedTicket, Ticket, Hash } from './types'
->>>>>>> ded5e998
 import * as testconfigs from './config.spec'
 import { createNode } from './utils/testing'
 
@@ -57,26 +52,11 @@
       assert(preImage)
       assert(preImage.hash().eq(onChainHash))
 
-<<<<<<< HEAD
       await (
         await connector.account.sendTransaction(connector.hoprChannels.updateAccountSecret, preImage.toHex())
       ).wait()
 
-      let updatedOnChainHash = new Types.Hash(
-=======
-      await waitForConfirmation(
-        (
-          await connector.account.signTransaction(
-            {
-              from: connector.account.address.toHex(),
-              to: connector.hoprChannels.options.address
-            },
-            connector.hoprChannels.methods.updateAccountSecret(preImage.toHex())
-          )
-        ).send()
-      )
       let updatedOnChainHash = new Hash(
->>>>>>> ded5e998
         stringToU8a((await connector.hoprChannels.methods.accounts(connector.account.address.toHex()).call()).secret)
       )
 
