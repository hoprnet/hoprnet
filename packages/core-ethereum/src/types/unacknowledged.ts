--- conflicted
+++ resolved
@@ -17,29 +17,6 @@
     return new UnacknowledgedTicket(signedTicket, secretA)
   }
 
-<<<<<<< HEAD
-=======
-  async verifyChallenge(hashedKeyHalf: Uint8Array) {
-    return u8aEquals(
-      await hash(await hash(u8aConcat(this.secretA, hashedKeyHalf))),
-      (await this.signedTicket).ticket.challenge
-    )
-  }
-
-  async verifySignature(pubKey: Uint8Array) {
-    return await this.signedTicket.verifySignature(pubKey)
-  }
-
-  async verify(pubKey: Uint8Array, hashedKeyHalf: Uint8Array): Promise<AcknowledgedTicket> {
-    const valid = (await this.verifyChallenge(hashedKeyHalf)) && (await this.verifySignature(pubKey))
-
-    if (!valid) {
-      throw new Error('Failure to validate')
-    }
-    return undefined
-  }
-
->>>>>>> 6893f547
   static SIZE(): number {
     return SignedTicket.SIZE + Hash.SIZE
   }
