--- conflicted
+++ resolved
@@ -105,42 +105,6 @@
   }
 }
 
-<<<<<<< HEAD
-=======
-export class Balance {
-  constructor(private bn: BN) {}
-
-  static get SYMBOL(): string {
-    return `HOPR`
-  }
-
-  static get DECIMALS(): number {
-    return 18
-  }
-
-  public toBN(): BN {
-    return this.bn
-  }
-
-  static deserialize(arr: Uint8Array) {
-    return new Balance(new BN(arr))
-  }
-
-  public serialize(): Uint8Array {
-    return new Uint8Array(this.bn.toBuffer('be', Balance.SIZE))
-  }
-
-  public toFormattedString(): string {
-    return moveDecimalPoint(this.bn.toString(), Balance.DECIMALS * -1) + ' ' + Balance.SYMBOL
-  }
-
-  static get SIZE(): number {
-    // Uint256
-    return 32
-  }
-}
-
->>>>>>> bc59a280
 export class Hash {
   constructor(private arr: Uint8Array) {
     if (arr.length !== Hash.SIZE) {
@@ -226,10 +190,6 @@
     return `HOPR`
   }
 
-  static deserialize(arr: Uint8Array) {
-    return new Balance(new BN(arr))
-  }
-
   static get DECIMALS(): number {
     return 18
   }
@@ -238,6 +198,10 @@
     return this.bn
   }
 
+  static deserialize(arr: Uint8Array) {
+    return new Balance(new BN(arr))
+  }
+
   public serialize(): Uint8Array {
     return new Uint8Array(this.bn.toBuffer('be', Balance.SIZE))
   }
