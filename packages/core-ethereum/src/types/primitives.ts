import createKeccakHash from 'keccak'
import { ADDRESS_LENGTH, HASH_LENGTH, SIGNATURE_LENGTH, SIGNATURE_RECOVERY_LENGTH } from '../constants'
import { u8aToHex, u8aEquals, stringToU8a, moveDecimalPoint, u8aConcat } from '@hoprnet/hopr-utils'
<<<<<<< HEAD
import type {
  Address as IAddress,
  Balance as IBalance,
  Hash as IHash,
  PublicKey as IPublicKey,
  Signature as ISignature
} from '@hoprnet/hopr-core-connector-interface'
import { ethers } from 'ethers'
=======
import Web3 from 'web3'
>>>>>>> ded5e998
import BN from 'bn.js'
import { publicKeyConvert, publicKeyCreate, ecdsaSign, ecdsaVerify } from 'secp256k1'
import { serializeToU8a, u8aSplit, u8aToNumber } from '@hoprnet/hopr-utils'

export class Address {
  constructor(private arr: Uint8Array) {}

  static get SIZE(): number {
    return ADDRESS_LENGTH
  }

  static fromString(str: string): Address {
    if (!ethers.utils.isAddress(str)) throw Error(`String ${str} is not an address`)
    return new Address(stringToU8a(str))
  }

  serialize() {
    return this.arr
  }

  toHex(): string {
    return ethers.utils.getAddress(u8aToHex(this.arr, false))
  }

  eq(b: Address) {
    return u8aEquals(this.arr, b.serialize())
  }
}

export class Balance {
  constructor(private bn: BN) {}

  static get SYMBOL(): string {
    return `HOPR`
  }

  static get DECIMALS(): number {
    return 18
  }

  public toBN(): BN {
    return this.bn
  }

  public serialize(): Uint8Array {
    return new Uint8Array(this.bn.toBuffer('be', Balance.SIZE))
  }

  public toFormattedString(): string {
    return moveDecimalPoint(this.bn.toString(), Balance.DECIMALS * -1) + ' ' + Balance.SYMBOL
  }

  static get SIZE(): number {
    // Uint256
    return 32
  }
}

export class Hash {
  constructor(private arr: Uint8Array) {}

  static SIZE = HASH_LENGTH

  static create(msg: Uint8Array) {
    return new Hash(createKeccakHash('keccak256').update(Buffer.from(msg)).digest())
  }

  serialize(): Uint8Array {
    return this.arr
  }

  eq(b: Hash) {
    return u8aEquals(this.arr, b.serialize())
  }

  toHex(): string {
    return u8aToHex(this.arr)
  }

  clone(): Hash {
    return new Hash(this.arr.slice())
  }

  hash(): Hash {
    // Sometimes we double hash.
    return Hash.create(this.serialize())
  }

  get length() {
    return this.arr.length
  }
}

export class NativeBalance {
  constructor(private bn: BN) {}

  static get SYMBOL(): string {
    return `xDAI`
  }

  static get DECIMALS(): number {
    return 18
  }

  public toBN(): BN {
    return this.bn
  }

  public serialize(): Uint8Array {
    return new Uint8Array(this.bn.toBuffer('be', NativeBalance.SIZE))
  }

  public toFormattedString(): string {
    return moveDecimalPoint(this.bn.toString(), NativeBalance.DECIMALS * -1) + ' ' + NativeBalance.SYMBOL
  }

  static get SIZE(): number {
    // Uint256
    return 32
  }
}

export class PublicKey {
  constructor(private arr: Uint8Array) {
    if (arr.length !== PublicKey.SIZE) {
      throw new Error('Incorrect size Uint8Array for compressed public key')
    }
    // TODO check length
  }

  static fromPrivKey(privKey: Uint8Array): PublicKey {
    if (privKey.length !== 32) {
      throw new Error('Incorrect size Uint8Array for private key')
    }
    let arr = publicKeyCreate(privKey, true)
    return new PublicKey(arr)
  }

  static fromUncompressedPubKey(pubkey: Uint8Array) {
    const uncompressedPubKey = u8aConcat(new Uint8Array([4]), pubkey)
    return new PublicKey(publicKeyConvert(uncompressedPubKey, true))
  }

  toAddress(): Address {
    return new Address(Hash.create(publicKeyConvert(this.arr, false).slice(1)).serialize().slice(12))
  }

  toUncompressedPubKeyHex(): string {
    // Needed in only a few cases for interacting with secp256k1
    return u8aToHex(publicKeyConvert(this.arr, false).slice(1))
  }

  static fromString(str: string): PublicKey {
    return new PublicKey(stringToU8a(str))
  }

  static get SIZE(): number {
    return 33
  }

  serialize() {
    return this.arr
  }

  toHex(): string {
    return u8aToHex(this.arr)
  }

  eq(b: PublicKey) {
    return u8aEquals(this.arr, b.serialize())
  }
}

export class Signature {
  constructor(readonly signature: Uint8Array, readonly recovery: number) {}

  static deserialize(arr: Uint8Array): Signature {
    const [s, r] = u8aSplit(arr, [SIGNATURE_LENGTH, SIGNATURE_RECOVERY_LENGTH])
    return new Signature(s, u8aToNumber(r) as number)
  }

  static create(msg: Uint8Array, privKey: Uint8Array): Signature {
    const result = ecdsaSign(msg, privKey)
    return new Signature(result.signature, result.recid)
  }

  serialize(): Uint8Array {
    return serializeToU8a([
      [this.signature, SIGNATURE_LENGTH],
      [Uint8Array.of(this.recovery), SIGNATURE_RECOVERY_LENGTH]
    ])
  }

  verify(msg: Uint8Array, pubKey: PublicKey): boolean {
    return ecdsaVerify(this.signature, msg, pubKey.serialize())
  }

  static SIZE = SIGNATURE_LENGTH + SIGNATURE_RECOVERY_LENGTH
}<|MERGE_RESOLUTION|>--- conflicted
+++ resolved
@@ -1,18 +1,7 @@
 import createKeccakHash from 'keccak'
 import { ADDRESS_LENGTH, HASH_LENGTH, SIGNATURE_LENGTH, SIGNATURE_RECOVERY_LENGTH } from '../constants'
 import { u8aToHex, u8aEquals, stringToU8a, moveDecimalPoint, u8aConcat } from '@hoprnet/hopr-utils'
-<<<<<<< HEAD
-import type {
-  Address as IAddress,
-  Balance as IBalance,
-  Hash as IHash,
-  PublicKey as IPublicKey,
-  Signature as ISignature
-} from '@hoprnet/hopr-core-connector-interface'
 import { ethers } from 'ethers'
-=======
-import Web3 from 'web3'
->>>>>>> ded5e998
 import BN from 'bn.js'
 import { publicKeyConvert, publicKeyCreate, ecdsaSign, ecdsaVerify } from 'secp256k1'
 import { serializeToU8a, u8aSplit, u8aToNumber } from '@hoprnet/hopr-utils'
