--- conflicted
+++ resolved
@@ -1,8 +1,4 @@
-<<<<<<< HEAD
-import { Account } from './account'
-import Address from './accountId'
-=======
->>>>>>> 8ec61455
+import AccountEntry from './account'
 import AcknowledgedTicket from './acknowledgedTicket'
 import { Channel, ChannelBalance, ChannelState } from './channel'
 import ChannelEntry from './channelEntry'
@@ -16,9 +12,8 @@
 import Snapshot from './snapshot'
 import Ticket from './ticket'
 import TicketEpoch from './ticketEpoch'
-
 import { ADDRESS_LENGTH } from '../constants'
-import { u8aToHex, u8aEquals, moveDecimalPoint } from '@hoprnet/hopr-utils'
+import { u8aToHex, u8aEquals, stringToU8a, moveDecimalPoint } from '@hoprnet/hopr-utils'
 import type { Types as Interfaces } from '@hoprnet/hopr-core-connector-interface'
 import Web3 from 'web3'
 import BN from 'bn.js'
@@ -28,6 +23,11 @@
 
   static get SIZE(): number {
     return ADDRESS_LENGTH
+  }
+
+  static fromString(str: string): Address {
+    if (!Web3.utils.isAddress(str)) throw Error(`String ${str} is not an address`)
+    return new Address(stringToU8a(str))
   }
 
   serialize() {
@@ -82,7 +82,7 @@
 }
 
 class Types {
-  public Account = Account
+  public AccountEntry = AccountEntry
   public Address = Address
   public AcknowledgedTicket = AcknowledgedTicket
   public Balance = Balance
@@ -103,7 +103,7 @@
 }
 
 export {
-  Account,
+  AccountEntry,
   Address,
   AcknowledgedTicket,
   Balance,
