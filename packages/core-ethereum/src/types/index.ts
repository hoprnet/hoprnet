import AccountEntry from './accountEntry'
import AcknowledgedTicket from './acknowledgedTicket'
import { Channel, ChannelBalance, ChannelState } from './channel'
import ChannelEntry from './channelEntry'
import Hash from './hash'
import NativeBalance from './nativeBalance'
import Public from './public'
import Signature from './signature'
import SignedChannel from './signedChannel'
import SignedTicket from './signedTicket'
import Snapshot from './snapshot'
import Ticket from './ticket'
<<<<<<< HEAD
import TicketEpoch from './ticketEpoch'
=======
import { UINT256 } from './solidity'

>>>>>>> 324e3233
import { ADDRESS_LENGTH } from '../constants'
import { u8aToHex, u8aEquals, stringToU8a, moveDecimalPoint } from '@hoprnet/hopr-utils'
import type { Types as Interfaces } from '@hoprnet/hopr-core-connector-interface'
import Web3 from 'web3'
import BN from 'bn.js'

class Address implements Interfaces.Address {
  constructor(private id: Uint8Array) {}

  static get SIZE(): number {
    return ADDRESS_LENGTH
  }

  static fromString(str: string): Address {
    if (!Web3.utils.isAddress(str)) throw Error(`String ${str} is not an address`)
    return new Address(stringToU8a(str))
  }

  serialize() {
    return this.id
  }

  toHex(): string {
    return Web3.utils.toChecksumAddress(u8aToHex(this.id, false))
  }

  eq(b: Address) {
    return u8aEquals(this.id, b.serialize())
  }
}

class Balance implements Interfaces.Balance {
  constructor(private bn: BN) {}

  static get SYMBOL(): string {
    return `HOPR`
  }

  static get DECIMALS(): number {
    return 18
  }

  static fromUint96(arr: Uint8Array): Balance {
    return new Balance(new BN(arr))
  }

  public toBN(): BN {
    return this.bn
  }

  public toUint96() {
    // Temp hack
    return this.bn.toBuffer('be', 12)
  }

  public serialize(): Uint8Array {
    return new Uint8Array(this.bn.toBuffer('be', Balance.SIZE))
  }

  public toFormattedString(): string {
    return moveDecimalPoint(this.bn.toString(), Balance.DECIMALS * -1) + ' ' + Balance.SYMBOL
  }

  static get SIZE(): number {
    // Uint256
    return 32
  }
}

class Types {
  public AccountEntry = AccountEntry
  public Address = Address
  public AcknowledgedTicket = AcknowledgedTicket
  public Balance = Balance
  public Channel = Channel
  public ChannelBalance = ChannelBalance
  public ChannelState = ChannelState
  public ChannelEntry = ChannelEntry
  public Hash = Hash
  public NativeBalance = NativeBalance
  public Public = Public
  public Signature = Signature
  public SignedChannel = SignedChannel
  public SignedTicket = SignedTicket
  public Snapshot = Snapshot
  public Ticket = Ticket
  public UINT256 = UINT256
}

export {
  AccountEntry,
  Address,
  AcknowledgedTicket,
  Balance,
  Channel,
  ChannelBalance,
  ChannelEntry,
  ChannelState,
  Hash,
  NativeBalance,
  Public,
  Signature,
  SignedChannel,
  SignedTicket,
  Snapshot,
  Ticket,
  UINT256
}

export default Types<|MERGE_RESOLUTION|>--- conflicted
+++ resolved
@@ -3,19 +3,13 @@
 import { Channel, ChannelBalance, ChannelState } from './channel'
 import ChannelEntry from './channelEntry'
 import Hash from './hash'
-import NativeBalance from './nativeBalance'
 import Public from './public'
 import Signature from './signature'
 import SignedChannel from './signedChannel'
 import SignedTicket from './signedTicket'
 import Snapshot from './snapshot'
 import Ticket from './ticket'
-<<<<<<< HEAD
-import TicketEpoch from './ticketEpoch'
-=======
 import { UINT256 } from './solidity'
-
->>>>>>> 324e3233
 import { ADDRESS_LENGTH } from '../constants'
 import { u8aToHex, u8aEquals, stringToU8a, moveDecimalPoint } from '@hoprnet/hopr-utils'
 import type { Types as Interfaces } from '@hoprnet/hopr-core-connector-interface'
@@ -85,6 +79,44 @@
   }
 }
 
+class NativeBalance implements Interfaces.Balance {
+  constructor(private bn: BN) {}
+
+  static get SYMBOL(): string {
+    return `xDAI`
+  }
+
+  static get DECIMALS(): number {
+    return 18
+  }
+
+  static fromUint96(arr: Uint8Array): NativeBalance {
+    return new NativeBalance(new BN(arr))
+  }
+
+  public toBN(): BN {
+    return this.bn
+  }
+
+  public toUint96() {
+    // Temp hack
+    return this.bn.toBuffer('be', 12)
+  }
+
+  public serialize(): Uint8Array {
+    return new Uint8Array(this.bn.toBuffer('be', NativeBalance.SIZE))
+  }
+
+  public toFormattedString(): string {
+    return moveDecimalPoint(this.bn.toString(), NativeBalance.DECIMALS * -1) + ' ' + NativeBalance.SYMBOL
+  }
+
+  static get SIZE(): number {
+    // Uint256
+    return 32
+  }
+}
+
 class Types {
   public AccountEntry = AccountEntry
   public Address = Address
