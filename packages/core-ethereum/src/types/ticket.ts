--- conflicted
+++ resolved
@@ -76,15 +76,10 @@
     return new Balance(this.amount.mul(new BN(this.winProb)).div(new BN(new Uint8Array(Hash.SIZE).fill(0xff))))
   }
 
-<<<<<<< HEAD
 
   async sign(privKey: Uint8Array): Promise<SignedTicket> {
+    // TODO
     return new SignedTicket(this, await sign(await this.hash, privKey, null, null))
-=======
-  async sign(_privKey: Uint8Array): Promise<SignedTicket> {
-    //return sign(await this.hash, privKey, undefined, arr)
-    return new SignedTicket()
->>>>>>> 265454ec
   }
 }
 
