import BN from 'bn.js'
import { stringToU8a, u8aSplit, u8aToHex, serializeToU8a } from '@hoprnet/hopr-utils'
import { Address, Balance, Hash, Signature, UINT256, PublicKey } from '.'
import { ecdsaRecover, ecdsaSign } from 'secp256k1'
import { ethers } from 'ethers'

// Prefix message with "\x19Ethereum Signed Message:\n {length} HOPRnet {message}" and return hash
function toEthSignedMessageHash(message: string): Hash {
  const withHOPR = ethers.utils.concat([ethers.utils.toUtf8Bytes('HOPRnet'), message])
  const result = ethers.utils.solidityKeccak256(
    ['string', 'string', 'bytes'],
    ['\x19Ethereum Signed Message:\n', withHOPR.length.toString(), withHOPR]
  )

  return new Hash(stringToU8a(result))
}

function serializeUnsigned({
  counterparty,
  challenge,
  epoch,
  index,
  amount,
  winProb,
  channelIteration
}: {
  counterparty: Address
  challenge: PublicKey
  epoch: UINT256
  index: UINT256
  amount: Balance
  winProb: UINT256
  channelIteration: UINT256
}): Uint8Array {
  // the order of the items needs to be the same as the one used in the SC
  return serializeToU8a([
    [counterparty.serialize(), Address.SIZE],
    [challenge.serialize(), PublicKey.SIZE],
    [epoch.serialize(), UINT256.SIZE],
    [index.serialize(), UINT256.SIZE],
    [amount.serialize(), Balance.SIZE],
    [winProb.serialize(), UINT256.SIZE],
    [channelIteration.serialize(), UINT256.SIZE]
  ])
}

class Ticket {
  constructor(
    readonly counterparty: Address,
    readonly challenge: PublicKey,
    readonly epoch: UINT256,
    readonly index: UINT256,
    readonly amount: Balance,
    readonly winProb: UINT256,
    readonly channelIteration: UINT256,
    readonly signature: Signature
  ) {}

  static create(
    counterparty: Address,
    challenge: PublicKey,
    epoch: UINT256,
    index: UINT256,
    amount: Balance,
    winProb: UINT256,
    channelIteration: UINT256,
    signPriv: Uint8Array
  ): Ticket {
    const hash = toEthSignedMessageHash(
      u8aToHex(
        serializeToU8a([
          [counterparty.serialize(), Address.SIZE],
          // @TODO
          // [challenge.serialize(), PublicKey.SIZE],
          [epoch.serialize(), UINT256.SIZE],
          [index.serialize(), UINT256.SIZE],
          [amount.serialize(), Balance.SIZE],
          [winProb.serialize(), Hash.SIZE],
          [channelIteration.serialize(), UINT256.SIZE]
        ])
      )
    )
    const sig = ecdsaSign(hash.serialize(), signPriv)
    const signature = new Signature(sig.signature, sig.recid)
    return new Ticket(counterparty, challenge, epoch, index, amount, winProb, channelIteration, signature)
  }

  public serialize(): Uint8Array {
    const unsigned = serializeUnsigned({ ...this })
    return Uint8Array.from([...unsigned, ...this.signature.serialize()])
  }

  static deserialize(arr: Uint8Array): Ticket {
    const components = u8aSplit(arr, [
      Address.SIZE,
      PublicKey.SIZE,
      UINT256.SIZE,
      UINT256.SIZE,
      Balance.SIZE,
      UINT256.SIZE,
      UINT256.SIZE,
      Signature.SIZE
    ])

    const counterparty = new Address(components[0])
    const challenge = new PublicKey(components[1])
    const epoch = new UINT256(new BN(components[2]))
    const index = new UINT256(new BN(components[3]))
    const amount = new Balance(new BN(components[4]))
    const winProb = new UINT256(new BN(components[5]))
    const channelIteration = new UINT256(new BN(components[6]))
    const signature = Signature.deserialize(components[7])
    return new Ticket(counterparty, challenge, epoch, index, amount, winProb, channelIteration, signature)
  }

  getHash(): Hash {
    return toEthSignedMessageHash(
      u8aToHex(
        serializeToU8a([
          [this.counterparty.serialize(), Address.SIZE],
          // @TODO
          // [challenge.serialize(), PublicKey.SIZE],
          [this.epoch.serialize(), UINT256.SIZE],
          [this.index.serialize(), UINT256.SIZE],
          [this.amount.serialize(), Balance.SIZE],
          [this.winProb.serialize(), Hash.SIZE],
          [this.channelIteration.serialize(), UINT256.SIZE]
        ])
      )
    )
  }

  static get SIZE(): number {
    return (
      Address.SIZE +
      PublicKey.SIZE +
      UINT256.SIZE +
      UINT256.SIZE +
      Balance.SIZE +
      Hash.SIZE +
      UINT256.SIZE +
      Signature.SIZE
    )
  }

<<<<<<< HEAD
  getEmbeddedFunds(): Balance {
    return new Balance(
      this.amount
        .toBN()
        .mul(new BN(this.winProb.serialize()))
        .div(new BN(new Uint8Array(Hash.SIZE).fill(0xff)))
    )
  }

  recoverSigner() {
=======
  getSigner(): PublicKey {
>>>>>>> f495a74e
    return new PublicKey(ecdsaRecover(this.signature.signature, this.signature.recovery, this.getHash().serialize()))
  }

  verify(pubKey: PublicKey): boolean {
    return pubKey.eq(this.recoverSigner())
  }

  static fromProbability(float: number): UINT256 {
    if (float > 1) throw Error('Float cannot be larger than 1')
    const percent = float * 100
    return new UINT256(new BN(ethers.constants.MaxUint256.mul(percent).div(100).toString()))
  }

  /**
   * Decides whether a ticket is a win or not.
   * Note that this mimics the on-chain logic.
   * @dev Purpose of the function is to check the validity of
   * a ticket before we submit it to the blockchain.
   * @param challengeResponse response that solves the signed challenge
   * @param preImage preImage of the current onChainSecret
   * @param winProb winning probability of the ticket
   */
  isWinningTicket(preImage: Hash, challengeResponse: Hash, winProb: UINT256): boolean {
    const luck = new BN(
      Hash.create(
        u8aConcat(this.getHash().serialize(), preImage.serialize(), challengeResponse.serialize(), winProb.serialize())
      ).serialize()
    )

    return luck.lte(winProb.toBN())
  }

  /**
   * Checks whether the given response solves to our challenge
   * @param response response to verify
   */
  checkResponse(response: Hash): boolean {
    return this.challenge.eq(response.hash())
  }
}
export default Ticket<|MERGE_RESOLUTION|>--- conflicted
+++ resolved
@@ -143,7 +143,6 @@
     )
   }
 
-<<<<<<< HEAD
   getEmbeddedFunds(): Balance {
     return new Balance(
       this.amount
@@ -154,9 +153,6 @@
   }
 
   recoverSigner() {
-=======
-  getSigner(): PublicKey {
->>>>>>> f495a74e
     return new PublicKey(ecdsaRecover(this.signature.signature, this.signature.recovery, this.getHash().serialize()))
   }
 
@@ -182,19 +178,16 @@
   isWinningTicket(preImage: Hash, challengeResponse: Hash, winProb: UINT256): boolean {
     const luck = new BN(
       Hash.create(
-        u8aConcat(this.getHash().serialize(), preImage.serialize(), challengeResponse.serialize(), winProb.serialize())
+        Uint8Array.from([
+          ...this.getHash().serialize(),
+          ...preImage.serialize(),
+          ...challengeResponse.serialize(),
+          ...winProb.serialize()
+        ])
       ).serialize()
     )
 
     return luck.lte(winProb.toBN())
   }
-
-  /**
-   * Checks whether the given response solves to our challenge
-   * @param response response to verify
-   */
-  checkResponse(response: Hash): boolean {
-    return this.challenge.eq(response.hash())
-  }
 }
 export default Ticket