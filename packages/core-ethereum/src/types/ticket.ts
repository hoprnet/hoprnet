import BN from 'bn.js'
import { stringToU8a, u8aSplit, u8aToHex, serializeToU8a } from '@hoprnet/hopr-utils'
import { Address, Balance, Hash, Signature, UINT256, PublicKey } from '.'
import { ecdsaRecover, ecdsaSign } from 'secp256k1'
import { ethers } from 'ethers'

// Prefix message with "\x19Ethereum Signed Message:\n {length} HOPRnet {message}" and return hash
function toEthSignedMessageHash(message: string): Hash {
  const withHOPR = ethers.utils.concat([ethers.utils.toUtf8Bytes('HOPRnet'), message])
  const result = ethers.utils.solidityKeccak256(
    ['string', 'string', 'bytes'],
    ['\x19Ethereum Signed Message:\n', withHOPR.length.toString(), withHOPR]
  )

  return new Hash(stringToU8a(result))
}

function serializeUnsigned({
  counterparty,
  challenge,
  epoch,
  index,
  amount,
  winProb,
  channelIteration
}: {
  counterparty: Address
  challenge: PublicKey
  epoch: UINT256
  index: UINT256
  amount: Balance
  winProb: Hash
  channelIteration: UINT256
}): Uint8Array {
  // the order of the items needs to be the same as the one used in the SC
  return serializeToU8a([
    [counterparty.serialize(), Address.SIZE],
    [challenge.serialize(), PublicKey.SIZE],
    [epoch.serialize(), UINT256.SIZE],
    [index.serialize(), UINT256.SIZE],
    [amount.serialize(), Balance.SIZE],
    [winProb.serialize(), Hash.SIZE],
    [channelIteration.serialize(), UINT256.SIZE]
  ])
}

class Ticket {
  constructor(
    readonly counterparty: Address,
    readonly challenge: PublicKey,
    readonly epoch: UINT256,
    readonly index: UINT256,
    readonly amount: Balance,
    readonly winProb: Hash,
    readonly channelIteration: UINT256,
    readonly signature: Signature
  ) {}

  static create(
    counterparty: Address,
    challenge: PublicKey,
    epoch: UINT256,
    index: UINT256,
    amount: Balance,
    winProb: Hash,
    channelIteration: UINT256,
    signPriv: Uint8Array
  ): Ticket {
    const hash = toEthSignedMessageHash(
      u8aToHex(
<<<<<<< HEAD
        serializeToU8a([
          [counterparty.serialize(), Address.SIZE],
          // @TODO
          // [challenge.serialize(), PublicKey.SIZE],
          [epoch.serialize(), UINT256.SIZE],
          [amount.serialize(), Balance.SIZE],
          [winProb.serialize(), Hash.SIZE],
          [channelIteration.serialize(), UINT256.SIZE]
        ])
=======
        serializeUnsigned({
          counterparty,
          challenge,
          epoch,
          index,
          amount,
          winProb,
          channelIteration
        })
>>>>>>> 0d17bd32
      )
    )
    const sig = ecdsaSign(hash.serialize(), signPriv)
    const signature = new Signature(sig.signature, sig.recid)
    return new Ticket(counterparty, challenge, epoch, index, amount, winProb, channelIteration, signature)
  }

  public serialize(): Uint8Array {
    const unsigned = serializeUnsigned({ ...this })
    return Uint8Array.from([...unsigned, ...this.signature.serialize()])
  }

  static deserialize(arr: Uint8Array): Ticket {
    const components = u8aSplit(arr, [
      Address.SIZE,
      PublicKey.SIZE,
      UINT256.SIZE,
      Balance.SIZE,
      Hash.SIZE,
      UINT256.SIZE,
      Signature.SIZE
    ])

    const counterparty = new Address(components[0])
    const challenge = new PublicKey(components[1])
    const epoch = new UINT256(new BN(components[2]))
<<<<<<< HEAD
    const amount = new Balance(new BN(components[3]))
    const winProb = new Hash(components[4])
    const channelIteration = new UINT256(new BN(components[5]))
    const signature = Signature.deserialize(components[6])
    return new Ticket(counterparty, challenge, epoch, amount, winProb, channelIteration, signature)
=======
    const index = new UINT256(new BN(components[3]))
    const amount = new Balance(new BN(components[4]))
    const winProb = new Hash(components[5])
    const channelIteration = new UINT256(new BN(components[6]))
    const signature = Signature.deserialize(components[7])
    return new Ticket(counterparty, challenge, epoch, index, amount, winProb, channelIteration, signature)
>>>>>>> 0d17bd32
  }

  getHash(): Hash {
    return toEthSignedMessageHash(
      u8aToHex(
        serializeToU8a([
          [this.counterparty.serialize(), Address.SIZE],
          // @TODO
          // [challenge.serialize(), PublicKey.SIZE],
          [this.epoch.serialize(), UINT256.SIZE],
          [this.amount.serialize(), Balance.SIZE],
          [this.winProb.serialize(), Hash.SIZE],
          [this.channelIteration.serialize(), UINT256.SIZE]
        ])
      )
    )
  }

  static get SIZE(): number {
    return Address.SIZE + PublicKey.SIZE + UINT256.SIZE + UINT256.SIZE + Hash.SIZE + UINT256.SIZE + Signature.SIZE
  }

  getEmbeddedFunds(): Balance {
    return new Balance(
      this.amount
        .toBN()
        .mul(new BN(this.winProb.serialize()))
        .div(new BN(new Uint8Array(Hash.SIZE).fill(0xff)))
    )
  }

  verify(pubKey: PublicKey): boolean {
    return pubKey.eq(
      new PublicKey(ecdsaRecover(this.signature.signature, this.signature.recovery, this.getHash().serialize()))
    )
  }
}
export default Ticket<|MERGE_RESOLUTION|>--- conflicted
+++ resolved
@@ -68,27 +68,16 @@
   ): Ticket {
     const hash = toEthSignedMessageHash(
       u8aToHex(
-<<<<<<< HEAD
         serializeToU8a([
           [counterparty.serialize(), Address.SIZE],
           // @TODO
           // [challenge.serialize(), PublicKey.SIZE],
           [epoch.serialize(), UINT256.SIZE],
+          [index.serialize(), UINT256.SIZE],
           [amount.serialize(), Balance.SIZE],
           [winProb.serialize(), Hash.SIZE],
           [channelIteration.serialize(), UINT256.SIZE]
         ])
-=======
-        serializeUnsigned({
-          counterparty,
-          challenge,
-          epoch,
-          index,
-          amount,
-          winProb,
-          channelIteration
-        })
->>>>>>> 0d17bd32
       )
     )
     const sig = ecdsaSign(hash.serialize(), signPriv)
@@ -115,20 +104,12 @@
     const counterparty = new Address(components[0])
     const challenge = new PublicKey(components[1])
     const epoch = new UINT256(new BN(components[2]))
-<<<<<<< HEAD
-    const amount = new Balance(new BN(components[3]))
-    const winProb = new Hash(components[4])
-    const channelIteration = new UINT256(new BN(components[5]))
-    const signature = Signature.deserialize(components[6])
-    return new Ticket(counterparty, challenge, epoch, amount, winProb, channelIteration, signature)
-=======
     const index = new UINT256(new BN(components[3]))
     const amount = new Balance(new BN(components[4]))
     const winProb = new Hash(components[5])
     const channelIteration = new UINT256(new BN(components[6]))
     const signature = Signature.deserialize(components[7])
     return new Ticket(counterparty, challenge, epoch, index, amount, winProb, channelIteration, signature)
->>>>>>> 0d17bd32
   }
 
   getHash(): Hash {
@@ -139,6 +120,7 @@
           // @TODO
           // [challenge.serialize(), PublicKey.SIZE],
           [this.epoch.serialize(), UINT256.SIZE],
+          [this.index.serialize(), UINT256.SIZE],
           [this.amount.serialize(), Balance.SIZE],
           [this.winProb.serialize(), Hash.SIZE],
           [this.channelIteration.serialize(), UINT256.SIZE]
