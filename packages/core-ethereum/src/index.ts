--- conflicted
+++ resolved
@@ -14,11 +14,8 @@
 import HashedSecret from './hashedSecret'
 import { getWinProbabilityAsFloat, computeWinningProbability } from './utils'
 import { HoprToken__factory, HoprChannels__factory } from './contracts'
-<<<<<<< HEAD
 import BN from 'bn.js'
-=======
 import { DEFAULT_URI, MAX_CONFIRMATIONS } from './constants'
->>>>>>> 30eabc63
 
 const log = debug('hopr-core-ethereum')
 
