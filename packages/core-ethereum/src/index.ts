import type { Multiaddr } from 'multiaddr'
import type PeerId from 'peer-id'
import type { ChainWrapper } from './ethereum'
import chalk from 'chalk'
import { debug } from '@hoprnet/hopr-utils'
import {
  AcknowledgedTicket,
  PublicKey,
  Balance,
  Address,
  NativeBalance,
  cacheNoArgAsyncFunction,
  HoprDB,
  ChannelEntry,
  Hash
} from '@hoprnet/hopr-utils'
import Indexer from './indexer'
import { PROVIDER_DEFAULT_URI, CONFIRMATIONS, INDEXER_BLOCK_RANGE } from './constants'
import { Channel, redeemTickets } from './channel'
import { createChainWrapper } from './ethereum'
import { PROVIDER_CACHE_TTL } from './constants'
import { EventEmitter } from 'events'
import { initializeCommitment } from './commitment'

const log = debug('hopr-core-ethereum')

export type RedeemTicketResponse =
  | {
      status: 'SUCCESS'
      receipt: string
      ackTicket: AcknowledgedTicket
    }
  | {
      status: 'FAILURE'
      message: string
    }
  | {
      status: 'ERROR'
      error: Error | string
    }

export default class HoprEthereum extends EventEmitter {
  public indexer: Indexer
  private chain: ChainWrapper
  private started: Promise<HoprEthereum> | undefined
  private redeemingAll: Promise<void> | undefined = undefined

  constructor(
    //private chain: ChainWrapper, private db: HoprDB, public indexer: Indexer) {
    private db: HoprDB,
    private publicKey: PublicKey,
    private privateKey: Uint8Array,
    private options?: { provider?: string; maxConfirmations?: number }
  ) {
    super()
    this.indexer = new Indexer(
      this.publicKey.toAddress(),
      this.db,
      this.options.maxConfirmations ?? CONFIRMATIONS,
      INDEXER_BLOCK_RANGE
    )
  }

  async start(): Promise<HoprEthereum> {
    if (this.started) {
      return this.started
    }

    const _start = async (): Promise<HoprEthereum> => {
      this.chain = await createChainWrapper(this.options.provider || PROVIDER_DEFAULT_URI, this.privateKey)
      await this.chain.waitUntilReady()
      await this.indexer.start(this.chain, this.chain.getGenesisBlock())

      // Debug log used in e2e integration tests, please don't change
      log(`using blockchain address ${this.publicKey.toAddress().toHex()}`)
      log(chalk.green('Connector started'))
      return this
    }
    this.started = _start()
    return this.started
  }

  readonly CHAIN_NAME = 'HOPR on Ethereum'

  /**
   * Stops the connector.
   */
  async stop(): Promise<void> {
    log('Stopping connector...')
    await this.indexer.stop()
  }

  public getChannel(src: PublicKey, counterparty: PublicKey) {
    return new Channel(src, counterparty, this.db, this.chain, this.indexer, this.privateKey, this)
  }

  async announce(multiaddr: Multiaddr): Promise<string> {
    // promise of tx hash gets resolved when the tx is mined.
    const tx = await this.chain.announce(multiaddr)
    // event emitted by the indexer
    return this.indexer.resolvePendingTransaction('announce', tx)
  }

  async withdraw(currency: 'NATIVE' | 'HOPR', recipient: string, amount: string): Promise<string> {
    // promise of tx hash gets resolved when the tx is mined.
    const tx = await this.chain.withdraw(currency, recipient, amount)
    // event emitted by the indexer
    return this.indexer.resolvePendingTransaction(currency === 'NATIVE' ? 'withdraw-native' : 'withdraw-hopr', tx)
  }

  public getOpenChannelsFrom(p: PublicKey) {
    return this.indexer.getOpenChannelsFrom(p)
  }

  public getChannelsFrom(addr: Address): Promise<ChannelEntry[]> {
    return this.indexer.getChannelsFrom(addr)
  }

  public getChannelsTo(addr: Address): Promise<ChannelEntry[]> {
    return this.indexer.getChannelsTo(addr)
  }

  public async getAccount(addr: Address) {
    return this.indexer.getAccount(addr)
  }

  public getPublicKeyOf(addr: Address) {
    return this.indexer.getPublicKeyOf(addr)
  }

  public getRandomOpenChannel() {
    return this.indexer.getRandomOpenChannel()
  }

  private uncachedGetBalance = () => this.chain.getBalance(this.publicKey.toAddress())
  private cachedGetBalance = cacheNoArgAsyncFunction<Balance>(this.uncachedGetBalance, PROVIDER_CACHE_TTL)
  /**
   * Retrieves HOPR balance, optionally uses the cache.
   * @returns HOPR balance
   */
  public async getBalance(useCache: boolean = false): Promise<Balance> {
    return useCache ? this.cachedGetBalance() : this.uncachedGetBalance()
  }

  public getPublicKey() {
    return this.publicKey
  }

  /**
   * Retrieves ETH balance, optionally uses the cache.
   * @returns ETH balance
   */
  private uncachedGetNativeBalance = () => this.chain.getNativeBalance(this.publicKey.toAddress())
  private cachedGetNativeBalance = cacheNoArgAsyncFunction<NativeBalance>(
    this.uncachedGetNativeBalance,
    PROVIDER_CACHE_TTL
  )
  public async getNativeBalance(useCache: boolean = false): Promise<NativeBalance> {
    return useCache ? this.cachedGetNativeBalance() : this.uncachedGetNativeBalance()
  }

  public smartContractInfo(): {
    network: string
    hoprTokenAddress: string
    hoprChannelsAddress: string
    channelClosureSecs: number
  } {
    return this.chain.getInfo()
  }

  public async waitForPublicNodes(): Promise<{ id: PeerId; multiaddrs: Multiaddr[] }[]> {
    return await this.indexer.getPublicNodes()
  }

  public async commitToChannel(c: ChannelEntry): Promise<void> {
    log('committing to channel', c)
    const setCommitment = async (commitment: Hash) => {
      const tx = await this.chain.setCommitment(c.source.toAddress(), commitment)
      return this.indexer.resolvePendingTransaction('channel-updated', tx)
    }
    const getCommitment = async () => (await this.indexer.getChannel(c.getId())).commitment
    initializeCommitment(this.db, c.getId(), getCommitment, setCommitment)
  }

  public async redeemAllTickets(): Promise<void> {
<<<<<<< HEAD
    for (const ce of await this.getChannelsTo(this.publicKey.toAddress())) {
      await redeemTickets(ce.source, this.db, this.chain, this.indexer, this)
    }
  }

  public getPrivateKey(): Uint8Array {
    return this.privateKey
=======
    if (this.redeemingAll) {
      return this.redeemingAll
    }
    const _redeemAll = async () => {
      for (const ce of await this.getChannelsTo(this.publicKey.toAddress())) {
        await redeemTickets(ce.source, this.db, this.chain, this.indexer, this)
      }
      this.redeemingAll = undefined
    }
    this.redeemingAll = _redeemAll()
    return this.redeemingAll
>>>>>>> 21f51751
  }
}

export { ChannelEntry, Channel, Indexer, createChainWrapper, INDEXER_BLOCK_RANGE, CONFIRMATIONS }<|MERGE_RESOLUTION|>--- conflicted
+++ resolved
@@ -183,15 +183,6 @@
   }
 
   public async redeemAllTickets(): Promise<void> {
-<<<<<<< HEAD
-    for (const ce of await this.getChannelsTo(this.publicKey.toAddress())) {
-      await redeemTickets(ce.source, this.db, this.chain, this.indexer, this)
-    }
-  }
-
-  public getPrivateKey(): Uint8Array {
-    return this.privateKey
-=======
     if (this.redeemingAll) {
       return this.redeemingAll
     }
@@ -203,7 +194,10 @@
     }
     this.redeemingAll = _redeemAll()
     return this.redeemingAll
->>>>>>> 21f51751
+  }
+
+  public getPrivateKey(): Uint8Array {
+    return this.privateKey
   }
 }
 
