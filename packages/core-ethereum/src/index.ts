import { Multiaddr } from '@multiformats/multiaddr'
import type { PeerId } from '@libp2p/interface-peer-id'
import { ChainWrapper, createChainWrapper, Receipt, type DeploymentExtract } from './ethereum.js'
import {
  AcknowledgedTicket,
  Balance,
  BalanceType,
  Address,
  cacheNoArgAsyncFunction,
  ChannelStatus,
  generate_channel_id,
  Hash,
  debug,
  ChannelEntry,
  type DeferType,
  PublicKey,
  AccountEntry,
  create_counter,
  OffchainPublicKey,
  ChainKeypair,
  OffchainKeypair,
  is_allowed_to_access_network,
<<<<<<< HEAD
} from './db.js'
=======
  redeem_ticket,
  CORE_ETHEREUM_CONSTANTS,
  Database
} from '@hoprnet/hopr-utils'
>>>>>>> 3813753f

import Indexer from './indexer/index.js'
import { EventEmitter } from 'events'
import type { IndexerEvents } from './indexer/types.js'

const log = debug('hopr-core-ethereum')

export type RedeemTicketResponse =
  | {
      status: 'SUCCESS'
      receipt: string
      ackTicket: AcknowledgedTicket
    }
  | {
      status: 'FAILURE'
      message: string
    }
  | {
      status: 'ERROR'
      error: Error | string
    }

export type ChainOptions = {
  provider: string
  maxConfirmations?: number
  chainId: number
  maxFeePerGas: string
  maxPriorityFeePerGas: string
  chain: string
  network: string
}

export type SafeModuleOptions = {
  safeTransactionServiceProvider?: string
  safeAddress: Address
  moduleAddress: Address
}

type ticketRedemtionInChannelOperations = Map<string, Promise<void>>

// Exported from Rust
const constants = CORE_ETHEREUM_CONSTANTS()

// Metrics
const metric_losingTickets = create_counter('core_ethereum_counter_losing_tickets', 'Number of losing tickets')
const metric_winningTickets = create_counter('core_ethereum_counter_winning_tickets', 'Number of winning tickets')

export default class HoprCoreEthereum extends EventEmitter {
  private static _instance: HoprCoreEthereum

  public indexer: Indexer
  private chain: ChainWrapper
  private started: Promise<HoprCoreEthereum> | undefined
  private redeemingAll: Promise<void> | undefined = undefined
  // Used to store ongoing operations to prevent duplicate redemption attempts
  private ticketRedemtionInChannelOperations: ticketRedemtionInChannelOperations = new Map()

  private constructor(
    private db: Database,
    private offchainKeypair: OffchainKeypair,
    private chainKeypair: ChainKeypair,
    private options: ChainOptions,
    private safeModuleOptions: SafeModuleOptions,
    private automaticChainCreation: boolean
  ) {
    super()

    log(`[DEBUG] initialized Rust DB... ${JSON.stringify(this.db.toString(), null, 2)} `)

    this.indexer = new Indexer(
      this.chainKeypair.public().to_address(),
      this.db,
      this.options.maxConfirmations ?? constants.DEFAULT_CONFIRMATIONS,
      constants.INDEXER_BLOCK_RANGE
    )
  }

  public static async createInstance(
    db: Database,
    offchainKeypair: OffchainKeypair,
    chainKeypair: ChainKeypair,
    options: ChainOptions,
    safeModuleOptions: SafeModuleOptions,
    deploymentAddresses: DeploymentExtract,
    automaticChainCreation = true
  ) {
    HoprCoreEthereum._instance = new HoprCoreEthereum(
      db,
      offchainKeypair,
      chainKeypair,
      options,
      safeModuleOptions,
      automaticChainCreation
    )
    // Initialize connection to the blockchain
    await HoprCoreEthereum._instance.initializeChainWrapper(deploymentAddresses)
    return HoprCoreEthereum._instance
  }

  public static getInstance(): HoprCoreEthereum {
    if (!HoprCoreEthereum._instance) throw new Error('non-existent instance of HoprCoreEthereum')
    return HoprCoreEthereum._instance
  }

  async initializeChainWrapper(deploymentAddresses: DeploymentExtract) {
    // In some cases, we want to make sure the chain within the connector is not triggered
    // automatically but instead via an event. This is the case for `hoprd`, where we need
    // to get notified after ther chain was properly created, and we can't get setup the
    // listeners before the node was actually created.
    log(`[DEBUG] initializeChainWrapper... ${JSON.stringify(deploymentAddresses, null, 2)} `)
    if (this.automaticChainCreation) {
      await this.createChain(deploymentAddresses)
    } else {
      this.once('connector:create', this.createChain.bind(this, deploymentAddresses))
    }
  }

  private async createChain(deploymentAddresses: DeploymentExtract): Promise<void> {
    try {
      log(
        `[DEBUG] createChain createChainWrapper starting with deploymentAddresses... ${JSON.stringify(
          deploymentAddresses,
          null,
          2
        )} `
      )
      log(
        `[DEBUG] createChain createChainWrapper starting with safeModuleOptions... ${JSON.stringify(
          this.safeModuleOptions,
          null,
          2
        )} `
      )
      this.chain = await createChainWrapper(
        deploymentAddresses,
        this.safeModuleOptions,
        this.options,
        this.offchainKeypair,
        this.chainKeypair,
        true
      )
    } catch (err) {
      const errMsg = 'failed to create provider chain wrapper'
      log(`error: ${errMsg}`, err)
      throw Error(errMsg)
    }

    // Emit event to make sure connector is aware the chain was created properly.
    this.emit('hopr:connector:created')
  }

  async start(): Promise<HoprCoreEthereum> {
    if (this.started) {
      return this.started
    }

    const _start = async (): Promise<HoprCoreEthereum> => {
      try {
        await this.chain.waitUntilReady()

        // update token balance
        //const hoprBalance = await this.chain.getBalance(this.chainKeypair.to_address())
        //await this.db.set_hopr_balance(hoprBalance)
        //log(`set own HOPR balance to ${hoprBalance.to_formatted_string()}`)

        // indexer starts
        await this.indexer.start(this.chain, this.chain.getGenesisBlock(), this.safeModuleOptions.safeAddress)

        // Debug log used in e2e integration tests, please don't change
        log(`using blockchain address ${this.chainKeypair.to_address().to_hex()}`)
        log('Connector started')
      } catch (err) {
        log('error: failed to start the indexer', err)
      }
      return this
    }
    this.started = _start()
    return this.started
  }

  readonly CHAIN_NAME = 'HOPR on Ethereum'

  /**
   * Stops the connector.
   */
  async stop(): Promise<void> {
    log('Stopping connector...')
    await this.indexer.stop()
  }

  announce(multiaddr: Multiaddr): Promise<string> {
    // Currently we announce always with key bindings
    return this.chain.announce(multiaddr, (txHash: string) => this.setTxHandler(`announce-${txHash}`, txHash))
  }

  async withdraw(currency: 'NATIVE' | 'HOPR', recipient: string, amount: string): Promise<string> {
    // promise of tx hash gets resolved when the tx is mined.
    return this.chain.withdraw(currency, recipient, amount, (tx: string) =>
      this.setTxHandler(currency === 'NATIVE' ? `withdraw-native-${tx}` : `withdraw-hopr-${tx}`, tx)
    )
  }

  public setTxHandler(evt: IndexerEvents, tx: string): DeferType<string> {
    return this.indexer.resolvePendingTransaction(evt, tx)
  }

  public getOpenChannelsFrom(p: Address) {
    return this.indexer.getOpenChannelsFrom(p)
  }

  public async getAccount(addr: Address) {
    return this.indexer.getAccount(addr)
  }

  public getChainKeyOf(addr: Address) {
    return this.indexer.getChainKeyOf(addr)
  }

  public getPacketKeyOf(addr: Address) {
    return this.indexer.getPacketKeyOf(addr)
  }

  public getRandomOpenChannel() {
    return this.indexer.getRandomOpenChannel()
  }

  /**
   * Retrieves HOPR balance, optionally uses the indexer.
   * The difference from the two methods is that the latter relys on
   * the coming events which require 8 blocks to be confirmed.
   * @returns HOPR balance
   */
  public async getBalance(useIndexer: boolean = false): Promise<Balance> {
    return useIndexer
      ? Balance.deserialize((await this.db.get_hopr_balance()).serialize_value(), BalanceType.HOPR)
      : this.chain.getBalance(this.chainKeypair.to_address())
  }

  public getPublicKey(): PublicKey {
    return this.chainKeypair.public()
  }

  /**
   * Retrieves ETH balance, optionally uses the cache.
   * @returns ETH balance
   */
  private uncachedGetNativeBalance = () => {
    return this.chain.getNativeBalance(this.chainKeypair.to_address())
  }
  private cachedGetNativeBalance = cacheNoArgAsyncFunction<Balance>(
    this.uncachedGetNativeBalance,
    constants.PROVIDER_CACHE_TTL
  )
  public async getNativeBalance(useCache: boolean = false): Promise<Balance> {
    return useCache ? this.cachedGetNativeBalance() : this.uncachedGetNativeBalance()
  }

  public smartContractInfo(): {
    chain: string
    hoprTokenAddress: string
    hoprChannelsAddress: string
    hoprNetworkRegistryAddress: string
    hoprNodeSafeRegistryAddress: string
    moduleAddress: string
    safeAddress: string
    noticePeriodChannelClosure: number
  } {
    return this.chain.getInfo()
  }

  public async waitForPublicNodes(): Promise<{ id: PeerId; multiaddrs: Multiaddr[] }[]> {
    return await this.indexer.getPublicNodes()
  }

  public async redeemAllTickets(): Promise<void> {
    if (this.redeemingAll) {
      log('skipping redeemAllTickets because another operation is still in progress')
      return this.redeemingAll
    }

    return new Promise((resolve, reject) => {
      try {
        this.redeemingAll = this.redeemAllTicketsInternalLoop().then(resolve, reject)
      } catch (err) {
        reject(err)
      }
    })
  }

  private async redeemAllTicketsInternalLoop(): Promise<void> {
    try {
      let channelsTo = await this.db.get_channels_to(this.chainKeypair.to_address())
      while (channelsTo.len() > 0) {
        let channel = channelsTo.next()
        await this.redeemTicketsInChannel(ChannelEntry.deserialize(channel.serialize()))
      }
    } catch (err) {
      log(`error during redeeming all tickets`, err)
    }

    // whenever we finish this loop we clear the reference
    this.redeemingAll = undefined
  }

  public async redeemTicketsInChannelByCounterparty(counterparty: Address) {
    const channel = await this.db.get_channel_from(counterparty)
    return this.redeemTicketsInChannel(channel)
  }

  public async redeemTicketsInChannel(channel: ChannelEntry) {
    const channelId = channel.get_id().to_hex()
    const currentOperation = this.ticketRedemtionInChannelOperations.get(channelId)

    // verify that no operation is running, or return the active operation
    if (currentOperation) {
      log(`redemption of tickets in channel ${channelId} is currently in progress`)
      return currentOperation
    }

    log(`starting new ticket redemption in channel ${channelId}`)
    // start new operation and store it
    return new Promise((resolve, reject) => {
      try {
        this.ticketRedemtionInChannelOperations.set(
          channelId,
          this.redeemTicketsInChannelLoop(channel).then(resolve, reject)
        )
      } catch (err) {
        reject(err)
      }
    })
  }

  private async redeemTicketsInChannelLoop(channel: ChannelEntry): Promise<void> {
    const channelId = channel.get_id()
    if (!channel.destination.eq(this.chainKeypair.to_address())) {
      // delete operation before returning
      this.ticketRedemtionInChannelOperations.delete(channelId.to_hex())
      throw new Error('Cannot redeem ticket in channel that is not to us')
    }

    log(`Going to redeem tickets in channel ${channelId.to_hex()}`)

    // Because tickets are ordered and require the previous redemption to
    // have succeeded before we can redeem the next, we need to do this
    // sequentially.
    // We redeem step-wise, reading only the next ticket from the db, to
    // reduce the chance for race-conditions with db write operations on
    // those tickets.

    const boundRedeemTicket = this.redeemTicket.bind(this)
    const boundGetAckdTickets = this.db.get_acknowledged_tickets.bind(this.db)
    const boundMarkLosingAckedTicket = this.db.mark_losing_acked_ticket.bind(this.db)

    // Use an async iterator to make execution interruptable and allow
    // Node.JS to schedule iterations at any time
    const ticketRedeemIterator = async function* () {
      let serdeChannel = channel
      let tickets = await boundGetAckdTickets(serdeChannel)
      log(`there are ${tickets.len()} left to redeem in channel ${channelId.to_hex()}`)

      let ticket: AcknowledgedTicket
      while (tickets.len() > 0) {
        let fetched = tickets.next()
        log(`fetched ticket with index ${fetched.ticket.index.to_string()}`)
        if (ticket != undefined && ticket.ticket.index.eq(fetched.ticket.index)) {
          // @TODO handle errors
          log(
            `Fetched ticket with the same index ${ticket.ticket.index.to_string()} in channel ${channelId.to_hex()}. Giving up.`
          )
          break
        }

        ticket = fetched

        log(
          `redeeming ticket ${ticket.response.to_hex()} in channel ${channelId.to_hex()} from ${channel.source.to_hex()} to ${channel.destination.to_hex()}, porSecret ${ticket.response.to_hex()}`
        )

        log(ticket.ticket.to_string())

        const result = await boundRedeemTicket(channel.source, channelId, ticket)

        if (result.status !== 'SUCCESS') {
          if (result.status === 'ERROR') {
            // We need to abort as tickets require ordered redemption.
            // delete operation before returning
            log(
              `error while redeeming ticket ${ticket.ticket.index.to_string()} in channel ${channelId.to_hex()}: ${result.error.toString()}`
            )
            throw result.error
          } else {
            // result.status === 'FAILURE'
            // May fail due to out-of-commits, preimage-is-empty, not-a-winning-ticket
            // Treat those acked tickets as losing tickets, and remove them from the DB.
            log(
              `redemption of ticket ${
                ticket.ticket.index
              } failed in channel ${channelId.to_hex()} - marking it as losing: ${result.message}`
            )
            await boundMarkLosingAckedTicket(ticket)
            metric_losingTickets.increment()
          }
        }

        yield ticket.response

        tickets = await boundGetAckdTickets(serdeChannel)
        log(`yet there are ${tickets.len()} left to redeem in channel ${channelId.to_hex()}`)
      }
    }

    try {
      for await (const ticketResponse of ticketRedeemIterator()) {
        log(`ticket ${ticketResponse.to_hex()} in channel ${channelId.to_hex()} was redeemed`)
      }
      log(`redemption of tickets from ${channel.source.to_string()} in channel ${channelId.to_hex()} is complete`)
    } catch (err) {
      log(`redemption of tickets from ${channel.source.to_string()} in channel ${channelId.to_hex()} failed`, err)
    } finally {
      this.ticketRedemtionInChannelOperations.delete(channelId.to_hex())
    }
  }

  public async redeemTicket(
    counterparty: Address,
    channelId: Hash,
    ackTicket: AcknowledgedTicket
  ): Promise<RedeemTicketResponse> {
    let receipt: string
    try {
      log(
        `Performing ticket redemption ticket for counterparty ${counterparty.to_hex()} in channel ${channelId.to_hex()}`
      )
      receipt = await redeem_ticket(
        this.db,
        counterparty,
        channelId,
        ackTicket,
        async () =>
          await this.chain.redeemTicket(counterparty, ackTicket, (txHash: string) =>
            this.setTxHandler(`channel-updated-${txHash}`, txHash)
          )
      )
      log(`redeemed ticket for counterparty ${counterparty.to_hex()}`)
    } catch (err) {
      log(`ticket redemption error: ${err.toString()}`)
      return {
        status: 'ERROR',
        error: err.toString()
      }
    }

    metric_winningTickets.increment()

    this.emit('ticket:redeemed', ackTicket)

    return {
      status: 'SUCCESS',
      ackTicket,
      receipt
    }
  }

  async initializeClosure(src: Address, dest: Address): Promise<string> {
    // TODO: should remove this blocker when https://github.com/hoprnet/hoprnet/issues/4194 gets addressed
    if (!this.chainKeypair.to_address().eq(src)) {
      throw Error('Initialize incoming channel closure currently is not supported.')
    }

    const c = ChannelEntry.deserialize((await this.db.get_channel_x(src, dest)).serialize())

    if (c.status !== ChannelStatus.Open) {
      throw Error('Channel status is not OPEN or WAITING FOR COMMITMENT')
    }
    return this.chain.initiateOutgoingChannelClosure(dest, (txHash: string) =>
      this.setTxHandler(`channel-updated-${txHash}`, txHash)
    )
  }

  public async finalizeClosure(src: Address, dest: Address): Promise<string> {
    // TODO: should remove this blocker when https://github.com/hoprnet/hoprnet/issues/4194 gets addressed
    if (!this.chainKeypair.to_address().eq(src)) {
      throw Error('Finalizing incoming channel closure currently is not supported.')
    }
    const c = ChannelEntry.deserialize((await this.db.get_channel_x(src, dest)).serialize())

    if (c.status !== ChannelStatus.PendingToClose) {
      throw Error('Channel status is not PENDING_TO_CLOSE')
    }
    return await this.chain.finalizeOutgoingChannelClosure(dest, (txHash: string) =>
      this.setTxHandler(`channel-updated-${txHash}`, txHash)
    )
  }

  public async openChannel(dest: Address, amount: Balance): Promise<{ channelId: Hash; receipt: Receipt }> {
    // channel may not exist, we can still open it
    let c: ChannelEntry
    try {
      c = await this.db.get_channel_to(dest)
    } catch {
      log(`failed to retrieve channel information`)
    }

    if (c && c.status !== ChannelStatus.Closed) {
      throw Error('Channel is already opened')
    }

    const myBalance = await this.getBalance()
    if (myBalance.lt(amount)) {
      throw Error('We do not have enough balance to open a channel')
    }

    log(`opening channel to ${dest.to_hex()} with amount ${amount.to_formatted_string()}`)

    const allowance = Balance.deserialize(
      (await this.db.get_staking_safe_allowance()).serialize_value(),
      BalanceType.HOPR
    )
    if (allowance.lt(myBalance)) {
      throw Error('We do not have enough allowance to fund the channel')
    }

    const receipt = await this.fundChannel(dest, amount, Balance.zero(BalanceType.HOPR))
    return { channelId: generate_channel_id(this.chainKeypair.to_address(), dest), receipt }
  }

  public async fundChannel(dest: Address, myFund: Balance, counterpartyFund: Balance): Promise<Receipt> {
    const totalFund = myFund.add(counterpartyFund)
    const myBalance = await this.getBalance()
    if (totalFund.gt(myBalance)) {
      throw Error('We do not have enough balance to fund the channel')
    }
    log(`====> fundChannel: src: ${this.chainKeypair.to_address().to_string()} dest: ${dest.to_string()}`)

    const allowance = Balance.deserialize(
      (await this.db.get_staking_safe_allowance()).serialize_value(),
      BalanceType.HOPR
    )
    if (allowance.lt(myBalance)) {
      throw Error('We do not have enough allowance to fund the channel')
    }
    return (
      await this.chain.fundChannel(
        dest,
        counterpartyFund,
        // (txHash: string) => this.setTxHandler(`token-approved-${txHash}`, txHash),
        (txHash: string) => this.setTxHandler(`channel-updated-${txHash}`, txHash)
        // we are only interested in fundChannel receipt
      )
    )[1]
  }

  public async registerSafeByNode(): Promise<Receipt> {
    const nodeAddress = this.chainKeypair.to_address()
    const safeAddress = this.safeModuleOptions.safeAddress
    log(`====> registerSafeByNode nodeAddress: ${nodeAddress.to_hex()} safeAddress ${safeAddress.to_hex()}`)

    const targetAddress = await this.chain.getModuleTargetAddress()
    if (!targetAddress.eq(Address.from_string(safeAddress.to_string()))) {
      // cannot proceed when the safe address is not the target/owner of given module
      throw Error('Safe is not a target of module.')
    }

    const registeredAddress = await this.chain.getSafeFromNodeSafeRegistry(nodeAddress)

    let receipt = undefined
    if (registeredAddress.eq(new Address(new Uint8Array(Address.size()).fill(0x00)))) {
      // if the node is not associated with any safe address, register it
      receipt = await this.chain.registerSafeByNode(safeAddress, (txHash: string) =>
        this.setTxHandler(`node-safe-registered-${txHash}`, txHash)
      )
    } else if (!registeredAddress.eq(Address.deserialize(safeAddress.serialize()))) {
      // the node has been associated with a differnt safe address
      throw Error('Node has been registered with a different safe')
    }

    // the node has been associated with the provided safe address
    log(`====> registerSafeByNode registeredAddress: is safeAddress`)

    // update safe and module address
    log(`>> should update safe and module address`)
    await this.db.set_staking_safe_address(safeAddress)
    log(`>> set staking safe address`)
    await this.db.set_staking_module_address(this.safeModuleOptions.moduleAddress)
    log(`>> set staking module address`)

    return receipt
  }

  /**
   * Checks whether a given `hoprNode` is allowed access.
   * When the register is disabled, a `hoprNode` is seen as `registered`,
   * when the register is enabled, a `hoprNode` needs to also be `eligible`.
   * @param hoprNode Ethereum address of the account we want to check if it's registered
   * @returns true if registered
   */
  public async isAllowedAccessToNetwork(hoprNode: Address): Promise<boolean> {
    return await is_allowed_to_access_network(this.db, hoprNode)
  }

  public static createMockInstance(chainKeypair: ChainKeypair, peerId: PeerId): HoprCoreEthereum {
    const connectorLogger = debug(`hopr:mocks:connector`)
    //const packetSecret = "1d6689707dfff6a93b206b3f5addcaa8789a1812e43fb393f8ad02f54ddf599d"
    HoprCoreEthereum._instance = {
      start: () => {
        connectorLogger('starting connector called.')
        return {} as unknown as HoprCoreEthereum
      },
      stop: () => {
        connectorLogger('stopping connector called.')
        return Promise.resolve()
      },
      getNativeBalance: () => {
        connectorLogger('getNativeBalance method was called')
        return Promise.resolve(new Balance('10000000000000000000', BalanceType.Native))
      },
      getPublicKey: () => {
        connectorLogger('getPublicKey method was called')
        return chainKeypair.public()
      },
      getAccount: () => {
        connectorLogger('getAccount method was called')
        return Promise.resolve(
          new AccountEntry(
            OffchainPublicKey.from_peerid_str(peerId.toString()),
            chainKeypair.public().to_address(),
            `/ip4/127.0.0.1/tcp/124/p2p/${peerId.toString()}`,
            1
          )
        )
      },
      waitForPublicNodes: () => {
        connectorLogger('On-chain request for existing public nodes.')
        return Promise.resolve([])
      },
      announce: () => {
        connectorLogger('On-chain announce request sent')
      },
      on: (event: string) => {
        connectorLogger(`On-chain signal for event "${event}"`)
      },
      indexer: {
        on: (event: string) => connectorLogger(`Indexer on handler top of chain called with event "${event}"`),
        off: (event: string) => connectorLogger(`Indexer off handler top of chain called with event "${event}`),
        getPublicNodes: () => Promise.resolve([])
      },
      isAllowedAccessToNetwork: () => Promise.resolve(true)
    } as unknown as HoprCoreEthereum

    return HoprCoreEthereum._instance
  }
}

// export { useFixtures } from './indexer/index.mock.js'
export { sampleChainOptions } from './ethereum.mock.js'

export { ChannelEntry, Indexer, ChainWrapper, createChainWrapper, DeploymentExtract, Hash }<|MERGE_RESOLUTION|>--- conflicted
+++ resolved
@@ -20,14 +20,9 @@
   ChainKeypair,
   OffchainKeypair,
   is_allowed_to_access_network,
-<<<<<<< HEAD
-} from './db.js'
-=======
-  redeem_ticket,
   CORE_ETHEREUM_CONSTANTS,
   Database
 } from '@hoprnet/hopr-utils'
->>>>>>> 3813753f
 
 import Indexer from './indexer/index.js'
 import { EventEmitter } from 'events'
@@ -462,16 +457,11 @@
       log(
         `Performing ticket redemption ticket for counterparty ${counterparty.to_hex()} in channel ${channelId.to_hex()}`
       )
-      receipt = await redeem_ticket(
-        this.db,
-        counterparty,
-        channelId,
-        ackTicket,
-        async () =>
-          await this.chain.redeemTicket(counterparty, ackTicket, (txHash: string) =>
-            this.setTxHandler(`channel-updated-${txHash}`, txHash)
-          )
+      await this.chain.redeemTicket(counterparty, ackTicket, (txHash: string) =>
+        this.setTxHandler(`channel-updated-${txHash}`, txHash)
       )
+      await this.db.mark_redeemed(counterparty, ackTicket)
+
       log(`redeemed ticket for counterparty ${counterparty.to_hex()}`)
     } catch (err) {
       log(`ticket redemption error: ${err.toString()}`)
