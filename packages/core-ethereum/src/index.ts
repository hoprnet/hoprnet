--- conflicted
+++ resolved
@@ -17,12 +17,8 @@
   PublicKey,
   AccountEntry,
   create_counter,
-<<<<<<< HEAD
   OffchainPublicKey,
   defer
-=======
-  OffchainPublicKey
->>>>>>> 2d5893a1
 } from '@hoprnet/hopr-utils'
 import {
   Ethereum_AcknowledgedTicket,
