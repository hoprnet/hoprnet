import type { Multiaddr } from 'multiaddr'
import type PeerId from 'peer-id'
import type { ChainWrapper } from './ethereum'
import chalk from 'chalk'
import { debug, privKeyToPeerId } from '@hoprnet/hopr-utils'
import {
  AcknowledgedTicket,
  PublicKey,
  Balance,
  Address,
  NativeBalance,
  cacheNoArgAsyncFunction,
  HoprDB,
  ChannelEntry,
  ChannelStatus,
  generateChannelId,
  Hash
} from '@hoprnet/hopr-utils'
import Indexer from './indexer'
import { CONFIRMATIONS, INDEXER_BLOCK_RANGE } from './constants'
import { createChainWrapper } from './ethereum'
import { PROVIDER_CACHE_TTL } from './constants'
import { EventEmitter } from 'events'
import { initializeCommitment, findCommitmentPreImage, bumpCommitment, ChannelCommitmentInfo } from './commitment'
import { chainMock } from './index.mock'
import { IndexerEvents } from './indexer/types'

const log = debug('hopr-core-ethereum')

export type RedeemTicketResponse =
  | {
      status: 'SUCCESS'
      receipt: string
      ackTicket: AcknowledgedTicket
    }
  | {
      status: 'FAILURE'
      message: string
    }
  | {
      status: 'ERROR'
      error: Error | string
    }

export default class HoprEthereum extends EventEmitter {
  public indexer: Indexer
  private chain: ChainWrapper
  private started: Promise<HoprEthereum> | undefined
  private redeemingAll: Promise<void> | undefined = undefined

  constructor(
    //private chain: ChainWrapper, private db: HoprDB, public indexer: Indexer) {
    private db: HoprDB,
    private publicKey: PublicKey,
    private privateKey: Uint8Array,
    private options?: {
      provider: string
      maxConfirmations?: number
      chainId: number
      gasPrice?: number
      network: string
      environment: string
    }
  ) {
    super()
    this.indexer = new Indexer(
      this.publicKey.toAddress(),
      this.db,
      this.options.maxConfirmations ?? CONFIRMATIONS,
      INDEXER_BLOCK_RANGE
    )
  }

  async start(): Promise<HoprEthereum> {
    if (this.started) {
      return this.started
    }

    const _start = async (): Promise<HoprEthereum> => {
      this.chain = await createChainWrapper(this.options, this.privateKey)
      await this.chain.waitUntilReady()
      await this.indexer.start(this.chain, this.chain.getGenesisBlock())

      // Debug log used in e2e integration tests, please don't change
      log(`using blockchain address ${this.publicKey.toAddress().toHex()}`)
      log(chalk.green('Connector started'))
      return this
    }
    this.started = _start()
    return this.started
  }

  readonly CHAIN_NAME = 'HOPR on Ethereum'

  /**
   * Stops the connector.
   */
  async stop(): Promise<void> {
    log('Stopping connector...')
    await this.indexer.stop()
  }

  async announce(multiaddr: Multiaddr): Promise<string> {
    return this.chain.announce(multiaddr, (tx: string) => this.setTxHandler('announce', tx))
  }

  async withdraw(currency: 'NATIVE' | 'HOPR', recipient: string, amount: string): Promise<string> {
    // promise of tx hash gets resolved when the tx is mined.
    return this.chain.withdraw(currency, recipient, amount, (tx: string) =>
      this.setTxHandler(currency === 'NATIVE' ? 'withdraw-native' : 'withdraw-hopr', tx)
    )
  }

<<<<<<< HEAD
  public setTxHandler (evt: IndexerEvents, tx: string): Promise<string>{
    return this.indexer.resolvePendingTransaction(evt, tx);
=======
  public setTxHandler(evt: IndexerEvents, tx: string): () => void {
    return this.indexer.createListener(evt, tx)
>>>>>>> d841596a
  }

  public getOpenChannelsFrom(p: PublicKey) {
    return this.indexer.getOpenChannelsFrom(p)
  }

  public async getAccount(addr: Address) {
    return this.indexer.getAccount(addr)
  }

  public getPublicKeyOf(addr: Address) {
    return this.indexer.getPublicKeyOf(addr)
  }

  public getRandomOpenChannel() {
    return this.indexer.getRandomOpenChannel()
  }

  private uncachedGetBalance = () => this.chain.getBalance(this.publicKey.toAddress())
  private cachedGetBalance = cacheNoArgAsyncFunction<Balance>(this.uncachedGetBalance, PROVIDER_CACHE_TTL)
  /**
   * Retrieves HOPR balance, optionally uses the cache.
   * @returns HOPR balance
   */
  public async getBalance(useCache: boolean = false): Promise<Balance> {
    return useCache ? this.cachedGetBalance() : this.uncachedGetBalance()
  }

  public getPublicKey() {
    return this.publicKey
  }

  /**
   * Retrieves ETH balance, optionally uses the cache.
   * @returns ETH balance
   */
  private uncachedGetNativeBalance = () => this.chain.getNativeBalance(this.publicKey.toAddress())
  private cachedGetNativeBalance = cacheNoArgAsyncFunction<NativeBalance>(
    this.uncachedGetNativeBalance,
    PROVIDER_CACHE_TTL
  )
  public async getNativeBalance(useCache: boolean = false): Promise<NativeBalance> {
    return useCache ? this.cachedGetNativeBalance() : this.uncachedGetNativeBalance()
  }

  public smartContractInfo(): {
    network: string
    hoprTokenAddress: string
    hoprChannelsAddress: string
    channelClosureSecs: number
  } {
    return this.chain.getInfo()
  }

  public async waitForPublicNodes(): Promise<{ id: PeerId; multiaddrs: Multiaddr[] }[]> {
    return await this.indexer.getPublicNodes()
  }

  public async commitToChannel(c: ChannelEntry): Promise<void> {
    log('committing to channel', c)
    const setCommitment = async (commitment: Hash) => {
      return this.chain.setCommitment(c.source.toAddress(), commitment, (tx: string) =>
        this.setTxHandler('channel-updated', tx)
      )
    }
    const getCommitment = async () => (await this.db.getChannel(c.getId())).commitment

    // Get all channel information required to build the initial commitment
    const cci = new ChannelCommitmentInfo(
      this.options.chainId,
      this.smartContractInfo().hoprChannelsAddress,
      c.getId(),
      c.channelEpoch
    )

    await initializeCommitment(this.db, privKeyToPeerId(this.privateKey), cci, getCommitment, setCommitment)
  }

  public async redeemAllTickets(): Promise<void> {
    if (this.redeemingAll) {
      return this.redeemingAll
    }
    const _redeemAll = async () => {
      for (const ce of await this.db.getChannelsTo(this.publicKey.toAddress())) {
        await this.redeemTicketsInChannel(ce)
      }
      this.redeemingAll = undefined
    }
    this.redeemingAll = _redeemAll()
    return this.redeemingAll
  }

  private async redeemTicketsInChannel(channel: ChannelEntry) {
    if (!channel.destination.eq(this.getPublicKey())) {
      throw new Error('Cannot redeem ticket in channel that isnt to us')
    }
    // Because tickets are ordered and require the previous redemption to
    // have succeeded before we can redeem the next, we need to do this
    // sequentially.
    const tickets = await this.db.getAcknowledgedTickets({ channel })
    log(`redeeming ${tickets.length} tickets from ${channel.source.toB58String()}`)
    try {
      for (const ticket of tickets) {
        log('redeeming ticket', ticket)
        const result = await this.redeemTicket(channel.source, ticket)
        if (result.status !== 'SUCCESS') {
          log('Error redeeming ticket', result)
          // We need to abort as tickets require ordered redemption.
          return
        }
        log('ticket was redeemed')
      }
    } catch (e) {
      // We are going to swallow the error here, as more than one consumer may
      // be inspecting this same promise.
      log('Error when redeeming tickets, aborting', e)
    }
    log(`redemption of tickets from ${channel.source.toB58String()} is complete`)
  }

  // Private as out of order redemption will break things - redeem all at once.
  private async redeemTicket(counterparty: PublicKey, ackTicket: AcknowledgedTicket): Promise<RedeemTicketResponse> {
    if (!ackTicket.verify(counterparty)) {
      return {
        status: 'FAILURE',
        message: 'Invalid response to acknowledgement'
      }
    }

    try {
      const ticket = ackTicket.ticket

      log('Submitting ticket', ackTicket.response.toHex())
      const emptyPreImage = new Hash(new Uint8Array(Hash.SIZE).fill(0x00))
      const hasPreImage = !ackTicket.preImage.eq(emptyPreImage)
      if (!hasPreImage) {
        log(`Failed to submit ticket ${ackTicket.response.toHex()}: 'PreImage is empty.'`)
        return {
          status: 'FAILURE',
          message: 'PreImage is empty.'
        }
      }

      const isWinning = ticket.isWinningTicket(ackTicket.preImage, ackTicket.response, ticket.winProb)

      if (!isWinning) {
        log(`Failed to submit ticket ${ackTicket.response.toHex()}:  'Not a winning ticket.'`)
        return {
          status: 'FAILURE',
          message: 'Not a winning ticket.'
        }
      }

      const receipt = await this.chain.redeemTicket(counterparty.toAddress(), ackTicket, ticket, (tx: string) =>
        this.setTxHandler('channel-updated', tx)
      )

      log('Successfully submitted ticket', ackTicket.response.toHex())
      await this.db.markRedeemeed(ackTicket)
      this.emit('ticket:redeemed', ackTicket)
      return {
        status: 'SUCCESS',
        receipt,
        ackTicket
      }
    } catch (err) {
      // TODO delete ackTicket -- check if it's due to gas!
      log('Unexpected error when redeeming ticket', ackTicket.response.toHex(), err)
      return {
        status: 'ERROR',
        error: err
      }
    }
  }

  async initializeClosure(dest: PublicKey): Promise<string> {
    const c = await this.db.getChannelTo(dest)
    if (c.status !== ChannelStatus.Open && c.status !== ChannelStatus.WaitingForCommitment) {
      throw Error('Channel status is not OPEN or WAITING FOR COMMITMENT')
    }
    return this.chain.initiateChannelClosure(dest.toAddress(), (tx: string) => this.setTxHandler('channel-updated', tx))
  }

  public async finalizeClosure(dest: PublicKey): Promise<string> {
    const c = await this.db.getChannelTo(dest)
    if (c.status !== ChannelStatus.PendingToClose) {
      throw Error('Channel status is not PENDING_TO_CLOSE')
    }
    return await this.chain.finalizeChannelClosure(dest.toAddress(), (tx: string) =>
      this.setTxHandler('channel-updated', tx)
    )
  }

  public async openChannel(dest: PublicKey, amount: Balance): Promise<Hash> {
    // channel may not exist, we can still open it
    let c: ChannelEntry
    try {
      c = await this.db.getChannelTo(dest)
    } catch {}
    if (c && c.status !== ChannelStatus.Closed) {
      throw Error('Channel is already opened')
    }

    const myBalance = await this.getBalance()
    if (myBalance.lt(amount)) {
      throw Error('We do not have enough balance to open a channel')
    }
    await this.chain.openChannel(this.publicKey.toAddress(), dest.toAddress(), amount, (tx: string) =>
      this.setTxHandler('channel-updated', tx)
    )
    return generateChannelId(this.publicKey.toAddress(), dest.toAddress())
  }

  public async fundChannel(dest: PublicKey, myFund: Balance, counterpartyFund: Balance) {
    const totalFund = myFund.add(counterpartyFund)
    const myBalance = await this.getBalance()
    if (totalFund.gt(myBalance)) {
      throw Error('We do not have enough balance to fund the channel')
    }
    return this.chain.fundChannel(
      this.publicKey.toAddress(),
      dest.toAddress(),
      myFund,
      counterpartyFund,
      (tx: string) => this.setTxHandler('channel-updated', tx)
    )
  }
}

export {
  ChannelEntry,
  ChannelCommitmentInfo,
  Indexer,
  chainMock,
  createChainWrapper,
  initializeCommitment,
  findCommitmentPreImage,
  bumpCommitment,
  INDEXER_BLOCK_RANGE,
  CONFIRMATIONS
}<|MERGE_RESOLUTION|>--- conflicted
+++ resolved
@@ -111,13 +111,8 @@
     )
   }
 
-<<<<<<< HEAD
   public setTxHandler (evt: IndexerEvents, tx: string): Promise<string>{
     return this.indexer.resolvePendingTransaction(evt, tx);
-=======
-  public setTxHandler(evt: IndexerEvents, tx: string): () => void {
-    return this.indexer.createListener(evt, tx)
->>>>>>> d841596a
   }
 
   public getOpenChannelsFrom(p: PublicKey) {
