import { setImmediate as setImmediatePromise } from 'timers/promises'
import type { Multiaddr } from '@multiformats/multiaddr'
import {
  providers,
  utils,
  errors,
  BigNumber,
  ethers,
  type UnsignedTransaction,
  type ContractTransaction,
  type BaseContract
} from 'ethers'
import {
  Address,
  Balance,
  BalanceType,
  PublicKey,
  durations,
  type AcknowledgedTicket,
  type DeferType,
  type Hash,
  create_counter
} from '@hoprnet/hopr-utils'

import NonceTracker from './nonce-tracker.js'
import TransactionManager, { type TransactionPayload } from './transaction-manager.js'
import { debug } from '@hoprnet/hopr-utils'
import { CORE_ETHEREUM_CONSTANTS } from '../lib/core_ethereum_misc.js'
import type { Block } from '@ethersproject/abstract-provider'

// @ts-ignore untyped library
import retimer from 'retimer'
import {
  HOPR_CHANNELS_ABI,
  HOPR_NETWORK_REGISTRY_ABI,
  HOPR_TOKEN_ABI,
<<<<<<< HEAD
  DeploymentExtract,
  HOPR_NODE_SAFE_REGISTRY_ABI,
  HOPR_MODULE_ABI,
=======
  DeploymentExtract
>>>>>>> 2d5893a1
} from './utils/index.js'
import { SafeModuleOptions } from './index.js'

// Exported from Rust
const constants = CORE_ETHEREUM_CONSTANTS()

const log = debug('hopr:core-ethereum:ethereum')
const abiCoder = new utils.AbiCoder()

// Metrics
const metric_countSendTransaction = create_counter(
  'core_ethereum_counter_num_send_transactions',
  'The number of sendTransaction calls'
)

export type Receipt = string
export type ChainWrapper = Awaited<ReturnType<typeof createChainWrapper>>

export enum SendTransactionStatus {
  SUCCESS = 'SUCCESS',
  DUPLICATE = 'DUPLICATE'
}
export type SendTransactionReturn =
  | {
      code: SendTransactionStatus.SUCCESS
      tx: Partial<ContractTransaction>
    }
  | {
      code: SendTransactionStatus.DUPLICATE
    }

export async function createChainWrapper(
  deploymentExtract: DeploymentExtract,
  safeModuleOptions: SafeModuleOptions,
  networkInfo: {
    provider: string
    chainId: number
    maxFeePerGas: string
    maxPriorityFeePerGas: string
    chain: string
    network: string
  },
  privateKey: Uint8Array,
  checkDuplicate: Boolean = true,
  txTimeout = constants.TX_CONFIRMATION_WAIT
) {
  log(`[DEBUG] networkInfo.provider ${JSON.stringify(networkInfo.provider, null, 2)}`)
const provider = networkInfo.provider.startsWith('http')
    ? new providers.StaticJsonRpcProvider(networkInfo.provider)
    : new providers.WebSocketProvider(networkInfo.provider)
  log(`[DEBUG] provider ${provider}`)
  const publicKey = PublicKey.from_privkey(privateKey)
  log(`[DEBUG] publicKey ${publicKey.to_hex(true)}`)
  const address = publicKey.to_address()
  log(`[DEBUG] address ${address.to_string()}`)
  const providerChainId = (await provider.getNetwork()).chainId
  log(`[DEBUG] providerChainId ${providerChainId}`)

  // ensure chain id matches our expectation
  if (networkInfo.chainId !== providerChainId) {
    throw Error(`Providers chain id ${providerChainId} does not match ${networkInfo.chainId}`)
  }

  log(`[DEBUG] deploymentExtract ${JSON.stringify(deploymentExtract, null, 2)}`)

  const token = new ethers.Contract(deploymentExtract.hoprTokenAddress, HOPR_TOKEN_ABI, provider)

  const channels = new ethers.Contract(
    deploymentExtract.hoprChannelsAddress,
    HOPR_CHANNELS_ABI,
    provider
  )

  const networkRegistry = new ethers.Contract(
    deploymentExtract.hoprNetworkRegistryAddress,
    HOPR_NETWORK_REGISTRY_ABI,
    provider
  )
<<<<<<< HEAD

  const nodeManagementModule = new ethers.Contract(
    safeModuleOptions.moduleAddress.to_hex(),
    HOPR_MODULE_ABI,
    provider
  )

  const nodeSafeRegistry = new ethers.Contract(
    deploymentExtract.hoprNodeSafeRegistryAddress,
    HOPR_NODE_SAFE_REGISTRY_ABI,
    provider
  )
=======
>>>>>>> 2d5893a1

  //getGenesisBlock, taking the earlier deployment block between the channel and network Registery
  const genesisBlock = deploymentExtract.indexerStartBlockNumber
  const noticePeriodChannelClosure = await channels.noticePeriodChannelClosure()

  const transactions = new TransactionManager()

  const subscribeBlock = (cb: (blockNumber: number) => void | Promise<void>): (() => void) => {
    provider.on('block', cb)

    return () => {
      provider.off('block', cb)
    }
  }

  /**
   * Gets the latest block number by explicitly querying the provider
   * @returns a Promise that resolves with the latest block number
   */
  const getLatestBlockNumber = async (): Promise<number> => {
    const RETRIES = 3
    for (let i = 0; i < RETRIES; i++) {
      try {
        return await provider.getBlockNumber()
      } catch (err) {
        if (i + 1 < RETRIES) {
          await setImmediatePromise()
          continue
        }

        log(`Could not determine latest on-chain block. Now waiting for next block.`)
      }
    }

    // Waits for next block and returns the blockNumber
    return new Promise<number>((resolve) => {
      provider.once('block', resolve)
    })
  }

  /**
   * Gets the number of previous transactions
   * @param address account to query for
   * @param blockNumber [optional] number of the block to consider
   * @returns a Promise that resolves with the transaction count
   */
  const getTransactionCount = async (address: Address, blockNumber?: number): Promise<number> => {
    const RETRIES = 3
    for (let i = 0; i < RETRIES; i++) {
      try {
        return await provider.getTransactionCount(address.to_hex(), blockNumber)
      } catch (err) {
        if (i + 1 < RETRIES) {
          await setImmediatePromise()
        }
      }
    }

    log(`Could not determine latest transaction count using the given provider.`)
    throw Error(`Could not get latest transaction count using the given provider`)
  }

  const nonceTracker = new NonceTracker(
    {
      getLatestBlockNumber,
      getTransactionCount,
      getPendingTransactions: (_addr) => transactions.getAllUnconfirmedTxs(),
      getConfirmedTransactions: (_addr) => Array.from(transactions.confirmed.values())
    },
    durations.minutes(15)
  )

  const [defaultMaxFeePerGasValue, defaultMaxFeePerGasUnit] = networkInfo.maxFeePerGas.split(' ')
  const defaultMaxFeePerGas = ethers.utils.parseUnits(defaultMaxFeePerGasValue, defaultMaxFeePerGasUnit)
  const [defaultMaxPriorityFeePerGasValue, defaultMaxPriorityFeePerGasUnit] =
    networkInfo.maxPriorityFeePerGas.split(' ')
  const defaultMaxPriorityFeePerGas = ethers.utils.parseUnits(
    defaultMaxPriorityFeePerGasValue,
    defaultMaxPriorityFeePerGasUnit
  )

  const waitForTransaction = (txHash: string, removeListener: () => void) => {
    return new Promise<void>((resolve, reject) => {
      let done = false
      let timer: any
      const cleanUp = (err?: string) => {
        if (done) {
          return
        }
        done = true
        timer?.clear()

        // delete all listeners for this particular tx
        provider.off(txHash)

        // Give other tasks time to get scheduled before
        // processing the result
        if (err) {
          log(`Error while waiting for transaction ${txHash}`, err)
          // remove listener but not throwing error message
          removeListener()
          // this transaction was not confirmed so we just remove it
          transactions.remove(txHash)

          setImmediate(reject, Error(err))
        } else {
          setImmediate(resolve)
        }
      }

      const onTransaction = (receipt: providers.TransactionReceipt) => {
        if (receipt.confirmations >= 1) {
          transactions.moveFromPendingToMined(receipt.transactionHash)
          cleanUp()
        } else {
          log(`Received tx receipt for ${txHash} with 0 confirmations, continue listening`)
        }
      }

      // Subscribe to all tx events, unsubscription is handled in cleanup
      provider.on(txHash, onTransaction)

      // Schedule clean up if the timeout is reached
      timer = retimer(cleanUp, txTimeout, `Timed out after waiting ${txTimeout}ms for transaction ${txHash}`)
    })
  }

  /**
   * Build an essential transaction payload from contract parameters
   * @param value amount of native token to send
   * @param contract destination to send funds to or contract to execute the requested method
   * @param method contract method
   * @param rest contract method arguments
   * @returns TransactionPayload
   */
  const buildEssentialTxPayload = <T extends BaseContract>(
    value: BigNumber | string | number,
    contract: T | string,
    method: keyof T['functions'],
    ...rest: Parameters<T['functions'][keyof T['functions']]>
  ): TransactionPayload => {
    if (rest.length > 0 && typeof contract === 'string') {
      throw Error(`sendTransaction: passing arguments to non-contract instances is not implemented`)
    }

    const essentialTxPayload: TransactionPayload = {
      to: typeof contract === 'string' ? contract : contract.address,
      data:
        rest.length > 0 && typeof contract !== 'string'
          ? contract.interface.encodeFunctionData(method as string, rest)
          : '',
      value: BigNumber.from(value ?? 0)
    }
    log('essentialTxPayload %o', essentialTxPayload)
    return essentialTxPayload
  }

  /**
   * Update nonce-tracker and transaction-manager, broadcast the transaction on chain, and listen
   * to the response until reaching block confirmation.
   * Transaction is built on essential transaction payload
   * @param checkDuplicate If the flag is true (default), check if an unconfirmed (pending/mined) transaction with the same payload has been sent
   * @param handleTxListener build listener to transaction hash
   * @returns Promise of a ContractTransaction
   */
  const sendTransaction = async (
    checkDuplicate: Boolean,
    essentialTxPayload: TransactionPayload,
    handleTxListener: (tx: string) => DeferType<string>
  ): Promise<SendTransactionReturn> => {
    const gasLimit = 400e3
    const nonceLock = await nonceTracker.getNonceLock(address)
    const nonce = nonceLock.nextNonce

    let feeData: providers.FeeData

    try {
      feeData = await provider.getFeeData()
    } catch (error) {
      log('Transaction with nonce %d failed to getFeeData', nonce, error)
      // TODO: find an API for fee data per network
      feeData = {
        lastBaseFeePerGas: null,
        maxFeePerGas: defaultMaxFeePerGas,
        maxPriorityFeePerGas: defaultMaxPriorityFeePerGas,
        gasPrice: null
      }
    }

    log('Sending transaction %o', {
      gasLimit,
      maxFeePerGas: feeData.maxFeePerGas,
      maxPriorityFeePerGas: feeData.maxPriorityFeePerGas,
      nonce
    })

    // breakdown steps in ethersjs
    // https://github.com/ethers-io/ethers.js/blob/master/packages/abstract-signer/src.ts/index.ts#L122
    // 1. omit this._checkProvider("sendTransaction");
    // 2. populate transaction, from essential tx payload
    const populatedTx: UnsignedTransaction = {
      to: essentialTxPayload.to,
      value: essentialTxPayload.value,
      type: 2,
      nonce,
      gasLimit,
      maxFeePerGas: feeData.maxFeePerGas,
      maxPriorityFeePerGas: feeData.maxPriorityFeePerGas,
      chainId: providerChainId,
      data: essentialTxPayload.data
    }

    if (checkDuplicate) {
      const [isDuplicate, hash] = transactions.existInMinedOrPendingWithHigherFee(
        essentialTxPayload,
        BigNumber.from(populatedTx.maxPriorityFeePerGas)
      )
      // check duplicated pending/mined transaction against transaction manager
      // if transaction manager has a transaction with the same payload that is mined or is pending but with
      // a higher or equal nonce, halt.
      log('checkDuplicate checkDuplicate=%s isDuplicate=%s with hash %s', checkDuplicate, isDuplicate, hash)

      if (isDuplicate) {
        nonceLock.releaseLock()
        return {
          code: SendTransactionStatus.DUPLICATE
        }
      }
      // TODO: If the transaction manager is out of sync, check against mempool/mined blocks from provider.
    }

    // 3. sign transaction
    const signingKey = new utils.SigningKey(privateKey)
    const signature = signingKey.signDigest(utils.keccak256(utils.serializeTransaction(populatedTx)))

    const signedTx = utils.serializeTransaction(populatedTx, signature)
    // compute tx hash and save to initiated tx list in tx manager
    const initiatedHash = utils.keccak256(signedTx)
    const addedToQueue = transactions.addToQueuing(
      initiatedHash,
      {
        nonce: populatedTx.nonce,
        maxPriority: BigNumber.from(populatedTx.maxPriorityFeePerGas),
        maxFeePerGas: BigNumber.from(populatedTx.maxFeePerGas),
        gasLimit: BigNumber.from(populatedTx.gasLimit)
      },
      essentialTxPayload
    )

    if (!addedToQueue) {
      nonceLock.releaseLock()
      return { code: SendTransactionStatus.DUPLICATE }
    }
    // with let indexer to listen to the tx
    const deferredListener = handleTxListener(initiatedHash)

    let transaction: ContractTransaction
    try {
      // 4. send transaction to our ethereum provider
      // throws various exceptions if tx gets rejected
      transaction = await provider.sendTransaction(signedTx)
      // when transaction is sent to the provider, it is moved from queuing to pending
      transactions.moveFromQueuingToPending(initiatedHash)
    } catch (error) {
      nonceLock.releaseLock()
      log('Transaction with nonce %d failed to sent: %s', populatedTx.nonce, error)
      deferredListener.reject()
      // @TODO what if signing the transaction failed and initiatedHash is undefined?
      initiatedHash && transactions.remove(initiatedHash)

      const isRevertedErr = [error?.code, String(error)].includes(errors.CALL_EXCEPTION)
      const isAlreadyKnownErr =
        [error?.code, String(error)].includes(errors.NONCE_EXPIRED) ||
        [error?.code, String(error)].includes(errors.REPLACEMENT_UNDERPRICED)

      if (isRevertedErr) {
        log(
          'Transaction with nonce %d and hash %s reverted due to call exception: %s',
          populatedTx.nonce,
          transaction.hash,
          error
        )
      } else if (isAlreadyKnownErr) {
        log(
          'Transaction with nonce %d and hash %s reverted due to known error: %s',
          populatedTx.nonce,
          transaction.hash,
          error
        )
      } else {
        log('Transaction with nonce %d and hash failed to send: %s', populatedTx.nonce, transaction.hash, error)
      }

      throw new Error(`Failed in publishing transaction. ${error}`)
    }

    log('Transaction with nonce %d successfully sent %s, waiting for confimation', populatedTx.nonce, transaction.hash)
    metric_countSendTransaction.increment()
    nonceLock.releaseLock()

    // wait for the tx to be mined - mininal and scheduled implementation
    // only fails if tx does not get mined within the specified timeout
    await waitForTransaction(transaction.hash, deferredListener.reject.bind(deferredListener))

    try {
      await deferredListener.promise
      transactions.moveFromMinedToConfirmed(transaction.hash)
      return {
        code: SendTransactionStatus.SUCCESS,
        tx: { hash: transaction.hash }
      }
    } catch (error) {
      log('error: transaction with nonce %d and hash failed to send: %s', populatedTx.nonce, transaction.hash, error)
      throw error
    }
  }

  /**
   * FIXME: annouce is in a separate contract
   * Initiates a transaction that announces nodes on-chain.
   * @param multiaddr the address to be announced
   * @param txHandler handler to call once the transaction has been published
   * @returns a Promise that resolves with the transaction hash
   */
  const announce = async (multiaddr: Multiaddr, _txHandler: (tx: string) => DeferType<string>): Promise<string> => {
    log('Announcing on-chain with %s', multiaddr.toString())
    // let sendResult: SendTransactionReturn
    // let error: unknown
    // try {
    //   const confirmationEssentialTxPayload = buildEssentialTxPayload(
    //     0,
    //     channels,
    //     'announce',
    //     publicKey.to_hex(false),
    //     multiaddr.bytes
    //   )
    //   sendResult = await sendTransaction(checkDuplicate, confirmationEssentialTxPayload, txHandler)
    // } catch (err) {
    //   error = err
    // }

    // switch (sendResult.code) {
    //   case SendTransactionStatus.SUCCESS:
    //     return sendResult.tx.hash
    //   case SendTransactionStatus.DUPLICATE:
    //     throw new Error(`Failed in sending announce transaction because transaction is a duplicate`)
    //   default:
    //     throw new Error(`Failed in sending announce transaction due to ${error}`)
    // }
    return new Promise(() => "");
  }

  /**
   * Initiates a transaction that withdraws funds of the node
   * @param currency either native token or Hopr token
   * @param recipient recipeint of the token transfer
   * @param amount amount of tokens to send
   * @param txHandler handler to call once the transaction has been published
   * @returns a Promise that resolves with the transaction hash
   */
  const withdraw = async (
    currency: 'NATIVE' | 'HOPR',
    recipient: string,
    amount: string,
    txHandler: (tx: string) => DeferType<string>
  ): Promise<string> => {
    log('Withdrawing %s %s tokens', amount, currency)
    let sendResult: SendTransactionReturn
    let withdrawEssentialTxPayload: TransactionPayload
    let error: unknown
    try {
      switch (currency) {
        case 'NATIVE':
          withdrawEssentialTxPayload = buildEssentialTxPayload(amount, recipient, undefined)
          sendResult = await sendTransaction(checkDuplicate, withdrawEssentialTxPayload, txHandler)
          break
        case 'HOPR':
          withdrawEssentialTxPayload = buildEssentialTxPayload(0, token, 'transfer', recipient, amount)
          sendResult = await sendTransaction(checkDuplicate, withdrawEssentialTxPayload, txHandler)
          break
      }
    } catch (err) {
      error = err
    }

    switch (sendResult.code) {
      case SendTransactionStatus.SUCCESS:
        return sendResult.tx.hash
      case SendTransactionStatus.DUPLICATE:
        throw new Error(`Failed in sending withdraw transaction because transaction is a duplicate`)
      default:
        throw new Error(`Failed in sending withdraw transaction due to ${error}`)
    }
  }

  /**
   * Initiates a transaction that funds a payment channel
   * @param partyA first participant of the channel
   * @param partyB second participant of the channel
   * @param fundsA stake of first party
   * @param fundsB stake of second party
   * @param txHandler handler to call once the transaction has been published
   * @returns a Promise that resolves wiht the transaction hash
   */
  const fundChannel = async (
    partyA: Address,
    partyB: Address,
    fundsA: Balance,
    fundsB: Balance,
    txHandler: (tx: string) => DeferType<string>
  ): Promise<Receipt> => {
    const totalFund = fundsA.add(fundsB)
    log(
      'Funding channel from %s with %s HOPR to %s with %s HOPR',
      partyA.to_hex(),
      fundsA.to_formatted_string(),
      partyB.to_hex(),
      fundsB.to_formatted_string()
    )
    let sendResult: SendTransactionReturn
    let error: unknown
    try {
      const fundChannelEssentialTxPayload = buildEssentialTxPayload(
        0,
        token,
        'send',
        channels.address,
        totalFund.to_string(),
        abiCoder.encode(
          ['address', 'address', 'uint256', 'uint256'],
          [partyA.to_hex(), partyB.to_hex(), fundsA.to_string(), fundsB.to_string()]
        )
      )
      sendResult = await sendTransaction(checkDuplicate, fundChannelEssentialTxPayload, txHandler)
    } catch (err) {
      error = err
    }

    switch (sendResult.code) {
      case SendTransactionStatus.SUCCESS:
        return sendResult.tx.hash
      case SendTransactionStatus.DUPLICATE:
        throw new Error(`Failed in sending fundChannel transaction because transaction is a duplicate`)
      default:
        throw new Error(`Failed in sending fundChannel transaction due to ${error}`)
    }
  }

  /**
   * Initiates a transaction that initiates the settlement of a payment channel
   * @param counterparty second participant of the channel
   * @param txHandler handler to call once the transaction has been published
   * @returns a Promise that resolves with the transaction hash
   */
  const initiateOutgoingChannelClosure = async (
    counterparty: Address,
    txHandler: (tx: string) => DeferType<string>
  ): Promise<Receipt> => {
    log('Initiating channel closure to %s', counterparty.to_hex())
    let sendResult: SendTransactionReturn
    let error: unknown

    try {
      const initiateOutgoingChannelClosureEssentialTxPayload = buildEssentialTxPayload(
        0,
        channels,
        'initiateOutgoingChannelClosure',
        counterparty.to_hex()
      )
      sendResult = await sendTransaction(checkDuplicate, initiateOutgoingChannelClosureEssentialTxPayload, txHandler)
    } catch (err) {
      error
    }

    switch (sendResult.code) {
      case SendTransactionStatus.SUCCESS:
        return sendResult.tx.hash
      case SendTransactionStatus.DUPLICATE:
        throw new Error(`Failed in sending initiateOutgoingChannelClosure transaction because transaction is a duplicate`)
      default:
        throw new Error(`Failed in sending initiateOutgoingChannelClosure transaction due to ${error}`)
    }

    // TODO: catch race-condition
  }

  /**
   * Initiates a transaction that performs the second step to settle
   * a payment channel.
   * @param counterparty second participant of the payment channel
   * @param txHandler handler to call once the transaction has been published
   * @returns a Promise that resolves with the transaction hash
   */
  const finalizeOutgoingChannelClosure = async (
    counterparty: Address,
    txHandler: (tx: string) => DeferType<string>
  ): Promise<Receipt> => {
    log('Finalizing channel closure to %s', counterparty.to_hex())
    let sendResult: SendTransactionReturn
    let error: unknown

    try {
      const finalizeOutgoingChannelClosureEssentialTxPayload = buildEssentialTxPayload(
        0,
        channels,
        'finalizeOutgoingChannelClosure',
        counterparty.to_hex()
      )
      sendResult = await sendTransaction(checkDuplicate, finalizeOutgoingChannelClosureEssentialTxPayload, txHandler)
    } catch (err) {
      error = err
    }

    switch (sendResult.code) {
      case SendTransactionStatus.SUCCESS:
        return sendResult.tx.hash
      case SendTransactionStatus.DUPLICATE:
        throw new Error(`Failed in sending finalizeOutgoingChannelClosure transaction because transaction is a duplicate`)
      default:
        throw new Error(`Failed in sending finalizeOutgoingChannelClosure transaction due to ${error}`)
    }
    // TODO: catch race-condition
  }

  /**
   * Initiates a transaction that redeems an acknowledged ticket
   * @param counterparty second participant
   * @param ackTicket the acknowledged ticket to reedeem
   * @param txHandler handler to call once the transaction has been published
   * @returns a Promise that resolve with the transaction hash
   */
  const redeemTicket = async (
    counterparty: Address,
    ackTicket: AcknowledgedTicket,
    txHandler: (tx: string) => DeferType<string>
  ): Promise<Receipt> => {
    log(
      `Redeeming ticket on-chain for challenge ${ackTicket.ticket.challenge.to_hex()} in channel to ${counterparty.to_hex()}`
    )

    let sendResult: SendTransactionReturn
    let error: unknown
    try {
      const redeemTicketEssentialTxPayload = buildEssentialTxPayload(
        0,
        channels,
        'redeemTicket',
        {
          data: {
            channelId: counterparty.to_hex(), // FIXME: build channelId with self and counterparty
            amount: ackTicket.ticket.amount.to_string(),
            ticketIndex: ackTicket.ticket.index.to_hex(),
            indexOffset: 0, // FIXME:
<<<<<<< HEAD
            epoch: ackTicket.ticket.epoch.to_hex(),
=======
            epoch: ackTicket.ticket.channel_epoch.to_hex(),
>>>>>>> 2d5893a1
            winProb: ackTicket.ticket.win_prob.to_string()
          },
          signature: {
            r: ackTicket.ticket.signature.to_hex(), // FIXME: get v value
            vs: ackTicket.ticket.signature.to_hex() // FIXME: get rs value
          },
          porSecret: ackTicket.response.to_hex() // FIXME: use POR secret
        }
      )
      sendResult = await sendTransaction(checkDuplicate, redeemTicketEssentialTxPayload, txHandler)
    } catch (err) {
      error = err
    }

    switch (sendResult.code) {
      case SendTransactionStatus.SUCCESS:
        log(`On-chain TX for ticket redemption in channel to ${counterparty.to_hex()} was successful`)
        return sendResult.tx.hash
      case SendTransactionStatus.DUPLICATE:
        throw new Error(
          `Failed in sending redeem ticket in channel to ${counterparty.to_hex()} transaction because transaction is a duplicate`
        )
      default:
        throw new Error(
          `Failed in sending redeem ticket in channel to ${counterparty.to_hex()} transaction due to ${error}`
        )
    }
  }

  /**
   * FIXME: remove this
   * Initiates a transaction that sets a commitment
   * @param counterparty second participant of the payment channel
   * @param commitment value to deposit on-chain
   * @param txHandler handler to call once the transaction has been published
   * @returns a Promise that resolves with the transaction hash
   */
  const setCommitment = async (
    counterparty: Address,
    commitment: Hash,
    _txHandler: (tx: string) => DeferType<string>
  ): Promise<Receipt> => {
    log('Setting commitment %s in channel to %s', commitment.to_hex(), counterparty.to_hex())
    // let sendResult: SendTransactionReturn
    // let error: unknown

    // try {
    //   const setCommitmentEssentialTxPayload = buildEssentialTxPayload(
    //     0,
    //     channels,
    //     'bumpChannel',
    //     counterparty.to_hex(),
    //     commitment.to_hex()
    //   )
    //   sendResult = await sendTransaction(checkDuplicate, setCommitmentEssentialTxPayload, txHandler)
    // } catch (err) {
    //   error = err
    // }

    // switch (sendResult.code) {
    //   case SendTransactionStatus.SUCCESS:
    //     return sendResult.tx.hash
    //   case SendTransactionStatus.DUPLICATE:
    //     throw new Error(`Failed in sending commitment transaction because transaction is a duplicate`)
    //   default:
    //     throw new Error(`Failed in sending commitment transaction due to ${error}`)
    // }
    return new Promise(() => "");
<<<<<<< HEAD
  }

  /**
   * Initiates a transaction that registers a safe address
   * @param safeAddress address of safe
   * @param txHandler handler to call once the transaction has been published
   * @returns a Promise that resolves with the transaction hash
   */
  const registerSafeByNode = async (
    safeAddress: Address,
    txHandler: (tx: string) => DeferType<string>
  ): Promise<Receipt> => {
    log('Register a node to safe %s globally', safeAddress.to_hex())
    let sendResult: SendTransactionReturn
    let error: unknown

    try {
      const registerSafeByNodeEssentialTxPayload = buildEssentialTxPayload(
        0,
        nodeSafeRegistry,
        'registerSafeByNode',
        safeAddress.to_hex()
      )
      sendResult = await sendTransaction(checkDuplicate, registerSafeByNodeEssentialTxPayload, txHandler)
    } catch (err) {
      error = err
    }

    switch (sendResult.code) {
      case SendTransactionStatus.SUCCESS:
        return sendResult.tx.hash
      case SendTransactionStatus.DUPLICATE:
        throw new Error(`Failed in sending registerSafeByNode transaction because transaction is a duplicate`)
      default:
        throw new Error(`Failed in sending registerSafeByNode transaction due to ${error}`)
    }
    // TODO: catch race-condition
=======
>>>>>>> 2d5893a1
  }

  /**
   * Gets the transaction hashes of a specific block
   * @param blockNumber block number to look for
   * @returns a Promise that resolves with the transaction hashes of the requested block
   */
  const getTransactionsInBlock = async (blockNumber: number): Promise<string[]> => {
    let block: Block
    const RETRIES = 3
    for (let i = 0; i < RETRIES; i++) {
      try {
        block = await provider.getBlock(blockNumber)
      } catch (err) {
        if (i + 1 < RETRIES) {
          // Give other tasks CPU time to happen
          // Push next provider query to end of next event loop iteration
          await setImmediatePromise()
          continue
        }

        log(`could not retrieve native token transactions from block ${blockNumber} using the provider.`, err)
        throw err
      }
    }

    return block.transactions
  }

  /**
   * Gets the timestamp of a block
   * @param blockNumber block number to look for
   * @returns a Promise that resolves with the transaction hashes of the requested block
   */
  const getTimestamp = async function (blockNumber: number): Promise<number> {
    let block: Block

    const RETRIES = 3
    for (let i = 0; i < RETRIES; i++) {
      try {
        block = await provider.getBlock(blockNumber)
      } catch (err) {
        if (i + 1 < RETRIES) {
          // Give other tasks CPU time to happen
          // Push next provider query to end of next event loop iteration
          await setImmediatePromise()
          continue
        }

        log(`could not retrieve native token transactions from block ${blockNumber} using the provider.`, err)
        throw err
      }
    }

    return block.timestamp
  }

  /**
   * Gets the token balance of a specific account
   * @param accountAddress account to query for
   * @returns a Promise that resolves with the token balance
   */
  const getBalance = async (accountAddress: Address): Promise<Balance> => {
    const RETRIES = 3
    let rawBalance: BigNumber
    for (let i = 0; i < RETRIES; i++) {
      try {
        rawBalance = await token.balanceOf(accountAddress.to_hex())
      } catch (err) {
        if (i + 1 < RETRIES) {
          await setImmediatePromise()
          continue
        }

        log(`Could not determine current on-chain token balance using the provider.`)
        throw Error(`Could not determine on-chain token balance`)
      }
    }

    return new Balance(rawBalance.toString(), BalanceType.HOPR)
  }

  /**
   * Gets the native balance of a specific account
   * @param accountAddress account to query for
   * @returns a Promise that resolves with the native balance of the account
   */
  const getNativeBalance = async (accountAddress: Address): Promise<Balance> => {
    const RETRIES = 3
    let rawNativeBalance: BigNumber
    for (let i = 0; i < RETRIES; i++) {
      try {
        rawNativeBalance = await provider.getBalance(accountAddress.to_hex())
      } catch (err) {
        if (i + 1 < RETRIES) {
          await setImmediatePromise()
          continue
        }

        log(`Could not determine current on-chain native balance using the provider.`)
        throw Error(`Could not determine on-chain native balance`)
      }
    }

    return new Balance(rawNativeBalance.toString(), BalanceType.Native)
  }

  /**
   * Gets the registered safe address from node safe registry
   * @param nodeAddress node address
   * @returns a Promise that resolves registered safe address
   */
  const getSafeFromNodeSafeRegistry = async (nodeAddress: Address): Promise<Address> => {
    const RETRIES = 3
    let registeredSafe: string
    for (let i = 0; i < RETRIES; i++) {
      try {
        registeredSafe = await nodeSafeRegistry.nodeToSafe(nodeAddress.to_hex())
        log(`getSafeFromNodeSafeRegistry registeredSafe ${registeredSafe}`)
      } catch (err) {
        if (i + 1 < RETRIES) {
          await setImmediatePromise()
          continue
        }

        log(`Could not get the registered safe address using the provider.`)
        throw Error(`Could not get the registered safe address`)
      }
    }

    return Address.from_string(registeredSafe)
  }

  /**
   * Gets module target (owner)
   * @returns a Promise that resolves the target address of the node management module
   */
  const getModuleTargetAddress = async (): Promise<Address> => {
    const RETRIES = 3
    let targetAddress: string
    for (let i = 0; i < RETRIES; i++) {
      try {
        targetAddress = await nodeManagementModule.owner()
      } catch (err) {
        if (i + 1 < RETRIES) {
          await setImmediatePromise()
          continue
        }

        log(`Could not get the target (owner) address of the node management module using the provider.`)
        throw Error(`Could not get target (owner) address of the node management module`)
      }
    }

    return Address.from_string(targetAddress)
  }

  return {
    getBalance,
    getNativeBalance,
    getTransactionsInBlock,
    getTimestamp,
    getSafeFromNodeSafeRegistry,
    getModuleTargetAddress,
    announce,
    withdraw,
    fundChannel,
    finalizeOutgoingChannelClosure,
    initiateOutgoingChannelClosure,
    redeemTicket,
    registerSafeByNode,
    getGenesisBlock: () => genesisBlock,
    setCommitment,
    sendTransaction, //: provider.sendTransaction.bind(provider) as typeof provider['sendTransaction'],
    waitUntilReady: async () => await provider.ready,
    getLatestBlockNumber, // TODO: use indexer when it's done syncing
    subscribeBlock,
    subscribeError: (cb: (err: any) => void | Promise<void>): (() => void) => {
      provider.on('error', cb)
      channels.on('error', cb)
      token.on('error', cb)
      networkRegistry.on('error', cb)

      return () => {
        provider.off('error', cb)
        channels.off('error', cb)
        token.off('error', cb)
        networkRegistry.off('error', cb)
      }
    },
    unsubscribe: () => {
      provider.removeAllListeners()
      channels.removeAllListeners()
      token.removeAllListeners()
      networkRegistry.removeAllListeners()
    },
    getChannels: () => channels,
    getToken: () => token,
    getNetworkRegistry: () => networkRegistry,
    getPrivateKey: () => privateKey,
    getPublicKey: () => publicKey,
    getInfo: () => ({
      chain: networkInfo.chain,
      hoprAnnouncementsAddress: deploymentExtract.hoprAnnouncementsAddress,
      hoprTokenAddress: deploymentExtract.hoprTokenAddress,
      hoprChannelsAddress: deploymentExtract.hoprChannelsAddress,
      hoprNetworkRegistryAddress: deploymentExtract.hoprNetworkRegistryAddress,
      noticePeriodChannelClosure
    }),
    updateConfirmedTransaction: transactions.moveToConfirmed.bind(
      transactions
    ) as TransactionManager['moveToConfirmed'],
    getAllUnconfirmedHash: transactions.getAllUnconfirmedHash.bind(
      transactions
    ) as TransactionManager['getAllUnconfirmedHash'],
    getAllQueuingTransactionRequests: transactions.getAllQueuingTxs.bind(
      transactions
    ) as TransactionManager['getAllQueuingTxs']
  }
}<|MERGE_RESOLUTION|>--- conflicted
+++ resolved
@@ -34,13 +34,9 @@
   HOPR_CHANNELS_ABI,
   HOPR_NETWORK_REGISTRY_ABI,
   HOPR_TOKEN_ABI,
-<<<<<<< HEAD
   DeploymentExtract,
   HOPR_NODE_SAFE_REGISTRY_ABI,
   HOPR_MODULE_ABI,
-=======
-  DeploymentExtract
->>>>>>> 2d5893a1
 } from './utils/index.js'
 import { SafeModuleOptions } from './index.js'
 
@@ -119,7 +115,6 @@
     HOPR_NETWORK_REGISTRY_ABI,
     provider
   )
-<<<<<<< HEAD
 
   const nodeManagementModule = new ethers.Contract(
     safeModuleOptions.moduleAddress.to_hex(),
@@ -132,8 +127,6 @@
     HOPR_NODE_SAFE_REGISTRY_ABI,
     provider
   )
-=======
->>>>>>> 2d5893a1
 
   //getGenesisBlock, taking the earlier deployment block between the channel and network Registery
   const genesisBlock = deploymentExtract.indexerStartBlockNumber
@@ -687,11 +680,7 @@
             amount: ackTicket.ticket.amount.to_string(),
             ticketIndex: ackTicket.ticket.index.to_hex(),
             indexOffset: 0, // FIXME:
-<<<<<<< HEAD
-            epoch: ackTicket.ticket.epoch.to_hex(),
-=======
             epoch: ackTicket.ticket.channel_epoch.to_hex(),
->>>>>>> 2d5893a1
             winProb: ackTicket.ticket.win_prob.to_string()
           },
           signature: {
@@ -760,7 +749,6 @@
     //     throw new Error(`Failed in sending commitment transaction due to ${error}`)
     // }
     return new Promise(() => "");
-<<<<<<< HEAD
   }
 
   /**
@@ -798,8 +786,6 @@
         throw new Error(`Failed in sending registerSafeByNode transaction due to ${error}`)
     }
     // TODO: catch race-condition
-=======
->>>>>>> 2d5893a1
   }
 
   /**
