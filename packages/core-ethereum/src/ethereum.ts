import type { ContractTransaction, UnsignedTransaction } from 'ethers'
import type { Multiaddr } from 'multiaddr'
<<<<<<< HEAD
import { providers, utils, errors, Wallet, BigNumber, ethers } from 'ethers'
import type { Networks, HoprToken, HoprChannels } from '@hoprnet/hopr-ethereum'
import { networks, getContractData } from '@hoprnet/hopr-ethereum'
=======
import { providers, utils, errors, Wallet, BigNumber } from 'ethers'
import {
  getContractData,
  HoprToken,
  HoprChannels,
  HoprToken__factory,
  HoprChannels__factory
} from '@hoprnet/hopr-ethereum'
>>>>>>> 55af5e6c
import {
  Address,
  Ticket,
  AcknowledgedTicket,
  Balance,
  NativeBalance,
  Hash,
  PublicKey,
  durations,
  PromiseValue
} from '@hoprnet/hopr-utils'
import BN from 'bn.js'
import NonceTracker from './nonce-tracker'
import TransactionManager, { TransactionPayload } from './transaction-manager'
import { debug } from '@hoprnet/hopr-utils'
import { TX_CONFIRMATION_WAIT } from './constants'

const log = debug('hopr:core-ethereum:chain-operations')
const abiCoder = new utils.AbiCoder()

export type Receipt = string
export type ChainWrapper = PromiseValue<ReturnType<typeof createChainWrapper>>

export async function createChainWrapper(
  networkInfo: { provider: string; chainId: number; gasPrice?: number; network: string; environment: string },
  privateKey: Uint8Array,
  checkDuplicate: Boolean = true
) {
  const provider = networkInfo.provider.startsWith('http')
    ? new providers.StaticJsonRpcProvider(networkInfo.provider)
    : new providers.WebSocketProvider(networkInfo.provider)
  const wallet = new Wallet(privateKey).connect(provider)
  const publicKey = PublicKey.fromPrivKey(privateKey)
  const address = publicKey.toAddress()
  const providerChainId = await provider.getNetwork().then((res) => res.chainId)

  // ensure chain id matches our expectation
  if (networkInfo.chainId !== providerChainId) {
    throw Error(`Providers chain id ${providerChainId} does not match ${networkInfo.chainId}`)
  }

  const hoprTokenDeployment = getContractData(networkInfo.network, networkInfo.environment, 'HoprToken')
  const hoprChannelsDeployment = getContractData(networkInfo.network, networkInfo.environment, 'HoprChannels')

  const token = new ethers.Contract(hoprTokenDeployment.address, hoprTokenDeployment.abi, wallet) as HoprToken

  const channels = new ethers.Contract(
    hoprChannelsDeployment.address,
    hoprChannelsDeployment.abi,
    wallet
  ) as HoprChannels

  const genesisBlock = (await provider.getTransaction(hoprChannelsDeployment.transactionHash)).blockNumber
  const channelClosureSecs = await channels.secsClosure()

  const transactions = new TransactionManager()
  const nonceTracker = new NonceTracker(
    {
      getLatestBlockNumber: async () => provider.getBlockNumber(),
      getTransactionCount: (address, blockNumber) => provider.getTransactionCount(address.toHex(), blockNumber),
      getPendingTransactions: (_addr) => transactions.getAllUnconfirmedTxs(),
      getConfirmedTransactions: (_addr) => Array.from(transactions.confirmed.values())
    },
    durations.minutes(15)
  )

  // naive implementation, assumes transaction is not replaced
  // temporary used until https://github.com/ethers-io/ethers.js/issues/1479
  // is fixed
  async function waitForConfirmations(
    transactionHash: string,
    timeout: number,
    onMined: (nonce: number, hash: string) => void
  ): Promise<providers.TransactionResponse> {
    let started = 0
    let response: providers.TransactionResponse

    while (started < timeout) {
      response = await provider.getTransaction(transactionHash)
      if (response && response.confirmations >= 0) {
        onMined(response.nonce, response.hash)
        break
      }
      // wait 1 sec
      await new Promise((resolve) => setTimeout(resolve, TX_CONFIRMATION_WAIT))
      started += TX_CONFIRMATION_WAIT
    }

    if (!response) throw Error(errors.TIMEOUT)
    return response
  }

  /**
   * Update nonce-tracker and transaction-manager, broadcast the transaction on chain, and listen
   * to the response until reaching block confirmation.
   * @param checkDuplicate If the flag is true (default), check if an unconfirmed (pending/mined) transaction with the same payload has been sent
   * @param method contract method
   * @param rest contract arguments
   * @returns Promise of a ContractTransaction
   */
  async function sendTransaction<T extends (...args: any) => Promise<ContractTransaction>>(
    checkDuplicate: Boolean,
    populatedTx: UnsignedTransaction,
    method: T,
    ...rest: Parameters<T>
  ): Promise<ContractTransaction | { hash: string }> {
    const gasLimit = 400e3
    const gasPrice = networkInfo.gasPrice ?? (await provider.getGasPrice())
    const nonceLock = await nonceTracker.getNonceLock(address)
    const nonce = nonceLock.nextNonce
    let transaction: ContractTransaction

    log('Sending transaction %o', {
      gasLimit,
      gasPrice,
      nonce
    })

    const essentialTxPayload: TransactionPayload = {
      to: populatedTx.to,
      data: populatedTx.data as string,
      value: BigNumber.from(populatedTx.value ?? 0)
    }
    log('essentialTxPayload %o', essentialTxPayload)

    try {
      if (checkDuplicate) {
        const [checkedDuplicate, hash] = transactions.existInMinedOrPendingWithHigherFee(essentialTxPayload, gasPrice)
        // check duplicated pending/mined transaction against transaction manager
        // if transaction manager has a transaction with the same payload that is mined or is pending but with
        // a higher or equal nonce, halt.
        log('checkDuplicate %s %s with hash %s', checkDuplicate, checkedDuplicate, hash)

        if (checkedDuplicate) {
          return {
            hash
          }
        }
        // TODO: If the transaction manager is out of sync, check against mempool/mined blocks from provider.
      }

      // send transaction to our ethereum provider
      // TODO: better type this, make it less hacky
      transaction = await method(
        ...[
          ...rest,
          {
            gasLimit,
            gasPrice,
            nonce
          }
        ]
      )
    } catch (error) {
      log('Transaction with nonce %d failed to sent: %s', nonce, error)
      nonceLock.releaseLock()
      throw Error('Could not send transaction')
    }

    log('Transaction with nonce %d successfully sent %s, waiting for confimation', nonce, transaction.hash)
    transactions.addToPending(transaction.hash, { nonce, gasPrice }, essentialTxPayload)
    nonceLock.releaseLock()

    try {
      await waitForConfirmations(transaction.hash, 30e3, (nonce: number, hash: string) => {
        log('Transaction with nonce %d and hash %s mined', nonce, hash)
        transactions.moveFromPendingToMined(hash)
      })
    } catch (error) {
      const isRevertedErr = [error?.code, String(error)].includes(errors.CALL_EXCEPTION)
      const isAlreadyKnownErr =
        [error?.code, String(error)].includes(errors.NONCE_EXPIRED) ||
        [error?.code, String(error)].includes(errors.REPLACEMENT_UNDERPRICED)

      if (isRevertedErr) {
        log('Transaction with nonce %d and hash %s reverted: %s', nonce, transaction.hash, error)

        // this transaction failed but was confirmed as reverted
        transactions.moveFromMinedToConfirmed(transaction.hash)
      } else {
        log('Transaction with nonce %d failed to sent: %s', nonce, error)

        // if this hash is already known and we already have it included in
        // pending we can safely ignore this
        if (isAlreadyKnownErr && transactions.pending.has(transaction.hash)) return

        // this transaction was not confirmed so we just remove it
        transactions.remove(transaction.hash)
      }

      throw error
    }

    return transaction
  }

  async function announce(multiaddr: Multiaddr): Promise<string> {
    const populatedTx = await channels.populateTransaction.announce(
      publicKey.toUncompressedPubKeyHex(),
      multiaddr.bytes
    )

    try {
      const confirmation = await sendTransaction(
        true,
        populatedTx,
        channels.announce,
        publicKey.toUncompressedPubKeyHex(),
        multiaddr.bytes
      )
      return confirmation.hash
    } catch {
      throw new Error('Fatal error, announce transaction failed')
    }
  }

  async function withdraw(currency: 'NATIVE' | 'HOPR', recipient: string, amount: string): Promise<string> {
    if (currency === 'NATIVE') {
      const nonceLock = await nonceTracker.getNonceLock(address)
      try {
        // FIXME: track pending tx
        const transaction = await wallet.sendTransaction({
          to: recipient,
          value: BigNumber.from(amount),
          nonce: BigNumber.from(nonceLock.nextNonce)
        })
        nonceLock.releaseLock()
        return transaction.hash
      } catch (err) {
        nonceLock.releaseLock()
        throw err
      }
    }

    // withdraw HOPR
    const populatedTx = await token.populateTransaction.transfer(recipient, amount)
    const transaction = await sendTransaction(checkDuplicate, populatedTx, token.transfer, recipient, amount)
    return transaction.hash
  }

  async function fundChannel(
    token: HoprToken,
    channels: HoprChannels,
    me: Address,
    counterparty: Address,
    myFund: Balance,
    counterpartyFund: Balance
  ): Promise<Receipt> {
    const totalFund = myFund.toBN().add(counterpartyFund.toBN())
    const populatedTx = await token.populateTransaction.send(
      channels.address,
      totalFund.toString(),
      abiCoder.encode(
        ['address', 'address', 'uint256', 'uint256'],
        [me.toHex(), counterparty.toHex(), myFund.toBN().toString(), counterpartyFund.toBN().toString()]
      )
    )
    const transaction = await sendTransaction(
      checkDuplicate,
      populatedTx,
      token.send,
      channels.address,
      totalFund.toString(),
      abiCoder.encode(
        ['address', 'address', 'uint256', 'uint256'],
        [me.toHex(), counterparty.toHex(), myFund.toBN().toString(), counterpartyFund.toBN().toString()]
      )
    )
    return transaction.hash
  }

  async function openChannel(
    token: HoprToken,
    channels: HoprChannels,
    me: Address,
    counterparty: Address,
    amount: Balance
  ): Promise<Receipt> {
    const populatedTx = await token.populateTransaction.send(
      channels.address,
      amount.toBN().toString(),
      abiCoder.encode(
        ['address', 'address', 'uint256', 'uint256'],
        [me.toHex(), counterparty.toHex(), amount.toBN().toString(), '0']
      )
    )
    const transaction = await sendTransaction(
      checkDuplicate,
      populatedTx,
      token.send,
      channels.address,
      amount.toBN().toString(),
      abiCoder.encode(
        ['address', 'address', 'uint256', 'uint256'],
        [me.toHex(), counterparty.toHex(), amount.toBN().toString(), '0']
      )
    )
    return transaction.hash
  }

  async function finalizeChannelClosure(channels: HoprChannels, counterparty: Address): Promise<Receipt> {
    const populatedTx = await channels.populateTransaction.finalizeChannelClosure(counterparty.toHex())
    const transaction = await sendTransaction(
      checkDuplicate,
      populatedTx,
      channels.finalizeChannelClosure,
      counterparty.toHex()
    )
    return transaction.hash
    // TODO: catch race-condition
  }

  async function initiateChannelClosure(channels: HoprChannels, counterparty: Address): Promise<Receipt> {
    const populatedTx = await channels.populateTransaction.initiateChannelClosure(counterparty.toHex())

    const transaction = await sendTransaction(
      checkDuplicate,
      populatedTx,
      channels.initiateChannelClosure,
      counterparty.toHex()
    )
    return transaction.hash
    // TODO: catch race-condition
  }

  async function redeemTicket(
    channels: HoprChannels,
    counterparty: Address,
    ackTicket: AcknowledgedTicket,
    ticket: Ticket
  ): Promise<Receipt> {
    const populatedTx = await channels.populateTransaction.redeemTicket(
      counterparty.toHex(),
      ackTicket.preImage.toHex(),
      ackTicket.ticket.epoch.serialize(),
      ackTicket.ticket.index.serialize(),
      ackTicket.response.toHex(),
      ticket.amount.toBN().toString(),
      ticket.winProb.toBN().toString(),
      ticket.signature.serializeEthereum()
    )

    const transaction = await sendTransaction(
      checkDuplicate,
      populatedTx,
      channels.redeemTicket,
      counterparty.toHex(),
      ackTicket.preImage.toHex(),
      ackTicket.ticket.epoch.serialize(),
      ackTicket.ticket.index.serialize(),
      ackTicket.response.toHex(),
      ticket.amount.toBN().toString(),
      ticket.winProb.toBN().toString(),
      ticket.signature.serializeEthereum()
    )
    return transaction.hash
  }

  async function setCommitment(channels: HoprChannels, counterparty: Address, commitment: Hash): Promise<Receipt> {
    const populatedTx = await channels.populateTransaction.bumpChannel(counterparty.toHex(), commitment.toHex())
    const transaction = await sendTransaction(
      checkDuplicate,
      populatedTx,
      channels.bumpChannel,
      counterparty.toHex(),
      commitment.toHex()
    )
    return transaction.hash
  }

  async function getNativeTokenTransactionInBlock(
    blockNumber: number,
    isOutgoing: boolean = true
  ): Promise<Array<string>> {
    const blockWithTx = await provider.getBlockWithTransactions(blockNumber)
    const txs = blockWithTx.transactions.filter(
      (tx) => tx.value.gt(BigNumber.from(0)) && (isOutgoing ? tx.from : tx.to) === wallet.address
    )
    return txs.length === 0 ? [] : txs.map((tx) => tx.hash)
  }

  const api = {
    getBalance: (address: Address) =>
      token.balanceOf(address.toHex()).then((res) => new Balance(new BN(res.toString()))),
    getNativeBalance: (address: Address) =>
      provider.getBalance(address.toHex()).then((res) => new NativeBalance(new BN(res.toString()))),
    getNativeTokenTransactionInBlock: (blockNumber: number, isOutgoing: boolean = true) =>
      getNativeTokenTransactionInBlock(blockNumber, isOutgoing),
    announce,
    withdraw: (currency: 'NATIVE' | 'HOPR', recipient: string, amount: string) => withdraw(currency, recipient, amount),
    fundChannel: (me: Address, counterparty: Address, myTotal: Balance, theirTotal: Balance) =>
      fundChannel(token, channels, me, counterparty, myTotal, theirTotal),
    openChannel: (me: Address, counterparty: Address, amount: Balance) =>
      openChannel(token, channels, me, counterparty, amount),
    finalizeChannelClosure: (counterparty: Address) => finalizeChannelClosure(channels, counterparty),
    initiateChannelClosure: (counterparty: Address) => initiateChannelClosure(channels, counterparty),
    redeemTicket: (counterparty: Address, ackTicket: AcknowledgedTicket, ticket: Ticket) =>
      redeemTicket(channels, counterparty, ackTicket, ticket),
    getGenesisBlock: () => genesisBlock,
    setCommitment: (counterparty: Address, comm: Hash) => setCommitment(channels, counterparty, comm),
    getWallet: () => wallet,
    waitUntilReady: async () => await provider.ready,
    getLatestBlockNumber: async () => provider.getBlockNumber(), // TODO: use indexer when it's done syncing
    subscribeBlock: (cb) => provider.on('block', cb),
    subscribeError: (cb) => {
      provider.on('error', cb)
      channels.on('error', cb)
      token.on('error', cb)
    },
    subscribeChannelEvents: (cb) => channels.on('*', cb),
    // Cannot directly apply filters here because it does not return a full event object
    subscribeTokenEvents: (cb) => token.on('*', cb), // subscribe all the Transfer events from current nodes in HoprToken.
    unsubscribe: () => {
      provider.removeAllListeners()
      channels.removeAllListeners()
      token.removeAllListeners()
    },
    getChannels: () => channels,
    getPrivateKey: () => utils.arrayify(wallet.privateKey),
    getPublicKey: () => PublicKey.fromString(utils.computePublicKey(wallet.publicKey, true)),
    getInfo: () => ({
      network: networkInfo.network,
      hoprTokenAddress: hoprTokenDeployment.address,
      hoprChannelsAddress: hoprChannelsDeployment.address,
      channelClosureSecs
    }),
    updateConfirmedTransaction: (hash: string) => transactions.moveToConfirmed(hash)
  }

  return api
}<|MERGE_RESOLUTION|>--- conflicted
+++ resolved
@@ -1,19 +1,8 @@
 import type { ContractTransaction, UnsignedTransaction } from 'ethers'
 import type { Multiaddr } from 'multiaddr'
-<<<<<<< HEAD
 import { providers, utils, errors, Wallet, BigNumber, ethers } from 'ethers'
 import type { Networks, HoprToken, HoprChannels } from '@hoprnet/hopr-ethereum'
 import { networks, getContractData } from '@hoprnet/hopr-ethereum'
-=======
-import { providers, utils, errors, Wallet, BigNumber } from 'ethers'
-import {
-  getContractData,
-  HoprToken,
-  HoprChannels,
-  HoprToken__factory,
-  HoprChannels__factory
-} from '@hoprnet/hopr-ethereum'
->>>>>>> 55af5e6c
 import {
   Address,
   Ticket,
