import { setImmediate as setImmediatePromise } from 'timers/promises'
import type { Multiaddr } from 'multiaddr'
<<<<<<< HEAD
import { providers, utils, errors, Wallet, BigNumber, ethers } from 'ethers'
import type { HoprToken, HoprChannels, HoprNetworkRegistry, TypedEvent } from '@hoprnet/hopr-ethereum'
import { getContractData } from '@hoprnet/hopr-ethereum'
=======
import {
  providers,
  utils,
  errors,
  BigNumber,
  ethers,
  type UnsignedTransaction,
  type ContractTransaction,
  type BaseContract
} from 'ethers'
import { getContractData, type HoprToken, type HoprChannels } from '@hoprnet/hopr-ethereum'
>>>>>>> bee95022
import {
  Address,
  Balance,
  NativeBalance,
  PublicKey,
  durations,
  type AcknowledgedTicket,
  type DeferType,
  type Hash
} from '@hoprnet/hopr-utils'
import BN from 'bn.js'
import NonceTracker from './nonce-tracker'
import TransactionManager, { type TransactionPayload } from './transaction-manager'
import { debug } from '@hoprnet/hopr-utils'
import { TX_CONFIRMATION_WAIT } from './constants'
import type { Block } from '@ethersproject/abstract-provider'

const log = debug('hopr:core-ethereum:ethereum')
const abiCoder = new utils.AbiCoder()

export type Receipt = string
export type ChainWrapper = Awaited<ReturnType<typeof createChainWrapper>>
export type SendTransactionReturn = {
  code: 'SUCCESS' | 'DUPLICATE'
  tx: Partial<ContractTransaction>
}

export async function createChainWrapper(
  networkInfo: { provider: string; chainId: number; gasPrice?: string; network: string; environment: string },
  privateKey: Uint8Array,
  checkDuplicate: Boolean = true,
  timeout = TX_CONFIRMATION_WAIT
) {
  const provider = networkInfo.provider.startsWith('http')
    ? new providers.StaticJsonRpcProvider(networkInfo.provider)
    : new providers.WebSocketProvider(networkInfo.provider)
  log('Provider obtained from options', provider.network)
  const publicKey = PublicKey.fromPrivKey(privateKey)
  const address = publicKey.toAddress()
  const providerChainId = (await provider.getNetwork()).chainId

  // ensure chain id matches our expectation
  if (networkInfo.chainId !== providerChainId) {
    throw Error(`Providers chain id ${providerChainId} does not match ${networkInfo.chainId}`)
  }

  const hoprTokenDeployment = getContractData(networkInfo.network, networkInfo.environment, 'HoprToken')
  const hoprChannelsDeployment = getContractData(networkInfo.network, networkInfo.environment, 'HoprChannels')
  const hoprNetworkRegistryDeployment = getContractData(
    networkInfo.network,
    networkInfo.environment,
    'HoprNetworkRegistry'
  )

  const token = new ethers.Contract(hoprTokenDeployment.address, hoprTokenDeployment.abi, provider) as HoprToken

  const channels = new ethers.Contract(
    hoprChannelsDeployment.address,
    hoprChannelsDeployment.abi,
    provider
  ) as HoprChannels

<<<<<<< HEAD
  const networkRegistry = new ethers.Contract(
    hoprNetworkRegistryDeployment.address,
    hoprNetworkRegistryDeployment.abi,
    wallet
  ) as HoprNetworkRegistry

  const genesisBlock = (await provider.getTransaction(hoprChannelsDeployment.transactionHash)).blockNumber
=======
  const genesisBlock = parseInt(hoprChannelsDeployment.blockNumber)
>>>>>>> bee95022
  const channelClosureSecs = await channels.secsClosure()

  const transactions = new TransactionManager()

  const subscribeBlock = (cb: (blockNumber: number) => void | Promise<void>): (() => void) => {
    provider.on('block', cb)

    return () => {
      provider.off('block', cb)
    }
  }

  /**
   * Gets the latest block number by explicitly querying the provider
   * @returns a Promise that resolves with the latest block number
   */
  const getLatestBlockNumber = async (): Promise<number> => {
    const RETRIES = 3
    for (let i = 0; i < RETRIES; i++) {
      try {
        return await provider.getBlockNumber()
      } catch (err) {
        if (i + 1 < RETRIES) {
          await setImmediatePromise()
          continue
        }

        log(`Could not determine latest on-chain block. Now waiting for next block.`)
      }
    }

    // Waits for next block and returns the blockNumber
    return new Promise<number>((resolve) => {
      provider.once('block', resolve)
    })
  }

  /**
   * Gets the number of previous transactions
   * @param address account to query for
   * @param blockNumber [optional] number of the block to consider
   * @returns a Promise that resolves with the transaction count
   */
  const getTransactionCount = async (address: Address, blockNumber?: number): Promise<number> => {
    const RETRIES = 3
    for (let i = 0; i < RETRIES; i++) {
      try {
        return await provider.getTransactionCount(address.toHex(), blockNumber)
      } catch (err) {
        if (i + 1 < RETRIES) {
          await setImmediatePromise()
        }
      }
    }

    log(`Could not determine latest transaction count using the given provider.`)
    throw Error(`Could not get latest transaction count using the given provider`)
  }

  const nonceTracker = new NonceTracker(
    {
      getLatestBlockNumber,
      getTransactionCount,
      getPendingTransactions: (_addr) => transactions.getAllUnconfirmedTxs(),
      getConfirmedTransactions: (_addr) => Array.from(transactions.confirmed.values())
    },
    durations.minutes(15)
  )

  let gasPrice: number | BigNumber
  if (networkInfo.gasPrice) {
    const [gasPriceValue, gasPriceUnit] = networkInfo.gasPrice.split(' ')
    gasPrice = ethers.utils.parseUnits(gasPriceValue, gasPriceUnit)
  } else {
    gasPrice = await provider.getGasPrice()
  }

  /**
   * Update nonce-tracker and transaction-manager, broadcast the transaction on chain, and listen
   * to the response until reaching block confirmation.
   * @param checkDuplicate If the flag is true (default), check if an unconfirmed (pending/mined) transaction with the same payload has been sent
   * @param value amount of native token to send
   * @param contract destination to send funds to or contract to execute the requested method
   * @param method contract method
   * @param rest contract method arguments
   * @returns Promise of a ContractTransaction
   */
  const sendTransaction = async <T extends BaseContract>(
    checkDuplicate: Boolean,
    value: BigNumber | string | number,
    contract: T | string,
    method: keyof T['functions'],
    handleTxListener: (tx: string) => DeferType<string>,
    ...rest: Parameters<T['functions'][keyof T['functions']]>
  ): Promise<SendTransactionReturn> => {
    if (rest.length > 0 && typeof contract === 'string') {
      throw Error(`sendTransaction: passing arguments to non-contract instances is not implemented`)
    }

    const gasLimit = 400e3
    const nonceLock = await nonceTracker.getNonceLock(address)
    const nonce = nonceLock.nextNonce

    const feeData = await provider.getFeeData()

    log('Sending transaction %o', {
      gasLimit,
      maxFeePerGas: feeData.maxFeePerGas,
      maxPriorityFeePerGas: feeData.maxPriorityFeePerGas,
      nonce
    })

    // breakdown steps in ethersjs
    // https://github.com/ethers-io/ethers.js/blob/master/packages/abstract-signer/src.ts/index.ts#L122
    // 1. omit this._checkProvider("sendTransaction");
    // 2. populate transaction
    const populatedTx: UnsignedTransaction = {
      to: typeof contract === 'string' ? contract : contract.address,
      value,
      type: 2,
      nonce,
      gasLimit,
      maxFeePerGas: feeData.maxFeePerGas,
      maxPriorityFeePerGas: feeData.maxPriorityFeePerGas,
      chainId: providerChainId,
      data:
        rest.length > 0 && typeof contract !== 'string'
          ? contract.interface.encodeFunctionData(method as string, rest)
          : ''
    }

    const essentialTxPayload: TransactionPayload = {
      to: populatedTx.to,
      data: populatedTx.data as string,
      value: BigNumber.from(populatedTx.value ?? 0)
    }
    log('essentialTxPayload %o', essentialTxPayload)

    if (checkDuplicate) {
      const [isDuplicate, hash] = transactions.existInMinedOrPendingWithHigherFee(essentialTxPayload, gasPrice)
      // check duplicated pending/mined transaction against transaction manager
      // if transaction manager has a transaction with the same payload that is mined or is pending but with
      // a higher or equal nonce, halt.
      log('checkDuplicate checkDuplicate=%s isDuplicate=%s with hash %s', checkDuplicate, isDuplicate, hash)

      if (isDuplicate) {
        return {
          code: 'DUPLICATE',
          tx: { hash }
        }
      }
      // TODO: If the transaction manager is out of sync, check against mempool/mined blocks from provider.
    }

    // 3. sign transaction
    const signingKey = new utils.SigningKey(privateKey)
    const signature = signingKey.signDigest(utils.keccak256(utils.serializeTransaction(populatedTx)))

    const signedTx = utils.serializeTransaction(populatedTx, signature)
    // compute tx hash and save to initiated tx list in tx manager
    const initiatedHash = utils.keccak256(signedTx)
    transactions.addToQueuing(initiatedHash, { nonce, gasPrice }, essentialTxPayload)
    // with let indexer to listen to the tx
    const deferredListener = handleTxListener(initiatedHash)

    let transaction: ContractTransaction
    try {
      // 4. send transaction to our ethereum provider
      // throws various exceptions if tx gets rejected
      transaction = await provider.sendTransaction(signedTx)
    } catch (error) {
      log('Transaction with nonce %d failed to sent: %s', nonce, error)
      deferredListener.reject()
      // @TODO what if signing the transaction failed and initiatedHash is undefined?
      initiatedHash && transactions.remove(initiatedHash)
      nonceLock.releaseLock()

      const isRevertedErr = [error?.code, String(error)].includes(errors.CALL_EXCEPTION)
      const isAlreadyKnownErr =
        [error?.code, String(error)].includes(errors.NONCE_EXPIRED) ||
        [error?.code, String(error)].includes(errors.REPLACEMENT_UNDERPRICED)

      if (isRevertedErr) {
        log('Transaction with nonce %d and hash %s reverted due to call exception: %s', nonce, transaction.hash, error)
      } else if (isAlreadyKnownErr) {
        log('Transaction with nonce %d and hash %s reverted due to known error: %s', nonce, transaction.hash, error)
      } else {
        log('Transaction with nonce %d and hash failed to send: %s', nonce, transaction.hash, error)
      }

      throw new Error(`Failed in publishing transaction. ${error}`)
    }

    log('Transaction with nonce %d successfully sent %s, waiting for confimation', nonce, transaction.hash)
    nonceLock.releaseLock()

    // wait for the tx to be mined - mininal and scheduled implementation
    // only fails if tx does not get mined within the specified timeout
    await new Promise<void>((resolve, reject) => {
      let done = false
      const cleanUp = (err?: string) => {
        if (done) {
          return
        }
        done = true

        provider.off(transaction.hash, onTransaction)
        // Give other tasks time to get scheduled before
        // processing the result
        if (err) {
          log(`Error while waiting for transaction ${transaction.hash}`, err)
          // remove listener but not throwing error message
          deferredListener.reject()
          // this transaction was not confirmed so we just remove it
          transactions.remove(transaction.hash)

          setImmediate(reject, Error(err))
        } else {
          setImmediate(resolve)
        }
      }

      const onTransaction = (receipt: providers.TransactionReceipt) => {
        if (receipt.confirmations >= 1) {
          cleanUp()
        }
      }
      setTimeout(cleanUp, timeout, `Timeout while waiting for transaction ${transaction.hash}`)

      // Immediately stops polling once the transaction hash appeared
      // in the mempool
      provider.once(transaction.hash, onTransaction)
    })

    try {
      await deferredListener.promise
      return {
        code: 'SUCCESS',
        tx: { hash: transaction.hash }
      }
    } catch (error) {
      log('error: transaction with nonce %d and hash failed to send: %s', nonce, transaction.hash, error)
      throw error
    }
  }

  /**
   * Initiates a transaction that announces nodes on-chain.
   * @param the address to be announced
   * @param txHandler handler to call once the transaction has been published
   * @returns a Promise that resolves with the transaction hash
   */
  const announce = async (multiaddr: Multiaddr, txHandler: (tx: string) => DeferType<string>): Promise<string> => {
    try {
      const confirmation = await sendTransaction(
        checkDuplicate,
        0,
        channels,
        'announce',
        txHandler,
        publicKey.toUncompressedPubKeyHex(),
        multiaddr.bytes
      )
      return confirmation.tx.hash
    } catch (error) {
      throw new Error(`Failed in sending announce transaction ${error}`)
    }
  }

  /**
   * Initiates a transaction that withdraws funds of the node
   * @param currency either native token or Hopr token
   * @param recipient recipeint of the token transfer
   * @param amount amount of tokens to send
   * @param txHandler handler to call once the transaction has been published
   * @returns a Promise that resolves with the transaction hash
   */
  const withdraw = async (
    currency: 'NATIVE' | 'HOPR',
    recipient: string,
    amount: string,
    txHandler: (tx: string) => DeferType<string>
  ): Promise<string> => {
    try {
      if (currency === 'NATIVE') {
        const transaction = await sendTransaction(checkDuplicate, amount, recipient, undefined, txHandler)
        return transaction.tx.hash
      } else {
        const transaction = await sendTransaction(checkDuplicate, 0, token, 'transfer', txHandler, recipient, amount)
        return transaction.tx.hash
      }
    } catch (error) {
      throw new Error(`Failed in sending withdraw transaction ${error}`)
    }
  }

  /**
   * Initiates a transaction that funds a payment channel
   * @param partyA first participant of the channel
   * @param partyB second participant of the channel
   * @param fundsA stake of first party
   * @param fundsB stake of second party
   * @param txHandler handler to call once the transaction has been published
   * @returns a Promise that resolves wiht the transaction hash
   */
  const fundChannel = async (
    partyA: Address,
    partyB: Address,
    fundsA: Balance,
    fundsB: Balance,
    txHandler: (tx: string) => DeferType<string>
  ): Promise<Receipt> => {
    const totalFund = fundsA.toBN().add(fundsB.toBN())

    try {
      const transaction = await sendTransaction(
        checkDuplicate,
        0,
        token,
        'send',
        txHandler,
        channels.address,
        totalFund.toString(),
        abiCoder.encode(
          ['address', 'address', 'uint256', 'uint256'],
          [partyA.toHex(), partyB.toHex(), fundsA.toBN().toString(), fundsB.toBN().toString()]
        )
      )
      return transaction.tx.hash
    } catch (error) {
      throw new Error(`Failed in sending fundChannel transaction ${error}`)
    }
  }

  /**
   * Initiates a transaction that initiates the settlement of a payment channel
   * @param counterparty second participant of the channel
   * @param txHandler handler to call once the transaction has been published
   * @returns a Promise that resolves with the transaction hash
   */
  const initiateChannelClosure = async (
    counterparty: Address,
    txHandler: (tx: string) => DeferType<string>
  ): Promise<Receipt> => {
    try {
      const transaction = await sendTransaction(
        checkDuplicate,
        0,
        channels,
        'initiateChannelClosure',
        txHandler,
        counterparty.toHex()
      )
      return transaction.tx.hash
    } catch (error) {
      throw new Error(`Failed in sending initiateChannelClosure transaction ${error}`)
    }
    // TODO: catch race-condition
  }

  /**
   * Initiates a transaction that performs the second step to settle
   * a payment channel.
   * @param counterparty second participant of the payment channel
   * @param txHandler handler to call once the transaction has been published
   * @returns a Promise that resolves with the transaction hash
   */
  const finalizeChannelClosure = async (
    counterparty: Address,
    txHandler: (tx: string) => DeferType<string>
  ): Promise<Receipt> => {
    try {
      const transaction = await sendTransaction(
        checkDuplicate,
        0,
        channels,
        'finalizeChannelClosure',
        txHandler,
        counterparty.toHex()
      )
      return transaction.tx.hash
    } catch (error) {
      throw new Error(`Failed in sending finalizeChannelClosure transaction ${error}`)
    }
    // TODO: catch race-condition
  }

  /**
   * Initiates a transaction that redeems an acknowledged ticket
   * @param counterparty second participant
   * @param ackTicket the acknowledged ticket to reedeem
   * @param txHandler handler to call once the transaction has been published
   * @returns a Promise that resolve with the transaction hash
   */
  const redeemTicket = async (
    counterparty: Address,
    ackTicket: AcknowledgedTicket,
    txHandler: (tx: string) => DeferType<string>
  ): Promise<Receipt> => {
    try {
      const transaction = await sendTransaction(
        checkDuplicate,
        0,
        channels,
        'redeemTicket',
        txHandler,
        counterparty.toHex(),
        ackTicket.preImage.toHex(),
        ackTicket.ticket.epoch.toHex(),
        ackTicket.ticket.index.toHex(),
        ackTicket.response.toHex(),
        ackTicket.ticket.amount.toBN().toString(),
        ackTicket.ticket.winProb.toBN().toString(),
        ackTicket.ticket.signature.toHex()
      )
      return transaction.tx.hash
    } catch (error) {
      throw new Error(`Failed in sending redeemticket transaction ${error}`)
    }
  }

  /**
   * Initiates a transaction that sets a commitment
   * @param counterparty second participant of the payment channel
   * @param commitment value to deposit on-chain
   * @param txHandler handler to call once the transaction has been published
   * @returns a Promise that resolves with the transaction hash
   */
  const setCommitment = async (
    counterparty: Address,
    commitment: Hash,
    txHandler: (tx: string) => DeferType<string>
  ): Promise<Receipt> => {
    try {
      const transaction = await sendTransaction(
        checkDuplicate,
        0,
        channels,
        'bumpChannel',
        txHandler,
        counterparty.toHex(),
        commitment.toHex()
      )
      return transaction.tx.hash
    } catch (error) {
      throw new Error(`Failed in sending setCommitment transaction ${error}`)
    }
  }

  /**
   * Gets the transaction hashes of a specific block
   * @param blockNumber block number to look for
   * @returns a Promise that resolves with the transaction hashes of the requested block
   */
  const getTransactionsInBlock = async (blockNumber: number): Promise<string[]> => {
    let block: Block
    const RETRIES = 3
    for (let i = 0; i < RETRIES; i++) {
      try {
        block = await provider.getBlock(blockNumber)
      } catch (err) {
        if (i + 1 < RETRIES) {
          // Give other tasks CPU time to happen
          // Push next provider query to end of next event loop iteration
          await setImmediatePromise()
          continue
        }

        log(`could not retrieve native token transactions from block ${blockNumber} using the provider.`, err)
        throw err
      }
    }

    return block.transactions
  }

  /**
   * Gets the token balance of a specific account
   * @param accountAddress account to query for
   * @returns a Promise that resolves with the token balance
   */
  const getBalance = async (accountAddress: Address): Promise<Balance> => {
    const RETRIES = 3
    let rawBalance: BigNumber
    for (let i = 0; i < RETRIES; i++) {
      try {
        rawBalance = await token.balanceOf(accountAddress.toHex())
      } catch (err) {
        if (i + 1 < RETRIES) {
          await setImmediatePromise()
          continue
        }

        log(`Could not determine current on-chain token balance using the provider.`)
        throw Error(`Could not determine on-chain token balance`)
      }
    }

    return new Balance(new BN(rawBalance.toString()))
  }

  /**
   * Gets the native balance of a specific account
   * @param accountAddress account to query for
   * @returns a Promise that resolves with the native balance of the account
   */
  const getNativeBalance = async (accountAddress: Address): Promise<Balance> => {
    const RETRIES = 3
    let rawNativeBalance: BigNumber
    for (let i = 0; i < RETRIES; i++) {
      try {
        rawNativeBalance = await provider.getBalance(accountAddress.toHex())
      } catch (err) {
        if (i + 1 < RETRIES) {
          await setImmediatePromise()
          continue
        }

        log(`Could not determine current on-chain native balance using the provider.`)
        throw Error(`Could not determine on-chain native balance`)
      }
    }

    return new NativeBalance(new BN(rawNativeBalance.toString()))
  }

  return {
    getBalance,
    getNativeBalance,
    getTransactionsInBlock,
    announce,
    withdraw,
    fundChannel,
    finalizeChannelClosure,
    initiateChannelClosure,
    redeemTicket,
    getGenesisBlock: () => genesisBlock,
    setCommitment,
    sendTransaction: provider.sendTransaction.bind(provider) as typeof provider['sendTransaction'],
    waitUntilReady: async () => await provider.ready,
    getLatestBlockNumber, // TODO: use indexer when it's done syncing
    subscribeBlock,
    subscribeError: (cb: (err: any) => void | Promise<void>): (() => void) => {
      provider.on('error', cb)
      channels.on('error', cb)
      token.on('error', cb)

      return () => {
        provider.off('error', cb)
        channels.off('error', cb)
        token.off('error', cb)
      }
    },
<<<<<<< HEAD
    subscribeChannelEvents: (cb: (event: TypedEvent<any, any>) => void | Promise<void>): (() => void) => {
      channels.on('*', cb)

      return () => {
        channels.off('*', cb)
      }
    },
    // Cannot directly apply filters here because it does not return a full event object
    subscribeTokenEvents: (cb: (event: TypedEvent<any, any>) => void | Promise<void>): (() => void) => {
      token.on('*', cb)

      return () => {
        token.off('*', cb)
      }
    }, // subscribe all the Transfer events from current nodes in HoprToken.
    subscribeRegistryEvents: (cb: (event: TypedEvent<any, any>) => void | Promise<void>): (() => void) => {
      networkRegistry.on('*', cb)

      return () => {
        networkRegistry.off('*', cb)
      }
    },
=======
>>>>>>> bee95022
    unsubscribe: () => {
      provider.removeAllListeners()
      channels.removeAllListeners()
      token.removeAllListeners()
      networkRegistry.removeAllListeners()
    },
    getChannels: () => channels,
    getToken: () => token,
    getPrivateKey: () => privateKey,
    getPublicKey: () => PublicKey.fromPrivKey(privateKey),
    getInfo: () => ({
      network: networkInfo.network,
      hoprTokenAddress: hoprTokenDeployment.address,
      hoprChannelsAddress: hoprChannelsDeployment.address,
      hoprNetworkRegistryAddress: hoprNetworkRegistryDeployment.address,
      channelClosureSecs
    }),
    updateConfirmedTransaction: transactions.moveToConfirmed.bind(
      transactions
    ) as TransactionManager['moveToConfirmed'],
    getAllQueuingTransactionRequests: transactions.getAllQueuingTxs.bind(
      transactions
    ) as TransactionManager['getAllQueuingTxs']
  }
}<|MERGE_RESOLUTION|>--- conflicted
+++ resolved
@@ -1,10 +1,5 @@
 import { setImmediate as setImmediatePromise } from 'timers/promises'
 import type { Multiaddr } from 'multiaddr'
-<<<<<<< HEAD
-import { providers, utils, errors, Wallet, BigNumber, ethers } from 'ethers'
-import type { HoprToken, HoprChannels, HoprNetworkRegistry, TypedEvent } from '@hoprnet/hopr-ethereum'
-import { getContractData } from '@hoprnet/hopr-ethereum'
-=======
 import {
   providers,
   utils,
@@ -15,8 +10,7 @@
   type ContractTransaction,
   type BaseContract
 } from 'ethers'
-import { getContractData, type HoprToken, type HoprChannels } from '@hoprnet/hopr-ethereum'
->>>>>>> bee95022
+import { getContractData, type HoprToken, type HoprChannels, type HoprNetworkRegistry } from '@hoprnet/hopr-ethereum'
 import {
   Address,
   Balance,
@@ -79,17 +73,13 @@
     provider
   ) as HoprChannels
 
-<<<<<<< HEAD
   const networkRegistry = new ethers.Contract(
     hoprNetworkRegistryDeployment.address,
     hoprNetworkRegistryDeployment.abi,
-    wallet
+    provider
   ) as HoprNetworkRegistry
 
-  const genesisBlock = (await provider.getTransaction(hoprChannelsDeployment.transactionHash)).blockNumber
-=======
   const genesisBlock = parseInt(hoprChannelsDeployment.blockNumber)
->>>>>>> bee95022
   const channelClosureSecs = await channels.secsClosure()
 
   const transactions = new TransactionManager()
@@ -643,31 +633,6 @@
         token.off('error', cb)
       }
     },
-<<<<<<< HEAD
-    subscribeChannelEvents: (cb: (event: TypedEvent<any, any>) => void | Promise<void>): (() => void) => {
-      channels.on('*', cb)
-
-      return () => {
-        channels.off('*', cb)
-      }
-    },
-    // Cannot directly apply filters here because it does not return a full event object
-    subscribeTokenEvents: (cb: (event: TypedEvent<any, any>) => void | Promise<void>): (() => void) => {
-      token.on('*', cb)
-
-      return () => {
-        token.off('*', cb)
-      }
-    }, // subscribe all the Transfer events from current nodes in HoprToken.
-    subscribeRegistryEvents: (cb: (event: TypedEvent<any, any>) => void | Promise<void>): (() => void) => {
-      networkRegistry.on('*', cb)
-
-      return () => {
-        networkRegistry.off('*', cb)
-      }
-    },
-=======
->>>>>>> bee95022
     unsubscribe: () => {
       provider.removeAllListeners()
       channels.removeAllListeners()
