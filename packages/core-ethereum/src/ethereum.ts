import { setImmediate as setImmediatePromise } from 'timers/promises'

import {
  providers,
  utils,
  errors,
  BigNumber,
  ethers,
  type UnsignedTransaction,
  type ContractTransaction,
  type BaseContract
} from 'ethers'
import {
  Address,
  Balance,
  BalanceType,
  PublicKey,
  durations,
  type AcknowledgedTicket,
  type DeferType,
  type Hash,
  create_counter,
  AnnouncementData,
  u8aSplit
} from '@hoprnet/hopr-utils'

import NonceTracker from './nonce-tracker.js'
import TransactionManager, { type TransactionPayload } from './transaction-manager.js'
import { debug } from '@hoprnet/hopr-utils'
import { CORE_ETHEREUM_CONSTANTS } from '../lib/core_ethereum_misc.js'
import type { Block } from '@ethersproject/abstract-provider'

// @ts-ignore untyped library
import retimer from 'retimer'
import {
  HOPR_CHANNELS_ABI,
  HOPR_NETWORK_REGISTRY_ABI,
  HOPR_TOKEN_ABI,
  DeploymentExtract,
  HOPR_NODE_SAFE_REGISTRY_ABI,
  HOPR_MODULE_ABI,
} from './utils/index.js'

import { SafeModuleOptions } from './index.js'

// Exported from Rust
const constants = CORE_ETHEREUM_CONSTANTS()

const log = debug('hopr:core-ethereum:ethereum')
const abiCoder = new utils.AbiCoder()

// Metrics
const metric_countSendTransaction = create_counter(
  'core_ethereum_counter_num_send_transactions',
  'The number of sendTransaction calls'
)

export type Receipt = string
export type ChainWrapper = Awaited<ReturnType<typeof createChainWrapper>>

export enum SendTransactionStatus {
  SUCCESS = 'SUCCESS',
  DUPLICATE = 'DUPLICATE'
}
export type SendTransactionReturn =
  | {
      code: SendTransactionStatus.SUCCESS
      tx: Partial<ContractTransaction>
    }
  | {
      code: SendTransactionStatus.DUPLICATE
    }

export async function createChainWrapper(
  deploymentExtract: DeploymentExtract,
  safeModuleOptions: SafeModuleOptions,
  networkInfo: {
    provider: string
    chainId: number
    maxFeePerGas: string
    maxPriorityFeePerGas: string
    chain: string
    network: string
  },
  privateKey: Uint8Array,
  checkDuplicate: Boolean = true,
  txTimeout = constants.TX_CONFIRMATION_WAIT
) {
  log(`[DEBUG] networkInfo.provider ${JSON.stringify(networkInfo.provider, null, 2)}`)
  const provider = networkInfo.provider.startsWith('http')
    ? new providers.StaticJsonRpcProvider(networkInfo.provider)
    : new providers.WebSocketProvider(networkInfo.provider)
  log(`[DEBUG] provider ${provider}`)
  const publicKey = PublicKey.from_privkey(privateKey)
  log(`[DEBUG] publicKey ${publicKey.to_hex(true)}`)
  const address = publicKey.to_address()
  log(`[DEBUG] address ${address.to_string()}`)
  const providerChainId = (await provider.getNetwork()).chainId
  log(`[DEBUG] providerChainId ${providerChainId}`)

  // ensure chain id matches our expectation
  if (networkInfo.chainId !== providerChainId) {
    throw Error(`Providers chain id ${providerChainId} does not match ${networkInfo.chainId}`)
  }

  log(`[DEBUG] deploymentExtract ${JSON.stringify(deploymentExtract, null, 2)}`)
  log(`[DEBUG] safeModuleOptions.safeAddress ${JSON.stringify(safeModuleOptions.safeAddress.to_hex(), null, 2)}`)
  log(`[DEBUG] safeModuleOptions.moduleAddress ${JSON.stringify(safeModuleOptions.moduleAddress.to_hex(), null, 2)}`)

  const token = new ethers.Contract(deploymentExtract.hoprTokenAddress, HOPR_TOKEN_ABI, provider)

  const channels = new ethers.Contract(deploymentExtract.hoprChannelsAddress, HOPR_CHANNELS_ABI, provider)

  const networkRegistry = new ethers.Contract(
    deploymentExtract.hoprNetworkRegistryAddress,
    HOPR_NETWORK_REGISTRY_ABI,
    provider
  )

  const nodeManagementModule = new ethers.Contract(
    safeModuleOptions.moduleAddress.to_hex(),
    HOPR_MODULE_ABI,
    provider
  )

  const nodeSafeRegistry = new ethers.Contract(
    deploymentExtract.hoprNodeSafeRegistryAddress,
    HOPR_NODE_SAFE_REGISTRY_ABI,
    provider
  )

  //getGenesisBlock, taking the earlier deployment block between the channel and network Registery
  const genesisBlock = deploymentExtract.indexerStartBlockNumber
  const noticePeriodChannelClosure = await channels.noticePeriodChannelClosure()

  const transactions = new TransactionManager()

  const subscribeBlock = (cb: (blockNumber: number) => void | Promise<void>): (() => void) => {
    provider.on('block', cb)

    return () => {
      provider.off('block', cb)
    }
  }

  /**
   * Gets the latest block number by explicitly querying the provider
   * @returns a Promise that resolves with the latest block number
   */
  const getLatestBlockNumber = async (): Promise<number> => {
    const RETRIES = 3
    for (let i = 0; i < RETRIES; i++) {
      try {
        return await provider.getBlockNumber()
      } catch (err) {
        if (i + 1 < RETRIES) {
          await setImmediatePromise()
          continue
        }

        log(`Could not determine latest on-chain block. Now waiting for next block.`)
      }
    }

    // Waits for next block and returns the blockNumber
    return new Promise<number>((resolve) => {
      provider.once('block', resolve)
    })
  }

  /**
   * Gets the number of previous transactions
   * @param address account to query for
   * @param blockNumber [optional] number of the block to consider
   * @returns a Promise that resolves with the transaction count
   */
  const getTransactionCount = async (address: Address, blockNumber?: number): Promise<number> => {
    const RETRIES = 3
    for (let i = 0; i < RETRIES; i++) {
      try {
        return await provider.getTransactionCount(address.to_hex(), blockNumber)
      } catch (err) {
        if (i + 1 < RETRIES) {
          await setImmediatePromise()
        }
      }
    }

    log(`Could not determine latest transaction count using the given provider.`)
    throw Error(`Could not get latest transaction count using the given provider`)
  }

  const nonceTracker = new NonceTracker(
    {
      getLatestBlockNumber,
      getTransactionCount,
      getPendingTransactions: (_addr) => transactions.getAllUnconfirmedTxs(),
      getConfirmedTransactions: (_addr) => Array.from(transactions.confirmed.values())
    },
    durations.minutes(15)
  )

  const [defaultMaxFeePerGasValue, defaultMaxFeePerGasUnit] = networkInfo.maxFeePerGas.split(' ')
  const defaultMaxFeePerGas = ethers.utils.parseUnits(defaultMaxFeePerGasValue, defaultMaxFeePerGasUnit)
  const [defaultMaxPriorityFeePerGasValue, defaultMaxPriorityFeePerGasUnit] =
    networkInfo.maxPriorityFeePerGas.split(' ')
  const defaultMaxPriorityFeePerGas = ethers.utils.parseUnits(
    defaultMaxPriorityFeePerGasValue,
    defaultMaxPriorityFeePerGasUnit
  )

  const waitForTransaction = (txHash: string, removeListener: () => void) => {
    return new Promise<void>((resolve, reject) => {
      let done = false
      let timer: any
      const cleanUp = (err?: string) => {
        if (done) {
          return
        }
        done = true
        timer?.clear()

        // delete all listeners for this particular tx
        provider.off(txHash)

        // Give other tasks time to get scheduled before
        // processing the result
        if (err) {
          log(`Error while waiting for transaction ${txHash}`, err)
          // remove listener but not throwing error message
          removeListener()
          // this transaction was not confirmed so we just remove it
          transactions.remove(txHash)

          setImmediate(reject, Error(err))
        } else {
          setImmediate(resolve)
        }
      }

      const onTransaction = (receipt: providers.TransactionReceipt) => {
        if (receipt.confirmations >= 1) {
          transactions.moveFromPendingToMined(receipt.transactionHash)
          cleanUp()
        } else {
          log(`Received tx receipt for ${txHash} with 0 confirmations, continue listening`)
        }
      }

      // Subscribe to all tx events, unsubscription is handled in cleanup
      provider.on(txHash, onTransaction)

      // Schedule clean up if the timeout is reached
      timer = retimer(cleanUp, txTimeout, `Timed out after waiting ${txTimeout}ms for transaction ${txHash}`)
    })
  }

  /**
   * Build an essential transaction payload from contract parameters
   * @param value amount of native token to send
   * @param contract destination to send funds to or contract to execute the requested method
   * @param method contract method
   * @param rest contract method arguments
   * @returns TransactionPayload
   */
  const buildEssentialTxPayload = <T extends BaseContract>(
    value: BigNumber | string | number,
    contract: T | string,
    method: keyof T['functions'],
    ...rest: Parameters<T['functions'][keyof T['functions']]>
  ): TransactionPayload => {
    if (rest.length > 0 && typeof contract === 'string') {
      throw Error(`sendTransaction: passing arguments to non-contract instances is not implemented`)
    }

    const essentialTxPayload: TransactionPayload = {
      to: typeof contract === 'string' ? contract : contract.address,
      data:
        rest.length > 0 && typeof contract !== 'string'
          ? contract.interface.encodeFunctionData(method as string, rest)
          : '',
      value: BigNumber.from(value ?? 0)
    }
    log('essentialTxPayload %o', essentialTxPayload)
    return essentialTxPayload
  }

  /**
   * Update nonce-tracker and transaction-manager, broadcast the transaction on chain, and listen
   * to the response until reaching block confirmation.
   * Transaction is built on essential transaction payload
   * @param checkDuplicate If the flag is true (default), check if an unconfirmed (pending/mined) transaction with the same payload has been sent
   * @param handleTxListener build listener to transaction hash
   * @returns Promise of a ContractTransaction
   */
  const sendTransaction = async (
    checkDuplicate: Boolean,
    essentialTxPayload: TransactionPayload,
    handleTxListener: (tx: string) => DeferType<string>
  ): Promise<SendTransactionReturn> => {
    const gasLimit = 400e3
    const nonceLock = await nonceTracker.getNonceLock(address)
    const nonce = nonceLock.nextNonce

    let feeData: providers.FeeData

    try {
      feeData = await provider.getFeeData()
    } catch (error) {
      log('Transaction with nonce %d failed to getFeeData', nonce, error)
      // TODO: find an API for fee data per network
      feeData = {
        lastBaseFeePerGas: null,
        maxFeePerGas: defaultMaxFeePerGas,
        maxPriorityFeePerGas: defaultMaxPriorityFeePerGas,
        gasPrice: null
      }
    }

    log('Sending transaction %o', {
      gasLimit,
      maxFeePerGas: feeData.maxFeePerGas,
      maxPriorityFeePerGas: feeData.maxPriorityFeePerGas,
      nonce
    })

    // breakdown steps in ethersjs
    // https://github.com/ethers-io/ethers.js/blob/master/packages/abstract-signer/src.ts/index.ts#L122
    // 1. omit this._checkProvider("sendTransaction");
    // 2. populate transaction, from essential tx payload
    const populatedTx: UnsignedTransaction = {
      to: essentialTxPayload.to,
      value: essentialTxPayload.value,
      type: 2,
      nonce,
      gasLimit,
      maxFeePerGas: feeData.maxFeePerGas,
      maxPriorityFeePerGas: feeData.maxPriorityFeePerGas,
      chainId: providerChainId,
      data: essentialTxPayload.data
    }

    if (checkDuplicate) {
      const [isDuplicate, hash] = transactions.existInMinedOrPendingWithHigherFee(
        essentialTxPayload,
        BigNumber.from(populatedTx.maxPriorityFeePerGas)
      )
      // check duplicated pending/mined transaction against transaction manager
      // if transaction manager has a transaction with the same payload that is mined or is pending but with
      // a higher or equal nonce, halt.
      log('checkDuplicate checkDuplicate=%s isDuplicate=%s with hash %s', checkDuplicate, isDuplicate, hash)

      if (isDuplicate) {
        nonceLock.releaseLock()
        return {
          code: SendTransactionStatus.DUPLICATE
        }
      }
      // TODO: If the transaction manager is out of sync, check against mempool/mined blocks from provider.
    }

    // 3. sign transaction
    const signingKey = new utils.SigningKey(privateKey)
    const signature = signingKey.signDigest(utils.keccak256(utils.serializeTransaction(populatedTx)))

    const signedTx = utils.serializeTransaction(populatedTx, signature)
    // compute tx hash and save to initiated tx list in tx manager
    const initiatedHash = utils.keccak256(signedTx)
    const addedToQueue = transactions.addToQueuing(
      initiatedHash,
      {
        nonce: populatedTx.nonce,
        maxPriority: BigNumber.from(populatedTx.maxPriorityFeePerGas),
        maxFeePerGas: BigNumber.from(populatedTx.maxFeePerGas),
        gasLimit: BigNumber.from(populatedTx.gasLimit)
      },
      essentialTxPayload
    )

    if (!addedToQueue) {
      nonceLock.releaseLock()
      return { code: SendTransactionStatus.DUPLICATE }
    }
    // with let indexer to listen to the tx
    const deferredListener = handleTxListener(initiatedHash)

    let transaction: ContractTransaction
    try {
      // 4. send transaction to our ethereum provider
      // throws various exceptions if tx gets rejected
      transaction = await provider.sendTransaction(signedTx)
      // when transaction is sent to the provider, it is moved from queuing to pending
      transactions.moveFromQueuingToPending(initiatedHash)
    } catch (error) {
      nonceLock.releaseLock()
      log('Transaction with nonce %d failed to sent: %s', populatedTx.nonce, error)
      deferredListener.reject()
      // @TODO what if signing the transaction failed and initiatedHash is undefined?
      initiatedHash && transactions.remove(initiatedHash)

      const isRevertedErr = [error?.code, String(error)].includes(errors.CALL_EXCEPTION)
      const isAlreadyKnownErr =
        [error?.code, String(error)].includes(errors.NONCE_EXPIRED) ||
        [error?.code, String(error)].includes(errors.REPLACEMENT_UNDERPRICED)

      if (isRevertedErr) {
        log(
          'Transaction with nonce %d and hash %s reverted due to call exception: %s',
          populatedTx.nonce,
          transaction.hash,
          error
        )
      } else if (isAlreadyKnownErr) {
        log(
          'Transaction with nonce %d and hash %s reverted due to known error: %s',
          populatedTx.nonce,
          transaction.hash,
          error
        )
      } else {
        log('Transaction with nonce %d and hash failed to send: %s', populatedTx.nonce, transaction.hash, error)
      }

      throw new Error(`Failed in publishing transaction. ${error}`)
    }

    log('Transaction with nonce %d successfully sent %s, waiting for confimation', populatedTx.nonce, transaction.hash)
    metric_countSendTransaction.increment()
    nonceLock.releaseLock()
    
    // wait for the tx to be mined - mininal and scheduled implementation
    // only fails if tx does not get mined within the specified timeout
    await waitForTransaction(transaction.hash, deferredListener.reject.bind(deferredListener))
    
    try {
      await deferredListener.promise
      transactions.moveFromMinedToConfirmed(transaction.hash)
      return {
        code: SendTransactionStatus.SUCCESS,
        tx: { hash: transaction.hash }
      }
    } catch (error) {
      log('error: transaction with nonce %d and hash failed to send: %s', populatedTx.nonce, transaction.hash, error)
      throw error
    }
  }

  /**
   * FIXME: annouce is in a separate contract
   * Initiates a transaction that announces nodes on-chain.
   * @param data prepared announcement data
   * @param txHandler handler to call once the transaction has been published
   * @returns a Promise that resolves with the transaction hash
   */
<<<<<<< HEAD
  const announce = async (multiaddr: Multiaddr, _txHandler: (tx: string) => DeferType<string>): Promise<string> => {
    log('Announcing on-chain with %s', multiaddr.toString())
    // let sendResult: SendTransactionReturn
    // let error: unknown
    // try {
    //   const confirmationEssentialTxPayload = buildEssentialTxPayload(
    //     0,
    //     channels,
    //     'announce',
    //     publicKey.to_hex(false),
    //     multiaddr.bytes
    //   )
    //   sendResult = await sendTransaction(checkDuplicate, confirmationEssentialTxPayload, txHandler)
    // } catch (err) {
    //   error = err
    // }

    // switch (sendResult.code) {
    //   case SendTransactionStatus.SUCCESS:
    //     return sendResult.tx.hash
    //   case SendTransactionStatus.DUPLICATE:
    //     throw new Error(`Failed in sending announce transaction because transaction is a duplicate`)
    //   default:
    //     throw new Error(`Failed in sending announce transaction due to ${error}`)
    // }
    return new Promise(() => '')
=======
  const announce = async (data: AnnouncementData, txHandler: (tx: string) => DeferType<string>): Promise<string> => {
    let confirmationEssentialTxPayload: TransactionPayload
    let keyBinding = data.key_binding

    if (keyBinding) {
      if (!keyBinding.chain_key.eq(publicKey.to_address())) {
        throw new Error('cannot bind with different public key')
      }

      log(`announcing ${data.to_multiaddress_str()} with key binding`)
      let sgn = u8aSplit(keyBinding.signature.serialize(), [32])
      confirmationEssentialTxPayload = buildEssentialTxPayload(
        0,
        channels, // TODO: change the target contract used for announcement
        'bindKeysAnnounce',
        sgn[0],
        sgn[1],
        keyBinding.packet_key.serialize(),
        data.to_multiaddress_str()
      )
    } else {
      log(`announcing ${data.to_multiaddress_str()} without key binding`)
      confirmationEssentialTxPayload = buildEssentialTxPayload(
        0,
        channels, // TODO: change the target contract used for announcement
        'announce',
        data.to_multiaddress_str() // this already passes the decapsulated multiaddress
      )
    }

    let sendResult: SendTransactionReturn
    let error: unknown
    try {
      sendResult = await sendTransaction(checkDuplicate, confirmationEssentialTxPayload, txHandler)
    } catch (err) {
      error = err
    }

    switch (sendResult.code) {
      case SendTransactionStatus.SUCCESS:
        return sendResult.tx.hash
      case SendTransactionStatus.DUPLICATE:
        throw new Error(`Failed in sending announce transaction because transaction is a duplicate`)
      default:
        throw new Error(`Failed in sending announce transaction due to ${error}`)
    }
>>>>>>> bc262885
  }

  /**
   * Initiates a transaction that withdraws funds of the node
   * @param currency either native token or Hopr token
   * @param recipient recipeint of the token transfer
   * @param amount amount of tokens to send
   * @param txHandler handler to call once the transaction has been published
   * @returns a Promise that resolves with the transaction hash
   */
  const withdraw = async (
    currency: 'NATIVE' | 'HOPR',
    recipient: string,
    amount: string,
    txHandler: (tx: string) => DeferType<string>
  ): Promise<string> => {
    log('Withdrawing %s %s tokens', amount, currency)
    let sendResult: SendTransactionReturn
    let withdrawEssentialTxPayload: TransactionPayload
    let error: unknown
    try {
      switch (currency) {
        case 'NATIVE':
          withdrawEssentialTxPayload = buildEssentialTxPayload(amount, recipient, undefined)
          sendResult = await sendTransaction(checkDuplicate, withdrawEssentialTxPayload, txHandler)
          break
        case 'HOPR':
          withdrawEssentialTxPayload = buildEssentialTxPayload(0, token, 'transfer', recipient, amount)
          sendResult = await sendTransaction(checkDuplicate, withdrawEssentialTxPayload, txHandler)
          break
      }
    } catch (err) {
      error = err
    }

    switch (sendResult.code) {
      case SendTransactionStatus.SUCCESS:
        return sendResult.tx.hash
      case SendTransactionStatus.DUPLICATE:
        throw new Error(`Failed in sending withdraw transaction because transaction is a duplicate`)
      default:
        throw new Error(`Failed in sending withdraw transaction due to ${error}`)
    }
  }

  /**
   * Initiates a transaction that funds a payment channel
   * @param partyA first participant of the channel
   * @param partyB second participant of the channel
   * @param fundsA stake of first party
   * @param fundsB stake of second party
   * @param txHandler handler to call once the transaction has been published
   * @returns a Promise that resolves wiht the transaction hash
   */
  const fundChannel = async (
    partyA: Address,
    partyB: Address,
    fundsA: Balance,
    fundsB: Balance,
    txHandler: (tx: string) => DeferType<string>
  ): Promise<Receipt> => {
    const totalFund = fundsA.add(fundsB)
    log(
      'Funding channel from %s with %s HOPR to %s with %s HOPR',
      partyA.to_hex(),
      fundsA.to_formatted_string(),
      partyB.to_hex(),
      fundsB.to_formatted_string()
    )
    let sendResult: SendTransactionReturn
    let error: unknown
    try {
      const fundChannelEssentialTxPayload = buildEssentialTxPayload(
        0,
        token,
        'send',
        channels.address,
        totalFund.to_string(),
        abiCoder.encode(
          ['address', 'address', 'uint256', 'uint256'],
          [partyA.to_hex(), partyB.to_hex(), fundsA.to_string(), fundsB.to_string()]
        )
      )
      sendResult = await sendTransaction(checkDuplicate, fundChannelEssentialTxPayload, txHandler)
    } catch (err) {
      error = err
    }

    switch (sendResult.code) {
      case SendTransactionStatus.SUCCESS:
        return sendResult.tx.hash
      case SendTransactionStatus.DUPLICATE:
        throw new Error(`Failed in sending fundChannel transaction because transaction is a duplicate`)
      default:
        throw new Error(`Failed in sending fundChannel transaction due to ${error}`)
    }
  }

  /**
   * Initiates a transaction that initiates the settlement of a payment channel
   * @param counterparty second participant of the channel
   * @param txHandler handler to call once the transaction has been published
   * @returns a Promise that resolves with the transaction hash
   */
  const initiateOutgoingChannelClosure = async (
    counterparty: Address,
    txHandler: (tx: string) => DeferType<string>
  ): Promise<Receipt> => {
    log('Initiating channel closure to %s', counterparty.to_hex())
    let sendResult: SendTransactionReturn
    let error: unknown

    try {
      const initiateOutgoingChannelClosureEssentialTxPayload = buildEssentialTxPayload(
        0,
        channels,
        'initiateOutgoingChannelClosure',
        counterparty.to_hex()
      )
      sendResult = await sendTransaction(checkDuplicate, initiateOutgoingChannelClosureEssentialTxPayload, txHandler)
    } catch (err) {
      error
    }

    switch (sendResult.code) {
      case SendTransactionStatus.SUCCESS:
        return sendResult.tx.hash
      case SendTransactionStatus.DUPLICATE:
        throw new Error(
          `Failed in sending initiateOutgoingChannelClosure transaction because transaction is a duplicate`
        )
      default:
        throw new Error(`Failed in sending initiateOutgoingChannelClosure transaction due to ${error}`)
    }

    // TODO: catch race-condition
  }

  /**
   * Initiates a transaction that performs the second step to settle
   * a payment channel.
   * @param counterparty second participant of the payment channel
   * @param txHandler handler to call once the transaction has been published
   * @returns a Promise that resolves with the transaction hash
   */
  const finalizeOutgoingChannelClosure = async (
    counterparty: Address,
    txHandler: (tx: string) => DeferType<string>
  ): Promise<Receipt> => {
    log('Finalizing channel closure to %s', counterparty.to_hex())
    let sendResult: SendTransactionReturn
    let error: unknown

    try {
      const finalizeOutgoingChannelClosureEssentialTxPayload = buildEssentialTxPayload(
        0,
        channels,
        'finalizeOutgoingChannelClosure',
        counterparty.to_hex()
      )
      sendResult = await sendTransaction(checkDuplicate, finalizeOutgoingChannelClosureEssentialTxPayload, txHandler)
    } catch (err) {
      error = err
    }

    switch (sendResult.code) {
      case SendTransactionStatus.SUCCESS:
        return sendResult.tx.hash
      case SendTransactionStatus.DUPLICATE:
        throw new Error(
          `Failed in sending finalizeOutgoingChannelClosure transaction because transaction is a duplicate`
        )
      default:
        throw new Error(`Failed in sending finalizeOutgoingChannelClosure transaction due to ${error}`)
    }
    // TODO: catch race-condition
  }

  /**
   * Initiates a transaction that redeems an acknowledged ticket
   * @param counterparty second participant
   * @param ackTicket the acknowledged ticket to reedeem
   * @param txHandler handler to call once the transaction has been published
   * @returns a Promise that resolve with the transaction hash
   */
  const redeemTicket = async (
    counterparty: Address,
    ackTicket: AcknowledgedTicket,
    txHandler: (tx: string) => DeferType<string>
  ): Promise<Receipt> => {
    log(
      `Redeeming ticket on-chain for challenge ${ackTicket.ticket.challenge.to_hex()} in channel to ${counterparty.to_hex()}`
    )

    let sendResult: SendTransactionReturn
    let error: unknown
    try {
      const redeemTicketEssentialTxPayload = buildEssentialTxPayload(0, channels, 'redeemTicket', {
        data: {
          channelId: counterparty.to_hex(), // FIXME: build channelId with self and counterparty
          amount: ackTicket.ticket.amount.to_string(),
          ticketIndex: ackTicket.ticket.index.to_hex(),
          indexOffset: 0, // FIXME:
          epoch: ackTicket.ticket.channel_epoch.to_hex(),
          winProb: ackTicket.ticket.win_prob.to_string()
        },
        signature: {
          r: ackTicket.ticket.signature.to_hex(), // FIXME: get v value
          vs: ackTicket.ticket.signature.to_hex() // FIXME: get rs value
        },
        porSecret: ackTicket.response.to_hex() // FIXME: use POR secret
      })
      sendResult = await sendTransaction(checkDuplicate, redeemTicketEssentialTxPayload, txHandler)
    } catch (err) {
      error = err
    }

    switch (sendResult.code) {
      case SendTransactionStatus.SUCCESS:
        log(`On-chain TX for ticket redemption in channel to ${counterparty.to_hex()} was successful`)
        return sendResult.tx.hash
      case SendTransactionStatus.DUPLICATE:
        throw new Error(
          `Failed in sending redeem ticket in channel to ${counterparty.to_hex()} transaction because transaction is a duplicate`
        )
      default:
        throw new Error(
          `Failed in sending redeem ticket in channel to ${counterparty.to_hex()} transaction due to ${error}`
        )
    }
  }

  /**
   * FIXME: remove this
   * Initiates a transaction that sets a commitment
   * @param counterparty second participant of the payment channel
   * @param commitment value to deposit on-chain
   * @param txHandler handler to call once the transaction has been published
   * @returns a Promise that resolves with the transaction hash
   */
  const setCommitment = async (
    counterparty: Address,
    commitment: Hash,
    _txHandler: (tx: string) => DeferType<string>
  ): Promise<Receipt> => {
    log('Setting commitment %s in channel to %s', commitment.to_hex(), counterparty.to_hex())
    // let sendResult: SendTransactionReturn
    // let error: unknown

    // try {
    //   const setCommitmentEssentialTxPayload = buildEssentialTxPayload(
    //     0,
    //     channels,
    //     'bumpChannel',
    //     counterparty.to_hex(),
    //     commitment.to_hex()
    //   )
    //   sendResult = await sendTransaction(checkDuplicate, setCommitmentEssentialTxPayload, txHandler)
    // } catch (err) {
    //   error = err
    // }

    // switch (sendResult.code) {
    //   case SendTransactionStatus.SUCCESS:
    //     return sendResult.tx.hash
    //   case SendTransactionStatus.DUPLICATE:
    //     throw new Error(`Failed in sending commitment transaction because transaction is a duplicate`)
    //   default:
    //     throw new Error(`Failed in sending commitment transaction due to ${error}`)
    // }
    return new Promise(() => '')
  }

  /**
   * Initiates a transaction that registers a safe address
   * @param safeAddress address of safe
   * @param txHandler handler to call once the transaction has been published
   * @returns a Promise that resolves with the transaction hash
   */
  const registerSafeByNode = async (
    safeAddress: Address,
    txHandler: (tx: string) => DeferType<string>
  ): Promise<Receipt> => {
    log('Register a node to safe %s globally', safeAddress.to_hex())
    let sendResult: SendTransactionReturn
    let error: unknown

    try {
      const registerSafeByNodeEssentialTxPayload = buildEssentialTxPayload(
        0,
        nodeSafeRegistry,
        'registerSafeByNode',
        safeAddress.to_hex()
      )
      sendResult = await sendTransaction(checkDuplicate, registerSafeByNodeEssentialTxPayload, txHandler)
    } catch (err) {
      error = err
    }

    switch (sendResult.code) {
      case SendTransactionStatus.SUCCESS:
        return sendResult.tx.hash
      case SendTransactionStatus.DUPLICATE:
        throw new Error(`Failed in sending registerSafeByNode transaction because transaction is a duplicate`)
      default:
        throw new Error(`Failed in sending registerSafeByNode transaction due to ${error}`)
    }
    // TODO: catch race-condition
  }

  /**
   * Gets the transaction hashes of a specific block
   * @param blockNumber block number to look for
   * @returns a Promise that resolves with the transaction hashes of the requested block
   */
  const getTransactionsInBlock = async (blockNumber: number): Promise<string[]> => {
    let block: Block
    const RETRIES = 3
    for (let i = 0; i < RETRIES; i++) {
      try {
        block = await provider.getBlock(blockNumber)
      } catch (err) {
        if (i + 1 < RETRIES) {
          // Give other tasks CPU time to happen
          // Push next provider query to end of next event loop iteration
          await setImmediatePromise()
          continue
        }

        log(`could not retrieve native token transactions from block ${blockNumber} using the provider.`, err)
        throw err
      }
    }

    return block.transactions
  }

  /**
   * Gets the timestamp of a block
   * @param blockNumber block number to look for
   * @returns a Promise that resolves with the transaction hashes of the requested block
   */
  const getTimestamp = async function (blockNumber: number): Promise<number> {
    let block: Block

    const RETRIES = 3
    for (let i = 0; i < RETRIES; i++) {
      try {
        block = await provider.getBlock(blockNumber)
      } catch (err) {
        if (i + 1 < RETRIES) {
          // Give other tasks CPU time to happen
          // Push next provider query to end of next event loop iteration
          await setImmediatePromise()
          continue
        }

        log(`could not retrieve native token transactions from block ${blockNumber} using the provider.`, err)
        throw err
      }
    }

    return block.timestamp
  }

  /**
   * Gets the token balance of a specific account
   * @param accountAddress account to query for
   * @returns a Promise that resolves with the token balance
   */
  const getBalance = async (accountAddress: Address): Promise<Balance> => {
    const RETRIES = 3
    let rawBalance: BigNumber
    for (let i = 0; i < RETRIES; i++) {
      try {
        rawBalance = await token.balanceOf(accountAddress.to_hex())
      } catch (err) {
        if (i + 1 < RETRIES) {
          await setImmediatePromise()
          continue
        }

        log(`Could not determine current on-chain token balance using the provider.`)
        throw Error(`Could not determine on-chain token balance`)
      }
    }

    return new Balance(rawBalance.toString(), BalanceType.HOPR)
  }

  /**
   * Gets the native balance of a specific account
   * @param accountAddress account to query for
   * @returns a Promise that resolves with the native balance of the account
   */
  const getNativeBalance = async (accountAddress: Address): Promise<Balance> => {
    const RETRIES = 3
    let rawNativeBalance: BigNumber
    for (let i = 0; i < RETRIES; i++) {
      try {
        rawNativeBalance = await provider.getBalance(accountAddress.to_hex())
      } catch (err) {
        if (i + 1 < RETRIES) {
          await setImmediatePromise()
          continue
        }

        log(`Could not determine current on-chain native balance using the provider.`)
        throw Error(`Could not determine on-chain native balance`)
      }
    }

    return new Balance(rawNativeBalance.toString(), BalanceType.Native)
  }

  /**
   * Gets the registered safe address from node safe registry
   * @param nodeAddress node address
   * @returns a Promise that resolves registered safe address
   */
  const getSafeFromNodeSafeRegistry = async (nodeAddress: Address): Promise<Address> => {
    const RETRIES = 3
    let registeredSafe: string
    for (let i = 0; i < RETRIES; i++) {
      try {
        registeredSafe = await nodeSafeRegistry.nodeToSafe(nodeAddress.to_hex())
      } catch (err) {
        if (i + 1 < RETRIES) {
          await setImmediatePromise()
          continue
        }

        log(`Could not get the registered safe address using the provider.`)
        throw Error(`Could not get the registered safe address due to ${err}`)
      }
    }

    return Address.from_string(registeredSafe)
  }

  /**
   * Gets module target (owner)
   * @returns a Promise that resolves the target address of the node management module
   */
  const getModuleTargetAddress = async (): Promise<Address> => {
    const RETRIES = 3
    let targetAddress: string
    for (let i = 0; i < RETRIES; i++) {
      try {
        targetAddress = await nodeManagementModule.owner()
      } catch (err) {
        if (i + 1 < RETRIES) {
          await setImmediatePromise()
          continue
        }

        log(`Could not get the target (owner) address of the node management module using the provider. due to ${err}`)
        throw Error(`Could not get target (owner) address of the node management module`)
      }
    }

    return Address.from_string(targetAddress)
  }

  return {
    getBalance,
    getNativeBalance,
    getTransactionsInBlock,
    getTimestamp,
    getSafeFromNodeSafeRegistry,
    getModuleTargetAddress,
    announce,
    withdraw,
    fundChannel,
    finalizeOutgoingChannelClosure,
    initiateOutgoingChannelClosure,
    redeemTicket,
    registerSafeByNode,
    getGenesisBlock: () => genesisBlock,
    setCommitment,
    sendTransaction, //: provider.sendTransaction.bind(provider) as typeof provider['sendTransaction'],
    waitUntilReady: async () => await provider.ready,
    getLatestBlockNumber, // TODO: use indexer when it's done syncing
    subscribeBlock,
    subscribeError: (cb: (err: any) => void | Promise<void>): (() => void) => {
      provider.on('error', cb)
      channels.on('error', cb)
      token.on('error', cb)
      networkRegistry.on('error', cb)

      return () => {
        provider.off('error', cb)
        channels.off('error', cb)
        token.off('error', cb)
        networkRegistry.off('error', cb)
      }
    },
    unsubscribe: () => {
      provider.removeAllListeners()
      channels.removeAllListeners()
      token.removeAllListeners()
      networkRegistry.removeAllListeners()
    },
    getChannels: () => channels,
    getToken: () => token,
    getNetworkRegistry: () => networkRegistry,
    getNodeSafeRegistry: () => nodeSafeRegistry,
    getNodeManagementModule: () => nodeManagementModule,
    getPrivateKey: () => privateKey,
    getPublicKey: () => publicKey,
    getInfo: () => ({
      chain: networkInfo.chain,
      hoprAnnouncementsAddress: deploymentExtract.hoprAnnouncementsAddress,
      hoprTokenAddress: deploymentExtract.hoprTokenAddress,
      hoprChannelsAddress: deploymentExtract.hoprChannelsAddress,
      hoprNetworkRegistryAddress: deploymentExtract.hoprNetworkRegistryAddress,
      hoprNodeSafeRegistryAddress: deploymentExtract.hoprNodeSafeRegistryAddress,
      noticePeriodChannelClosure
    }),
    updateConfirmedTransaction: transactions.moveToConfirmed.bind(
      transactions
    ) as TransactionManager['moveToConfirmed'],
    getAllUnconfirmedHash: transactions.getAllUnconfirmedHash.bind(
      transactions
    ) as TransactionManager['getAllUnconfirmedHash'],
    getAllQueuingTransactionRequests: transactions.getAllQueuingTxs.bind(
      transactions
    ) as TransactionManager['getAllQueuingTxs']
  }
}<|MERGE_RESOLUTION|>--- conflicted
+++ resolved
@@ -452,34 +452,6 @@
    * @param txHandler handler to call once the transaction has been published
    * @returns a Promise that resolves with the transaction hash
    */
-<<<<<<< HEAD
-  const announce = async (multiaddr: Multiaddr, _txHandler: (tx: string) => DeferType<string>): Promise<string> => {
-    log('Announcing on-chain with %s', multiaddr.toString())
-    // let sendResult: SendTransactionReturn
-    // let error: unknown
-    // try {
-    //   const confirmationEssentialTxPayload = buildEssentialTxPayload(
-    //     0,
-    //     channels,
-    //     'announce',
-    //     publicKey.to_hex(false),
-    //     multiaddr.bytes
-    //   )
-    //   sendResult = await sendTransaction(checkDuplicate, confirmationEssentialTxPayload, txHandler)
-    // } catch (err) {
-    //   error = err
-    // }
-
-    // switch (sendResult.code) {
-    //   case SendTransactionStatus.SUCCESS:
-    //     return sendResult.tx.hash
-    //   case SendTransactionStatus.DUPLICATE:
-    //     throw new Error(`Failed in sending announce transaction because transaction is a duplicate`)
-    //   default:
-    //     throw new Error(`Failed in sending announce transaction due to ${error}`)
-    // }
-    return new Promise(() => '')
-=======
   const announce = async (data: AnnouncementData, txHandler: (tx: string) => DeferType<string>): Promise<string> => {
     let confirmationEssentialTxPayload: TransactionPayload
     let keyBinding = data.key_binding
@@ -518,15 +490,15 @@
       error = err
     }
 
-    switch (sendResult.code) {
-      case SendTransactionStatus.SUCCESS:
-        return sendResult.tx.hash
-      case SendTransactionStatus.DUPLICATE:
-        throw new Error(`Failed in sending announce transaction because transaction is a duplicate`)
-      default:
-        throw new Error(`Failed in sending announce transaction due to ${error}`)
-    }
->>>>>>> bc262885
+    // switch (sendResult.code) {
+    //   case SendTransactionStatus.SUCCESS:
+    //     return sendResult.tx.hash
+    //   case SendTransactionStatus.DUPLICATE:
+    //     throw new Error(`Failed in sending announce transaction because transaction is a duplicate`)
+    //   default:
+    //     throw new Error(`Failed in sending announce transaction due to ${error}`)
+    // }
+    return new Promise(() => '')
   }
 
   /**
