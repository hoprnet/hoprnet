--- conflicted
+++ resolved
@@ -200,16 +200,11 @@
   const waitForTransaction = (txHash: string, removeListener: () => void) => {
     return new Promise<void>((resolve, reject) => {
       let done = false
-<<<<<<< HEAD
-      let timeout: NodeJS.Timeout
-=======
       let timer: any
->>>>>>> 24723037
       const cleanUp = (err?: string) => {
         if (done) {
           return
         }
-        clearTimeout(timeout)
         done = true
         timer?.clear()
 
@@ -235,11 +230,7 @@
           cleanUp()
         }
       }
-<<<<<<< HEAD
-      timeout = setTimeout(cleanUp, txTimeout, `Timeout while waiting for transaction ${txHash}`)
-=======
-      timer = retimer(cleanUp, timeout, `Timeout while waiting for transaction ${txHash}`)
->>>>>>> 24723037
+      timer = retimer(cleanUp, txTimeout, `Timeout while waiting for transaction ${txHash}`)
 
       // Immediately stops polling once the transaction hash appeared
       // in the mempool
