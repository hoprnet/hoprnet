import type { ContractTransaction } from 'ethers'
import type { Multiaddr } from 'multiaddr'
import { providers, utils, errors, Wallet, BigNumber } from 'ethers'
import {
  Networks,
  networks,
  getContractData,
  HoprToken,
  HoprChannels,
  HoprToken__factory,
  HoprChannels__factory
} from '@hoprnet/hopr-ethereum'
import {
  Address,
  Ticket,
  AcknowledgedTicket,
  Balance,
  NativeBalance,
  Hash,
  PublicKey,
  durations,
  PromiseValue
} from '@hoprnet/hopr-utils'
import BN from 'bn.js'
import NonceTracker from './nonce-tracker'
import TransactionManager from './transaction-manager'
import Debug from 'debug'
<<<<<<< HEAD
import { HoprToken__factory, HoprChannels__factory } from './contracts'
import { CONFIRMATIONS } from './constants'
=======
>>>>>>> 1c8d3dc2

const log = Debug('hopr:core-ethereum:chain-operations')
const abiCoder = new utils.AbiCoder()
const knownNetworks = Object.entries(networks).map(([name, data]) => ({
  name: name as Networks,
  ...data
}))

export type Receipt = string
export type ChainWrapper = PromiseValue<ReturnType<typeof createChainWrapper>>

export async function createChainWrapper(providerURI: string, privateKey: Uint8Array) {
  const provider = providerURI.startsWith('http')
    ? new providers.JsonRpcProvider(providerURI)
    : new providers.WebSocketProvider(providerURI)
  const wallet = new Wallet(privateKey).connect(provider)
  const address = Address.fromString(wallet.address)
  const chainId = await provider.getNetwork().then((res) => res.chainId)
  const networkInfo = knownNetworks.find((info) => info.chainId === chainId)
  // get network's name by looking into our known networks
  const network: Networks = networkInfo?.name || 'localhost'

  const hoprTokenDeployment = getContractData(network, 'HoprToken')
  const hoprChannelsDeployment = getContractData(network, 'HoprChannels')

  const token = HoprToken__factory.connect(hoprTokenDeployment.address, wallet)
  const channels = HoprChannels__factory.connect(hoprChannelsDeployment.address, wallet)
  const genesisBlock = (await provider.getTransaction(hoprChannelsDeployment.transactionHash)).blockNumber

  const transactions = new TransactionManager()
  const nonceTracker = new NonceTracker(
    {
      getLatestBlockNumber: async () => provider.getBlockNumber(),
      getTransactionCount: (address, blockNumber) => provider.getTransactionCount(address.toHex(), blockNumber),
      getConfirmedTransactions: (_addr) => Array.from(transactions.confirmed.values()),
      getPendingTransactions: (_addr) => Array.from(transactions.pending.values())
    },
    durations.minutes(15)
  )

  async function sendTransaction<T extends (...args: any) => Promise<ContractTransaction>>(
    method: T,
    ...rest: Parameters<T>
  ): Promise<ContractTransaction> {
    const gasLimit = 300e3
    const gasPrice = networkInfo?.gas
    const nonceLock = await nonceTracker.getNonceLock(address)
    const nonce = nonceLock.nextNonce
    let transaction: ContractTransaction

    log('Sending transaction %o', {
      gasLimit,
      gasPrice,
      nonce
    })

    try {
      // send transaction to our ethereum provider
      // TODO: better type this, make it less hacky
      transaction = await method(
        ...[
          ...rest,
          {
            gasLimit,
            gasPrice,
            nonce
          }
        ]
      )
    } catch (error) {
      log('Transaction with nonce %d failed to sent: %s', nonce, error)
      nonceLock.releaseLock()
      throw Error('Could not send transaction')
    }

    log('Transaction with nonce %d successfully sent %s, waiting for confimation', nonce, transaction.hash)
    transactions.addToPending(transaction.hash, { nonce })
    nonceLock.releaseLock()

    try {
      //await transaction.wait(CONFIRMATIONS)
      await provider.waitForTransaction(transaction.hash, CONFIRMATIONS)
      log('Transaction with nonce %d and hash %s confirmed', nonce, transaction.hash)
      transactions.moveToConfirmed(transaction.hash)
    } catch (error) {
      const reverted = ([errors.CALL_EXCEPTION] as string[]).includes(error)

      if (reverted) {
        log('Transaction with nonce %d and hash %s reverted: %s', nonce, transaction.hash, error)

        // this transaction failed but was confirmed as reverted
        transactions.moveToConfirmed(transaction.hash)
      } else {
        log('Transaction with nonce %d failed to sent: %s', nonce, error)

        const alreadyKnown = ([errors.NONCE_EXPIRED, errors.REPLACEMENT_UNDERPRICED] as string[]).includes(error)
        // if this hash is already known and we already have it included in
        // pending we can safely ignore this
        if (alreadyKnown && transactions.pending.has(transaction.hash)) return

        // this transaction was not confirmed so we just remove it
        transactions.remove(transaction.hash)
      }
    }
    return transaction
  }

  async function announce(multiaddr: Multiaddr): Promise<string> {
    return (await sendTransaction(channels.announce, multiaddr.bytes)).hash
  }

  async function withdraw(currency: 'NATIVE' | 'HOPR', recipient: string, amount: string): Promise<string> {
    if (currency === 'NATIVE') {
      const nonceLock = await nonceTracker.getNonceLock(address)
      try {
        const transaction = await wallet.sendTransaction({
          to: recipient,
          value: BigNumber.from(amount),
          nonce: BigNumber.from(nonceLock.nextNonce)
        })
        nonceLock.releaseLock()
        return transaction.hash
      } catch (err) {
        nonceLock.releaseLock()
        throw err
      }
    } else {
      return (await sendTransaction(token.transfer, recipient, amount)).hash
    }
  }

  async function fundChannel(
    token: HoprToken,
    channels: HoprChannels,
    me: Address,
    counterparty: Address,
    myFund: Balance,
    counterpartyFund: Balance
  ): Promise<Receipt> {
    const totalFund = myFund.toBN().add(counterpartyFund.toBN())
    const transaction = await sendTransaction(
      token.send,
      channels.address,
      totalFund.toString(),
      abiCoder.encode(
        ['address', 'address', 'uint256', 'uint256'],
        [me.toHex(), counterparty.toHex(), myFund.toBN().toString(), counterpartyFund.toBN().toString()]
      )
    )
    return transaction.hash
  }

  async function openChannel(
    token: HoprToken,
    channels: HoprChannels,
    me: Address,
    counterparty: Address,
    amount: Balance
  ): Promise<Receipt> {
    const transaction = await sendTransaction(
      token.send,
      channels.address,
      amount.toBN().toString(),
      abiCoder.encode(
        ['address', 'address', 'uint256', 'uint256'],
        [me.toHex(), counterparty.toHex(), amount.toBN().toString(), '0']
      )
    )
    return transaction.hash
  }

  async function finalizeChannelClosure(channels: HoprChannels, counterparty: Address): Promise<Receipt> {
    const transaction = await sendTransaction(channels.finalizeChannelClosure, counterparty.toHex())
    return transaction.hash
    // TODO: catch race-condition
  }

  async function initiateChannelClosure(channels: HoprChannels, counterparty: Address): Promise<Receipt> {
    const transaction = await sendTransaction(channels.initiateChannelClosure, counterparty.toHex())
    return transaction.hash
    // TODO: catch race-condition
  }

  async function redeemTicket(
    channels: HoprChannels,
    counterparty: Address,
    ackTicket: AcknowledgedTicket,
    ticket: Ticket
  ): Promise<Receipt> {
    const transaction = await sendTransaction(
      channels.redeemTicket,
      counterparty.toHex(),
      ackTicket.preImage.toHex(),
      ackTicket.ticket.epoch.serialize(),
      ackTicket.ticket.index.serialize(),
      ackTicket.response.toHex(),
      ticket.amount.toBN().toString(),
      ticket.winProb.toBN().toString(),
      ticket.signature.serialize()
    )
    return transaction.hash
  }

  async function setCommitment(channels: HoprChannels, counterparty: Address, commitment: Hash): Promise<Receipt> {
    const transaction = await sendTransaction(channels.bumpChannel, counterparty.toHex(), commitment.toHex())
    return transaction.hash
  }

  const api = {
    getBalance: (address: Address) =>
      token.balanceOf(address.toHex()).then((res) => new Balance(new BN(res.toString()))),
    getNativeBalance: (address: Address) =>
      provider.getBalance(address.toHex()).then((res) => new NativeBalance(new BN(res.toString()))),
    announce,
    withdraw: (currency: 'NATIVE' | 'HOPR', recipient: string, amount: string) => withdraw(currency, recipient, amount),
    fundChannel: (me: Address, counterparty: Address, myTotal: Balance, theirTotal: Balance) =>
      fundChannel(token, channels, me, counterparty, myTotal, theirTotal),
    openChannel: (me: Address, counterparty: Address, amount: Balance) =>
      openChannel(token, channels, me, counterparty, amount),
    finalizeChannelClosure: (counterparty: Address) => finalizeChannelClosure(channels, counterparty),
    initiateChannelClosure: (counterparty: Address) => initiateChannelClosure(channels, counterparty),
    redeemTicket: (counterparty: Address, ackTicket: AcknowledgedTicket, ticket: Ticket) =>
      redeemTicket(channels, counterparty, ackTicket, ticket),
    getGenesisBlock: () => genesisBlock,
    setCommitment: (counterparty: Address, comm: Hash) => setCommitment(channels, counterparty, comm),
    getWallet: () => wallet,
    waitUntilReady: async () => await provider.ready,
    getLatestBlockNumber: async () => provider.getBlockNumber(), // TODO: use indexer when it's done syncing
    subscribeBlock: (cb) => provider.on('block', cb),
    subscribeError: (cb) => {
      provider.on('error', cb)
      channels.on('error', cb)
    },
    subscribeChannelEvents: (cb) => channels.on('*', cb),
    unsubscribe: () => {
      provider.removeAllListeners()
      channels.removeAllListeners()
    },
    getChannels: () => channels,
    getPrivateKey: () => utils.arrayify(wallet.privateKey),
    getPublicKey: () => PublicKey.fromString(utils.computePublicKey(wallet.publicKey, true)),
    getInfo: () =>
      [
        `Running on: ${network}`,
        `HOPR Token: ${hoprTokenDeployment.address}`,
        `HOPR Channels: ${hoprChannelsDeployment.address}`
      ].join('\n')
  }

  return api
}<|MERGE_RESOLUTION|>--- conflicted
+++ resolved
@@ -25,11 +25,7 @@
 import NonceTracker from './nonce-tracker'
 import TransactionManager from './transaction-manager'
 import Debug from 'debug'
-<<<<<<< HEAD
-import { HoprToken__factory, HoprChannels__factory } from './contracts'
 import { CONFIRMATIONS } from './constants'
-=======
->>>>>>> 1c8d3dc2
 
 const log = Debug('hopr:core-ethereum:chain-operations')
 const abiCoder = new utils.AbiCoder()
