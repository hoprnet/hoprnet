--- conflicted
+++ resolved
@@ -458,11 +458,6 @@
         return sendResult.tx.hash
       case SendTransactionStatus.DUPLICATE:
         throw new Error(`Failed in sending announce transaction because transaction is a duplicate`)
-<<<<<<< HEAD
-      default:
-        throw new Error(`Failed in sending announce transaction due to ${error}`)
-=======
->>>>>>> 4661450a
     }
   }
 
