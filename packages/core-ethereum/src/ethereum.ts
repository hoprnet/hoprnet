import { setImmediate as setImmediatePromise } from 'timers/promises'
import type { Multiaddr } from 'multiaddr'
import {
  providers,
  utils,
  errors,
  BigNumber,
  ethers,
  type UnsignedTransaction,
  type ContractTransaction,
  type BaseContract
} from 'ethers'
import { getContractData, type HoprToken, type HoprChannels, type HoprNetworkRegistry } from '@hoprnet/hopr-ethereum'
import {
  Address,
  Balance,
  NativeBalance,
  PublicKey,
  durations,
  type AcknowledgedTicket,
  type DeferType,
  type Hash
} from '@hoprnet/hopr-utils'
import BN from 'bn.js'
import NonceTracker from './nonce-tracker.js'
import TransactionManager, { type TransactionPayload } from './transaction-manager.js'
import { debug } from '@hoprnet/hopr-utils'
import { TX_CONFIRMATION_WAIT } from './constants.js'
import type { Block } from '@ethersproject/abstract-provider'

const log = debug('hopr:core-ethereum:ethereum')
const abiCoder = new utils.AbiCoder()

export type Receipt = string
export type ChainWrapper = Awaited<ReturnType<typeof createChainWrapper>>

enum SendTransactionStatus {
  SUCCESS = 'SUCCESS',
  DUPLICATE = 'DUPLICATE'
}
export type SendTransactionReturn =
  | {
      code: SendTransactionStatus.SUCCESS
      tx: Partial<ContractTransaction>
    }
  | {
      code: SendTransactionStatus.DUPLICATE
    }

export async function createChainWrapper(
  networkInfo: {
    provider: string
    chainId: number
    maxFeePerGas: string
    maxPriorityFeePerGas: string
    network: string
    environment: string
  },
  privateKey: Uint8Array,
  checkDuplicate: Boolean = true,
  timeout = TX_CONFIRMATION_WAIT
) {
  const provider = networkInfo.provider.startsWith('http')
    ? new providers.StaticJsonRpcProvider(networkInfo.provider)
    : new providers.WebSocketProvider(networkInfo.provider)
  const publicKey = PublicKey.fromPrivKey(privateKey)
  const address = publicKey.toAddress()
  const providerChainId = (await provider.getNetwork()).chainId

  // ensure chain id matches our expectation
  if (networkInfo.chainId !== providerChainId) {
    throw Error(`Providers chain id ${providerChainId} does not match ${networkInfo.chainId}`)
  }

  const hoprTokenDeployment = getContractData(networkInfo.network, networkInfo.environment, 'HoprToken')
  const hoprChannelsDeployment = getContractData(networkInfo.network, networkInfo.environment, 'HoprChannels')
  const hoprNetworkRegistryDeployment = getContractData(
    networkInfo.network,
    networkInfo.environment,
    'HoprNetworkRegistry'
  )

  const token = new ethers.Contract(hoprTokenDeployment.address, hoprTokenDeployment.abi, provider) as HoprToken

  const channels = new ethers.Contract(
    hoprChannelsDeployment.address,
    hoprChannelsDeployment.abi,
    provider
  ) as HoprChannels

  const networkRegistry = new ethers.Contract(
    hoprNetworkRegistryDeployment.address,
    hoprNetworkRegistryDeployment.abi,
    provider
  ) as HoprNetworkRegistry

  const genesisBlock = parseInt(hoprChannelsDeployment.blockNumber)
  const channelClosureSecs = await channels.secsClosure()

  const transactions = new TransactionManager()

  const subscribeBlock = (cb: (blockNumber: number) => void | Promise<void>): (() => void) => {
    provider.on('block', cb)

    return () => {
      provider.off('block', cb)
    }
  }

  /**
   * Gets the latest block number by explicitly querying the provider
   * @returns a Promise that resolves with the latest block number
   */
  const getLatestBlockNumber = async (): Promise<number> => {
    const RETRIES = 3
    for (let i = 0; i < RETRIES; i++) {
      try {
        return await provider.getBlockNumber()
      } catch (err) {
        if (i + 1 < RETRIES) {
          await setImmediatePromise()
          continue
        }

        log(`Could not determine latest on-chain block. Now waiting for next block.`)
      }
    }

    // Waits for next block and returns the blockNumber
    return new Promise<number>((resolve) => {
      provider.once('block', resolve)
    })
  }

  /**
   * Gets the number of previous transactions
   * @param address account to query for
   * @param blockNumber [optional] number of the block to consider
   * @returns a Promise that resolves with the transaction count
   */
  const getTransactionCount = async (address: Address, blockNumber?: number): Promise<number> => {
    const RETRIES = 3
    for (let i = 0; i < RETRIES; i++) {
      try {
        return await provider.getTransactionCount(address.toHex(), blockNumber)
      } catch (err) {
        if (i + 1 < RETRIES) {
          await setImmediatePromise()
        }
      }
    }

    log(`Could not determine latest transaction count using the given provider.`)
    throw Error(`Could not get latest transaction count using the given provider`)
  }

  const nonceTracker = new NonceTracker(
    {
      getLatestBlockNumber,
      getTransactionCount,
      getPendingTransactions: (_addr) => transactions.getAllUnconfirmedTxs(),
      getConfirmedTransactions: (_addr) => Array.from(transactions.confirmed.values())
    },
    durations.minutes(15)
  )

  const [defaultMaxFeePerGasValue, defaultMaxFeePerGasUnit] = networkInfo.maxFeePerGas.split(' ')
  const defaultMaxFeePerGas = ethers.utils.parseUnits(defaultMaxFeePerGasValue, defaultMaxFeePerGasUnit)
  const [defaultMaxPriorityFeePerGasValue, defaultMaxPriorityFeePerGasUnit] =
    networkInfo.maxPriorityFeePerGas.split(' ')
  const defaultMaxPriorityFeePerGas = ethers.utils.parseUnits(
    defaultMaxPriorityFeePerGasValue,
    defaultMaxPriorityFeePerGasUnit
  )

<<<<<<< HEAD
  /**
   * Build an essential transaction payload from contract parameters
   * @param value amount of native token to send
   * @param contract destination to send funds to or contract to execute the requested method
   * @param method contract method
   * @param rest contract method arguments
   * @returns TransactionPayload
   */
  const buildEssentialTxPayload = <T extends BaseContract>(
    value: BigNumber | string | number,
=======
  const waitForTransaction = (txHash: string, removeListener: () => void) => {
    return new Promise<void>((resolve, reject) => {
      let done = false
      const cleanUp = (err?: string) => {
        if (done) {
          return
        }
        done = true

        provider.off(txHash, onTransaction)
        // Give other tasks time to get scheduled before
        // processing the result
        if (err) {
          log(`Error while waiting for transaction ${txHash}`, err)
          // remove listener but not throwing error message
          removeListener()
          // this transaction was not confirmed so we just remove it
          transactions.remove(txHash)

          setImmediate(reject, Error(err))
        } else {
          setImmediate(resolve)
        }
      }

      const onTransaction = (receipt: providers.TransactionReceipt) => {
        if (receipt.confirmations >= 1) {
          transactions.moveFromPendingToMined(receipt.transactionHash)
          cleanUp()
        }
      }
      setTimeout(cleanUp, timeout, `Timeout while waiting for transaction ${txHash}`)

      // Immediately stops polling once the transaction hash appeared
      // in the mempool
      provider.once(txHash, onTransaction)
    })
  }

  const populateTransaction = async <T extends BaseContract>(
>>>>>>> de4ee52f
    contract: T | string,
    value: BigNumber | string | number,
    nonce: number,
    method: keyof T['functions'],
<<<<<<< HEAD
    ...rest: Parameters<T['functions'][keyof T['functions']]>
  ): TransactionPayload => {
    if (rest.length > 0 && typeof contract === 'string') {
      throw Error(`sendTransaction: passing arguments to non-contract instances is not implemented`)
    }

    const essentialTxPayload: TransactionPayload = {
      to: typeof contract === 'string' ? contract : contract.address,
      data:
        rest.length > 0 && typeof contract !== 'string'
          ? contract.interface.encodeFunctionData(method as string, rest)
          : '',
      value: BigNumber.from(value ?? 0)
    }
    log('essentialTxPayload %o', essentialTxPayload)
    return essentialTxPayload
  }

  /**
   * Update nonce-tracker and transaction-manager, broadcast the transaction on chain, and listen
   * to the response until reaching block confirmation.
   * Transaction is built on essential transaction payload
   * @param checkDuplicate If the flag is true (default), check if an unconfirmed (pending/mined) transaction with the same payload has been sent
   * @param handleTxListener build listener to transaction hash
   * @returns Promise of a ContractTransaction
   */
  const sendTransaction = async (
    checkDuplicate: Boolean,
    essentialTxPayload: TransactionPayload,
    handleTxListener: (tx: string) => DeferType<string>
  ): Promise<SendTransactionReturn> => {
=======
    rest: Parameters<T['functions'][keyof T['functions']]>
  ) => {
>>>>>>> de4ee52f
    const gasLimit = 400e3

    let feeData: providers.FeeData

    try {
      feeData = await provider.getFeeData()
    } catch (error) {
      log('Transaction with nonce %d failed to getFeeData', nonce, error)
      // TODO: find an API for fee data per environment
      feeData = {
        maxFeePerGas: defaultMaxFeePerGas,
        maxPriorityFeePerGas: defaultMaxPriorityFeePerGas,
        gasPrice: null
      }
    }

<<<<<<< HEAD
    log('Sending transaction %o', {
      gasLimit,
      maxFeePerGas: feeData.maxFeePerGas,
      maxPriorityFeePerGas: feeData.maxPriorityFeePerGas,
      nonce
    })

    // breakdown steps in ethersjs
    // https://github.com/ethers-io/ethers.js/blob/master/packages/abstract-signer/src.ts/index.ts#L122
    // 1. omit this._checkProvider("sendTransaction");
    // 2. populate transaction, from essential tx payload
=======
>>>>>>> de4ee52f
    const populatedTx: UnsignedTransaction = {
      to: essentialTxPayload.to,
      value: essentialTxPayload.value,
      type: 2,
      nonce,
      gasLimit,
      maxFeePerGas: feeData.maxFeePerGas,
      maxPriorityFeePerGas: feeData.maxPriorityFeePerGas,
      chainId: providerChainId,
      data: essentialTxPayload.data
    }

<<<<<<< HEAD
=======
    const essentialTxPayload: TransactionPayload = {
      to: populatedTx.to,
      data: populatedTx.data as string,
      value: BigNumber.from(value)
    }

    return { populatedTx, essentialTxPayload }
  }

  /**
   * Update nonce-tracker and transaction-manager, broadcast the transaction on chain, and listen
   * to the response until reaching block confirmation.
   * @param checkDuplicate If the flag is true (default), check if an unconfirmed (pending/mined) transaction with the same payload has been sent
   * @param value amount of native token to send
   * @param contract destination to send funds to or contract to execute the requested method
   * @param method contract method
   * @param rest contract method arguments
   * @returns Promise of a ContractTransaction
   */
  const sendTransaction = async <T extends BaseContract>(
    checkDuplicate: Boolean,
    value: BigNumber | string | number,
    contract: T | string,
    method: keyof T['functions'],
    handleTxListener: (tx: string) => DeferType<string>,
    ...rest: Parameters<T['functions'][keyof T['functions']]>
  ): Promise<SendTransactionReturn> => {
    if (rest.length > 0 && typeof contract === 'string') {
      throw Error(`sendTransaction: passing arguments to non-contract instances is not implemented`)
    }

    const nonceLock = await nonceTracker.getNonceLock(address)

    const { populatedTx, essentialTxPayload } = await populateTransaction(
      contract,
      value,
      nonceLock.nextNonce,
      method,
      rest
    )

    log('Sending transaction %o', {
      gasLimit: populatedTx.gasLimit,
      maxFeePerGas: populatedTx.maxFeePerGas,
      maxPriorityFeePerGas: populatedTx.maxPriorityFeePerGas,
      nonce: populatedTx.nonce
    })
    log('essentialTxPayload %o', essentialTxPayload)

    // breakdown steps in ethersjs
    // https://github.com/ethers-io/ethers.js/blob/master/packages/abstract-signer/src.ts/index.ts#L122
    // 1. omit this._checkProvider("sendTransaction");
    // 2. populate transaction

>>>>>>> de4ee52f
    if (checkDuplicate) {
      const [isDuplicate, hash] = transactions.existInMinedOrPendingWithHigherFee(
        essentialTxPayload,
        BigNumber.from(populatedTx.maxPriorityFeePerGas)
      )
      // check duplicated pending/mined transaction against transaction manager
      // if transaction manager has a transaction with the same payload that is mined or is pending but with
      // a higher or equal nonce, halt.
      log('checkDuplicate checkDuplicate=%s isDuplicate=%s with hash %s', checkDuplicate, isDuplicate, hash)

      if (isDuplicate) {
        nonceLock.releaseLock()
        return {
          code: SendTransactionStatus.DUPLICATE
        }
      }
      // TODO: If the transaction manager is out of sync, check against mempool/mined blocks from provider.
    }

    // 3. sign transaction
    const signingKey = new utils.SigningKey(privateKey)
    const signature = signingKey.signDigest(utils.keccak256(utils.serializeTransaction(populatedTx)))

    const signedTx = utils.serializeTransaction(populatedTx, signature)
    // compute tx hash and save to initiated tx list in tx manager
    const initiatedHash = utils.keccak256(signedTx)
    const addedToQueue = transactions.addToQueuing(
      initiatedHash,
      { nonce: populatedTx.nonce, maxPrority: BigNumber.from(populatedTx.maxPriorityFeePerGas) },
      essentialTxPayload
    )

    if (!addedToQueue) {
      nonceLock.releaseLock()
      return { code: SendTransactionStatus.DUPLICATE }
    }
    // with let indexer to listen to the tx
    const deferredListener = handleTxListener(initiatedHash)

    let transaction: ContractTransaction
    try {
      // 4. send transaction to our ethereum provider
      // throws various exceptions if tx gets rejected
      transaction = await provider.sendTransaction(signedTx)
      // when transaction is sent to the provider, it is moved from queuing to pending
      transactions.moveFromQueuingToPending(initiatedHash)
    } catch (error) {
      nonceLock.releaseLock()
      log('Transaction with nonce %d failed to sent: %s', populatedTx.nonce, error)
      deferredListener.reject()
      // @TODO what if signing the transaction failed and initiatedHash is undefined?
      initiatedHash && transactions.remove(initiatedHash)

      const isRevertedErr = [error?.code, String(error)].includes(errors.CALL_EXCEPTION)
      const isAlreadyKnownErr =
        [error?.code, String(error)].includes(errors.NONCE_EXPIRED) ||
        [error?.code, String(error)].includes(errors.REPLACEMENT_UNDERPRICED)

      if (isRevertedErr) {
        log(
          'Transaction with nonce %d and hash %s reverted due to call exception: %s',
          populatedTx.nonce,
          transaction.hash,
          error
        )
      } else if (isAlreadyKnownErr) {
        log(
          'Transaction with nonce %d and hash %s reverted due to known error: %s',
          populatedTx.nonce,
          transaction.hash,
          error
        )
      } else {
        log('Transaction with nonce %d and hash failed to send: %s', populatedTx.nonce, transaction.hash, error)
      }

      throw new Error(`Failed in publishing transaction. ${error}`)
    }

    log('Transaction with nonce %d successfully sent %s, waiting for confimation', populatedTx.nonce, transaction.hash)
    nonceLock.releaseLock()

    // wait for the tx to be mined - mininal and scheduled implementation
    // only fails if tx does not get mined within the specified timeout
    await waitForTransaction(transaction.hash, deferredListener.reject.bind(deferredListener))

    try {
      await deferredListener.promise
      transactions.moveFromMinedToConfirmed(transaction.hash)
      return {
        code: SendTransactionStatus.SUCCESS,
        tx: { hash: transaction.hash }
      }
    } catch (error) {
      log('error: transaction with nonce %d and hash failed to send: %s', populatedTx.nonce, transaction.hash, error)
      throw error
    }
  }

  /**
   * Initiates a transaction that announces nodes on-chain.
   * @param multiaddr the address to be announced
   * @param txHandler handler to call once the transaction has been published
   * @returns a Promise that resolves with the transaction hash
   */
  const announce = async (multiaddr: Multiaddr, txHandler: (tx: string) => DeferType<string>): Promise<string> => {
    log('Announcing on-chain with %s', multiaddr.toString())
    let sendResult: SendTransactionReturn
    let error: unknown
    try {
<<<<<<< HEAD
      const confirmationEssentialTxPayload = buildEssentialTxPayload(
=======
      sendResult = await sendTransaction(
        checkDuplicate,
>>>>>>> de4ee52f
        0,
        channels,
        'announce',
        publicKey.toUncompressedPubKeyHex(),
        multiaddr.bytes
      )
<<<<<<< HEAD
      const confirmation = await sendTransaction(checkDuplicate, confirmationEssentialTxPayload, txHandler)
      return confirmation.tx.hash
    } catch (error) {
      throw new Error(`Failed in sending announce transaction ${error}`)
=======
    } catch (err) {
      error = err
    }

    switch (sendResult.code) {
      case SendTransactionStatus.SUCCESS:
        return sendResult.tx.hash
      case SendTransactionStatus.DUPLICATE:
        throw new Error(`Failed in sending announce transaction because transaction is a duplicate`)
      default:
        throw new Error(`Failed in sending announce transaction due to ${error}`)
>>>>>>> de4ee52f
    }
  }

  /**
   * Initiates a transaction that withdraws funds of the node
   * @param currency either native token or Hopr token
   * @param recipient recipeint of the token transfer
   * @param amount amount of tokens to send
   * @param txHandler handler to call once the transaction has been published
   * @returns a Promise that resolves with the transaction hash
   */
  const withdraw = async (
    currency: 'NATIVE' | 'HOPR',
    recipient: string,
    amount: string,
    txHandler: (tx: string) => DeferType<string>
  ): Promise<string> => {
    log('Withdrawing %s %s tokens', amount, currency)
    let sendResult: SendTransactionReturn
    let error: unknown
    try {
<<<<<<< HEAD
      if (currency === 'NATIVE') {
        const withdrawEssentialTxPayload = buildEssentialTxPayload(amount, recipient, undefined)
        const transaction = await sendTransaction(checkDuplicate, withdrawEssentialTxPayload, txHandler)
        return transaction.tx.hash
      } else {
        const withdrawEssentialTxPayload = buildEssentialTxPayload(0, token, 'transfer', recipient, amount)
        const transaction = await sendTransaction(checkDuplicate, withdrawEssentialTxPayload, txHandler)
        return transaction.tx.hash
=======
      switch (currency) {
        case 'NATIVE':
          sendResult = await sendTransaction(checkDuplicate, amount, recipient, undefined, txHandler)
          break
        case 'HOPR':
          sendResult = await sendTransaction(checkDuplicate, 0, token, 'transfer', txHandler, recipient, amount)
          break
>>>>>>> de4ee52f
      }
    } catch (err) {
      error = err
    }

    switch (sendResult.code) {
      case SendTransactionStatus.SUCCESS:
        return sendResult.tx.hash
      case SendTransactionStatus.DUPLICATE:
        throw new Error(`Failed in sending withdraw transaction because transaction is a duplicate`)
      default:
        throw new Error(`Failed in sending withdraw transaction due to ${error}`)
    }
  }

  /**
   * Initiates a transaction that funds a payment channel
   * @param partyA first participant of the channel
   * @param partyB second participant of the channel
   * @param fundsA stake of first party
   * @param fundsB stake of second party
   * @param txHandler handler to call once the transaction has been published
   * @returns a Promise that resolves wiht the transaction hash
   */
  const fundChannel = async (
    partyA: Address,
    partyB: Address,
    fundsA: Balance,
    fundsB: Balance,
    txHandler: (tx: string) => DeferType<string>
  ): Promise<Receipt> => {
    const totalFund = fundsA.toBN().add(fundsB.toBN())
    log(
      'Funding channel from %s with %s HOPR to %s with %s HOPR',
      partyA.toHex(),
      fundsA.toFormattedString(),
      partyB.toHex(),
      fundsB.toFormattedString()
    )
    let sendResult: SendTransactionReturn
    let error: unknown
    try {
<<<<<<< HEAD
      const fundChannelEssentialTxPayload = buildEssentialTxPayload(
=======
      await sendTransaction(
        checkDuplicate,
>>>>>>> de4ee52f
        0,
        token,
        'send',
        channels.address,
        totalFund.toString(),
        abiCoder.encode(
          ['address', 'address', 'uint256', 'uint256'],
          [partyA.toHex(), partyB.toHex(), fundsA.toBN().toString(), fundsB.toBN().toString()]
        )
      )
<<<<<<< HEAD
      const transaction = await sendTransaction(checkDuplicate, fundChannelEssentialTxPayload, txHandler)
      return transaction.tx.hash
    } catch (error) {
      throw new Error(`Failed in sending fundChannel transaction ${error}`)
=======
    } catch (err) {
      error = err
    }

    switch (sendResult.code) {
      case SendTransactionStatus.SUCCESS:
        return sendResult.tx.hash
      case SendTransactionStatus.DUPLICATE:
        throw new Error(`Failed in sending fundChannel transaction because transaction is a duplicate`)
      default:
        throw new Error(`Failed in sending fundChannel transaction due to ${error}`)
>>>>>>> de4ee52f
    }
  }

  /**
   * Initiates a transaction that initiates the settlement of a payment channel
   * @param counterparty second participant of the channel
   * @param txHandler handler to call once the transaction has been published
   * @returns a Promise that resolves with the transaction hash
   */
  const initiateChannelClosure = async (
    counterparty: Address,
    txHandler: (tx: string) => DeferType<string>
  ): Promise<Receipt> => {
    log('Initiating channel closure to %s', counterparty.toHex())
    let sendResult: SendTransactionReturn
    let error: unknown

    try {
<<<<<<< HEAD
      const initiateChannelClosureEssentialTxPayload = buildEssentialTxPayload(
=======
      sendResult = await sendTransaction(
        checkDuplicate,
>>>>>>> de4ee52f
        0,
        channels,
        'initiateChannelClosure',
        counterparty.toHex()
      )
<<<<<<< HEAD
      const transaction = await sendTransaction(checkDuplicate, initiateChannelClosureEssentialTxPayload, txHandler)
      return transaction.tx.hash
    } catch (error) {
      throw new Error(`Failed in sending initiateChannelClosure transaction ${error}`)
=======
    } catch (err) {
      error
    }

    switch (sendResult.code) {
      case SendTransactionStatus.SUCCESS:
        return sendResult.tx.hash
      case SendTransactionStatus.DUPLICATE:
        throw new Error(`Failed in sending initiateChannelClosure transaction because transaction is a duplicate`)
      default:
        throw new Error(`Failed in sending initiateChannelClosure transaction due to ${error}`)
>>>>>>> de4ee52f
    }

    // TODO: catch race-condition
  }

  /**
   * Initiates a transaction that performs the second step to settle
   * a payment channel.
   * @param counterparty second participant of the payment channel
   * @param txHandler handler to call once the transaction has been published
   * @returns a Promise that resolves with the transaction hash
   */
  const finalizeChannelClosure = async (
    counterparty: Address,
    txHandler: (tx: string) => DeferType<string>
  ): Promise<Receipt> => {
    log('Finalizing channel closure to %s', counterparty.toHex())
    let sendResult: SendTransactionReturn
    let error: unknown

    try {
<<<<<<< HEAD
      const finalizeChannelClosureEssentialTxPayload = buildEssentialTxPayload(
=======
      sendResult = await sendTransaction(
        checkDuplicate,
>>>>>>> de4ee52f
        0,
        channels,
        'finalizeChannelClosure',
        counterparty.toHex()
      )
<<<<<<< HEAD
      const transaction = await sendTransaction(checkDuplicate, finalizeChannelClosureEssentialTxPayload, txHandler)
      return transaction.tx.hash
    } catch (error) {
      throw new Error(`Failed in sending finalizeChannelClosure transaction ${error}`)
=======
    } catch (err) {
      error = err
    }

    switch (sendResult.code) {
      case SendTransactionStatus.SUCCESS:
        return sendResult.tx.hash
      case SendTransactionStatus.DUPLICATE:
        throw new Error(`Failed in sending finalizeChannelClosure transaction because transaction is a duplicate`)
      default:
        throw new Error(`Failed in sending finalizeChannelClosure transaction due to ${error}`)
>>>>>>> de4ee52f
    }
    // TODO: catch race-condition
  }

  /**
   * Initiates a transaction that redeems an acknowledged ticket
   * @param counterparty second participant
   * @param ackTicket the acknowledged ticket to reedeem
   * @param txHandler handler to call once the transaction has been published
   * @returns a Promise that resolve with the transaction hash
   */
  const redeemTicket = async (
    counterparty: Address,
    ackTicket: AcknowledgedTicket,
    txHandler: (tx: string) => DeferType<string>
  ): Promise<Receipt> => {
    log('Redeeming ticket for challenge %s in channel to %s', ackTicket.ticket.challenge.toHex(), counterparty.toHex())

    let sendResult: SendTransactionReturn
    let error: unknown
    try {
<<<<<<< HEAD
      const redeemTicketEssentialTxPayload = buildEssentialTxPayload(
=======
      sendResult = await sendTransaction(
        checkDuplicate,
>>>>>>> de4ee52f
        0,
        channels,
        'redeemTicket',
        counterparty.toHex(),
        ackTicket.preImage.toHex(),
        ackTicket.ticket.epoch.toHex(),
        ackTicket.ticket.index.toHex(),
        ackTicket.response.toHex(),
        ackTicket.ticket.amount.toBN().toString(),
        ackTicket.ticket.winProb.toBN().toString(),
        ackTicket.ticket.signature.toHex()
      )
<<<<<<< HEAD
      const transaction = await sendTransaction(checkDuplicate, redeemTicketEssentialTxPayload, txHandler)
      return transaction.tx.hash
    } catch (error) {
      throw new Error(`Failed in sending redeemticket transaction ${error}`)
=======
    } catch (err) {
      error = err
    }

    switch (sendResult.code) {
      case SendTransactionStatus.SUCCESS:
        return sendResult.tx.hash
      case SendTransactionStatus.DUPLICATE:
        throw new Error(`Failed in sending redeemticket transaction because transaction is a duplicate`)
      default:
        throw new Error(`Failed in sending redeemticket transaction due to ${error}`)
>>>>>>> de4ee52f
    }
  }

  /**
   * Initiates a transaction that sets a commitment
   * @param counterparty second participant of the payment channel
   * @param commitment value to deposit on-chain
   * @param txHandler handler to call once the transaction has been published
   * @returns a Promise that resolves with the transaction hash
   */
  const setCommitment = async (
    counterparty: Address,
    commitment: Hash,
    txHandler: (tx: string) => DeferType<string>
  ): Promise<Receipt> => {
    log('Setting commitment %s in channel to %s', commitment.toHex(), counterparty.toHex())
    let sendResult: SendTransactionReturn
    let error: unknown

    try {
<<<<<<< HEAD
      const setCommitmentEssentialTxPayload = buildEssentialTxPayload(
=======
      sendResult = await sendTransaction(
        checkDuplicate,
>>>>>>> de4ee52f
        0,
        channels,
        'bumpChannel',
        counterparty.toHex(),
        commitment.toHex()
      )
<<<<<<< HEAD
      const transaction = await sendTransaction(checkDuplicate, setCommitmentEssentialTxPayload, txHandler)
      return transaction.tx.hash
    } catch (error) {
      throw new Error(`Failed in sending setCommitment transaction ${error}`)
=======
    } catch (err) {
      error = err
    }

    switch (sendResult.code) {
      case SendTransactionStatus.SUCCESS:
        return sendResult.tx.hash
      case SendTransactionStatus.DUPLICATE:
        throw new Error(`Failed in sending commitment transaction because transaction is a duplicate`)
      default:
        throw new Error(`Failed in sending commitment transaction due to ${error}`)
>>>>>>> de4ee52f
    }
  }

  /**
   * Gets the transaction hashes of a specific block
   * @param blockNumber block number to look for
   * @returns a Promise that resolves with the transaction hashes of the requested block
   */
  const getTransactionsInBlock = async (blockNumber: number): Promise<string[]> => {
    let block: Block
    const RETRIES = 3
    for (let i = 0; i < RETRIES; i++) {
      try {
        block = await provider.getBlock(blockNumber)
      } catch (err) {
        if (i + 1 < RETRIES) {
          // Give other tasks CPU time to happen
          // Push next provider query to end of next event loop iteration
          await setImmediatePromise()
          continue
        }

        log(`could not retrieve native token transactions from block ${blockNumber} using the provider.`, err)
        throw err
      }
    }

    return block.transactions
  }

  /**
   * Gets the timestamp of a block
   * @param blockNumber block number to look for
   * @returns a Promise that resolves with the transaction hashes of the requested block
   */
  const getTimestamp = async function (blockNumber: number): Promise<number> {
    let block: Block

    const RETRIES = 3
    for (let i = 0; i < RETRIES; i++) {
      try {
        block = await provider.getBlock(blockNumber)
      } catch (err) {
        if (i + 1 < RETRIES) {
          // Give other tasks CPU time to happen
          // Push next provider query to end of next event loop iteration
          await setImmediatePromise()
          continue
        }

        log(`could not retrieve native token transactions from block ${blockNumber} using the provider.`, err)
        throw err
      }
    }

    return block.timestamp
  }

  /**
   * Gets the token balance of a specific account
   * @param accountAddress account to query for
   * @returns a Promise that resolves with the token balance
   */
  const getBalance = async (accountAddress: Address): Promise<Balance> => {
    const RETRIES = 3
    let rawBalance: BigNumber
    for (let i = 0; i < RETRIES; i++) {
      try {
        rawBalance = await token.balanceOf(accountAddress.toHex())
      } catch (err) {
        if (i + 1 < RETRIES) {
          await setImmediatePromise()
          continue
        }

        log(`Could not determine current on-chain token balance using the provider.`)
        throw Error(`Could not determine on-chain token balance`)
      }
    }

    return new Balance(new BN(rawBalance.toString()))
  }

  /**
   * Gets the native balance of a specific account
   * @param accountAddress account to query for
   * @returns a Promise that resolves with the native balance of the account
   */
  const getNativeBalance = async (accountAddress: Address): Promise<Balance> => {
    const RETRIES = 3
    let rawNativeBalance: BigNumber
    for (let i = 0; i < RETRIES; i++) {
      try {
        rawNativeBalance = await provider.getBalance(accountAddress.toHex())
      } catch (err) {
        if (i + 1 < RETRIES) {
          await setImmediatePromise()
          continue
        }

        log(`Could not determine current on-chain native balance using the provider.`)
        throw Error(`Could not determine on-chain native balance`)
      }
    }

    return new NativeBalance(new BN(rawNativeBalance.toString()))
  }

  return {
    getBalance,
    getNativeBalance,
    getTransactionsInBlock,
    getTimestamp,
    announce,
    withdraw,
    fundChannel,
    finalizeChannelClosure,
    initiateChannelClosure,
    redeemTicket,
    getGenesisBlock: () => genesisBlock,
    setCommitment,
    sendTransaction, //: provider.sendTransaction.bind(provider) as typeof provider['sendTransaction'],
    waitUntilReady: async () => await provider.ready,
    getLatestBlockNumber, // TODO: use indexer when it's done syncing
    subscribeBlock,
    subscribeError: (cb: (err: any) => void | Promise<void>): (() => void) => {
      provider.on('error', cb)
      channels.on('error', cb)
      token.on('error', cb)
      networkRegistry.on('error', cb)

      return () => {
        provider.off('error', cb)
        channels.off('error', cb)
        token.off('error', cb)
        networkRegistry.off('error', cb)
      }
    },
    unsubscribe: () => {
      provider.removeAllListeners()
      channels.removeAllListeners()
      token.removeAllListeners()
      networkRegistry.removeAllListeners()
    },
    getChannels: () => channels,
    getToken: () => token,
    getNetworkRegistry: () => networkRegistry,
    getPrivateKey: () => privateKey,
    getPublicKey: () => publicKey,
    getInfo: () => ({
      network: networkInfo.network,
      hoprTokenAddress: hoprTokenDeployment.address,
      hoprChannelsAddress: hoprChannelsDeployment.address,
      hoprNetworkRegistryAddress: hoprNetworkRegistryDeployment.address,
      channelClosureSecs
    }),
    updateConfirmedTransaction: transactions.moveToConfirmed.bind(
      transactions
    ) as TransactionManager['moveToConfirmed'],
    getAllUnconfirmedHash: transactions.getAllUnconfirmedHash.bind(
      transactions
    ) as TransactionManager['getAllUnconfirmedHash'],
    getAllQueuingTransactionRequests: transactions.getAllQueuingTxs.bind(
      transactions
    ) as TransactionManager['getAllQueuingTxs']
  }
}<|MERGE_RESOLUTION|>--- conflicted
+++ resolved
@@ -173,18 +173,6 @@
     defaultMaxPriorityFeePerGasUnit
   )
 
-<<<<<<< HEAD
-  /**
-   * Build an essential transaction payload from contract parameters
-   * @param value amount of native token to send
-   * @param contract destination to send funds to or contract to execute the requested method
-   * @param method contract method
-   * @param rest contract method arguments
-   * @returns TransactionPayload
-   */
-  const buildEssentialTxPayload = <T extends BaseContract>(
-    value: BigNumber | string | number,
-=======
   const waitForTransaction = (txHash: string, removeListener: () => void) => {
     return new Promise<void>((resolve, reject) => {
       let done = false
@@ -224,13 +212,18 @@
     })
   }
 
-  const populateTransaction = async <T extends BaseContract>(
->>>>>>> de4ee52f
+  /**
+   * Build an essential transaction payload from contract parameters
+   * @param value amount of native token to send
+   * @param contract destination to send funds to or contract to execute the requested method
+   * @param method contract method
+   * @param rest contract method arguments
+   * @returns TransactionPayload
+   */
+  const buildEssentialTxPayload = <T extends BaseContract>(
+    value: BigNumber | string | number,
     contract: T | string,
-    value: BigNumber | string | number,
-    nonce: number,
     method: keyof T['functions'],
-<<<<<<< HEAD
     ...rest: Parameters<T['functions'][keyof T['functions']]>
   ): TransactionPayload => {
     if (rest.length > 0 && typeof contract === 'string') {
@@ -262,11 +255,9 @@
     essentialTxPayload: TransactionPayload,
     handleTxListener: (tx: string) => DeferType<string>
   ): Promise<SendTransactionReturn> => {
-=======
-    rest: Parameters<T['functions'][keyof T['functions']]>
-  ) => {
->>>>>>> de4ee52f
     const gasLimit = 400e3
+    const nonceLock = await nonceTracker.getNonceLock(address)
+    const nonce = nonceLock.nextNonce
 
     let feeData: providers.FeeData
 
@@ -282,7 +273,6 @@
       }
     }
 
-<<<<<<< HEAD
     log('Sending transaction %o', {
       gasLimit,
       maxFeePerGas: feeData.maxFeePerGas,
@@ -294,8 +284,6 @@
     // https://github.com/ethers-io/ethers.js/blob/master/packages/abstract-signer/src.ts/index.ts#L122
     // 1. omit this._checkProvider("sendTransaction");
     // 2. populate transaction, from essential tx payload
-=======
->>>>>>> de4ee52f
     const populatedTx: UnsignedTransaction = {
       to: essentialTxPayload.to,
       value: essentialTxPayload.value,
@@ -308,63 +296,6 @@
       data: essentialTxPayload.data
     }
 
-<<<<<<< HEAD
-=======
-    const essentialTxPayload: TransactionPayload = {
-      to: populatedTx.to,
-      data: populatedTx.data as string,
-      value: BigNumber.from(value)
-    }
-
-    return { populatedTx, essentialTxPayload }
-  }
-
-  /**
-   * Update nonce-tracker and transaction-manager, broadcast the transaction on chain, and listen
-   * to the response until reaching block confirmation.
-   * @param checkDuplicate If the flag is true (default), check if an unconfirmed (pending/mined) transaction with the same payload has been sent
-   * @param value amount of native token to send
-   * @param contract destination to send funds to or contract to execute the requested method
-   * @param method contract method
-   * @param rest contract method arguments
-   * @returns Promise of a ContractTransaction
-   */
-  const sendTransaction = async <T extends BaseContract>(
-    checkDuplicate: Boolean,
-    value: BigNumber | string | number,
-    contract: T | string,
-    method: keyof T['functions'],
-    handleTxListener: (tx: string) => DeferType<string>,
-    ...rest: Parameters<T['functions'][keyof T['functions']]>
-  ): Promise<SendTransactionReturn> => {
-    if (rest.length > 0 && typeof contract === 'string') {
-      throw Error(`sendTransaction: passing arguments to non-contract instances is not implemented`)
-    }
-
-    const nonceLock = await nonceTracker.getNonceLock(address)
-
-    const { populatedTx, essentialTxPayload } = await populateTransaction(
-      contract,
-      value,
-      nonceLock.nextNonce,
-      method,
-      rest
-    )
-
-    log('Sending transaction %o', {
-      gasLimit: populatedTx.gasLimit,
-      maxFeePerGas: populatedTx.maxFeePerGas,
-      maxPriorityFeePerGas: populatedTx.maxPriorityFeePerGas,
-      nonce: populatedTx.nonce
-    })
-    log('essentialTxPayload %o', essentialTxPayload)
-
-    // breakdown steps in ethersjs
-    // https://github.com/ethers-io/ethers.js/blob/master/packages/abstract-signer/src.ts/index.ts#L122
-    // 1. omit this._checkProvider("sendTransaction");
-    // 2. populate transaction
-
->>>>>>> de4ee52f
     if (checkDuplicate) {
       const [isDuplicate, hash] = transactions.existInMinedOrPendingWithHigherFee(
         essentialTxPayload,
@@ -475,24 +406,14 @@
     let sendResult: SendTransactionReturn
     let error: unknown
     try {
-<<<<<<< HEAD
       const confirmationEssentialTxPayload = buildEssentialTxPayload(
-=======
-      sendResult = await sendTransaction(
-        checkDuplicate,
->>>>>>> de4ee52f
         0,
         channels,
         'announce',
         publicKey.toUncompressedPubKeyHex(),
         multiaddr.bytes
       )
-<<<<<<< HEAD
-      const confirmation = await sendTransaction(checkDuplicate, confirmationEssentialTxPayload, txHandler)
-      return confirmation.tx.hash
-    } catch (error) {
-      throw new Error(`Failed in sending announce transaction ${error}`)
-=======
+      sendResult = await sendTransaction(checkDuplicate, confirmationEssentialTxPayload, txHandler)
     } catch (err) {
       error = err
     }
@@ -504,7 +425,6 @@
         throw new Error(`Failed in sending announce transaction because transaction is a duplicate`)
       default:
         throw new Error(`Failed in sending announce transaction due to ${error}`)
->>>>>>> de4ee52f
     }
   }
 
@@ -524,26 +444,18 @@
   ): Promise<string> => {
     log('Withdrawing %s %s tokens', amount, currency)
     let sendResult: SendTransactionReturn
+    let withdrawEssentialTxPayload: TransactionPayload
     let error: unknown
     try {
-<<<<<<< HEAD
-      if (currency === 'NATIVE') {
-        const withdrawEssentialTxPayload = buildEssentialTxPayload(amount, recipient, undefined)
-        const transaction = await sendTransaction(checkDuplicate, withdrawEssentialTxPayload, txHandler)
-        return transaction.tx.hash
-      } else {
-        const withdrawEssentialTxPayload = buildEssentialTxPayload(0, token, 'transfer', recipient, amount)
-        const transaction = await sendTransaction(checkDuplicate, withdrawEssentialTxPayload, txHandler)
-        return transaction.tx.hash
-=======
       switch (currency) {
         case 'NATIVE':
-          sendResult = await sendTransaction(checkDuplicate, amount, recipient, undefined, txHandler)
-          break
-        case 'HOPR':
-          sendResult = await sendTransaction(checkDuplicate, 0, token, 'transfer', txHandler, recipient, amount)
-          break
->>>>>>> de4ee52f
+        withdrawEssentialTxPayload = buildEssentialTxPayload(amount, recipient, undefined)
+        sendResult = await sendTransaction(checkDuplicate, withdrawEssentialTxPayload, txHandler)
+        break
+      case 'HOPR':
+        withdrawEssentialTxPayload = buildEssentialTxPayload(0, token, 'transfer', recipient, amount)
+        sendResult = await sendTransaction(checkDuplicate, withdrawEssentialTxPayload, txHandler)
+        break
       }
     } catch (err) {
       error = err
@@ -586,12 +498,7 @@
     let sendResult: SendTransactionReturn
     let error: unknown
     try {
-<<<<<<< HEAD
       const fundChannelEssentialTxPayload = buildEssentialTxPayload(
-=======
-      await sendTransaction(
-        checkDuplicate,
->>>>>>> de4ee52f
         0,
         token,
         'send',
@@ -602,12 +509,7 @@
           [partyA.toHex(), partyB.toHex(), fundsA.toBN().toString(), fundsB.toBN().toString()]
         )
       )
-<<<<<<< HEAD
-      const transaction = await sendTransaction(checkDuplicate, fundChannelEssentialTxPayload, txHandler)
-      return transaction.tx.hash
-    } catch (error) {
-      throw new Error(`Failed in sending fundChannel transaction ${error}`)
-=======
+      sendResult = await sendTransaction(checkDuplicate, fundChannelEssentialTxPayload, txHandler)
     } catch (err) {
       error = err
     }
@@ -619,7 +521,6 @@
         throw new Error(`Failed in sending fundChannel transaction because transaction is a duplicate`)
       default:
         throw new Error(`Failed in sending fundChannel transaction due to ${error}`)
->>>>>>> de4ee52f
     }
   }
 
@@ -638,23 +539,13 @@
     let error: unknown
 
     try {
-<<<<<<< HEAD
       const initiateChannelClosureEssentialTxPayload = buildEssentialTxPayload(
-=======
-      sendResult = await sendTransaction(
-        checkDuplicate,
->>>>>>> de4ee52f
         0,
         channels,
         'initiateChannelClosure',
         counterparty.toHex()
       )
-<<<<<<< HEAD
-      const transaction = await sendTransaction(checkDuplicate, initiateChannelClosureEssentialTxPayload, txHandler)
-      return transaction.tx.hash
-    } catch (error) {
-      throw new Error(`Failed in sending initiateChannelClosure transaction ${error}`)
-=======
+    sendResult = await sendTransaction(checkDuplicate, initiateChannelClosureEssentialTxPayload, txHandler)
     } catch (err) {
       error
     }
@@ -666,7 +557,6 @@
         throw new Error(`Failed in sending initiateChannelClosure transaction because transaction is a duplicate`)
       default:
         throw new Error(`Failed in sending initiateChannelClosure transaction due to ${error}`)
->>>>>>> de4ee52f
     }
 
     // TODO: catch race-condition
@@ -688,23 +578,13 @@
     let error: unknown
 
     try {
-<<<<<<< HEAD
       const finalizeChannelClosureEssentialTxPayload = buildEssentialTxPayload(
-=======
-      sendResult = await sendTransaction(
-        checkDuplicate,
->>>>>>> de4ee52f
         0,
         channels,
         'finalizeChannelClosure',
         counterparty.toHex()
       )
-<<<<<<< HEAD
-      const transaction = await sendTransaction(checkDuplicate, finalizeChannelClosureEssentialTxPayload, txHandler)
-      return transaction.tx.hash
-    } catch (error) {
-      throw new Error(`Failed in sending finalizeChannelClosure transaction ${error}`)
-=======
+      sendResult = await sendTransaction(checkDuplicate, finalizeChannelClosureEssentialTxPayload, txHandler)
     } catch (err) {
       error = err
     }
@@ -716,7 +596,6 @@
         throw new Error(`Failed in sending finalizeChannelClosure transaction because transaction is a duplicate`)
       default:
         throw new Error(`Failed in sending finalizeChannelClosure transaction due to ${error}`)
->>>>>>> de4ee52f
     }
     // TODO: catch race-condition
   }
@@ -738,12 +617,7 @@
     let sendResult: SendTransactionReturn
     let error: unknown
     try {
-<<<<<<< HEAD
       const redeemTicketEssentialTxPayload = buildEssentialTxPayload(
-=======
-      sendResult = await sendTransaction(
-        checkDuplicate,
->>>>>>> de4ee52f
         0,
         channels,
         'redeemTicket',
@@ -756,12 +630,7 @@
         ackTicket.ticket.winProb.toBN().toString(),
         ackTicket.ticket.signature.toHex()
       )
-<<<<<<< HEAD
-      const transaction = await sendTransaction(checkDuplicate, redeemTicketEssentialTxPayload, txHandler)
-      return transaction.tx.hash
-    } catch (error) {
-      throw new Error(`Failed in sending redeemticket transaction ${error}`)
-=======
+      sendResult = await sendTransaction(checkDuplicate, redeemTicketEssentialTxPayload, txHandler)
     } catch (err) {
       error = err
     }
@@ -773,7 +642,6 @@
         throw new Error(`Failed in sending redeemticket transaction because transaction is a duplicate`)
       default:
         throw new Error(`Failed in sending redeemticket transaction due to ${error}`)
->>>>>>> de4ee52f
     }
   }
 
@@ -794,24 +662,14 @@
     let error: unknown
 
     try {
-<<<<<<< HEAD
       const setCommitmentEssentialTxPayload = buildEssentialTxPayload(
-=======
-      sendResult = await sendTransaction(
-        checkDuplicate,
->>>>>>> de4ee52f
         0,
         channels,
         'bumpChannel',
         counterparty.toHex(),
         commitment.toHex()
       )
-<<<<<<< HEAD
-      const transaction = await sendTransaction(checkDuplicate, setCommitmentEssentialTxPayload, txHandler)
-      return transaction.tx.hash
-    } catch (error) {
-      throw new Error(`Failed in sending setCommitment transaction ${error}`)
-=======
+      sendResult = await sendTransaction(checkDuplicate, setCommitmentEssentialTxPayload, txHandler)
     } catch (err) {
       error = err
     }
@@ -823,7 +681,6 @@
         throw new Error(`Failed in sending commitment transaction because transaction is a duplicate`)
       default:
         throw new Error(`Failed in sending commitment transaction due to ${error}`)
->>>>>>> de4ee52f
     }
   }
 
