--- conflicted
+++ resolved
@@ -1,15 +1,9 @@
 import assert from 'assert'
 import sinon from 'sinon'
 import { dbMock, debug, stringToU8a, PublicKey, Address } from '@hoprnet/hopr-utils'
-<<<<<<< HEAD
-import HoprCoreEthereum, { Indexer, useFixtures } from '.'
-import { sampleChainOptions } from './ethereum.mock'
-import { ACCOUNT_A, ACCOUNT_B, PARTY_A, PARTY_B } from './fixtures'
-=======
 import HoprCoreEthereum, { Indexer, useFixtures } from './index.js'
 import { sampleChainOptions } from './ethereum.mock.js'
 import { ACCOUNT_A, PARTY_A } from './fixtures.js'
->>>>>>> de4ee52f
 
 const namespace = 'hopr:test:hopr-ethereum'
 const log = debug(namespace)
