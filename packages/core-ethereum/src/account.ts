import { providers as IProviders, Wallet as IWallet, ContractTransaction } from 'ethers'
import type HoprEthereum from '.'
<<<<<<< HEAD
import type { HoprToken } from './contracts'
import { ethers, errors } from 'ethers'
import { durations, isExpired } from '@hoprnet/hopr-utils'
import NonceTracker, { NonceLock } from './nonce-tracker'
import TransactionManager from './transaction-manager'
import { PublicKey, Address, Acknowledgement, Balance, Hash, Ticket, NativeBalance, UINT256 } from './types'
=======
import type { TransactionObject } from './tsc/web3/types'
import type { HoprToken } from './tsc/web3/HoprToken'
import Web3 from 'web3'
import { durations, u8aToHex, isExpired, u8aConcat } from '@hoprnet/hopr-utils'
import NonceTracker from './nonce-tracker'
import TransactionManager from './transaction-manager'
import {
  Address,
  Acknowledgement,
  Balance,
  Hash,
  UnacknowledgedTicket,
  NativeBalance,
  UINT256,
  PublicKey
} from './types'
>>>>>>> ded5e998
import { isWinningTicket, isGanache, getNetworkGasPrice } from './utils'
import { PROVIDER_CACHE_TTL } from './constants'
import * as ethereum from './ethereum'
import BN from 'bn.js'

import debug from 'debug'
const log = debug('hopr-core-ethereum:account')

export const EMPTY_HASHED_SECRET = new Hash(new Uint8Array(Hash.SIZE).fill(0x00))
const cache = new Map<'balance' | 'nativeBalance', { value: string; updatedAt: number }>()

class Account {
  private _onChainSecret?: Hash
  private _nonceTracker: NonceTracker
  private _transactions = new TransactionManager()
  private preimage: Hash

  constructor(public coreConnector: HoprEthereum, public wallet: IWallet) {
    this._nonceTracker = new NonceTracker({
      getLatestBlockNumber: async () => {
        // when running our unit/intergration tests using ganache,
        // the indexer doesn't have enough time to pick up the events and reduce the data
        return isGanache(coreConnector.network)
          ? coreConnector.provider.getBlockNumber()
          : coreConnector.indexer.latestBlock
      },
      getTransactionCount: async (address: string, blockNumber?: number) =>
        coreConnector.provider.getTransactionCount(address, blockNumber),
      getConfirmedTransactions: () => Array.from(this._transactions.confirmed.values()),
      getPendingTransactions: () => Array.from(this._transactions.pending.values()),
      minPending: durations.minutes(15)
    })
  }

  public async getNonceLock(): Promise<NonceLock> {
    return this._nonceTracker.getNonceLock(this.address.toHex())
  }

  /**
   * Retrieves HOPR balance, optionally uses the cache.
   * @returns HOPR balance
   */
  public async getBalance(useCache: boolean = false): Promise<Balance> {
    return getBalance(this.coreConnector.hoprToken, this.address, useCache)
  }

  /**
   * Retrieves ETH balance, optionally uses the cache.
   * @returns ETH balance
   */
  public async getNativeBalance(useCache: boolean = false): Promise<NativeBalance> {
    return getNativeBalance(this.coreConnector.provider, this.address, useCache)
  }

  async getTicketEpoch(): Promise<UINT256> {
    const state = await this.coreConnector.indexer.getAccount(this.address)
    if (!state || !state.counter) return UINT256.fromString('0')
    return new UINT256(state.counter)
  }

  /**
   * Returns the current value of the onChainSecret
   */
  async getOnChainSecret(): Promise<Hash | undefined> {
    if (this._onChainSecret && !this._onChainSecret.eq(EMPTY_HASHED_SECRET)) return this._onChainSecret
    const state = await this.coreConnector.indexer.getAccount(this.address)
    if (!state || !state.secret) return undefined
    this.updateLocalState(state.secret)
    return state.secret
  }

  private async initPreimage() {
    if (!this.preimage) {
      const ocs = await this.getOnChainSecret()
      if (!ocs) {
        throw new Error('cannot reserve preimage when there is no on chain secret')
      }
      this.preimage = await this.coreConnector.hashedSecret.findPreImage(ocs)
    }
  }

  /**
   * Reserve a preImage for the given ticket if it is a winning ticket.
   * @param ticket the acknowledged ticket
   */
  async acknowledge(
    unacknowledgedTicket: UnacknowledgedTicket,
    acknowledgementHash: Hash
  ): Promise<Acknowledgement | null> {
    await this.initPreimage()
    const response = Hash.create(u8aConcat(unacknowledgedTicket.secretA.serialize(), acknowledgementHash.serialize()))
    const ticket = unacknowledgedTicket.ticket
    if (await isWinningTicket(ticket.getHash(), response, this.preimage, ticket.winProb)) {
      const ack = new Acknowledgement(ticket, response, this.preimage)
      this.preimage = await this.coreConnector.hashedSecret.findPreImage(this.preimage)
      return ack
    } else {
      return null
    }
  }

  get privateKey(): Uint8Array {
    return ethers.utils.toUtf8Bytes(this.wallet.privateKey)
  }

  get publicKey(): PublicKey {
    return PublicKey.fromString(this.wallet.publicKey)
  }

  get address(): Address {
    return Address.fromString(this.wallet.address)
  }

  updateLocalState(onChainSecret: Hash) {
    this._onChainSecret = onChainSecret
  }

  private handleTransactionError(hash: string, nonce: number, releaseLock: () => void, error: string) {
    releaseLock()
    const reverted = ([errors.CALL_EXCEPTION] as string[]).includes(error)

    if (reverted) {
      log('Transaction with nonce %d and hash %s reverted: %s', nonce, hash, error)

      // this transaction failed but was confirmed as reverted
      this._transactions.moveToConfirmed(hash)
    } else {
      log('Transaction with nonce %d failed to sent: %s', nonce, error)

      const alreadyKnown = ([errors.NONCE_EXPIRED, errors.REPLACEMENT_UNDERPRICED] as string[]).includes(error)
      // if this hash is already known and we already have it included in
      // pending we can safely ignore this
      if (alreadyKnown && this._transactions.pending.has(hash)) return

      // this transaction was not confirmed so we just remove it
      this._transactions.remove(hash)
    }
  }

  public async sendTransaction<T extends (...args: any) => Promise<ContractTransaction>>(
    method: T,
    ...args: Parameters<T> // TODO: omit last
  ): Promise<ContractTransaction> {
    const gasLimit = 300e3
    const gasPrice = getNetworkGasPrice(this.coreConnector.network)
    const nonceLock = await this._nonceTracker.getNonceLock(this.address.toHex())
    const nonce = nonceLock.nextNonce
    let transaction: ContractTransaction

    try {
      log('Sending transaction %o', {
        gasLimit,
        gasPrice,
        nonce
      })
      transaction = await method(args, {
        gasLimit,
        gasPrice,
        nonce
      })
      log('Transaction with nonce %d successfully sent %s, waiting for confimation', nonce, transaction.hash)

      this._transactions.addToPending(transaction.hash, { nonce })
      nonceLock.releaseLock()

      // this is done asynchronous
      transaction
        .wait()
        .then(() => {
          log('Transaction with nonce %d and hash %s confirmed', nonce, transaction.hash)
          this._transactions.moveToConfirmed(transaction.hash)
        })
        .catch((error) => {
          this.handleTransactionError(transaction.hash, nonce, nonceLock.releaseLock, error.message)
        })
    } catch (error) {
      this.handleTransactionError(transaction.hash, nonce, nonceLock.releaseLock, error.message)
    }

    if (!transaction) throw Error('Could not send transaction')
    return transaction
  }
}

/**
 * Retrieves HOPR balance, optionally uses the cache.
 * TODO: use indexer to track HOPR balance
 * @returns HOPR balance
 */
export const getBalance = async (
  hoprToken: HoprToken,
  account: Address,
  useCache: boolean = false
): Promise<Balance> => {
  if (useCache) {
    const cached = cache.get('balance')
    const notExpired = cached && !isExpired(cached.updatedAt, new Date().getTime(), PROVIDER_CACHE_TTL)
    if (notExpired) return new Balance(new BN(cached.value))
  }

  const value = await ethereum.getBalance(hoprToken, account)
  cache.set('balance', { value: value.toBN().toString(), updatedAt: new Date().getTime() })

  return value
}

/**
 * Retrieves ETH balance, optionally uses the cache.
 * @returns ETH balance
 */
export const getNativeBalance = async (
  provider: IProviders.WebSocketProvider,
  account: Address,
  useCache: boolean = false
): Promise<NativeBalance> => {
  if (useCache) {
    const cached = cache.get('nativeBalance')
    const notExpired = cached && !isExpired(cached.updatedAt, new Date().getTime(), PROVIDER_CACHE_TTL)
    if (notExpired) return new NativeBalance(new BN(cached.value))
  }

  const value = await ethereum.getNativeBalance(provider, account)
  cache.set('nativeBalance', { value: value.toBN().toString(), updatedAt: new Date().getTime() })

  return value
}

export default Account<|MERGE_RESOLUTION|>--- conflicted
+++ resolved
@@ -1,30 +1,11 @@
 import { providers as IProviders, Wallet as IWallet, ContractTransaction } from 'ethers'
 import type HoprEthereum from '.'
-<<<<<<< HEAD
 import type { HoprToken } from './contracts'
 import { ethers, errors } from 'ethers'
-import { durations, isExpired } from '@hoprnet/hopr-utils'
+import { durations, isExpired, u8aConcat } from '@hoprnet/hopr-utils'
 import NonceTracker, { NonceLock } from './nonce-tracker'
 import TransactionManager from './transaction-manager'
-import { PublicKey, Address, Acknowledgement, Balance, Hash, Ticket, NativeBalance, UINT256 } from './types'
-=======
-import type { TransactionObject } from './tsc/web3/types'
-import type { HoprToken } from './tsc/web3/HoprToken'
-import Web3 from 'web3'
-import { durations, u8aToHex, isExpired, u8aConcat } from '@hoprnet/hopr-utils'
-import NonceTracker from './nonce-tracker'
-import TransactionManager from './transaction-manager'
-import {
-  Address,
-  Acknowledgement,
-  Balance,
-  Hash,
-  UnacknowledgedTicket,
-  NativeBalance,
-  UINT256,
-  PublicKey
-} from './types'
->>>>>>> ded5e998
+import { PublicKey, Address, Acknowledgement, Balance, Hash, NativeBalance, UINT256, UnacknowledgedTicket } from './types'
 import { isWinningTicket, isGanache, getNetworkGasPrice } from './utils'
 import { PROVIDER_CACHE_TTL } from './constants'
 import * as ethereum from './ethereum'
