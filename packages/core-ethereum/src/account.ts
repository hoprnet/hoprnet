import type HoprEthereum from '.'
import type { TransactionObject } from './tsc/web3/types'
import type { TransactionConfig } from 'web3-core'
import { getRpcOptions } from '@hoprnet/hopr-ethereum'
import { Intermediate, stringToU8a, u8aEquals, u8aToHex } from '@hoprnet/hopr-utils'
import NonceTracker, { Transaction } from './nonce-tracker'
import { AccountId, AcknowledgedTicket, Balance, Hash, NativeBalance, TicketEpoch } from './types'
import { isWinningTicket, pubKeyToAccountId } from './utils'
import { ContractEventEmitter } from './tsc/web3/types'
import { HASHED_SECRET_WIDTH } from './hashedSecret'

import debug from 'debug'
const log = debug('hopr-core-ethereum:account')

<<<<<<< HEAD
export const EMPTY_HASHED_SECRET = new Uint8Array(HASHED_SECRET_WIDTH).fill(0x00)
=======
const rpcOps = getRpcOptions()
>>>>>>> 52bc394e

class Account {
  private _address?: AccountId
  private _preImageIterator: AsyncGenerator<boolean, boolean, AcknowledgedTicket>
  private _ticketEpoch?: TicketEpoch
  private _ticketEpochListener?: ContractEventEmitter<any>
  private _onChainSecret?: Hash
  private _nonceTracker: NonceTracker
  private _confirmed_transactions = new Map<string, Transaction>()
  private _pending_transactions = new Map<string, Transaction>()

  /**
   * The accounts keys:
   */
  public keys: {
    onChain: {
      privKey: Uint8Array
      pubKey: Uint8Array
    }
    offChain: {
      privKey: Uint8Array
      pubKey: Uint8Array
    }
  }

  constructor(public coreConnector: HoprEthereum, privKey: Uint8Array, pubKey: Uint8Array) {
    this.keys = {
      onChain: {
        privKey,
        pubKey
      },
      offChain: {
        privKey,
        pubKey
      }
    }

    this._nonceTracker = new NonceTracker({
      getLatestBlockNumber: () => coreConnector.web3.eth.getBlockNumber(),
      getTransactionCount: async (address: string, blockNumber?: number) =>
        coreConnector.web3.eth.getTransactionCount(address, blockNumber),
      getConfirmedTransactions: () => Array.from(this._confirmed_transactions.values()),
      getPendingTransactions: () => Array.from(this._pending_transactions.values())
    })

    this._preImageIterator = async function* (this: Account) {
      let ticket: AcknowledgedTicket = yield

      let currentPreImage: Promise<Intermediate> = this.coreConnector.hashedSecret.findPreImage(
        await this.onChainSecret
      )

      let tmp: Intermediate = await currentPreImage

      while (true) {
        if (
          await isWinningTicket(
            await (await ticket.signedTicket).ticket.hash,
            ticket.response,
            new Hash(tmp.preImage),
            (await ticket.signedTicket).ticket.winProb
          )
        ) {
          currentPreImage = this.coreConnector.hashedSecret.findPreImage(tmp.preImage)

          ticket.preImage = new Hash(tmp.preImage)

          if (tmp.iteration == 0) {
            // @TODO dispatch call of next hashedSecret submit
            return true
          } else {
            yield true
          }

          tmp = await currentPreImage
        } else {
          yield false
        }

        ticket = yield
      }
    }.call(this)
  }

  async stop() {
    if (this._ticketEpochListener) {
      this._ticketEpochListener.removeAllListeners()
    }
  }

  get nonce(): Promise<number> {
    return this._nonceTracker
      .getNonceLock(this._address.toHex())
      .then((res) => res.nonceDetails.params.highestSuggested)
  }

  /**
   * Returns the current balances of the account associated with this node (HOPR)
   * @returns a promise resolved to Balance
   */
  get balance(): Promise<Balance> {
    return new Promise<Balance>(async (resolve, reject) => {
      try {
        resolve(new Balance(await this.coreConnector.hoprToken.methods.balanceOf((await this.address).toHex()).call()))
      } catch (err) {
        reject(err)
      }
    })
  }

  /**
   * Returns the current native balance (ETH)
   * @returns a promise resolved to Balance
   */
  get nativeBalance(): Promise<NativeBalance> {
    return new Promise(async (resolve, reject) => {
      try {
        resolve(new NativeBalance(await this.coreConnector.web3.eth.getBalance((await this.address).toHex())))
      } catch (err) {
        reject(err)
      }
    })
  }

  get ticketEpoch(): Promise<TicketEpoch> {
    if (this._ticketEpoch != null) {
      return Promise.resolve(this._ticketEpoch)
    }

    this.attachAccountDataListener()

    return this.address.then((address) => {
      return this.coreConnector.hoprChannels.methods
        .accounts(address.toHex())
        .call()
        .then((res) => {
          this._ticketEpoch = new TicketEpoch(res.counter)

          return this._ticketEpoch
        })
    })
  }

  /**
   * Returns the current value of the onChainSecret
   */
  get onChainSecret(): Promise<Hash> {
    if (this._onChainSecret != null) {
      return Promise.resolve(this._onChainSecret)
    }

    this.attachAccountDataListener()

    return this.address.then((address) => {
      return this.coreConnector.hoprChannels.methods
        .accounts(address.toHex())
        .call()
        .then((res) => {
          const hashedSecret = stringToU8a(res.hashedSecret)

          // true if this string is an empty bytes32
          if (u8aEquals(hashedSecret, EMPTY_HASHED_SECRET)) {
            return undefined
          }

          this._onChainSecret = new Hash(hashedSecret)

          return this._onChainSecret
        })
    })
  }

  /**
   * Reserve a preImage for the given ticket if it is a winning ticket.
   * @param ticket the acknowledged ticket
   */
  async reservePreImageIfIsWinning(ticket: AcknowledgedTicket) {
    await this._preImageIterator.next()

    return (await this._preImageIterator.next(ticket)).value
  }

  get address(): Promise<AccountId> {
    if (this._address) {
      return Promise.resolve(this._address)
    }

    return pubKeyToAccountId(this.keys.onChain.pubKey).then((accountId: AccountId) => {
      this._address = accountId
      return this._address
    })
  }

  updateLocalState(onChainSecret: Hash) {
    this._onChainSecret = onChainSecret
  }

  // @TODO: switch to web3js-accounts
  public async signTransaction<T>(
    // config put in .send
    txConfig: Omit<TransactionConfig, 'nonce'>,
    // return of our contract method in web3.Contract instance
    txObject?: TransactionObject<T>
  ) {
    const { web3, network } = this.coreConnector

    const abi = txObject ? txObject.encodeABI() : undefined
    const gas = 200e3

    // set gasPrice
    let gasPrice: number = 1e9
    // specified in network settings
    if (rpcOps[network]?.gasPrice) gasPrice = rpcOps[network]?.gasPrice
    // let's web3 pick gas price
    if (network === 'mainnet') return undefined

    // @TODO: potential deadlock, needs to be improved
    const nonceLock = await this._nonceTracker.getNonceLock(this._address.toHex())

    // @TODO: provide some of the values to avoid multiple calls
    const options = {
      gas,
      gasPrice,
      ...txConfig,
      nonce: nonceLock.nextNonce,
      data: abi
    }

    const signedTransaction = await web3.eth.accounts.signTransaction(options, u8aToHex(this.keys.onChain.privKey))

    const send = () => {
      if (signedTransaction.rawTransaction == null) {
        throw Error('Cannot process transaction because Web3.js did not give us the raw transaction.')
      }

      log('Sending transaction %o', {
        gas: options.gas,
        gasPrice: options.gasPrice,
        nonce: options.nonce,
        hash: signedTransaction.transactionHash
      })

      const event = web3.eth.sendSignedTransaction(signedTransaction.rawTransaction)
      this._pending_transactions.set(signedTransaction.transactionHash, {
        hash: signedTransaction.transactionHash,
        nonce: options.nonce
      })
      log('Added pending transaction %s %i', signedTransaction.transactionHash, options.nonce)
      nonceLock.releaseLock()

      // @TODO: cleanup old txs
      event.once('receipt', () => {
        log('Moving transaction to confirmed %s %i', signedTransaction.transactionHash, options.nonce)
        this._pending_transactions.delete(signedTransaction.transactionHash)
        this._confirmed_transactions.set(signedTransaction.transactionHash, {
          hash: signedTransaction.transactionHash,
          nonce: options.nonce
        })
      })
      event.once('error', (error) => {
        log(
          'Removing failed transaction %s %i with error %s',
          signedTransaction.transactionHash,
          options.nonce,
          error.message
        )
        this._pending_transactions.delete(signedTransaction.transactionHash)
        this._confirmed_transactions.delete(signedTransaction.transactionHash)
      })

      return event
    }

    return {
      send,
      transactionHash: signedTransaction.transactionHash
    }
  }

  private async attachAccountDataListener() {
    if (this._ticketEpochListener == null) {
      // listen for 'SecretHashSet' events and update 'ticketEpoch'
      // on error, safely reset 'ticketEpoch' & event listener
      try {
        this._ticketEpochListener = this.coreConnector.hoprChannels.events
          .SecretHashSet({
            fromBlock: 'latest',
            filter: {
              account: (await this.address).toHex()
            }
          })
          .on('data', (event) => {
            log('new ticketEpoch', event.returnValues.counter)

            this._ticketEpoch = new TicketEpoch(event.returnValues.counter)
            this._onChainSecret = new Hash(stringToU8a(event.returnValues.secretHash), Hash.SIZE)
          })
          .on('error', (error) => {
            log('error listening to SecretHashSet events', error.message)

            this._ticketEpochListener?.removeAllListeners()
            this._ticketEpoch = undefined
          })
      } catch (err) {
        log(err)
        this._ticketEpochListener?.removeAllListeners()
      }
    }
  }
}

export default Account<|MERGE_RESOLUTION|>--- conflicted
+++ resolved
@@ -12,11 +12,8 @@
 import debug from 'debug'
 const log = debug('hopr-core-ethereum:account')
 
-<<<<<<< HEAD
 export const EMPTY_HASHED_SECRET = new Uint8Array(HASHED_SECRET_WIDTH).fill(0x00)
-=======
 const rpcOps = getRpcOptions()
->>>>>>> 52bc394e
 
 class Account {
   private _address?: AccountId
