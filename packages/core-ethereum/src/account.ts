--- conflicted
+++ resolved
@@ -7,14 +7,8 @@
 import { durations, stringToU8a, u8aEquals, u8aToHex, isExpired } from '@hoprnet/hopr-utils'
 import NonceTracker from './nonce-tracker'
 import TransactionManager from './transaction-manager'
-<<<<<<< HEAD
-import { Address, AcknowledgedTicket, Balance, Hash, NativeBalance, TicketEpoch } from './types'
+import { Address, AcknowledgedTicket, Balance, Hash, NativeBalance, UINT256 } from './types'
 import { isWinningTicket, pubKeyToAddress, isGanache, getNetworkGasPrice } from './utils'
-=======
-import { Address, AcknowledgedTicket, Balance, Hash, NativeBalance, UINT256 } from './types'
-import { isWinningTicket, pubKeyToAddress, isGanache } from './utils'
-import { HASHED_SECRET_WIDTH } from './hashedSecret'
->>>>>>> 324e3233
 import { WEB3_CACHE_TTL } from './constants'
 import * as ethereum from './ethereum'
 import BN from 'bn.js'
@@ -151,7 +145,7 @@
         .accounts(address.toHex())
         .call()
         .then((res) => {
-          this._ticketEpoch = new UINT256(res.counter)
+          this._ticketEpoch = UINT256.fromString(res.counter)
 
           return this._ticketEpoch
         })
@@ -311,13 +305,8 @@
           .on('data', (event) => {
             log('new ticketEpoch', event.returnValues.counter)
 
-<<<<<<< HEAD
-            this._ticketEpoch = new TicketEpoch(event.returnValues.counter)
+            this._ticketEpoch = UINT256.fromString(event.returnValues.counter)
             this._onChainSecret = new Hash(stringToU8a(event.returnValues.secret), Hash.SIZE)
-=======
-            this._ticketEpoch = new UINT256(event.returnValues.counter)
-            this._onChainSecret = new Hash(stringToU8a(event.returnValues.secretHash), Hash.SIZE)
->>>>>>> 324e3233
           })
           .on('error', (error) => {
             log('error listening to SecretHashSet events', error.message)
@@ -367,13 +356,13 @@
   if (useCache) {
     const cached = cache.get('nativeBalance')
     const notExpired = cached && !isExpired(cached.updatedAt, new Date().getTime(), WEB3_CACHE_TTL)
-    if (notExpired) return new NativeBalance(cached.value)
+    if (notExpired) return new NativeBalance(new BN(cached.value))
   }
 
   const value = await ethereum.getNativeBalance(web3, account)
   cache.set('nativeBalance', { value: value.toString(), updatedAt: new Date().getTime() })
 
-  return new NativeBalance(value)
+  return value
 }
 
 export default Account