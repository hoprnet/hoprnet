import type { TransactionConfig } from 'web3-core'
import type HoprEthereum from '.'
import type { TransactionObject } from './tsc/web3/types'
import type { HoprToken } from './tsc/web3/HoprToken'
import Web3 from 'web3'
import { durations, u8aToHex, isExpired } from '@hoprnet/hopr-utils'
import NonceTracker from './nonce-tracker'
import TransactionManager from './transaction-manager'
import { Address, AcknowledgedTicket, Balance, Hash, NativeBalance, UINT256, PublicKey } from './types'
import { isWinningTicket, isGanache, getNetworkGasPrice } from './utils'
import { WEB3_CACHE_TTL } from './constants'
import * as ethereum from './ethereum'
import BN from 'bn.js'

import debug from 'debug'
const log = debug('hopr-core-ethereum:account')

export const EMPTY_HASHED_SECRET = new Hash(new Uint8Array(Hash.SIZE).fill(0x00))
const cache = new Map<'balance' | 'nativeBalance', { value: string; updatedAt: number }>()

class Account {
  private _address?: Address
  private _onChainSecret?: Hash
  private _nonceTracker: NonceTracker
  private _transactions = new TransactionManager()
  private preimage: Hash

  /**
   * The accounts keys:
   */
  public keys: {
    onChain: {
      privKey: Uint8Array
      pubKey: PublicKey
    }
    offChain: {
      privKey: Uint8Array
      pubKey: PublicKey
    }
  }

  constructor(public coreConnector: HoprEthereum, privKey: Uint8Array, pubKey: PublicKey, private chainId: number) {
    this.keys = {
      onChain: {
        privKey,
        pubKey
      },
      offChain: {
        privKey,
        pubKey
      }
    }

    this._nonceTracker = new NonceTracker({
      getLatestBlockNumber: async () => {
        // when running our unit/intergration tests using ganache,
        // the indexer doesn't have enough time to pick up the events and reduce the data
        return isGanache(coreConnector.network)
          ? coreConnector.web3.eth.getBlockNumber()
          : coreConnector.indexer.latestBlock
      },
      getTransactionCount: async (address: string, blockNumber?: number) =>
        coreConnector.web3.eth.getTransactionCount(address, blockNumber),
      getConfirmedTransactions: () => Array.from(this._transactions.confirmed.values()),
      getPendingTransactions: () => Array.from(this._transactions.pending.values()),
      minPending: durations.minutes(15)
    })
  }

  /**
   * @deprecated Nonces are automatically assigned when signing a transaction
   * @return next nonce
   */
  get nonce(): Promise<number> {
    return this._nonceTracker
      .getNonceLock(this._address.toHex())
      .then((res) => res.nonceDetails.params.highestSuggested)
  }

  /**
   * Retrieves HOPR balance, optionally uses the cache.
   * @returns HOPR balance
   */
  public async getBalance(useCache: boolean = false): Promise<Balance> {
    return getBalance(this.coreConnector.hoprToken, await this.address, useCache)
  }

  /**
   * Retrieves ETH balance, optionally uses the cache.
   * @returns ETH balance
   */
  public async getNativeBalance(useCache: boolean = false): Promise<NativeBalance> {
    return getNativeBalance(this.coreConnector.web3, await this.address, useCache)
  }

<<<<<<< HEAD
  get ticketEpoch(): Promise<UINT256> {
    if (this._ticketEpoch != null) {
      return Promise.resolve(this._ticketEpoch)
    }

    this.attachAccountDataListener()

    return this.coreConnector.hoprChannels.methods
      .accounts(this.address.toHex())
      .call()
      .then((res) => {
        this._ticketEpoch = UINT256.fromString(res.counter)
        return this._ticketEpoch
      })
=======
  async getTicketEpoch(): Promise<UINT256> {
    const state = await this.coreConnector.indexer.getAccount(await this.address)
    if (!state || !state.counter) return UINT256.fromString('0')
    return new UINT256(state.counter)
>>>>>>> a8af5e45
  }

  /**
   * Returns the current value of the onChainSecret
   */
  async getOnChainSecret(): Promise<Hash | undefined> {
    if (this._onChainSecret && !this._onChainSecret.eq(EMPTY_HASHED_SECRET)) return this._onChainSecret

    const state = await this.coreConnector.indexer.getAccount(await this.address)
    if (!state || !state.secret) return undefined

<<<<<<< HEAD
    return this.coreConnector.hoprChannels.methods
      .accounts(this.address.toHex())
      .call()
      .then((res) => {
        const hashedSecret = stringToU8a(res.secret)

        // true if this string is an empty bytes32
        if (u8aEquals(hashedSecret, EMPTY_HASHED_SECRET)) {
          return undefined
        }

        this._onChainSecret = new Hash(hashedSecret)

        return this._onChainSecret
      })
=======
    this.updateLocalState(state.secret)
    return state.secret
>>>>>>> a8af5e45
  }

  /**
   * Reserve a preImage for the given ticket if it is a winning ticket.
   * @param ticket the acknowledged ticket
   * DANGER mutates ticket.
   */
  async reservePreImageIfIsWinning(ticket: AcknowledgedTicket) {
    // TODO replace this whole clusterf***
    if (!this.preimage) {
      this.preimage = await this.coreConnector.hashedSecret.findPreImage(await this.getOnChainSecret())
    }
    if (
      await isWinningTicket(
        await (await ticket.signedTicket).ticket.hash,
        ticket.response,
        this.preimage,
        (await ticket.signedTicket).ticket.winProb
      )
    ) {
      ticket.preImage = this.preimage
      this.preimage = await this.coreConnector.hashedSecret.findPreImage(this.preimage)
      return true
    } else {
      return false
    }
  }

  get address(): Address {
    return this.keys.onChain.pubKey.toAddress()
  }

  updateLocalState(onChainSecret: Hash) {
    this._onChainSecret = onChainSecret
  }

  // @TODO: switch to web3js-accounts
  public async signTransaction<T>(
    // config put in .send
    txConfig: Omit<TransactionConfig, 'nonce'>,
    // return of our contract method in web3.Contract instance
    txObject?: TransactionObject<T>
  ) {
    const { web3, network } = this.coreConnector

    const abi = txObject ? txObject.encodeABI() : undefined
    const gas = 300e3

    // if it returns undefined, let web3 pick gas price
    const gasPrice = getNetworkGasPrice(network)

    // @TODO: potential deadlock, needs to be improved
    const nonceLock = await this._nonceTracker.getNonceLock(this._address.toHex())

    // @TODO: provide some of the values to avoid multiple calls
    const options = {
      gas,
      gasPrice,
      ...txConfig,
      chainId: this.chainId,
      nonce: nonceLock.nextNonce,
      data: abi
    }

    const signedTransaction = await web3.eth.accounts.signTransaction(options, u8aToHex(this.keys.onChain.privKey))

    const send = () => {
      if (signedTransaction.rawTransaction == null) {
        throw Error('Cannot process transaction because Web3.js did not give us the raw transaction.')
      }

      log('Sending transaction %o', {
        gas: options.gas,
        gasPrice:
          typeof options.gasPrice === 'string' && options.gasPrice.startsWith('0x')
            ? Web3.utils.hexToNumber(options.gasPrice)
            : options.gasPrice,
        nonce: options.nonce,
        hash: signedTransaction.transactionHash
      })

      const event = web3.eth.sendSignedTransaction(signedTransaction.rawTransaction)
      this._transactions.addToPending(signedTransaction.transactionHash, { nonce: options.nonce })
      nonceLock.releaseLock()

      // @TODO: cleanup old txs
      event.once('receipt', () => {
        this._transactions.moveToConfirmed(signedTransaction.transactionHash)
      })
      event.once('error', (error) => {
        const receipt = error['receipt']

        // same tx was submitted twice
        if (error.message.includes('already known')) return

        log(
          'Transaction failed %s %i with error %s',
          signedTransaction.transactionHash,
          options.nonce,
          error.message,
          receipt ? receipt : 'no receipt'
        )

        // mean tx was confirmed & reverted
        if (receipt) {
          this._transactions.moveToConfirmed(signedTransaction.transactionHash)
        } else {
          this._transactions.remove(signedTransaction.transactionHash)
        }
      })

      return event
    }

    return {
      send,
      transactionHash: signedTransaction.transactionHash
    }
  }
}

/**
 * Retrieves HOPR balance, optionally uses the cache.
 * TODO: use indexer to track HOPR balance
 * @returns HOPR balance
 */
export const getBalance = async (
  hoprToken: HoprToken,
  account: Address,
  useCache: boolean = false
): Promise<Balance> => {
  if (useCache) {
    const cached = cache.get('balance')
    const notExpired = cached && !isExpired(cached.updatedAt, new Date().getTime(), WEB3_CACHE_TTL)
    if (notExpired) return new Balance(new BN(cached.value))
  }

  const value = await ethereum.getBalance(hoprToken, account)
  cache.set('balance', { value: value.toBN().toString(), updatedAt: new Date().getTime() })

  return value
}

/**
 * Retrieves ETH balance, optionally uses the cache.
 * @returns ETH balance
 */
export const getNativeBalance = async (
  web3: Web3,
  account: Address,
  useCache: boolean = false
): Promise<NativeBalance> => {
  if (useCache) {
    const cached = cache.get('nativeBalance')
    const notExpired = cached && !isExpired(cached.updatedAt, new Date().getTime(), WEB3_CACHE_TTL)
    if (notExpired) return new NativeBalance(new BN(cached.value))
  }

  const value = await ethereum.getNativeBalance(web3, account)
  cache.set('nativeBalance', { value: value.toBN().toString(), updatedAt: new Date().getTime() })

  return value
}

export default Account<|MERGE_RESOLUTION|>--- conflicted
+++ resolved
@@ -93,27 +93,10 @@
     return getNativeBalance(this.coreConnector.web3, await this.address, useCache)
   }
 
-<<<<<<< HEAD
-  get ticketEpoch(): Promise<UINT256> {
-    if (this._ticketEpoch != null) {
-      return Promise.resolve(this._ticketEpoch)
-    }
-
-    this.attachAccountDataListener()
-
-    return this.coreConnector.hoprChannels.methods
-      .accounts(this.address.toHex())
-      .call()
-      .then((res) => {
-        this._ticketEpoch = UINT256.fromString(res.counter)
-        return this._ticketEpoch
-      })
-=======
   async getTicketEpoch(): Promise<UINT256> {
     const state = await this.coreConnector.indexer.getAccount(await this.address)
     if (!state || !state.counter) return UINT256.fromString('0')
     return new UINT256(state.counter)
->>>>>>> a8af5e45
   }
 
   /**
@@ -125,26 +108,8 @@
     const state = await this.coreConnector.indexer.getAccount(await this.address)
     if (!state || !state.secret) return undefined
 
-<<<<<<< HEAD
-    return this.coreConnector.hoprChannels.methods
-      .accounts(this.address.toHex())
-      .call()
-      .then((res) => {
-        const hashedSecret = stringToU8a(res.secret)
-
-        // true if this string is an empty bytes32
-        if (u8aEquals(hashedSecret, EMPTY_HASHED_SECRET)) {
-          return undefined
-        }
-
-        this._onChainSecret = new Hash(hashedSecret)
-
-        return this._onChainSecret
-      })
-=======
     this.updateLocalState(state.secret)
     return state.secret
->>>>>>> a8af5e45
   }
 
   /**
