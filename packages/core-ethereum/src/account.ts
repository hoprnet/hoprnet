import type { TransactionConfig } from 'web3-core'
import type HoprEthereum from '.'
import type { ContractEventEmitter } from './tsc/web3/types'
import type { TransactionObject } from './tsc/web3/types'
import type { HoprToken } from './tsc/web3/HoprToken'
import Web3 from 'web3'
import { getRpcOptions, Network } from '@hoprnet/hopr-ethereum'
import { durations, stringToU8a, u8aToHex, isExpired } from '@hoprnet/hopr-utils'
import NonceTracker from './nonce-tracker'
import TransactionManager from './transaction-manager'
<<<<<<< HEAD
import { AccountId, Balance, Hash, NativeBalance, TicketEpoch } from './types'
import { pubKeyToAccountId } from './utils'
=======
import { AccountId, AcknowledgedTicket, Balance, Hash, NativeBalance, TicketEpoch } from './types'
import { isWinningTicket, pubKeyToAccountId, isGanache } from './utils'
import { HASHED_SECRET_WIDTH } from './hashedSecret'
>>>>>>> ab042d7c
import { WEB3_CACHE_TTL } from './constants'
import * as ethereum from './ethereum'

import debug from 'debug'
const log = debug('hopr-core-ethereum:account')

const rpcOps = getRpcOptions()
const cache = new Map<'balance' | 'nativeBalance', { value: string; updatedAt: number }>()

class Account {
  private _address?: AccountId
  private _ticketEpoch?: TicketEpoch
  private _ticketEpochListener?: ContractEventEmitter<any>
  private _nonceTracker: NonceTracker
  private _transactions = new TransactionManager()

  /**
   * The accounts keys:
   */
  public keys: {
    onChain: {
      privKey: Uint8Array
      pubKey: Uint8Array
    }
    offChain: {
      privKey: Uint8Array
      pubKey: Uint8Array
    }
  }

  constructor(public coreConnector: HoprEthereum, privKey: Uint8Array, pubKey: Uint8Array, private chainId: number) {
    this.keys = {
      onChain: {
        privKey,
        pubKey
      },
      offChain: {
        privKey,
        pubKey
      }
    }

    this._nonceTracker = new NonceTracker({
      getLatestBlockNumber: async () => {
        // when running our unit/intergration tests using ganache,
        // the indexer doesn't have enough time to pick up the events and reduce the data
        return isGanache(coreConnector.network)
          ? coreConnector.web3.eth.getBlockNumber()
          : coreConnector.indexer.latestBlock
      },
      getTransactionCount: async (address: string, blockNumber?: number) =>
        coreConnector.web3.eth.getTransactionCount(address, blockNumber),
      getConfirmedTransactions: () => Array.from(this._transactions.confirmed.values()),
      getPendingTransactions: () => Array.from(this._transactions.pending.values()),
      minPending: durations.minutes(15)
    })

    this.attachAccountDataListener()
  }

  async stop() {
    if (this._ticketEpochListener) {
      this._ticketEpochListener.removeAllListeners()
    }
  }

  /**
   * @deprecated Nonces are automatically assigned when signing a transaction
   * @return next nonce
   */
  get nonce(): Promise<number> {
    return this._nonceTracker
      .getNonceLock(this._address.toHex())
      .then((res) => res.nonceDetails.params.highestSuggested)
  }

  /**
   * Retrieves HOPR balance, optionally uses the cache.
   * @returns HOPR balance
   */
  public async getBalance(useCache: boolean = false): Promise<Balance> {
    return getBalance(this.coreConnector.hoprToken, await this.address, useCache)
  }

  /**
   * Retrieves ETH balance, optionally uses the cache.
   * @returns ETH balance
   */
  public async getNativeBalance(useCache: boolean = false): Promise<NativeBalance> {
    return getNativeBalance(this.coreConnector.web3, await this.address, useCache)
  }

  get ticketEpoch(): Promise<TicketEpoch> {
    if (this._ticketEpoch != null) {
      return Promise.resolve(this._ticketEpoch)
    }

    this.attachAccountDataListener()

    return this.address.then((address) => {
      return this.coreConnector.hoprChannels.methods
        .accounts(address.toHex())
        .call()
        .then((res) => {
          this._ticketEpoch = new TicketEpoch(res.counter)

          return this._ticketEpoch
        })
    })
  }

  get address(): Promise<AccountId> {
    if (this._address) {
      return Promise.resolve(this._address)
    }

    return pubKeyToAccountId(this.keys.onChain.pubKey).then((accountId: AccountId) => {
      this._address = accountId
      return this._address
    })
  }

  // @TODO: switch to web3js-accounts
  public async signTransaction<T>(
    // config put in .send
    txConfig: Omit<TransactionConfig, 'nonce'>,
    // return of our contract method in web3.Contract instance
    txObject?: TransactionObject<T>
  ) {
    const { web3, network } = this.coreConnector

    const abi = txObject ? txObject.encodeABI() : undefined
    const gas = 300e3

    // let web3 pick gas price
    // should be used when the gas price fluctuates
    // as it allows the provider to pick a gas price
    let gasPrice: number
    // if its a known network with constant gas price
    if (rpcOps[network] && !(['mainnet', 'ropsten', 'goerli'] as Network[]).includes(network)) {
      gasPrice = rpcOps[network]?.gasPrice ?? 1e9
    }

    // @TODO: potential deadlock, needs to be improved
    const nonceLock = await this._nonceTracker.getNonceLock(this._address.toHex())

    // @TODO: provide some of the values to avoid multiple calls
    const options = {
      gas,
      gasPrice,
      ...txConfig,
      chainId: this.chainId,
      nonce: nonceLock.nextNonce,
      data: abi
    }

    const signedTransaction = await web3.eth.accounts.signTransaction(options, u8aToHex(this.keys.onChain.privKey))

    const send = () => {
      if (signedTransaction.rawTransaction == null) {
        throw Error('Cannot process transaction because Web3.js did not give us the raw transaction.')
      }

      log('Sending transaction %o', {
        gas: options.gas,
        gasPrice:
          typeof options.gasPrice === 'string' && options.gasPrice.startsWith('0x')
            ? Web3.utils.hexToNumber(options.gasPrice)
            : options.gasPrice,
        nonce: options.nonce,
        hash: signedTransaction.transactionHash
      })

      const event = web3.eth.sendSignedTransaction(signedTransaction.rawTransaction)
      this._transactions.addToPending(signedTransaction.transactionHash, { nonce: options.nonce })
      nonceLock.releaseLock()

      // @TODO: cleanup old txs
      event.once('receipt', () => {
        this._transactions.moveToConfirmed(signedTransaction.transactionHash)
      })
      event.once('error', (error) => {
        const receipt = error['receipt']

        // same tx was submitted twice
        if (error.message.includes('already known')) return

        log(
          'Transaction failed %s %i with error %s',
          signedTransaction.transactionHash,
          options.nonce,
          error.message,
          receipt ? receipt : 'no receipt'
        )

        // mean tx was confirmed & reverted
        if (receipt) {
          this._transactions.moveToConfirmed(signedTransaction.transactionHash)
        } else {
          this._transactions.remove(signedTransaction.transactionHash)
        }
      })

      return event
    }

    return {
      send,
      transactionHash: signedTransaction.transactionHash
    }
  }

  private async attachAccountDataListener() {
    if (this._ticketEpochListener == null) {
      // listen for 'SecretHashSet' events and update 'ticketEpoch'
      // on error, safely reset 'ticketEpoch' & event listener
      try {
        this._ticketEpochListener = this.coreConnector.hoprChannels.events
          .SecretHashSet({
            fromBlock: 'latest',
            filter: {
              account: (await this.address).toHex()
            }
          })
          .on('data', (event) => {
            log('new ticketEpoch', event.returnValues.counter)

            this._ticketEpoch = new TicketEpoch(event.returnValues.counter)
            this.coreConnector.probabilisticPayments.updateOnChainSecret(
              new Hash(stringToU8a(event.returnValues.secretHash), Hash.SIZE)
            )
          })
          .on('error', (error) => {
            log('error listening to SecretHashSet events', error.message)

            this._ticketEpochListener?.removeAllListeners()
            this._ticketEpoch = undefined
          })
      } catch (err) {
        log(err)
        this._ticketEpochListener?.removeAllListeners()
      }
    }
  }
}

/**
 * Retrieves HOPR balance, optionally uses the cache.
 * TODO: use indexer to track HOPR balance
 * @returns HOPR balance
 */
export const getBalance = async (
  hoprToken: HoprToken,
  account: AccountId,
  useCache: boolean = false
): Promise<Balance> => {
  if (useCache) {
    const cached = cache.get('balance')
    const notExpired = cached && !isExpired(cached.updatedAt, new Date().getTime(), WEB3_CACHE_TTL)
    if (notExpired) return new Balance(cached.value)
  }

  const value = await ethereum.getBalance(hoprToken, account)
  cache.set('balance', { value: value.toString(), updatedAt: new Date().getTime() })

  return value
}

/**
 * Retrieves ETH balance, optionally uses the cache.
 * @returns ETH balance
 */
export const getNativeBalance = async (
  web3: Web3,
  account: AccountId,
  useCache: boolean = false
): Promise<NativeBalance> => {
  if (useCache) {
    const cached = cache.get('nativeBalance')
    const notExpired = cached && !isExpired(cached.updatedAt, new Date().getTime(), WEB3_CACHE_TTL)
    if (notExpired) return new NativeBalance(cached.value)
  }

  const value = await ethereum.getNativeBalance(web3, account)
  cache.set('nativeBalance', { value: value.toString(), updatedAt: new Date().getTime() })

  return new NativeBalance(value)
}

export default Account<|MERGE_RESOLUTION|>--- conflicted
+++ resolved
@@ -8,14 +8,8 @@
 import { durations, stringToU8a, u8aToHex, isExpired } from '@hoprnet/hopr-utils'
 import NonceTracker from './nonce-tracker'
 import TransactionManager from './transaction-manager'
-<<<<<<< HEAD
 import { AccountId, Balance, Hash, NativeBalance, TicketEpoch } from './types'
-import { pubKeyToAccountId } from './utils'
-=======
-import { AccountId, AcknowledgedTicket, Balance, Hash, NativeBalance, TicketEpoch } from './types'
-import { isWinningTicket, pubKeyToAccountId, isGanache } from './utils'
-import { HASHED_SECRET_WIDTH } from './hashedSecret'
->>>>>>> ab042d7c
+import { pubKeyToAccountId, isGanache } from './utils'
 import { WEB3_CACHE_TTL } from './constants'
 import * as ethereum from './ethereum'
 
