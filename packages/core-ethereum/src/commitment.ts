--- conflicted
+++ resolved
@@ -5,11 +5,7 @@
 // We need to persist this string of commitments in the database, and support
 // syncing back and forth with those that have been persisted on chain.
 import { debug, Hash, HoprDB, toU8a, u8aConcat, U256 } from '@hoprnet/hopr-utils'
-<<<<<<< HEAD
-import { derive_commitment_seed, recover_iterated_hash, iterate_hash } from '@hoprnet/hopr-core/lib/core_crypto.js'
-=======
 
->>>>>>> 407db8f3
 import type { PeerId } from '@libp2p/interface-peer-id'
 import { keysPBM } from '@libp2p/crypto/keys'
 
