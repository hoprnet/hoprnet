--- conflicted
+++ resolved
@@ -4,19 +4,15 @@
 //
 // We need to persist this string of commitments in the database, and support
 // syncing back and forth with those that have been persisted on chain.
-<<<<<<< HEAD
 import { debug, Hash, HoprDB, toU8a, u8aConcat, U256 } from '@hoprnet/hopr-utils'
-import { derive_commitment_seed, recover_iterated_hash, iterate_hash } from '@hoprnet/hopr-core/lib/core_crypto.js'
-=======
-import { debug, Hash, HoprDB, toU8a, u8aConcat, U256, recoverIteratedHash, iterateHash } from '@hoprnet/hopr-utils'
->>>>>>> dddbf842
+
 import type { PeerId } from '@libp2p/interface-peer-id'
 import { keysPBM } from '@libp2p/crypto/keys'
 
 // NOTE: Workaround until also this file is converted to Rust
 // Reason being that all cryptography is now in core-crypto, and core-ethereum cannot depend
 // on core (would be a circular dependency)
-import { derive_commitment_seed } from '../../core/lib/core_crypto.js'
+import { derive_commitment_seed, recover_iterated_hash, iterate_hash } from '../../core/lib/core_crypto.js'
 
 const log = debug('hopr-core-ethereum:commitment')
 
