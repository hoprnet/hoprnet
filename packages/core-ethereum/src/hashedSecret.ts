import { Hash } from './types'
import Debug from 'debug'
import { randomBytes } from 'crypto'
import { u8aToHex, u8aConcat, iterateHash, recoverIteratedHash } from '@hoprnet/hopr-utils'
import type { Intermediate } from '@hoprnet/hopr-utils'
import { publicKeyConvert } from 'secp256k1'
import { hash as hashFunctionUtils, waitForConfirmation } from './utils'
import { OnChainSecret, OnChainSecretIntermediary } from './dbKeys'
import type { LevelUp } from 'levelup'
import type { HoprChannels } from './tsc/web3/HoprChannels'
import type Account from './account'

export const DB_ITERATION_BLOCK_SIZE = 10000
export const TOTAL_ITERATIONS = 100000
export const HASHED_SECRET_WIDTH = 27

const log = Debug('hopr-core-ethereum:hashedSecret')
const isNullAccount = (a: string) => a == null || ['0', '0x', '0x'.padEnd(66, '0')].includes(a)

export async function hashFunction(msg: Uint8Array): Promise<Uint8Array> {
  return (await hashFunctionUtils(msg)).slice(0, HASHED_SECRET_WIDTH)
}

class HashedSecret {
  private initialized: boolean
  private onChainSecret: Hash
  private offChainSecret: Hash

  constructor(private db: LevelUp, private account: Account, private channels: HoprChannels) {
    this.initialized = false
  }

  /**
   * @returns a promise that resolves to a Hash if secret is found
   */
  private async getOffChainSecret(): Promise<Hash | undefined> {
    try {
      return await this.db.get(Buffer.from(OnChainSecret()))
    } catch (err) {
      if (!err.notFound) {
        throw err
      }
      return
    }
  }

  /**
   * @returns a deterministic secret that is used in debug mode
   */
  private async getDebugAccountSecret(): Promise<Hash> {
    const account = await this.channels.methods.accounts((await this.account.address).toHex()).call()

    return new Hash(
      (
        await hashFunction(u8aConcat(new Uint8Array([parseInt(account.counter)]), this.account.keys.onChain.pubKey))
      ).slice(0, HASHED_SECRET_WIDTH)
    )
  }

  private async hint(index: number): Promise<Uint8Array | undefined> {
    try {
      return await this.db.get(Buffer.from(OnChainSecretIntermediary(index)))
    } catch (err) {
      if (err.notFound) {
        return
      }
      throw err
    }
  }
  /**
   * Creates a random secret OR a deterministic one if running in debug mode,
   * it will then loop X amount of times, on each loop we hash the previous result.
   * We store the last result.
   * @returns a promise that resolves to a Hash if secret is found
   */
  private async createAndStoreSecretOffChain(debug: boolean): Promise<Hash> {
    let onChainSecret = debug ? await this.getDebugAccountSecret() : new Hash(randomBytes(HASHED_SECRET_WIDTH))

    let dbBatch = this.db.batch()

    const result = await iterateHash(onChainSecret, hashFunction, TOTAL_ITERATIONS, DB_ITERATION_BLOCK_SIZE)

    for (const intermediate of result.intermediates) {
      dbBatch = dbBatch.put(
        Buffer.from(OnChainSecretIntermediary(intermediate.iteration)),
        Buffer.from(intermediate.preImage)
      )
    }

    await dbBatch.write()

    return new Hash(result.hash)
  }

  private async storeSecretOnChain(secret: Hash): Promise<void> {
    log(`storing secret on chain, setting secret to ${u8aToHex(secret)}`)
<<<<<<< HEAD
    const address = (await this.account.address).toHex() 
    const account = await this.channels.methods.accounts(address).call()
=======
    const account = await this.channels.methods.accounts((await this.account.address).toHex()).call()
>>>>>>> bb8d4efd

    if (isNullAccount(account.accountX)) {
      const uncompressedPubKey = publicKeyConvert(this.account.keys.onChain.pubKey, false).slice(1)
      log('account is also null, calling channel.init')
      try {
        await waitForConfirmation(
          (
            await this.account.signTransaction(
              {
                from: address,
                to: this.channels.options.address
              },
              this.channels.methods.init(
                u8aToHex(uncompressedPubKey.slice(0, 32)),
                u8aToHex(uncompressedPubKey.slice(32, 64)),
                u8aToHex(secret)
              )
            )
          ).send()
        )
      } catch (e) {
        if (e.message.match(/Account must not be set/)) {
          // There is a potential race condition due to the fact that 2 init
          // calls may be in flight at once, and therefore we may have init
          // called on an initialized account. If so, trying again should solve
          // the problem.
          log('race condition encountered in HoprChannel.init - retrying')
          return this.storeSecretOnChain(secret)
        }
        throw e
      }
    } else {
      // @TODO this is potentially dangerous because it increases the account counter
      log('account is already on chain, storing secret.')
      try {
        await waitForConfirmation(
          (
            await this.account.signTransaction(
              {
                from: address,
                to: this.channels.options.address
              },
              this.channels.methods.setHashedSecret(u8aToHex(secret))
            )
          ).send()
        )
      } catch (e) {
        if (e.message.match(/new and old hashedSecrets are the same/)) {
          // NBD. no-op
          return
        }
        throw e
      }
    }

    log('stored on chain')
  }

  private async calcOnChainSecretFromDb(debug?: boolean): Promise<Hash | never> {
    let result = await iterateHash(
      debug == true ? await this.getDebugAccountSecret() : undefined,
      hashFunction,
      TOTAL_ITERATIONS,
      DB_ITERATION_BLOCK_SIZE,
      this.hint.bind(this)
    )

    if (result == undefined) {
      return await this.createAndStoreSecretOffChain(debug)
    }

    return new Hash(result.hash)
  }

  /**
   * Tries to find a pre-image for the given hash by using the intermediate
   * values from the database.
   * @param hash the hash to find a preImage for
   */
  public async findPreImage(hash: Uint8Array): Promise<Intermediate> {
    if (hash.length != HASHED_SECRET_WIDTH) {
      throw Error(
        `Invalid length. Expected a Uint8Array with ${HASHED_SECRET_WIDTH} elements but got one with ${hash.length}`
      )
    }

    let result = await recoverIteratedHash(
      hash,
      hashFunction,
      this.hint.bind(this),
      TOTAL_ITERATIONS,
      DB_ITERATION_BLOCK_SIZE
    )
    if (result == undefined) {
      throw Error(`Could not find preImage.`)
    }
    return result
  }

  public async initialize(debug?: boolean): Promise<void> {
    if (this.initialized) return
    this.offChainSecret = await this.getOffChainSecret()
    this.onChainSecret = await this.account.onChainSecret
    if (this.onChainSecret != undefined && this.offChainSecret != undefined) {
      try {
        await this.findPreImage(this.onChainSecret) // throws if not found
        this.initialized = true
        return
      } catch (_e) {
        log(`Secret is found but failed to find preimage, reinitializing..`)
      }
    }
    log(`Secret is not initialized.`)
    if (this.offChainSecret && !this.onChainSecret) {
      log('secret exists offchain but not on chain')
      const onChainSecret = await this.calcOnChainSecretFromDb(debug)
      await this.storeSecretOnChain(onChainSecret)
    } else {
      log('reinitializing')
      const offChainSecret = await this.createAndStoreSecretOffChain(debug)
      log('... secret generated, storing')
      await this.storeSecretOnChain(offChainSecret)
      log('... initialized')
    }
    this.initialized = true
  }
}

export default HashedSecret<|MERGE_RESOLUTION|>--- conflicted
+++ resolved
@@ -94,12 +94,8 @@
 
   private async storeSecretOnChain(secret: Hash): Promise<void> {
     log(`storing secret on chain, setting secret to ${u8aToHex(secret)}`)
-<<<<<<< HEAD
-    const address = (await this.account.address).toHex() 
+    const address = (await this.account.address).toHex()
     const account = await this.channels.methods.accounts(address).call()
-=======
-    const account = await this.channels.methods.accounts((await this.account.address).toHex()).call()
->>>>>>> bb8d4efd
 
     if (isNullAccount(account.accountX)) {
       const uncompressedPubKey = publicKeyConvert(this.account.keys.onChain.pubKey, false).slice(1)
