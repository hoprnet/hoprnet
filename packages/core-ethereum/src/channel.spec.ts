import type Indexer from './indexer'
import type { ChainWrapper } from './ethereum'
import {
  ChannelEntry,
  Hash,
  PublicKey,
  Balance,
  UINT256,
  HoprDB,
<<<<<<< HEAD
  createPoRValuesForSender,
  ChannelStatus,
  generateChannelId
=======
  ChannelStatus,
  AcknowledgedTicket,
  Response,
  HalfKey
>>>>>>> 69178fe4
} from '@hoprnet/hopr-utils'
import assert from 'assert'
import BN from 'bn.js'
import { utils } from 'ethers'
import * as fixtures from './fixtures'

<<<<<<< HEAD
const createChallenge = (secret1: Uint8Array, secret2: Uint8Array): Challenge => {
  return createPoRValuesForSender(secret1, secret2).ticketChallenge
}

const createChainMock = (): ChainWrapper => {
=======
const createChainMock = (_channelEntry: ChannelEntry): ChainWrapper => {
>>>>>>> 69178fe4
  return {
    async setCommitment() {},
    async getBalance() {},
    async fundChannel() {},
    async openChannel() {},
    async initiateChannelClosure() {},
    async finalizeChannelClosure() {},
    async redeemTicket() {}
  } as unknown as ChainWrapper
}

const createIndexerMock = (channelUsThem: ChannelEntry, channelThemUs: ChannelEntry): Indexer => {
  return {
    async getChannel(id: Hash) {
      return id.eq(channelUsThem.getId()) ? channelUsThem : channelThemUs
    }
  } as Indexer
}

const createMocks = (from: string, to: string) => {
  const selfPrivateKey = utils.arrayify(from)
  const self = PublicKey.fromPrivKey(selfPrivateKey)
  const counterparty = PublicKey.fromPrivKey(utils.arrayify(to))
  const db = HoprDB.createMock()

  const nextCommitmentPartyA = Hash.create(new Uint8Array([0]))
  const commitmentPartyA = nextCommitmentPartyA.hash()
  const nextCommitmentPartyB = Hash.create(new Uint8Array([1]))
  const commitmentPartyB = nextCommitmentPartyB.hash()

  const channelUsThem = new ChannelEntry(
    self.toAddress(),
    counterparty.toAddress(),
    new Balance(new BN(7)),
    commitmentPartyA,
    new UINT256(new BN(1)),
    new UINT256(new BN(1)),
    ChannelStatus.Closed,
    new UINT256(new BN(1)),
    new UINT256(new BN(0))
  )
  const channelThemUs = new ChannelEntry(
    counterparty.toAddress(),
    self.toAddress(),
    new Balance(new BN(3)),
    commitmentPartyB,
    new UINT256(new BN(1)),
    new UINT256(new BN(1)),
    ChannelStatus.Closed,
    new UINT256(new BN(0)),
    new UINT256(new BN(0))
  )

  const secret1 = new HalfKey(Hash.create(new Uint8Array([1])).serialize())
  const secret2 = new HalfKey(Hash.create(new Uint8Array([2])).serialize())
  const response = Response.fromHalfKeys(secret1, secret2)

<<<<<<< HEAD
  const indexer = createIndexerMock(channelUsThem, channelThemUs)
  const chain = createChainMock()
=======
  const indexer = createIndexerMock(channelEntry)
  const chain = createChainMock(channelEntry)
  const channel = new Channel(self, counterparty, db, chain, indexer, selfPrivateKey)
>>>>>>> 69178fe4

  return {
    self,
    privateKey: selfPrivateKey,
    counterparty,
    db,
    indexer,
    chain,
<<<<<<< HEAD
    channelUsThem,
    channelThemUs,
    challange,
=======
    channelEntry,
    response,
>>>>>>> 69178fe4
    nextCommitmentPartyA,
    nextCommitmentPartyB,
    secret1,
    secret2,
    channel
  }
}

describe('test channel', function () {
<<<<<<< HEAD
  let mocks: ReturnType<typeof createMocks>

  beforeEach(function () {
    mocks = createMocks()
  })

  it('should create channel', async function () {
    assert.strictEqual(
      generateChannelId(mocks.self.toAddress(), mocks.counterparty.toAddress()).toHex(),
      fixtures.CHANNEL_ID
    )
=======
  const alicePrivKey = fixtures.ACCOUNT_A.privateKey
  const bobPrivKey = fixtures.ACCOUNT_B.privateKey

  let aliceMocks: ReturnType<typeof createMocks>
  let bobMocks: ReturnType<typeof createMocks>

  beforeEach(function () {
    aliceMocks = createMocks(alicePrivKey, bobPrivKey)
    bobMocks = createMocks(bobPrivKey, alicePrivKey)
  })

  it('should create channel', async function () {
    assert.strictEqual(aliceMocks.channel.getId().toHex(), fixtures.CHANNEL_ID)
    assert.strictEqual(
      Channel.generateId(aliceMocks.self.toAddress(), aliceMocks.counterparty.toAddress()).toHex(),
      fixtures.CHANNEL_ID
    )
    assert.strictEqual(
      utils.hexlify((await aliceMocks.channel.getState()).serialize()),
      utils.hexlify(aliceMocks.channelEntry.serialize())
    )
  })

  it("should validate ticket's response", async function () {
    const ticket = await aliceMocks.channel.createTicket(
      new Balance(new BN(1)),
      aliceMocks.response.toChallenge(),
      new BN(1)
    )

    const goodAck = new AcknowledgedTicket(
      ticket,
      aliceMocks.response,
      aliceMocks.nextCommitmentPartyA,
      aliceMocks.self
    )

    const badAck = new AcknowledgedTicket(
      ticket,
      Response.fromHalfKeys(aliceMocks.secret1, aliceMocks.secret1), // incorrect response
      aliceMocks.nextCommitmentPartyA,
      aliceMocks.self
    )

    const goodResponse = await bobMocks.channel.redeemTicket(goodAck)
    assert(goodResponse.status === 'SUCCESS')

    const badResponse = await bobMocks.channel.redeemTicket(badAck)
    assert(badResponse.status === 'FAILURE' && badResponse.message === 'Invalid response to acknowledgement')
  })

  it("should validate ticket's preimage", async function () {
    const ticket = await aliceMocks.channel.createTicket(
      new Balance(new BN(1)),
      aliceMocks.response.toChallenge(),
      new BN(1)
    )

    const acknowledgement = new AcknowledgedTicket(
      ticket,
      aliceMocks.response,
      new Hash(new Uint8Array({ length: Hash.SIZE })), // empty preimage
      aliceMocks.self
    )

    const response = await bobMocks.channel.redeemTicket(acknowledgement)
    assert(response.status === 'FAILURE' && response.message === 'PreImage is empty.')
>>>>>>> 69178fe4
  })
})<|MERGE_RESOLUTION|>--- conflicted
+++ resolved
@@ -7,31 +7,19 @@
   Balance,
   UINT256,
   HoprDB,
-<<<<<<< HEAD
-  createPoRValuesForSender,
-  ChannelStatus,
-  generateChannelId
-=======
   ChannelStatus,
   AcknowledgedTicket,
   Response,
+  generateChannelId,
   HalfKey
->>>>>>> 69178fe4
 } from '@hoprnet/hopr-utils'
 import assert from 'assert'
 import BN from 'bn.js'
 import { utils } from 'ethers'
+import { Channel } from '..'
 import * as fixtures from './fixtures'
 
-<<<<<<< HEAD
-const createChallenge = (secret1: Uint8Array, secret2: Uint8Array): Challenge => {
-  return createPoRValuesForSender(secret1, secret2).ticketChallenge
-}
-
 const createChainMock = (): ChainWrapper => {
-=======
-const createChainMock = (_channelEntry: ChannelEntry): ChainWrapper => {
->>>>>>> 69178fe4
   return {
     async setCommitment() {},
     async getBalance() {},
@@ -89,14 +77,9 @@
   const secret2 = new HalfKey(Hash.create(new Uint8Array([2])).serialize())
   const response = Response.fromHalfKeys(secret1, secret2)
 
-<<<<<<< HEAD
   const indexer = createIndexerMock(channelUsThem, channelThemUs)
   const chain = createChainMock()
-=======
-  const indexer = createIndexerMock(channelEntry)
-  const chain = createChainMock(channelEntry)
   const channel = new Channel(self, counterparty, db, chain, indexer, selfPrivateKey)
->>>>>>> 69178fe4
 
   return {
     self,
@@ -105,14 +88,9 @@
     db,
     indexer,
     chain,
-<<<<<<< HEAD
     channelUsThem,
     channelThemUs,
-    challange,
-=======
-    channelEntry,
     response,
->>>>>>> 69178fe4
     nextCommitmentPartyA,
     nextCommitmentPartyB,
     secret1,
@@ -122,19 +100,6 @@
 }
 
 describe('test channel', function () {
-<<<<<<< HEAD
-  let mocks: ReturnType<typeof createMocks>
-
-  beforeEach(function () {
-    mocks = createMocks()
-  })
-
-  it('should create channel', async function () {
-    assert.strictEqual(
-      generateChannelId(mocks.self.toAddress(), mocks.counterparty.toAddress()).toHex(),
-      fixtures.CHANNEL_ID
-    )
-=======
   const alicePrivKey = fixtures.ACCOUNT_A.privateKey
   const bobPrivKey = fixtures.ACCOUNT_B.privateKey
 
@@ -147,14 +112,14 @@
   })
 
   it('should create channel', async function () {
-    assert.strictEqual(aliceMocks.channel.getId().toHex(), fixtures.CHANNEL_ID)
+    assert.strictEqual((await aliceMocks.channel.usToThem()).getId().toHex(), fixtures.CHANNEL_ID)
     assert.strictEqual(
-      Channel.generateId(aliceMocks.self.toAddress(), aliceMocks.counterparty.toAddress()).toHex(),
+      generateChannelId(aliceMocks.self.toAddress(), aliceMocks.counterparty.toAddress()).toHex(),
       fixtures.CHANNEL_ID
     )
     assert.strictEqual(
-      utils.hexlify((await aliceMocks.channel.getState()).serialize()),
-      utils.hexlify(aliceMocks.channelEntry.serialize())
+      utils.hexlify((await aliceMocks.channel.usToThem()).serialize()),
+      utils.hexlify(aliceMocks.channelUsThem.serialize())
     )
   })
 
@@ -202,6 +167,5 @@
 
     const response = await bobMocks.channel.redeemTicket(acknowledgement)
     assert(response.status === 'FAILURE' && response.message === 'PreImage is empty.')
->>>>>>> 69178fe4
   })
 })