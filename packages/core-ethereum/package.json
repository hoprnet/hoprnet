--- conflicted
+++ resolved
@@ -1,10 +1,6 @@
 {
   "name": "@hoprnet/hopr-core-ethereum",
-<<<<<<< HEAD
   "version": "1.90.27",
-=======
-  "version": "1.90.16",
->>>>>>> 7201023a
   "description": "",
   "repository": "https://github.com/hoprnet/hoprnet.git",
   "homepage": "https://hoprnet.org",
