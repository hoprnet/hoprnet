{
  "name": "@hoprnet/hopr-core-ethereum",
<<<<<<< HEAD
  "version": "1.89.17",
=======
  "version": "1.90.0-next.5",
>>>>>>> 1a978f9f
  "description": "",
  "repository": "https://github.com/hoprnet/hoprnet.git",
  "homepage": "https://hoprnet.org",
  "license": "GPL-3.0",
  "types": "lib/index.d.ts",
  "main": "lib/index.js",
  "type": "module",
  "scripts": {
    "clean:wasm": "make -C crates clean",
    "build:wasm": "make -C crates all && make -C crates install",
    "test:wasm": "make -C crates test",
    "clean": "yarn clean:wasm && rm -Rf ./lib ./tsconfig.tsbuildinfo",
    "coverage": "nyc --reporter=html mocha",
    "test": "yarn test:wasm && NODE_OPTIONS=\"--trace-warnings --unhandled-rejections=strict\" mocha --reporter=tap --full-trace",
    "dev": "yarn clean && yarn build:wasm && tsc -w",
    "build": "yarn clean && yarn build:wasm && tsc",
    "docs:generate": "typedoc",
    "docs:watch": "typedoc --watch"
  },
  "engines": {
    "node": "16"
  },
  "files": [
    "lib"
  ],
  "dependencies": {
    "@hoprnet/hopr-ethereum": "workspace:packages/ethereum",
    "@hoprnet/hopr-utils": "workspace:packages/utils",
    "@libp2p/crypto": "1.0.0",
    "@libp2p/interface-peer-id": "1.0.2",
    "@libp2p/peer-id": "1.1.13",
    "@multiformats/multiaddr": "10.3.3",
    "@sinonjs/referee": "9.1.1",
    "async-mutex": "0.3.2",
    "bn.js": "5.2.0",
    "chalk": "5.0.1",
    "debug": "4.3.4",
    "ethers": "5.5.4",
    "heap-js": "2.2.0",
    "multiaddr": "10.0.1",
    "secp256k1": "4.0.3"
  },
  "devDependencies": {
    "@types/mocha": "9.1.1",
    "@types/yargs": "17.0.10",
    "chai": "4.3.6",
    "chai-as-promised": "7.1.1",
    "mocha": "9.2.2",
    "nyc": "15.1.0",
    "sinon": "12.0.1",
    "typedoc": "0.23.2",
    "typedoc-plugin-markdown": "3.13.1",
    "typescript": "4.7.4"
  },
  "mocha": {
    "spec": "lib/**/*.spec.js"
  },
  "publishConfig": {
    "access": "public"
  }
}<|MERGE_RESOLUTION|>--- conflicted
+++ resolved
@@ -1,10 +1,6 @@
 {
   "name": "@hoprnet/hopr-core-ethereum",
-<<<<<<< HEAD
-  "version": "1.89.17",
-=======
   "version": "1.90.0-next.5",
->>>>>>> 1a978f9f
   "description": "",
   "repository": "https://github.com/hoprnet/hoprnet.git",
   "homepage": "https://hoprnet.org",
