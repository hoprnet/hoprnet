--- conflicted
+++ resolved
@@ -1,10 +1,6 @@
 {
   "name": "@hoprnet/hopr-core-ethereum",
-<<<<<<< HEAD
-  "version": "1.75.0-next.14",
-=======
   "version": "1.75.0-next.16",
->>>>>>> f96f9004
   "description": "",
   "repository": "https://github.com/hoprnet/hoprnet.git",
   "homepage": "https://hoprnet.org",
@@ -21,11 +17,7 @@
     "docs:watch": "yarn typedoc --watch"
   },
   "engines": {
-<<<<<<< HEAD
     "node": "16",
-=======
-    "node": "14 || 16",
->>>>>>> f96f9004
     "yarn": "1"
   },
   "files": [
@@ -36,13 +28,8 @@
     "!**/*.spec.js.map"
   ],
   "dependencies": {
-<<<<<<< HEAD
-    "@hoprnet/hopr-ethereum": "1.75.0-next.14",
-    "@hoprnet/hopr-utils": "1.75.0-next.14",
-=======
     "@hoprnet/hopr-ethereum": "1.75.0-next.16",
     "@hoprnet/hopr-utils": "1.75.0-next.16",
->>>>>>> f96f9004
     "async-mutex": "^0.3.0",
     "bn.js": "^5.2.0",
     "chalk": "^4.1.0",
