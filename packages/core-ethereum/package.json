{
  "name": "@hoprnet/hopr-core-ethereum",
<<<<<<< HEAD
  "version": "1.92.5-next.1",
=======
  "version": "1.92.6",
>>>>>>> 487e4bfb
  "description": "",
  "repository": "https://github.com/hoprnet/hoprnet.git",
  "homepage": "https://hoprnet.org",
  "license": "GPL-3.0",
  "types": "lib/index.d.ts",
  "main": "lib/index.js",
  "type": "module",
  "scripts": {
    "clean:wasm": "make -C crates clean",
    "build:wasm": "make -C crates all && make -C crates install",
    "test:wasm": "make -C crates test",
    "clean": "yarn clean:wasm && rm -Rf ./lib ./tsconfig.tsbuildinfo",
    "coverage": "nyc --reporter=html mocha",
    "test": "NODE_OPTIONS=\"--experimental-wasm-modules --trace-warnings --unhandled-rejections=strict\" mocha --reporter=tap --full-trace",
    "dev": "yarn clean && yarn build:wasm && tsc -w",
    "build": "yarn clean && yarn build:wasm && tsc",
    "docs:generate": "typedoc",
    "docs:watch": "typedoc --watch"
  },
  "engines": {
    "node": "16"
  },
  "files": [
    "lib"
  ],
  "dependencies": {
    "@hoprnet/hopr-utils": "workspace:packages/utils",
    "@libp2p/crypto": "1.0.0",
    "@libp2p/interface-peer-id": "1.0.5",
    "@libp2p/peer-id": "1.1.16",
    "@multiformats/multiaddr": "10.3.3",
    "@sinonjs/referee": "9.1.1",
    "async-mutex": "0.3.2",
    "bn.js": "5.2.0",
    "chalk": "5.0.1",
    "debug": "4.3.4",
    "ethers": "5.7.0",
    "heap-js": "2.2.0",
    "multiaddr": "10.0.1",
    "retimer": "3.0.0",
    "secp256k1": "4.0.3"
  },
  "devDependencies": {
    "@types/bn.js": "^5.1.1",
    "@types/chai": "4.3.3",
    "@types/mocha": "9.1.1",
    "@types/sinon": "10.0.13",
    "@types/yargs": "17.0.10",
    "chai": "4.3.6",
    "chai-as-promised": "7.1.1",
    "mocha": "9.2.2",
    "nyc": "15.1.0",
    "sinon": "12.0.1",
    "typedoc": "0.23.20",
    "typedoc-plugin-markdown": "3.13.6",
    "typescript": "4.8.4"
  },
  "mocha": {
    "spec": "lib/**/*.spec.js"
  },
  "publishConfig": {
    "access": "public"
  }
}<|MERGE_RESOLUTION|>--- conflicted
+++ resolved
@@ -1,10 +1,6 @@
 {
   "name": "@hoprnet/hopr-core-ethereum",
-<<<<<<< HEAD
   "version": "1.92.5-next.1",
-=======
-  "version": "1.92.6",
->>>>>>> 487e4bfb
   "description": "",
   "repository": "https://github.com/hoprnet/hoprnet.git",
   "homepage": "https://hoprnet.org",
