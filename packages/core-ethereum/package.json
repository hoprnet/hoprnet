{
  "name": "@hoprnet/hopr-core-ethereum",
  "version": "1.61.0-next.11",
  "description": "",
  "repository": "https://github.com/hoprnet/hoprnet.git",
  "homepage": "https://hoprnet.org",
  "license": "LGPL-3.0-only",
  "types": "lib/index.d.ts",
  "main": "lib/index.js",
  "scripts": {
    "clean": "rimraf ./lib",
    "test": "mocha --exit",
    "dev": "yarn clean && yarn build:types && tsc -w",
    "build:types": "typechain --target web3-v1 --outDir './src/tsc/web3' '../../node_modules/@hoprnet/hopr-ethereum/chain/abis/*.json'",
    "build": "yarn clean && yarn build:types && mkdir -p ./lib/tsc/web3 && cp -R ./src/tsc/web3 ./lib/tsc/web3 && tsc",
    "prepublishOnly": "yarn build"
  },
  "files": [
    "lib/",
    "!*.spec.ts",
    "!*.spec.d.ts",
    "!*.spec.js",
    "!*.spec.js.map"
  ],
  "engines": {
    "node": "12",
    "yarn": "1"
  },
  "dependencies": {
<<<<<<< HEAD
    "@hoprnet/hopr-ethereum": "1.61.0-next.6",
    "@hoprnet/hopr-utils": "1.61.0-next.6",
    "async-mutex": "^0.2.6",
=======
    "@hoprnet/hopr-ethereum": "1.61.0-next.11",
    "@hoprnet/hopr-utils": "1.61.0-next.11",
>>>>>>> d613909a
    "bn.js": "^5.1.2",
    "chalk": "^4.1.0",
    "debug": "^4.3.1",
    "heap-js": "^2.1.2",
    "keccak": "^3.0.0",
    "peer-id": "0.14.2",
    "secp256k1": "^4.0.2",
    "web3": "^1.3.0",
    "web3-core": "^1.3.0",
    "web3-core-helpers": "^1.3.0",
    "web3-core-subscriptions": "^1.3.0",
    "web3-eth": "^1.3.0",
    "web3-eth-contract": "^1.3.0"
  },
  "devDependencies": {
    "@hoprnet/hopr-core-connector-interface": "1.61.0-next.11",
    "@hoprnet/hopr-demo-seeds": "1.61.0-next.11",
    "@hoprnet/hopr-testing": "1.61.0-next.11",
    "@types/debug": "^4.1.5",
    "@types/keccak": "^3.0.1",
    "@types/levelup": "^4.3.0",
    "@types/memdown": "^3.0.0",
    "@types/mocha": "^8.2.0",
    "@types/node": "^12",
    "@types/secp256k1": "^4.0.1",
    "chai": "^4.2.0",
    "it-pipe": "^1.1.0",
    "levelup": "^4.4.0",
    "memdown": "^5.1.0",
    "mocha": "^8.2.0",
    "rimraf": "^3.0.2",
    "ts-generator": "^0.1.1",
    "ts-node": "^9.0.0",
    "typechain": "^4.0.0",
    "typechain-target-web3-v1": "^1.0.4",
    "typescript": "^4.1"
  },
  "mocha": {
    "extension": [
      "ts"
    ],
    "spec": "**/*.spec.ts",
    "require": [
      "ts-node/register",
      "test.mocha.ts"
    ]
  },
  "publishConfig": {
    "access": "public"
  }
}<|MERGE_RESOLUTION|>--- conflicted
+++ resolved
@@ -27,14 +27,9 @@
     "yarn": "1"
   },
   "dependencies": {
-<<<<<<< HEAD
-    "@hoprnet/hopr-ethereum": "1.61.0-next.6",
-    "@hoprnet/hopr-utils": "1.61.0-next.6",
     "async-mutex": "^0.2.6",
-=======
     "@hoprnet/hopr-ethereum": "1.61.0-next.11",
     "@hoprnet/hopr-utils": "1.61.0-next.11",
->>>>>>> d613909a
     "bn.js": "^5.1.2",
     "chalk": "^4.1.0",
     "debug": "^4.3.1",
