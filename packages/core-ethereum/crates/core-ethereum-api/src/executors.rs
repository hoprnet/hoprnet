use async_lock::Mutex;
use async_trait::async_trait;
use core_crypto::types::Hash;
use core_ethereum_actions::payload::PayloadGenerator;
use core_ethereum_actions::transaction_queue::{TransactionExecutor, TransactionResult};
use core_ethereum_rpc::HoprRpcOperations;
use core_ethereum_types::TypedTransaction;
use core_types::acknowledgement::AcknowledgedTicket;
use core_types::announcement::AnnouncementData;
use std::marker::PhantomData;
use std::sync::Arc;
use utils_types::primitives::{Address, Balance};

use crate::errors::Result;

/// Represents an abstract client that is capable of submitting
/// an Ethereum transaction-like object to the blockchain.
#[async_trait(? Send)]
pub trait EthereumClient<T: Into<TypedTransaction>> {
    /// Sends transaction to the blockchain and returns its hash.
    /// Does not poll for transaction completion.
    async fn post_transaction(&self, tx: T) -> Result<Hash>;
}

/// Instantiation of `EthereumClient` using `HoprRpcOperations`.
#[derive(Clone)]
pub struct RpcEthereumClient<Rpc: HoprRpcOperations> {
    rpc: Arc<Mutex<Rpc>>,
}

impl<Rpc: HoprRpcOperations> RpcEthereumClient<Rpc> {
    pub fn new(rpc: Arc<Mutex<Rpc>>) -> Self {
        Self { rpc }
    }
}

#[async_trait(? Send)]
impl<Rpc: HoprRpcOperations> EthereumClient<TypedTransaction> for RpcEthereumClient<Rpc> {
    async fn post_transaction(&self, tx: TypedTransaction) -> Result<Hash> {
<<<<<<< HEAD
        let res = self.rpc.lock().await.send_transaction(tx.into()).await?;
=======
        let res = self.rpc.lock().await.send_transaction(tx).await?;
>>>>>>> 6872a824
        Ok(res)
    }
}

/// Implementation of `TransactionExecutor` using the given `EthereumClient` and corresponding
/// `PayloadGenerator`.
#[derive(Clone, Debug)]
pub struct EthereumTransactionExecutor<T, C, PGen>
where
    T: Into<TypedTransaction>,
    C: EthereumClient<T> + Clone,
    PGen: PayloadGenerator<T> + Clone,
{
    client: C,
    payload_generator: PGen,
    _data: PhantomData<T>,
}

impl<T, C, PGen> EthereumTransactionExecutor<T, C, PGen>
where
    T: Into<TypedTransaction>,
    C: EthereumClient<T> + Clone,
    PGen: PayloadGenerator<T> + Clone,
{
    pub fn new(client: C, payload_generator: PGen) -> Self {
        Self {
            client,
            payload_generator,
            _data: PhantomData,
        }
    }
}

#[async_trait(? Send)]
impl<T, C, PGen> TransactionExecutor for EthereumTransactionExecutor<T, C, PGen>
where
    T: Into<TypedTransaction>,
    C: EthereumClient<T> + Clone,
    PGen: PayloadGenerator<T> + Clone,
{
    async fn redeem_ticket(&self, acked_ticket: AcknowledgedTicket) -> TransactionResult {
        match self.payload_generator.redeem_ticket(acked_ticket) {
            Ok(tx) => match self.client.post_transaction(tx).await {
                Ok(tx_hash) => TransactionResult::TicketRedeemed { tx_hash },
                Err(e) => TransactionResult::Failure(e.to_string()),
            },
            Err(e) => e.into(),
        }
    }

    async fn fund_channel(&self, destination: Address, balance: Balance) -> TransactionResult {
        match self.payload_generator.fund_channel(destination, balance) {
            Ok(tx) => match self.client.post_transaction(tx).await {
                Ok(tx_hash) => TransactionResult::ChannelFunded { tx_hash },
                Err(e) => TransactionResult::Failure(e.to_string()),
            },
            Err(e) => e.into(),
        }
    }

    async fn initiate_outgoing_channel_closure(&self, dst: Address) -> TransactionResult {
        match self.payload_generator.initiate_outgoing_channel_closure(dst) {
            Ok(tx) => match self.client.post_transaction(tx).await {
                Ok(tx_hash) => TransactionResult::ChannelClosureInitiated { tx_hash },
                Err(e) => TransactionResult::Failure(e.to_string()),
            },
            Err(e) => e.into(),
        }
    }

    async fn finalize_outgoing_channel_closure(&self, dst: Address) -> TransactionResult {
        match self.payload_generator.finalize_outgoing_channel_closure(dst) {
            Ok(tx) => match self.client.post_transaction(tx).await {
                Ok(tx_hash) => TransactionResult::ChannelClosed { tx_hash },
                Err(e) => TransactionResult::Failure(e.to_string()),
            },
            Err(e) => e.into(),
        }
    }

    async fn close_incoming_channel(&self, src: Address) -> TransactionResult {
        match self.payload_generator.close_incoming_channel(src) {
            Ok(tx) => match self.client.post_transaction(tx).await {
                Ok(tx_hash) => TransactionResult::ChannelClosed { tx_hash },
                Err(e) => TransactionResult::Failure(e.to_string()),
            },
            Err(e) => e.into(),
        }
    }

    async fn withdraw(&self, recipient: Address, amount: Balance) -> TransactionResult {
        match self.payload_generator.transfer(recipient, amount) {
            Ok(tx) => match self.client.post_transaction(tx).await {
                Ok(tx_hash) => TransactionResult::Withdrawn { tx_hash },
                Err(e) => TransactionResult::Failure(e.to_string()),
            },
            Err(e) => e.into(),
        }
    }

    async fn announce(&self, data: AnnouncementData) -> TransactionResult {
        match self.payload_generator.announce(data) {
            Ok(tx) => match self.client.post_transaction(tx).await {
                Ok(tx_hash) => TransactionResult::Announced { tx_hash },
                Err(e) => TransactionResult::Failure(e.to_string()),
            },
            Err(e) => e.into(),
        }
    }

    async fn register_safe(&self, safe_address: Address) -> TransactionResult {
        match self.payload_generator.register_safe_by_node(safe_address) {
            Ok(tx) => match self.client.post_transaction(tx).await {
                Ok(tx_hash) => TransactionResult::SafeRegistered { tx_hash },
                Err(e) => TransactionResult::Failure(e.to_string()),
            },
            Err(e) => e.into(),
        }
    }
}

#[cfg(feature = "wasm")]
pub mod wasm {
    use crate::errors::HoprChainError;
    use crate::executors::{EthereumClient, EthereumTransactionExecutor};
    use async_trait::async_trait;
    use core_crypto::types::Hash;
    use core_ethereum_actions::payload::PayloadGenerator;
    use core_ethereum_types::TypedTransaction;
    use core_types::acknowledgement::AcknowledgedTicket;
    use core_types::announcement::AnnouncementData;
    use js_sys::{JsString, Promise};
    use serde::{Deserialize, Serialize};
    use utils_misc::utils::wasm::js_value_to_error_msg;
    use utils_types::primitives::{Address, Balance, BalanceType};
    use utils_types::traits::ToHex;
    use wasm_bindgen::prelude::wasm_bindgen;
    use wasm_bindgen::JsValue;
    use wasm_bindgen_futures::JsFuture;

    async fn await_js_promise(result: Result<JsValue, JsValue>) -> Result<JsValue, String> {
        match result {
            Ok(ret) => {
                let promise = Promise::from(ret);
                match JsFuture::from(promise).await {
                    Ok(res) => Ok(res),
                    Err(e) => Err(js_value_to_error_msg(e).unwrap_or("unknown error".to_string())),
                }
            }
            Err(e) => Err(js_value_to_error_msg(e).unwrap_or("unknown error".to_string())),
        }
    }

    #[wasm_bindgen(getter_with_clone)]
    pub struct WasmTransactionPayload {
        pub data: String,
        pub to: String,
        pub value: String,
    }

    #[wasm_bindgen(getter_with_clone)]
    #[derive(Serialize, Deserialize, Debug)]
    pub struct WasmSendTransactionResult {
        pub code: String,
        pub tx: Option<String>,
    }

    pub struct TypedTransactionWithTag(TypedTransaction, String);

    impl From<TypedTransactionWithTag> for TypedTransaction {
        fn from(value: TypedTransactionWithTag) -> Self {
            value.0
        }
    }

    #[wasm_bindgen]
    #[derive(Clone)]
    pub struct WasmEthereumClient {
        send_transaction: js_sys::Function,
    }

    #[wasm_bindgen]
    impl WasmEthereumClient {
        #[wasm_bindgen(constructor)]
        pub fn new(send_transaction: js_sys::Function) -> Self {
            Self { send_transaction }
        }
    }

    #[async_trait(? Send)]
    impl EthereumClient<TypedTransactionWithTag> for WasmEthereumClient {
        async fn post_transaction(&self, tx: TypedTransactionWithTag) -> crate::errors::Result<Hash> {
            let payload = WasmTransactionPayload {
                data: match tx.0.data() {
                    Some(data) => format!("0x{}", hex::encode(data)),
                    None => "0x".into(),
                },
                to: match tx.0.to_addr() {
                    Some(addr) => format!("0x{}", hex::encode(addr)),
                    None => return Err(HoprChainError::Api("cannot set transaction target".into())),
                },
                value: match tx.0.value() {
                    Some(x) => x.to_string(),
                    None => "".into(),
                },
            };

            match await_js_promise(self.send_transaction.call2(
                &JsValue::undefined(),
                &JsValue::from(payload),
                &JsString::from(tx.1).into(),
            ))
            .await
            {
                Ok(v) => {
                    if let Ok(result) = serde_wasm_bindgen::from_value::<WasmSendTransactionResult>(v) {
                        let val = result.code.to_uppercase();
                        match val.as_str() {
                            "SUCCESS" => Ok(result
                                .tx
                                .and_then(|tx| Hash::from_hex(&tx).ok())
                                .expect("invalid tx hash returned")),
                            _ => Err(HoprChainError::Api(format!("tx sender error: {result:?}"))),
                        }
                    } else {
                        Err(HoprChainError::Api("serde deserialization error".into()))
                    }
                }
                Err(e) => Err(HoprChainError::Api(e)),
            }
        }
    }

    #[derive(Clone)]
    pub struct WasmTaggingPayloadGenerator<Wrapped: PayloadGenerator<TypedTransaction>>(pub Wrapped);

    impl<Wrapped: PayloadGenerator<TypedTransaction>> PayloadGenerator<TypedTransactionWithTag>
        for WasmTaggingPayloadGenerator<Wrapped>
    {
        fn approve(
            &self,
            spender: Address,
            amount: Balance,
        ) -> core_ethereum_actions::errors::Result<TypedTransactionWithTag> {
            self.0
                .approve(spender, amount)
                .map(|tx| TypedTransactionWithTag(tx, "approve-".into()))
        }

        fn transfer(
            &self,
            destination: Address,
            amount: Balance,
        ) -> core_ethereum_actions::errors::Result<TypedTransactionWithTag> {
            match amount.balance_type() {
                BalanceType::HOPR => self
                    .0
                    .transfer(destination, amount)
                    .map(|tx| TypedTransactionWithTag(tx, "withdraw-hopr-".into())),
                BalanceType::Native => self
                    .0
                    .transfer(destination, amount)
                    .map(|tx| TypedTransactionWithTag(tx, "withdraw-native-".into())),
            }
        }

        fn announce(
            &self,
            announcement: AnnouncementData,
        ) -> core_ethereum_actions::errors::Result<TypedTransactionWithTag> {
            self.0
                .announce(announcement)
                .map(|tx| TypedTransactionWithTag(tx, "announce-".into()))
        }

        fn fund_channel(
            &self,
            dest: Address,
            amount: Balance,
        ) -> core_ethereum_actions::errors::Result<TypedTransactionWithTag> {
            self.0
                .fund_channel(dest, amount)
                .map(|tx| TypedTransactionWithTag(tx, "channel-updated-".into()))
        }

        fn close_incoming_channel(
            &self,
            source: Address,
        ) -> core_ethereum_actions::errors::Result<TypedTransactionWithTag> {
            self.0
                .close_incoming_channel(source)
                .map(|tx| TypedTransactionWithTag(tx, "channel-updated-".into()))
        }

        fn initiate_outgoing_channel_closure(
            &self,
            destination: Address,
        ) -> core_ethereum_actions::errors::Result<TypedTransactionWithTag> {
            self.0
                .initiate_outgoing_channel_closure(destination)
                .map(|tx| TypedTransactionWithTag(tx, "channel-updated-".into()))
        }

        fn finalize_outgoing_channel_closure(
            &self,
            destination: Address,
        ) -> core_ethereum_actions::errors::Result<TypedTransactionWithTag> {
            self.0
                .finalize_outgoing_channel_closure(destination)
                .map(|tx| TypedTransactionWithTag(tx, "channel-updated-".into()))
        }

        fn redeem_ticket(
            &self,
            acked_ticket: AcknowledgedTicket,
        ) -> core_ethereum_actions::errors::Result<TypedTransactionWithTag> {
            self.0
                .redeem_ticket(acked_ticket)
                .map(|tx| TypedTransactionWithTag(tx, "channel-updated-".into()))
        }

        fn register_safe_by_node(
            &self,
            safe_addr: Address,
        ) -> core_ethereum_actions::errors::Result<TypedTransactionWithTag> {
            self.0
                .register_safe_by_node(safe_addr)
                .map(|tx| TypedTransactionWithTag(tx, "node-safe-registered-".into()))
        }

        fn deregister_node_by_safe(&self) -> core_ethereum_actions::errors::Result<TypedTransactionWithTag> {
            self.0
                .deregister_node_by_safe()
                .map(|tx| TypedTransactionWithTag(tx, "node-safe-deregistered-".into()))
        }
    }

    pub type WasmEthereumTransactionExecutor<PGen> =
        EthereumTransactionExecutor<TypedTransactionWithTag, WasmEthereumClient, WasmTaggingPayloadGenerator<PGen>>;
}<|MERGE_RESOLUTION|>--- conflicted
+++ resolved
@@ -37,11 +37,7 @@
 #[async_trait(? Send)]
 impl<Rpc: HoprRpcOperations> EthereumClient<TypedTransaction> for RpcEthereumClient<Rpc> {
     async fn post_transaction(&self, tx: TypedTransaction) -> Result<Hash> {
-<<<<<<< HEAD
-        let res = self.rpc.lock().await.send_transaction(tx.into()).await?;
-=======
         let res = self.rpc.lock().await.send_transaction(tx).await?;
->>>>>>> 6872a824
         Ok(res)
     }
 }
