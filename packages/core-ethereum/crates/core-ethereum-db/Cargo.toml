[package]
name = "core-ethereum-db"
version = "0.2.0"
authors = ["HOPR Association <tech@hoprnet.org>"]
edition = "2021"
description = "Selected core modules"
homepage = "https://hoprnet.org/"
repository = "https://github.com/hoprnet/hoprnet"
license = "GPL-3.0-only"

[lib]
crate-type = ["cdylib", "rlib"]

[dependencies]
async-trait = "0.1"
<<<<<<< HEAD
async-lock = { version = "2.7.0", optional = true }
async-std = { version = "1" }
console_error_panic_hook = { version = "0.1.6", optional = true }
serde = { version = "1.0", features = ["derive"] }
js-sys = { version = "0.3.63", optional = true }
wasm-bindgen = { workspace = true, features = ["serde-serialize"], optional = true }
wasm-bindgen-futures = { version = "0.4.36", features = ["futures-core-03-stream"], optional = true }
serde-wasm-bindgen = { version = "0.5", optional = true }

core-crypto = { path = "../../../core/crates/core-crypto", default-features = false }
core-types = { path = "../../../core/crates/core-types", default-features = false }
utils-db = { path = "../../../utils/crates/utils-db", default-features = false }
utils-log = { path = "../../../utils/crates/utils-log", default-features = false }
utils-misc = { path = "../../../utils/crates/utils-misc", default-features = false }
utils-types = { path = "../../../utils/crates/utils-types", default-features = false }
=======
async-lock = "2.7.0"
console_error_panic_hook = { version = "0.1.6", optional = true }
core-crypto = { path = "../../../core/crates/core-crypto", default-features = false }
core-types = { path = "../../../core/crates/core-types", default-features = false }
utils-db = { path = "../../../utils/crates/utils-db", default-features = false }
utils-log = { path = "../../../utils/crates/utils-log", default-features = false}
utils-misc = { path = "../../../utils/crates/utils-misc", default-features = false }
utils-types = { path = "../../../utils/crates/utils-types", default-features = false }
serde = { version = "1.0", features = ["derive"] }
wasm-bindgen = { workspace = true, features = ["serde-serialize"], optional = true }
wasm-bindgen-futures = { version = "0.4.36", features = ["futures-core-03-stream"], optional = true }
serde-wasm-bindgen = { version = "0.5", optional = true }
# wee_alloc = { version = "0.4.5", optional = true }

[dev-dependencies]
async-std = { version = "1.12.0", features = ["attributes"] }
wasm-bindgen-test = "0.3.30"
>>>>>>> 1983d693

[target.'cfg(not(target_arch = "wasm32"))'.dev-dependencies]
rusty-leveldb = "1.0"

[target.'cfg(not(target_arch = "wasm32"))'.build-dependencies]
wasm-pack = { workspace = true }
wasm-opt = { workspace = true }

[package.metadata.wasm-pack.profile.dev]
wasm-opt = false

[package.metadata.wasm-pack.profile.release]
wasm-opt = ['-O', '--enable-reference-types']

[features]
default = ["console_error_panic_hook", "wasm"]
<<<<<<< HEAD
wasm = ["dep:wasm-bindgen", "dep:wasm-bindgen-futures", "core-crypto/wasm", "dep:serde-wasm-bindgen", "dep:async-lock", "dep:js-sys", "core-types/wasm", "utils-db/wasm", "utils-misc/wasm", "utils-types/wasm", "utils-log/wasm" ]
=======
wasm = ["dep:wasm-bindgen", "dep:wasm-bindgen-futures",
"dep:serde-wasm-bindgen", "core-crypto/wasm", "core-types/wasm", "utils-db/wasm", "utils-misc/wasm", "utils-types/wasm" ]
>>>>>>> 1983d693
console_error_panic_hook = ["dep:console_error_panic_hook"]<|MERGE_RESOLUTION|>--- conflicted
+++ resolved
@@ -13,24 +13,7 @@
 
 [dependencies]
 async-trait = "0.1"
-<<<<<<< HEAD
 async-lock = { version = "2.7.0", optional = true }
-async-std = { version = "1" }
-console_error_panic_hook = { version = "0.1.6", optional = true }
-serde = { version = "1.0", features = ["derive"] }
-js-sys = { version = "0.3.63", optional = true }
-wasm-bindgen = { workspace = true, features = ["serde-serialize"], optional = true }
-wasm-bindgen-futures = { version = "0.4.36", features = ["futures-core-03-stream"], optional = true }
-serde-wasm-bindgen = { version = "0.5", optional = true }
-
-core-crypto = { path = "../../../core/crates/core-crypto", default-features = false }
-core-types = { path = "../../../core/crates/core-types", default-features = false }
-utils-db = { path = "../../../utils/crates/utils-db", default-features = false }
-utils-log = { path = "../../../utils/crates/utils-log", default-features = false }
-utils-misc = { path = "../../../utils/crates/utils-misc", default-features = false }
-utils-types = { path = "../../../utils/crates/utils-types", default-features = false }
-=======
-async-lock = "2.7.0"
 console_error_panic_hook = { version = "0.1.6", optional = true }
 core-crypto = { path = "../../../core/crates/core-crypto", default-features = false }
 core-types = { path = "../../../core/crates/core-types", default-features = false }
@@ -38,6 +21,7 @@
 utils-log = { path = "../../../utils/crates/utils-log", default-features = false}
 utils-misc = { path = "../../../utils/crates/utils-misc", default-features = false }
 utils-types = { path = "../../../utils/crates/utils-types", default-features = false }
+js-sys = { version = "0.3.63", optional = true }
 serde = { version = "1.0", features = ["derive"] }
 wasm-bindgen = { workspace = true, features = ["serde-serialize"], optional = true }
 wasm-bindgen-futures = { version = "0.4.36", features = ["futures-core-03-stream"], optional = true }
@@ -47,7 +31,6 @@
 [dev-dependencies]
 async-std = { version = "1.12.0", features = ["attributes"] }
 wasm-bindgen-test = "0.3.30"
->>>>>>> 1983d693
 
 [target.'cfg(not(target_arch = "wasm32"))'.dev-dependencies]
 rusty-leveldb = "1.0"
@@ -64,10 +47,5 @@
 
 [features]
 default = ["console_error_panic_hook", "wasm"]
-<<<<<<< HEAD
 wasm = ["dep:wasm-bindgen", "dep:wasm-bindgen-futures", "core-crypto/wasm", "dep:serde-wasm-bindgen", "dep:async-lock", "dep:js-sys", "core-types/wasm", "utils-db/wasm", "utils-misc/wasm", "utils-types/wasm", "utils-log/wasm" ]
-=======
-wasm = ["dep:wasm-bindgen", "dep:wasm-bindgen-futures",
-"dep:serde-wasm-bindgen", "core-crypto/wasm", "core-types/wasm", "utils-db/wasm", "utils-misc/wasm", "utils-types/wasm" ]
->>>>>>> 1983d693
 console_error_panic_hook = ["dep:console_error_panic_hook"]