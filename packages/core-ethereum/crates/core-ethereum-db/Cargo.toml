[package]
name = "core-ethereum-db"
version = "0.2.0"
authors = ["HOPR Association <tech@hoprnet.org>"]
edition = "2021"
description = "Selected core modules"
homepage = "https://hoprnet.org/"
repository = "https://github.com/hoprnet/hoprnet"
license = "GPL-3.0-only"

[lib]
crate-type = ["cdylib", "rlib"]

<<<<<<< HEAD
[features]
default = ["console_error_panic_hook", "wasm"]
wasm = ["dep:wasm-bindgen", "dep:wasm-bindgen-futures", "dep:serde-wasm-bindgen"]
console_error_panic_hook = [ "dep:console_error_panic_hook" ]

[dependencies]
async-trait = "0.1"
async-lock = "2.7.0"
core-crypto = { path = "../../../core/crates/core-crypto"}
core-types = { path = "../../../core/crates/core-types"}
serde = { version = "1.0", features = ["derive"] }
#serde_json = "1.0"
utils-db = { path = "../../../utils/crates/utils-db"}
utils-log = { path = "../../../utils/crates/utils-log"}
utils-misc = { path = "../../../utils/crates/utils-misc"}
utils-types = { path = "../../../utils/crates/utils-types"}
=======
[dependencies]
async-trait = "0.1"
console_error_panic_hook = { version = "0.1.6", optional = true }
serde = { version = "1.0", features = ["derive"] }
>>>>>>> 25750d42
wasm-bindgen = { workspace = true, features = ["serde-serialize"], optional = true }
wasm-bindgen-futures = { version = "0.4.36", features = ["futures-core-03-stream"], optional = true }
serde-wasm-bindgen = { version = "0.5", optional = true }

<<<<<<< HEAD
console_error_panic_hook = { version = "0.1.6", optional = true }
# wee_alloc = { version = "0.4.5", optional = true }

[dev-dependencies]
async-std = { version = "1.12.0", features = ["attributes"] }
wasm-bindgen-test = "0.3.30"
=======
core-crypto = { path = "../../../core/crates/core-crypto", default-features = false }
core-types = { path = "../../../core/crates/core-types", default-features = false }
utils-db = { path = "../../../utils/crates/utils-db", default-features = false }
utils-misc = { path = "../../../utils/crates/utils-misc", default-features = false }
utils-types = { path = "../../../utils/crates/utils-types", default-features = false }
>>>>>>> 25750d42

[target.'cfg(not(target_arch = "wasm32"))'.dev-dependencies]
rusty-leveldb = "1.0"

[target.'cfg(not(target_arch = "wasm32"))'.build-dependencies]
wasm-pack = { workspace = true }
wasm-opt = { workspace = true }

[package.metadata.wasm-pack.profile.dev]
wasm-opt = false

[package.metadata.wasm-pack.profile.release]
wasm-opt = ['-O', '--enable-reference-types']

[features]
default = ["console_error_panic_hook", "wasm"]
wasm = ["dep:wasm-bindgen", "dep:wasm-bindgen-futures", "core-crypto/wasm", "core-types/wasm", "utils-db/wasm", "utils-misc/wasm", "utils-types/wasm" ]
console_error_panic_hook = ["dep:console_error_panic_hook"]<|MERGE_RESOLUTION|>--- conflicted
+++ resolved
@@ -11,47 +11,25 @@
 [lib]
 crate-type = ["cdylib", "rlib"]
 
-<<<<<<< HEAD
-[features]
-default = ["console_error_panic_hook", "wasm"]
-wasm = ["dep:wasm-bindgen", "dep:wasm-bindgen-futures", "dep:serde-wasm-bindgen"]
-console_error_panic_hook = [ "dep:console_error_panic_hook" ]
-
 [dependencies]
 async-trait = "0.1"
 async-lock = "2.7.0"
-core-crypto = { path = "../../../core/crates/core-crypto"}
-core-types = { path = "../../../core/crates/core-types"}
+console_error_panic_hook = { version = "0.1.6", optional = true }
+core-crypto = { path = "../../../core/crates/core-crypto", default-features = false }
+core-types = { path = "../../../core/crates/core-types", default-features = false }
+utils-db = { path = "../../../utils/crates/utils-db", default-features = false }
+utils-log = { path = "../../../utils/crates/utils-log", default-features = false}
+utils-misc = { path = "../../../utils/crates/utils-misc", default-features = false }
+utils-types = { path = "../../../utils/crates/utils-types", default-features = false }
 serde = { version = "1.0", features = ["derive"] }
-#serde_json = "1.0"
-utils-db = { path = "../../../utils/crates/utils-db"}
-utils-log = { path = "../../../utils/crates/utils-log"}
-utils-misc = { path = "../../../utils/crates/utils-misc"}
-utils-types = { path = "../../../utils/crates/utils-types"}
-=======
-[dependencies]
-async-trait = "0.1"
-console_error_panic_hook = { version = "0.1.6", optional = true }
-serde = { version = "1.0", features = ["derive"] }
->>>>>>> 25750d42
 wasm-bindgen = { workspace = true, features = ["serde-serialize"], optional = true }
 wasm-bindgen-futures = { version = "0.4.36", features = ["futures-core-03-stream"], optional = true }
 serde-wasm-bindgen = { version = "0.5", optional = true }
-
-<<<<<<< HEAD
-console_error_panic_hook = { version = "0.1.6", optional = true }
 # wee_alloc = { version = "0.4.5", optional = true }
 
 [dev-dependencies]
 async-std = { version = "1.12.0", features = ["attributes"] }
 wasm-bindgen-test = "0.3.30"
-=======
-core-crypto = { path = "../../../core/crates/core-crypto", default-features = false }
-core-types = { path = "../../../core/crates/core-types", default-features = false }
-utils-db = { path = "../../../utils/crates/utils-db", default-features = false }
-utils-misc = { path = "../../../utils/crates/utils-misc", default-features = false }
-utils-types = { path = "../../../utils/crates/utils-types", default-features = false }
->>>>>>> 25750d42
 
 [target.'cfg(not(target_arch = "wasm32"))'.dev-dependencies]
 rusty-leveldb = "1.0"
@@ -68,5 +46,6 @@
 
 [features]
 default = ["console_error_panic_hook", "wasm"]
-wasm = ["dep:wasm-bindgen", "dep:wasm-bindgen-futures", "core-crypto/wasm", "core-types/wasm", "utils-db/wasm", "utils-misc/wasm", "utils-types/wasm" ]
+wasm = ["dep:wasm-bindgen", "dep:wasm-bindgen-futures",
+"dep:serde-wasm-bindgen", "core-crypto/wasm", "core-types/wasm", "utils-db/wasm", "utils-misc/wasm", "utils-types/wasm" ]
 console_error_panic_hook = ["dep:console_error_panic_hook"]