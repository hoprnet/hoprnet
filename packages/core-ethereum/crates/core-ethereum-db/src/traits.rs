use crate::errors::Result;
use async_trait::async_trait;
<<<<<<< HEAD

use core_crypto::types::OffchainPublicKey;
=======
>>>>>>> 6a68d67b
use core_crypto::{
    iterated_hash::IteratedHash,
    types::{HalfKeyChallenge, Hash},
};
use core_types::{
    account::AccountEntry,
    acknowledgement::{AcknowledgedTicket, PendingAcknowledgement, UnacknowledgedTicket},
    channels::{ChannelEntry, Ticket},
};
use utils_types::primitives::{Address, AuthorizationToken, Balance, Snapshot, U256};

#[async_trait(? Send)] // not placing the `Send` trait limitations on the trait
pub trait HoprCoreEthereumDbActions {
    // core only part
    async fn get_current_ticket_index(&self, channel_id: &Hash) -> Result<Option<U256>>;
    async fn set_current_ticket_index(&mut self, channel_id: &Hash, index: U256) -> Result<()>;

    async fn get_tickets(&self, signer: Option<Address>) -> Result<Vec<Ticket>>;

    async fn mark_rejected(&mut self, ticket: &Ticket) -> Result<()>;

    async fn check_and_set_packet_tag(&mut self, tag: &[u8]) -> Result<bool>;

    async fn get_pending_acknowledgement(
        &self,
        half_key_challenge: &HalfKeyChallenge,
    ) -> Result<Option<PendingAcknowledgement>>;

    async fn store_pending_acknowledgment(
        &mut self,
        half_key_challenge: HalfKeyChallenge,
        pending_acknowledgment: PendingAcknowledgement,
    ) -> Result<()>;

    async fn replace_unack_with_ack(
        &mut self,
        half_key_challenge: &HalfKeyChallenge,
        ack_ticket: AcknowledgedTicket,
    ) -> Result<()>;

    // core and core-ethereum part
    /// Get all acknowledged tickets within the filter criteria.
    async fn get_acknowledged_tickets(&self, filter: Option<ChannelEntry>) -> Result<Vec<AcknowledgedTicket>>;

    /// Get all unacknowledged tickets within the filter criteria.
    async fn get_unacknowledged_tickets(&self, filter: Option<ChannelEntry>) -> Result<Vec<UnacknowledgedTicket>>;

    /// Mark the ticket as pending.
    async fn mark_pending(&mut self, ticket: &Ticket) -> Result<()>;

    /// Get pending balance to a counter party's address.
    async fn get_pending_balance_to(&self, counterparty: &Address) -> Result<Balance>;

<<<<<<< HEAD
    async fn get_packet_key(&self, channel_key: &PublicKey) -> Result<Option<OffchainPublicKey>>;

    async fn get_channel_key(&self, packet_key: &OffchainPublicKey) -> Result<Option<PublicKey>>;

    async fn link_packet_and_channel_keys(
        &mut self,
        channel_key: &PublicKey,
        packet_key: &OffchainPublicKey,
    ) -> Result<()>;

    async fn get_channel_to(&self, dest: &PublicKey) -> Result<Option<ChannelEntry>>;
=======
    /// Get channel to peer with Ethereum address.
    async fn get_channel_to(&self, dest: &Address) -> Result<Option<ChannelEntry>>;
>>>>>>> 6a68d67b

    /// Get channel from peer with Ethereum address.
    async fn get_channel_from(&self, src: &Address) -> Result<Option<ChannelEntry>>;

    /// Update channel information.
    async fn update_channel_and_snapshot(
        &mut self,
        channel_id: &Hash,
        channel: &ChannelEntry,
        snapshot: &Snapshot,
    ) -> Result<()>;

    // core-ethereum only part
    /// Delete acknowledged tickets belonging to a channel
    async fn delete_acknowledged_tickets_from(&mut self, source: ChannelEntry) -> Result<()>;

    /// Store intermediary hash values.
    async fn store_hash_intermediaries(&mut self, channel: &Hash, intermediates: &IteratedHash) -> Result<()>;

    /// Get the value of the commitment for channel with iteration.
    async fn get_commitment(&self, channel: &Hash, iteration: usize) -> Result<Option<Hash>>;

    /// Get the value of the current commitment hash for a specific channel.
    async fn get_current_commitment(&self, channel: &Hash) -> Result<Option<Hash>>;

    /// Set the value of the current commitment for a specific channel.
    async fn set_current_commitment(&mut self, channel: &Hash, commitment: &Hash) -> Result<()>;

    /// Get the value of the lastest block number.
    async fn get_latest_block_number(&self) -> Result<u32>;

    /// Set the latest block number to this value.
    async fn update_latest_block_number(&mut self, number: u32) -> Result<()>;

    /// Get the latest confirmed snapshot.
    async fn get_latest_confirmed_snapshot(&self) -> Result<Option<Snapshot>>;

    /// Get channel from hash.
    async fn get_channel(&self, channel: &Hash) -> Result<Option<ChannelEntry>>;

    /// TODO: unused?
    async fn get_channels(&self) -> Result<Vec<ChannelEntry>>;

    /// Get all open channels.
    async fn get_channels_open(&self) -> Result<Vec<ChannelEntry>>;

    /// Get account for address.
    async fn get_account(&self, address: &Address) -> Result<Option<AccountEntry>>;

    /// Update the account entry.
    async fn update_account_and_snapshot(&mut self, account: &AccountEntry, snapshot: &Snapshot) -> Result<()>;

    /// Get all accounts.
    async fn get_accounts(&self) -> Result<Vec<AccountEntry>>;

    /// Get all public accounts.
    async fn get_public_node_accounts(&self) -> Result<Vec<AccountEntry>>;

    /// Get the total value of redeemed tickets.
    async fn get_redeemed_tickets_value(&self) -> Result<Balance>;

    /// Get the total number of redeemed tickets.
    async fn get_redeemed_tickets_count(&self) -> Result<usize>;

    /// Get the total number of neglected tickets.
    async fn get_neglected_tickets_count(&self) -> Result<usize>;

    /// Get the total number of pending tickets.
    async fn get_pending_tickets_count(&self) -> Result<usize>;

    /// Get the total number of losing tickets.
    async fn get_losing_tickets_count(&self) -> Result<usize>;

    /// Resolve pending tickets.
    async fn resolve_pending(&mut self, ticket: &Address, balance: &Balance, snapshot: &Snapshot) -> Result<()>;

    /// Mark the ticket as redeemed.
    async fn mark_redeemed(&mut self, ticket: &AcknowledgedTicket) -> Result<()>;

    /// Mark an acknowledged ticket as losing.
    async fn mark_losing_acked_ticket(&mut self, ticket: &AcknowledgedTicket) -> Result<()>;

    /// Get the total value of all rejected tickets.
    async fn get_rejected_tickets_value(&self) -> Result<Balance>;

    /// Get the count of all rejected tickets.
    async fn get_rejected_tickets_count(&self) -> Result<usize>;

    /// Get channel from source to destination.
    async fn get_channel_x(&self, src: &Address, dest: &Address) -> Result<Option<ChannelEntry>>;

    /// Get all channels from a given address.
    async fn get_channels_from(&self, address: Address) -> Result<Vec<ChannelEntry>>;

    /// Get all channels to a given address.
    async fn get_channels_to(&self, address: Address) -> Result<Vec<ChannelEntry>>;

    /// Get the current balance.
    async fn get_hopr_balance(&self) -> Result<Balance>;

    /// Set balance as the current balance.
    async fn set_hopr_balance(&mut self, balance: &Balance) -> Result<()>;

    /// Add balance to the current balance.
    async fn add_hopr_balance(&mut self, balance: &Balance, snapshot: &Snapshot) -> Result<()>;

    /// Subtract balance from the current balance.
    async fn sub_hopr_balance(&mut self, balance: &Balance, snapshot: &Snapshot) -> Result<()>;

    /// Check whether the Network Registry is enabled.
    async fn is_network_registry_enabled(&self) -> Result<bool>;

    /// Set whether the Network Registry is enabled.
    async fn set_network_registry(&mut self, enabled: bool, snapshot: &Snapshot) -> Result<()>;

    /// Add Hopr public key to an ETH address.
    async fn add_to_network_registry(
        &mut self,
        address: &Address,
        account: &Address,
        snapshot: &Snapshot,
    ) -> Result<()>;

    /// Unlink Hopr public key to an ETH address by removing the entry.
    async fn remove_from_network_registry(
        &mut self,
        public_key: &Address,
        account: &Address,
        snapshot: &Snapshot,
    ) -> Result<()>;

    /// Get address associated with the public key.
    async fn get_account_from_network_registry(&self, public_key: &Address) -> Result<Option<Address>>;

    /// Find HOPR node based on its address.
    async fn find_hopr_node_using_account_in_network_registry(&self, account: &Address) -> Result<Vec<Address>>;

    /// Check if address as eligible to be operating in the network.
    async fn is_eligible(&self, account: &Address) -> Result<bool>;

    /// Set address as eligible to be operating in the network.
    async fn set_eligible(&mut self, account: &Address, eligible: bool, snapshot: &Snapshot) -> Result<()>;

    /// Stores the REST API token.
    async fn store_authorization(&mut self, token: AuthorizationToken) -> Result<()>;

    /// Retrieves the REST API token given its ID.
    async fn retrieve_authorization(&self, id: String) -> Result<Option<AuthorizationToken>>;

    /// Deletes the REST API token given its ID.
    async fn delete_authorization(&mut self, id: String) -> Result<()>;
}<|MERGE_RESOLUTION|>--- conflicted
+++ resolved
@@ -1,10 +1,7 @@
 use crate::errors::Result;
 use async_trait::async_trait;
-<<<<<<< HEAD
 
 use core_crypto::types::OffchainPublicKey;
-=======
->>>>>>> 6a68d67b
 use core_crypto::{
     iterated_hash::IteratedHash,
     types::{HalfKeyChallenge, Hash},
@@ -58,7 +55,6 @@
     /// Get pending balance to a counter party's address.
     async fn get_pending_balance_to(&self, counterparty: &Address) -> Result<Balance>;
 
-<<<<<<< HEAD
     async fn get_packet_key(&self, channel_key: &PublicKey) -> Result<Option<OffchainPublicKey>>;
 
     async fn get_channel_key(&self, packet_key: &OffchainPublicKey) -> Result<Option<PublicKey>>;
@@ -69,11 +65,7 @@
         packet_key: &OffchainPublicKey,
     ) -> Result<()>;
 
-    async fn get_channel_to(&self, dest: &PublicKey) -> Result<Option<ChannelEntry>>;
-=======
-    /// Get channel to peer with Ethereum address.
     async fn get_channel_to(&self, dest: &Address) -> Result<Option<ChannelEntry>>;
->>>>>>> 6a68d67b
 
     /// Get channel from peer with Ethereum address.
     async fn get_channel_from(&self, src: &Address) -> Result<Option<ChannelEntry>>;
