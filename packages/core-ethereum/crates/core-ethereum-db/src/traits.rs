use crate::errors::Result;
use async_trait::async_trait;

use core_crypto::types::OffchainPublicKey;
use core_crypto::types::{HalfKeyChallenge, Hash};
use core_types::{
    account::AccountEntry,
    acknowledgement::{AcknowledgedTicket, PendingAcknowledgement, UnacknowledgedTicket},
    channels::{ChannelEntry, Ticket},
};
use utils_types::primitives::{Address, AuthorizationToken, Balance, Snapshot, U256};

#[async_trait(? Send)] // not placing the `Send` trait limitations on the trait
pub trait HoprCoreEthereumDbActions {
    // core only part
    async fn get_current_ticket_index(&self, channel_id: &Hash) -> Result<Option<U256>>;
    async fn set_current_ticket_index(&mut self, channel_id: &Hash, index: U256) -> Result<()>;

    async fn get_tickets(&self, signer: Option<Address>) -> Result<Vec<Ticket>>;

    async fn mark_rejected(&mut self, ticket: &Ticket) -> Result<()>;

    async fn get_pending_acknowledgement(
        &self,
        half_key_challenge: &HalfKeyChallenge,
    ) -> Result<Option<PendingAcknowledgement>>;

    async fn store_pending_acknowledgment(
        &mut self,
        half_key_challenge: HalfKeyChallenge,
        pending_acknowledgment: PendingAcknowledgement,
    ) -> Result<()>;

    async fn replace_unack_with_ack(
        &mut self,
        half_key_challenge: &HalfKeyChallenge,
        ack_ticket: AcknowledgedTicket,
    ) -> Result<()>;

    // core and core-ethereum part
    /// Get all acknowledged tickets within the filter criteria.
    async fn get_acknowledged_tickets(&self, filter: Option<ChannelEntry>) -> Result<Vec<AcknowledgedTicket>>;

    async fn get_acknowledged_tickets_range(
        &self,
        channel_id: &Hash,
        epoch: u32,
        index_start: u64,
        index_end: u64,
    ) -> Result<Vec<AcknowledgedTicket>>;

<<<<<<< HEAD
    async fn replace_acked_tickets_by_aggregated_ticket(&mut self, aggregated_ticket: AcknowledgedTicket) -> Result<()>;
=======
    async fn replace_acked_tickets_by_aggregated_ticket(&mut self, aggregated_ticket: AcknowledgedTicket)
        -> Result<()>;
>>>>>>> 829ee6c1

    /// Get all unacknowledged tickets within the filter criteria.
    async fn get_unacknowledged_tickets(&self, filter: Option<ChannelEntry>) -> Result<Vec<UnacknowledgedTicket>>;

    /// Mark the ticket as pending.
    async fn mark_pending(&mut self, counterparty: &Address, ticket: &Ticket) -> Result<()>;

    /// Get pending balance to a counter party's address.
    async fn get_pending_balance_to(&self, counterparty: &Address) -> Result<Balance>;

    async fn get_packet_key(&self, chain_key: &Address) -> Result<Option<OffchainPublicKey>>;

    async fn get_chain_key(&self, packet_key: &OffchainPublicKey) -> Result<Option<Address>>;

    async fn link_chain_and_packet_keys(
        &mut self,
        chain_key: &Address,
        packet_key: &OffchainPublicKey,
        snapshot: &Snapshot,
    ) -> Result<()>;

    async fn get_channel_to(&self, dest: &Address) -> Result<Option<ChannelEntry>>;

    /// Get channel from peer with Ethereum address.
    async fn get_channel_from(&self, src: &Address) -> Result<Option<ChannelEntry>>;

    /// Update channel information.
    async fn update_channel_and_snapshot(
        &mut self,
        channel_id: &Hash,
        channel: &ChannelEntry,
        snapshot: &Snapshot,
    ) -> Result<()>;

    // core-ethereum only part
    /// Delete acknowledged tickets belonging to a channel
    async fn delete_acknowledged_tickets_from(&mut self, source: ChannelEntry) -> Result<()>;

    /// Get the value of the lastest block number.
    async fn get_latest_block_number(&self) -> Result<u32>;

    /// Set the latest block number to this value.
    async fn update_latest_block_number(&mut self, number: u32) -> Result<()>;

    /// Get the latest confirmed snapshot.
    async fn get_latest_confirmed_snapshot(&self) -> Result<Option<Snapshot>>;

    /// Get channel from hash.
    async fn get_channel(&self, channel: &Hash) -> Result<Option<ChannelEntry>>;

    /// TODO: unused?
    async fn get_channels(&self) -> Result<Vec<ChannelEntry>>;

    /// Get all open channels.
    async fn get_channels_open(&self) -> Result<Vec<ChannelEntry>>;

    /// Get account for address.
    async fn get_account(&self, address: &Address) -> Result<Option<AccountEntry>>;

    /// Update the account entry.
    async fn update_account_and_snapshot(&mut self, account: &AccountEntry, snapshot: &Snapshot) -> Result<()>;

    /// Get all accounts.
    async fn get_accounts(&self) -> Result<Vec<AccountEntry>>;

    /// Get all public accounts.
    async fn get_public_node_accounts(&self) -> Result<Vec<AccountEntry>>;

    /// Get the total value of redeemed tickets.
    async fn get_redeemed_tickets_value(&self) -> Result<Balance>;

    /// Get the total number of redeemed tickets.
    async fn get_redeemed_tickets_count(&self) -> Result<usize>;

    /// Get the total number of neglected tickets.
    async fn get_neglected_tickets_count(&self) -> Result<usize>;

    /// Get the total number of pending tickets.
    async fn get_pending_tickets_count(&self) -> Result<usize>;

    /// Get the total number of losing tickets.
    async fn get_losing_tickets_count(&self) -> Result<usize>;

    /// Resolve pending tickets.
    async fn resolve_pending(&mut self, ticket: &Address, balance: &Balance, snapshot: &Snapshot) -> Result<()>;

    /// Mark the ticket as redeemed.
    async fn mark_redeemed(&mut self, counterparty: &Address, ticket: &AcknowledgedTicket) -> Result<()>;

    /// Mark an acknowledged ticket as losing.
    async fn mark_losing_acked_ticket(&mut self, counterparty: &Address, ticket: &AcknowledgedTicket) -> Result<()>;

    /// Get the total value of all rejected tickets.
    async fn get_rejected_tickets_value(&self) -> Result<Balance>;

    /// Get the count of all rejected tickets.
    async fn get_rejected_tickets_count(&self) -> Result<usize>;

    /// Get channel from source to destination.
    async fn get_channel_x(&self, src: &Address, dest: &Address) -> Result<Option<ChannelEntry>>;

    /// Get all channels from a given address.
    async fn get_channels_from(&self, address: &Address) -> Result<Vec<ChannelEntry>>;

    /// Get all channels to a given address.
    async fn get_channels_to(&self, address: &Address) -> Result<Vec<ChannelEntry>>;

    /// Get the current balance.
    async fn get_hopr_balance(&self) -> Result<Balance>;

    /// Set balance as the current balance.
    async fn set_hopr_balance(&mut self, balance: &Balance) -> Result<()>;

    /// Get the current ticket price.
    async fn get_ticket_price(&self) -> Result<Option<U256>>;

    /// Set new ticket price
    async fn set_ticket_price(&mut self, ticket_price: &U256) -> Result<()>;

    /// Get the domain separator of node-safe-registry contract
    async fn get_node_safe_registry_domain_separator(&self) -> Result<Option<Hash>>;

    /// Set the domain separator of node-safe-registry contract
    async fn set_node_safe_registry_domain_separator(
        &mut self,
        node_safe_registry_domain_separator: &Hash,
        snapshot: &Snapshot,
    ) -> Result<()>;

    /// Get the domain separator of channels contract
    async fn get_channels_domain_separator(&self) -> Result<Option<Hash>>;

    /// Set the domain separator of channels contract
    async fn set_channels_domain_separator(
        &mut self,
        channels_domain_separator: &Hash,
        snapshot: &Snapshot,
    ) -> Result<()>;

    /// Get the ledger domain separator of channels contract
    async fn get_channels_ledger_domain_separator(&self) -> Result<Option<Hash>>;

    /// Set the ledger domain separator of channels contract
    async fn set_channels_ledger_domain_separator(
        &mut self,
        channels_ledger_domain_separator: &Hash,
        snapshot: &Snapshot,
    ) -> Result<()>;

    /// Add balance to the current balance.
    async fn add_hopr_balance(&mut self, balance: &Balance, snapshot: &Snapshot) -> Result<()>;

    /// Subtract balance from the current balance.
    async fn sub_hopr_balance(&mut self, balance: &Balance, snapshot: &Snapshot) -> Result<()>;

    /// Get the staking safe address
    async fn get_staking_safe_address(&self) -> Result<Option<Address>>;

    /// Sets the staking safe address
    async fn set_staking_safe_address(&mut self, safe_address: &Address) -> Result<()>;

    /// Get the staking module address
    async fn get_staking_module_address(&self) -> Result<Option<Address>>;

    /// Sets the staking module address
    async fn set_staking_module_address(&mut self, module_address: &Address) -> Result<()>;

    /// Get the allowance for HoprChannels contract to transfer tokens on behalf of staking safe address
    async fn get_staking_safe_allowance(&self) -> Result<Balance>;

    /// Sets the allowance for HoprChannels contract to transfer tokens on behalf of staking safe address
    async fn set_staking_safe_allowance(&mut self, allowance: &Balance, snapshot: &Snapshot) -> Result<()>;

    /// Check whether the Network Registry is enabled.
    async fn is_network_registry_enabled(&self) -> Result<bool>;

    /// Enable or disable network registry
    async fn set_network_registry(&mut self, enabled: bool, snapshot: &Snapshot) -> Result<()>;

    /// Check whether node is allowed to participate in the network
    async fn is_allowed_to_access_network(&self, node: &Address) -> Result<bool>;

    /// Enable or disable access to network
    async fn set_allowed_to_access_network(&mut self, node: &Address, allowed: bool, snapshot: &Snapshot)
        -> Result<()>;

    async fn get_from_network_registry(&self, stake_account: &Address) -> Result<Vec<Address>>;

    /// Check if address as eligible to be operating in the network.
    async fn is_eligible(&self, account: &Address) -> Result<bool>;

    /// Set address as eligible to be operating in the network.
    /// returns affected node addresses
    async fn set_eligible(&mut self, account: &Address, eligible: bool, snapshot: &Snapshot) -> Result<Vec<Address>>;

    /// Check if account is protected by a MFA module (e.g. Gnosis Safe)
    /// returns MFA module address
    async fn is_mfa_protected(&self) -> Result<Option<Address>>;

    /// Marks this account as being protected by a MFA module (e.g. Gnosis Safe) or removes it
    /// `Some(Address)` -> MFA present
    /// `None` -> no MFA
    async fn set_mfa_protected_and_update_snapshot(
        &mut self,
        maybe_mfa_address: Option<Address>,
        snapshot: &Snapshot,
    ) -> Result<()>;

    /// Stores the REST API token.
    async fn store_authorization(&mut self, token: AuthorizationToken) -> Result<()>;

    /// Retrieves the REST API token given its ID.
    async fn retrieve_authorization(&self, id: String) -> Result<Option<AuthorizationToken>>;

    /// Deletes the REST API token given its ID.
    async fn delete_authorization(&mut self, id: String) -> Result<()>;
}<|MERGE_RESOLUTION|>--- conflicted
+++ resolved
@@ -49,12 +49,8 @@
         index_end: u64,
     ) -> Result<Vec<AcknowledgedTicket>>;
 
-<<<<<<< HEAD
-    async fn replace_acked_tickets_by_aggregated_ticket(&mut self, aggregated_ticket: AcknowledgedTicket) -> Result<()>;
-=======
     async fn replace_acked_tickets_by_aggregated_ticket(&mut self, aggregated_ticket: AcknowledgedTicket)
         -> Result<()>;
->>>>>>> 829ee6c1
 
     /// Get all unacknowledged tickets within the filter criteria.
     async fn get_unacknowledged_tickets(&self, filter: Option<ChannelEntry>) -> Result<Vec<UnacknowledgedTicket>>;
