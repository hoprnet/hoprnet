--- conflicted
+++ resolved
@@ -19,11 +19,7 @@
     async fn get_current_ticket_index(&self, channel_id: &Hash) -> Result<Option<U256>>;
     async fn set_current_ticket_index(&mut self, channel_id: &Hash, index: U256) -> Result<()>;
 
-<<<<<<< HEAD
-    async fn get_tickets(&self, signer: Option<PublicKey>) -> Result<Vec<Ticket>>;
-=======
-    async fn get_tickets(&self, signer: &Address) -> Result<Vec<Ticket>>;
->>>>>>> 25750d42
+    async fn get_tickets(&self, signer: Option<Address>) -> Result<Vec<Ticket>>;
 
     async fn mark_rejected(&mut self, ticket: &Ticket) -> Result<()>;
 
@@ -59,17 +55,11 @@
     /// Get pending balance to a counter party's address.
     async fn get_pending_balance_to(&self, counterparty: &Address) -> Result<Balance>;
 
-<<<<<<< HEAD
     /// Get channel to peer with public key.
-    async fn get_channel_to(&self, dest: &PublicKey) -> Result<Option<ChannelEntry>>;
+    async fn get_channel_to(&self, dest: &Address) -> Result<Option<ChannelEntry>>;
 
     /// Get channel from peer with public key.
-    async fn get_channel_from(&self, src: &PublicKey) -> Result<Option<ChannelEntry>>;
-=======
-    async fn get_channel_to(&self, dest: &Address) -> Result<Option<ChannelEntry>>;
-
     async fn get_channel_from(&self, src: &Address) -> Result<Option<ChannelEntry>>;
->>>>>>> 25750d42
 
     /// Update channel information.
     async fn update_channel_and_snapshot(
@@ -155,12 +145,8 @@
     /// Get the count of all rejected tickets.
     async fn get_rejected_tickets_count(&self) -> Result<usize>;
 
-<<<<<<< HEAD
     /// Get channel from source to destination.
-    async fn get_channel_x(&self, src: &PublicKey, dest: &PublicKey) -> Result<Option<ChannelEntry>>;
-=======
     async fn get_channel_x(&self, src: &Address, dest: &Address) -> Result<Option<ChannelEntry>>;
->>>>>>> 25750d42
 
     /// Get all channels from a given address.
     async fn get_channels_from(&self, address: Address) -> Result<Vec<ChannelEntry>>;
