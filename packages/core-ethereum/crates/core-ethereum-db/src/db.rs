--- conflicted
+++ resolved
@@ -68,12 +68,6 @@
         let mut cached_channel: HashMap<Hash, (u32, u64)> = HashMap::new(); // channel_id: (channel_epoch, ticket_index)
         debug!("Fetching all tickets to calculate the unrealized value in tracked channels...");
 
-<<<<<<< HEAD
-        let tickets = self.get_tickets(None).await?;
-        info!("Calculating unrealized balance for {} tickets...", tickets.len());
-
-        for ticket in tickets.into_iter() {
-=======
         // FIXME: Currently a node does not have a way of reconciling unacknowledged
         // tickets with the sender. Therefore, the use of unack tickets could make a
         // channel inoperable. Re-enable the use of unacknowledged tickets in this
@@ -83,7 +77,6 @@
 
         for ack_ticket in tickets.into_iter() {
             let ticket = ack_ticket.ticket;
->>>>>>> 8ffef13c
             // get the corresponding channel info from the cached_channel, or from the db
             let (channel_epoch, ticket_index) = {
                 if let Some((current_channel_epoch, current_ticket_index)) =
@@ -337,18 +330,6 @@
         let key = utils_db::db::Key::new_with_prefix(&half_key_challenge, PENDING_ACKNOWLEDGEMENTS_PREFIX)?;
         self.db.set(key, &pending_acknowledgment).await?;
 
-<<<<<<< HEAD
-        if let PendingAcknowledgement::WaitingAsRelayer(v) = pending_acknowledgment {
-            let current_unrealized_value = self
-                .cached_unrealized_value
-                .get(&v.ticket.channel_id)
-                .map(|v| v.clone())
-                .unwrap_or(Balance::zero(BalanceType::HOPR));
-
-            self.cached_unrealized_value
-                .insert(v.ticket.channel_id, current_unrealized_value.add(&v.ticket.amount));
-        }
-=======
         // FIXME: Currently a node does not have a way of reconciling unacknowledged
         // tickets with the sender. Therefore, the use of unack tickets could make a
         // channel inoperable. Re-enable the use of unacknowledged tickets in this
@@ -364,7 +345,6 @@
         //     self.cached_unrealized_value
         //         .insert(v.ticket.channel_id, current_unrealized_value.add(&v.ticket.amount));
         // }
->>>>>>> 8ffef13c
 
         self.db.flush().await?;
 
@@ -2091,8 +2071,6 @@
     }
 
     #[async_std::test]
-<<<<<<< HEAD
-=======
     async fn test_mark_mark_acknowledged_tickets_neglected() {
         let mut db = CoreEthereumDb::new(DB::new(RustyLevelDbShim::new_in_memory()), Address::random());
 
@@ -2143,7 +2121,6 @@
     }
 
     #[async_std::test]
->>>>>>> 8ffef13c
     async fn test_aggregatable_acknowledged_tickets() {
         let mut db = CoreEthereumDb::new(DB::new(RustyLevelDbShim::new_in_memory()), Address::random());
 
@@ -2340,7 +2317,6 @@
 
         let amount_tickets = 29;
         let (mut ack_tickets, channel) = generate_ack_tickets(&mut inner_db, amount_tickets).await;
-<<<<<<< HEAD
 
         // Add some being redeemed tickets
         ack_tickets[12].status = AcknowledgedTicketStatus::BeingRedeemed {
@@ -2350,17 +2326,6 @@
             tx_hash: Hash::default(),
         };
 
-=======
-
-        // Add some being redeemed tickets
-        ack_tickets[12].status = AcknowledgedTicketStatus::BeingRedeemed {
-            tx_hash: Hash::default(),
-        };
-        ack_tickets[17].status = AcknowledgedTicketStatus::BeingRedeemed {
-            tx_hash: Hash::default(),
-        };
-
->>>>>>> 8ffef13c
         // Store ack tickets
         for ack in ack_tickets.iter() {
             inner_db
@@ -2656,11 +2621,7 @@
     }
 
     #[async_std::test]
-<<<<<<< HEAD
-    async fn test_db_should_increase_unrealized_balance_on_losing_ticket() {
-=======
     async fn test_db_should_decrease_unrealized_balance_on_losing_ticket() {
->>>>>>> 8ffef13c
         let inner_db = DB::new(RustyLevelDbShim::new_in_memory());
         let mut db = CoreEthereumDb::new(inner_db, BOB_KEYPAIR.public().to_address());
 
