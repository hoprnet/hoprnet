use std::collections::HashMap;

use async_trait::async_trait;
use core_crypto::types::{HalfKeyChallenge, Hash, OffchainPublicKey};
use core_types::channels::ChannelDirection;
use core_types::{
    account::AccountEntry,
    acknowledgement::{AcknowledgedTicket, AcknowledgedTicketStatus, PendingAcknowledgement, UnacknowledgedTicket},
    channels::{generate_channel_id, ChannelEntry, ChannelStatus, Ticket},
};
use utils_db::errors::DbError;
use utils_db::{
    constants::*,
    db::{Batch, DB},
    traits::AsyncKVStorage,
};
use utils_log::{debug, error, info};
use utils_types::{
    primitives::{Address, Balance, BalanceType, EthereumChallenge, Snapshot, U256},
    traits::BinarySerializable,
};

use crate::{errors::Result, traits::HoprCoreEthereumDbActions};

const ACKNOWLEDGED_TICKETS_KEY_LENGTH: usize = Hash::SIZE + (u32::BITS / 8) as usize + (u64::BITS / 8) as usize;

fn to_acknowledged_ticket_key(channel_id: &Hash, epoch: u32, index: u64) -> Result<utils_db::db::Key> {
    let mut ack_key = Vec::with_capacity(ACKNOWLEDGED_TICKETS_KEY_LENGTH);

    ack_key.extend_from_slice(&channel_id.to_bytes());
    ack_key.extend_from_slice(&epoch.to_be_bytes());
    ack_key.extend_from_slice(&index.to_be_bytes());

    utils_db::db::Key::new_bytes_with_prefix(&ack_key, ACKNOWLEDGED_TICKETS_PREFIX)
}

#[inline]
fn get_acknowledged_ticket_key(ack: &AcknowledgedTicket) -> Result<utils_db::db::Key> {
    to_acknowledged_ticket_key(&ack.ticket.channel_id, ack.ticket.channel_epoch, ack.ticket.index)
}

#[derive(Clone)]
pub struct CoreEthereumDb<T>
where
    T: AsyncKVStorage<Key = Box<[u8]>, Value = Box<[u8]>> + Clone,
{
    pub db: DB<T>,
    cached_unrealized_value: HashMap<Hash, Balance>,
    pub me: Address,
}

impl<T: AsyncKVStorage<Key = Box<[u8]>, Value = Box<[u8]>> + Clone> CoreEthereumDb<T> {
    pub fn new(db: DB<T>, me: Address) -> Self {
        Self {
            db,
            cached_unrealized_value: HashMap::new(),
            me,
        }
    }

    pub async fn init_cache(&mut self) -> Result<()> {
        // let channels = self.get_channels().await?;
        // info!("Cleaning up invalid tickets from {} tracked channels...", channels.len());
        // for channel in channels.iter() {
        //     self.cleanup_invalid_channel_tickets(channel).await?
        // }

        let mut cached_channel: HashMap<Hash, (u32, u64)> = HashMap::new(); // channel_id: (channel_epoch, ticket_index)
        debug!("Fetching all tickets to calculate the unrealized value in tracked channels...");

        let tickets = self.get_tickets(None).await?;
        info!("Calculating unrealized balance for {} tickets...", tickets.len());

        for ticket in tickets.into_iter() {
            // get the corresponding channel info from the cached_channel, or from the db
            let (channel_epoch, ticket_index) = {
                if let Some((current_channel_epoch, current_ticket_index)) =
                    cached_channel.get(&ticket.channel_id).map(|c| c.clone())
                {
                    // from the cached_channel
                    (current_channel_epoch, current_ticket_index)
                } else {
                    // read from db
                    let (channel_epoch, ticket_index) = {
                        if let Some(channel_entry) = self.get_channel(&ticket.channel_id).await? {
                            // update the cached value
                            (
                                channel_entry.channel_epoch.as_u32(),
                                channel_entry.ticket_index.as_u64(),
                            )
                        } else {
                            (0u32, 0u64)
                        }
                    };
                    // update the cached value
                    cached_channel.insert(ticket.channel_id, (channel_epoch, ticket_index));
                    (channel_epoch, ticket_index)
                }
            };

            if ticket.channel_epoch == channel_epoch && ticket.index >= ticket_index {
                // only calculate unrealized balance if ticket is issued of the current channel_epoch and index larger than or equal to the ticket_index in the channel
                // do nothing to tickets that is issued to channel_epoch larger than the current channel_epoch
                // TODO: for other tickets (of previous channel epoch; or of the current channel epoch but index smaller than ticket_index in the channel), remove it from the db
                let unrealized_balance = self
                    .cached_unrealized_value
                    .get(&ticket.channel_id)
                    .map(|b| b.clone())
                    .unwrap_or(Balance::zero(BalanceType::HOPR))
                    .add(&ticket.amount);

                self.cached_unrealized_value
                    .insert(ticket.channel_id, unrealized_balance);
            }
        }

        Ok(())
    }
}

#[async_trait(? Send)] // not placing the `Send` trait limitations on the trait
impl<T: AsyncKVStorage<Key = Box<[u8]>, Value = Box<[u8]>> + Clone> HoprCoreEthereumDbActions for CoreEthereumDb<T> {
    // core only part
    async fn get_current_ticket_index(&self, channel_id: &Hash) -> Result<Option<U256>> {
        let prefixed_key = utils_db::db::Key::new_with_prefix(channel_id, TICKET_INDEX_PREFIX)?;
        self.db.get_or_none::<U256>(prefixed_key).await
    }

    async fn set_current_ticket_index(&mut self, channel_id: &Hash, index: U256) -> Result<()> {
        let prefixed_key = utils_db::db::Key::new_with_prefix(channel_id, TICKET_INDEX_PREFIX)?;
        let _evicted = self.db.set(prefixed_key, &index).await?;
        // Ignoring evicted value
        Ok(())
    }

    // combine the two function above to increase the current ticket index of a channel
    async fn increase_current_ticket_index(&mut self, channel_id: &Hash) -> Result<()> {
        let prefixed_key = utils_db::db::Key::new_with_prefix(channel_id, TICKET_INDEX_PREFIX)?;
        let current_index = self
            .db
            .get_or_none::<U256>(prefixed_key.clone())
            .await?
            .unwrap_or(U256::zero());
        let _evicted = self.db.set(prefixed_key, &current_index.addn(1_u32)).await?;
        // Ignoring evicted value
        Ok(())
    }

    // ensure the current ticket index is not smaller than the given value. If it's samller, set to the given value
    async fn ensure_current_ticket_index_gte(&mut self, channel_id: &Hash, index: U256) -> Result<()> {
        let prefixed_key = utils_db::db::Key::new_with_prefix(channel_id, TICKET_INDEX_PREFIX)?;
        let current_index = self
            .db
            .get_or_none::<U256>(prefixed_key.clone())
            .await?
            .unwrap_or(U256::zero());
        // compare the current_index with index, if current_index is smaller than index, set to index
        if current_index < index {
            let _evicted = self.db.set(prefixed_key, &index).await?;
            // Ignoring evicted value
            // flush the db after setter
            self.db.flush().await?;
        }
        Ok(())
    }

    async fn get_tickets(&self, maybe_signer: Option<Address>) -> Result<Vec<Ticket>> {
        let mut acked_tickets = self
            .db
            .get_more::<AcknowledgedTicket>(
                Vec::from(ACKNOWLEDGED_TICKETS_PREFIX.as_bytes()).into_boxed_slice(),
                ACKNOWLEDGED_TICKETS_KEY_LENGTH as u32,
                &|v: &AcknowledgedTicket| maybe_signer.map(|s| v.signer.eq(&s)).unwrap_or(true),
            )
            .await?
            .into_iter()
            .map(|a| a.ticket)
            .collect::<Vec<Ticket>>();
        acked_tickets.sort_by(|l, r| l.index.cmp(&r.index));

        let mut unack_tickets = self
            .db
            .get_more::<PendingAcknowledgement>(
                Vec::from(PENDING_ACKNOWLEDGEMENTS_PREFIX.as_bytes()).into_boxed_slice(),
                HalfKeyChallenge::SIZE as u32,
                &move |v: &PendingAcknowledgement| match v {
                    PendingAcknowledgement::WaitingAsSender => false,
                    PendingAcknowledgement::WaitingAsRelayer(unack) => match maybe_signer {
                        None => true,
                        Some(signer) => unack.signer.eq(&signer),
                    },
                },
            )
            .await?
            .into_iter()
            .filter_map(|a| match a {
                PendingAcknowledgement::WaitingAsSender => None,
                PendingAcknowledgement::WaitingAsRelayer(unack) => Some(unack.ticket),
            })
            .collect::<Vec<Ticket>>();

        acked_tickets.append(&mut unack_tickets);

        Ok(acked_tickets)
    }

    async fn get_unrealized_balance(&self, channel: &Hash) -> Result<Balance> {
        let channel_key = utils_db::db::Key::new_with_prefix(channel, CHANNEL_PREFIX)?;
        let channel_balance = self
            .db
            .get_or_none::<ChannelEntry>(channel_key)
            .await?
            .map(|c| c.balance);

        Ok(if let Some(balance) = channel_balance {
            if let Some(unrealized_balance) = self.cached_unrealized_value.get(channel) {
                debug!("channel {channel} has unrealized balance {unrealized_balance} to be subtracted from balance {balance}");
                balance.sub(unrealized_balance)
            } else {
                debug!("channel {channel} has no unrealized balance to be subtracted from balance {balance}");
                balance
            }
        } else {
            debug!("channel {channel} has no unrealized balance because it does not exist");
            Balance::zero(BalanceType::HOPR)
        })
    }

    async fn get_channel_epoch(&self, channel: &Hash) -> Result<Option<U256>> {
        let channel_key = utils_db::db::Key::new_with_prefix(channel, CHANNEL_PREFIX)?;
        Ok(self
            .db
            .get_or_none::<ChannelEntry>(channel_key)
            .await?
            .map(|c| c.channel_epoch))
    }

    async fn cleanup_invalid_channel_tickets(&mut self, channel: &ChannelEntry) -> Result<()> {
        // Get all ack tickets in the given channel with channel epoch less than the one on the channel
        let ack_tickets = self
            .db
            .get_more::<AcknowledgedTicket>(
                Vec::from(ACKNOWLEDGED_TICKETS_PREFIX.as_bytes()).into_boxed_slice(),
                ACKNOWLEDGED_TICKETS_KEY_LENGTH as u32,
                &|ack: &AcknowledgedTicket| {
                    channel.get_id() == ack.ticket.channel_id
                        && channel.channel_epoch.as_u32() > ack.ticket.channel_epoch
                },
            )
            .await?
            .into_iter()
            .map(|ack| (ack.ticket.amount, get_acknowledged_ticket_key(&ack)));

        // Get all unack tickets in the given channel with channel epoch less than the one on the channel
        let unack_tickets = self
            .db
            .get_more::<PendingAcknowledgement>(
                Vec::from(PENDING_ACKNOWLEDGEMENTS_PREFIX.as_bytes()).into_boxed_slice(),
                HalfKeyChallenge::SIZE as u32,
                &move |v: &PendingAcknowledgement| match v {
                    PendingAcknowledgement::WaitingAsSender => false,
                    PendingAcknowledgement::WaitingAsRelayer(unack) => {
                        channel.get_id() == unack.ticket.channel_id
                            && channel.channel_epoch.as_u32() > unack.ticket.channel_epoch
                    }
                },
            )
            .await?
            .into_iter()
            .filter_map(|pa| match pa {
                PendingAcknowledgement::WaitingAsSender => None,
                PendingAcknowledgement::WaitingAsRelayer(unack) => Some((
                    unack.ticket.amount,
                    utils_db::db::Key::new_with_prefix(&unack.own_key.to_challenge(), PENDING_ACKNOWLEDGEMENTS_PREFIX),
                )),
            });

        let count_key = utils_db::db::Key::new_from_str(NEGLECTED_TICKETS_COUNT)?;
        let value_key = utils_db::db::Key::new_from_str(NEGLECTED_TICKETS_VALUE)?;

        let mut count = self.get_neglected_tickets_count().await?;
        let mut balance = self.get_neglected_tickets_value().await?;

        let mut batch_ops = Batch::default();

        // All invalid tickets will be marked as neglected
        for (amount, maybe_key) in ack_tickets.chain(unack_tickets) {
            batch_ops.del(maybe_key?);
            balance = balance.add(&amount);
            count += 1;
        }

        batch_ops.put(count_key, count);
        batch_ops.put(value_key, balance);
        self.db.batch(batch_ops, true).await
    }

    async fn mark_rejected(&mut self, ticket: &Ticket) -> Result<()> {
        let count = self.get_rejected_tickets_count().await?;
        let count_key = utils_db::db::Key::new_from_str(REJECTED_TICKETS_COUNT)?;

        let balance = self.get_rejected_tickets_value().await?;
        let value_key = utils_db::db::Key::new_from_str(REJECTED_TICKETS_VALUE)?;

        let mut batch_ops = utils_db::db::Batch::default();
        batch_ops.put(count_key, count + 1);
        batch_ops.put(value_key, balance.add(&ticket.amount));

        self.db.batch(batch_ops, true).await
    }

    async fn get_pending_acknowledgement(
        &self,
        half_key_challenge: &HalfKeyChallenge,
    ) -> Result<Option<PendingAcknowledgement>> {
        let key = utils_db::db::Key::new_with_prefix(half_key_challenge, PENDING_ACKNOWLEDGEMENTS_PREFIX)?;
        self.db.get_or_none::<PendingAcknowledgement>(key).await
    }

    async fn store_pending_acknowledgment(
        &mut self,
        half_key_challenge: HalfKeyChallenge,
        pending_acknowledgment: PendingAcknowledgement,
    ) -> Result<()> {
        let key = utils_db::db::Key::new_with_prefix(&half_key_challenge, PENDING_ACKNOWLEDGEMENTS_PREFIX)?;
        self.db.set(key, &pending_acknowledgment).await?;

        if let PendingAcknowledgement::WaitingAsRelayer(v) = pending_acknowledgment {
            let current_unrealized_value = self
                .cached_unrealized_value
                .get(&v.ticket.channel_id)
                .map(|v| v.clone())
                .unwrap_or(Balance::zero(BalanceType::HOPR));

            self.cached_unrealized_value
                .insert(v.ticket.channel_id, current_unrealized_value.add(&v.ticket.amount));
        }

        self.db.flush().await?;

        Ok(())
    }

    async fn replace_unack_with_ack(
        &mut self,
        half_key_challenge: &HalfKeyChallenge,
        acked_ticket: AcknowledgedTicket,
    ) -> Result<()> {
        let unack_key = utils_db::db::Key::new_with_prefix(half_key_challenge, PENDING_ACKNOWLEDGEMENTS_PREFIX)?;
        let ack_key = get_acknowledged_ticket_key(&acked_ticket)?;

        let mut batch_ops = utils_db::db::Batch::default();
        batch_ops.del(unack_key);
        batch_ops.put(ack_key, acked_ticket);

        self.db.batch(batch_ops, true).await
    }

    // core and core-ethereum part
    async fn get_acknowledged_tickets(&self, filter: Option<ChannelEntry>) -> Result<Vec<AcknowledgedTicket>> {
        let mut tickets = self
            .db
            .get_more::<AcknowledgedTicket>(
                Vec::from(ACKNOWLEDGED_TICKETS_PREFIX.as_bytes()).into_boxed_slice(),
                ACKNOWLEDGED_TICKETS_KEY_LENGTH as u32,
                &|ack: &AcknowledgedTicket| filter.map(|f| f.get_id() == ack.ticket.channel_id).unwrap_or(true),
            )
            .await?;

        tickets.sort();

        Ok(tickets)
    }

    // core and core-ethereum part
    async fn get_acknowledged_tickets_count(&self, filter: Option<ChannelEntry>) -> Result<usize> {
        let tickets = self
            .db
            .get_more::<AcknowledgedTicket>(
                Vec::from(ACKNOWLEDGED_TICKETS_PREFIX.as_bytes()).into_boxed_slice(),
                ACKNOWLEDGED_TICKETS_KEY_LENGTH as u32,
                &|ack: &AcknowledgedTicket| filter.map(|f| f.get_id() == ack.ticket.channel_id).unwrap_or(true),
            )
            .await?;

        Ok(tickets.len())
    }

    /// Fetches all acknowledged tickets in given range.
    /// If any of the tickets is marked as being redeemed, drop this acknowledged ticket
    /// and all previous tickets as aggregation does not make any sense.
    async fn prepare_aggregatable_tickets(
        &mut self,
        channel_id: &Hash,
        epoch: u32,
        index_start: u64,
        index_end: u64,
    ) -> Result<Vec<AcknowledgedTicket>> {
        assert!(index_start < index_end, "aggregation indices must be valid");

        let channel_key = utils_db::db::Key::new_with_prefix(channel_id, CHANNEL_PREFIX)?;
        let channel = self
            .db
            .get_or_none::<ChannelEntry>(channel_key)
            .await?
            .expect("must aggregate tickets on an existing channel");

        // Perform sanity checks on the arguments
        assert_eq!(
            ChannelDirection::Incoming,
            channel.direction(&self.me).expect("must be own channel"),
            "aggregation request can happen on incoming channels only"
        );
        assert_ne!(
            ChannelStatus::Closed,
            channel.status,
            "must not aggregate tickets on a closed channel"
        );
        assert_eq!(channel.channel_epoch.as_u32(), epoch, "channel epoch must be valid");
        assert!(
            index_start <= channel.ticket_index.as_u64(),
            "aggregation start index must be less or equal to te current channel ticket index"
        );

        let channel_balance = channel.balance;

        // We store only winning tickets
        let mut tickets = self
            .get_acknowledged_tickets_range(channel_id, epoch, index_start, index_end)
            .await?;

        // We start aggregating from the first ticket that is not in `BeingRedeemed` state, after the last one that is `BeingRedeemed`, for the given range
        let last_redeemed_idx = tickets
            .iter()
            .enumerate()
            .rfind(|(_, t)| t.status.is_being_redeemed())
            .map(|(idx, _)| idx);

        // If no `BeingRedeemed` tickets are in that range, take the entire range
        let agg_start = last_redeemed_idx.map(|idx| idx + 1).unwrap_or(0);

        // Check if there's nothing to aggregate in the given range (= last ticket is `BeingRedeemed`)
        if agg_start > tickets.len() {
            debug!("no tickets to aggregate in {channel_id} ({epoch}) range {index_start}-{index_end}");
            return Ok(vec![]);
        }

        let mut agg_tickets = Vec::new();
        let mut batch_ops = Batch::default();

        // Set all the tickets to `BeingAggregated`
        let mut total_value = Balance::zero(BalanceType::HOPR);
        for ticket in &mut tickets[agg_start..] {
            // Check if we did not exceed the total balance on the channel
            total_value = total_value.add(&ticket.ticket.amount);
            if total_value.gt(&channel_balance) {
                debug!("no more tickets to aggregate in {channel_id} ({epoch}) range {index_start}-{index_end}: channel balance exceeded {channel_balance}");
                break;
            }

            ticket.status = AcknowledgedTicketStatus::BeingAggregated {
                start: index_start,
                end: index_end,
            };

            batch_ops.put(
                to_acknowledged_ticket_key(
                    &ticket.ticket.channel_id,
                    ticket.ticket.channel_epoch,
                    ticket.ticket.index,
                )?,
                ticket.clone(),
            );

            // Collect just the tickets to be aggregated
            agg_tickets.push(ticket.clone());
        }

        self.db.batch(batch_ops, true).await?;

        debug!(
            "prepared {} tickets to aggregate in {channel_id} ({epoch}) range {index_start}-{index_end}",
            agg_tickets.len()
        );
        Ok(agg_tickets)
    }

    async fn get_acknowledged_tickets_range(
        &self,
        channel_id: &Hash,
        epoch: u32,
        index_start: u64,
        index_end: u64,
    ) -> Result<Vec<AcknowledgedTicket>> {
        let mut tickets = self
            .db
            .get_more_range::<AcknowledgedTicket>(
                to_acknowledged_ticket_key(channel_id, epoch, index_start)?.into(),
                to_acknowledged_ticket_key(channel_id, epoch, index_end)?.into(),
                &|_| true,
            )
            .await?;

        tickets.sort();

        Ok(tickets)
    }

    async fn replace_acked_tickets_by_aggregated_ticket(
        &mut self,
        aggregated_ticket: AcknowledgedTicket,
    ) -> Result<()> {
        let acked_tickets_to_replace = self
            .get_acknowledged_tickets_range(
                &aggregated_ticket.ticket.channel_id,
                aggregated_ticket.ticket.channel_epoch,
                aggregated_ticket.ticket.index,
                aggregated_ticket.ticket.index + aggregated_ticket.ticket.index_offset as u64,
            )
            .await?;

        let mut batch = utils_db::db::Batch::default();

        for acked_ticket in acked_tickets_to_replace.iter() {
            if let AcknowledgedTicketStatus::BeingRedeemed { tx_hash: _ } = acked_ticket.status {
                return Ok(());
            }
            batch.del(get_acknowledged_ticket_key(acked_ticket)?);
        }

        batch.put(get_acknowledged_ticket_key(&aggregated_ticket)?, aggregated_ticket);

        self.db.batch(batch, true).await?;
        Ok(())
    }

    async fn get_unacknowledged_tickets(&self, filter: Option<ChannelEntry>) -> Result<Vec<UnacknowledgedTicket>> {
        Ok(self
            .db
            .get_more::<PendingAcknowledgement>(
                Vec::from(PENDING_ACKNOWLEDGEMENTS_PREFIX.as_bytes()).into_boxed_slice(),
                EthereumChallenge::SIZE as u32,
                &|pending: &PendingAcknowledgement| match pending {
                    PendingAcknowledgement::WaitingAsSender => false,
                    PendingAcknowledgement::WaitingAsRelayer(unack) => {
                        filter.map(|f| f.get_id() == unack.ticket.channel_id).unwrap_or(true)
                    }
                },
            )
            .await?
            .into_iter()
            .filter_map(|a| match a {
                PendingAcknowledgement::WaitingAsSender => None,
                PendingAcknowledgement::WaitingAsRelayer(unack) => Some(unack),
            })
            .collect::<Vec<UnacknowledgedTicket>>())
    }

    async fn update_acknowledged_ticket(&mut self, ticket: &AcknowledgedTicket) -> Result<()> {
        let key = get_acknowledged_ticket_key(ticket)?;
        if self.db.contains(key.clone()).await {
            self.db.set(key, ticket).await.map(|_| ())?;
            self.db.flush().await
        } else {
            Err(DbError::NotFound)
        }
    }

    async fn get_packet_key(&self, chain_key: &Address) -> Result<Option<OffchainPublicKey>> {
        let key = utils_db::db::Key::new_with_prefix(chain_key, CHAIN_KEY_PREFIX)?;
        self.db.get_or_none(key).await
    }

    async fn get_chain_key(&self, packet_key: &OffchainPublicKey) -> Result<Option<Address>> {
        let key = utils_db::db::Key::new_with_prefix(&Hash::create(&[&packet_key.to_bytes()]), PACKET_KEY_PREFIX)?;
        self.db.get_or_none(key).await
    }

    async fn link_chain_and_packet_keys(
        &mut self,
        chain_key: &Address,
        packet_key: &OffchainPublicKey,
        snapshot: &Snapshot,
    ) -> Result<()> {
        let mut batch = Batch::default();
        let ck_key = utils_db::db::Key::new_with_prefix(chain_key, CHAIN_KEY_PREFIX)?;
        let pk_key = utils_db::db::Key::new_with_prefix(&Hash::create(&[&packet_key.to_bytes()]), PACKET_KEY_PREFIX)?;

        batch.put(ck_key, packet_key);
        batch.put(pk_key, chain_key);
        batch.put(
            utils_db::db::Key::new_from_str(LATEST_CONFIRMED_SNAPSHOT_KEY)?,
            snapshot,
        );

        self.db.batch(batch, true).await
    }

    async fn get_channel_to(&self, dest: &Address) -> Result<Option<ChannelEntry>> {
        //utils_log::debug!("DB: get_channel_to dest: {}", dest);
        let key = utils_db::db::Key::new_with_prefix(&generate_channel_id(&self.me, dest), CHANNEL_PREFIX)?;

        self.db.get_or_none(key).await
    }

    async fn get_channel_from(&self, src: &Address) -> Result<Option<ChannelEntry>> {
        let key = utils_db::db::Key::new_with_prefix(&generate_channel_id(src, &self.me), CHANNEL_PREFIX)?;

        self.db.get_or_none(key).await
    }

    async fn update_channel_and_snapshot(
        &mut self,
        channel_id: &Hash,
        channel: &ChannelEntry,
        snapshot: &Snapshot,
    ) -> Result<()> {
        //utils_log::debug!("DB: update_channel_and_snapshot channel_id: {}", channel_id);
        let channel_key = utils_db::db::Key::new_with_prefix(channel_id, CHANNEL_PREFIX)?;
        let snapshot_key = utils_db::db::Key::new_from_str(LATEST_CONFIRMED_SNAPSHOT_KEY)?;

        let unrealized_balance = {
            if let Some(previous_channel_entry) = self.get_channel(channel_id).await? {
                if previous_channel_entry.channel_epoch == channel.channel_epoch {
                    // if funding, current > previous, resulting balance will be 0 and not subtracted
                    // if redeeming, current < previous, resulting balance > 0 and can be subtracted from the cached one
                    let updated_balance_difference = previous_channel_entry.balance.sub(&channel.balance);

                    self.cached_unrealized_value
                        .get(&channel_id)
                        .map(|v| v.sub(&updated_balance_difference))
                        .unwrap_or(Balance::zero(BalanceType::HOPR))
                } else {
                    Balance::zero(BalanceType::HOPR)
                }
            } else {
                Balance::zero(BalanceType::HOPR)
            }
        };
        self.cached_unrealized_value.insert(*channel_id, unrealized_balance);

        let mut batch_ops = utils_db::db::Batch::default();

        batch_ops.put(channel_key, channel);
        batch_ops.put(snapshot_key, snapshot);

        self.db.batch(batch_ops, true).await
    }

    // core-ethereum only part
    async fn mark_acknowledged_tickets_neglected(&mut self, channel: ChannelEntry) -> Result<()> {
        let acknowledged_tickets: Vec<AcknowledgedTicket> = self
            .get_acknowledged_tickets(Some(channel))
            .await?
            .into_iter()
            .filter(|ack| U256::from(ack.ticket.channel_epoch) <= channel.channel_epoch)
            .collect();

        let count_key = utils_db::db::Key::new_from_str(NEGLECTED_TICKETS_COUNT)?;
        let value_key = utils_db::db::Key::new_from_str(NEGLECTED_TICKETS_VALUE)?;

        let neglected_ticket_count = self.db.get_or_none::<usize>(count_key.clone()).await?.unwrap_or(0);
        let mut neglected_ticket_value = self
            .db
            .get_or_none::<Balance>(value_key.clone())
            .await?
            .unwrap_or(Balance::zero(BalanceType::HOPR));

        let mut batch_ops = utils_db::db::Batch::default();
        for acked_ticket in acknowledged_tickets.iter() {
            batch_ops.del(get_acknowledged_ticket_key(acked_ticket)?);
            neglected_ticket_value = neglected_ticket_value.add(&acked_ticket.ticket.amount);
        }

        if !acknowledged_tickets.is_empty() {
            batch_ops.put(count_key, neglected_ticket_count + acknowledged_tickets.len());
            batch_ops.put(value_key, neglected_ticket_value);
        }

        self.db.batch(batch_ops, true).await
    }

    async fn get_latest_block_number(&self) -> Result<u32> {
        let key = utils_db::db::Key::new_from_str(LATEST_BLOCK_NUMBER_KEY)?;
        self.db.get_or_none::<u32>(key).await.map(|v| v.unwrap_or(0))
    }

    async fn update_latest_block_number(&mut self, number: u32) -> Result<()> {
        //utils_log::debug!("DB: update_latest_block_number to {}", number);
        let key = utils_db::db::Key::new_from_str(LATEST_BLOCK_NUMBER_KEY)?;
        let _ = self.db.set(key, &number).await?;
        Ok(())
    }

    async fn get_latest_confirmed_snapshot(&self) -> Result<Option<Snapshot>> {
        let key = utils_db::db::Key::new_from_str(LATEST_CONFIRMED_SNAPSHOT_KEY)?;
        self.db.get_or_none::<Snapshot>(key).await
    }

    async fn get_channel(&self, channel: &Hash) -> Result<Option<ChannelEntry>> {
        //utils_log::debug!("DB: get_channel {}", channel);
        let key = utils_db::db::Key::new_with_prefix(channel, CHANNEL_PREFIX)?;
        self.db.get_or_none::<ChannelEntry>(key).await
    }

    async fn get_channels(&self) -> Result<Vec<ChannelEntry>> {
        self.db
            .get_more::<ChannelEntry>(Box::from(CHANNEL_PREFIX.as_bytes()), Hash::SIZE as u32, &|_| true)
            .await
    }

    async fn get_channels_open(&self) -> Result<Vec<ChannelEntry>> {
        Ok(self
            .db
            .get_more::<ChannelEntry>(Box::from(CHANNEL_PREFIX.as_bytes()), Hash::SIZE as u32, &|_| true)
            .await?
            .into_iter()
            .filter(|x| x.status == ChannelStatus::Open)
            .collect())
    }

    async fn get_account(&self, address: &Address) -> Result<Option<AccountEntry>> {
        let key = utils_db::db::Key::new_with_prefix(address, ACCOUNT_PREFIX)?;
        self.db.get_or_none::<AccountEntry>(key).await
    }

    async fn update_account_and_snapshot(&mut self, account: &AccountEntry, snapshot: &Snapshot) -> Result<()> {
        let address_key = utils_db::db::Key::new_with_prefix(&account.chain_addr, ACCOUNT_PREFIX)?;
        let snapshot_key = utils_db::db::Key::new_from_str(LATEST_CONFIRMED_SNAPSHOT_KEY)?;

        let mut batch_ops = utils_db::db::Batch::default();
        batch_ops.put(address_key, account);
        batch_ops.put(snapshot_key, snapshot);

        self.db.batch(batch_ops, true).await
    }

    async fn get_accounts(&self) -> Result<Vec<AccountEntry>> {
        self.db
            .get_more::<AccountEntry>(Box::from(ACCOUNT_PREFIX.as_bytes()), Address::SIZE as u32, &|_| true)
            .await
    }

    async fn get_public_node_accounts(&self) -> Result<Vec<AccountEntry>> {
        self.db
            .get_more::<AccountEntry>(Box::from(ACCOUNT_PREFIX.as_bytes()), Address::SIZE as u32, &|x| {
                x.contains_routing_info()
            })
            .await
    }

    async fn get_redeemed_tickets_value(&self) -> Result<Balance> {
        let key = utils_db::db::Key::new_from_str(REDEEMED_TICKETS_VALUE)?;

        Ok(self
            .db
            .get_or_none::<Balance>(key)
            .await?
            .unwrap_or(Balance::zero(BalanceType::HOPR)))
    }

    async fn get_redeemed_tickets_count(&self) -> Result<usize> {
        let key = utils_db::db::Key::new_from_str(REDEEMED_TICKETS_COUNT)?;

        Ok(self.db.get_or_none::<usize>(key).await?.unwrap_or(0))
    }

    async fn get_neglected_tickets_count(&self) -> Result<usize> {
        let key = utils_db::db::Key::new_from_str(NEGLECTED_TICKETS_COUNT)?;

        Ok(self.db.get_or_none::<usize>(key).await?.unwrap_or(0))
    }

    async fn get_neglected_tickets_value(&self) -> Result<Balance> {
        let key = utils_db::db::Key::new_from_str(NEGLECTED_TICKETS_VALUE)?;

        Ok(self
            .db
            .get_or_none::<Balance>(key)
            .await?
            .unwrap_or(Balance::zero(BalanceType::HOPR)))
    }

    async fn get_losing_tickets_count(&self) -> Result<usize> {
        let key = utils_db::db::Key::new_from_str(LOSING_TICKET_COUNT)?;

        Ok(self.db.get_or_none::<usize>(key).await?.unwrap_or(0))
    }

    async fn mark_redeemed(&mut self, acked_ticket: &AcknowledgedTicket) -> Result<()> {
        // TODO: for debugging purposes this operation has been un-batched
        // Note that if any of the un-batched operations fail, the stats of redeemed
        // tickets will be in an inconsistent state.
        // Once the underlying issue is resolved, it should be batched again.

        debug!("start marking {acked_ticket} as redeemed");

        let mut ops = utils_db::db::Batch::default();

        let key = get_acknowledged_ticket_key(acked_ticket)?;
        ops.del(key);

        let key = utils_db::db::Key::new_from_str(REDEEMED_TICKETS_COUNT)?;
        let count = self.db.get_or_none::<usize>(key.clone()).await?.unwrap_or(0) + 1;

        ops.put(key, &count);

        let key = utils_db::db::Key::new_from_str(REDEEMED_TICKETS_VALUE)?;
        let balance = self
            .db
            .get_or_none::<Balance>(key.clone())
            .await?
            .unwrap_or(Balance::zero(BalanceType::HOPR));

        let new_redeemed_balance = balance.add(&acked_ticket.ticket.amount);
        ops.put(key, &new_redeemed_balance);
        self.db.batch(ops, true).await?;

        debug!("stopped marking {acked_ticket} as redeemed");

        Ok(())
    }

    async fn mark_losing_acked_ticket(&mut self, acked_ticket: &AcknowledgedTicket) -> Result<()> {
        debug!("marking {acked_ticket} as losing",);

        let mut ops = utils_db::db::Batch::default();

        let key = utils_db::db::Key::new_from_str(LOSING_TICKET_COUNT)?;
        let count = self.db.get_or_none::<usize>(key.clone()).await?.unwrap_or(0);
        ops.put(key, count + 1);

        let key = get_acknowledged_ticket_key(acked_ticket)?;
        ops.del(key);

        if let Some(counterparty) = self.get_channel(&acked_ticket.ticket.channel_id).await?.map(|c| {
            if c.source == self.me {
                c.destination
            } else {
                c.source
            }
        }) {
            let key = utils_db::db::Key::new_with_prefix(&counterparty, LOSING_TICKET_COUNT)?;
            let balance = self
                .db
                .get_or_none::<Balance>(key.clone())
                .await?
                .unwrap_or(Balance::zero(BalanceType::HOPR));
            ops.put(key, balance.sub(&acked_ticket.ticket.amount));
        } else {
            error!(
                "could not update losing tickets count: unable to find channel with id {}",
                acked_ticket.ticket.channel_id
            );

            return Err(DbError::GenericError(format!(
                "channel {} not found",
                acked_ticket.ticket.channel_id
            )));
        }

        let current_unrealized_value = self
            .cached_unrealized_value
            .get(&acked_ticket.ticket.channel_id)
            .map(|v| v.sub(&acked_ticket.ticket.amount))
            .unwrap_or(Balance::zero(BalanceType::HOPR));

        self.cached_unrealized_value
            .insert(acked_ticket.ticket.channel_id, current_unrealized_value);

        self.db.batch(ops, true).await
    }

    async fn get_rejected_tickets_value(&self) -> Result<Balance> {
        let key = utils_db::db::Key::new_from_str(REJECTED_TICKETS_VALUE)?;

        self.db
            .get_or_none::<Balance>(key)
            .await
            .map(|v| v.unwrap_or(Balance::zero(BalanceType::HOPR)))
    }

    async fn get_rejected_tickets_count(&self) -> Result<usize> {
        let key = utils_db::db::Key::new_from_str(REJECTED_TICKETS_COUNT)?;

        self.db.get_or_none::<usize>(key).await.map(|v| v.unwrap_or(0))
    }

    async fn get_channel_x(&self, src: &Address, dest: &Address) -> Result<Option<ChannelEntry>> {
        //utils_log::debug!("DB: get_channel_x src: {} & dest: {}", src, dest);
        let key = utils_db::db::Key::new_with_prefix(&generate_channel_id(src, dest), CHANNEL_PREFIX)?;
        self.db.get_or_none(key).await
    }

    async fn get_channels_from(&self, address: &Address) -> Result<Vec<ChannelEntry>> {
        Ok(self
            .db
            .get_more::<ChannelEntry>(Box::from(CHANNEL_PREFIX.as_bytes()), Hash::SIZE as u32, &|_| true)
            .await?
            .into_iter()
            .filter(move |x| x.source.eq(address))
            .collect())
    }

    async fn get_outgoing_channels(&self) -> Result<Vec<ChannelEntry>> {
        Ok(self
            .db
            .get_more::<ChannelEntry>(Box::from(CHANNEL_PREFIX.as_bytes()), Hash::SIZE as u32, &|_| true)
            .await?
            .into_iter()
            .filter(move |x| x.source.eq(&self.me))
            .collect())
    }

    async fn get_channels_to(&self, address: &Address) -> Result<Vec<ChannelEntry>> {
        Ok(self
            .db
            .get_more::<ChannelEntry>(Box::from(CHANNEL_PREFIX.as_bytes()), Hash::SIZE as u32, &|_| true)
            .await?
            .into_iter()
            .filter(move |x| x.destination.eq(address))
            .collect())
    }

    async fn get_incoming_channels(&self) -> Result<Vec<ChannelEntry>> {
        Ok(self
            .db
            .get_more::<ChannelEntry>(Box::from(CHANNEL_PREFIX.as_bytes()), Hash::SIZE as u32, &|_| true)
            .await?
            .into_iter()
            .filter(move |x| x.destination.eq(&self.me))
            .collect())
    }

    async fn get_hopr_balance(&self) -> Result<Balance> {
        //utils_log::debug!("DB: get_hopr_balance");
        let key = utils_db::db::Key::new_from_str(HOPR_BALANCE_KEY)?;

        self.db
            .get_or_none::<Balance>(key)
            .await
            .map(|v| v.unwrap_or(Balance::zero(BalanceType::HOPR)))
    }

    async fn set_hopr_balance(&mut self, balance: &Balance) -> Result<()> {
        let key = utils_db::db::Key::new_from_str(HOPR_BALANCE_KEY)?;

        let _ = self
            .db
            .set::<Balance>(key, balance)
            .await
            .map(|v| v.unwrap_or(Balance::zero(BalanceType::HOPR)))?;

        Ok(())
    }

    async fn get_ticket_price(&self) -> Result<Option<U256>> {
        //utils_log::debug!("DB: get_ticket_price");
        let key = utils_db::db::Key::new_from_str(TICKET_PRICE_KEY)?;

        self.db.get_or_none::<U256>(key).await
    }

    async fn set_ticket_price(&mut self, ticket_price: &U256) -> Result<()> {
        let key = utils_db::db::Key::new_from_str(TICKET_PRICE_KEY)?;

        let _ = self
            .db
            .set::<U256>(key, ticket_price)
            .await
            .map(|v| v.unwrap_or(U256::zero()))?;

        Ok(())
    }

    async fn get_node_safe_registry_domain_separator(&self) -> Result<Option<Hash>> {
        let key = utils_db::db::Key::new_from_str(NODE_SAFE_REGISTRY_DOMAIN_SEPARATOR_KEY)?;
        self.db.get_or_none::<Hash>(key).await
    }

    async fn set_node_safe_registry_domain_separator(
        &mut self,
        node_safe_registry_domain_separator: &Hash,
        snapshot: &Snapshot,
    ) -> Result<()> {
        let mut batch_ops = utils_db::db::Batch::default();
        batch_ops.put(
            utils_db::db::Key::new_from_str(NODE_SAFE_REGISTRY_DOMAIN_SEPARATOR_KEY)?,
            node_safe_registry_domain_separator,
        );
        batch_ops.put(
            utils_db::db::Key::new_from_str(LATEST_CONFIRMED_SNAPSHOT_KEY)?,
            snapshot,
        );

        self.db.batch(batch_ops, true).await
    }

    async fn get_channels_domain_separator(&self) -> Result<Option<Hash>> {
        let key = utils_db::db::Key::new_from_str(CHANNELS_DOMAIN_SEPARATOR_KEY)?;
        self.db.get_or_none::<Hash>(key).await
    }

    async fn set_channels_domain_separator(
        &mut self,
        channels_domain_separator: &Hash,
        snapshot: &Snapshot,
    ) -> Result<()> {
        let mut batch_ops = utils_db::db::Batch::default();
        batch_ops.put(
            utils_db::db::Key::new_from_str(CHANNELS_DOMAIN_SEPARATOR_KEY)?,
            channels_domain_separator,
        );
        batch_ops.put(
            utils_db::db::Key::new_from_str(LATEST_CONFIRMED_SNAPSHOT_KEY)?,
            snapshot,
        );

        self.db.batch(batch_ops, true).await
    }

    async fn get_channels_ledger_domain_separator(&self) -> Result<Option<Hash>> {
        let key = utils_db::db::Key::new_from_str(CHANNELS_LEDGER_DOMAIN_SEPARATOR_KEY)?;
        self.db.get_or_none::<Hash>(key).await
    }

    async fn set_channels_ledger_domain_separator(
        &mut self,
        channels_ledger_domain_separator: &Hash,
        snapshot: &Snapshot,
    ) -> Result<()> {
        let mut batch_ops = utils_db::db::Batch::default();
        batch_ops.put(
            utils_db::db::Key::new_from_str(CHANNELS_LEDGER_DOMAIN_SEPARATOR_KEY)?,
            channels_ledger_domain_separator,
        );
        batch_ops.put(
            utils_db::db::Key::new_from_str(LATEST_CONFIRMED_SNAPSHOT_KEY)?,
            snapshot,
        );

        self.db.batch(batch_ops, true).await
    }

    async fn add_hopr_balance(&mut self, balance: &Balance, snapshot: &Snapshot) -> Result<()> {
        let key = utils_db::db::Key::new_from_str(HOPR_BALANCE_KEY)?;

        let current_balance = self
            .db
            .get_or_none::<Balance>(key.clone())
            .await?
            .unwrap_or(Balance::zero(BalanceType::HOPR));

        let mut batch_ops = utils_db::db::Batch::default();
        batch_ops.put(key, current_balance.add(balance));
        batch_ops.put(
            utils_db::db::Key::new_from_str(LATEST_CONFIRMED_SNAPSHOT_KEY)?,
            snapshot,
        );

        self.db.batch(batch_ops, true).await
    }

    async fn sub_hopr_balance(&mut self, balance: &Balance, snapshot: &Snapshot) -> Result<()> {
        let key = utils_db::db::Key::new_from_str(HOPR_BALANCE_KEY)?;

        let current_balance = self
            .db
            .get_or_none::<Balance>(key.clone())
            .await?
            .unwrap_or(Balance::zero(BalanceType::HOPR));

        let mut batch_ops = utils_db::db::Batch::default();
        batch_ops.put(key, current_balance.sub(balance));
        batch_ops.put(
            utils_db::db::Key::new_from_str(LATEST_CONFIRMED_SNAPSHOT_KEY)?,
            snapshot,
        );

        self.db.batch(batch_ops, true).await
    }

    /// Get the staking safe address
    async fn get_staking_safe_address(&self) -> Result<Option<Address>> {
        let key = utils_db::db::Key::new_from_str(STAKING_SAFE_ADDRESS_KEY)?;
        self.db.get_or_none::<Address>(key).await
    }

    /// Sets the staking safe address
    ///
    /// - `safe_address`: safe address that holds tokens for the node
    async fn set_staking_safe_address(&mut self, safe_address: &Address) -> Result<()> {
        let safe_address_key = utils_db::db::Key::new_from_str(STAKING_SAFE_ADDRESS_KEY)?;

        let mut batch_ops = utils_db::db::Batch::default();
        batch_ops.put(safe_address_key, safe_address);

        self.db.batch(batch_ops, true).await
    }

    /// Get the staking module address
    async fn get_staking_module_address(&self) -> Result<Option<Address>> {
        let key = utils_db::db::Key::new_from_str(STAKING_MODULE_ADDRESS_KEY)?;
        self.db.get_or_none::<Address>(key).await
    }

    /// Sets the staking module address
    ///
    /// - `module_address`: module address that stores permissions
    async fn set_staking_module_address(&mut self, module_address: &Address) -> Result<()> {
        let module_address_key = utils_db::db::Key::new_from_str(STAKING_MODULE_ADDRESS_KEY)?;

        let mut batch_ops = utils_db::db::Batch::default();
        batch_ops.put(module_address_key, module_address);

        self.db.batch(batch_ops, true).await
    }

    /// Get the allowance for HoprChannels contract to transfer tokens on behalf of staking safe address
    async fn get_staking_safe_allowance(&self) -> Result<Balance> {
        let key = utils_db::db::Key::new_from_str(STAKING_SAFE_ALLOWANCE_KEY)?;

        self.db
            .get_or_none::<Balance>(key)
            .await
            .map(|v| v.unwrap_or(Balance::zero(BalanceType::HOPR)))
    }

    /// Sets the allowance for HoprChannels contract to transfer tokens on behalf of staking safe address
    async fn set_staking_safe_allowance(&mut self, allowance: &Balance, snapshot: &Snapshot) -> Result<()> {
        let key = utils_db::db::Key::new_from_str(STAKING_SAFE_ALLOWANCE_KEY)?;

        let mut batch_ops = utils_db::db::Batch::default();
        batch_ops.put(key, allowance);
        batch_ops.put(
            utils_db::db::Key::new_from_str(LATEST_CONFIRMED_SNAPSHOT_KEY)?,
            snapshot,
        );

        self.db.batch(batch_ops, true).await
    }

    /// Checks whether network registry is enabled. Default: true
    async fn is_network_registry_enabled(&self) -> Result<bool> {
        let key = utils_db::db::Key::new_from_str(NETWORK_REGISTRY_ENABLED_PREFIX)?;
        Ok(self.db.get_or_none::<bool>(key.clone()).await?.unwrap_or(true))
    }

    async fn set_network_registry(&mut self, enabled: bool, snapshot: &Snapshot) -> Result<()> {
        let mut batch_ops = utils_db::db::Batch::default();
        batch_ops.put(
            utils_db::db::Key::new_from_str(NETWORK_REGISTRY_ENABLED_PREFIX)?,
            enabled,
        );
        batch_ops.put(
            utils_db::db::Key::new_from_str(LATEST_CONFIRMED_SNAPSHOT_KEY)?,
            snapshot,
        );

        self.db.batch(batch_ops, true).await
    }

    async fn is_allowed_to_access_network(&self, node: &Address) -> Result<bool> {
        let key = utils_db::db::Key::new_with_prefix(node, NETWORK_REGISTRY_ALLOWED_PREFIX)?;

        Ok(self.db.contains(key).await)
    }

    async fn set_allowed_to_access_network(
        &mut self,
        node: &Address,
        allowed: bool,
        snapshot: &Snapshot,
    ) -> Result<()> {
        let key = utils_db::db::Key::new_with_prefix(node, NETWORK_REGISTRY_ALLOWED_PREFIX)?;

        let mut batch_ops = utils_db::db::Batch::default();
        batch_ops.put(
            utils_db::db::Key::new_from_str(LATEST_CONFIRMED_SNAPSHOT_KEY)?,
            snapshot,
        );

        if allowed {
            batch_ops.put(key, ());
        } else {
            batch_ops.del(key)
        }

        self.db.batch(batch_ops, true).await
    }

    async fn get_from_network_registry(&self, stake_account: &Address) -> Result<Vec<Address>> {
        let key = utils_db::db::Key::new_with_prefix(stake_account, NETWORK_REGISTRY_ADDRESS_CHAIN_KEY_PREFIX)?;

        Ok(self.db.get_or_none::<Vec<Address>>(key).await?.unwrap_or(vec![]))
    }

    /// Checks if an stake account is eligible to register nodes
    ///
    /// - `stake_account`: the account to check
    async fn is_eligible(&self, stake_account: &Address) -> Result<bool> {
        let key = utils_db::db::Key::new_with_prefix(stake_account, NETWORK_REGISTRY_ADDRESS_ELIGIBLE_PREFIX)?;

        Ok(self.db.contains(key).await)
    }

    /// Sets the eligibility status of an account
    ///
    /// - `stake_account`: the account whose eligibility to be set
    /// - `eligible`: true if `stake_account` is now eligible
    /// - `snapshot`: latest chain snapshot
    async fn set_eligible(
        &mut self,
        stake_account: &Address,
        eligible: bool,
        snapshot: &Snapshot,
    ) -> Result<Vec<Address>> {
        let key = utils_db::db::Key::new_with_prefix(stake_account, NETWORK_REGISTRY_ADDRESS_ELIGIBLE_PREFIX)?;

        let mut batch_ops = utils_db::db::Batch::default();

        let registered_nodes = self.get_from_network_registry(stake_account).await?;

        if eligible {
            for registered_node in registered_nodes.iter() {
                batch_ops.put(
                    utils_db::db::Key::new_with_prefix(registered_node, NETWORK_REGISTRY_ALLOWED_PREFIX)?,
                    (),
                )
            }

            batch_ops.put(key, ());
        } else {
            for registered_node in registered_nodes.iter() {
                batch_ops.del(utils_db::db::Key::new_with_prefix(
                    registered_node,
                    NETWORK_REGISTRY_ALLOWED_PREFIX,
                )?)
            }

            batch_ops.del(key);
        }

        batch_ops.put(
            utils_db::db::Key::new_from_str(LATEST_CONFIRMED_SNAPSHOT_KEY)?,
            snapshot,
        );
        self.db.batch(batch_ops, true).await?;

        Ok(registered_nodes)
    }

    async fn is_mfa_protected(&self) -> Result<Option<Address>> {
        let key = utils_db::db::Key::new_from_str(MFA_MODULE_PREFIX)?;
        self.db.get_or_none::<Address>(key).await
    }

    async fn set_mfa_protected_and_update_snapshot(
        &mut self,
        maybe_mfa_address: Option<Address>,
        snapshot: &Snapshot,
    ) -> Result<()> {
        let mfa_key = utils_db::db::Key::new_from_str(MFA_MODULE_PREFIX)?;
        let snapshot_key = utils_db::db::Key::new_from_str(LATEST_CONFIRMED_SNAPSHOT_KEY)?;

        match maybe_mfa_address {
            Some(mfa_address) => {
                let mut batch_ops = utils_db::db::Batch::default();
                batch_ops.put(mfa_key, mfa_address);
                batch_ops.put(snapshot_key, snapshot);

                self.db.batch(batch_ops, true).await
            }
            None => {
                let mut batch_ops = utils_db::db::Batch::default();
                batch_ops.del(mfa_key);
                batch_ops.put(snapshot_key, snapshot);

                self.db.batch(batch_ops, true).await
            }
        }
    }
}

#[cfg(feature = "wasm")]
pub mod wasm {
    use super::{CoreEthereumDb, HoprCoreEthereumDbActions, DB};
    use async_lock::RwLock;
    use core_crypto::types::{Hash, OffchainPublicKey};
    use core_types::{
        account::AccountEntry,
        acknowledgement::wasm::AcknowledgedTicket,
        channels::{wasm::Ticket, ChannelEntry},
    };
    use std::sync::Arc;
    use utils_types::primitives::{Address, Balance, Snapshot, U256};
    use wasm_bindgen::prelude::*;

    macro_rules! to_iterable {
        ($obj:ident,$x:ty) => {
            #[wasm_bindgen]
            pub struct $obj {
                v: Vec<$x>,
            }

            impl $obj {
                pub fn from(value: Vec<$x>) -> Self {
                    Self { v: value }
                }
            }

            #[wasm_bindgen]
            impl $obj {
                #[wasm_bindgen]
                pub fn next(&mut self) -> Option<$x> {
                    if self.v.len() > 0 {
                        Some(self.v.remove(0))
                    } else {
                        None
                    }
                }

                #[wasm_bindgen]
                pub fn at(&self, index: usize) -> Option<$x> {
                    if index < self.v.len() {
                        Some(self.v[index].clone())
                    } else {
                        None
                    }
                }

                #[wasm_bindgen]
                pub fn len(&self) -> usize {
                    self.v.len()
                }
            }
        };
    }

    to_iterable!(WasmVecAcknowledgedTicket, AcknowledgedTicket);
    to_iterable!(WasmVecChannelEntry, ChannelEntry);
    to_iterable!(WasmVecAccountEntry, AccountEntry);
    to_iterable!(WasmVecAddress, Address);

    #[derive(Clone)]
    #[wasm_bindgen]
    pub struct Database {
        core_ethereum_db: Arc<RwLock<CoreEthereumDb<utils_db::rusty::RustyLevelDbShim>>>,
    }

    impl Database {
        pub fn as_ref_counted(&self) -> Arc<RwLock<CoreEthereumDb<utils_db::rusty::RustyLevelDbShim>>> {
            self.core_ethereum_db.clone()
        }
    }

    #[wasm_bindgen]
    impl Database {
        pub fn new_in_memory(me_addr: Address) -> Self {
            Self {
                core_ethereum_db: Arc::new(RwLock::new(CoreEthereumDb::new(
                    DB::new(utils_db::rusty::RustyLevelDbShim::new_in_memory()),
                    me_addr,
                ))),
            }
        }

        #[wasm_bindgen(constructor)]
        pub fn new(path: &str, create_if_missing: bool, me_addr: Address) -> Self {
            Self {
                core_ethereum_db: Arc::new(RwLock::new(CoreEthereumDb::new(
                    DB::new(utils_db::rusty::RustyLevelDbShim::new(path, create_if_missing)),
                    me_addr,
                ))),
            }
        }

        #[wasm_bindgen(js_name = "clone")]
        pub fn _clone(&self) -> Self {
            self.clone()
        }

        #[wasm_bindgen(js_name = "init_cache")]
        pub async fn _init_cache(&mut self) -> Result<(), JsError> {
            self.core_ethereum_db
                .write()
                .await
                .init_cache()
                .await
                .map_err(JsError::from)
        }
    }

    /*
    -- Un-comment these when hunting for deadlocks --

    macro_rules! check_lock_read {
        { $($rest:tt)* } => {
            let r = {
                utils_misc::console_log!("{} >>> READ ", stdext::function_name!());
                $($rest)*
            };
            utils_misc::console_log!("{} <<< READ ", stdext::function_name!());
            r
        };
    }

    macro_rules! check_lock_write {
        { $($rest:tt)* } => {
            let r = {
                utils_misc::console_log!("{} >>> WRITE ", stdext::function_name!());
                $($rest)*
            };
            utils_misc::console_log!("{} <<< WRITE ", stdext::function_name!());
            r
        };
    }*/

    #[wasm_bindgen]
    impl Database {
        #[wasm_bindgen]
        pub async fn get_acknowledged_tickets(
            &self,
            filter: Option<ChannelEntry>,
        ) -> Result<WasmVecAcknowledgedTicket, JsValue> {
            let data = self.core_ethereum_db.clone();
            //check_lock_read! {
            let db = data.read().await;
            utils_misc::ok_or_jserr!(db
                .get_acknowledged_tickets(filter)
                .await
                .map(|x| { x.into_iter().map(AcknowledgedTicket::from).collect::<Vec<_>>() })
                .map(WasmVecAcknowledgedTicket::from))
            //}
        }

        #[wasm_bindgen]
        pub async fn get_acknowledged_tickets_count(&self, filter: Option<ChannelEntry>) -> Result<usize, JsValue> {
            let data = self.core_ethereum_db.clone();
            //check_lock_read! {
            let db = data.read().await;
            utils_misc::ok_or_jserr!(db.get_acknowledged_tickets_count(filter).await)
            //}
        }

        #[wasm_bindgen]
        pub async fn mark_acknowledged_tickets_neglected(&self, source: ChannelEntry) -> Result<(), JsValue> {
            let data = self.core_ethereum_db.clone();
            //check_lock_write! {
            let mut db = data.write().await;
            utils_misc::ok_or_jserr!(db.mark_acknowledged_tickets_neglected(source).await)
            //}
        }

        #[wasm_bindgen]
        pub async fn get_latest_block_number(&self) -> Result<u32, JsValue> {
            let data = self.core_ethereum_db.clone();
            //check_lock_read! {
            let db = data.read().await;
            utils_misc::ok_or_jserr!(db.get_latest_block_number().await)
            //}
        }

        #[wasm_bindgen]
        pub async fn update_latest_block_number(&self, number: u32) -> Result<(), JsValue> {
            let data = self.core_ethereum_db.clone();
            //check_lock_write! {
            let mut db = data.write().await;
            utils_misc::ok_or_jserr!(db.update_latest_block_number(number).await)
            //}
        }

        #[wasm_bindgen]
        pub async fn get_latest_confirmed_snapshot(&self) -> Result<Option<Snapshot>, JsValue> {
            let data = self.core_ethereum_db.clone();
            //check_lock_read! {
            let db = data.read().await;
            utils_misc::ok_or_jserr!(db.get_latest_confirmed_snapshot().await)
            //}
        }

        #[wasm_bindgen]
        pub async fn get_channel(&self, channel: &Hash) -> Result<Option<ChannelEntry>, JsValue> {
            let data = self.core_ethereum_db.clone();
            //check_lock_read! {
            let db = data.read().await;
            utils_misc::ok_or_jserr!(db.get_channel(channel).await)
            //}
        }

        #[wasm_bindgen]
        pub async fn get_channels(&self) -> Result<WasmVecChannelEntry, JsValue> {
            let data = self.core_ethereum_db.clone();
            //check_lock_read! {
            let db = data.read().await;
            utils_misc::ok_or_jserr!(db.get_channels().await).map(WasmVecChannelEntry::from)
            //}
        }

        pub async fn get_channels_open(&self) -> Result<WasmVecChannelEntry, JsValue> {
            let data = self.core_ethereum_db.clone();
            //check_lock_read! {
            let db = data.read().await;
            utils_misc::ok_or_jserr!(db.get_channels_open().await).map(WasmVecChannelEntry::from)
            //}
        }

        #[wasm_bindgen]
        pub async fn get_account(&self, address: &Address) -> Result<Option<AccountEntry>, JsValue> {
            let data = self.core_ethereum_db.clone();
            //check_lock_read! {
            let db = data.read().await;
            utils_misc::ok_or_jserr!(db.get_account(address).await)
            //}
        }

        #[wasm_bindgen(js_name = get_accounts)]
        pub async fn _get_accounts(&self) -> Result<WasmVecAccountEntry, JsValue> {
            let data = self.core_ethereum_db.clone();
            //check_lock_read! {
            let db = data.read().await;
            utils_misc::ok_or_jserr!(db.get_accounts().await).map(WasmVecAccountEntry::from)
            //}
        }

        #[wasm_bindgen]
        pub async fn get_public_node_accounts(&self) -> Result<WasmVecAccountEntry, JsValue> {
            let data = self.core_ethereum_db.clone();
            //check_lock_read! {
            let db = data.read().await;
            utils_misc::ok_or_jserr!(db.get_public_node_accounts().await).map(WasmVecAccountEntry::from)
            //}
        }

        #[wasm_bindgen]
        pub async fn get_redeemed_tickets_value(&self) -> Result<Balance, JsValue> {
            let data = self.core_ethereum_db.clone();
            //check_lock_read! {
            let db = data.read().await;
            utils_misc::ok_or_jserr!(db.get_redeemed_tickets_value().await)
            //}
        }

        #[wasm_bindgen]
        pub async fn get_redeemed_tickets_count(&self) -> Result<usize, JsValue> {
            let data = self.core_ethereum_db.clone();
            //check_lock_read! {
            let db = data.read().await;
            utils_misc::ok_or_jserr!(db.get_redeemed_tickets_count().await)
            //}
        }

        #[wasm_bindgen]
        pub async fn update_acknowledged_ticket(&self, ticket: &AcknowledgedTicket) -> Result<(), JsValue> {
            let data = self.core_ethereum_db.clone();
            //check_lock_write! {
            let mut db = data.write().await;
            utils_misc::ok_or_jserr!(db.update_acknowledged_ticket(&ticket.into()).await)
            //}
        }

        #[wasm_bindgen]
        pub async fn get_neglected_tickets_count(&self) -> Result<usize, JsValue> {
            let data = self.core_ethereum_db.clone();
            //check_lock_read! {
            let db = data.read().await;
            utils_misc::ok_or_jserr!(db.get_neglected_tickets_count().await)
            //}
        }

        #[wasm_bindgen]
        pub async fn get_neglected_tickets_value(&self) -> Result<Balance, JsValue> {
            let data = self.core_ethereum_db.clone();
            //check_lock_read! {
            let db = data.read().await;
            utils_misc::ok_or_jserr!(db.get_neglected_tickets_value().await)
            //}
        }

        #[wasm_bindgen]
        pub async fn get_losing_tickets_count(&self) -> Result<usize, JsValue> {
            let data = self.core_ethereum_db.clone();
            //check_lock_read! {
            let db = data.read().await;
            utils_misc::ok_or_jserr!(db.get_losing_tickets_count().await)
            //}
        }

        #[wasm_bindgen]
        pub async fn get_packet_key(&self, chain_key: &Address) -> Result<Option<OffchainPublicKey>, JsValue> {
            let data = self.core_ethereum_db.clone();
            //check_lock_read! {
            let db = data.read().await;
            utils_misc::ok_or_jserr!(db.get_packet_key(chain_key).await)
            //}
        }

        #[wasm_bindgen]
        pub async fn get_chain_key(&self, packet_key: &OffchainPublicKey) -> Result<Option<Address>, JsValue> {
            let data = self.core_ethereum_db.clone();
            //check_lock_read! {
            let db = data.read().await;
            utils_misc::ok_or_jserr!(db.get_chain_key(packet_key).await)
            //}
        }

        #[wasm_bindgen]
        pub async fn link_chain_and_packet_keys(
            &self,
            chain_key: &Address,
            packet_key: &OffchainPublicKey,
            snapshot: &Snapshot,
        ) -> Result<(), JsValue> {
            let data = self.core_ethereum_db.clone();
            //check_lock_write! {
            let mut db = data.write().await;
            utils_misc::ok_or_jserr!(db.link_chain_and_packet_keys(chain_key, packet_key, snapshot).await)
            //}
        }

        #[wasm_bindgen]
        pub async fn mark_redeemed(&self, acked_ticket: &AcknowledgedTicket) -> Result<(), JsValue> {
            let data = self.core_ethereum_db.clone();
            //check_lock_write! {
            let mut db = data.write().await;
            utils_misc::ok_or_jserr!(db.mark_redeemed(&acked_ticket.into()).await)
            //}
        }

        /// NOTE: needed only for testing
        #[wasm_bindgen]
        pub async fn mark_rejected(&self, ticket: &Ticket) -> Result<(), JsValue> {
            let data = self.core_ethereum_db.clone();
            //check_lock_write! {
            let mut db = data.write().await;
            utils_misc::ok_or_jserr!(db.mark_rejected(&ticket.into()).await)
            //}
        }

        #[wasm_bindgen]
        pub async fn mark_losing_acked_ticket(&self, ticket: &AcknowledgedTicket) -> Result<(), JsValue> {
            let data = self.core_ethereum_db.clone();
            //check_lock_write! {
            let mut db = data.write().await;
            utils_misc::ok_or_jserr!(db.mark_losing_acked_ticket(&ticket.into()).await)
            //}
        }

        #[wasm_bindgen]
        pub async fn get_rejected_tickets_value(&self) -> Result<Balance, JsValue> {
            let data = self.core_ethereum_db.clone();
            //check_lock_read! {
            let db = data.read().await;
            utils_misc::ok_or_jserr!(db.get_rejected_tickets_value().await)
            //}
        }

        #[wasm_bindgen]
        pub async fn get_rejected_tickets_count(&self) -> Result<usize, JsValue> {
            let data = self.core_ethereum_db.clone();
            //check_lock_read! {
            let db = data.read().await;
            utils_misc::ok_or_jserr!(db.get_rejected_tickets_count().await)
            //}
        }

        #[wasm_bindgen]
        pub async fn get_channel_x(&self, src: &Address, dest: &Address) -> Result<Option<ChannelEntry>, JsValue> {
            let data = self.core_ethereum_db.clone();
            //check_lock_read! {
            let db = data.read().await;
            utils_misc::ok_or_jserr!(db.get_channel_x(src, dest).await)
            //}
        }

        #[wasm_bindgen]
        pub async fn get_channel_to(&self, dest: &Address) -> Result<Option<ChannelEntry>, JsValue> {
            let data = self.core_ethereum_db.clone();
            //check_lock_read! {
            let db = data.read().await;
            utils_misc::ok_or_jserr!(db.get_channel_to(dest).await)
            //}
        }

        #[wasm_bindgen]
        pub async fn get_channel_from(&self, src: &Address) -> Result<Option<ChannelEntry>, JsValue> {
            let data = self.core_ethereum_db.clone();
            //check_lock_read! {
            let db = data.read().await;
            utils_misc::ok_or_jserr!(db.get_channel_from(src).await)
            //}
        }

        #[wasm_bindgen]
        pub async fn get_channels_from(&self, address: &Address) -> Result<WasmVecChannelEntry, JsValue> {
            let data = self.core_ethereum_db.clone();
            //check_lock_read! {
            let db = data.read().await;
            utils_misc::ok_or_jserr!(db.get_channels_from(address).await).map(WasmVecChannelEntry::from)
            //}
        }

        #[wasm_bindgen]
        pub async fn get_channels_to(&self, address: &Address) -> Result<WasmVecChannelEntry, JsValue> {
            let data = self.core_ethereum_db.clone();
            //check_lock_read! {
            let db = data.read().await;
            utils_misc::ok_or_jserr!(db.get_channels_to(address).await).map(WasmVecChannelEntry::from)
            //}
        }

        #[wasm_bindgen]
        pub async fn get_hopr_balance(&self) -> Result<Balance, JsValue> {
            let data = self.core_ethereum_db.clone();
            //check_lock_read! {
            let db = data.read().await;
            utils_misc::ok_or_jserr!(db.get_hopr_balance().await)
            //}
        }

        #[wasm_bindgen]
        pub async fn set_hopr_balance(&self, balance: &Balance) -> Result<(), JsValue> {
            let data = self.core_ethereum_db.clone();
            //check_lock_write! {
            let mut db = data.write().await;
            utils_misc::ok_or_jserr!(db.set_hopr_balance(balance).await)
            //}
        }

        #[wasm_bindgen]
        pub async fn get_ticket_price(&self) -> Result<Option<U256>, JsValue> {
            let data = self.core_ethereum_db.clone();
            //check_lock_read! {
            let db = data.read().await;
            utils_misc::ok_or_jserr!(db.get_ticket_price().await)
            //}
        }

        #[wasm_bindgen]
        pub async fn set_ticket_price(&self, ticket_price: &U256) -> Result<(), JsValue> {
            let data = self.core_ethereum_db.clone();
            //check_lock_write! {
            let mut db = data.write().await;
            utils_misc::ok_or_jserr!(db.set_ticket_price(ticket_price).await)
            //}
        }

        #[wasm_bindgen]
        pub async fn is_allowed_to_access_network(&self, node: &Address) -> Result<bool, JsValue> {
            let data = self.core_ethereum_db.clone();
            //check_lock_read! {
            let db = data.read().await;
            utils_misc::ok_or_jserr!(db.is_allowed_to_access_network(&node.clone()).await)
            //}
        }

        #[wasm_bindgen]
        pub async fn get_staking_module_address(&self) -> Result<Option<Address>, JsValue> {
            let data = self.core_ethereum_db.clone();
            //check_lock_read! {
            let db = data.read().await;
            utils_misc::ok_or_jserr!(db.get_staking_module_address().await)
            //}
        }
        #[wasm_bindgen]
        pub async fn set_staking_module_address(&self, module_address: &Address) -> Result<(), JsValue> {
            let data = self.core_ethereum_db.clone();
            //check_lock_write! {
            let mut db = data.write().await;
            utils_misc::ok_or_jserr!(db.set_staking_module_address(module_address).await)
            //}
        }

        #[wasm_bindgen]
        pub async fn get_staking_safe_address(&self) -> Result<Option<Address>, JsValue> {
            let data = self.core_ethereum_db.clone();
            //check_lock_read! {
            let db = data.read().await;
            utils_misc::ok_or_jserr!(db.get_staking_safe_address().await)
            //}
        }
        #[wasm_bindgen]
        pub async fn set_staking_safe_address(&self, safe_address: &Address) -> Result<(), JsValue> {
            let data = self.core_ethereum_db.clone();
            //check_lock_write! {
            let mut db = data.write().await;
            utils_misc::ok_or_jserr!(db.set_staking_safe_address(safe_address).await)
            //}
        }

        #[wasm_bindgen]
        pub async fn get_staking_safe_allowance(&self) -> Result<Balance, JsValue> {
            let data = self.core_ethereum_db.clone();
            //check_lock_read! {
            let db = data.read().await;
            utils_misc::ok_or_jserr!(db.get_staking_safe_allowance().await)
            //}
        }

        #[wasm_bindgen]
        pub async fn set_staking_safe_allowance(&self, balance: &Balance, snapshot: &Snapshot) -> Result<(), JsValue> {
            let data = self.core_ethereum_db.clone();
            //check_lock_write! {
            let mut db = data.write().await;
            utils_misc::ok_or_jserr!(db.set_staking_safe_allowance(balance, snapshot).await)
            //}
        }
    }
}

#[cfg(test)]
mod tests {
    use super::*;
    use core_crypto::{
        keypairs::{ChainKeypair, Keypair},
        types::{Challenge, CurvePoint, HalfKey, Response},
    };
    use core_types::channels::ChannelEntry;
    use hex_literal::hex;
    use lazy_static::lazy_static;
    use std::str::FromStr;
    use utils_db::{db::serialize_to_bytes, rusty::RustyLevelDbShim};
    use utils_types::{
        primitives::{Address, EthereumChallenge},
        traits::BinarySerializable,
    };

    const ALICE: [u8; 32] = hex!("37eafd5038311f90fc08d13ff9ee16c6709be666e7d96808ba9a786c18f868a8");
    const BOB: [u8; 32] = hex!("d39a926980d6fa96a9eba8f8058b2beb774bc11866a386e9ddf9dc1152557c26");

    lazy_static! {
        static ref ALICE_KEYPAIR: ChainKeypair = ChainKeypair::from_secret(&ALICE).unwrap();
        static ref BOB_KEYPAIR: ChainKeypair = ChainKeypair::from_secret(&BOB).unwrap();
    }

    const PRICE_PER_PACKET: u128 = 10000000000000000_u128;
    const PATH_POS: u64 = 5_u64;

    fn mock_ticket(
        pk: &ChainKeypair,
        counterparty: &Address,
        domain_separator: Option<Hash>,
        index: Option<U256>,
        index_offset: Option<U256>,
        channel_epoch: Option<U256>,
        challenge: Option<EthereumChallenge>,
    ) -> Ticket {
        let win_prob = 1.0f64; // 100 %
        let price_per_packet: U256 = PRICE_PER_PACKET.into(); // 0.01 HOPR

        Ticket::new(
            counterparty,
            &Balance::new(
                price_per_packet.divide_f64(win_prob).unwrap() * U256::from(PATH_POS),
                BalanceType::HOPR,
            ),
            index.unwrap_or(U256::one()),
            index_offset.unwrap_or(U256::one()),
            1.0f64,
            channel_epoch.unwrap_or(U256::one()),
            challenge.unwrap_or_default(),
            pk,
            &domain_separator.unwrap_or_default(),
        )
        .unwrap()
    }

    #[test]
    fn test_core_db_iterable_type_ehtereum_challenge_must_have_fixed_key_length() {
        let challenge = vec![10u8; EthereumChallenge::SIZE];
        let eth_challenge = EthereumChallenge::new(challenge.as_slice());

        let serialized = serialize_to_bytes(&eth_challenge);

        assert!(serialized.is_ok());
        assert_eq!(serialized.unwrap().len(), EthereumChallenge::SIZE)
    }

    #[test]
    fn test_core_db_iterable_type_half_key_challenge_must_have_fixed_key_length() {
        let challenge = vec![10u8; HalfKeyChallenge::SIZE];
        let eth_challenge = HalfKeyChallenge::new(challenge.as_slice());

        let serialized = serialize_to_bytes(&eth_challenge);

        assert!(serialized.is_ok());
        assert_eq!(serialized.unwrap().len(), HalfKeyChallenge::SIZE)
    }

    #[test]
    fn test_core_ethereum_db_iterable_type_ethereumchallenge_must_have_fixed_key_length() {
        let challenge = vec![10u8; EthereumChallenge::SIZE];
        let eth_challenge = EthereumChallenge::new(challenge.as_slice());

        let serialized = serialize_to_bytes(&eth_challenge);

        assert!(serialized.is_ok());
        assert_eq!(serialized.unwrap().len(), EthereumChallenge::SIZE)
    }

    #[test]
    fn test_core_ethereum_db_iterable_type_channelentry_must_have_fixed_key_length() {
        let channel_entry = ChannelEntry::new(
            Address::random(),
            Address::random(),
            Balance::zero(BalanceType::HOPR),
            U256::from(0u64),
            ChannelStatus::Open,
            U256::from(1u64),
            U256::from(0u64),
        );

        let serialized = serialize_to_bytes(&channel_entry);

        assert!(serialized.is_ok());
        assert_eq!(serialized.unwrap().len(), ChannelEntry::SIZE)
    }

    #[async_std::test]
    async fn test_set_ticket_price() {
        let mut db = CoreEthereumDb::new(DB::new(RustyLevelDbShim::new_in_memory()), Address::random());

        assert_eq!(db.get_ticket_price().await, Ok(None));

        assert!(db.set_ticket_price(&U256::from(100u64)).await.is_ok());

        assert_eq!(db.get_ticket_price().await, Ok(Some(U256::from(100u64))));
    }

    #[async_std::test]
    async fn test_set_network_registry() {
        let mut db = CoreEthereumDb::new(DB::new(RustyLevelDbShim::new_in_memory()), Address::random());

        assert_eq!(db.is_network_registry_enabled().await, Ok(true));

        assert!(db.set_network_registry(false, &Snapshot::default()).await.is_ok());

        assert_eq!(db.is_network_registry_enabled().await, Ok(false));
    }

    #[async_std::test]
    async fn test_allowed_to_access_network() {
        let mut db = CoreEthereumDb::new(DB::new(RustyLevelDbShim::new_in_memory()), Address::random());

        let test_address = Address::from_str("0xa6416794a09d1c8c4c6110f83f42cf6f1ed9c416").unwrap();

        assert_eq!(db.is_allowed_to_access_network(&test_address).await.unwrap(), false);

        db.set_allowed_to_access_network(&test_address, true, &Snapshot::default())
            .await
            .unwrap();

        assert_eq!(db.is_allowed_to_access_network(&test_address).await.unwrap(), true);

        db.set_allowed_to_access_network(&test_address, false, &Snapshot::default())
            .await
            .unwrap();

        assert_eq!(db.is_allowed_to_access_network(&test_address).await.unwrap(), false);
    }

    #[async_std::test]
    async fn test_set_mfa() {
        let mut db = CoreEthereumDb::new(DB::new(RustyLevelDbShim::new_in_memory()), Address::random());

        let test_address = Address::from_str("0xa6416794a09d1c8c4c6110f83f42cf6f1ed9c416").unwrap();

        db.set_mfa_protected_and_update_snapshot(Some(test_address), &Snapshot::default())
            .await
            .unwrap();

        assert_eq!(db.is_mfa_protected().await.unwrap(), Some(test_address));
    }

    async fn create_acknowledged_tickets(
        db: &mut CoreEthereumDb<RustyLevelDbShim>,
        tickets_to_generate: u64,
        channel_epoch: u32,
        start_index: u64,
    ) -> Vec<AcknowledgedTicket> {
        let mut hk1_seed: [u8; 32] = hex!("3477d7de923ba3a7d5d72a7d6c43fd78395453532d03b2a1e2b9a7cc9b61bafa");
        let mut hk2_seed: [u8; 32] = hex!("4471496ef88d9a7d86a92b7676f3c8871a60792a37fae6fc3abc347c3aa3b16b");

        let mut acked_tickets: Vec<AcknowledgedTicket> = vec![];

        for i in start_index..start_index + tickets_to_generate {
            let cp1: CurvePoint = HalfKey::from_bytes(&hk1_seed).unwrap().to_challenge().into();
            let cp2: CurvePoint = HalfKey::from_bytes(&hk2_seed).unwrap().to_challenge().into();
            let cp_sum = CurvePoint::combine(&[&cp1, &cp2]);

            let ticket = mock_ticket(
                &ALICE_KEYPAIR,
                &BOB_KEYPAIR.public().to_address(),
                None,
                Some(i.into()),
                None,
                Some(channel_epoch.into()),
                Some(Challenge::from(cp_sum).to_ethereum_challenge()),
            );

            let unacked_ticket = UnacknowledgedTicket::new(
                ticket,
                HalfKey::from_bytes(&hk1_seed).unwrap(),
                ALICE_KEYPAIR.public().to_address(),
            );

            db.store_pending_acknowledgment(
                HalfKey::from_bytes(&hk1_seed).unwrap().to_challenge(),
                PendingAcknowledgement::WaitingAsRelayer(unacked_ticket),
            )
            .await
            .unwrap();

            let unacked_ticket = match db
                .get_pending_acknowledgement(&HalfKey::from_bytes(&hk1_seed).unwrap().to_challenge())
                .await
                .unwrap()
                .unwrap()
            {
                PendingAcknowledgement::WaitingAsRelayer(unacked) => unacked,
                _ => panic!("must not happen"),
            };

            let acked_ticket = unacked_ticket
                .acknowledge(&HalfKey::from_bytes(&hk2_seed).unwrap(), &BOB_KEYPAIR, &Hash::default())
                .unwrap();

            assert!(acked_ticket
                .verify(
                    &ALICE_KEYPAIR.public().to_address(),
                    &BOB_KEYPAIR.public().to_address(),
                    &Hash::default()
                )
                .is_ok());

            acked_tickets.push(acked_ticket.clone());

            db.replace_unack_with_ack(&HalfKey::from_bytes(&hk1_seed).unwrap().to_challenge(), acked_ticket)
                .await
                .unwrap();

            let new_hk1_seed = Hash::create(&[&hk1_seed.clone()]);
            let new_hk2_seed = Hash::create(&[&hk1_seed.clone()]);

            hk1_seed.copy_from_slice(&new_hk1_seed.to_bytes());
            hk2_seed.copy_from_slice(&new_hk2_seed.to_bytes());
        }

        acked_tickets
    }

    #[async_std::test]
<<<<<<< HEAD
=======
    async fn test_mark_mark_acknowledged_tickets_neglected() {
        let mut db = CoreEthereumDb::new(DB::new(RustyLevelDbShim::new_in_memory()), Address::random());

        let start_index = 23u64;
        let tickets_to_generate = 3u64;
        let channel_epoch = 29u32;

        // set channel to current epoch
        let mut channel = ChannelEntry::new(
            ALICE_KEYPAIR.public().to_address(),
            BOB_KEYPAIR.public().to_address(),
            Balance::zero(BalanceType::HOPR),
            U256::zero(),
            ChannelStatus::Open,
            channel_epoch.into(),
            0_u32.into(),
        );

        db.update_channel_and_snapshot(&channel.get_id(), &channel, &Snapshot::default())
            .await
            .unwrap();

        // create acked tickets of channel_epoch
        let acked_tickets = create_acknowledged_tickets(&mut db, tickets_to_generate, channel_epoch, start_index).await;

        // assert channel id
        let channel_id = generate_channel_id(&ALICE_KEYPAIR.public().to_address(), &BOB_KEYPAIR.public().to_address());
        assert_eq!(channel_id, acked_tickets[0].ticket.channel_id);
        assert_eq!(channel_id, channel.get_id());

        // check acked ticket count
        let acked_tickets_count = db.get_acknowledged_tickets_count(Some(channel.clone())).await.unwrap();

        assert_eq!(acked_tickets_count, tickets_to_generate as usize);

        // bump channel to next epoch
        channel.channel_epoch = (channel_epoch + 1).into();
        db.update_channel_and_snapshot(&channel.get_id(), &channel, &Snapshot::default())
            .await
            .unwrap();

        // mark_acknowledged_tickets_neglected
        assert!(db.mark_acknowledged_tickets_neglected(channel).await.is_ok());

        // acked tickets should reduce to zero
        let acked_tickets_count_after_mark = db.get_acknowledged_tickets_count(None).await.unwrap();
        assert_eq!(acked_tickets_count_after_mark, 0usize);
    }

    #[async_std::test]
>>>>>>> bff0c3bf
    async fn test_aggregatable_acknowledged_tickets() {
        let mut db = CoreEthereumDb::new(DB::new(RustyLevelDbShim::new_in_memory()), Address::random());

        let start_index = 23u64;
        let tickets_to_generate = 3u64;

        let channel_epoch = 29u32;

        let acked_tickets = create_acknowledged_tickets(&mut db, tickets_to_generate, channel_epoch, start_index).await;

        let acked_tickets_from_db = db.get_acknowledged_tickets(None).await.unwrap();
        let acked_tickets_count = db.get_acknowledged_tickets_count(None).await.unwrap();
        let tickets_from_db = db.get_tickets(Some(ALICE_KEYPAIR.public().to_address())).await.unwrap();

        for i in 0usize..tickets_to_generate as usize {
            assert_eq!(acked_tickets[i], acked_tickets_from_db[i]);
            assert_eq!(tickets_from_db[i], acked_tickets[i].ticket);
        }

        assert_eq!(acked_tickets_count, acked_tickets.len());
        assert_eq!(acked_tickets_count, acked_tickets_from_db.len());
        assert_eq!(acked_tickets_count, tickets_from_db.len());

        let channel_id = generate_channel_id(&ALICE_KEYPAIR.public().to_address(), &BOB_KEYPAIR.public().to_address());

        assert_eq!(channel_id, acked_tickets[0].ticket.channel_id);

        let acked_tickets_range = db
            .get_acknowledged_tickets_range(&channel_id, channel_epoch, 20, start_index + 1)
            .await
            .unwrap();

        // should be a subset
        assert_eq!(acked_tickets_range.len(), 2);

        // now aggregate them
        let aggregated_ticket = mock_ticket(
            &ALICE_KEYPAIR,
            &BOB_KEYPAIR.public().to_address(),
            None,
            Some(start_index.into()),
            Some(2u64.into()),
            Some(channel_epoch.into()),
            Some(acked_tickets[0].ticket.challenge.clone()),
        );

        let aggregated_acked_ticket = AcknowledgedTicket::new(
            aggregated_ticket,
            acked_tickets[0].response.to_owned(),
            acked_tickets[0].signer.to_owned(),
            &BOB_KEYPAIR,
            &Hash::default(),
        )
        .unwrap();

        db.replace_acked_tickets_by_aggregated_ticket(aggregated_acked_ticket)
            .await
            .unwrap();

        let acked_tickets_range = db
            .get_acknowledged_tickets_range(&channel_id, channel_epoch, 20, start_index + 1)
            .await
            .unwrap();

        // only one ticket after replacing with aggregated ticket
        assert_eq!(acked_tickets_range.len(), 1);
    }

    async fn generate_ack_tickets(
        db: &mut DB<RustyLevelDbShim>,
        amount: u32,
    ) -> (Vec<AcknowledgedTicket>, ChannelEntry) {
        let mut challenge_seed: [u8; 32] = hex!("c04824c574e562b3b96725c8aa6e5b0426a3900cd9efbe48ddf7e754a552abdf");
        let domain_separator = Hash::default();

        let mut total_balance = Balance::zero(BalanceType::HOPR);
        let mut acked_tickets = Vec::new();
        for i in 0..amount {
            let challenge =
                Challenge::from(CurvePoint::from_exponent(&challenge_seed).unwrap()).to_ethereum_challenge();

            let ticket = mock_ticket(
                &ALICE_KEYPAIR,
                &(&*BOB_KEYPAIR).into(),
                Some(domain_separator),
                Some(i.into()),
                Some(1_u64.into()),
                Some(1_u64.into()),
                Some(challenge),
            );

            challenge_seed = Hash::create(&[&challenge_seed]).into();

            total_balance = total_balance.add(&ticket.amount);

            let ack = AcknowledgedTicket::new(
                ticket,
                Response::from_bytes(&challenge_seed.clone()).unwrap(),
                (&*ALICE_KEYPAIR).into(),
                &BOB_KEYPAIR,
                &domain_separator,
            )
            .unwrap();

            acked_tickets.push(ack);
        }

        let channel = ChannelEntry::new(
            ALICE_KEYPAIR.public().to_address(),
            BOB_KEYPAIR.public().to_address(),
            total_balance,
            amount.into(),
            ChannelStatus::Open,
            1_u32.into(),
            0_u32.into(),
        );

        let channel_key = utils_db::db::Key::new_with_prefix(&channel.get_id(), CHANNEL_PREFIX).unwrap();
        db.set(channel_key, &channel).await.unwrap();

        (acked_tickets, channel)
    }

    #[async_std::test]
    async fn test_should_prepare_all_acknowledged_tickets() {
        let mut inner_db = DB::new(RustyLevelDbShim::new_in_memory());

        let amount_tickets = 29;
        let (ack_tickets, channel) = generate_ack_tickets(&mut inner_db, amount_tickets).await;

        // Store ack tickets
        for ack in ack_tickets.iter() {
            inner_db
                .set(get_acknowledged_ticket_key(ack).unwrap(), ack)
                .await
                .unwrap();
        }

        let mut db = CoreEthereumDb::new(inner_db, BOB_KEYPAIR.public().to_address());
        let stored_acked_tickets = db
            .prepare_aggregatable_tickets(&channel.get_id(), 1u32, 0u64, u64::MAX)
            .await
            .unwrap();

        assert_eq!(stored_acked_tickets.len(), amount_tickets as usize);

        assert!(stored_acked_tickets
            .iter()
            .all(|acked_ticket| AcknowledgedTicketStatus::BeingAggregated {
                start: 0u64,
                end: u64::MAX,
            } == acked_ticket.status));
    }

    #[async_std::test]
    async fn test_should_prepare_acknowledged_tickets_skip_redeemed() {
        let mut inner_db = DB::new(RustyLevelDbShim::new_in_memory());

        let amount_tickets = 29;
        let (mut ack_tickets, channel) = generate_ack_tickets(&mut inner_db, amount_tickets).await;

        // Add some being redeemed tickets
        ack_tickets[12].status = AcknowledgedTicketStatus::BeingRedeemed {
            tx_hash: Hash::default(),
        };

        // Store ack tickets
        for ack in ack_tickets.iter() {
            inner_db
                .set(get_acknowledged_ticket_key(ack).unwrap(), ack)
                .await
                .unwrap();
        }

        let mut db = CoreEthereumDb::new(inner_db, BOB_KEYPAIR.public().to_address());
        let stored_acked_tickets = db
            .prepare_aggregatable_tickets(&channel.get_id(), 1u32, 0u64, u64::MAX)
            .await
            .unwrap();

        assert_eq!(stored_acked_tickets.len(), 16);

        assert!(stored_acked_tickets
            .iter()
            .all(|acked_ticket| AcknowledgedTicketStatus::BeingAggregated {
                start: 0u64,
                end: u64::MAX,
            } == acked_ticket.status));
    }

    #[async_std::test]
    async fn test_should_prepare_acknowledged_tickets_after_last_redeemed() {
        let mut inner_db = DB::new(RustyLevelDbShim::new_in_memory());
<<<<<<< HEAD

        let amount_tickets = 29;
        let (mut ack_tickets, channel) = generate_ack_tickets(&mut inner_db, amount_tickets).await;

        // Add some being redeemed tickets
        ack_tickets[12].status = AcknowledgedTicketStatus::BeingRedeemed {
            tx_hash: Hash::default(),
        };
        ack_tickets[17].status = AcknowledgedTicketStatus::BeingRedeemed {
            tx_hash: Hash::default(),
        };

        // Store ack tickets
        for ack in ack_tickets.iter() {
            inner_db
                .set(get_acknowledged_ticket_key(ack).unwrap(), ack)
                .await
                .unwrap();
        }

=======

        let amount_tickets = 29;
        let (mut ack_tickets, channel) = generate_ack_tickets(&mut inner_db, amount_tickets).await;

        // Add some being redeemed tickets
        ack_tickets[12].status = AcknowledgedTicketStatus::BeingRedeemed {
            tx_hash: Hash::default(),
        };
        ack_tickets[17].status = AcknowledgedTicketStatus::BeingRedeemed {
            tx_hash: Hash::default(),
        };

        // Store ack tickets
        for ack in ack_tickets.iter() {
            inner_db
                .set(get_acknowledged_ticket_key(ack).unwrap(), ack)
                .await
                .unwrap();
        }

>>>>>>> bff0c3bf
        let mut db = CoreEthereumDb::new(inner_db, BOB_KEYPAIR.public().to_address());
        let stored_acked_tickets = db
            .prepare_aggregatable_tickets(&channel.get_id(), 1u32, 0u64, u64::MAX)
            .await
            .unwrap();

        assert_eq!(stored_acked_tickets.len(), 11);

        assert!(stored_acked_tickets
            .iter()
            .all(|acked_ticket| AcknowledgedTicketStatus::BeingAggregated {
                start: 0u64,
                end: u64::MAX,
            } == acked_ticket.status));
    }

    #[async_std::test]
    async fn test_should_not_prepare_when_last_being_redeemed() {
        let mut inner_db = DB::new(RustyLevelDbShim::new_in_memory());

        let amount_tickets = 29;
        let (mut ack_tickets, channel) = generate_ack_tickets(&mut inner_db, amount_tickets).await;

        // Add some being redeemed tickets
        ack_tickets[28].status = AcknowledgedTicketStatus::BeingRedeemed {
            tx_hash: Hash::default(),
        };

        // Store ack tickets
        for ack in ack_tickets.iter() {
            inner_db
                .set(get_acknowledged_ticket_key(ack).unwrap(), ack)
                .await
                .unwrap();
        }

        let mut db = CoreEthereumDb::new(inner_db, BOB_KEYPAIR.public().to_address());
        let stored_acked_tickets = db
            .prepare_aggregatable_tickets(&channel.get_id(), 1u32, 0u64, u64::MAX)
            .await
            .unwrap();

        assert!(stored_acked_tickets.is_empty());
    }

    #[async_std::test]
    async fn test_db_should_have_0_unrealized_balance_non_existing_channels() {
        let db = CoreEthereumDb::new(
            DB::new(RustyLevelDbShim::new_in_memory()),
            BOB_KEYPAIR.public().to_address(),
        );

        let channel = generate_channel_id(&ALICE_KEYPAIR.public().to_address(), &BOB_KEYPAIR.public().to_address());

        let unrealized_balance = db.get_unrealized_balance(&channel).await;
        assert_eq!(unrealized_balance, Ok(Balance::zero(BalanceType::HOPR)));
    }

    #[async_std::test]
    async fn test_db_should_contain_unrealized_balance_for_the_tickets_present() {
        let inner_db = DB::new(RustyLevelDbShim::new_in_memory());
        let mut db = CoreEthereumDb::new(inner_db, BOB_KEYPAIR.public().to_address());

        let tickets_to_generate = 2u64;
        let channel_epoch = 7u32;
        let start_index = 17u64;

        let expected_balance = Balance::new(U256::from(1_000_000_000_000_000_000u128), BalanceType::HOPR);

        let channel = ChannelEntry::new(
            ALICE_KEYPAIR.public().to_address(),
            BOB_KEYPAIR.public().to_address(),
            expected_balance,
            start_index.into(),
            ChannelStatus::Open,
            channel_epoch.into(),
            U256::from(1000u128),
        );

        db.update_channel_and_snapshot(&channel.get_id(), &channel, &Snapshot::default())
            .await
            .unwrap();

        let acked_tickets = create_acknowledged_tickets(&mut db, tickets_to_generate, channel_epoch, start_index).await;

        let unrealized_balance = db.get_unrealized_balance(&acked_tickets[0].ticket.channel_id).await;

        let ticket_balance = acked_tickets
            .iter()
            .fold(Balance::zero(BalanceType::HOPR), |acc, n| acc.add(&n.ticket.amount));

        assert_eq!(unrealized_balance, Ok(expected_balance.sub(&ticket_balance)));
    }

    #[async_std::test]
    async fn test_db_should_reset_channel_balance_for_newly_opened_channels() {
        let inner_db = DB::new(RustyLevelDbShim::new_in_memory());
        let mut db = CoreEthereumDb::new(inner_db, BOB_KEYPAIR.public().to_address());

        let channel_epoch = 7u32;
        let start_index = 17u64;

        let expected_balance = Balance::new(U256::from(1_000_000_000_000_000_000u128), BalanceType::HOPR);

        let channel = ChannelEntry::new(
            ALICE_KEYPAIR.public().to_address(),
            BOB_KEYPAIR.public().to_address(),
            expected_balance,
            start_index.into(),
            ChannelStatus::Open,
            channel_epoch.into(),
            U256::from(1000u128),
        );

        db.update_channel_and_snapshot(&channel.get_id(), &channel, &Snapshot::default())
            .await
            .unwrap();

        let unrealized_balance = db.get_unrealized_balance(&channel.get_id()).await;
        assert_eq!(unrealized_balance, Ok(expected_balance));
    }

    #[async_std::test]
    async fn test_db_should_reset_unrealized_channel_balance_for_reopened_channels_to_channel_balance() {
        let inner_db = DB::new(RustyLevelDbShim::new_in_memory());
        let mut db = CoreEthereumDb::new(inner_db, BOB_KEYPAIR.public().to_address());

        let channel_epoch = 7u32;
        let start_index = 17u64;

        let expected_balance = Balance::new(U256::from(1_000_000_000_000_000_000u128), BalanceType::HOPR);

        let channel = ChannelEntry::new(
            ALICE_KEYPAIR.public().to_address(),
            BOB_KEYPAIR.public().to_address(),
            expected_balance,
            start_index.into(),
            ChannelStatus::Open,
            channel_epoch.into(),
            U256::from(1000u128),
        );

        db.update_channel_and_snapshot(&channel.get_id(), &channel, &Snapshot::default())
            .await
            .unwrap();

        // let _acked_tickets = create_acknowledged_tickets(&mut db, tickets_to_generate, channel_epoch, start_index).await;

        let newer_channel = ChannelEntry::new(
            ALICE_KEYPAIR.public().to_address(),
            BOB_KEYPAIR.public().to_address(),
            expected_balance,
            start_index.into(),
            ChannelStatus::Open,
            (channel_epoch + 1).into(),
            U256::from(1000u128),
        );

        db.update_channel_and_snapshot(&newer_channel.get_id(), &channel, &Snapshot::default())
            .await
            .unwrap();
        db.cleanup_invalid_channel_tickets(&newer_channel)
            .await
            .expect("Cleanup does not trigger failure");

        let unrealized_balance = db.get_unrealized_balance(&newer_channel.get_id()).await;
        assert_eq!(unrealized_balance, Ok(newer_channel.balance));
    }

    #[async_std::test]
    async fn test_db_should_move_the_outstanding_unrealized_value_to_unrealized_channel_balance_on_channel_update_with_the_same_channel_epoch_on_redeem(
    ) {
        let mut db = CoreEthereumDb::new(
            DB::new(RustyLevelDbShim::new_in_memory()),
            BOB_KEYPAIR.public().to_address(),
        );

        let tickets_to_generate = 2u64;
        let channel_epoch = 7u32;
        let start_index = 17u64;

        let expected_balance = Balance::new(U256::from(1_000_000_000_000_000_000u128), BalanceType::HOPR);

        let channel = ChannelEntry::new(
            ALICE_KEYPAIR.public().to_address(),
            BOB_KEYPAIR.public().to_address(),
            expected_balance,
            start_index.into(),
            ChannelStatus::Open,
            channel_epoch.into(),
            U256::from(1000u128),
        );

        db.update_channel_and_snapshot(&channel.get_id(), &channel, &Snapshot::default())
            .await
            .unwrap();

        assert_eq!(
            db.get_unrealized_balance(&channel.get_id()).await.unwrap(),
            channel.balance
        );

        let mut acked_tickets =
            create_acknowledged_tickets(&mut db, tickets_to_generate, channel_epoch, start_index).await;

        // simulate the first ticket redeem, which would decrease the actual channel balance,
        // but keep the channel epoch the same as before
        let post_redeem_balance = expected_balance.sub(&acked_tickets[1].ticket.amount);

        let post_redeem_channel = ChannelEntry::new(
            ALICE_KEYPAIR.public().to_address(),
            BOB_KEYPAIR.public().to_address(),
            post_redeem_balance,
            start_index.into(),
            ChannelStatus::Open,
            channel_epoch.into(),
            U256::from(1000u128),
        );

        // redeem the ticket...
        acked_tickets.pop();

        db.update_channel_and_snapshot(
            &post_redeem_channel.get_id(),
            &post_redeem_channel,
            &Snapshot::default(),
        )
        .await
        .unwrap();

        let unrealized_balance = db.get_unrealized_balance(&channel.get_id()).await;
        let ticket_balance = acked_tickets
            .iter()
            .fold(Balance::zero(BalanceType::HOPR), |acc, n| acc.add(&n.ticket.amount));

        assert_eq!(unrealized_balance, Ok(post_redeem_balance.sub(&ticket_balance)));
    }

    #[async_std::test]
    async fn test_db_should_not_update_the_unrealized_balance_on_redeem() {
        let inner_db = DB::new(RustyLevelDbShim::new_in_memory());
        let mut db = CoreEthereumDb::new(inner_db, BOB_KEYPAIR.public().to_address());

        let tickets_to_generate = 2u64;
        let channel_epoch = 7u32;
        let start_index = 17u64;

        let channel_balance = Balance::new(U256::from(1_000_000_000_000_000_000u128), BalanceType::HOPR);

        let channel = ChannelEntry::new(
            ALICE_KEYPAIR.public().to_address(),
            BOB_KEYPAIR.public().to_address(),
            channel_balance,
            start_index.into(),
            ChannelStatus::Open,
            channel_epoch.into(),
            U256::from(1000u128),
        );

        db.update_channel_and_snapshot(&channel.get_id(), &channel, &Snapshot::default())
            .await
            .unwrap();

        let mut acked_tickets =
            create_acknowledged_tickets(&mut db, tickets_to_generate, channel_epoch, start_index).await;

        let last_acked_ticket = acked_tickets.pop();

        assert!(last_acked_ticket.is_some());
        let last_acked_ticket = last_acked_ticket.unwrap();

        assert!(db.mark_redeemed(&last_acked_ticket).await.is_ok());

        let unrealized_balance = db.get_unrealized_balance(&acked_tickets[0].ticket.channel_id).await;
        let ticket_balance_without_redeemed = acked_tickets
            .iter()
            .fold(Balance::zero(BalanceType::HOPR), |acc, n| acc.add(&n.ticket.amount));

        assert_eq!(
            unrealized_balance,
            Ok(channel_balance
                .sub(&ticket_balance_without_redeemed)
                .sub(&last_acked_ticket.ticket.amount))
        );
    }

    #[async_std::test]
    async fn test_db_should_increase_unrealized_balance_on_losing_ticket() {
        let inner_db = DB::new(RustyLevelDbShim::new_in_memory());
        let mut db = CoreEthereumDb::new(inner_db, BOB_KEYPAIR.public().to_address());

        let tickets_to_generate = 2u64;
        let channel_epoch = 7u32;
        let start_index = 17u64;

        let expected_balance = Balance::new(U256::from(1_000_000_000_000_000_000u128), BalanceType::HOPR);

        let channel = ChannelEntry::new(
            ALICE_KEYPAIR.public().to_address(),
            BOB_KEYPAIR.public().to_address(),
            expected_balance,
            start_index.into(),
            ChannelStatus::Open,
            channel_epoch.into(),
            U256::from(1000u128),
        );

        db.update_channel_and_snapshot(&channel.get_id(), &channel, &Snapshot::default())
            .await
            .unwrap();

        let mut acked_tickets =
            create_acknowledged_tickets(&mut db, tickets_to_generate, channel_epoch, start_index).await;

        let last_acked_ticket = acked_tickets.pop();

        assert!(last_acked_ticket.is_some());

        assert!(db.mark_losing_acked_ticket(&last_acked_ticket.unwrap()).await.is_ok());

        let unrealized_balance = db.get_unrealized_balance(&acked_tickets[0].ticket.channel_id).await;
        assert!(unrealized_balance.is_ok());

        let ticket_balance = acked_tickets
            .iter()
            .fold(Balance::zero(BalanceType::HOPR), |acc, n| acc.add(&n.ticket.amount));

        assert_eq!(unrealized_balance.unwrap(), expected_balance.sub(&ticket_balance));
    }

    #[async_std::test]
    async fn test_db_should_initialize_catch_when_explicitly_triggered() {
        let _ = env_logger::builder().is_test(true).try_init();

        let mut inner_db = DB::new(RustyLevelDbShim::new_in_memory());
        // generate_ack_tickets only creates tickets of the current epoch but with smaller ticket indexes
        let (tickets, channel) = generate_ack_tickets(&mut inner_db, 1).await;

        // Store ack tickets
        for ack in tickets.iter() {
            inner_db
                .set(get_acknowledged_ticket_key(ack).unwrap(), ack)
                .await
                .unwrap();
        }

        let mut db = CoreEthereumDb::new(inner_db, BOB_KEYPAIR.public().to_address());

        let unrealized_balance = db.get_unrealized_balance(&channel.get_id()).await;
        assert_eq!(unrealized_balance, Ok(channel.balance));

        db.init_cache()
            .await
            .expect("should initialize cache without any issues");

        let unrealized_balance = db.get_unrealized_balance(&channel.get_id()).await;
        assert_eq!(unrealized_balance, Ok(channel.balance)); //
    }

    #[async_std::test]
    async fn test_db_should_initialize_catch_when_restarting_with_old_database_with_tickets_from_various_epoch_and_indexes(
    ) {
        let _ = env_logger::builder().is_test(true).try_init();

        let tickets_to_generate_per_epoch = 5u64;
        let start_index = 17u64;
        let current_channel_epoch = 7u32;
        let current_channel_ticket_index = 20u64;
        let current_channel_total_balance = Balance::new_from_str("1000000000000000000", BalanceType::HOPR); // 1 HOPR

        let inner_db = DB::new(RustyLevelDbShim::new_in_memory());
        let mut db = CoreEthereumDb::new(inner_db, BOB_KEYPAIR.public().to_address());
        let _tickets_from_previous_epoch = create_acknowledged_tickets(
            &mut db,
            tickets_to_generate_per_epoch,
            current_channel_epoch - 1,
            start_index,
        )
        .await;
        let tickets_from_current_epoch = create_acknowledged_tickets(
            &mut db,
            tickets_to_generate_per_epoch,
            current_channel_epoch,
            start_index,
        )
        .await;
        let _tickets_from_next_epoch = create_acknowledged_tickets(
            &mut db,
            tickets_to_generate_per_epoch,
            current_channel_epoch + 1,
            start_index,
        )
        .await;
        let ticket_balance = tickets_from_current_epoch[0].ticket.amount;

        let channel = ChannelEntry::new(
            ALICE_KEYPAIR.public().to_address(),
            BOB_KEYPAIR.public().to_address(),
            current_channel_total_balance,
            current_channel_ticket_index.into(),
            ChannelStatus::Open,
            current_channel_epoch.into(),
            0_u32.into(),
        );

        db.update_channel_and_snapshot(&channel.get_id(), &channel, &Snapshot::default())
            .await
            .unwrap();

        let unrealized_balance = db.get_unrealized_balance(&channel.get_id()).await;
        assert_eq!(unrealized_balance, Ok(current_channel_total_balance));

        db.init_cache()
            .await
            .expect("should initialize cache without any issues");

        let unrealized_balance = db.get_unrealized_balance(&channel.get_id()).await;
        // Among all the 15 (3 epoch * 5 tickets3 epoch * 5 tickets) tickets, only 2 (start_index + tickets_to_generate_per_epoch - current_channel_ticket_index) tickets from the current epoch
        let cumulated_ticket_balance = ticket_balance.mul(&Balance::new(2_u32.into(), BalanceType::HOPR));
        assert_eq!(
            unrealized_balance,
            Ok(current_channel_total_balance.sub(&cumulated_ticket_balance))
        );
    }
}<|MERGE_RESOLUTION|>--- conflicted
+++ resolved
@@ -2050,8 +2050,6 @@
     }
 
     #[async_std::test]
-<<<<<<< HEAD
-=======
     async fn test_mark_mark_acknowledged_tickets_neglected() {
         let mut db = CoreEthereumDb::new(DB::new(RustyLevelDbShim::new_in_memory()), Address::random());
 
@@ -2102,7 +2100,6 @@
     }
 
     #[async_std::test]
->>>>>>> bff0c3bf
     async fn test_aggregatable_acknowledged_tickets() {
         let mut db = CoreEthereumDb::new(DB::new(RustyLevelDbShim::new_in_memory()), Address::random());
 
@@ -2296,7 +2293,6 @@
     #[async_std::test]
     async fn test_should_prepare_acknowledged_tickets_after_last_redeemed() {
         let mut inner_db = DB::new(RustyLevelDbShim::new_in_memory());
-<<<<<<< HEAD
 
         let amount_tickets = 29;
         let (mut ack_tickets, channel) = generate_ack_tickets(&mut inner_db, amount_tickets).await;
@@ -2317,28 +2313,6 @@
                 .unwrap();
         }
 
-=======
-
-        let amount_tickets = 29;
-        let (mut ack_tickets, channel) = generate_ack_tickets(&mut inner_db, amount_tickets).await;
-
-        // Add some being redeemed tickets
-        ack_tickets[12].status = AcknowledgedTicketStatus::BeingRedeemed {
-            tx_hash: Hash::default(),
-        };
-        ack_tickets[17].status = AcknowledgedTicketStatus::BeingRedeemed {
-            tx_hash: Hash::default(),
-        };
-
-        // Store ack tickets
-        for ack in ack_tickets.iter() {
-            inner_db
-                .set(get_acknowledged_ticket_key(ack).unwrap(), ack)
-                .await
-                .unwrap();
-        }
-
->>>>>>> bff0c3bf
         let mut db = CoreEthereumDb::new(inner_db, BOB_KEYPAIR.public().to_address());
         let stored_acked_tickets = db
             .prepare_aggregatable_tickets(&channel.get_id(), 1u32, 0u64, u64::MAX)
