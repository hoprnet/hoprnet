use async_trait::async_trait;
<<<<<<< HEAD
use core_crypto::types::{OffchainPublicKey, HalfKeyChallenge, Hash};
=======
use core_crypto::types::OffchainPublicKey;
use core_crypto::{
    iterated_hash::{Intermediate, IteratedHash},
    types::{HalfKeyChallenge, Hash},
};
>>>>>>> a6b07bbb
use core_types::{
    account::AccountEntry,
    acknowledgement::{AcknowledgedTicket, PendingAcknowledgement, UnacknowledgedTicket},
    channels::{generate_channel_id, ChannelEntry, ChannelStatus, Ticket},
};
use utils_db::db::Batch;
use utils_db::{
    constants::*,
    db::{serialize_to_bytes, DB},
    traits::AsyncKVStorage,
};
use utils_log::debug;
use utils_types::{
    primitives::{Address, AuthorizationToken, Balance, BalanceType, EthereumChallenge, Snapshot, U256},
    traits::BinarySerializable,
};

use crate::errors::Result;
use crate::traits::HoprCoreEthereumDbActions;

fn to_acknowledged_ticket_key(challenge: &EthereumChallenge, epoch: &U256) -> Result<utils_db::db::Key> {
    let mut ack_key = serialize_to_bytes(challenge)?;
    let mut channel_epoch = serialize_to_bytes(epoch)?;
    ack_key.append(&mut channel_epoch);

    utils_db::db::Key::new_bytes_with_prefix(&ack_key, ACKNOWLEDGED_TICKETS_PREFIX)
}

pub struct CoreEthereumDb<T>
where
    T: AsyncKVStorage<Key = Box<[u8]>, Value = Box<[u8]>>,
{
    pub db: DB<T>,
    pub me: Address,
}

impl<T: AsyncKVStorage<Key = Box<[u8]>, Value = Box<[u8]>>> CoreEthereumDb<T> {
    pub fn new(db: DB<T>, me: Address) -> Self {
        Self { db, me }
    }
}

#[async_trait(? Send)] // not placing the `Send` trait limitations on the trait
impl<T: AsyncKVStorage<Key = Box<[u8]>, Value = Box<[u8]>>> HoprCoreEthereumDbActions for CoreEthereumDb<T> {
    // core only part
    async fn get_current_ticket_index(&self, channel_id: &Hash) -> Result<Option<U256>> {
        let prefixed_key = utils_db::db::Key::new_with_prefix(channel_id, TICKET_INDEX_PREFIX)?;
        self.db.get_or_none::<U256>(prefixed_key).await
    }

    async fn set_current_ticket_index(&mut self, channel_id: &Hash, index: U256) -> Result<()> {
        let prefixed_key = utils_db::db::Key::new_with_prefix(channel_id, TICKET_INDEX_PREFIX)?;
        let _evicted = self.db.set(prefixed_key, &index).await?;
        // Ignoring evicted value
        Ok(())
    }

    async fn get_tickets(&self, maybe_signer: Option<Address>) -> Result<Vec<Ticket>> {
        let mut tickets = self
            .db
            .get_more::<AcknowledgedTicket>(
                Vec::from(ACKNOWLEDGED_TICKETS_PREFIX.as_bytes()).into_boxed_slice(),
                EthereumChallenge::SIZE as u32,
                &|v: &AcknowledgedTicket| maybe_signer.map(|s| v.signer.eq(&s)).unwrap_or(true),
            )
            .await?
            .into_iter()
            .map(|a| a.ticket)
            .collect::<Vec<Ticket>>();
        tickets.sort_by(|l, r| l.index.cmp(&r.index));

        let mut unack_tickets = self
            .db
            .get_more::<PendingAcknowledgement>(
                Vec::from(PENDING_ACKNOWLEDGEMENTS_PREFIX.as_bytes()).into_boxed_slice(),
                HalfKeyChallenge::SIZE as u32,
                &move |v: &PendingAcknowledgement| match v {
                    PendingAcknowledgement::WaitingAsSender => false,
                    PendingAcknowledgement::WaitingAsRelayer(unack) => match maybe_signer {
                        None => true,
                        Some(signer) => unack.signer.eq(&signer),
                    },
                },
            )
            .await?
            .into_iter()
            .filter_map(|a| match a {
                PendingAcknowledgement::WaitingAsSender => None,
                PendingAcknowledgement::WaitingAsRelayer(unack) => Some(unack.ticket),
            })
            .collect::<Vec<Ticket>>();

        tickets.append(&mut unack_tickets);

        Ok(tickets)
    }

    async fn mark_rejected(&mut self, ticket: &Ticket) -> Result<()> {
        let count = self.get_rejected_tickets_count().await?;
        let count_key = utils_db::db::Key::new_from_str(REJECTED_TICKETS_COUNT)?;
        self.db.set(count_key, &(count + 1)).await?;

        let balance = self.get_rejected_tickets_value().await?;
        let value_key = utils_db::db::Key::new_from_str(REJECTED_TICKETS_VALUE)?;
        let _result = self.db.set(value_key, &balance.add(&ticket.amount)).await?;

        Ok(())
    }

    async fn check_and_set_packet_tag(&mut self, tag: &[u8]) -> Result<bool> {
        let key = utils_db::db::Key::new_bytes_with_prefix(tag, PACKET_TAG_PREFIX)?;

        let has_packet_tag = self.db.contains(key.clone()).await;
        if !has_packet_tag {
            let empty: [u8; 0] = [];
            self.db.set(key, &empty).await?;
        }

        //debug!("packet tag check: {}, set to: {}", has_packet_tag, hex::encode(tag));

        Ok(has_packet_tag)
    }

    async fn get_pending_acknowledgement(
        &self,
        half_key_challenge: &HalfKeyChallenge,
    ) -> Result<Option<PendingAcknowledgement>> {
        let key = utils_db::db::Key::new_with_prefix(half_key_challenge, PENDING_ACKNOWLEDGEMENTS_PREFIX)?;
        self.db.get_or_none::<PendingAcknowledgement>(key).await
    }

    async fn store_pending_acknowledgment(
        &mut self,
        half_key_challenge: HalfKeyChallenge,
        pending_acknowledgment: PendingAcknowledgement,
    ) -> Result<()> {
        let key = utils_db::db::Key::new_with_prefix(&half_key_challenge, PENDING_ACKNOWLEDGEMENTS_PREFIX)?;

        let _ = self.db.set(key, &pending_acknowledgment).await?;

        Ok(())
    }

    async fn replace_unack_with_ack(
        &mut self,
        half_key_challenge: &HalfKeyChallenge,
        ack_ticket: AcknowledgedTicket,
    ) -> Result<()> {
        let unack_key = utils_db::db::Key::new_with_prefix(half_key_challenge, PENDING_ACKNOWLEDGEMENTS_PREFIX)?;
        let ack_key = to_acknowledged_ticket_key(&ack_ticket.ticket.challenge, &ack_ticket.ticket.channel_epoch)?;

        let mut batch_ops = utils_db::db::Batch::new();
        batch_ops.del(unack_key);
        batch_ops.put(ack_key, ack_ticket);

        self.db.batch(batch_ops, true).await
    }

    // core and core-ethereum part
    async fn get_acknowledged_tickets(&self, filter: Option<ChannelEntry>) -> Result<Vec<AcknowledgedTicket>> {
        let mut tickets = self
            .db
            .get_more::<AcknowledgedTicket>(
                Vec::from(ACKNOWLEDGED_TICKETS_PREFIX.as_bytes()).into_boxed_slice(),
                EthereumChallenge::SIZE as u32,
                &|ack: &AcknowledgedTicket| match &filter {
                    Some(f) => {
                        f.destination.eq(&self.me)
                            && ack.ticket.channel_epoch.eq(&f.channel_epoch)
                            && f.source.eq(&ack.signer)
                    }
                    None => true,
                },
            )
            .await?;

        tickets.sort_by(|a, b| a.ticket.index.cmp(&b.ticket.index));

        Ok(tickets)
    }

    async fn get_unacknowledged_tickets(&self, filter: Option<ChannelEntry>) -> Result<Vec<UnacknowledgedTicket>> {
        Ok(self
            .db
            .get_more::<PendingAcknowledgement>(
                Vec::from(PENDING_ACKNOWLEDGEMENTS_PREFIX.as_bytes()).into_boxed_slice(),
                EthereumChallenge::SIZE as u32,
                &|pending: &PendingAcknowledgement| match pending {
                    PendingAcknowledgement::WaitingAsSender => false,
                    PendingAcknowledgement::WaitingAsRelayer(unack) => match &filter {
                        Some(f) => {
                            f.destination.eq(&self.me)
                                && unack.ticket.channel_epoch.eq(&f.channel_epoch)
                                && f.source.eq(&unack.signer)
                        }
                        None => true,
                    },
                },
            )
            .await?
            .into_iter()
            .filter_map(|a| match a {
                PendingAcknowledgement::WaitingAsSender => None,
                PendingAcknowledgement::WaitingAsRelayer(unack) => Some(unack),
            })
            .collect::<Vec<UnacknowledgedTicket>>())
    }

    async fn mark_pending(&mut self, ticket: &Ticket) -> Result<()> {
        let prefixed_key = utils_db::db::Key::new_with_prefix(&ticket.counterparty, PENDING_TICKETS_COUNT)?;
        let balance = self
            .db
            .get_or_none::<Balance>(prefixed_key.clone())
            .await?
            .unwrap_or(Balance::zero(ticket.amount.balance_type()));

        let _result = self.db.set(prefixed_key, &balance.add(&ticket.amount)).await?;
        Ok(())
    }

    async fn get_pending_balance_to(&self, counterparty: &Address) -> Result<Balance> {
        let key = utils_db::db::Key::new_with_prefix(counterparty, PENDING_TICKETS_COUNT)?;

        self.db
            .get_or_none::<Balance>(key)
            .await
            .map(|v| v.unwrap_or(Balance::zero(BalanceType::HOPR)))
    }

    async fn get_packet_key(&self, chain_key: &Address) -> Result<Option<OffchainPublicKey>> {
        let key = utils_db::db::Key::new_with_prefix(chain_key, CHAIN_KEY_PREFIX)?;
        self.db.get_or_none(key).await
    }

    async fn get_chain_key(&self, packet_key: &OffchainPublicKey) -> Result<Option<Address>> {
        let key = utils_db::db::Key::new_with_prefix(&Hash::create(&[&packet_key.to_bytes()]), PACKET_KEY_PREFIX)?;
        self.db.get_or_none(key).await
    }

    async fn link_chain_and_packet_keys(
        &mut self,
        chain_key: &Address,
        packet_key: &OffchainPublicKey,
        snapshot: &Snapshot,
    ) -> Result<()> {
        let mut batch = Batch::new();
        let ck_key = utils_db::db::Key::new_with_prefix(chain_key, CHAIN_KEY_PREFIX)?;
        let pk_key = utils_db::db::Key::new_with_prefix(&Hash::create(&[&packet_key.to_bytes()]), PACKET_KEY_PREFIX)?;

        batch.put(ck_key, packet_key);
        batch.put(pk_key, chain_key);
        batch.put(
            utils_db::db::Key::new_from_str(LATEST_CONFIRMED_SNAPSHOT_KEY)?,
            snapshot,
        );

        self.db.batch(batch, true).await
    }

    async fn get_channel_to(&self, dest: &Address) -> Result<Option<ChannelEntry>> {
        //utils_log::debug!("DB: get_channel_to dest: {}", dest);
        let key = utils_db::db::Key::new_with_prefix(&generate_channel_id(&self.me, dest), CHANNEL_PREFIX)?;

        self.db.get_or_none(key).await
    }

    async fn get_channel_from(&self, src: &Address) -> Result<Option<ChannelEntry>> {
        let key = utils_db::db::Key::new_with_prefix(&generate_channel_id(src, &self.me), CHANNEL_PREFIX)?;

        self.db.get_or_none(key).await
    }

    async fn update_channel_and_snapshot(
        &mut self,
        channel_id: &Hash,
        channel: &ChannelEntry,
        snapshot: &Snapshot,
    ) -> Result<()> {
        //utils_log::debug!("DB: update_channel_and_snapshot channel_id: {}", channel_id);
        let channel_key = utils_db::db::Key::new_with_prefix(channel_id, CHANNEL_PREFIX)?;
        let snapshot_key = utils_db::db::Key::new_from_str(LATEST_CONFIRMED_SNAPSHOT_KEY)?;

        let mut batch_ops = utils_db::db::Batch::new();
        batch_ops.put(channel_key, channel);
        batch_ops.put(snapshot_key, snapshot);

        self.db.batch(batch_ops, true).await
    }

    // core-ethereum only part
    async fn delete_acknowledged_tickets_from(&mut self, channel: ChannelEntry) -> Result<()> {
        let acknowledged_tickets = self.get_acknowledged_tickets(Some(channel)).await?;

        let key = utils_db::db::Key::new_from_str(NEGLECTED_TICKET_COUNT)?;
        let neglected_ticket_count = self.db.get_or_none::<usize>(key.clone()).await?.unwrap_or(0);

        let mut batch_ops = utils_db::db::Batch::new();
        for ticket in acknowledged_tickets.iter() {
            batch_ops.del(to_acknowledged_ticket_key(
                &ticket.ticket.challenge,
                &ticket.ticket.channel_epoch,
            )?);
        }

        if !acknowledged_tickets.is_empty() {
            batch_ops.put(key, neglected_ticket_count + acknowledged_tickets.len())
        }

        self.db.batch(batch_ops, true).await
    }

<<<<<<< HEAD
=======
    async fn store_hash_intermediaries(&mut self, channel: &Hash, iterated_hash: &IteratedHash) -> Result<()> {
        let mut batch_ops = utils_db::db::Batch::new();

        for intermediate in iterated_hash.intermediates.iter() {
            batch_ops.put(to_commitment_key(channel, intermediate.iteration)?, intermediate);
        }

        self.db.batch(batch_ops, true).await
    }

    async fn get_commitment(&self, channel_id: &Hash, iteration: usize) -> Result<Option<Hash>> {
        Ok(self
            .db
            .get_or_none::<Intermediate>(to_commitment_key(channel_id, iteration)?)
            .await?
            .map(|opt| Hash::new(&opt.intermediate)))
    }

    async fn get_current_commitment(&self, channel: &Hash) -> Result<Option<Hash>> {
        let key = utils_db::db::Key::new_with_prefix(channel, CURRENT_COMMITMENT_PREFIX)?;
        self.db.get_or_none::<Hash>(key).await
    }

    async fn set_current_commitment(&mut self, channel: &Hash, commitment: &Hash) -> Result<()> {
        let key = utils_db::db::Key::new_with_prefix(channel, CURRENT_COMMITMENT_PREFIX)?;
        let _ = self.db.set(key, commitment).await?;
        Ok(())
    }

>>>>>>> a6b07bbb
    async fn get_latest_block_number(&self) -> Result<u32> {
        let key = utils_db::db::Key::new_from_str(LATEST_BLOCK_NUMBER_KEY)?;
        self.db.get_or_none::<u32>(key).await.map(|v| v.unwrap_or(0))
    }

    async fn update_latest_block_number(&mut self, number: u32) -> Result<()> {
        //utils_log::debug!("DB: update_latest_block_number to {}", number);
        let key = utils_db::db::Key::new_from_str(LATEST_BLOCK_NUMBER_KEY)?;
        let _ = self.db.set(key, &number).await?;
        Ok(())
    }

    async fn get_latest_confirmed_snapshot(&self) -> Result<Option<Snapshot>> {
        let key = utils_db::db::Key::new_from_str(LATEST_CONFIRMED_SNAPSHOT_KEY)?;
        self.db.get_or_none::<Snapshot>(key).await
    }

    async fn get_channel(&self, channel: &Hash) -> Result<Option<ChannelEntry>> {
        //utils_log::debug!("DB: get_channel {}", channel);
        let key = utils_db::db::Key::new_with_prefix(channel, CHANNEL_PREFIX)?;
        self.db.get_or_none::<ChannelEntry>(key).await
    }

    async fn get_channels(&self) -> Result<Vec<ChannelEntry>> {
        self.db
            .get_more::<ChannelEntry>(Box::from(CHANNEL_PREFIX.as_bytes()), Hash::SIZE as u32, &|_| true)
            .await
    }

    async fn get_channels_open(&self) -> Result<Vec<ChannelEntry>> {
        Ok(self
            .db
            .get_more::<ChannelEntry>(Box::from(CHANNEL_PREFIX.as_bytes()), Hash::SIZE as u32, &|_| true)
            .await?
            .into_iter()
            .filter(|x| x.status == ChannelStatus::Open)
            .collect())
    }

    async fn get_account(&self, address: &Address) -> Result<Option<AccountEntry>> {
        let key = utils_db::db::Key::new_with_prefix(address, ACCOUNT_PREFIX)?;
        self.db.get_or_none::<AccountEntry>(key).await
    }

    async fn update_account_and_snapshot(&mut self, account: &AccountEntry, snapshot: &Snapshot) -> Result<()> {
        let address_key = utils_db::db::Key::new_with_prefix(&account.chain_addr, ACCOUNT_PREFIX)?;
        let snapshot_key = utils_db::db::Key::new_from_str(LATEST_CONFIRMED_SNAPSHOT_KEY)?;

        let mut batch_ops = utils_db::db::Batch::new();
        batch_ops.put(address_key, account);
        batch_ops.put(snapshot_key, snapshot);

        self.db.batch(batch_ops, true).await
    }

    async fn get_accounts(&self) -> Result<Vec<AccountEntry>> {
        self.db
            .get_more::<AccountEntry>(Box::from(ACCOUNT_PREFIX.as_bytes()), Address::SIZE as u32, &|_| true)
            .await
    }

    async fn get_public_node_accounts(&self) -> Result<Vec<AccountEntry>> {
        self.db
            .get_more::<AccountEntry>(Box::from(ACCOUNT_PREFIX.as_bytes()), Address::SIZE as u32, &|x| {
                x.contains_routing_info()
            })
            .await
    }

    async fn get_redeemed_tickets_value(&self) -> Result<Balance> {
        let key = utils_db::db::Key::new_from_str(REDEEMED_TICKETS_VALUE)?;

        Ok(self
            .db
            .get_or_none::<Balance>(key)
            .await?
            .unwrap_or(Balance::zero(BalanceType::HOPR)))
    }

    async fn get_redeemed_tickets_count(&self) -> Result<usize> {
        let key = utils_db::db::Key::new_from_str(REDEEMED_TICKETS_COUNT)?;

        Ok(self.db.get_or_none::<usize>(key).await?.unwrap_or(0))
    }

    async fn get_neglected_tickets_count(&self) -> Result<usize> {
        let key = utils_db::db::Key::new_from_str(NEGLECTED_TICKET_COUNT)?;

        Ok(self.db.get_or_none::<usize>(key).await?.unwrap_or(0))
    }

    async fn get_pending_tickets_count(&self) -> Result<usize> {
        let key = utils_db::db::Key::new_from_str(PENDING_TICKETS_COUNT)?;

        Ok(self.db.get_or_none::<usize>(key).await?.unwrap_or(0))
    }

    async fn get_losing_tickets_count(&self) -> Result<usize> {
        let key = utils_db::db::Key::new_from_str(LOSING_TICKET_COUNT)?;

        Ok(self.db.get_or_none::<usize>(key).await?.unwrap_or(0))
    }

    async fn resolve_pending(&mut self, address: &Address, balance: &Balance, snapshot: &Snapshot) -> Result<()> {
        let key = utils_db::db::Key::new_with_prefix(address, PENDING_TICKETS_COUNT)?;
        let current_balance = self
            .db
            .get_or_none(key.clone())
            .await?
            .unwrap_or(Balance::zero(BalanceType::HOPR));

        let mut batch_ops = utils_db::db::Batch::new();
        // TODO: NOTE: was there a bug in the original implementation in TS? val.sub(val)?
        batch_ops.put(key.clone(), current_balance.sub(balance));
        batch_ops.put(
            utils_db::db::Key::new_from_str(LATEST_CONFIRMED_SNAPSHOT_KEY)?,
            snapshot,
        );

        self.db.batch(batch_ops, true).await
    }

    async fn mark_redeemed(&mut self, ticket: &AcknowledgedTicket) -> Result<()> {
        debug!(
            "marking ticket {} in channel with {} as redeemed",
            ticket.ticket.index, ticket.ticket.counterparty
        );

        let mut ops = utils_db::db::Batch::new();

        let key = utils_db::db::Key::new_from_str(REDEEMED_TICKETS_COUNT)?;
        let count = self.db.get_or_none::<usize>(key.clone()).await?.unwrap_or(0);
        ops.put(key, count + 1);

        let key = to_acknowledged_ticket_key(&ticket.ticket.challenge, &ticket.ticket.channel_epoch)?;
        ops.del(key);

        let key = utils_db::db::Key::new_from_str(REDEEMED_TICKETS_VALUE)?;
        let balance = self
            .db
            .get_or_none::<Balance>(key.clone())
            .await?
            .unwrap_or(Balance::zero(BalanceType::HOPR));

        let new_redeemed_balance = balance.add(&ticket.ticket.amount);
        ops.put(key, new_redeemed_balance);

        let key = utils_db::db::Key::new_with_prefix(&ticket.ticket.counterparty, PENDING_TICKETS_COUNT)?;
        let pending_balance = self
            .db
            .get_or_none::<Balance>(key.clone())
            .await?
            .unwrap_or(Balance::zero(BalanceType::HOPR));

        let new_pending_balance = pending_balance.sub(&ticket.ticket.amount);
        ops.put(key, new_pending_balance);

        self.db.batch(ops, true).await
    }

    async fn mark_losing_acked_ticket(&mut self, ticket: &AcknowledgedTicket) -> Result<()> {
        debug!(
            "marking ticket {} in channel with {} as losing",
            ticket.ticket.index, ticket.ticket.counterparty
        );

        let mut ops = utils_db::db::Batch::new();

        let key = utils_db::db::Key::new_from_str(LOSING_TICKET_COUNT)?;
        let count = self.db.get_or_none::<usize>(key.clone()).await?.unwrap_or(0);
        ops.put(key, count + 1);

        let key = to_acknowledged_ticket_key(&ticket.ticket.challenge, &ticket.ticket.channel_epoch)?;
        ops.del(key);

        let key = utils_db::db::Key::new_with_prefix(&ticket.ticket.counterparty, PENDING_TICKETS_COUNT)?;
        let balance = self
            .db
            .get_or_none::<Balance>(key.clone())
            .await?
            .unwrap_or(Balance::zero(BalanceType::HOPR));
        ops.put(key, balance.sub(&ticket.ticket.amount));

        self.db.batch(ops, true).await
    }

    async fn get_rejected_tickets_value(&self) -> Result<Balance> {
        let key = utils_db::db::Key::new_from_str(REJECTED_TICKETS_VALUE)?;

        self.db
            .get_or_none::<Balance>(key)
            .await
            .map(|v| v.unwrap_or(Balance::zero(BalanceType::HOPR)))
    }

    async fn get_rejected_tickets_count(&self) -> Result<usize> {
        let key = utils_db::db::Key::new_from_str(REJECTED_TICKETS_COUNT)?;

        self.db.get_or_none::<usize>(key).await.map(|v| v.unwrap_or(0))
    }

    async fn get_channel_x(&self, src: &Address, dest: &Address) -> Result<Option<ChannelEntry>> {
        //utils_log::debug!("DB: get_channel_x src: {} & dest: {}", src, dest);
        let key = utils_db::db::Key::new_with_prefix(&generate_channel_id(src, dest), CHANNEL_PREFIX)?;
        self.db.get_or_none(key).await
    }

    async fn get_channels_from(&self, address: Address) -> Result<Vec<ChannelEntry>> {
        Ok(self
            .db
            .get_more::<ChannelEntry>(Box::from(CHANNEL_PREFIX.as_bytes()), Hash::SIZE as u32, &|_| true)
            .await?
            .into_iter()
            .filter(move |x| x.source == address)
            .collect())
    }

    async fn get_channels_to(&self, address: Address) -> Result<Vec<ChannelEntry>> {
        Ok(self
            .db
            .get_more::<ChannelEntry>(Box::from(CHANNEL_PREFIX.as_bytes()), Hash::SIZE as u32, &|_| true)
            .await?
            .into_iter()
            .filter(move |x| x.destination == address)
            .collect())
    }

    async fn get_hopr_balance(&self) -> Result<Balance> {
        //utils_log::debug!("DB: get_hopr_balance");
        let key = utils_db::db::Key::new_from_str(HOPR_BALANCE_KEY)?;

        self.db
            .get_or_none::<Balance>(key)
            .await
            .map(|v| v.unwrap_or(Balance::zero(BalanceType::HOPR)))
    }

    async fn set_hopr_balance(&mut self, balance: &Balance) -> Result<()> {
        let key = utils_db::db::Key::new_from_str(HOPR_BALANCE_KEY)?;

        let _ = self
            .db
            .set::<Balance>(key, balance)
            .await
            .map(|v| v.unwrap_or(Balance::zero(BalanceType::HOPR)))?;

        Ok(())
    }

    async fn add_hopr_balance(&mut self, balance: &Balance, snapshot: &Snapshot) -> Result<()> {
        let key = utils_db::db::Key::new_from_str(HOPR_BALANCE_KEY)?;

        let current_balance = self
            .db
            .get_or_none::<Balance>(key.clone())
            .await?
            .unwrap_or(Balance::zero(BalanceType::HOPR));

        let mut batch_ops = utils_db::db::Batch::new();
        batch_ops.put(key, current_balance.add(balance));
        batch_ops.put(
            utils_db::db::Key::new_from_str(LATEST_CONFIRMED_SNAPSHOT_KEY)?,
            snapshot,
        );

        self.db.batch(batch_ops, true).await
    }

    async fn sub_hopr_balance(&mut self, balance: &Balance, snapshot: &Snapshot) -> Result<()> {
        let key = utils_db::db::Key::new_from_str(HOPR_BALANCE_KEY)?;

        let current_balance = self
            .db
            .get_or_none::<Balance>(key.clone())
            .await?
            .unwrap_or(Balance::zero(BalanceType::HOPR));

        let mut batch_ops = utils_db::db::Batch::new();
        batch_ops.put(key, current_balance.sub(balance));
        batch_ops.put(
            utils_db::db::Key::new_from_str(LATEST_CONFIRMED_SNAPSHOT_KEY)?,
            snapshot,
        );

        self.db.batch(batch_ops, true).await
    }

    /// Get the staking safe address
    async fn get_staking_safe_address(&self) -> Result<Option<Address>> {
        let key = utils_db::db::Key::new_from_str(STAKING_SAFE_ADDRESS_KEY)?;
        self.db.get_or_none::<Address>(key).await
    }

    /// Sets the staking safe address
    ///
    /// - `safe_address`: safe address that holds tokens for the node
    async fn set_staking_safe_address(&mut self, safe_address: &Address) -> Result<()> {
        let safe_address_key = utils_db::db::Key::new_from_str(STAKING_SAFE_ADDRESS_KEY)?;

        let mut batch_ops = utils_db::db::Batch::new();
        batch_ops.put(safe_address_key, safe_address);

        self.db.batch(batch_ops, true).await
    }

    /// Get the staking module address
    async fn get_staking_module_address(&self) -> Result<Option<Address>> {
        let key = utils_db::db::Key::new_from_str(STAKING_MODULE_ADDRESS_KEY)?;
        self.db.get_or_none::<Address>(key).await
    }

    /// Sets the staking module address
    ///
    /// - `module_address`: module address that stores permissions
    async fn set_staking_module_address(&mut self, module_address: &Address) -> Result<()> {
        let module_address_key = utils_db::db::Key::new_from_str(STAKING_MODULE_ADDRESS_KEY)?;

        let mut batch_ops = utils_db::db::Batch::new();
        batch_ops.put(module_address_key, module_address);

        self.db.batch(batch_ops, true).await
    }

    /// Checks whether network registry is enabled. Default: true
    async fn is_network_registry_enabled(&self) -> Result<bool> {
        let key = utils_db::db::Key::new_from_str(NETWORK_REGISTRY_ENABLED_PREFIX)?;
        Ok(self.db.get_or_none::<bool>(key.clone()).await?.unwrap_or(true))
    }

    async fn set_network_registry(&mut self, enabled: bool, snapshot: &Snapshot) -> Result<()> {
        let mut batch_ops = utils_db::db::Batch::new();
        batch_ops.put(
            utils_db::db::Key::new_from_str(NETWORK_REGISTRY_ENABLED_PREFIX)?,
            enabled,
        );
        batch_ops.put(
            utils_db::db::Key::new_from_str(LATEST_CONFIRMED_SNAPSHOT_KEY)?,
            snapshot,
<<<<<<< HEAD
        );

        self.db.batch(batch_ops, true).await
    }

    async fn is_allowed_to_access_network(&self, node: &Address) -> Result<bool> {
        let key = utils_db::db::Key::new_with_prefix(node, NETWORK_REGISTRY_ALLOWED_PREFIX)?;

        Ok(self.db.contains(key).await)
    }

    async fn set_allowed_to_access_network(
        &mut self,
        node: &Address,
        allowed: bool,
        snapshot: &Snapshot,
    ) -> Result<()> {
        let key = utils_db::db::Key::new_with_prefix(node, NETWORK_REGISTRY_ALLOWED_PREFIX)?;

        let mut batch_ops = utils_db::db::Batch::new();
        batch_ops.put(
            utils_db::db::Key::new_from_str(LATEST_CONFIRMED_SNAPSHOT_KEY)?,
            &snapshot,
=======
>>>>>>> a6b07bbb
        );

        if allowed {
            println!("putting");
            batch_ops.put(key, ());
        } else {
            batch_ops.del(key)
        }

        self.db.batch(batch_ops, true).await
    }

    async fn get_from_network_registry(&self, stake_account: &Address) -> Result<Vec<Address>> {
        let key = utils_db::db::Key::new_with_prefix(stake_account, NETWORK_REGISTRY_ADDRESS_CHAIN_KEY_PREFIX)?;

        Ok(self.db.get_or_none::<Vec<Address>>(key).await?.unwrap_or(vec![]))
    }

    /// Removes a node from the network registry
    ///
    /// - `address`: the address to remove
    /// - `stake_account`: the stake account from which the address should be removed
    /// - `snapshot`: latest chain snapshot
    async fn add_to_network_registry(
        &mut self,
        stake_account: &Address,
        node_address: &Address,
        snapshot: &Snapshot,
    ) -> Result<()> {
<<<<<<< HEAD
        let mut registered_nodes = self.get_from_network_registry(stake_account).await?;
=======
        let mut addresses = self
            .find_hopr_node_using_account_in_network_registry(stake_account)
            .await?;
>>>>>>> a6b07bbb

        let already_included = registered_nodes.contains(node_address);

<<<<<<< HEAD
        if !already_included {
            println!("pushing");
            registered_nodes.push(node_address.to_owned());
        }
=======
        addresses.push(*address);
>>>>>>> a6b07bbb

        let mut batch_ops = utils_db::db::Batch::new();

        let eligible = self.is_eligible(stake_account).await?;

        if eligible {
            batch_ops.put(
                utils_db::db::Key::new_with_prefix(node_address, NETWORK_REGISTRY_ALLOWED_PREFIX)?,
                (),
            )
        }

        batch_ops.put(
            utils_db::db::Key::new_with_prefix(stake_account, NETWORK_REGISTRY_ADDRESS_CHAIN_KEY_PREFIX)?,
            &registered_nodes,
        );
        batch_ops.put(
            utils_db::db::Key::new_from_str(LATEST_CONFIRMED_SNAPSHOT_KEY)?,
            snapshot,
        );

        self.db.batch(batch_ops, true).await
    }

    async fn remove_from_network_registry(
        &mut self,
<<<<<<< HEAD
=======
        node_address: &Address,
>>>>>>> a6b07bbb
        stake_account: &Address,
        node_address: &Address,
        snapshot: &Snapshot,
    ) -> Result<()> {
        let registered_nodes: Vec<Address> = self
            .get_from_network_registry(stake_account)
            .await?
            .into_iter()
<<<<<<< HEAD
            .filter(|registered_node| registered_node.ne(&node_address))
            .collect();
=======
            .filter(|addr| !addr.eq(node_address))
            .collect::<Vec<_>>();
>>>>>>> a6b07bbb

        let mut batch_ops = utils_db::db::Batch::new();

        batch_ops.del(utils_db::db::Key::new_with_prefix(
            node_address,
<<<<<<< HEAD
            NETWORK_REGISTRY_ALLOWED_PREFIX,
=======
            NETWORK_REGISTRY_HOPR_NODE_PREFIX,
>>>>>>> a6b07bbb
        )?);
        batch_ops.put(
            utils_db::db::Key::new_with_prefix(stake_account, NETWORK_REGISTRY_ADDRESS_CHAIN_KEY_PREFIX)?,
            &registered_nodes,
        );
        batch_ops.put(
            utils_db::db::Key::new_from_str(LATEST_CONFIRMED_SNAPSHOT_KEY)?,
            snapshot,
        );

        self.db.batch(batch_ops, true).await
    }

    /// Checks if an stake account is eligible to register nodes
    ///
    /// - `stake_account`: the account to check
    async fn is_eligible(&self, stake_account: &Address) -> Result<bool> {
        let key = utils_db::db::Key::new_with_prefix(stake_account, NETWORK_REGISTRY_ADDRESS_ELIGIBLE_PREFIX)?;

        Ok(self.db.contains(key).await)
    }

    /// Sets the eligibility status of an account
    ///
    /// - `stake_account`: the account whose eligibility to be set
    /// - `eligible`: true if `stake_account` is now eligible
    /// - `snapshot`: latest chain snapshot
    async fn set_eligible(
        &mut self,
        stake_account: &Address,
        eligible: bool,
        snapshot: &Snapshot,
    ) -> Result<Vec<Address>> {
        let key = utils_db::db::Key::new_with_prefix(stake_account, NETWORK_REGISTRY_ADDRESS_ELIGIBLE_PREFIX)?;

        let mut batch_ops = utils_db::db::Batch::new();

        let registered_nodes = self.get_from_network_registry(stake_account).await?;

        if eligible {
<<<<<<< HEAD
            for registered_node in registered_nodes.iter() {
                batch_ops.put(
                    utils_db::db::Key::new_with_prefix(registered_node, NETWORK_REGISTRY_ALLOWED_PREFIX)?,
                    (),
                )
            }

            batch_ops.put(key, ());
=======
            batch_ops.put(key, true);
>>>>>>> a6b07bbb
        } else {
            for registered_node in registered_nodes.iter() {
                batch_ops.del(utils_db::db::Key::new_with_prefix(
                    registered_node,
                    NETWORK_REGISTRY_ALLOWED_PREFIX,
                )?)
            }

            batch_ops.del(key);
        }

        batch_ops.put(
            utils_db::db::Key::new_from_str(LATEST_CONFIRMED_SNAPSHOT_KEY)?,
            snapshot,
        );
        self.db.batch(batch_ops, true).await?;

        Ok(registered_nodes)
    }

    /// Associate node address to a safe address
    ///
    /// - `node_address`: node ethereum address
    /// - `safe_address`: safe address that holds tokens for node
    /// - `snapshot`: the latest chain snapshot
    async fn add_to_node_safe_registry(
        &mut self,
        node_address: &Address,
        safe_address: &Address,
        snapshot: &Snapshot,
    ) -> Result<()> {
        let mut addresses = self
            .find_hopr_node_using_safe_in_node_safe_registry(&safe_address)
            .await?;

        for addr in addresses.iter() {
            if node_address == addr {
                let _ = self
                    .db
                    .set(
                        utils_db::db::Key::new_from_str(LATEST_CONFIRMED_SNAPSHOT_KEY)?,
                        snapshot,
                    )
                    .await?;
                return Ok(());
            }
        }

        addresses.push(node_address.clone());

        let mut batch_ops = utils_db::db::Batch::new();
        // node chain address to safe address (N->1)
        batch_ops.put(
            utils_db::db::Key::new_with_prefix(node_address, NODE_SAFE_REGISTRY_HOPR_NODE_PREFIX)?,
            safe_address,
        );
        // safe address to node chain address (1->M)
        batch_ops.put(
            utils_db::db::Key::new_with_prefix(safe_address, NODE_SAFE_REGISTRY_ADDRESS_SAFE_PREFIX)?,
            addresses,
        );
        batch_ops.put(
            utils_db::db::Key::new_from_str(LATEST_CONFIRMED_SNAPSHOT_KEY)?,
            snapshot,
        );

        self.db.batch(batch_ops, true).await
    }

    /// Removes a node from the node safe registry
    ///
    /// - `node_address`: the address to remove
    /// - `safe_address`: the safe account from which the node_address should be removed
    /// - `snapshot`: latest chain snapshot
    async fn remove_from_node_safe_registry(
        &mut self,
        node_address: &Address,
        safe_address: &Address,
        snapshot: &Snapshot,
    ) -> Result<()> {
        let registered_nodes = self
            .find_hopr_node_using_safe_in_node_safe_registry(safe_address)
            .await?
            .into_iter()
            .filter(|addr| !addr.eq(node_address))
            .collect::<Vec<_>>();

        let mut batch_ops = utils_db::db::Batch::new();
        batch_ops.del(utils_db::db::Key::new_with_prefix(
            node_address,
            NODE_SAFE_REGISTRY_HOPR_NODE_PREFIX,
        )?);
        batch_ops.put(
            utils_db::db::Key::new_with_prefix(safe_address, NODE_SAFE_REGISTRY_ADDRESS_SAFE_PREFIX)?,
            &registered_nodes,
        );
        batch_ops.put(
            utils_db::db::Key::new_from_str(LATEST_CONFIRMED_SNAPSHOT_KEY)?,
            &snapshot,
        );

        self.db.batch(batch_ops, true).await
    }

    /// Gets the safe address that is associated with this node
    ///
    /// - `node_address`: the node's chain address
    async fn get_safe_from_node_safe_registry(&self, node_address: &Address) -> Result<Option<Address>> {
        let key = utils_db::db::Key::new_with_prefix(node_address, NODE_SAFE_REGISTRY_HOPR_NODE_PREFIX)?;

        self.db.get_or_none::<Address>(key).await
    }

    /// Gets the registered node addresses associated to the safe address
    ///
    /// - `safe_address`: the safe address
    async fn find_hopr_node_using_safe_in_node_safe_registry(&self, safe_address: &Address) -> Result<Vec<Address>> {
        // NOTE: behavioral change, this method does not panic, when no results are found,
        // its returns an empty Vec instead

        let key = utils_db::db::Key::new_with_prefix(safe_address, NODE_SAFE_REGISTRY_ADDRESS_SAFE_PREFIX)?;
        Ok(self.db.get_or_none::<Vec<Address>>(key).await?.unwrap_or(vec![]))
    }

    async fn store_authorization(&mut self, token: AuthorizationToken) -> Result<()> {
        let tid = Hash::create(&[token.id().as_bytes()]);
        let key = utils_db::db::Key::new_with_prefix(&tid, API_AUTHORIZATION_TOKEN_KEY_PREFIX)?;
        let _ = self.db.set(key, &token).await?;
        Ok(())
    }

    async fn is_mfa_protected(&self) -> Result<Option<Address>> {
        let key = utils_db::db::Key::new_from_str(MFA_MODULE_PREFIX)?;
        self.db.get_or_none::<Address>(key).await
    }

    async fn set_mfa_protected_and_update_snapshot(
        &mut self,
        maybe_mfa_address: Option<Address>,
        snapshot: &Snapshot,
    ) -> Result<()> {
        let mfa_key = utils_db::db::Key::new_from_str(MFA_MODULE_PREFIX)?;
        let snapshot_key = utils_db::db::Key::new_from_str(LATEST_CONFIRMED_SNAPSHOT_KEY)?;

        match maybe_mfa_address {
            Some(mfa_address) => {
                let mut batch_ops = utils_db::db::Batch::new();
                batch_ops.put(mfa_key, mfa_address);
                batch_ops.put(snapshot_key, snapshot);

                self.db.batch(batch_ops, true).await
            }
            None => {
                let mut batch_ops = utils_db::db::Batch::new();
                batch_ops.del(mfa_key);
                batch_ops.put(snapshot_key, snapshot);

                self.db.batch(batch_ops, true).await
            }
        }
    }

    async fn retrieve_authorization(&self, id: String) -> Result<Option<AuthorizationToken>> {
        let tid = Hash::create(&[id.as_bytes()]);
        let key = utils_db::db::Key::new_with_prefix(&tid, API_AUTHORIZATION_TOKEN_KEY_PREFIX)?;
        self.db.get_or_none::<AuthorizationToken>(key).await
    }

    async fn delete_authorization(&mut self, id: String) -> Result<()> {
        let tid = Hash::create(&[id.as_bytes()]);
        let key = utils_db::db::Key::new_with_prefix(&tid, API_AUTHORIZATION_TOKEN_KEY_PREFIX)?;
        let _ = self.db.remove::<AuthorizationToken>(key).await?;
        Ok(())
    }
}

#[cfg(feature = "wasm")]
pub mod wasm {
    use super::{CoreEthereumDb, HoprCoreEthereumDbActions, DB};
    use async_lock::RwLock;
<<<<<<< HEAD
    use core_crypto::types::{OffchainPublicKey, Hash};
    use core_types::{
        account::AccountEntry,
        acknowledgement::AcknowledgedTicket,
        channels::{ChannelEntry, Ticket}
    };
=======
    use core_crypto::iterated_hash::IteratedHash;
    use core_crypto::types::{Hash, OffchainPublicKey};
    use core_types::account::AccountEntry;
    use core_types::acknowledgement::AcknowledgedTicket;
    use core_types::channels::{ChannelEntry, Ticket};
>>>>>>> a6b07bbb
    use js_sys::Uint8Array;
    use std::sync::Arc;
    use utils_db::leveldb;
    use utils_types::primitives::{Address, AuthorizationToken, Balance, Snapshot};
    use wasm_bindgen::prelude::*;

    macro_rules! to_iterable {
        ($obj:ident,$x:ty) => {
            #[wasm_bindgen]
            pub struct $obj {
                v: Vec<$x>,
            }

            impl $obj {
                pub fn from(value: Vec<$x>) -> Self {
                    Self { v: value }
                }
            }

            #[wasm_bindgen]
            impl $obj {
                #[wasm_bindgen]
                pub fn next(&mut self) -> Option<$x> {
                    if self.v.len() > 0 {
                        Some(self.v.remove(0))
                    } else {
                        None
                    }
                }

                #[wasm_bindgen]
                pub fn at(&self, index: usize) -> Option<$x> {
                    if index < self.v.len() {
                        Some(self.v[index].clone())
                    } else {
                        None
                    }
                }

                #[wasm_bindgen]
                pub fn len(&self) -> usize {
                    self.v.len()
                }
            }
        };
    }

    to_iterable!(WasmVecAcknowledgedTicket, AcknowledgedTicket);
    to_iterable!(WasmVecChannelEntry, ChannelEntry);
    to_iterable!(WasmVecAccountEntry, AccountEntry);
    to_iterable!(WasmVecAddress, Address);

    #[derive(Clone)]
    #[wasm_bindgen]
    pub struct Database {
        core_ethereum_db: Arc<RwLock<CoreEthereumDb<leveldb::wasm::LevelDbShim>>>,
    }

    impl Database {
        pub fn as_ref_counted(&self) -> Arc<RwLock<CoreEthereumDb<leveldb::wasm::LevelDbShim>>> {
            self.core_ethereum_db.clone()
        }
    }

    #[wasm_bindgen]
    impl Database {
        #[wasm_bindgen(constructor)]
        pub fn new(db: leveldb::wasm::LevelDb, me_addr: Address) -> Self {
            Self {
                core_ethereum_db: Arc::new(RwLock::new(CoreEthereumDb::new(
                    DB::new(leveldb::wasm::LevelDbShim::new(db)),
                    me_addr,
                ))),
            }
        }

        #[wasm_bindgen(js_name = "clone")]
        pub fn _clone(&self) -> Self {
            self.clone()
        }
    }

    /*
    -- Un-comment these when hunting for deadlocks --

    macro_rules! check_lock_read {
        { $($rest:tt)* } => {
            let r = {
                utils_misc::console_log!("{} >>> READ ", stdext::function_name!());
                $($rest)*
            };
            utils_misc::console_log!("{} <<< READ ", stdext::function_name!());
            r
        };
    }

    macro_rules! check_lock_write {
        { $($rest:tt)* } => {
            let r = {
                utils_misc::console_log!("{} >>> WRITE ", stdext::function_name!());
                $($rest)*
            };
            utils_misc::console_log!("{} <<< WRITE ", stdext::function_name!());
            r
        };
    }*/

    #[wasm_bindgen]
    impl Database {
        #[wasm_bindgen]
        pub async fn get_acknowledged_tickets(
            &self,
            filter: Option<ChannelEntry>,
        ) -> Result<WasmVecAcknowledgedTicket, JsValue> {
            let data = self.core_ethereum_db.clone();
            //check_lock_read! {
            let db = data.read().await;
            utils_misc::ok_or_jserr!(db.get_acknowledged_tickets(filter).await).map(WasmVecAcknowledgedTicket::from)
            //}
        }

        #[wasm_bindgen]
        pub async fn delete_acknowledged_tickets_from(&self, source: ChannelEntry) -> Result<(), JsValue> {
            let data = self.core_ethereum_db.clone();
            //check_lock_write! {
            let mut db = data.write().await;
            utils_misc::ok_or_jserr!(db.delete_acknowledged_tickets_from(source).await)
            //}
        }

        #[wasm_bindgen]
        pub async fn get_latest_block_number(&self) -> Result<u32, JsValue> {
            let data = self.core_ethereum_db.clone();
            //check_lock_read! {
            let db = data.read().await;
            utils_misc::ok_or_jserr!(db.get_latest_block_number().await)
            //}
        }

        #[wasm_bindgen]
        pub async fn update_latest_block_number(&self, number: u32) -> Result<(), JsValue> {
            let data = self.core_ethereum_db.clone();
            //check_lock_write! {
            let mut db = data.write().await;
            utils_misc::ok_or_jserr!(db.update_latest_block_number(number).await)
            //}
        }

        #[wasm_bindgen]
        pub async fn get_latest_confirmed_snapshot(&self) -> Result<Option<Snapshot>, JsValue> {
            let data = self.core_ethereum_db.clone();
            //check_lock_read! {
            let db = data.read().await;
            utils_misc::ok_or_jserr!(db.get_latest_confirmed_snapshot().await)
            //}
        }

        #[wasm_bindgen]
        pub async fn get_channel(&self, channel: &Hash) -> Result<Option<ChannelEntry>, JsValue> {
            let data = self.core_ethereum_db.clone();
            //check_lock_read! {
            let db = data.read().await;
            utils_misc::ok_or_jserr!(db.get_channel(channel).await)
            //}
        }

        #[wasm_bindgen]
        pub async fn get_channels(&self) -> Result<WasmVecChannelEntry, JsValue> {
            let data = self.core_ethereum_db.clone();
            //check_lock_read! {
            let db = data.read().await;
            utils_misc::ok_or_jserr!(db.get_channels().await).map(WasmVecChannelEntry::from)
            //}
        }

        pub async fn get_channels_open(&self) -> Result<WasmVecChannelEntry, JsValue> {
            let data = self.core_ethereum_db.clone();
            //check_lock_read! {
            let db = data.read().await;
            utils_misc::ok_or_jserr!(db.get_channels_open().await).map(WasmVecChannelEntry::from)
<<<<<<< HEAD
=======
            //}
        }

        #[wasm_bindgen]
        pub async fn update_channel_and_snapshot(
            &self,
            channel_id: &Hash,
            channel: &ChannelEntry,
            snapshot: &Snapshot,
        ) -> Result<(), JsValue> {
            let data = self.core_ethereum_db.clone();
            //check_lock_write! {
            let mut db = data.write().await;
            utils_misc::ok_or_jserr!(db.update_channel_and_snapshot(channel_id, channel, snapshot).await)
>>>>>>> a6b07bbb
            //}
        }

        #[wasm_bindgen]
        pub async fn get_account(&self, address: &Address) -> Result<Option<AccountEntry>, JsValue> {
            let data = self.core_ethereum_db.clone();
            //check_lock_read! {
            let db = data.read().await;
            utils_misc::ok_or_jserr!(db.get_account(address).await)
            //}
        }

        #[wasm_bindgen]
        pub async fn get_accounts(&self) -> Result<WasmVecAccountEntry, JsValue> {
            let data = self.core_ethereum_db.clone();
            //check_lock_read! {
            let db = data.read().await;
            utils_misc::ok_or_jserr!(db.get_accounts().await).map(WasmVecAccountEntry::from)
            //}
        }

        #[wasm_bindgen]
        pub async fn get_public_node_accounts(&self) -> Result<WasmVecAccountEntry, JsValue> {
            let data = self.core_ethereum_db.clone();
            //check_lock_read! {
            let db = data.read().await;
            utils_misc::ok_or_jserr!(db.get_public_node_accounts().await).map(WasmVecAccountEntry::from)
            //}
        }

        #[wasm_bindgen]
        pub async fn get_redeemed_tickets_value(&self) -> Result<Balance, JsValue> {
            let data = self.core_ethereum_db.clone();
            //check_lock_read! {
            let db = data.read().await;
            utils_misc::ok_or_jserr!(db.get_redeemed_tickets_value().await)
            //}
        }

        #[wasm_bindgen]
        pub async fn get_redeemed_tickets_count(&self) -> Result<usize, JsValue> {
            let data = self.core_ethereum_db.clone();
            //check_lock_read! {
            let db = data.read().await;
            utils_misc::ok_or_jserr!(db.get_redeemed_tickets_count().await)
            //}
        }

        #[wasm_bindgen]
        pub async fn get_neglected_tickets_count(&self) -> Result<usize, JsValue> {
            let data = self.core_ethereum_db.clone();
            //check_lock_read! {
            let db = data.read().await;
            utils_misc::ok_or_jserr!(db.get_neglected_tickets_count().await)
            //}
        }

        #[wasm_bindgen]
        pub async fn get_pending_tickets_count(&self) -> Result<usize, JsValue> {
            let data = self.core_ethereum_db.clone();
            //check_lock_read! {
            let db = data.read().await;
            utils_misc::ok_or_jserr!(db.get_pending_tickets_count().await)
            //}
        }

        #[wasm_bindgen]
        pub async fn get_losing_tickets_count(&self) -> Result<usize, JsValue> {
            let data = self.core_ethereum_db.clone();
            //check_lock_read! {
            let db = data.read().await;
            utils_misc::ok_or_jserr!(db.get_losing_tickets_count().await)
            //}
        }

        #[wasm_bindgen]
        pub async fn get_pending_balance_to(&self, counterparty: &Address) -> Result<Balance, JsValue> {
            let data = self.core_ethereum_db.clone();
            //check_lock_read! {
            let db = data.read().await;
            utils_misc::ok_or_jserr!(db.get_pending_balance_to(counterparty).await)
            //}
        }

        #[wasm_bindgen]
        pub async fn get_packet_key(&self, chain_key: &Address) -> Result<Option<OffchainPublicKey>, JsValue> {
            let data = self.core_ethereum_db.clone();
            //check_lock_read! {
            let db = data.read().await;
            utils_misc::ok_or_jserr!(db.get_packet_key(chain_key).await)
            //}
        }

        #[wasm_bindgen]
        pub async fn get_chain_key(&self, packet_key: &OffchainPublicKey) -> Result<Option<Address>, JsValue> {
            let data = self.core_ethereum_db.clone();
            //check_lock_read! {
            let db = data.read().await;
            utils_misc::ok_or_jserr!(db.get_chain_key(packet_key).await)
            //}
        }

        #[wasm_bindgen]
        pub async fn link_chain_and_packet_keys(
            &self,
            chain_key: &Address,
            packet_key: &OffchainPublicKey,
            snapshot: &Snapshot,
        ) -> Result<(), JsValue> {
            let data = self.core_ethereum_db.clone();
            //check_lock_write! {
            let mut db = data.write().await;
            utils_misc::ok_or_jserr!(db.link_chain_and_packet_keys(chain_key, packet_key, snapshot).await)
            //}
        }

        #[wasm_bindgen]
        pub async fn mark_pending(&self, ticket: &Ticket) -> Result<(), JsValue> {
            let data = self.core_ethereum_db.clone();
            //check_lock_write! {
            let mut db = data.write().await;
            utils_misc::ok_or_jserr!(db.mark_pending(ticket).await)
            //}
        }

        #[wasm_bindgen]
        pub async fn resolve_pending(
            &self,
            address: &Address,
            balance: &Balance,
            snapshot: &Snapshot,
        ) -> Result<(), JsValue> {
            let data = self.core_ethereum_db.clone();
            //check_lock_write! {
            let mut db = data.write().await;
            utils_misc::ok_or_jserr!(db.resolve_pending(address, balance, snapshot).await)
            //}
        }

        #[wasm_bindgen]
        pub async fn mark_redeemed(&self, ticket: &AcknowledgedTicket) -> Result<(), JsValue> {
            let data = self.core_ethereum_db.clone();
            //check_lock_write! {
            let mut db = data.write().await;
            utils_misc::ok_or_jserr!(db.mark_redeemed(ticket).await)
            //}
        }

        /// NOTE: needed only for testing
        #[wasm_bindgen]
        pub async fn mark_rejected(&self, ticket: &Ticket) -> Result<(), JsValue> {
            let data = self.core_ethereum_db.clone();
            //check_lock_write! {
            let mut db = data.write().await;
            utils_misc::ok_or_jserr!(db.mark_rejected(ticket).await)
            //}
        }

        #[wasm_bindgen]
        pub async fn mark_losing_acked_ticket(&self, ticket: &AcknowledgedTicket) -> Result<(), JsValue> {
            let data = self.core_ethereum_db.clone();
            //check_lock_write! {
            let mut db = data.write().await;
            utils_misc::ok_or_jserr!(db.mark_losing_acked_ticket(ticket).await)
            //}
        }

        #[wasm_bindgen]
        pub async fn get_rejected_tickets_value(&self) -> Result<Balance, JsValue> {
            let data = self.core_ethereum_db.clone();
            //check_lock_read! {
            let db = data.read().await;
            utils_misc::ok_or_jserr!(db.get_rejected_tickets_value().await)
            //}
        }

        #[wasm_bindgen]
        pub async fn get_rejected_tickets_count(&self) -> Result<usize, JsValue> {
            let data = self.core_ethereum_db.clone();
            //check_lock_read! {
            let db = data.read().await;
            utils_misc::ok_or_jserr!(db.get_rejected_tickets_count().await)
            //}
        }

        #[wasm_bindgen]
        pub async fn get_channel_x(&self, src: &Address, dest: &Address) -> Result<Option<ChannelEntry>, JsValue> {
            let data = self.core_ethereum_db.clone();
            //check_lock_read! {
            let db = data.read().await;
            utils_misc::ok_or_jserr!(db.get_channel_x(src, dest).await)
            //}
        }

        #[wasm_bindgen]
        pub async fn get_channel_to(&self, dest: &Address) -> Result<Option<ChannelEntry>, JsValue> {
            let data = self.core_ethereum_db.clone();
            //check_lock_read! {
            let db = data.read().await;
            utils_misc::ok_or_jserr!(db.get_channel_to(dest).await)
            //}
        }

        #[wasm_bindgen]
        pub async fn get_channel_from(&self, src: &Address) -> Result<Option<ChannelEntry>, JsValue> {
            let data = self.core_ethereum_db.clone();
            //check_lock_read! {
            let db = data.read().await;
            utils_misc::ok_or_jserr!(db.get_channel_from(src).await)
            //}
        }

        #[wasm_bindgen]
        pub async fn get_channels_from(&self, address: Address) -> Result<WasmVecChannelEntry, JsValue> {
            let data = self.core_ethereum_db.clone();
            //check_lock_read! {
            let db = data.read().await;
            utils_misc::ok_or_jserr!(db.get_channels_from(address).await).map(WasmVecChannelEntry::from)
            //}
        }

        #[wasm_bindgen]
        pub async fn get_channels_to(&self, address: Address) -> Result<WasmVecChannelEntry, JsValue> {
            let data = self.core_ethereum_db.clone();
            //check_lock_read! {
            let db = data.read().await;
            utils_misc::ok_or_jserr!(db.get_channels_to(address).await).map(WasmVecChannelEntry::from)
            //}
        }

        #[wasm_bindgen]
        pub async fn get_hopr_balance(&self) -> Result<Balance, JsValue> {
            let data = self.core_ethereum_db.clone();
            //check_lock_read! {
            let db = data.read().await;
            utils_misc::ok_or_jserr!(db.get_hopr_balance().await)
            //}
        }

        #[wasm_bindgen]
        pub async fn set_hopr_balance(&self, balance: &Balance) -> Result<(), JsValue> {
            let data = self.core_ethereum_db.clone();
            //check_lock_write! {
            let mut db = data.write().await;
            utils_misc::ok_or_jserr!(db.set_hopr_balance(balance).await)
            //}
        }

        #[wasm_bindgen]
<<<<<<< HEAD
        pub async fn get_staking_safe_address(&self) -> Result<Option<Address>, JsValue> {
=======
        pub async fn add_hopr_balance(&self, balance: &Balance, snapshot: &Snapshot) -> Result<(), JsValue> {
            let data = self.core_ethereum_db.clone();
            //check_lock_write! {
            let mut db = data.write().await;
            utils_misc::ok_or_jserr!(db.add_hopr_balance(balance, snapshot).await)
            //}
        }

        #[wasm_bindgen]
        pub async fn get_staking_safe_address(&self) -> Result<Option<Address>, JsValue> {
            let data = self.core_ethereum_db.clone();
            //check_lock_read! {
            let db = data.read().await;
            utils_misc::ok_or_jserr!(db.get_staking_safe_address().await)
            //}
        }
        #[wasm_bindgen]
        pub async fn set_staking_safe_address(&self, safe_address: &Address) -> Result<(), JsValue> {
            let data = self.core_ethereum_db.clone();
            //check_lock_write! {
            let mut db = data.write().await;
            utils_misc::ok_or_jserr!(db.set_staking_safe_address(safe_address).await)
            //}
        }

        #[wasm_bindgen]
        pub async fn get_staking_module_address(&self) -> Result<Option<Address>, JsValue> {
            let data = self.core_ethereum_db.clone();
            //check_lock_read! {
            let db = data.read().await;
            utils_misc::ok_or_jserr!(db.get_staking_module_address().await)
            //}
        }
        #[wasm_bindgen]
        pub async fn set_staking_module_address(&self, module_address: &Address) -> Result<(), JsValue> {
            let data = self.core_ethereum_db.clone();
            //check_lock_write! {
            let mut db = data.write().await;
            utils_misc::ok_or_jserr!(db.set_staking_module_address(module_address).await)
            //}
        }

        #[wasm_bindgen]
        pub async fn sub_hopr_balance(&self, balance: &Balance, snapshot: &Snapshot) -> Result<(), JsValue> {
>>>>>>> a6b07bbb
            let data = self.core_ethereum_db.clone();
            //check_lock_read! {
            let db = data.read().await;
            utils_misc::ok_or_jserr!(db.get_staking_safe_address().await)
            //}
        }
        #[wasm_bindgen]
        pub async fn set_staking_safe_address(&self, safe_address: &Address) -> Result<(), JsValue> {
            let data = self.core_ethereum_db.clone();
            //check_lock_write! {
            let mut db = data.write().await;
            utils_misc::ok_or_jserr!(db.set_staking_safe_address(safe_address).await)
            //}
        }

        #[wasm_bindgen]
        pub async fn get_staking_module_address(&self) -> Result<Option<Address>, JsValue> {
            let data = self.core_ethereum_db.clone();
            //check_lock_read! {
            let db = data.read().await;
            utils_misc::ok_or_jserr!(db.get_staking_module_address().await)
            //}
        }
        #[wasm_bindgen]
        pub async fn set_staking_module_address(&self, module_address: &Address) -> Result<(), JsValue> {
            let data = self.core_ethereum_db.clone();
            //check_lock_write! {
            let mut db = data.write().await;
            utils_misc::ok_or_jserr!(db.set_staking_module_address(module_address).await)
            //}
        }

        #[wasm_bindgen]
        pub async fn sub_hopr_balance(&self, balance: &Balance, snapshot: &Snapshot) -> Result<(), JsValue> {
            let data = self.core_ethereum_db.clone();
            //check_lock_write! {
            let mut db = data.write().await;
<<<<<<< HEAD
            utils_misc::ok_or_jserr!(db.sub_hopr_balance(balance, snapshot).await)
=======
            utils_misc::ok_or_jserr!(db.remove_from_network_registry(address, account, snapshot).await)
            //}
        }

        #[wasm_bindgen]
        pub async fn get_account_from_network_registry(&self, address: &Address) -> Result<Option<Address>, JsValue> {
            let data = self.core_ethereum_db.clone();
            //check_lock_read! {
            let db = data.read().await;
            utils_misc::ok_or_jserr!(db.get_account_from_network_registry(address).await)
            //}
        }

        #[wasm_bindgen]
        pub async fn find_hopr_node_using_account_in_network_registry(
            &self,
            account: &Address,
        ) -> Result<WasmVecAddress, JsValue> {
            let data = self.core_ethereum_db.clone();
            //check_lock_read! {
            let db = data.read().await;
            utils_misc::ok_or_jserr!(db.find_hopr_node_using_account_in_network_registry(account).await)
                .map(WasmVecAddress::from)
            //}
        }

        #[wasm_bindgen]
        pub async fn add_to_node_safe_registry(
            &self,
            node_address: &Address,
            safe_address: &Address,
            snapshot: &Snapshot,
        ) -> Result<(), JsValue> {
            let data = self.core_ethereum_db.clone();
            //check_lock_write! {
            let mut db = data.write().await;
            utils_misc::ok_or_jserr!(db.add_to_node_safe_registry(node_address, safe_address, snapshot).await)
            //}
        }

        #[wasm_bindgen]
        pub async fn remove_from_node_safe_registry(
            &self,
            node_address: &Address,
            safe_address: &Address,
            snapshot: &Snapshot,
        ) -> Result<(), JsValue> {
            let data = self.core_ethereum_db.clone();
            //check_lock_write! {
            let mut db = data.write().await;
            utils_misc::ok_or_jserr!(
                db.remove_from_node_safe_registry(node_address, safe_address, snapshot)
                    .await
            )
            //}
        }

        #[wasm_bindgen]
        pub async fn get_safe_from_node_safe_registry(
            &self,
            node_address: &Address,
        ) -> Result<Option<Address>, JsValue> {
            let data = self.core_ethereum_db.clone();
            //check_lock_read! {
            let db = data.read().await;
            utils_misc::ok_or_jserr!(db.get_safe_from_node_safe_registry(node_address).await)
            //}
        }

        #[wasm_bindgen]
        pub async fn find_hopr_node_using_safe_in_node_safe_registry(
            &self,
            safe_address: &Address,
        ) -> Result<WasmVecAddress, JsValue> {
            let data = self.core_ethereum_db.clone();
            //check_lock_read! {
            let db = data.read().await;
            utils_misc::ok_or_jserr!(db.find_hopr_node_using_safe_in_node_safe_registry(safe_address).await)
                .map(WasmVecAddress::from)
            //}
        }

        #[wasm_bindgen]
        pub async fn is_eligible(&self, account: &Address) -> Result<bool, JsValue> {
            let data = self.core_ethereum_db.clone();
            //check_lock_read! {
            let db = data.read().await;
            utils_misc::ok_or_jserr!(db.is_eligible(account).await)
>>>>>>> a6b07bbb
            //}
        }

        #[wasm_bindgen]
        pub async fn check_and_set_packet_tag(&self, tag: &Uint8Array) -> Result<bool, JsValue> {
            let data = self.core_ethereum_db.clone();
            //check_lock_write! {
            let mut db = data.write().await;
            utils_misc::ok_or_jserr!(db.check_and_set_packet_tag(&tag.to_vec()).await)
            //}
        }

        #[wasm_bindgen]
        pub async fn store_authorization(&self, token: AuthorizationToken) -> Result<(), JsValue> {
            let data = self.core_ethereum_db.clone();
            //check_lock_write! {
            let mut db = data.write().await;
            utils_misc::ok_or_jserr!(db.store_authorization(token).await)
            //}
        }

        #[wasm_bindgen]
        pub async fn retrieve_authorization(&self, id: String) -> Result<Option<AuthorizationToken>, JsValue> {
            let data = self.core_ethereum_db.clone();
            //check_lock_read! {
            let db = data.read().await;
            utils_misc::ok_or_jserr!(db.retrieve_authorization(id).await)
            //}
        }

        #[wasm_bindgen]
        pub async fn delete_authorization(&self, id: String) -> Result<(), JsValue> {
            let data = self.core_ethereum_db.clone();
            //check_lock_write! {
            let mut db = data.write().await;
            utils_misc::ok_or_jserr!(db.delete_authorization(id).await)
            //}
        }
    }
}

#[cfg(test)]
mod tests {
    use super::*;
    use core_types::channels::ChannelEntry;
    use std::{
        str::FromStr,
        sync::{Arc, Mutex},
    };
    use utils_db::db::serialize_to_bytes;
    use utils_db::leveldb::rusty::RustyLevelDbShim;
    use utils_types::primitives::{Address, EthereumChallenge};
    use utils_types::traits::BinarySerializable;

    #[test]
    fn test_core_db_iterable_type_ehtereum_challenge_must_have_fixed_key_length() {
        let challenge = vec![10u8; EthereumChallenge::SIZE];
        let eth_challenge = EthereumChallenge::new(challenge.as_slice());

        let serialized = serialize_to_bytes(&eth_challenge);

        assert!(serialized.is_ok());
        assert_eq!(serialized.unwrap().len(), EthereumChallenge::SIZE)
    }

    #[test]
    fn test_core_db_iterable_type_half_key_challenge_must_have_fixed_key_length() {
        let challenge = vec![10u8; HalfKeyChallenge::SIZE];
        let eth_challenge = HalfKeyChallenge::new(challenge.as_slice());

        let serialized = serialize_to_bytes(&eth_challenge);

        assert!(serialized.is_ok());
        assert_eq!(serialized.unwrap().len(), HalfKeyChallenge::SIZE)
    }

    #[test]
    fn test_core_ethereum_db_iterable_type_ethereumchallenge_must_have_fixed_key_length() {
        let challenge = vec![10u8; EthereumChallenge::SIZE];
        let eth_challenge = EthereumChallenge::new(challenge.as_slice());

        let serialized = serialize_to_bytes(&eth_challenge);

        assert!(serialized.is_ok());
        assert_eq!(serialized.unwrap().len(), EthereumChallenge::SIZE)
    }

    #[test]
    fn test_core_ethereum_db_iterable_type_channelentry_must_have_fixed_key_length() {
        let channel_entry = ChannelEntry::new(
            Address::random(),
            Address::random(),
            Balance::zero(BalanceType::HOPR),
            U256::from(0u64),
            ChannelStatus::Open,
            U256::from(1u64),
            U256::from(0u64),
        );

        let serialized = serialize_to_bytes(&channel_entry);

        assert!(serialized.is_ok());
        assert_eq!(serialized.unwrap().len(), ChannelEntry::SIZE)
    }

    #[async_std::test]
    async fn test_set_network_registry() {
        let level_db = Arc::new(Mutex::new(
            rusty_leveldb::DB::open("test", rusty_leveldb::in_memory()).unwrap(),
        ));

        let mut db = CoreEthereumDb::new(DB::new(RustyLevelDbShim::new(level_db)), Address::random());

        assert_eq!(db.is_network_registry_enabled().await, Ok(true));

        db.set_network_registry(false, &Snapshot::default()).await;

        assert_eq!(db.is_network_registry_enabled().await, Ok(false));
    }

    #[async_std::test]
    async fn test_allowed_to_access_network() {
        let level_db = Arc::new(Mutex::new(
            rusty_leveldb::DB::open("test", rusty_leveldb::in_memory()).unwrap(),
        ));

        let mut db = CoreEthereumDb::new(DB::new(RustyLevelDbShim::new(level_db)), Address::random());

        let test_address = Address::from_str("0xa6416794a09d1c8c4c6110f83f42cf6f1ed9c416").unwrap();

        assert_eq!(db.is_allowed_to_access_network(&test_address).await.unwrap(), false);

        db.set_allowed_to_access_network(&test_address, true, &Snapshot::default())
            .await
            .unwrap();

        assert_eq!(db.is_allowed_to_access_network(&test_address).await.unwrap(), true);
    }

    #[async_std::test]
    async fn test_add_to_network_registry() {
        let level_db = Arc::new(Mutex::new(
            rusty_leveldb::DB::open("test", rusty_leveldb::in_memory()).unwrap(),
        ));

        let mut db = CoreEthereumDb::new(DB::new(RustyLevelDbShim::new(level_db)), Address::random());

        let test_address = Address::from_str("0xa6416794a09d1c8c4c6110f83f42cf6f1ed9c416").unwrap();
        let test_stake_account = Address::from_str("0xf2a867525fc8a16055d0dea371f0360288795c61").unwrap();

        db.add_to_network_registry(&test_stake_account, &test_address, &Snapshot::default())
            .await
            .unwrap();

        assert_eq!(
            db.get_from_network_registry(&test_stake_account).await.unwrap(),
            vec![test_address]
        );

        assert!(!db.is_allowed_to_access_network(&test_address).await.unwrap());

        db.set_eligible(&test_stake_account, true, &Snapshot::default())
            .await
            .unwrap();

        db.add_to_network_registry(&test_stake_account, &test_address, &Snapshot::default())
            .await
            .unwrap();

        assert_eq!(
            db.get_from_network_registry(&test_stake_account).await.unwrap(),
            vec![test_address]
        );

        assert!(db.is_allowed_to_access_network(&test_address).await.unwrap());
    }

    #[async_std::test]
    async fn test_remove_from_network_registry() {
        let level_db = Arc::new(Mutex::new(
            rusty_leveldb::DB::open("test", rusty_leveldb::in_memory()).unwrap(),
        ));

        let mut db = CoreEthereumDb::new(DB::new(RustyLevelDbShim::new(level_db)), Address::random());

        let test_address = Address::from_str("0xa6416794a09d1c8c4c6110f83f42cf6f1ed9c416").unwrap();
        let test_stake_account = Address::from_str("0xf2a867525fc8a16055d0dea371f0360288795c61").unwrap();

        db.add_to_network_registry(&test_stake_account, &test_address, &Snapshot::default())
            .await
            .unwrap();

        assert_eq!(
            db.get_from_network_registry(&test_stake_account).await.unwrap(),
            vec![test_address]
        );

        db.remove_from_network_registry(&test_stake_account, &test_address, &Snapshot::default())
            .await
            .unwrap();

        assert_eq!(db.get_from_network_registry(&test_stake_account).await.unwrap(), vec![]);

        assert!(!db.is_allowed_to_access_network(&test_address).await.unwrap());

        db.add_to_network_registry(&test_stake_account, &test_address, &Snapshot::default())
            .await
            .unwrap();

        db.set_eligible(&test_stake_account, true, &Snapshot::default())
            .await
            .unwrap();

        db.remove_from_network_registry(&test_stake_account, &test_address, &Snapshot::default())
            .await
            .unwrap();

        assert_eq!(db.get_from_network_registry(&test_stake_account).await.unwrap(), vec![]);

        assert!(!db.is_allowed_to_access_network(&test_address).await.unwrap());
    }

    #[async_std::test]
    async fn test_token_storage() {
        let level_db = Arc::new(Mutex::new(
            rusty_leveldb::DB::open("test", rusty_leveldb::in_memory()).unwrap(),
        ));
        let mut db = CoreEthereumDb::new(DB::new(RustyLevelDbShim::new(level_db)), Address::random());

        let token_id = "test";

        let token = AuthorizationToken::new(token_id.to_string(), &[0xffu8; 100]);
        db.store_authorization(token.clone()).await.unwrap();

        let token_2 = db
            .retrieve_authorization(token_id.to_string())
            .await
            .unwrap()
            .expect("db should contain a token");
        assert_eq!(token, token_2, "retrieved token should be equal to the stored one");

        db.delete_authorization(token_id.to_string())
            .await
            .expect("db should remove token");

        let nonexistent = db.retrieve_authorization(token_id.to_string()).await.unwrap();
        assert!(nonexistent.is_none(), "token should be removed from the db");
    }

    #[async_std::test]
    async fn test_set_mfa() {
        let level_db = Arc::new(Mutex::new(
            rusty_leveldb::DB::open("test", rusty_leveldb::in_memory()).unwrap(),
        ));
        let mut db = CoreEthereumDb::new(DB::new(RustyLevelDbShim::new(level_db)), Address::random());

        let test_address = Address::from_str("0xa6416794a09d1c8c4c6110f83f42cf6f1ed9c416").unwrap();

        db.set_mfa_protected_and_update_snapshot(Some(test_address), &Snapshot::default())
            .await
            .unwrap();

        assert_eq!(db.is_mfa_protected().await.unwrap(), Some(test_address));
    }
}<|MERGE_RESOLUTION|>--- conflicted
+++ resolved
@@ -1,13 +1,5 @@
 use async_trait::async_trait;
-<<<<<<< HEAD
 use core_crypto::types::{OffchainPublicKey, HalfKeyChallenge, Hash};
-=======
-use core_crypto::types::OffchainPublicKey;
-use core_crypto::{
-    iterated_hash::{Intermediate, IteratedHash},
-    types::{HalfKeyChallenge, Hash},
-};
->>>>>>> a6b07bbb
 use core_types::{
     account::AccountEntry,
     acknowledgement::{AcknowledgedTicket, PendingAcknowledgement, UnacknowledgedTicket},
@@ -319,38 +311,6 @@
         self.db.batch(batch_ops, true).await
     }
 
-<<<<<<< HEAD
-=======
-    async fn store_hash_intermediaries(&mut self, channel: &Hash, iterated_hash: &IteratedHash) -> Result<()> {
-        let mut batch_ops = utils_db::db::Batch::new();
-
-        for intermediate in iterated_hash.intermediates.iter() {
-            batch_ops.put(to_commitment_key(channel, intermediate.iteration)?, intermediate);
-        }
-
-        self.db.batch(batch_ops, true).await
-    }
-
-    async fn get_commitment(&self, channel_id: &Hash, iteration: usize) -> Result<Option<Hash>> {
-        Ok(self
-            .db
-            .get_or_none::<Intermediate>(to_commitment_key(channel_id, iteration)?)
-            .await?
-            .map(|opt| Hash::new(&opt.intermediate)))
-    }
-
-    async fn get_current_commitment(&self, channel: &Hash) -> Result<Option<Hash>> {
-        let key = utils_db::db::Key::new_with_prefix(channel, CURRENT_COMMITMENT_PREFIX)?;
-        self.db.get_or_none::<Hash>(key).await
-    }
-
-    async fn set_current_commitment(&mut self, channel: &Hash, commitment: &Hash) -> Result<()> {
-        let key = utils_db::db::Key::new_with_prefix(channel, CURRENT_COMMITMENT_PREFIX)?;
-        let _ = self.db.set(key, commitment).await?;
-        Ok(())
-    }
-
->>>>>>> a6b07bbb
     async fn get_latest_block_number(&self) -> Result<u32> {
         let key = utils_db::db::Key::new_from_str(LATEST_BLOCK_NUMBER_KEY)?;
         self.db.get_or_none::<u32>(key).await.map(|v| v.unwrap_or(0))
@@ -689,7 +649,6 @@
         batch_ops.put(
             utils_db::db::Key::new_from_str(LATEST_CONFIRMED_SNAPSHOT_KEY)?,
             snapshot,
-<<<<<<< HEAD
         );
 
         self.db.batch(batch_ops, true).await
@@ -713,8 +672,6 @@
         batch_ops.put(
             utils_db::db::Key::new_from_str(LATEST_CONFIRMED_SNAPSHOT_KEY)?,
             &snapshot,
-=======
->>>>>>> a6b07bbb
         );
 
         if allowed {
@@ -744,24 +701,14 @@
         node_address: &Address,
         snapshot: &Snapshot,
     ) -> Result<()> {
-<<<<<<< HEAD
         let mut registered_nodes = self.get_from_network_registry(stake_account).await?;
-=======
-        let mut addresses = self
-            .find_hopr_node_using_account_in_network_registry(stake_account)
-            .await?;
->>>>>>> a6b07bbb
 
         let already_included = registered_nodes.contains(node_address);
 
-<<<<<<< HEAD
         if !already_included {
             println!("pushing");
             registered_nodes.push(node_address.to_owned());
         }
-=======
-        addresses.push(*address);
->>>>>>> a6b07bbb
 
         let mut batch_ops = utils_db::db::Batch::new();
 
@@ -788,10 +735,6 @@
 
     async fn remove_from_network_registry(
         &mut self,
-<<<<<<< HEAD
-=======
-        node_address: &Address,
->>>>>>> a6b07bbb
         stake_account: &Address,
         node_address: &Address,
         snapshot: &Snapshot,
@@ -800,23 +743,14 @@
             .get_from_network_registry(stake_account)
             .await?
             .into_iter()
-<<<<<<< HEAD
             .filter(|registered_node| registered_node.ne(&node_address))
             .collect();
-=======
-            .filter(|addr| !addr.eq(node_address))
-            .collect::<Vec<_>>();
->>>>>>> a6b07bbb
 
         let mut batch_ops = utils_db::db::Batch::new();
 
         batch_ops.del(utils_db::db::Key::new_with_prefix(
             node_address,
-<<<<<<< HEAD
             NETWORK_REGISTRY_ALLOWED_PREFIX,
-=======
-            NETWORK_REGISTRY_HOPR_NODE_PREFIX,
->>>>>>> a6b07bbb
         )?);
         batch_ops.put(
             utils_db::db::Key::new_with_prefix(stake_account, NETWORK_REGISTRY_ADDRESS_CHAIN_KEY_PREFIX)?,
@@ -857,7 +791,6 @@
         let registered_nodes = self.get_from_network_registry(stake_account).await?;
 
         if eligible {
-<<<<<<< HEAD
             for registered_node in registered_nodes.iter() {
                 batch_ops.put(
                     utils_db::db::Key::new_with_prefix(registered_node, NETWORK_REGISTRY_ALLOWED_PREFIX)?,
@@ -866,9 +799,6 @@
             }
 
             batch_ops.put(key, ());
-=======
-            batch_ops.put(key, true);
->>>>>>> a6b07bbb
         } else {
             for registered_node in registered_nodes.iter() {
                 batch_ops.del(utils_db::db::Key::new_with_prefix(
@@ -1049,20 +979,12 @@
 pub mod wasm {
     use super::{CoreEthereumDb, HoprCoreEthereumDbActions, DB};
     use async_lock::RwLock;
-<<<<<<< HEAD
     use core_crypto::types::{OffchainPublicKey, Hash};
     use core_types::{
         account::AccountEntry,
         acknowledgement::AcknowledgedTicket,
         channels::{ChannelEntry, Ticket}
     };
-=======
-    use core_crypto::iterated_hash::IteratedHash;
-    use core_crypto::types::{Hash, OffchainPublicKey};
-    use core_types::account::AccountEntry;
-    use core_types::acknowledgement::AcknowledgedTicket;
-    use core_types::channels::{ChannelEntry, Ticket};
->>>>>>> a6b07bbb
     use js_sys::Uint8Array;
     use std::sync::Arc;
     use utils_db::leveldb;
@@ -1243,23 +1165,6 @@
             //check_lock_read! {
             let db = data.read().await;
             utils_misc::ok_or_jserr!(db.get_channels_open().await).map(WasmVecChannelEntry::from)
-<<<<<<< HEAD
-=======
-            //}
-        }
-
-        #[wasm_bindgen]
-        pub async fn update_channel_and_snapshot(
-            &self,
-            channel_id: &Hash,
-            channel: &ChannelEntry,
-            snapshot: &Snapshot,
-        ) -> Result<(), JsValue> {
-            let data = self.core_ethereum_db.clone();
-            //check_lock_write! {
-            let mut db = data.write().await;
-            utils_misc::ok_or_jserr!(db.update_channel_and_snapshot(channel_id, channel, snapshot).await)
->>>>>>> a6b07bbb
             //}
         }
 
@@ -1509,18 +1414,6 @@
         }
 
         #[wasm_bindgen]
-<<<<<<< HEAD
-        pub async fn get_staking_safe_address(&self) -> Result<Option<Address>, JsValue> {
-=======
-        pub async fn add_hopr_balance(&self, balance: &Balance, snapshot: &Snapshot) -> Result<(), JsValue> {
-            let data = self.core_ethereum_db.clone();
-            //check_lock_write! {
-            let mut db = data.write().await;
-            utils_misc::ok_or_jserr!(db.add_hopr_balance(balance, snapshot).await)
-            //}
-        }
-
-        #[wasm_bindgen]
         pub async fn get_staking_safe_address(&self) -> Result<Option<Address>, JsValue> {
             let data = self.core_ethereum_db.clone();
             //check_lock_read! {
@@ -1555,8 +1448,7 @@
         }
 
         #[wasm_bindgen]
-        pub async fn sub_hopr_balance(&self, balance: &Balance, snapshot: &Snapshot) -> Result<(), JsValue> {
->>>>>>> a6b07bbb
+        pub async fn get_staking_safe_address(&self) -> Result<Option<Address>, JsValue> {
             let data = self.core_ethereum_db.clone();
             //check_lock_read! {
             let db = data.read().await;
@@ -1594,98 +1486,7 @@
             let data = self.core_ethereum_db.clone();
             //check_lock_write! {
             let mut db = data.write().await;
-<<<<<<< HEAD
             utils_misc::ok_or_jserr!(db.sub_hopr_balance(balance, snapshot).await)
-=======
-            utils_misc::ok_or_jserr!(db.remove_from_network_registry(address, account, snapshot).await)
-            //}
-        }
-
-        #[wasm_bindgen]
-        pub async fn get_account_from_network_registry(&self, address: &Address) -> Result<Option<Address>, JsValue> {
-            let data = self.core_ethereum_db.clone();
-            //check_lock_read! {
-            let db = data.read().await;
-            utils_misc::ok_or_jserr!(db.get_account_from_network_registry(address).await)
-            //}
-        }
-
-        #[wasm_bindgen]
-        pub async fn find_hopr_node_using_account_in_network_registry(
-            &self,
-            account: &Address,
-        ) -> Result<WasmVecAddress, JsValue> {
-            let data = self.core_ethereum_db.clone();
-            //check_lock_read! {
-            let db = data.read().await;
-            utils_misc::ok_or_jserr!(db.find_hopr_node_using_account_in_network_registry(account).await)
-                .map(WasmVecAddress::from)
-            //}
-        }
-
-        #[wasm_bindgen]
-        pub async fn add_to_node_safe_registry(
-            &self,
-            node_address: &Address,
-            safe_address: &Address,
-            snapshot: &Snapshot,
-        ) -> Result<(), JsValue> {
-            let data = self.core_ethereum_db.clone();
-            //check_lock_write! {
-            let mut db = data.write().await;
-            utils_misc::ok_or_jserr!(db.add_to_node_safe_registry(node_address, safe_address, snapshot).await)
-            //}
-        }
-
-        #[wasm_bindgen]
-        pub async fn remove_from_node_safe_registry(
-            &self,
-            node_address: &Address,
-            safe_address: &Address,
-            snapshot: &Snapshot,
-        ) -> Result<(), JsValue> {
-            let data = self.core_ethereum_db.clone();
-            //check_lock_write! {
-            let mut db = data.write().await;
-            utils_misc::ok_or_jserr!(
-                db.remove_from_node_safe_registry(node_address, safe_address, snapshot)
-                    .await
-            )
-            //}
-        }
-
-        #[wasm_bindgen]
-        pub async fn get_safe_from_node_safe_registry(
-            &self,
-            node_address: &Address,
-        ) -> Result<Option<Address>, JsValue> {
-            let data = self.core_ethereum_db.clone();
-            //check_lock_read! {
-            let db = data.read().await;
-            utils_misc::ok_or_jserr!(db.get_safe_from_node_safe_registry(node_address).await)
-            //}
-        }
-
-        #[wasm_bindgen]
-        pub async fn find_hopr_node_using_safe_in_node_safe_registry(
-            &self,
-            safe_address: &Address,
-        ) -> Result<WasmVecAddress, JsValue> {
-            let data = self.core_ethereum_db.clone();
-            //check_lock_read! {
-            let db = data.read().await;
-            utils_misc::ok_or_jserr!(db.find_hopr_node_using_safe_in_node_safe_registry(safe_address).await)
-                .map(WasmVecAddress::from)
-            //}
-        }
-
-        #[wasm_bindgen]
-        pub async fn is_eligible(&self, account: &Address) -> Result<bool, JsValue> {
-            let data = self.core_ethereum_db.clone();
-            //check_lock_read! {
-            let db = data.read().await;
-            utils_misc::ok_or_jserr!(db.is_eligible(account).await)
->>>>>>> a6b07bbb
             //}
         }
 
