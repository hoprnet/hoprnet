--- conflicted
+++ resolved
@@ -636,10 +636,6 @@
 
         debug!("start marking {acked_ticket} as redeemed");
 
-<<<<<<< HEAD
-        let key = get_acknowledged_ticket_key(acked_ticket)?;
-        ops.del(key);
-=======
         let key = get_acknowledged_ticket_key(&acked_ticket)?;
         self.db.remove::<AcknowledgedTicket>(key).await?;
         debug!("removed {acked_ticket} from the DB");
@@ -648,7 +644,6 @@
         let count = self.db.get_or_none::<usize>(key.clone()).await?.unwrap_or(0) + 1;
         self.db.set(key, &count).await?;
         debug!("updated redeemed tickets count to {count}");
->>>>>>> 29b6a61f
 
         let key = utils_db::db::Key::new_from_str(REDEEMED_TICKETS_VALUE)?;
         let balance = self
