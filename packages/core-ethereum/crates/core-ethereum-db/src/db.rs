use async_trait::async_trait;
<<<<<<< HEAD

use core_crypto::iterated_hash::Intermediate;
use core_crypto::types::OffchainPublicKey;
=======
>>>>>>> 6a68d67b
use core_crypto::{
    iterated_hash::{Intermediate, IteratedHash},
    types::{HalfKeyChallenge, Hash},
};
use core_types::{
    account::AccountEntry,
    acknowledgement::{AcknowledgedTicket, PendingAcknowledgement, UnacknowledgedTicket},
    channels::{generate_channel_id, ChannelEntry, ChannelStatus, Ticket},
};
use utils_db::db::Batch;
use utils_db::{
    constants::*,
    db::{serialize_to_bytes, DB},
    traits::AsyncKVStorage,
};
<<<<<<< HEAD
use utils_types::primitives::{Address, Balance, BalanceType, EthereumChallenge, Snapshot, U256};
use utils_types::traits::BinarySerializable;
=======
use utils_log::debug;
use utils_types::{
    primitives::{Address, AuthorizationToken, Balance, BalanceType, EthereumChallenge, Snapshot, U256},
    traits::BinarySerializable,
};
>>>>>>> 6a68d67b

use crate::errors::Result;
use crate::traits::HoprCoreEthereumDbActions;

fn to_commitment_key(channel: &Hash, iteration: usize) -> Result<utils_db::db::Key> {
    let mut channel = serialize_to_bytes(channel)?;
    channel.extend_from_slice(&iteration.to_be_bytes());

    utils_db::db::Key::new_bytes_with_prefix(&channel, COMMITMENT_PREFIX)
}

fn to_acknowledged_ticket_key(challenge: &EthereumChallenge, epoch: &U256) -> Result<utils_db::db::Key> {
    let mut ack_key = serialize_to_bytes(challenge)?;
    let mut channel_epoch = serialize_to_bytes(epoch)?;
    ack_key.append(&mut channel_epoch);

    utils_db::db::Key::new_bytes_with_prefix(&ack_key, ACKNOWLEDGED_TICKETS_PREFIX)
}

pub struct CoreEthereumDb<T>
where
    T: AsyncKVStorage<Key = Box<[u8]>, Value = Box<[u8]>>,
{
    pub db: DB<T>,
    pub me: Address,
}

impl<T: AsyncKVStorage<Key = Box<[u8]>, Value = Box<[u8]>>> CoreEthereumDb<T> {
    pub fn new(db: DB<T>, me: Address) -> Self {
        Self { db, me }
    }
}

#[async_trait(? Send)] // not placing the `Send` trait limitations on the trait
impl<T: AsyncKVStorage<Key = Box<[u8]>, Value = Box<[u8]>>> HoprCoreEthereumDbActions for CoreEthereumDb<T> {
    // core only part
    async fn get_current_ticket_index(&self, channel_id: &Hash) -> Result<Option<U256>> {
        let prefixed_key = utils_db::db::Key::new_with_prefix(channel_id, TICKET_INDEX_PREFIX)?;
        self.db.get_or_none::<U256>(prefixed_key).await
    }

    async fn set_current_ticket_index(&mut self, channel_id: &Hash, index: U256) -> Result<()> {
        let prefixed_key = utils_db::db::Key::new_with_prefix(channel_id, TICKET_INDEX_PREFIX)?;
        let _evicted = self.db.set(prefixed_key, &index).await?;
        // Ignoring evicted value
        Ok(())
    }

    async fn get_tickets(&self, maybe_signer: Option<Address>) -> Result<Vec<Ticket>> {
        let mut tickets = self
            .db
            .get_more::<AcknowledgedTicket>(
                Vec::from(ACKNOWLEDGED_TICKETS_PREFIX.as_bytes()).into_boxed_slice(),
                EthereumChallenge::SIZE as u32,
                &|v: &AcknowledgedTicket| maybe_signer.clone().map(|s| v.signer.eq(&s)).unwrap_or(true),
            )
            .await?
            .into_iter()
            .map(|a| a.ticket)
            .collect::<Vec<Ticket>>();
        tickets.sort_by(|l, r| l.index.cmp(&r.index));

        let mut unack_tickets = self
            .db
            .get_more::<PendingAcknowledgement>(
                Vec::from(PENDING_ACKNOWLEDGEMENTS_PREFIX.as_bytes()).into_boxed_slice(),
                HalfKeyChallenge::SIZE as u32,
                &move |v: &PendingAcknowledgement| match v {
                    PendingAcknowledgement::WaitingAsSender => false,
                    PendingAcknowledgement::WaitingAsRelayer(unack) => match maybe_signer {
                        None => true,
                        Some(signer) => unack.signer.eq(&signer),
                    },
                },
            )
            .await?
            .into_iter()
            .filter_map(|a| match a {
                PendingAcknowledgement::WaitingAsSender => None,
                PendingAcknowledgement::WaitingAsRelayer(unack) => Some(unack.ticket),
            })
            .collect::<Vec<Ticket>>();

        tickets.append(&mut unack_tickets);

        Ok(tickets)
    }

    async fn mark_rejected(&mut self, ticket: &Ticket) -> Result<()> {
        let count = self.get_rejected_tickets_count().await?;
        let count_key = utils_db::db::Key::new_from_str(REJECTED_TICKETS_COUNT)?;
        self.db.set(count_key, &(count + 1)).await?;

        let balance = self.get_rejected_tickets_value().await?;
        let value_key = utils_db::db::Key::new_from_str(REJECTED_TICKETS_VALUE)?;
        let _result = self.db.set(value_key, &balance.add(&ticket.amount)).await?;

        Ok(())
    }

    async fn check_and_set_packet_tag(&mut self, tag: &[u8]) -> Result<bool> {
        let key = utils_db::db::Key::new_bytes_with_prefix(tag, PACKET_TAG_PREFIX)?;

        let has_packet_tag = self.db.contains(key.clone()).await;
        if !has_packet_tag {
            let empty: [u8; 0] = [];
            self.db.set(key, &empty).await?;
        }

        //debug!("packet tag check: {}, set to: {}", has_packet_tag, hex::encode(tag));

        Ok(has_packet_tag)
    }

    async fn get_pending_acknowledgement(
        &self,
        half_key_challenge: &HalfKeyChallenge,
    ) -> Result<Option<PendingAcknowledgement>> {
        let key = utils_db::db::Key::new_with_prefix(half_key_challenge, PENDING_ACKNOWLEDGEMENTS_PREFIX)?;
        self.db.get_or_none::<PendingAcknowledgement>(key).await
    }

    async fn store_pending_acknowledgment(
        &mut self,
        half_key_challenge: HalfKeyChallenge,
        pending_acknowledgment: PendingAcknowledgement,
    ) -> Result<()> {
        let key = utils_db::db::Key::new_with_prefix(&half_key_challenge, PENDING_ACKNOWLEDGEMENTS_PREFIX)?;

        let _ = self.db.set(key, &pending_acknowledgment).await?;

        Ok(())
    }

    async fn replace_unack_with_ack(
        &mut self,
        half_key_challenge: &HalfKeyChallenge,
        ack_ticket: AcknowledgedTicket,
    ) -> Result<()> {
        let unack_key = utils_db::db::Key::new_with_prefix(half_key_challenge, PENDING_ACKNOWLEDGEMENTS_PREFIX)?;
        let ack_key = to_acknowledged_ticket_key(&ack_ticket.ticket.challenge, &ack_ticket.ticket.channel_epoch)?;

        let mut batch_ops = utils_db::db::Batch::new();
        batch_ops.del(unack_key);
        batch_ops.put(ack_key, ack_ticket);

        self.db.batch(batch_ops, true).await
    }

    // core and core-ethereum part
    async fn get_acknowledged_tickets(&self, filter: Option<ChannelEntry>) -> Result<Vec<AcknowledgedTicket>> {
        let mut tickets = self
            .db
            .get_more::<AcknowledgedTicket>(
                Vec::from(ACKNOWLEDGED_TICKETS_PREFIX.as_bytes()).into_boxed_slice(),
                EthereumChallenge::SIZE as u32,
                &|ack: &AcknowledgedTicket| match &filter {
                    Some(f) => {
                        f.destination.eq(&self.me)
                            && ack.ticket.channel_epoch.eq(&f.channel_epoch)
                            && f.source.eq(&ack.signer)
                    }
                    None => true,
                },
            )
            .await?;

        tickets.sort_by(|a, b| a.ticket.index.cmp(&b.ticket.index));

        Ok(tickets)
    }

    async fn get_unacknowledged_tickets(&self, filter: Option<ChannelEntry>) -> Result<Vec<UnacknowledgedTicket>> {
        Ok(self
            .db
            .get_more::<PendingAcknowledgement>(
                Vec::from(PENDING_ACKNOWLEDGEMENTS_PREFIX.as_bytes()).into_boxed_slice(),
                EthereumChallenge::SIZE as u32,
                &|pending: &PendingAcknowledgement| match pending {
                    PendingAcknowledgement::WaitingAsSender => false,
                    PendingAcknowledgement::WaitingAsRelayer(unack) => match &filter {
                        Some(f) => {
                            f.destination.eq(&self.me)
                                && unack.ticket.channel_epoch.eq(&f.channel_epoch)
                                && f.source.eq(&unack.signer)
                        }
                        None => true,
                    },
                },
            )
            .await?
            .into_iter()
            .filter_map(|a| match a {
                PendingAcknowledgement::WaitingAsSender => None,
                PendingAcknowledgement::WaitingAsRelayer(unack) => Some(unack),
            })
            .collect::<Vec<UnacknowledgedTicket>>())
    }

    async fn mark_pending(&mut self, ticket: &Ticket) -> Result<()> {
        let prefixed_key = utils_db::db::Key::new_with_prefix(&ticket.counterparty, PENDING_TICKETS_COUNT)?;
        let balance = self
            .db
            .get_or_none::<Balance>(prefixed_key.clone())
            .await?
            .unwrap_or(Balance::zero(ticket.amount.balance_type()));

        let _result = self.db.set(prefixed_key, &balance.add(&ticket.amount)).await?;
        Ok(())
    }

    async fn get_pending_balance_to(&self, counterparty: &Address) -> Result<Balance> {
        let key = utils_db::db::Key::new_with_prefix(counterparty, PENDING_TICKETS_COUNT)?;

        self.db
            .get_or_none::<Balance>(key)
            .await
            .map(|v| v.unwrap_or(Balance::zero(BalanceType::HOPR)))
    }

<<<<<<< HEAD
    async fn get_packet_key(&self, channel_key: &PublicKey) -> Result<Option<OffchainPublicKey>> {
        let key =
            utils_db::db::Key::new_with_prefix(&Hash::create(&[&channel_key.to_bytes(true)]), CHANNEL_KEY_PREFIX)?;
        self.db.get_or_none(key).await
    }

    async fn get_channel_key(&self, packet_key: &OffchainPublicKey) -> Result<Option<PublicKey>> {
        let key = utils_db::db::Key::new_with_prefix(&Hash::create(&[&packet_key.to_bytes()]), PACKET_KEY_PREFIX)?;
        self.db.get_or_none(key).await
    }

    async fn link_packet_and_channel_keys(
        &mut self,
        channel_key: &PublicKey,
        packet_key: &OffchainPublicKey,
    ) -> Result<()> {
        let mut batch = Batch::new();
        let ck_key =
            utils_db::db::Key::new_with_prefix(&Hash::create(&[&channel_key.to_bytes(true)]), CHANNEL_KEY_PREFIX)?;
        let pk_key = utils_db::db::Key::new_with_prefix(&Hash::create(&[&packet_key.to_bytes()]), PACKET_KEY_PREFIX)?;

        batch.put(ck_key, packet_key);
        batch.put(pk_key, channel_key);

        self.db.batch(batch, true).await
    }

    async fn get_channel_to(&self, dest: &PublicKey) -> Result<Option<ChannelEntry>> {
        let key = utils_db::db::Key::new_with_prefix(
            &generate_channel_id(&self.me.to_address(), &dest.to_address()),
            CHANNEL_PREFIX,
        )?;
=======
    async fn get_channel_to(&self, dest: &Address) -> Result<Option<ChannelEntry>> {
        //utils_log::debug!("DB: get_channel_to dest: {}", dest);
        let key = utils_db::db::Key::new_with_prefix(&generate_channel_id(&self.me, &dest), CHANNEL_PREFIX)?;
>>>>>>> 6a68d67b

        self.db.get_or_none(key).await
    }

    async fn get_channel_from(&self, src: &Address) -> Result<Option<ChannelEntry>> {
        let key = utils_db::db::Key::new_with_prefix(&generate_channel_id(&src, &self.me), CHANNEL_PREFIX)?;

        self.db.get_or_none(key).await
    }

    async fn update_channel_and_snapshot(
        &mut self,
        channel_id: &Hash,
        channel: &ChannelEntry,
        snapshot: &Snapshot,
    ) -> Result<()> {
        //utils_log::debug!("DB: update_channel_and_snapshot channel_id: {}", channel_id);
        let channel_key = utils_db::db::Key::new_with_prefix(channel_id, CHANNEL_PREFIX)?;
        let snapshot_key = utils_db::db::Key::new_from_str(LATEST_CONFIRMED_SNAPSHOT_KEY)?;

        let mut batch_ops = utils_db::db::Batch::new();
        batch_ops.put(channel_key, channel);
        batch_ops.put(snapshot_key, snapshot);

        self.db.batch(batch_ops, true).await
    }

    // core-ethereum only part
    async fn delete_acknowledged_tickets_from(&mut self, channel: ChannelEntry) -> Result<()> {
        let acknowledged_tickets = self.get_acknowledged_tickets(Some(channel)).await?;

        let key = utils_db::db::Key::new_from_str(NEGLECTED_TICKET_COUNT)?;
        let neglected_ticket_count = match self.db.get_or_none::<usize>(key.clone()).await? {
            Some(x) => x,
            None => 0,
        };

        let mut batch_ops = utils_db::db::Batch::new();
        for ticket in acknowledged_tickets.iter() {
            batch_ops.del(to_acknowledged_ticket_key(
                &ticket.ticket.challenge,
                &ticket.ticket.channel_epoch,
            )?);
        }

        if acknowledged_tickets.len() > 0 {
            batch_ops.put(key, neglected_ticket_count + acknowledged_tickets.len())
        }

        self.db.batch(batch_ops, true).await
    }

    async fn store_hash_intermediaries(&mut self, channel: &Hash, iterated_hash: &IteratedHash) -> Result<()> {
        let mut batch_ops = utils_db::db::Batch::new();

        for intermediate in iterated_hash.intermediates.iter() {
            batch_ops.put(to_commitment_key(&channel, intermediate.iteration)?, intermediate);
        }

        self.db.batch(batch_ops, true).await
    }

    async fn get_commitment(&self, channel_id: &Hash, iteration: usize) -> Result<Option<Hash>> {
        Ok(self
            .db
            .get_or_none::<Intermediate>(to_commitment_key(channel_id, iteration)?)
            .await?
            .map(|opt| Hash::new(&opt.intermediate)))
    }

    async fn get_current_commitment(&self, channel: &Hash) -> Result<Option<Hash>> {
        let key = utils_db::db::Key::new_with_prefix(channel, CURRENT_COMMITMENT_PREFIX)?;
        self.db.get_or_none::<Hash>(key).await
    }

    async fn set_current_commitment(&mut self, channel: &Hash, commitment: &Hash) -> Result<()> {
        let key = utils_db::db::Key::new_with_prefix(channel, CURRENT_COMMITMENT_PREFIX)?;
        let _ = self.db.set(key, commitment).await?;
        Ok(())
    }

    async fn get_latest_block_number(&self) -> Result<u32> {
        let key = utils_db::db::Key::new_from_str(LATEST_BLOCK_NUMBER_KEY)?;
        self.db.get_or_none::<u32>(key).await.map(|v| v.unwrap_or(0))
    }

    async fn update_latest_block_number(&mut self, number: u32) -> Result<()> {
        //utils_log::debug!("DB: update_latest_block_number to {}", number);
        let key = utils_db::db::Key::new_from_str(LATEST_BLOCK_NUMBER_KEY)?;
        let _ = self.db.set(key, &number).await?;
        Ok(())
    }

    async fn get_latest_confirmed_snapshot(&self) -> Result<Option<Snapshot>> {
        let key = utils_db::db::Key::new_from_str(LATEST_CONFIRMED_SNAPSHOT_KEY)?;
        self.db.get_or_none::<Snapshot>(key).await
    }

    async fn get_channel(&self, channel: &Hash) -> Result<Option<ChannelEntry>> {
        //utils_log::debug!("DB: get_channel {}", channel);
        let key = utils_db::db::Key::new_with_prefix(channel, CHANNEL_PREFIX)?;
        self.db.get_or_none::<ChannelEntry>(key).await
    }

    async fn get_channels(&self) -> Result<Vec<ChannelEntry>> {
        self.db
            .get_more::<ChannelEntry>(Box::from(CHANNEL_PREFIX.as_bytes()), Hash::SIZE as u32, &|_| true)
            .await
    }

    async fn get_channels_open(&self) -> Result<Vec<ChannelEntry>> {
        Ok(self
            .db
            .get_more::<ChannelEntry>(Box::from(CHANNEL_PREFIX.as_bytes()), Hash::SIZE as u32, &|_| true)
            .await?
            .into_iter()
            .filter(|x| x.status == ChannelStatus::Open)
            .collect())
    }

    async fn get_account(&self, address: &Address) -> Result<Option<AccountEntry>> {
        let key = utils_db::db::Key::new_with_prefix(address, ACCOUNT_PREFIX)?;
        self.db.get_or_none::<AccountEntry>(key).await
    }

    async fn update_account_and_snapshot(&mut self, account: &AccountEntry, snapshot: &Snapshot) -> Result<()> {
        let address_key = utils_db::db::Key::new_with_prefix(&account.get_address(), ACCOUNT_PREFIX)?;
        let snapshot_key = utils_db::db::Key::new_from_str(LATEST_CONFIRMED_SNAPSHOT_KEY)?;

        let mut batch_ops = utils_db::db::Batch::new();
        batch_ops.put(address_key, account);
        batch_ops.put(snapshot_key, snapshot);

        self.db.batch(batch_ops, true).await
    }

    async fn get_accounts(&self) -> Result<Vec<AccountEntry>> {
        self.db
            .get_more::<AccountEntry>(Box::from(ACCOUNT_PREFIX.as_bytes()), Address::SIZE as u32, &|_| true)
            .await
    }

    async fn get_public_node_accounts(&self) -> Result<Vec<AccountEntry>> {
        self.db
            .get_more::<AccountEntry>(Box::from(ACCOUNT_PREFIX.as_bytes()), Address::SIZE as u32, &|x| {
                x.contains_routing_info()
            })
            .await
    }

    async fn get_redeemed_tickets_value(&self) -> Result<Balance> {
        let key = utils_db::db::Key::new_from_str(REDEEMED_TICKETS_VALUE)?;

        Ok(self
            .db
            .get_or_none::<Balance>(key)
            .await?
            .unwrap_or(Balance::zero(BalanceType::HOPR)))
    }

    async fn get_redeemed_tickets_count(&self) -> Result<usize> {
        let key = utils_db::db::Key::new_from_str(REDEEMED_TICKETS_COUNT)?;

        Ok(self.db.get_or_none::<usize>(key).await?.unwrap_or(0))
    }

    async fn get_neglected_tickets_count(&self) -> Result<usize> {
        let key = utils_db::db::Key::new_from_str(NEGLECTED_TICKET_COUNT)?;

        Ok(self.db.get_or_none::<usize>(key).await?.unwrap_or(0))
    }

    async fn get_pending_tickets_count(&self) -> Result<usize> {
        let key = utils_db::db::Key::new_from_str(PENDING_TICKETS_COUNT)?;

        Ok(self.db.get_or_none::<usize>(key).await?.unwrap_or(0))
    }

    async fn get_losing_tickets_count(&self) -> Result<usize> {
        let key = utils_db::db::Key::new_from_str(LOSING_TICKET_COUNT)?;

        Ok(self.db.get_or_none::<usize>(key).await?.unwrap_or(0))
    }

    async fn resolve_pending(&mut self, address: &Address, balance: &Balance, snapshot: &Snapshot) -> Result<()> {
        let key = utils_db::db::Key::new_with_prefix(address, PENDING_TICKETS_COUNT)?;
        let current_balance = self
            .db
            .get_or_none(key.clone())
            .await?
            .unwrap_or(Balance::zero(BalanceType::HOPR));

        let mut batch_ops = utils_db::db::Batch::new();
        // TODO: NOTE: was there a bug in the original implementation in TS? val.sub(val)?
        batch_ops.put(key.clone(), &current_balance.sub(&balance));
        batch_ops.put(
            utils_db::db::Key::new_from_str(LATEST_CONFIRMED_SNAPSHOT_KEY)?,
            &snapshot,
        );

        self.db.batch(batch_ops, true).await
    }

    async fn mark_redeemed(&mut self, ticket: &AcknowledgedTicket) -> Result<()> {
        debug!(
            "marking ticket {} in channel with {} as redeemed",
            ticket.ticket.index, ticket.ticket.counterparty
        );

        let mut ops = utils_db::db::Batch::new();

        let key = utils_db::db::Key::new_from_str(REDEEMED_TICKETS_COUNT)?;
        let count = self.db.get_or_none::<usize>(key.clone()).await?.unwrap_or(0);
        ops.put(key, count + 1);

        let key = to_acknowledged_ticket_key(&ticket.ticket.challenge, &ticket.ticket.channel_epoch)?;
        ops.del(key);

        let key = utils_db::db::Key::new_from_str(REDEEMED_TICKETS_VALUE)?;
        let balance = self
            .db
            .get_or_none::<Balance>(key.clone())
            .await?
            .unwrap_or(Balance::zero(BalanceType::HOPR));

        let new_redeemed_balance = balance.add(&ticket.ticket.amount);
        ops.put(key, new_redeemed_balance);

        let key = utils_db::db::Key::new_with_prefix(&ticket.ticket.counterparty, PENDING_TICKETS_COUNT)?;
        let pending_balance = self
            .db
            .get_or_none::<Balance>(key.clone())
            .await?
            .unwrap_or(Balance::zero(BalanceType::HOPR));

        let new_pending_balance = pending_balance.sub(&ticket.ticket.amount);
        ops.put(key, new_pending_balance);

        self.db.batch(ops, true).await
    }

    async fn mark_losing_acked_ticket(&mut self, ticket: &AcknowledgedTicket) -> Result<()> {
        debug!(
            "marking ticket {} in channel with {} as losing",
            ticket.ticket.index, ticket.ticket.counterparty
        );

        let mut ops = utils_db::db::Batch::new();

        let key = utils_db::db::Key::new_from_str(LOSING_TICKET_COUNT)?;
        let count = self.db.get_or_none::<usize>(key.clone()).await?.unwrap_or(0);
        ops.put(key, count + 1);

        let key = to_acknowledged_ticket_key(&ticket.ticket.challenge, &ticket.ticket.channel_epoch)?;
        ops.del(key);

        let key = utils_db::db::Key::new_with_prefix(&ticket.ticket.counterparty, PENDING_TICKETS_COUNT)?;
        let balance = self
            .db
            .get_or_none::<Balance>(key.clone())
            .await?
            .unwrap_or(Balance::zero(BalanceType::HOPR));
        ops.put(key, balance.sub(&ticket.ticket.amount));

        self.db.batch(ops, true).await
    }

    async fn get_rejected_tickets_value(&self) -> Result<Balance> {
        let key = utils_db::db::Key::new_from_str(REJECTED_TICKETS_VALUE)?;

        self.db
            .get_or_none::<Balance>(key)
            .await
            .map(|v| v.unwrap_or(Balance::zero(BalanceType::HOPR)))
    }

    async fn get_rejected_tickets_count(&self) -> Result<usize> {
        let key = utils_db::db::Key::new_from_str(REJECTED_TICKETS_COUNT)?;

        self.db.get_or_none::<usize>(key).await.map(|v| v.unwrap_or(0))
    }

    async fn get_channel_x(&self, src: &Address, dest: &Address) -> Result<Option<ChannelEntry>> {
        //utils_log::debug!("DB: get_channel_x src: {} & dest: {}", src, dest);
        let key = utils_db::db::Key::new_with_prefix(&generate_channel_id(&src, &dest), CHANNEL_PREFIX)?;
        self.db.get_or_none(key).await
    }

    async fn get_channels_from(&self, address: Address) -> Result<Vec<ChannelEntry>> {
        Ok(self
            .db
            .get_more::<ChannelEntry>(Box::from(CHANNEL_PREFIX.as_bytes()), Hash::SIZE as u32, &|_| true)
            .await?
            .into_iter()
            .filter(move |x| x.source == address)
            .collect())
    }

    async fn get_channels_to(&self, address: Address) -> Result<Vec<ChannelEntry>> {
        Ok(self
            .db
            .get_more::<ChannelEntry>(Box::from(CHANNEL_PREFIX.as_bytes()), Hash::SIZE as u32, &|_| true)
            .await?
            .into_iter()
            .filter(move |x| x.destination == address)
            .collect())
    }

    async fn get_hopr_balance(&self) -> Result<Balance> {
        //utils_log::debug!("DB: get_hopr_balance");
        let key = utils_db::db::Key::new_from_str(HOPR_BALANCE_KEY)?;

        self.db
            .get_or_none::<Balance>(key)
            .await
            .map(|v| v.unwrap_or(Balance::zero(BalanceType::HOPR)))
    }

    async fn set_hopr_balance(&mut self, balance: &Balance) -> Result<()> {
        let key = utils_db::db::Key::new_from_str(HOPR_BALANCE_KEY)?;

        let _ = self
            .db
            .set::<Balance>(key, balance)
            .await
            .map(|v| v.unwrap_or(Balance::zero(BalanceType::HOPR)))?;

        Ok(())
    }

    async fn add_hopr_balance(&mut self, balance: &Balance, snapshot: &Snapshot) -> Result<()> {
        let key = utils_db::db::Key::new_from_str(HOPR_BALANCE_KEY)?;

        let current_balance = self
            .db
            .get_or_none::<Balance>(key.clone())
            .await?
            .unwrap_or(Balance::zero(BalanceType::HOPR));

        let mut batch_ops = utils_db::db::Batch::new();
        batch_ops.put(key, &current_balance.add(&balance));
        batch_ops.put(
            utils_db::db::Key::new_from_str(LATEST_CONFIRMED_SNAPSHOT_KEY)?,
            &snapshot,
        );

        self.db.batch(batch_ops, true).await
    }

    async fn sub_hopr_balance(&mut self, balance: &Balance, snapshot: &Snapshot) -> Result<()> {
        let key = utils_db::db::Key::new_from_str(HOPR_BALANCE_KEY)?;

        let current_balance = self
            .db
            .get_or_none::<Balance>(key.clone())
            .await?
            .unwrap_or(Balance::zero(BalanceType::HOPR));

        let mut batch_ops = utils_db::db::Batch::new();
        batch_ops.put(key, &current_balance.sub(&balance));
        batch_ops.put(
            utils_db::db::Key::new_from_str(LATEST_CONFIRMED_SNAPSHOT_KEY)?,
            &snapshot,
        );

        self.db.batch(batch_ops, true).await
    }

    /// Checks whether network registry is enabled. Default: true
    async fn is_network_registry_enabled(&self) -> Result<bool> {
        let key = utils_db::db::Key::new_from_str(NETWORK_REGISTRY_ENABLED_PREFIX)?;
        Ok(self.db.get_or_none::<bool>(key.clone()).await?.unwrap_or(true))
    }

    async fn set_network_registry(&mut self, enabled: bool, snapshot: &Snapshot) -> Result<()> {
        let mut batch_ops = utils_db::db::Batch::new();
        batch_ops.put(
            utils_db::db::Key::new_from_str(NETWORK_REGISTRY_ENABLED_PREFIX)?,
            &enabled,
        );
        batch_ops.put(
            utils_db::db::Key::new_from_str(LATEST_CONFIRMED_SNAPSHOT_KEY)?,
            &snapshot,
        );

        self.db.batch(batch_ops, true).await
    }

    /// Adds an additional chain address to an Ethereum account that has staked tokens.
    ///
    /// - `address`: the additional address to add
    /// - `stake_account`: the account that has staked tokens
    /// - `snapshot`: the latest chain snapshot
    async fn add_to_network_registry(
        &mut self,
        address: &Address,
        stake_account: &Address,
        snapshot: &Snapshot,
    ) -> Result<()> {
        let mut addresses = self
            .find_hopr_node_using_account_in_network_registry(&stake_account)
            .await?;

        for addr in addresses.iter() {
            if address == addr {
                let _ = self
                    .db
                    .set(
                        utils_db::db::Key::new_from_str(LATEST_CONFIRMED_SNAPSHOT_KEY)?,
                        snapshot,
                    )
                    .await?;
                return Ok(());
            }
        }

        addresses.push(address.clone());

        let mut batch_ops = utils_db::db::Batch::new();
        // node chain address to stake address (N->1)
        batch_ops.put(
            utils_db::db::Key::new_with_prefix(address, NETWORK_REGISTRY_HOPR_NODE_PREFIX)?,
            stake_account,
        );
        // stake address to node chain address (1->M)
        batch_ops.put(
            utils_db::db::Key::new_with_prefix(stake_account, NETWORK_REGISTRY_ADDRESS_CHAIN_KEY_PREFIX)?,
            addresses,
        );
        batch_ops.put(
            utils_db::db::Key::new_from_str(LATEST_CONFIRMED_SNAPSHOT_KEY)?,
            snapshot,
        );

        self.db.batch(batch_ops, true).await
    }

    /// Removes a node from the network registry
    ///
    /// - `address`: the address to remove
    /// - `stake_account`: the stake account from which the address should be removed
    /// - `snapshot`: latest chain snapshot
    async fn remove_from_network_registry(
        &mut self,
        address: &Address,
        stake_account: &Address,
        snapshot: &Snapshot,
    ) -> Result<()> {
        let registered_nodes = self
            .find_hopr_node_using_account_in_network_registry(stake_account)
            .await?
            .into_iter()
            .filter(|addr| !addr.eq(address))
            .collect::<Vec<_>>();

        let mut batch_ops = utils_db::db::Batch::new();
        batch_ops.del(utils_db::db::Key::new_with_prefix(
            address,
            NETWORK_REGISTRY_HOPR_NODE_PREFIX,
        )?);
        batch_ops.put(
            utils_db::db::Key::new_with_prefix(stake_account, NETWORK_REGISTRY_ADDRESS_CHAIN_KEY_PREFIX)?,
            &registered_nodes,
        );
        batch_ops.put(
            utils_db::db::Key::new_from_str(LATEST_CONFIRMED_SNAPSHOT_KEY)?,
            &snapshot,
        );

        self.db.batch(batch_ops, true).await
    }

    /// Gets the stake account that registered to this node
    ///
    /// - `address`: the node's chain address
    async fn get_account_from_network_registry(&self, address: &Address) -> Result<Option<Address>> {
        let key = utils_db::db::Key::new_with_prefix(address, NETWORK_REGISTRY_HOPR_NODE_PREFIX)?;

        self.db.get_or_none::<Address>(key).await
    }

    /// Gets the registered accounts associated to this stake account
    ///
    /// - `stake_account`: the account which staked tokens
    async fn find_hopr_node_using_account_in_network_registry(&self, stake_account: &Address) -> Result<Vec<Address>> {
        // NOTE: behavioral change, this method does not panic, when no results are found,
        // its returns an empty Vec instead

        let key = utils_db::db::Key::new_with_prefix(stake_account, NETWORK_REGISTRY_ADDRESS_CHAIN_KEY_PREFIX)?;
        Ok(self.db.get_or_none::<Vec<Address>>(key).await?.unwrap_or(vec![]))
    }

    /// Checks if an stake account is eligible to register nodes
    ///
    /// - `stake_account`: the account to check
    async fn is_eligible(&self, stake_account: &Address) -> Result<bool> {
        let key = utils_db::db::Key::new_with_prefix(stake_account, NETWORK_REGISTRY_ADDRESS_ELIGIBLE_PREFIX)?;

        Ok(self.db.get_or_none::<bool>(key).await?.unwrap_or(false))
    }

    /// Sets the eligibility status of an account
    ///
    /// - `stake_account`: the account whose eligibility to be set
    /// - `eligible`: true if `stake_account` is now eligible
    /// - `snapshot`: latest chain snapshot
    async fn set_eligible(&mut self, stake_account: &Address, eligible: bool, snapshot: &Snapshot) -> Result<()> {
        let key = utils_db::db::Key::new_with_prefix(stake_account, NETWORK_REGISTRY_ADDRESS_ELIGIBLE_PREFIX)?;

        let mut batch_ops = utils_db::db::Batch::new();

        if eligible {
            batch_ops.put(key, &true);
        } else {
            batch_ops.del(key);
        }

        batch_ops.put(
            utils_db::db::Key::new_from_str(LATEST_CONFIRMED_SNAPSHOT_KEY)?,
            snapshot,
        );
        self.db.batch(batch_ops, true).await
    }

    async fn store_authorization(&mut self, token: AuthorizationToken) -> Result<()> {
        let tid = Hash::create(&[token.id().as_bytes()]);
        let key = utils_db::db::Key::new_with_prefix(&tid, API_AUTHORIZATION_TOKEN_KEY_PREFIX)?;
        let _ = self.db.set(key, &token).await?;
        Ok(())
    }

    async fn retrieve_authorization(&self, id: String) -> Result<Option<AuthorizationToken>> {
        let tid = Hash::create(&[id.as_bytes()]);
        let key = utils_db::db::Key::new_with_prefix(&tid, API_AUTHORIZATION_TOKEN_KEY_PREFIX)?;
        self.db.get_or_none::<AuthorizationToken>(key).await
    }

    async fn delete_authorization(&mut self, id: String) -> Result<()> {
        let tid = Hash::create(&[id.as_bytes()]);
        let key = utils_db::db::Key::new_with_prefix(&tid, API_AUTHORIZATION_TOKEN_KEY_PREFIX)?;
        let _ = self.db.remove::<AuthorizationToken>(key).await?;
        Ok(())
    }
}

#[cfg(feature = "wasm")]
pub mod wasm {
    use super::{CoreEthereumDb, HoprCoreEthereumDbActions, DB};
    use async_lock::RwLock;
    use core_crypto::iterated_hash::IteratedHash;
    use core_crypto::types::Hash;
    use core_types::account::AccountEntry;
    use core_types::acknowledgement::AcknowledgedTicket;
    use core_types::channels::{ChannelEntry, Ticket};
    use js_sys::Uint8Array;
    use std::sync::Arc;
    use utils_db::leveldb;
    use utils_types::primitives::{Address, AuthorizationToken, Balance, Snapshot};
    use wasm_bindgen::prelude::*;

    macro_rules! to_iterable {
        ($obj:ident,$x:ty) => {
            #[wasm_bindgen]
            pub struct $obj {
                v: Vec<$x>,
            }

            impl $obj {
                pub fn from(value: Vec<$x>) -> Self {
                    Self { v: value }
                }
            }

            #[wasm_bindgen]
            impl $obj {
                #[wasm_bindgen]
                pub fn next(&mut self) -> Option<$x> {
                    if self.v.len() > 0 {
                        Some(self.v.remove(0))
                    } else {
                        None
                    }
                }

                #[wasm_bindgen]
                pub fn at(&self, index: usize) -> Option<$x> {
                    if index < self.v.len() {
                        Some(self.v[index].clone())
                    } else {
                        None
                    }
                }

                #[wasm_bindgen]
                pub fn len(&self) -> usize {
                    self.v.len()
                }
            }
        };
    }

    to_iterable!(WasmVecAcknowledgedTicket, AcknowledgedTicket);
    to_iterable!(WasmVecChannelEntry, ChannelEntry);
    to_iterable!(WasmVecAccountEntry, AccountEntry);
    to_iterable!(WasmVecAddress, Address);

    #[derive(Clone)]
    #[wasm_bindgen]
    pub struct Database {
        core_ethereum_db: Arc<RwLock<CoreEthereumDb<leveldb::wasm::LevelDbShim>>>,
    }

    impl Database {
        pub fn as_ref_counted(&self) -> Arc<RwLock<CoreEthereumDb<leveldb::wasm::LevelDbShim>>> {
            self.core_ethereum_db.clone()
        }
    }

    #[wasm_bindgen]
    impl Database {
        #[wasm_bindgen(constructor)]
        pub fn new(db: leveldb::wasm::LevelDb, me_addr: Address) -> Self {
            Self {
                core_ethereum_db: Arc::new(RwLock::new(CoreEthereumDb::new(
                    DB::new(leveldb::wasm::LevelDbShim::new(db)),
                    me_addr.clone(),
                ))),
            }
        }

        #[wasm_bindgen(js_name = "clone")]
        pub fn _clone(&self) -> Self {
            self.clone()
        }
    }

    /*
    -- Un-comment these when hunting for deadlocks --

    macro_rules! check_lock_read {
        { $($rest:tt)* } => {
            let r = {
                utils_misc::console_log!("{} >>> READ ", stdext::function_name!());
                $($rest)*
            };
            utils_misc::console_log!("{} <<< READ ", stdext::function_name!());
            r
        };
    }

    macro_rules! check_lock_write {
        { $($rest:tt)* } => {
            let r = {
                utils_misc::console_log!("{} >>> WRITE ", stdext::function_name!());
                $($rest)*
            };
            utils_misc::console_log!("{} <<< WRITE ", stdext::function_name!());
            r
        };
    }*/

    #[wasm_bindgen]
    impl Database {
        #[wasm_bindgen]
        pub async fn get_acknowledged_tickets(
            &self,
            filter: Option<ChannelEntry>,
        ) -> Result<WasmVecAcknowledgedTicket, JsValue> {
            let data = self.core_ethereum_db.clone();
            //check_lock_read! {
            let db = data.read().await;
            utils_misc::ok_or_jserr!(db.get_acknowledged_tickets(filter).await)
                .map(|v| WasmVecAcknowledgedTicket::from(v))
            //}
        }

        #[wasm_bindgen]
        pub async fn delete_acknowledged_tickets_from(&self, source: ChannelEntry) -> Result<(), JsValue> {
            let data = self.core_ethereum_db.clone();
            //check_lock_write! {
            let mut db = data.write().await;
            utils_misc::ok_or_jserr!(db.delete_acknowledged_tickets_from(source).await)
            //}
        }

        #[wasm_bindgen]
        pub async fn store_hash_intermediaries(&self, channel: &Hash, iterated_hash: JsValue) -> Result<(), JsValue> {
            let iterated: IteratedHash = utils_misc::ok_or_jserr!(serde_wasm_bindgen::from_value(iterated_hash))?;
            let data = self.core_ethereum_db.clone();
            //check_lock_write! {
            let mut db = data.write().await;
            utils_misc::ok_or_jserr!(db.store_hash_intermediaries(channel, &iterated).await)
            //}
        }

        #[wasm_bindgen]
        pub async fn get_commitment(&self, channel: &Hash, iteration: usize) -> Result<Option<Hash>, JsValue> {
            let data = self.core_ethereum_db.clone();
            //check_lock_read! {
            let db = data.read().await;
            utils_misc::ok_or_jserr!(db.get_commitment(channel, iteration).await)
            //}
        }

        #[wasm_bindgen]
        pub async fn get_current_commitment(&self, channel: &Hash) -> Result<Option<Hash>, JsValue> {
            let data = self.core_ethereum_db.clone();
            //check_lock_read! {
            let db = data.read().await;
            utils_misc::ok_or_jserr!(db.get_current_commitment(channel).await)
            //}
        }

        #[wasm_bindgen]
        pub async fn set_current_commitment(&self, channel: &Hash, commitment: &Hash) -> Result<(), JsValue> {
            let data = self.core_ethereum_db.clone();
            //check_lock_write! {
            let mut db = data.write().await;
            utils_misc::ok_or_jserr!(db.set_current_commitment(channel, commitment).await)
            //}
        }

        #[wasm_bindgen]
        pub async fn get_latest_block_number(&self) -> Result<u32, JsValue> {
            let data = self.core_ethereum_db.clone();
            //check_lock_read! {
            let db = data.read().await;
            utils_misc::ok_or_jserr!(db.get_latest_block_number().await)
            //}
        }

        #[wasm_bindgen]
        pub async fn update_latest_block_number(&self, number: u32) -> Result<(), JsValue> {
            let data = self.core_ethereum_db.clone();
            //check_lock_write! {
            let mut db = data.write().await;
            utils_misc::ok_or_jserr!(db.update_latest_block_number(number).await)
            //}
        }

        #[wasm_bindgen]
        pub async fn get_latest_confirmed_snapshot(&self) -> Result<Option<Snapshot>, JsValue> {
            let data = self.core_ethereum_db.clone();
            //check_lock_read! {
            let db = data.read().await;
            utils_misc::ok_or_jserr!(db.get_latest_confirmed_snapshot().await)
            //}
        }

        #[wasm_bindgen]
        pub async fn get_channel(&self, channel: &Hash) -> Result<Option<ChannelEntry>, JsValue> {
            let data = self.core_ethereum_db.clone();
            //check_lock_read! {
            let db = data.read().await;
            utils_misc::ok_or_jserr!(db.get_channel(channel).await)
            //}
        }

        #[wasm_bindgen]
        pub async fn get_channels(&self) -> Result<WasmVecChannelEntry, JsValue> {
            let data = self.core_ethereum_db.clone();
            //check_lock_read! {
            let db = data.read().await;
            utils_misc::ok_or_jserr!(db.get_channels().await).map(|v| WasmVecChannelEntry::from(v))
            //}
        }

        pub async fn get_channels_open(&self) -> Result<WasmVecChannelEntry, JsValue> {
            let data = self.core_ethereum_db.clone();
            //check_lock_read! {
            let db = data.read().await;
            utils_misc::ok_or_jserr!(db.get_channels_open().await).map(|v| WasmVecChannelEntry::from(v))
            //}
        }

        #[wasm_bindgen]
        pub async fn update_channel_and_snapshot(
            &self,
            channel_id: &Hash,
            channel: &ChannelEntry,
            snapshot: &Snapshot,
        ) -> Result<(), JsValue> {
            let data = self.core_ethereum_db.clone();
            //check_lock_write! {
            let mut db = data.write().await;
            utils_misc::ok_or_jserr!(db.update_channel_and_snapshot(channel_id, channel, snapshot).await)
            //}
        }

        #[wasm_bindgen]
        pub async fn get_account(&self, address: &Address) -> Result<Option<AccountEntry>, JsValue> {
            let data = self.core_ethereum_db.clone();
            //check_lock_read! {
            let db = data.read().await;
            utils_misc::ok_or_jserr!(db.get_account(address).await)
            //}
        }

        #[wasm_bindgen]
        pub async fn update_account_and_snapshot(
            &self,
            account: &AccountEntry,
            snapshot: &Snapshot,
        ) -> Result<(), JsValue> {
            let data = self.core_ethereum_db.clone();
            //check_lock_write! {
            let mut db = data.write().await;
            utils_misc::ok_or_jserr!(db.update_account_and_snapshot(account, snapshot).await)
            //}
        }

        #[wasm_bindgen]
        pub async fn get_accounts(&self) -> Result<WasmVecAccountEntry, JsValue> {
            let data = self.core_ethereum_db.clone();
            //check_lock_read! {
            let db = data.read().await;
            utils_misc::ok_or_jserr!(db.get_accounts().await).map(|v| WasmVecAccountEntry::from(v))
            //}
        }

        #[wasm_bindgen]
        pub async fn get_public_node_accounts(&self) -> Result<WasmVecAccountEntry, JsValue> {
            let data = self.core_ethereum_db.clone();
            //check_lock_read! {
            let db = data.read().await;
            utils_misc::ok_or_jserr!(db.get_public_node_accounts().await).map(|v| WasmVecAccountEntry::from(v))
            //}
        }

        #[wasm_bindgen]
        pub async fn get_redeemed_tickets_value(&self) -> Result<Balance, JsValue> {
            let data = self.core_ethereum_db.clone();
            //check_lock_read! {
            let db = data.read().await;
            utils_misc::ok_or_jserr!(db.get_redeemed_tickets_value().await)
            //}
        }

        #[wasm_bindgen]
        pub async fn get_redeemed_tickets_count(&self) -> Result<usize, JsValue> {
            let data = self.core_ethereum_db.clone();
            //check_lock_read! {
            let db = data.read().await;
            utils_misc::ok_or_jserr!(db.get_redeemed_tickets_count().await)
            //}
        }

        #[wasm_bindgen]
        pub async fn get_neglected_tickets_count(&self) -> Result<usize, JsValue> {
            let data = self.core_ethereum_db.clone();
            //check_lock_read! {
            let db = data.read().await;
            utils_misc::ok_or_jserr!(db.get_neglected_tickets_count().await)
            //}
        }

        #[wasm_bindgen]
        pub async fn get_pending_tickets_count(&self) -> Result<usize, JsValue> {
            let data = self.core_ethereum_db.clone();
            //check_lock_read! {
            let db = data.read().await;
            utils_misc::ok_or_jserr!(db.get_pending_tickets_count().await)
            //}
        }

        #[wasm_bindgen]
        pub async fn get_losing_tickets_count(&self) -> Result<usize, JsValue> {
            let data = self.core_ethereum_db.clone();
            //check_lock_read! {
            let db = data.read().await;
            utils_misc::ok_or_jserr!(db.get_losing_tickets_count().await)
            //}
        }

        #[wasm_bindgen]
        pub async fn get_pending_balance_to(&self, counterparty: &Address) -> Result<Balance, JsValue> {
            let data = self.core_ethereum_db.clone();
            //check_lock_read! {
            let db = data.read().await;
            utils_misc::ok_or_jserr!(db.get_pending_balance_to(counterparty).await)
            //}
        }

        #[wasm_bindgen]
        pub async fn mark_pending(&self, ticket: &Ticket) -> Result<(), JsValue> {
            let data = self.core_ethereum_db.clone();
            //check_lock_write! {
            let mut db = data.write().await;
            utils_misc::ok_or_jserr!(db.mark_pending(ticket).await)
            //}
        }

        #[wasm_bindgen]
        pub async fn resolve_pending(
            &self,
            address: &Address,
            balance: &Balance,
            snapshot: &Snapshot,
        ) -> Result<(), JsValue> {
            let data = self.core_ethereum_db.clone();
            //check_lock_write! {
            let mut db = data.write().await;
            utils_misc::ok_or_jserr!(db.resolve_pending(address, balance, snapshot).await)
            //}
        }

        #[wasm_bindgen]
        pub async fn mark_redeemed(&self, ticket: &AcknowledgedTicket) -> Result<(), JsValue> {
            let data = self.core_ethereum_db.clone();
            //check_lock_write! {
            let mut db = data.write().await;
            utils_misc::ok_or_jserr!(db.mark_redeemed(ticket).await)
            //}
        }

        /// NOTE: needed only for testing
        #[wasm_bindgen]
        pub async fn mark_rejected(&self, ticket: &Ticket) -> Result<(), JsValue> {
            let data = self.core_ethereum_db.clone();
            //check_lock_write! {
            let mut db = data.write().await;
            utils_misc::ok_or_jserr!(db.mark_rejected(ticket).await)
            //}
        }

        #[wasm_bindgen]
        pub async fn mark_losing_acked_ticket(&self, ticket: &AcknowledgedTicket) -> Result<(), JsValue> {
            let data = self.core_ethereum_db.clone();
            //check_lock_write! {
            let mut db = data.write().await;
            utils_misc::ok_or_jserr!(db.mark_losing_acked_ticket(ticket).await)
            //}
        }

        #[wasm_bindgen]
        pub async fn get_rejected_tickets_value(&self) -> Result<Balance, JsValue> {
            let data = self.core_ethereum_db.clone();
            //check_lock_read! {
            let db = data.read().await;
            utils_misc::ok_or_jserr!(db.get_rejected_tickets_value().await)
            //}
        }

        #[wasm_bindgen]
        pub async fn get_rejected_tickets_count(&self) -> Result<usize, JsValue> {
            let data = self.core_ethereum_db.clone();
            //check_lock_read! {
            let db = data.read().await;
            utils_misc::ok_or_jserr!(db.get_rejected_tickets_count().await)
            //}
        }

        #[wasm_bindgen]
        pub async fn get_channel_x(&self, src: &Address, dest: &Address) -> Result<Option<ChannelEntry>, JsValue> {
            let data = self.core_ethereum_db.clone();
            //check_lock_read! {
            let db = data.read().await;
            utils_misc::ok_or_jserr!(db.get_channel_x(src, dest).await)
            //}
        }

        #[wasm_bindgen]
        pub async fn get_channel_to(&self, dest: &Address) -> Result<Option<ChannelEntry>, JsValue> {
            let data = self.core_ethereum_db.clone();
            //check_lock_read! {
            let db = data.read().await;
            utils_misc::ok_or_jserr!(db.get_channel_to(dest).await)
            //}
        }

        #[wasm_bindgen]
        pub async fn get_channel_from(&self, src: &Address) -> Result<Option<ChannelEntry>, JsValue> {
            let data = self.core_ethereum_db.clone();
            //check_lock_read! {
            let db = data.read().await;
            utils_misc::ok_or_jserr!(db.get_channel_from(src).await)
            //}
        }

        #[wasm_bindgen]
        pub async fn get_channels_from(&self, address: Address) -> Result<WasmVecChannelEntry, JsValue> {
            let data = self.core_ethereum_db.clone();
            //check_lock_read! {
            let db = data.read().await;
            utils_misc::ok_or_jserr!(db.get_channels_from(address).await).map(|v| WasmVecChannelEntry::from(v))
            //}
        }

        #[wasm_bindgen]
        pub async fn get_channels_to(&self, address: Address) -> Result<WasmVecChannelEntry, JsValue> {
            let data = self.core_ethereum_db.clone();
            //check_lock_read! {
            let db = data.read().await;
            utils_misc::ok_or_jserr!(db.get_channels_to(address).await).map(|v| WasmVecChannelEntry::from(v))
            //}
        }

        #[wasm_bindgen]
        pub async fn get_hopr_balance(&self) -> Result<Balance, JsValue> {
            let data = self.core_ethereum_db.clone();
            //check_lock_read! {
            let db = data.read().await;
            utils_misc::ok_or_jserr!(db.get_hopr_balance().await)
            //}
        }

        #[wasm_bindgen]
        pub async fn set_hopr_balance(&self, balance: &Balance) -> Result<(), JsValue> {
            let data = self.core_ethereum_db.clone();
            //check_lock_write! {
            let mut db = data.write().await;
            utils_misc::ok_or_jserr!(db.set_hopr_balance(balance).await)
            //}
        }

        #[wasm_bindgen]
        pub async fn add_hopr_balance(&self, balance: &Balance, snapshot: &Snapshot) -> Result<(), JsValue> {
            let data = self.core_ethereum_db.clone();
            //check_lock_write! {
            let mut db = data.write().await;
            utils_misc::ok_or_jserr!(db.add_hopr_balance(balance, snapshot).await)
            //}
        }

        #[wasm_bindgen]
        pub async fn sub_hopr_balance(&self, balance: &Balance, snapshot: &Snapshot) -> Result<(), JsValue> {
            let data = self.core_ethereum_db.clone();
            //check_lock_write! {
            let mut db = data.write().await;
            utils_misc::ok_or_jserr!(db.sub_hopr_balance(balance, snapshot).await)
            //}
        }

        #[wasm_bindgen]
        pub async fn check_and_set_packet_tag(&self, tag: &Uint8Array) -> Result<bool, JsValue> {
            let data = self.core_ethereum_db.clone();
            //check_lock_write! {
            let mut db = data.write().await;
            utils_misc::ok_or_jserr!(db.check_and_set_packet_tag(&tag.to_vec()).await)
            //}
        }

        #[wasm_bindgen]
        pub async fn is_network_registry_enabled(&self) -> Result<bool, JsValue> {
            let data = self.core_ethereum_db.clone();
            //check_lock_read! {
            let db = data.read().await;
            utils_misc::ok_or_jserr!(db.is_network_registry_enabled().await)
            //}
        }

        #[wasm_bindgen]
        pub async fn set_network_registry(&self, enabled: bool, snapshot: &Snapshot) -> Result<(), JsValue> {
            let data = self.core_ethereum_db.clone();
            //check_lock_write! {
            let mut db = data.write().await;
            utils_misc::ok_or_jserr!(db.set_network_registry(enabled, snapshot).await)
            //}
        }

        #[wasm_bindgen]
        pub async fn add_to_network_registry(
            &self,
            address: &Address,
            account: &Address,
            snapshot: &Snapshot,
        ) -> Result<(), JsValue> {
            let data = self.core_ethereum_db.clone();
            //check_lock_write! {
            let mut db = data.write().await;
            utils_misc::ok_or_jserr!(db.add_to_network_registry(address, account, snapshot).await)
            //}
        }

        #[wasm_bindgen]
        pub async fn remove_from_network_registry(
            &self,
            address: &Address,
            account: &Address,
            snapshot: &Snapshot,
        ) -> Result<(), JsValue> {
            let data = self.core_ethereum_db.clone();
            //check_lock_write! {
            let mut db = data.write().await;
            utils_misc::ok_or_jserr!(db.remove_from_network_registry(address, account, snapshot).await)
            //}
        }

        #[wasm_bindgen]
        pub async fn get_account_from_network_registry(&self, address: &Address) -> Result<Option<Address>, JsValue> {
            let data = self.core_ethereum_db.clone();
            //check_lock_read! {
            let db = data.read().await;
            utils_misc::ok_or_jserr!(db.get_account_from_network_registry(address).await)
            //}
        }

        #[wasm_bindgen]
        pub async fn find_hopr_node_using_account_in_network_registry(
            &self,
            account: &Address,
        ) -> Result<WasmVecAddress, JsValue> {
            let data = self.core_ethereum_db.clone();
            //check_lock_read! {
            let db = data.read().await;
            utils_misc::ok_or_jserr!(db.find_hopr_node_using_account_in_network_registry(account).await)
                .map(|v| WasmVecAddress::from(v))
            //}
        }

        #[wasm_bindgen]
        pub async fn is_eligible(&self, account: &Address) -> Result<bool, JsValue> {
            let data = self.core_ethereum_db.clone();
            //check_lock_read! {
            let db = data.read().await;
            utils_misc::ok_or_jserr!(db.is_eligible(account).await)
            //}
        }

        #[wasm_bindgen]
        pub async fn set_eligible(
            &self,
            account: &Address,
            eligible: bool,
            snapshot: &Snapshot,
        ) -> Result<(), JsValue> {
            let data = self.core_ethereum_db.clone();
            //check_lock_write! {
            let mut db = data.write().await;
            utils_misc::ok_or_jserr!(db.set_eligible(account, eligible, snapshot).await)
            //}
        }

        #[wasm_bindgen]
        pub async fn store_authorization(&self, token: AuthorizationToken) -> Result<(), JsValue> {
            let data = self.core_ethereum_db.clone();
            //check_lock_write! {
            let mut db = data.write().await;
            utils_misc::ok_or_jserr!(db.store_authorization(token).await)
            //}
        }

        #[wasm_bindgen]
        pub async fn retrieve_authorization(&self, id: String) -> Result<Option<AuthorizationToken>, JsValue> {
            let data = self.core_ethereum_db.clone();
            //check_lock_read! {
            let db = data.read().await;
            utils_misc::ok_or_jserr!(db.retrieve_authorization(id).await)
            //}
        }

        #[wasm_bindgen]
        pub async fn delete_authorization(&self, id: String) -> Result<(), JsValue> {
            let data = self.core_ethereum_db.clone();
            //check_lock_write! {
            let mut db = data.write().await;
            utils_misc::ok_or_jserr!(db.delete_authorization(id).await)
            //}
        }
    }
}

#[cfg(test)]
mod tests {
    use super::*;
    use core_types::channels::ChannelEntry;
    use std::{
        str::FromStr,
        sync::{Arc, Mutex},
    };
    use utils_db::db::serialize_to_bytes;
    use utils_db::leveldb::rusty::RustyLevelDbShim;
    use utils_types::primitives::{Address, EthereumChallenge};
    use utils_types::traits::BinarySerializable;

    #[test]
    fn test_core_db_iterable_type_ehtereum_challenge_must_have_fixed_key_length() {
        let challenge = vec![10u8; EthereumChallenge::SIZE];
        let eth_challenge = EthereumChallenge::new(challenge.as_slice());

        let serialized = serialize_to_bytes(&eth_challenge);

        assert!(serialized.is_ok());
        assert_eq!(serialized.unwrap().len(), EthereumChallenge::SIZE)
    }

    #[test]
    fn test_core_db_iterable_type_half_key_challenge_must_have_fixed_key_length() {
        let challenge = vec![10u8; HalfKeyChallenge::SIZE];
        let eth_challenge = HalfKeyChallenge::new(challenge.as_slice());

        let serialized = serialize_to_bytes(&eth_challenge);

        assert!(serialized.is_ok());
        assert_eq!(serialized.unwrap().len(), HalfKeyChallenge::SIZE)
    }

    #[test]
    fn test_core_ethereum_db_iterable_type_ethereumchallenge_must_have_fixed_key_length() {
        let challenge = vec![10u8; EthereumChallenge::SIZE];
        let eth_challenge = EthereumChallenge::new(challenge.as_slice());

        let serialized = serialize_to_bytes(&eth_challenge);

        assert!(serialized.is_ok());
        assert_eq!(serialized.unwrap().len(), EthereumChallenge::SIZE)
    }

    #[test]
    fn test_core_ethereum_db_iterable_type_channelentry_must_have_fixed_key_length() {
        let channel_entry = ChannelEntry::new(
            Address::random(),
            Address::random(),
            Balance::zero(BalanceType::HOPR),
            Hash::default(),
            U256::from(0u64),
            U256::from(0u64),
            ChannelStatus::Open,
            U256::from(0u64),
            U256::from(0u64),
        );

        let serialized = serialize_to_bytes(&channel_entry);

        assert!(serialized.is_ok());
        assert_eq!(serialized.unwrap().len(), ChannelEntry::SIZE)
    }

    #[async_std::test]
    async fn test_network_registry_workflow() {
        let level_db = Arc::new(Mutex::new(
            rusty_leveldb::DB::open("test", rusty_leveldb::in_memory()).unwrap(),
        ));

        let mut db = CoreEthereumDb::new(DB::new(RustyLevelDbShim::new(level_db)), Address::random());

        assert_eq!(db.is_network_registry_enabled().await, Ok(true));
        assert!(db.set_network_registry(true, &Snapshot::default()).await.is_ok());
        let test_stake_address = Address::from_str("0xe3386e9810582f596562d3fbd8afcad0fb698169").unwrap();

        assert_eq!(db.is_eligible(&test_stake_address).await, Ok(false));

        assert_eq!(
            db.find_hopr_node_using_account_in_network_registry(&test_stake_address)
                .await
                .unwrap(),
            vec![]
        );

        let test_chain_address = Address::from_str("0x7b6d32830bafb0212c092d33290d4cd2344b493a").unwrap();

        assert!(db
            .set_eligible(&test_stake_address, true, &Snapshot::default())
            .await
            .is_ok());

        assert_eq!(db.is_eligible(&test_stake_address).await, Ok(true));

        assert!(db
            .add_to_network_registry(&test_chain_address, &test_stake_address, &Snapshot::default())
            .await
            .is_ok());

        assert_eq!(
            db.find_hopr_node_using_account_in_network_registry(&test_stake_address)
                .await,
            Ok(vec![test_chain_address])
        );

        assert_eq!(
            db.get_account_from_network_registry(&test_chain_address).await,
            Ok(Some(test_stake_address))
        )
    }

    #[async_std::test]
    async fn test_token_storage() {
        let level_db = Arc::new(Mutex::new(
            rusty_leveldb::DB::open("test", rusty_leveldb::in_memory()).unwrap(),
        ));
        let mut db = CoreEthereumDb::new(DB::new(RustyLevelDbShim::new(level_db)), Address::random());

        let token_id = "test";

        let token = AuthorizationToken::new(token_id.to_string(), &[0xffu8; 100]);
        db.store_authorization(token.clone()).await.unwrap();

        let token_2 = db
            .retrieve_authorization(token_id.to_string())
            .await
            .unwrap()
            .expect("db should contain a token");
        assert_eq!(token, token_2, "retrieved token should be equal to the stored one");

        db.delete_authorization(token_id.to_string())
            .await
            .expect("db should remove token");

        let nonexistent = db.retrieve_authorization(token_id.to_string()).await.unwrap();
        assert!(nonexistent.is_none(), "token should be removed from the db");
    }
}<|MERGE_RESOLUTION|>--- conflicted
+++ resolved
@@ -1,10 +1,7 @@
 use async_trait::async_trait;
-<<<<<<< HEAD
 
 use core_crypto::iterated_hash::Intermediate;
 use core_crypto::types::OffchainPublicKey;
-=======
->>>>>>> 6a68d67b
 use core_crypto::{
     iterated_hash::{Intermediate, IteratedHash},
     types::{HalfKeyChallenge, Hash},
@@ -20,16 +17,12 @@
     db::{serialize_to_bytes, DB},
     traits::AsyncKVStorage,
 };
-<<<<<<< HEAD
-use utils_types::primitives::{Address, Balance, BalanceType, EthereumChallenge, Snapshot, U256};
-use utils_types::traits::BinarySerializable;
-=======
 use utils_log::debug;
 use utils_types::{
     primitives::{Address, AuthorizationToken, Balance, BalanceType, EthereumChallenge, Snapshot, U256},
     traits::BinarySerializable,
 };
->>>>>>> 6a68d67b
+use utils_types::traits::BinarySerializable;
 
 use crate::errors::Result;
 use crate::traits::HoprCoreEthereumDbActions;
@@ -250,7 +243,6 @@
             .map(|v| v.unwrap_or(Balance::zero(BalanceType::HOPR)))
     }
 
-<<<<<<< HEAD
     async fn get_packet_key(&self, channel_key: &PublicKey) -> Result<Option<OffchainPublicKey>> {
         let key =
             utils_db::db::Key::new_with_prefix(&Hash::create(&[&channel_key.to_bytes(true)]), CHANNEL_KEY_PREFIX)?;
@@ -278,16 +270,9 @@
         self.db.batch(batch, true).await
     }
 
-    async fn get_channel_to(&self, dest: &PublicKey) -> Result<Option<ChannelEntry>> {
-        let key = utils_db::db::Key::new_with_prefix(
-            &generate_channel_id(&self.me.to_address(), &dest.to_address()),
-            CHANNEL_PREFIX,
-        )?;
-=======
     async fn get_channel_to(&self, dest: &Address) -> Result<Option<ChannelEntry>> {
         //utils_log::debug!("DB: get_channel_to dest: {}", dest);
         let key = utils_db::db::Key::new_with_prefix(&generate_channel_id(&self.me, &dest), CHANNEL_PREFIX)?;
->>>>>>> 6a68d67b
 
         self.db.get_or_none(key).await
     }
