--- conflicted
+++ resolved
@@ -16,12 +16,8 @@
     db::{serialize_to_bytes, DB},
     traits::AsyncKVStorage,
 };
-<<<<<<< HEAD
 use utils_types::primitives::{Address, AuthorizationToken, Balance, BalanceType, EthereumChallenge, Snapshot, U256};
-=======
-use utils_types::primitives::{Address, Balance, BalanceType, EthereumChallenge, Snapshot, U256};
 use utils_types::traits::BinarySerializable;
->>>>>>> 25750d42
 
 use crate::errors::Result;
 use crate::traits::HoprCoreEthereumDbActions;
@@ -70,22 +66,13 @@
         Ok(())
     }
 
-<<<<<<< HEAD
-    async fn get_tickets(&self, signer: Option<PublicKey>) -> Result<Vec<Ticket>> {
-=======
-    async fn get_tickets(&self, signer: &Address) -> Result<Vec<Ticket>> {
->>>>>>> 25750d42
+    async fn get_tickets(&self, signer: Option<Address>) -> Result<Vec<Ticket>> {
         let mut tickets = self
             .db
             .get_more::<AcknowledgedTicket>(
                 Vec::from(ACKNOWLEDGED_TICKETS_PREFIX.as_bytes()).into_boxed_slice(),
-<<<<<<< HEAD
-                EthereumChallenge::size(),
+                EthereumChallenge::SIZE as u32,
                 &|v: &AcknowledgedTicket| signer.clone().map(|s| v.signer.eq(&s)).unwrap_or(true),
-=======
-                EthereumChallenge::SIZE as u32,
-                &|v: &AcknowledgedTicket| v.signer.eq(signer),
->>>>>>> 25750d42
             )
             .await?
             .into_iter()
@@ -242,17 +229,9 @@
             .map(|v| v.unwrap_or(Balance::zero(BalanceType::HOPR)))
     }
 
-<<<<<<< HEAD
-    async fn get_channel_to(&self, dest: &PublicKey) -> Result<Option<ChannelEntry>> {
+    async fn get_channel_to(&self, dest: &Address) -> Result<Option<ChannelEntry>> {
         utils_log::debug!("DB: get_channel_to dest: {}", dest);
-        let key = utils_db::db::Key::new_with_prefix(
-            &generate_channel_id(&self.me.to_address(), &dest.to_address()),
-            CHANNEL_PREFIX,
-        )?;
-=======
-    async fn get_channel_to(&self, dest: &Address) -> Result<Option<ChannelEntry>> {
         let key = utils_db::db::Key::new_with_prefix(&generate_channel_id(&self.me, &dest), CHANNEL_PREFIX)?;
->>>>>>> 25750d42
 
         self.db.get_or_none(key).await
     }
@@ -518,17 +497,10 @@
         self.db.get_or_none::<usize>(key).await.map(|v| v.unwrap_or(0))
     }
 
-<<<<<<< HEAD
-    async fn get_channel_x(&self, src: &PublicKey, dest: &PublicKey) -> Result<Option<ChannelEntry>> {
+    async fn get_channel_x(&self, src: &Address, dest: &Address) -> Result<Option<ChannelEntry>> {
         utils_log::debug!("DB: get_channel_x src: {} & dest: {}", src, dest);
-        self.get_channel(&generate_channel_id(&src.to_address(), &dest.to_address()))
-            .await
-=======
-    async fn get_channel_x(&self, src: &Address, dest: &Address) -> Result<Option<ChannelEntry>> {
         let key = utils_db::db::Key::new_with_prefix(&generate_channel_id(&src, &dest), "")?;
-
         self.db.get_or_none(key).await
->>>>>>> 25750d42
     }
 
     async fn get_channels_from(&self, address: Address) -> Result<Vec<ChannelEntry>> {
@@ -831,19 +803,11 @@
     #[derive(Clone)]
     #[wasm_bindgen]
     pub struct Database {
-<<<<<<< HEAD
-        core_ethereum_db: Arc<RwLock<CoreEthereumDb<leveldb::LevelDbShim>>>,
+        core_ethereum_db: Arc<RwLock<CoreEthereumDb<leveldb::wasm::LevelDbShim>>>,
     }
 
     impl Database {
-        pub fn as_ref_counted(&self) -> Arc<RwLock<CoreEthereumDb<leveldb::LevelDbShim>>> {
-=======
-        core_ethereum_db: Arc<Mutex<CoreEthereumDb<leveldb::wasm::LevelDbShim>>>,
-    }
-
-    impl Database {
-        pub fn core_ethereum_db(&self) -> Arc<Mutex<CoreEthereumDb<leveldb::wasm::LevelDbShim>>> {
->>>>>>> 25750d42
+        pub fn as_ref_counted(&self) -> Arc<RwLock<CoreEthereumDb<leveldb::wasm::LevelDbShim>>> {
             self.core_ethereum_db.clone()
         }
     }
@@ -853,15 +817,9 @@
         #[wasm_bindgen(constructor)]
         pub fn new(db: leveldb::wasm::LevelDb, me_addr: Address) -> Self {
             Self {
-<<<<<<< HEAD
-                core_ethereum_db: Arc::new(RwLock::new(CoreEthereumDb::<leveldb::LevelDbShim>::new(
-                    DB::<leveldb::LevelDbShim>::new(leveldb::LevelDbShim::new(db)),
-                    public_key.clone(),
-=======
-                core_ethereum_db: Arc::new(Mutex::new(CoreEthereumDb::<leveldb::wasm::LevelDbShim>::new(
+                core_ethereum_db: Arc::new(RwLock::new(CoreEthereumDb::<leveldb::wasm::LevelDbShim>::new(
                     DB::<leveldb::wasm::LevelDbShim>::new(leveldb::wasm::LevelDbShim::new(db)),
-                    me_addr,
->>>>>>> 25750d42
+                    me_addr.clone(),
                 ))),
             }
         }
@@ -1104,38 +1062,23 @@
         }
 
         #[wasm_bindgen]
-<<<<<<< HEAD
-        pub async fn get_channel_x(&self, src: &PublicKey, dest: &PublicKey) -> Result<Option<ChannelEntry>, JsValue> {
-            let data = self.core_ethereum_db.clone();
-            let db = data.read().await;
-=======
         pub async fn get_channel_x(&self, src: &Address, dest: &Address) -> Result<Option<ChannelEntry>, JsValue> {
-            let db = utils_misc::ok_or_jserr!(self.core_ethereum_db.lock())?;
->>>>>>> 25750d42
+            let data = self.core_ethereum_db.clone();
+            let db = data.read().await;
             utils_misc::ok_or_jserr!(db.get_channel_x(src, dest).await)
         }
 
         #[wasm_bindgen]
-<<<<<<< HEAD
-        pub async fn get_channel_to(&self, dest: &PublicKey) -> Result<Option<ChannelEntry>, JsValue> {
-            let data = self.core_ethereum_db.clone();
-            let db = data.read().await;
-=======
         pub async fn get_channel_to(&self, dest: &Address) -> Result<Option<ChannelEntry>, JsValue> {
-            let db = utils_misc::ok_or_jserr!(self.core_ethereum_db.lock())?;
->>>>>>> 25750d42
+            let data = self.core_ethereum_db.clone();
+            let db = data.read().await;
             utils_misc::ok_or_jserr!(db.get_channel_to(dest).await)
         }
 
         #[wasm_bindgen]
-<<<<<<< HEAD
-        pub async fn get_channel_from(&self, src: &PublicKey) -> Result<Option<ChannelEntry>, JsValue> {
-            let data = self.core_ethereum_db.clone();
-            let db = data.read().await;
-=======
         pub async fn get_channel_from(&self, src: &Address) -> Result<Option<ChannelEntry>, JsValue> {
-            let db = utils_misc::ok_or_jserr!(self.core_ethereum_db.lock())?;
->>>>>>> 25750d42
+            let data = self.core_ethereum_db.clone();
+            let db = data.read().await;
             utils_misc::ok_or_jserr!(db.get_channel_from(src).await)
         }
 
