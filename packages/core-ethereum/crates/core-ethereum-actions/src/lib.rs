--- conflicted
+++ resolved
@@ -1,10 +1,7 @@
 pub mod channels;
 pub mod errors;
-<<<<<<< HEAD
 pub mod payload;
-=======
 pub mod node;
->>>>>>> 55a8389d
 pub mod redeem;
 pub mod transaction_queue;
 
