use crate::errors::{CoreEthereumActionsError, Result};
use crate::transaction_queue::{Transaction, TransactionCompleted};
use crate::CoreEthereumActions;
use async_trait::async_trait;
use core_crypto::keypairs::OffchainKeypair;
use core_ethereum_db::traits::HoprCoreEthereumDbActions;
use core_ethereum_misc::errors::CoreEthereumError::InvalidArguments;
use core_types::announcement::{AnnouncementData, KeyBinding};
use multiaddr::Multiaddr;
use utils_log::info;
use utils_types::primitives::{Address, Balance};

/// Contains all on-chain calls specific to HOPR node itself.
#[async_trait(? Send)]
pub trait NodeActions {
    /// Withdraws the specified `amount` of tokens to the given `recipient`.
    async fn withdraw(&self, recipient: Address, amount: Balance) -> Result<TransactionCompleted>;

    /// Announces node on-chain with key binding
    async fn announce(
        &self,
        multiaddr: &Multiaddr,
        offchain_key: &OffchainKeypair,
        use_safe: bool,
    ) -> Result<TransactionCompleted>;

    async fn register_safe_by_node(&self, safe_address: Address) -> Result<TransactionCompleted>;
}

#[async_trait(? Send)]
impl<Db: HoprCoreEthereumDbActions + Clone> NodeActions for CoreEthereumActions<Db> {
    async fn withdraw(&self, recipient: Address, amount: Balance) -> Result<TransactionCompleted> {
        if amount.eq(&amount.of_same("0")) {
            return Err(InvalidArguments("cannot withdraw zero amount".into()).into());
        }

<<<<<<< HEAD
        info!("initiating withdrawal of {amount} to {recipient}");
=======
        // TODO: should we check native/token balance here before withdrawing ?

>>>>>>> 72db1dfe
        self.tx_sender.send(Transaction::Withdraw(recipient, amount)).await
    }

    async fn announce(
        &self,
        multiaddr: &Multiaddr,
        offchain_key: &OffchainKeypair,
        use_safe: bool,
    ) -> Result<TransactionCompleted> {
        let announcement_data = AnnouncementData::new(multiaddr, Some(KeyBinding::new(self.me, offchain_key)))
            .map_err(|e| CoreEthereumActionsError::OtherError(e.into()))?;

        info!("initiating annoucement {announcement_data}");
        self.tx_sender
            .send(Transaction::Announce(announcement_data, use_safe))
            .await
    }

    async fn register_safe_by_node(&self, safe_address: Address) -> Result<TransactionCompleted> {
        info!("initiating safe address registration of {safe_address}");
        self.tx_sender.send(Transaction::RegisterSafe(safe_address)).await
    }
}

#[cfg(test)]
mod tests {
    use crate::errors::CoreEthereumActionsError;
    use crate::node::NodeActions;
    use crate::transaction_queue::{MockTransactionExecutor, TransactionQueue, TransactionResult};
    use crate::CoreEthereumActions;
    use async_lock::RwLock;
    use core_crypto::random::random_bytes;
    use core_crypto::types::Hash;
    use core_ethereum_db::db::CoreEthereumDb;
    use std::sync::Arc;
    use utils_db::db::DB;
    use utils_db::rusty::RustyLevelDbShim;
    use utils_types::primitives::{Address, Balance, BalanceType};
    use utils_types::traits::BinarySerializable;

    #[async_std::test]
    async fn test_withdraw() {
        let _ = env_logger::builder().is_test(true).try_init();

        let self_addr = Address::random();
        let bob = Address::random();
        let stake = Balance::new(10_u32.into(), BalanceType::HOPR);
        let random_hash = Hash::new(&random_bytes::<{ Hash::SIZE }>());

        let db = Arc::new(RwLock::new(CoreEthereumDb::new(
            DB::new(RustyLevelDbShim::new_in_memory()),
            self_addr,
        )));

        let mut tx_exec = MockTransactionExecutor::new();
        tx_exec
            .expect_withdraw()
            .times(1)
            .withf(move |dst, balance| bob.eq(dst) && stake.eq(balance))
            .returning(move |_, _| TransactionResult::Withdrawn { tx_hash: random_hash });

        let tx_queue = TransactionQueue::new(db.clone(), Box::new(tx_exec));
        let tx_sender = tx_queue.new_sender();
        async_std::task::spawn_local(async move {
            tx_queue.transaction_loop().await;
        });

        let actions = CoreEthereumActions::new(self_addr, db.clone(), tx_sender.clone());

        let tx_res = actions.withdraw(bob, stake).await.unwrap().await.unwrap();

        match tx_res {
            TransactionResult::Withdrawn { tx_hash } => {
                assert_eq!(random_hash, tx_hash, "tx hash must be equal");
            }
            _ => panic!("invalid or failed tx result"),
        }
    }

    #[async_std::test]
    async fn test_should_not_withdraw_zero_amount() {
        let _ = env_logger::builder().is_test(true).try_init();

        let self_addr = Address::random();
        let bob = Address::random();

        let db = Arc::new(RwLock::new(CoreEthereumDb::new(
            DB::new(RustyLevelDbShim::new_in_memory()),
            self_addr,
        )));
        let tx_queue = TransactionQueue::new(db.clone(), Box::new(MockTransactionExecutor::new()));
        let actions = CoreEthereumActions::new(self_addr, db.clone(), tx_queue.new_sender());

        assert!(
            matches!(
                actions
                    .withdraw(bob, Balance::zero(BalanceType::HOPR))
                    .await
                    .err()
                    .unwrap(),
                CoreEthereumActionsError::OtherError(_)
            ),
            "should not allow to withdraw 0"
        );
    }
}<|MERGE_RESOLUTION|>--- conflicted
+++ resolved
@@ -34,12 +34,9 @@
             return Err(InvalidArguments("cannot withdraw zero amount".into()).into());
         }
 
-<<<<<<< HEAD
-        info!("initiating withdrawal of {amount} to {recipient}");
-=======
         // TODO: should we check native/token balance here before withdrawing ?
 
->>>>>>> 72db1dfe
+        info!("initiating withdrawal of {amount} to {recipient}");
         self.tx_sender.send(Transaction::Withdraw(recipient, amount)).await
     }
 
