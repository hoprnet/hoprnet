use crate::errors::{CoreEthereumActionsError, Result};
use crate::transaction_queue::{Transaction, TransactionCompleted};
use crate::CoreEthereumActions;
use async_trait::async_trait;
use core_crypto::keypairs::OffchainKeypair;
use core_ethereum_db::traits::HoprCoreEthereumDbActions;
use core_ethereum_misc::errors::CoreEthereumError::InvalidArguments;
use core_types::announcement::{AnnouncementData, KeyBinding};
use multiaddr::Multiaddr;
use utils_log::info;
use utils_types::primitives::{Address, Balance};

/// Contains all on-chain calls specific to HOPR node itself.
#[async_trait(? Send)]
pub trait NodeActions {
    /// Withdraws the specified `amount` of tokens to the given `recipient`.
    async fn withdraw(&self, recipient: Address, amount: Balance) -> Result<TransactionCompleted>;

    /// Announces node on-chain with key binding
    async fn announce(
        &self,
        multiaddr: &Multiaddr,
        offchain_key: &OffchainKeypair,
        use_safe: bool,
    ) -> Result<TransactionCompleted>;

    async fn register_safe_by_node(&self, safe_address: Address) -> Result<TransactionCompleted>;
}

#[async_trait(? Send)]
impl<Db: HoprCoreEthereumDbActions + Clone> NodeActions for CoreEthereumActions<Db> {
    async fn withdraw(&self, recipient: Address, amount: Balance) -> Result<TransactionCompleted> {
        if amount.eq(&amount.of_same("0")) {
            return Err(InvalidArguments("cannot withdraw zero amount".into()).into());
        }

<<<<<<< HEAD
=======
        // TODO: should we check native/token balance here before withdrawing ?

>>>>>>> 91fecb52
        info!("initiating withdrawal of {amount} to {recipient}");
        self.tx_sender.send(Transaction::Withdraw(recipient, amount)).await
    }

    async fn announce(
        &self,
        multiaddr: &Multiaddr,
        offchain_key: &OffchainKeypair,
        use_safe: bool,
    ) -> Result<TransactionCompleted> {
        let announcement_data = AnnouncementData::new(multiaddr, Some(KeyBinding::new(self.me, offchain_key)))
            .map_err(|e| CoreEthereumActionsError::OtherError(e.into()))?;

        info!("initiating annoucement {announcement_data}");
        self.tx_sender
            .send(Transaction::Announce(announcement_data, use_safe))
            .await
    }

    async fn register_safe_by_node(&self, safe_address: Address) -> Result<TransactionCompleted> {
        info!("initiating safe address registration of {safe_address}");
        self.tx_sender.send(Transaction::RegisterSafe(safe_address)).await
    }
}

#[cfg(test)]
mod tests {
    use crate::errors::CoreEthereumActionsError;
    use crate::node::NodeActions;
    use crate::transaction_queue::{MockTransactionExecutor, TransactionQueue, TransactionResult};
    use crate::CoreEthereumActions;
    use async_lock::RwLock;
    use core_crypto::random::random_bytes;
    use core_crypto::types::Hash;
    use core_ethereum_db::db::CoreEthereumDb;
    use std::sync::Arc;
    use utils_db::db::DB;
    use utils_db::rusty::RustyLevelDbShim;
    use utils_types::primitives::{Address, Balance, BalanceType};
    use utils_types::traits::BinarySerializable;

    #[async_std::test]
    async fn test_withdraw() {
        let _ = env_logger::builder().is_test(true).try_init();

        let self_addr = Address::random();
        let bob = Address::random();
        let stake = Balance::new(10_u32.into(), BalanceType::HOPR);
        let random_hash = Hash::new(&random_bytes::<{ Hash::SIZE }>());

        let db = Arc::new(RwLock::new(CoreEthereumDb::new(
            DB::new(RustyLevelDbShim::new_in_memory()),
            self_addr,
        )));

        let mut tx_exec = MockTransactionExecutor::new();
        tx_exec
            .expect_withdraw()
            .times(1)
            .withf(move |dst, balance| bob.eq(dst) && stake.eq(balance))
            .returning(move |_, _| TransactionResult::Withdrawn { tx_hash: random_hash });

        let tx_queue = TransactionQueue::new(db.clone(), Box::new(tx_exec));
        let tx_sender = tx_queue.new_sender();
        async_std::task::spawn_local(async move {
            tx_queue.transaction_loop().await;
        });

        let actions = CoreEthereumActions::new(self_addr, db.clone(), tx_sender.clone());

        let tx_res = actions.withdraw(bob, stake).await.unwrap().await.unwrap();

        match tx_res {
            TransactionResult::Withdrawn { tx_hash } => {
                assert_eq!(random_hash, tx_hash, "tx hash must be equal");
            }
            _ => panic!("invalid or failed tx result"),
        }
    }

    #[async_std::test]
    async fn test_should_not_withdraw_zero_amount() {
        let _ = env_logger::builder().is_test(true).try_init();

        let self_addr = Address::random();
        let bob = Address::random();

        let db = Arc::new(RwLock::new(CoreEthereumDb::new(
            DB::new(RustyLevelDbShim::new_in_memory()),
            self_addr,
        )));
        let tx_queue = TransactionQueue::new(db.clone(), Box::new(MockTransactionExecutor::new()));
        let actions = CoreEthereumActions::new(self_addr, db.clone(), tx_queue.new_sender());

        assert!(
            matches!(
                actions
                    .withdraw(bob, Balance::zero(BalanceType::HOPR))
                    .await
                    .err()
                    .unwrap(),
                CoreEthereumActionsError::OtherError(_)
            ),
            "should not allow to withdraw 0"
        );
    }
}<|MERGE_RESOLUTION|>--- conflicted
+++ resolved
@@ -34,11 +34,8 @@
             return Err(InvalidArguments("cannot withdraw zero amount".into()).into());
         }
 
-<<<<<<< HEAD
-=======
         // TODO: should we check native/token balance here before withdrawing ?
 
->>>>>>> 91fecb52
         info!("initiating withdrawal of {amount} to {recipient}");
         self.tx_sender.send(Transaction::Withdraw(recipient, amount)).await
     }
