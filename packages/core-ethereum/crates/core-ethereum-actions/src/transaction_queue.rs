--- conflicted
+++ resolved
@@ -15,15 +15,11 @@
 };
 use futures::future::Either;
 use futures::{pin_mut, FutureExt};
-<<<<<<< HEAD
 use std::future::Future;
 use std::pin::Pin;
 use std::rc::Rc;
-=======
-use std::fmt::{Display, Formatter};
 use std::future::Future;
 use std::pin::Pin;
->>>>>>> e07d83f9
 use std::sync::Arc;
 use utils_log::{debug, error, info, warn};
 use utils_types::primitives::{Address, Balance};
@@ -214,13 +210,7 @@
                 ChannelDirection::Outgoing => match channel.status {
                     Open => {
                         debug!("initiating closure of {channel}");
-<<<<<<< HEAD
                         tx_exec.initiate_outgoing_channel_closure(channel.destination).await
-=======
-                        tx_exec
-                            .close_channel_initialize(channel.source, channel.destination)
-                            .await
->>>>>>> e07d83f9
                     }
 
                     PendingToClose => {
