--- conflicted
+++ resolved
@@ -36,10 +36,6 @@
 use core_types::acknowledgement::AcknowledgedTicketStatus;
 
 
-<<<<<<< HEAD
-
-=======
->>>>>>> 4661450a
 /// Enumerates all possible on-chain state change requests
 #[derive(Clone, PartialEq, Debug)]
 pub enum Transaction {
@@ -195,19 +191,12 @@
                             }
                         }
                         Failure(e) => {
-<<<<<<< HEAD
-                            error!("redeem tx failed, marking {ack} as losing: {e}");
-                            // TODO: distinguish here based on error message whether to mark as losing or whether to mark ticket as Untouched again.
-                            if let Err(e) = db.write().await.mark_losing_acked_ticket(&ack).await {
-                                error!("failed to mark {ack} as losing: {e}");
-=======
                             // TODO: once we can distinguish EVM execution failure from `e`, we can mark ticket as losing instead
 
                             error!("marking the acknowledged ticket as untouched - edeem tx failed: {e}");
                             ack.status = AcknowledgedTicketStatus::Untouched;
                             if let Err(e) = db.write().await.update_acknowledged_ticket(&ack).await {
                                 error!("cannot mark {ack} as untouched: {e}");
->>>>>>> 4661450a
                             }
                         }
                         _ => panic!("invalid tx result from ticket redeem"),
@@ -335,10 +324,7 @@
     use wasm_bindgen::{prelude::wasm_bindgen, JsValue};
     use wasm_bindgen_futures::JsFuture;
     use core_types::announcement::AnnouncementData;
-<<<<<<< HEAD
-=======
     use crate::payload::PayloadGenerator;
->>>>>>> 4661450a
 
     #[wasm_bindgen]
     impl TransactionSender {
@@ -602,14 +588,10 @@
         async fn announce(&self, data: AnnouncementData, use_safe: bool) -> TransactionResult {
             let mut tx = TypedTransaction::Eip1559(Eip1559TransactionRequest::new());
 
-<<<<<<< HEAD
-            tx.set_data(self.generator.announce(&data, use_safe).into());
-=======
             tx.set_data(match self.generator.announce(&data) {
                 Ok(payload) => payload.into(),
                 Err(e) => return TransactionResult::Failure(e.to_string()),
             });
->>>>>>> 4661450a
             if !use_safe {
                 tx.set_to(H160::from(self.hopr_announcements));
             } else {
