--- conflicted
+++ resolved
@@ -3,7 +3,6 @@
 use async_trait::async_trait;
 use core_crypto::types::Hash;
 use core_ethereum_db::traits::HoprCoreEthereumDbActions;
-<<<<<<< HEAD
 use core_types::{
     acknowledgement::{AcknowledgedTicket, AcknowledgedTicketStatus::BeingRedeemed},
     channels::{
@@ -11,20 +10,12 @@
         ChannelStatus::{Closed, Open, PendingToClose},
     },
 };
+use futures::future::Either;
+use futures::{pin_mut, FutureExt};
 use std::{
     fmt::{Display, Formatter},
     sync::Arc,
 };
-=======
-use core_types::acknowledgement::AcknowledgedTicket;
-use core_types::acknowledgement::AcknowledgedTicketStatus::BeingRedeemed;
-use core_types::channels::ChannelStatus::{Closed, Open, PendingToClose};
-use core_types::channels::{ChannelEntry, ChannelStatus};
-use futures::future::Either;
-use futures::{pin_mut, FutureExt};
-use std::fmt::{Display, Formatter};
-use std::sync::Arc;
->>>>>>> 29b6a61f
 use utils_log::{debug, error, info, warn};
 use utils_types::primitives::{Address, Balance};
 
@@ -38,14 +29,10 @@
 #[cfg(all(feature = "wasm", not(test)))]
 use wasm_bindgen_futures::spawn_local;
 
-<<<<<<< HEAD
-/// Enumerates all possible on-chain state change requests
-=======
 #[cfg(all(feature = "wasm", not(test)))]
 use gloo_timers::future::sleep;
 
-/// Enumerates all possible outgoing transactions
->>>>>>> 29b6a61f
+/// Enumerates all possible on-chain state change requests
 #[derive(Clone, PartialEq, Debug)]
 pub enum Transaction {
     /// Redeem the given acknowledged ticket
