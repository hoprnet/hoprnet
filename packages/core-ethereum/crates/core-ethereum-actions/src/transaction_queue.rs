use async_lock::RwLock;
use async_std::channel::{bounded, Receiver, Sender};
use async_trait::async_trait;
use core_crypto::types::Hash;
use core_ethereum_db::traits::HoprCoreEthereumDbActions;
use core_types::acknowledgement::AcknowledgedTicketStatus;
use core_types::announcement::AnnouncementData;
use core_types::{
    acknowledgement::{AcknowledgedTicket, AcknowledgedTicketStatus::BeingRedeemed},
    channels::{
        ChannelDirection, ChannelEntry,
        ChannelStatus::{Closed, Open, PendingToClose},
    },
};
use futures::future::Either;
use futures::{pin_mut, FutureExt};
use std::rc::Rc;
use std::{
    fmt::{Display, Formatter},
    sync::Arc,
};
use utils_log::{debug, error, info, warn};
use utils_types::primitives::{Address, Balance};

use crate::errors::CoreEthereumActionsError::TransactionSubmissionFailed;
use crate::errors::Result;
use crate::transaction_queue::TransactionResult::{Failure, TicketRedeemed};

#[cfg(any(not(feature = "wasm"), test))]
use async_std::task::{sleep, spawn_local};

#[cfg(all(feature = "wasm", not(test)))]
use wasm_bindgen_futures::spawn_local;

#[cfg(all(feature = "wasm", not(test)))]
use gloo_timers::future::sleep;

#[cfg(all(feature = "prometheus", not(test)))]
use utils_metrics::metrics::SimpleCounter;

#[cfg(all(feature = "prometheus", not(test)))]
lazy_static::lazy_static! {
    static ref METRIC_COUNT_SUCCESSFUL_TXS: SimpleCounter = SimpleCounter::new(
        "core_ethereum_counter_successful_transactions",
        "Number of successful transactions"
    )
    .unwrap();
    static ref METRIC_COUNT_FAILED_TXS: SimpleCounter = SimpleCounter::new(
        "core_ethereum_counter_failed_transactions",
        "Number of failed transactions"
    )
    .unwrap();
    static ref METRIC_COUNT_TIMEOUT_TXS: SimpleCounter = SimpleCounter::new(
        "core_ethereum_counter_timeout_transactions",
        "Number of timed out transactions"
    )
    .unwrap();
}

/// Enumerates all possible on-chain state change requests
#[derive(Clone, PartialEq, Debug)]
pub enum Transaction {
    /// Redeem the given acknowledged ticket
    RedeemTicket(AcknowledgedTicket),

    /// Open channel to the given destination with the given stake
    OpenChannel(Address, Balance),

    /// Fund channel with the given ID and amount
    FundChannel(ChannelEntry, Balance),

    /// Close channel with the given source and destination
    CloseChannel(ChannelEntry, ChannelDirection),

    /// Withdraw given balance to the given address
    Withdraw(Address, Balance),

    /// Announce node on-chain
    Announce(AnnouncementData, bool),

    /// Register safe address with this node
    RegisterSafe(Address),
}

impl Display for Transaction {
    fn fmt(&self, f: &mut Formatter<'_>) -> std::fmt::Result {
        match self {
            Transaction::RedeemTicket(ack) => write!(f, "redeem tx of {ack}"),
            Transaction::OpenChannel(dst, amount) => write!(f, "open channel tx to {dst} with {amount}"),
            Transaction::FundChannel(channel, amount) => write!(
                f,
                "fund channel tx for channel from {} to {} with {amount}",
                channel.source, channel.destination
            ),
            Transaction::CloseChannel(channel, direction) => write!(
                f,
                "closure tx of {} channel from {} to {}",
                direction, channel.source, channel.destination
            ),
            Transaction::Withdraw(destination, amount) => write!(f, "withdraw tx of {amount} to {destination}"),
            Transaction::Announce(data, safe) => {
                if *safe {
                    write!(f, "announce tx via safe of {}", data.to_multiaddress_str())
                } else {
                    write!(f, "announce tx of {}", data.to_multiaddress_str())
                }
            }
            Transaction::RegisterSafe(safe_address) => write!(f, "register safe tx {safe_address}"),
        }
    }
}

/// Implements execution of each `Transaction` and also **awaits** its confirmation.
/// Each operation must return the corresponding `TransactionResult` variant or `Failure`.
#[cfg_attr(test, mockall::automock)]
#[async_trait(? Send)]
pub trait TransactionExecutor {
    async fn redeem_ticket(&self, ticket: AcknowledgedTicket) -> TransactionResult;
    async fn fund_channel(&self, destination: Address, balance: Balance) -> TransactionResult;
    async fn initiate_outgoing_channel_closure(&self, dst: Address) -> TransactionResult;
    async fn finalize_outgoing_channel_closure(&self, dst: Address) -> TransactionResult;
    async fn close_incoming_channel(&self, src: Address) -> TransactionResult;
    async fn withdraw(&self, recipient: Address, amount: Balance) -> TransactionResult;
    async fn announce(&self, data: AnnouncementData, use_safe: bool) -> TransactionResult;
    async fn register_safe(&self, safe_address: Address) -> TransactionResult;
}

/// Represents a result of an Ethereum transaction after it has been confirmed.
/// These are counter parts to the `Transaction` type.
#[derive(Clone, Debug)]
pub enum TransactionResult {
    TicketRedeemed { tx_hash: Hash },
    ChannelFunded { tx_hash: Hash },
    ChannelClosureInitiated { tx_hash: Hash },
    ChannelClosed { tx_hash: Hash },
    Withdrawn { tx_hash: Hash },
    Announced { tx_hash: Hash },
    SafeRegistered { tx_hash: Hash },
    Failure(String),
}

/// Notifies about completion of a transaction (success or failure).
pub type TransactionCompleted = futures::channel::oneshot::Receiver<TransactionResult>;

/// Future that resolves once the transaction has been confirmed by the Indexer.
type TransactionFinisher = futures::channel::oneshot::Sender<TransactionResult>;

/// Sends a future Ethereum transaction into the `TransactionQueue`.
#[derive(Clone)]
#[cfg_attr(feature = "wasm", wasm_bindgen::prelude::wasm_bindgen)]
pub struct TransactionSender(Sender<(Transaction, TransactionFinisher)>);

impl TransactionSender {
    /// Delivers the future transaction into the `TransactionQueue` for processing.
    pub async fn send(&self, transaction: Transaction) -> Result<TransactionCompleted> {
        let completer = futures::channel::oneshot::channel();
        self.0
            .send((transaction, completer.0))
            .await
            .map(|_| completer.1)
            .map_err(|_| TransactionSubmissionFailed("ethereum tx queue is closed".into()))
    }
}

/// A queue of outgoing Ethereum transactions.
/// This queue awaits new transactions to arrive and calls the corresponding
/// method of the `TransactionExecutor` to execute it and await its confirmation.
pub struct TransactionQueue<Db: HoprCoreEthereumDbActions> {
    db: Arc<RwLock<Db>>,
    queue_send: Sender<(Transaction, TransactionFinisher)>,
    queue_recv: Receiver<(Transaction, TransactionFinisher)>,
    tx_exec: Rc<Box<dyn TransactionExecutor>>, // TODO: Make this Arc once TransactionExecutor is Send
}

impl<Db: HoprCoreEthereumDbActions + 'static> TransactionQueue<Db> {
    /// Number of pending transactions in the queue
    pub const ETHEREUM_TX_QUEUE_SIZE: usize = 2048;

    /// Maximum time (in seconds) to wait for the transaction to be confirmed on-chain and indexed
    pub const MAX_TX_CONFIRMATION_WAIT_SECS: usize = 180;

    /// Creates a new instance with the given `TransactionExecutor` implementation.
    pub fn new(db: Arc<RwLock<Db>>, tx_exec: Box<dyn TransactionExecutor>) -> Self {
        let (queue_send, queue_recv) = bounded(Self::ETHEREUM_TX_QUEUE_SIZE);
        Self {
            db,
            queue_send,
            queue_recv,
            tx_exec: Rc::new(tx_exec),
        }
    }

    /// Creates a new producer of transactions for this queue.
    pub fn new_sender(&self) -> TransactionSender {
        TransactionSender(self.queue_send.clone())
    }

    async fn execute_transaction(
        db: Arc<RwLock<Db>>,
        tx_exec: Rc<Box<dyn TransactionExecutor>>,
        tx: Transaction,
    ) -> TransactionResult {
        match tx {
            Transaction::RedeemTicket(mut ack) => match &ack.status {
                BeingRedeemed { .. } => {
                    let res = tx_exec.redeem_ticket(ack.clone()).await;
                    match &res {
                        TicketRedeemed { .. } => {
                            if let Err(e) = db.write().await.mark_redeemed(&ack).await {
                                // Still declare the TX a success
                                error!("failed to mark {ack} as redeemed: {e}");
                            }
                        }
                        Failure(e) => {
                            // TODO: once we can distinguish EVM execution failure from `e`, we can mark ticket as losing instead

                            error!("marking the acknowledged ticket as untouched - redeem tx failed: {e}");
                            ack.status = AcknowledgedTicketStatus::Untouched;
                            if let Err(e) = db.write().await.update_acknowledged_ticket(&ack).await {
                                error!("cannot mark {ack} as untouched: {e}");
                            }
                        }
                        _ => panic!("invalid tx result from ticket redeem"),
                    }
                    res
                }
                _ => Failure(format!("invalid state of {ack}")),
            },

            Transaction::OpenChannel(address, stake) => tx_exec.fund_channel(address, stake).await,

            Transaction::FundChannel(channel, amount) => {
                if channel.status == Open {
                    tx_exec.fund_channel(channel.destination, amount).await
                } else {
                    Failure(format!("cannot fund {channel} because it is not opened"))
                }
            }

            Transaction::CloseChannel(channel, direction) => match direction {
                ChannelDirection::Incoming => match channel.status {
                    Open | PendingToClose => tx_exec.close_incoming_channel(channel.source).await,
                    Closed => {
                        warn!("channel {} is already closed", channel.get_id());
                        TransactionResult::ChannelClosed {
                            tx_hash: Hash::default(),
                        }
                    }
                },
                ChannelDirection::Outgoing => match channel.status {
                    Open => {
                        debug!("initiating closure of {channel}");
<<<<<<< HEAD
                        let res = tx_exec.initiate_outgoing_channel_closure(channel.destination).await;
                        if let TransactionResult::ChannelClosureInitiated { .. } = res {
                            debug!("deleting pending balance of {channel} after initiating closure");
                            if let Err(e) = db.write().await.reset_pending_balance_to(&channel.destination).await {
                                error!(
                                    "failed to reset pending balance to {} in channel {channel}: {e}",
                                    channel.destination
                                );
                            }
                        }
                        res
=======
                        tx_exec
                            .close_channel_initialize(channel.source, channel.destination)
                            .await
>>>>>>> 9718064e
                    }

                    PendingToClose => {
                        debug!("finalizing closure of {channel}");
                        tx_exec.finalize_outgoing_channel_closure(channel.destination).await
                    }

                    Closed => {
                        warn!("channel {} is already closed", channel.get_id());
                        TransactionResult::ChannelClosed {
                            tx_hash: Hash::default(),
                        }
                    }
                },
            },

            Transaction::Withdraw(recipient, amount) => tx_exec.withdraw(recipient, amount).await,
            Transaction::Announce(data, use_safe) => tx_exec.announce(data, use_safe).await,
            Transaction::RegisterSafe(safe_address) => tx_exec.register_safe(safe_address).await,
        }
    }

    /// Consumes self and runs the main queue processing loop until the queue is closed.
    pub async fn transaction_loop(self) {
        while let Ok((tx, tx_finisher)) = self.queue_recv.recv().await {
            let db_clone = self.db.clone();
            let tx_exec_clone = self.tx_exec.clone();
            let tx_id = tx.to_string();

            spawn_local(async move {
                let tx_fut = Self::execute_transaction(db_clone, tx_exec_clone, tx).fuse();

                // Put an upper bound on the transaction to get confirmed and indexed
                let timeout = sleep(std::time::Duration::from_secs(
                    Self::MAX_TX_CONFIRMATION_WAIT_SECS as u64,
                ))
                .fuse();

                pin_mut!(timeout, tx_fut);

                debug!("start executing {tx_id}");
                let tx_result = match futures::future::select(tx_fut, timeout).await {
                    Either::Left((result, _)) => {
                        if let Failure(err) = &result {
                            error!("{tx_id} failed: {err}");

                            #[cfg(all(feature = "prometheus", not(test)))]
                            METRIC_COUNT_FAILED_TXS.increment();
                        } else {
                            info!("transaction {tx_id} succeeded");

                            #[cfg(all(feature = "prometheus", not(test)))]
                            METRIC_COUNT_SUCCESSFUL_TXS.increment();
                        }
                        result
                    }
                    Either::Right((_, _)) => {
                        #[cfg(all(feature = "prometheus", not(test)))]
                        METRIC_COUNT_TIMEOUT_TXS.increment();

                        Failure(format!(
                            "awaiting for confirmation of {tx_id} timed out after {} seconds",
                            Self::MAX_TX_CONFIRMATION_WAIT_SECS
                        ))
                    }
                };

                let _ = tx_finisher.send(tx_result);
            });
        }
        warn!("transaction queue has finished");
    }
}

#[cfg(feature = "wasm")]
pub mod wasm {
    use crate::payload::{BasicPayloadGenerator, PayloadGenerator};
    use crate::{
        payload::SafePayloadGenerator,
        transaction_queue::{TransactionExecutor, TransactionResult, TransactionSender},
    };
    use async_trait::async_trait;
    use core_crypto::{keypairs::ChainKeypair, keypairs::Keypair, types::Hash};
    use core_types::acknowledgement::AcknowledgedTicket;
    use core_types::announcement::AnnouncementData;
    use ethers::types::{transaction::eip2718::TypedTransaction, Eip1559TransactionRequest, NameOrAddress, H160, U256};
    use hex;
    use js_sys::{JsString, Promise};
    use serde::{Deserialize, Serialize};
    use utils_misc::utils::wasm::js_value_to_error_msg;
    use utils_types::{
        primitives::{Address, Balance, BalanceType},
        traits::ToHex,
    };
    use wasm_bindgen::{prelude::wasm_bindgen, JsValue};
    use wasm_bindgen_futures::JsFuture;

    #[wasm_bindgen]
    impl TransactionSender {
        #[wasm_bindgen(js_name = "clone")]
        pub fn _clone(&self) -> TransactionSender {
            self.clone()
        }
    }

    async fn await_js_promise(result: Result<JsValue, JsValue>) -> Result<JsValue, String> {
        match result {
            Ok(ret) => {
                let promise = Promise::from(ret);
                match JsFuture::from(promise).await {
                    Ok(res) => Ok(res),
                    Err(e) => Err(js_value_to_error_msg(e).unwrap_or("unknown error".to_string())),
                }
            }
            Err(e) => Err(js_value_to_error_msg(e).unwrap_or("unknown error".to_string())),
        }
    }

    #[wasm_bindgen(getter_with_clone)]
    pub struct WasmTransactionPayload {
        pub data: String,
        pub to: String,
        pub value: String,
    }

    #[wasm_bindgen(getter_with_clone)]
    #[derive(Serialize, Deserialize, Debug)]
    pub struct WasmSendTransactionResult {
        pub code: String,
        pub tx: Option<String>,
    }

    enum SendTransactionResult {
        Success(Hash),
        Duplicate,
        Failure(String),
    }

    #[wasm_bindgen]
    pub struct WasmTxExecutor {
        send_transaction: js_sys::Function,
        safe_generator: SafePayloadGenerator,
        basic_generator: BasicPayloadGenerator,
        hopr_channels: Address,
        hopr_token: Address,
        hopr_announcements: Address,
        module_address: Address,
        node_safe_registry: Address,
        use_safe: bool,
    }

    #[wasm_bindgen]
    impl WasmTxExecutor {
        #[wasm_bindgen(constructor)]
        pub fn new(
            send_transaction: js_sys::Function,
            chain_keypair: &ChainKeypair,
            hopr_channels: Address,
            hopr_announcements: Address,
            module_address: Address,
            node_safe_registry: Address,
            hopr_token: Address,
        ) -> Self {
            Self {
                hopr_announcements,
                module_address,
                node_safe_registry,
                hopr_channels,
                hopr_token,
                send_transaction,
                basic_generator: BasicPayloadGenerator::new(chain_keypair.public().to_address()),
                safe_generator: SafePayloadGenerator::new(chain_keypair, hopr_channels, hopr_announcements),
                use_safe: true,
            }
        }
    }

    impl From<WasmSendTransactionResult> for SendTransactionResult {
        fn from(value: WasmSendTransactionResult) -> Self {
            let val = value.code.to_uppercase();
            match val.as_str() {
                "SUCCESS" => SendTransactionResult::Success(
                    value
                        .tx
                        .and_then(|tx| Hash::from_hex(&tx).ok())
                        .expect("invalid tx hash returned"),
                ),
                "DUPLICATE" => SendTransactionResult::Duplicate,
                _ => SendTransactionResult::Failure(format!("tx sender error: {value:?}")),
            }
        }
    }

    impl WasmTxExecutor {
        async fn send_transaction(&self, tx: TypedTransaction, confirmation_prefix: &str) -> SendTransactionResult {
            let payload = WasmTransactionPayload {
                data: match tx.data() {
                    Some(data) => format!("0x{}", hex::encode(data)),
                    None => "0x".into(),
                },
                to: match tx.to() {
                    Some(NameOrAddress::Address(addr)) => format!("0x{}", hex::encode(addr)),
                    Some(NameOrAddress::Name(_)) => todo!("ens names are not yet supported"),
                    None => return SendTransactionResult::Failure("cannot set transaction target".into()),
                },
                value: match tx.value() {
                    Some(x) => x.to_string(),
                    None => "".into(),
                },
            };

            match await_js_promise(self.send_transaction.call2(
                &JsValue::undefined(),
                &JsValue::from(payload),
                &JsString::from(confirmation_prefix).into(),
            ))
            .await
            {
                Ok(v) => {
                    if let Ok(result) = serde_wasm_bindgen::from_value::<WasmSendTransactionResult>(v) {
                        result.into()
                    } else {
                        SendTransactionResult::Failure("serde deserialization error".into())
                    }
                }
                Err(e) => SendTransactionResult::Failure(e),
            }
        }
    }

    #[async_trait(? Send)]
    impl TransactionExecutor for WasmTxExecutor {
        async fn redeem_ticket(&self, acked_ticket: AcknowledgedTicket) -> TransactionResult {
            let mut tx = TypedTransaction::Eip1559(Eip1559TransactionRequest::new());

            if self.use_safe {
                tx.set_data(match self.safe_generator.redeem_ticket(&acked_ticket) {
                    Ok(payload) => payload.into(),
                    Err(e) => return TransactionResult::Failure(e.to_string()),
                });

                tx.set_to(H160::from(self.module_address));
            } else {
                tx.set_data(match self.basic_generator.redeem_ticket(&acked_ticket) {
                    Ok(payload) => payload.into(),
                    Err(e) => return TransactionResult::Failure(e.to_string()),
                });

                tx.set_to(H160::from(self.hopr_channels));
            }

            match self.send_transaction(tx, "channel-updated-").await {
                SendTransactionResult::Success(tx_hash) => TransactionResult::TicketRedeemed { tx_hash },
                SendTransactionResult::Duplicate => {
                    TransactionResult::Failure("ticket redeem transaction is a duplicate".into())
                }
                SendTransactionResult::Failure(e) => {
                    TransactionResult::Failure(format!("ticket redeem send transaction failed: {e}"))
                }
            }
        }

        async fn fund_channel(&self, destination: Address, balance: Balance) -> TransactionResult {
            let mut tx = TypedTransaction::Eip1559(Eip1559TransactionRequest::new());

            if self.use_safe {
                tx.set_data(match self.safe_generator.fund_channel(&destination, &balance) {
                    Ok(payload) => payload.into(),
                    Err(e) => return TransactionResult::Failure(e.to_string()),
                });

                tx.set_to(H160::from(self.module_address));
            } else {
                tx.set_data(match self.basic_generator.fund_channel(&destination, &balance) {
                    Ok(payload) => payload.into(),
                    Err(e) => return TransactionResult::Failure(e.to_string()),
                });

                tx.set_to(H160::from(self.hopr_channels));
            }

            match self.send_transaction(tx, "channel-updated-").await {
                SendTransactionResult::Success(tx_hash) => TransactionResult::ChannelFunded { tx_hash },
                SendTransactionResult::Duplicate => {
                    TransactionResult::Failure("fund channel transaction is a duplicate".into())
                }
                SendTransactionResult::Failure(e) => {
                    TransactionResult::Failure(format!("fund channel send transaction failed: {e}"))
                }
            }
        }

        async fn initiate_outgoing_channel_closure(&self, dst: Address) -> TransactionResult {
            let mut tx = TypedTransaction::Eip1559(Eip1559TransactionRequest::new());

            if self.use_safe {
                tx.set_data(match self.safe_generator.initiate_outgoing_channel_closure(&dst) {
                    Ok(payload) => payload.into(),
                    Err(e) => return TransactionResult::Failure(e.to_string()),
                });

                tx.set_to(H160::from(self.module_address));
            } else {
                tx.set_data(match self.basic_generator.initiate_outgoing_channel_closure(&dst) {
                    Ok(payload) => payload.into(),
                    Err(e) => return TransactionResult::Failure(e.to_string()),
                });

                tx.set_to(H160::from(self.hopr_channels));
            }

            match self.send_transaction(tx, "channel-updated-").await {
                SendTransactionResult::Success(tx_hash) => TransactionResult::ChannelClosureInitiated { tx_hash },
                SendTransactionResult::Duplicate => {
                    TransactionResult::Failure("init close outgoing channel transaction is a duplicate".into())
                }
                SendTransactionResult::Failure(e) => {
                    TransactionResult::Failure(format!("init close outgoing channel send transaction failed: {e}"))
                }
            }
        }

        async fn finalize_outgoing_channel_closure(&self, dst: Address) -> TransactionResult {
            let mut tx = TypedTransaction::Eip1559(Eip1559TransactionRequest::new());

            if self.use_safe {
                tx.set_data(match self.safe_generator.finalize_outgoing_channel_closure(&dst) {
                    Ok(payload) => payload.into(),
                    Err(e) => return TransactionResult::Failure(e.to_string()),
                });

                tx.set_to(H160::from(self.module_address));
            } else {
                tx.set_data(match self.basic_generator.finalize_outgoing_channel_closure(&dst) {
                    Ok(payload) => payload.into(),
                    Err(e) => return TransactionResult::Failure(e.to_string()),
                });

                tx.set_to(H160::from(self.hopr_channels));
            }

            match self.send_transaction(tx, "channel-updated-").await {
                SendTransactionResult::Success(tx_hash) => TransactionResult::ChannelClosed { tx_hash },
                SendTransactionResult::Duplicate => {
                    TransactionResult::Failure("finalize close outgoing channel transaction is a duplicate".into())
                }
                SendTransactionResult::Failure(e) => {
                    TransactionResult::Failure(format!("finalize close outgoing channel send transaction failed: {e}"))
                }
            }
        }

        async fn close_incoming_channel(&self, src: Address) -> TransactionResult {
            let mut tx = TypedTransaction::Eip1559(Eip1559TransactionRequest::new());

            if self.use_safe {
                tx.set_data(match self.safe_generator.close_incoming_channel(&src) {
                    Ok(payload) => payload.into(),
                    Err(e) => return TransactionResult::Failure(e.to_string()),
                });
                tx.set_to(H160::from(self.module_address));
            } else {
                tx.set_data(match self.basic_generator.close_incoming_channel(&src) {
                    Ok(payload) => payload.into(),
                    Err(e) => return TransactionResult::Failure(e.to_string()),
                });
                tx.set_to(H160::from(self.hopr_channels));
            }

            match self.send_transaction(tx, "channel-updated-").await {
                SendTransactionResult::Success(tx_hash) => TransactionResult::ChannelClosed { tx_hash },
                SendTransactionResult::Duplicate => {
                    TransactionResult::Failure("close incoming channel transaction is a duplicate".into())
                }
                SendTransactionResult::Failure(e) => {
                    TransactionResult::Failure(format!("close incoming channel send transaction failed: {e}"))
                }
            }
        }

        async fn withdraw(&self, recipient: Address, amount: Balance) -> TransactionResult {
            let mut tx = TypedTransaction::Eip1559(Eip1559TransactionRequest::new());

            let event_string = match amount.balance_type() {
                BalanceType::HOPR => {
                    tx.set_data(match self.safe_generator.transfer(&recipient, &amount) {
                        Ok(payload) => payload.into(),
                        Err(e) => return TransactionResult::Failure(e.to_string()),
                    });
                    tx.set_to(H160::from(self.hopr_token));

                    "withdraw-hopr-"
                }
                BalanceType::Native => {
                    tx.set_to(H160::from(recipient));
                    tx.set_value(U256(primitive_types::U256::from(amount.value()).0));

                    "withdraw-native-"
                }
            };

            match self.send_transaction(tx, event_string).await {
                SendTransactionResult::Success(tx_hash) => TransactionResult::Withdrawn { tx_hash },
                SendTransactionResult::Duplicate => {
                    TransactionResult::Failure("withdraw transaction is a duplicate".into())
                }
                SendTransactionResult::Failure(e) => {
                    TransactionResult::Failure(format!("withdraw send transaction failed: {e}"))
                }
            }
        }

        async fn announce(&self, data: AnnouncementData, use_safe: bool) -> TransactionResult {
            let mut tx = TypedTransaction::Eip1559(Eip1559TransactionRequest::new());

            if !use_safe {
                tx.set_data(match self.basic_generator.announce(&data) {
                    Ok(payload) => payload.into(),
                    Err(e) => return TransactionResult::Failure(e.to_string()),
                });

                tx.set_to(H160::from(self.hopr_announcements));
            } else {
                tx.set_data(match self.safe_generator.announce(&data) {
                    Ok(payload) => payload.into(),
                    Err(e) => return TransactionResult::Failure(e.to_string()),
                });

                tx.set_to(H160::from(self.module_address));
            }

            match self.send_transaction(tx, "announce-").await {
                SendTransactionResult::Success(tx_hash) => TransactionResult::Announced { tx_hash },
                SendTransactionResult::Duplicate => {
                    TransactionResult::Failure("announce transaction is a duplicate".into())
                }
                SendTransactionResult::Failure(e) => {
                    TransactionResult::Failure(format!("announce send transaction failed: {e}"))
                }
            }
        }

        async fn register_safe(&self, safe_address: Address) -> TransactionResult {
            let mut tx = TypedTransaction::Eip1559(Eip1559TransactionRequest::new());

            tx.set_data(match self.basic_generator.register_safe_by_node(&safe_address) {
                Ok(payload) => payload.into(),
                Err(e) => return TransactionResult::Failure(e.to_string()),
            });
            tx.set_to(H160::from(self.node_safe_registry));

            match self.send_transaction(tx, "node-safe-registered-").await {
                SendTransactionResult::Success(tx_hash) => TransactionResult::SafeRegistered { tx_hash },
                SendTransactionResult::Duplicate => TransactionResult::Failure("safe register is a duplicate".into()),
                SendTransactionResult::Failure(e) => {
                    TransactionResult::Failure(format!("safe register send transaction failed: {e}"))
                }
            }
        }
    }
}<|MERGE_RESOLUTION|>--- conflicted
+++ resolved
@@ -250,23 +250,9 @@
                 ChannelDirection::Outgoing => match channel.status {
                     Open => {
                         debug!("initiating closure of {channel}");
-<<<<<<< HEAD
-                        let res = tx_exec.initiate_outgoing_channel_closure(channel.destination).await;
-                        if let TransactionResult::ChannelClosureInitiated { .. } = res {
-                            debug!("deleting pending balance of {channel} after initiating closure");
-                            if let Err(e) = db.write().await.reset_pending_balance_to(&channel.destination).await {
-                                error!(
-                                    "failed to reset pending balance to {} in channel {channel}: {e}",
-                                    channel.destination
-                                );
-                            }
-                        }
-                        res
-=======
                         tx_exec
-                            .close_channel_initialize(channel.source, channel.destination)
+                            .initiate_outgoing_channel_closure(channel.destination)
                             .await
->>>>>>> 9718064e
                     }
 
                     PendingToClose => {
