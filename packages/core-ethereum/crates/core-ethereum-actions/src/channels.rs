use async_trait::async_trait;
use core_crypto::types::Hash;
use core_ethereum_db::traits::HoprCoreEthereumDbActions;
use core_ethereum_misc::errors::CoreEthereumError::{InvalidArguments, InvalidState};
use core_types::channels::{ChannelDirection, ChannelStatus};
use utils_log::{debug, error, info};
use utils_types::primitives::{Address, Balance, BalanceType};

use crate::{
    CoreEthereumActions,
    errors::{
        CoreEthereumActionsError::{
            ChannelAlreadyClosed, ChannelAlreadyExists, ChannelDoesNotExist, ClosureTimeHasNotElapsed,
            NotEnoughAllowance, PeerAccessDenied,
        },
        Result,
    },
    redeem::TicketRedeemActions,
    transaction_queue::{Transaction, TransactionCompleted},
};

#[cfg(all(feature = "wasm", not(test)))]
use utils_misc::time::wasm::current_timestamp;

#[cfg(any(not(feature = "wasm"), test))]
use utils_misc::time::native::current_timestamp;

/// Gathers all channel related on-chain actions.
#[async_trait(? Send)]
pub trait ChannelActions {
    /// Opens a channel to the given `destination` with the given `amount` staked.
    async fn open_channel(&self, destination: Address, amount: Balance) -> Result<TransactionCompleted>;

    /// Funds the given channel with the given `amount`
    async fn fund_channel(&self, channel_id: Hash, amount: Balance) -> Result<TransactionCompleted>;

    /// Closes the channel to counterparty in the given direction. Optionally can issue redeeming of all tickets in that channel.
    async fn close_channel(
        &self,
        counterparty: Address,
        direction: ChannelDirection,
        redeem_before_close: bool,
    ) -> Result<TransactionCompleted>;
}

#[async_trait(? Send)]
impl<Db: HoprCoreEthereumDbActions + Clone> ChannelActions for CoreEthereumActions<Db> {
    async fn open_channel(&self, destination: Address, amount: Balance) -> Result<TransactionCompleted> {
        if self.me == destination {
            return Err(InvalidArguments("cannot open channel to self".into()).into());
        }

        if amount.eq(&amount.of_same("0")) || amount.balance_type() != BalanceType::HOPR {
            return Err(InvalidArguments("invalid balance or balance type given".into()).into());
        }

        let allowance = self.db.read().await.get_staking_safe_allowance().await?;
        debug!("current staking safe allowance is {allowance}");
        if allowance.lt(&amount) {
            return Err(NotEnoughAllowance);
        }

        if self.db.read().await.is_network_registry_enabled().await?
            && !self.db.read().await.is_allowed_to_access_network(&destination).await?
        {
            return Err(PeerAccessDenied);
        }

        let maybe_channel = self.db.read().await.get_channel_x(&self.me, &destination).await?;
        if let Some(channel) = maybe_channel {
            debug!("already found existing {channel}");
            if channel.status != ChannelStatus::Closed {
                error!("channel to {destination} is already opened or pending to close");
                return Err(ChannelAlreadyExists);
            }
        }

        info!("initiating channel open to {destination} with {amount}");
        self.tx_sender.send(Transaction::OpenChannel(destination, amount)).await
    }

    async fn fund_channel(&self, channel_id: Hash, amount: Balance) -> Result<TransactionCompleted> {
        if amount.eq(&amount.of_same("0")) || amount.balance_type() != BalanceType::HOPR {
            return Err(InvalidArguments("invalid balance or balance type given".into()).into());
        }

        let allowance = self.db.read().await.get_staking_safe_allowance().await?;
        debug!("current staking safe allowance is {allowance}");
        if allowance.lt(&amount) {
            return Err(NotEnoughAllowance);
        }

        let maybe_channel = self.db.read().await.get_channel(&channel_id).await?;
        match maybe_channel {
            Some(channel) => {
                if channel.status == ChannelStatus::Open {
                    info!("initiating funding of {channel} with {amount}");
                    self.tx_sender.send(Transaction::FundChannel(channel, amount)).await
                } else {
                    Err(InvalidState(format!("channel {channel_id} is not opened")).into())
                }
            }
            None => Err(ChannelDoesNotExist),
        }
    }

    async fn close_channel(
        &self,
        counterparty: Address,
        direction: ChannelDirection,
        redeem_before_close: bool,
    ) -> Result<TransactionCompleted> {
        let maybe_channel = match direction {
            ChannelDirection::Incoming => self.db.read().await.get_channel_x(&counterparty, &self.me).await?,
            ChannelDirection::Outgoing => self.db.read().await.get_channel_x(&self.me, &counterparty).await?,
        };

        match maybe_channel {
            Some(channel) => {
                match channel.status {
                    ChannelStatus::Closed => Err(ChannelAlreadyClosed),
                    ChannelStatus::PendingToClose => {
                        info!(
                            "{channel} - remaining closure time is {:?}",
                            channel.remaining_closure_time(current_timestamp())
                        );
<<<<<<< HEAD
                        if channel.closure_time_passed(current_timestamp()).unwrap_or(false) {
                            info!("initiating finalization of channel closure of {channel} in {direction}");
                            self.tx_sender.send(Transaction::CloseChannel(channel, direction)).await
=======
                        if channel.closure_time_passed(current_timestamp()) {
                            self.tx_sender.send(Transaction::CloseChannel(channel)).await
>>>>>>> 1e37418d
                        } else {
                            Err(ClosureTimeHasNotElapsed(
                                channel
                                    .remaining_closure_time(current_timestamp())
                                    .unwrap_or(u32::MAX as u64),
                            ))
                        }
                    }
                    ChannelStatus::Open => {
                        if redeem_before_close {
                            // TODO: trigger aggregation
                            // Do not await the redemption, just submit it to the queue
                            let redeemed = self.redeem_tickets_in_channel(&channel, false).await?.len();
                            info!("{redeemed} tickets will be redeemed before closing {channel}");
                        }

                        info!("initiating channel closure of {channel} in {direction}");
                        self.tx_sender.send(Transaction::CloseChannel(channel, direction)).await
                    }
                }
            }
            None => Err(ChannelDoesNotExist),
        }
    }
}
#[cfg(test)]
mod tests {
    use crate::channels::ChannelActions;
    use crate::errors::CoreEthereumActionsError;
    use crate::transaction_queue::{MockTransactionExecutor, TransactionQueue, TransactionResult};
    use crate::CoreEthereumActions;
    use async_lock::RwLock;
    use core_crypto::{random::random_bytes, types::Hash};
    use core_ethereum_db::{db::CoreEthereumDb, traits::HoprCoreEthereumDbActions};
    use core_types::channels::{generate_channel_id, ChannelDirection, ChannelEntry, ChannelStatus};
    use hex_literal::hex;
    use lazy_static::lazy_static;
    use mockall::Sequence;
    use std::{
        ops::{Add, Sub},
        sync::Arc,
        time::{Duration, SystemTime, UNIX_EPOCH},
    };
    use utils_db::{db::DB, rusty::RustyLevelDbShim};
    use utils_types::{
        primitives::{Address, Balance, BalanceType, Snapshot, U256},
        traits::BinarySerializable,
    };

    lazy_static! {
        static ref ALICE: Address = Address::from(hex!("86fa27add61fafc955e2da17329bba9f31692fe7"));
        static ref BOB: Address = Address::from(hex!("4c8bbd047c2130e702badb23b6b97a88b6562324"));
    }

    #[async_std::test]
    async fn test_open_channel() {
        let _ = env_logger::builder().is_test(true).try_init();

        let stake = Balance::new(10_u32.into(), BalanceType::HOPR);
        let random_hash = Hash::new(&random_bytes::<{ Hash::SIZE }>());

        let db = Arc::new(RwLock::new(CoreEthereumDb::new(
            DB::new(RustyLevelDbShim::new_in_memory()),
            *ALICE,
        )));
        db.write()
            .await
            .set_staking_safe_allowance(
                &Balance::new(10_000_000u64.into(), BalanceType::HOPR),
                &Snapshot::default(),
            )
            .await
            .unwrap();

        db.write()
            .await
            .set_network_registry(false, &Snapshot::default())
            .await
            .unwrap();

        let mut tx_exec = MockTransactionExecutor::new();
        tx_exec
            .expect_fund_channel()
            .times(1)
            .withf(move |dst, balance| BOB.eq(dst) && stake.eq(balance))
            .returning(move |_, _| TransactionResult::ChannelFunded { tx_hash: random_hash });

        let tx_queue = TransactionQueue::new(db.clone(), Box::new(tx_exec));
        let tx_sender = tx_queue.new_sender();
        async_std::task::spawn_local(async move {
            tx_queue.transaction_loop().await;
        });

        let actions = CoreEthereumActions::new(*ALICE, db.clone(), tx_sender.clone());

        let tx_res = actions.open_channel(*BOB, stake).await.unwrap().await.unwrap();

        match tx_res {
            TransactionResult::ChannelFunded { tx_hash } => {
                assert_eq!(random_hash, tx_hash, "tx hash must be equal");
            }
            _ => panic!("invalid or failed tx result"),
        }
    }

    #[async_std::test]
    async fn test_should_not_open_channel_again() {
        let _ = env_logger::builder().is_test(true).try_init();
        let stake = Balance::new(10_u32.into(), BalanceType::HOPR);

        let db = Arc::new(RwLock::new(CoreEthereumDb::new(
            DB::new(RustyLevelDbShim::new_in_memory()),
            *ALICE,
        )));
        let tx_queue = TransactionQueue::new(db.clone(), Box::new(MockTransactionExecutor::new()));

        let channel = ChannelEntry::new(
            *ALICE,
            *BOB,
            stake,
            U256::zero(),
            ChannelStatus::Open,
            U256::zero(),
            U256::zero(),
        );

        db.write()
            .await
            .set_staking_safe_allowance(
                &Balance::new(10_000_000u64.into(), BalanceType::HOPR),
                &Snapshot::default(),
            )
            .await
            .unwrap();
        db.write()
            .await
            .update_channel_and_snapshot(&channel.get_id(), &channel, &Snapshot::default())
            .await
            .unwrap();

        db.write()
            .await
            .set_network_registry(false, &Snapshot::default())
            .await
            .unwrap();

        let actions = CoreEthereumActions::new(*ALICE, db.clone(), tx_queue.new_sender());

        assert!(
            matches!(
                actions.open_channel(*BOB, stake).await.err().unwrap(),
                CoreEthereumActionsError::ChannelAlreadyExists
            ),
            "should fail when channel exists"
        );
    }

    #[async_std::test]
    async fn test_should_not_open_channel_to_self() {
        let _ = env_logger::builder().is_test(true).try_init();

        let stake = Balance::new(10_u32.into(), BalanceType::HOPR);

        let db = Arc::new(RwLock::new(CoreEthereumDb::new(
            DB::new(RustyLevelDbShim::new_in_memory()),
            *ALICE,
        )));
        let tx_queue = TransactionQueue::new(db.clone(), Box::new(MockTransactionExecutor::new()));

        db.write()
            .await
            .set_staking_safe_allowance(
                &Balance::new(10_000_000u64.into(), BalanceType::HOPR),
                &Snapshot::default(),
            )
            .await
            .unwrap();

        let actions = CoreEthereumActions::new(*ALICE, db.clone(), tx_queue.new_sender());

        assert!(
            matches!(
                actions.open_channel(*ALICE, stake).await.err().unwrap(),
                CoreEthereumActionsError::OtherError(_)
            ),
            "should not create channel to self"
        );
    }

    #[async_std::test]
    async fn test_open_should_not_allow_invalid_balance() {
        let _ = env_logger::builder().is_test(true).try_init();

        let self_addr = Address::random();
        let bob = Address::random();

        let db = Arc::new(RwLock::new(CoreEthereumDb::new(
            DB::new(RustyLevelDbShim::new_in_memory()),
            self_addr,
        )));
        let tx_queue = TransactionQueue::new(db.clone(), Box::new(MockTransactionExecutor::new()));

        db.write()
            .await
            .set_staking_safe_allowance(
                &Balance::new(10_000_000u64.into(), BalanceType::HOPR),
                &Snapshot::default(),
            )
            .await
            .unwrap();

        let actions = CoreEthereumActions::new(self_addr, db.clone(), tx_queue.new_sender());
        let stake = Balance::new(10_u32.into(), BalanceType::Native);
        assert!(
            matches!(
                actions.open_channel(bob, stake).await.err().unwrap(),
                CoreEthereumActionsError::OtherError(_)
            ),
            "should not allow invalid balance"
        );

        let stake = Balance::new(0_u32.into(), BalanceType::HOPR);

        assert!(
            matches!(
                actions.open_channel(bob, stake).await.err().unwrap(),
                CoreEthereumActionsError::OtherError(_)
            ),
            "should not allow invalid balance"
        );
    }

    #[async_std::test]
    async fn test_should_not_open_if_not_enough_allowance() {
        let _ = env_logger::builder().is_test(true).try_init();

        let self_addr = Address::random();
        let bob = Address::random();
        let stake = Balance::new(10_000_u32.into(), BalanceType::HOPR);

        let db = Arc::new(RwLock::new(CoreEthereumDb::new(
            DB::new(RustyLevelDbShim::new_in_memory()),
            self_addr,
        )));
        let tx_queue = TransactionQueue::new(db.clone(), Box::new(MockTransactionExecutor::new()));

        db.write()
            .await
            .set_staking_safe_allowance(&Balance::new(1000_u64.into(), BalanceType::HOPR), &Snapshot::default())
            .await
            .unwrap();

        let actions = CoreEthereumActions::new(self_addr, db.clone(), tx_queue.new_sender());

        assert!(
            matches!(
                actions.open_channel(bob, stake).await.err().unwrap(),
                CoreEthereumActionsError::NotEnoughAllowance
            ),
            "should fail when not enough allowance"
        );
    }

    #[async_std::test]
    async fn test_fund_channel() {
        let _ = env_logger::builder().is_test(true).try_init();

        let self_addr = Address::random();
        let bob = Address::random();
        let stake = Balance::new(10_u32.into(), BalanceType::HOPR);
        let random_hash = Hash::new(&random_bytes::<{ Hash::SIZE }>());

        let db = Arc::new(RwLock::new(CoreEthereumDb::new(
            DB::new(RustyLevelDbShim::new_in_memory()),
            self_addr,
        )));
        db.write()
            .await
            .set_staking_safe_allowance(
                &Balance::new(10_000_000u64.into(), BalanceType::HOPR),
                &Snapshot::default(),
            )
            .await
            .unwrap();

        let channel = ChannelEntry::new(
            self_addr,
            bob,
            stake,
            U256::zero(),
            ChannelStatus::Open,
            U256::zero(),
            U256::zero(),
        );
        db.write()
            .await
            .update_channel_and_snapshot(&channel.get_id(), &channel, &Snapshot::default())
            .await
            .unwrap();

        let mut tx_exec = MockTransactionExecutor::new();
        tx_exec
            .expect_fund_channel()
            .times(1)
            .withf(move |dest, balance| channel.destination.eq(&dest) && stake.eq(balance))
            .returning(move |_, _| TransactionResult::ChannelFunded { tx_hash: random_hash });

        let tx_queue = TransactionQueue::new(db.clone(), Box::new(tx_exec));
        let tx_sender = tx_queue.new_sender();
        async_std::task::spawn_local(async move {
            tx_queue.transaction_loop().await;
        });

        let actions = CoreEthereumActions::new(self_addr, db.clone(), tx_sender.clone());

        let tx_res = actions
            .fund_channel(channel.get_id(), stake)
            .await
            .unwrap()
            .await
            .unwrap();

        match tx_res {
            TransactionResult::ChannelFunded { tx_hash } => {
                assert_eq!(random_hash, tx_hash, "tx hash must be equal");
            }
            _ => panic!("invalid or failed tx result"),
        }
    }

    #[async_std::test]
    async fn test_should_not_fund_nonexistent_channel() {
        let _ = env_logger::builder().is_test(true).try_init();

        let self_addr = Address::random();
        let bob = Address::random();
        let channel_id = generate_channel_id(&self_addr, &bob);

        let db = Arc::new(RwLock::new(CoreEthereumDb::new(
            DB::new(RustyLevelDbShim::new_in_memory()),
            self_addr,
        )));
        let tx_queue = TransactionQueue::new(db.clone(), Box::new(MockTransactionExecutor::new()));

        db.write()
            .await
            .set_staking_safe_allowance(
                &Balance::new(10_000_000u64.into(), BalanceType::HOPR),
                &Snapshot::default(),
            )
            .await
            .unwrap();

        let actions = CoreEthereumActions::new(self_addr, db.clone(), tx_queue.new_sender());
        let stake = Balance::new(10_u32.into(), BalanceType::HOPR);
        assert!(
            matches!(
                actions.fund_channel(channel_id, stake).await.err().unwrap(),
                CoreEthereumActionsError::ChannelDoesNotExist
            ),
            "should fail when channel does not exist"
        );
    }

    #[async_std::test]
    async fn test_fund_should_not_allow_invalid_balance() {
        let _ = env_logger::builder().is_test(true).try_init();

        let self_addr = Address::random();
        let bob = Address::random();
        let channel_id = generate_channel_id(&self_addr, &bob);

        let db = Arc::new(RwLock::new(CoreEthereumDb::new(
            DB::new(RustyLevelDbShim::new_in_memory()),
            self_addr,
        )));
        let tx_queue = TransactionQueue::new(db.clone(), Box::new(MockTransactionExecutor::new()));

        db.write()
            .await
            .set_staking_safe_allowance(
                &Balance::new(10_000_000u64.into(), BalanceType::HOPR),
                &Snapshot::default(),
            )
            .await
            .unwrap();

        let actions = CoreEthereumActions::new(self_addr, db.clone(), tx_queue.new_sender());
        let stake = Balance::new(10_u32.into(), BalanceType::Native);
        assert!(
            matches!(
                actions.open_channel(bob, stake).await.err().unwrap(),
                CoreEthereumActionsError::OtherError(_)
            ),
            "should not allow invalid balance"
        );

        let stake = Balance::new(0_u32.into(), BalanceType::HOPR);
        assert!(
            matches!(
                actions.fund_channel(channel_id, stake).await.err().unwrap(),
                CoreEthereumActionsError::OtherError(_)
            ),
            "should not allow invalid balance"
        );
    }

    #[async_std::test]
    async fn test_should_not_fund_if_not_enough_allowance() {
        let _ = env_logger::builder().is_test(true).try_init();

        let self_addr = Address::random();
        let bob = Address::random();
        let channel_id = generate_channel_id(&self_addr, &bob);

        let db = Arc::new(RwLock::new(CoreEthereumDb::new(
            DB::new(RustyLevelDbShim::new_in_memory()),
            self_addr,
        )));
        let tx_queue = TransactionQueue::new(db.clone(), Box::new(MockTransactionExecutor::new()));

        db.write()
            .await
            .set_staking_safe_allowance(&Balance::new(1000_u64.into(), BalanceType::HOPR), &Snapshot::default())
            .await
            .unwrap();

        let actions = CoreEthereumActions::new(self_addr, db.clone(), tx_queue.new_sender());
        let stake = Balance::new(10_000_u32.into(), BalanceType::HOPR);
        assert!(
            matches!(
                actions.fund_channel(channel_id, stake).await.err().unwrap(),
                CoreEthereumActionsError::NotEnoughAllowance
            ),
            "should fail when not enough allowance"
        );
    }

    #[async_std::test]
    async fn test_close_channel_outgoing() {
        let _ = env_logger::builder().is_test(true).try_init();

        let stake = Balance::new(10_u32.into(), BalanceType::HOPR);
        let random_hash = Hash::new(&random_bytes::<{ Hash::SIZE }>());

        let db = Arc::new(RwLock::new(CoreEthereumDb::new(
            DB::new(RustyLevelDbShim::new_in_memory()),
            *ALICE,
        )));

        let mut channel = ChannelEntry::new(
            *ALICE,
            *BOB,
            stake,
            U256::zero(),
            ChannelStatus::Open,
            U256::zero(),
            U256::zero(),
        );

        db.write()
            .await
            .update_channel_and_snapshot(&channel.get_id(), &channel, &Snapshot::default())
            .await
            .unwrap();

        let mut tx_exec = MockTransactionExecutor::new();
        let mut seq = Sequence::new();
        tx_exec
            .expect_initiate_outgoing_channel_closure()
            .times(1)
            .in_sequence(&mut seq)
            .withf(move |dst| BOB.eq(dst))
            .returning(move |_| TransactionResult::ChannelClosureInitiated { tx_hash: random_hash });

        tx_exec
            .expect_finalize_outgoing_channel_closure()
            .times(1)
            .in_sequence(&mut seq)
            .withf(move |dst| BOB.eq(dst))
            .returning(move |_| TransactionResult::ChannelClosed { tx_hash: random_hash });

        let tx_queue = TransactionQueue::new(db.clone(), Box::new(tx_exec));
        let tx_sender = tx_queue.new_sender();
        async_std::task::spawn_local(async move {
            tx_queue.transaction_loop().await;
        });

        let actions = CoreEthereumActions::new(*ALICE, db.clone(), tx_sender.clone());

        let tx_res = actions
            .close_channel(*BOB, ChannelDirection::Outgoing, false)
            .await
            .unwrap()
            .await
            .unwrap();

        match tx_res {
            TransactionResult::ChannelClosureInitiated { tx_hash } => {
                assert_eq!(random_hash, tx_hash, "tx hash must be equal");
            }
            _ => panic!("invalid or failed tx result"),
        }

        // Transition the channel to the PendingToClose state with the closure time already elapsed
        channel.status = ChannelStatus::PendingToClose;
        channel.closure_time = SystemTime::now()
            .duration_since(UNIX_EPOCH)
            .unwrap()
            .sub(Duration::from_secs(10))
            .as_secs()
            .into();

        db.write()
            .await
            .update_channel_and_snapshot(&channel.get_id(), &channel, &Snapshot::default())
            .await
            .unwrap();

        let tx_res = actions
            .close_channel(*BOB, ChannelDirection::Outgoing, false)
            .await
            .unwrap()
            .await
            .unwrap();

        match tx_res {
            TransactionResult::ChannelClosed { tx_hash } => {
                assert_eq!(random_hash, tx_hash, "tx hash must be equal");
            }
            _ => panic!("invalid or failed tx result"),
        }
    }

    #[async_std::test]
    async fn test_close_channel_incoming() {
        let stake = Balance::new(10_u32.into(), BalanceType::HOPR);
        let random_hash = Hash::new(&random_bytes::<{ Hash::SIZE }>());

        let db = Arc::new(RwLock::new(CoreEthereumDb::new(
            DB::new(RustyLevelDbShim::new_in_memory()),
            *ALICE,
        )));

        let channel = ChannelEntry::new(
            *BOB,
            *ALICE,
            stake,
            U256::zero(),
            ChannelStatus::Open,
            U256::zero(),
            U256::zero(),
        );

        db.write()
            .await
            .update_channel_and_snapshot(&channel.get_id(), &channel, &Snapshot::default())
            .await
            .unwrap();

        let mut tx_exec = MockTransactionExecutor::new();
        let mut seq = Sequence::new();
        tx_exec
            .expect_close_incoming_channel()
            .times(1)
            .in_sequence(&mut seq)
            .withf(move |dst| BOB.eq(dst))
            .returning(move |_| TransactionResult::ChannelClosed { tx_hash: random_hash });

        let tx_queue = TransactionQueue::new(db.clone(), Box::new(tx_exec));
        let tx_sender = tx_queue.new_sender();
        async_std::task::spawn_local(async move {
            tx_queue.transaction_loop().await;
        });

        let actions = CoreEthereumActions::new(*ALICE, db.clone(), tx_sender.clone());

        let tx_res = actions.close_channel(
            *BOB,
            ChannelDirection::Incoming,
            false,
        )
        .await
        .unwrap()
        .await
        .unwrap();

        match tx_res {
            TransactionResult::ChannelClosed { tx_hash } => {
                assert_eq!(random_hash, tx_hash, "tx hash must be equal");
            }
            _ => panic!("invalid or failed tx result"),
        }
    }

    #[async_std::test]
    async fn test_should_not_close_when_closure_time_did_not_elapse() {
        let stake = Balance::new(10_u32.into(), BalanceType::HOPR);

        let db = Arc::new(RwLock::new(CoreEthereumDb::new(
            DB::new(RustyLevelDbShim::new_in_memory()),
            *ALICE,
        )));

        let channel = ChannelEntry::new(
            *ALICE,
            *BOB,
            stake,
            U256::zero(),
            ChannelStatus::PendingToClose,
            U256::zero(),
            SystemTime::now()
                .duration_since(UNIX_EPOCH)
                .unwrap()
                .add(Duration::from_secs(100))
                .as_secs()
                .into(),
        );

        db.write()
            .await
            .update_channel_and_snapshot(&channel.get_id(), &channel, &Snapshot::default())
            .await
            .unwrap();

        let tx_queue = TransactionQueue::new(db.clone(), Box::new(MockTransactionExecutor::new()));

        let actions = CoreEthereumActions::new(*ALICE, db.clone(), tx_queue.new_sender());

        assert!(
            matches!(
                actions
                    .close_channel(*BOB, ChannelDirection::Outgoing, false)
                    .await
                    .err()
                    .unwrap(),
                CoreEthereumActionsError::ClosureTimeHasNotElapsed(_)
            ),
            "should fail when the channel closure period did not elapse"
        );
    }

    #[async_std::test]
    async fn test_should_not_close_nonexistent_channel() {
        let _ = env_logger::builder().is_test(true).try_init();

        let db = Arc::new(RwLock::new(CoreEthereumDb::new(
            DB::new(RustyLevelDbShim::new_in_memory()),
            *ALICE,
        )));
        let tx_queue = TransactionQueue::new(db.clone(), Box::new(MockTransactionExecutor::new()));
        let actions = CoreEthereumActions::new(*ALICE, db.clone(), tx_queue.new_sender());

        assert!(
            matches!(
                actions
                    .close_channel(*BOB, ChannelDirection::Outgoing, false)
                    .await
                    .err()
                    .unwrap(),
                CoreEthereumActionsError::ChannelDoesNotExist
            ),
            "should fail when channel does not exist"
        );
    }

    #[async_std::test]
    async fn test_should_not_close_closed_channel() {
        let _ = env_logger::builder().is_test(true).try_init();

        let stake = Balance::new(10_u32.into(), BalanceType::HOPR);

        let db = Arc::new(RwLock::new(CoreEthereumDb::new(
            DB::new(RustyLevelDbShim::new_in_memory()),
            *ALICE,
        )));
        let tx_queue = TransactionQueue::new(db.clone(), Box::new(MockTransactionExecutor::new()));
        let actions = CoreEthereumActions::new(*ALICE, db.clone(), tx_queue.new_sender());

        let channel = ChannelEntry::new(
            *ALICE,
            *BOB,
            stake,
            U256::zero(),
            ChannelStatus::Closed,
            U256::zero(),
            U256::zero(),
        );
        db.write()
            .await
            .update_channel_and_snapshot(&channel.get_id(), &channel, &Snapshot::default())
            .await
            .unwrap();

        assert!(
            matches!(
                actions
                    .close_channel(*BOB, ChannelDirection::Outgoing, false)
                    .await
                    .err()
                    .unwrap(),
                CoreEthereumActionsError::ChannelAlreadyClosed
            ),
            "should fail when channel is already closed"
        );
    }
}<|MERGE_RESOLUTION|>--- conflicted
+++ resolved
@@ -124,14 +124,9 @@
                             "{channel} - remaining closure time is {:?}",
                             channel.remaining_closure_time(current_timestamp())
                         );
-<<<<<<< HEAD
-                        if channel.closure_time_passed(current_timestamp()).unwrap_or(false) {
+                        if channel.closure_time_passed(current_timestamp()) {
                             info!("initiating finalization of channel closure of {channel} in {direction}");
                             self.tx_sender.send(Transaction::CloseChannel(channel, direction)).await
-=======
-                        if channel.closure_time_passed(current_timestamp()) {
-                            self.tx_sender.send(Transaction::CloseChannel(channel)).await
->>>>>>> 1e37418d
                         } else {
                             Err(ClosureTimeHasNotElapsed(
                                 channel
