--- conflicted
+++ resolved
@@ -238,11 +238,7 @@
 
         let actions = CoreEthereumActions::new(*ALICE, db.clone(), tx_sender.clone());
 
-<<<<<<< HEAD
-        let tx_res = actions.open_channel(*BOB, stake).await.unwrap().await.unwrap();
-=======
-        let tx_res = actions.open_channel(bob, stake).await.unwrap().await;
->>>>>>> ffd92689
+        let tx_res = actions.open_channel(*BOB, stake).await.unwrap().await;
 
         match tx_res {
             TransactionResult::ChannelFunded { tx_hash } => {
@@ -731,16 +727,7 @@
 
         let actions = CoreEthereumActions::new(*ALICE, db.clone(), tx_sender.clone());
 
-<<<<<<< HEAD
-        let tx_res = actions
-            .close_channel(*BOB, ChannelDirection::Outgoing, false)
-            .await
-            .unwrap()
-            .await
-            .unwrap();
-=======
-        let tx_res = actions.close_channel(bob, direction, false).await.unwrap().await;
->>>>>>> ffd92689
+        let tx_res = actions.close_channel(*BOB, ChannelDirection::Outgoing, false).await.unwrap().await;
 
         match tx_res {
             TransactionResult::ChannelClosureInitiated { tx_hash } => {
@@ -764,16 +751,7 @@
             .await
             .unwrap();
 
-<<<<<<< HEAD
-        let tx_res = actions
-            .close_channel(*BOB, ChannelDirection::Outgoing, false)
-            .await
-            .unwrap()
-            .await
-            .unwrap();
-=======
-        let tx_res = actions.close_channel(bob, direction, false).await.unwrap().await;
->>>>>>> ffd92689
+        let tx_res = actions.close_channel(*BOB, ChannelDirection::Outgoing, false).await.unwrap().await;
 
         match tx_res {
             TransactionResult::ChannelClosed { tx_hash } => {
