--- conflicted
+++ resolved
@@ -7,26 +7,17 @@
 use utils_log::{debug, error, info};
 use utils_types::primitives::{Address, Balance, BalanceType};
 
-<<<<<<< HEAD
 use crate::{
     errors::{
         CoreEthereumActionsError::{
             ChannelAlreadyClosed, ChannelAlreadyExists, ChannelDoesNotExist, ClosureTimeHasNotElapsed,
-            NotEnoughAllowance,
+            NotEnoughAllowance, PeerAccessDenied
         },
         Result,
     },
+    redeem::redeem_tickets_in_channel,
     transaction_queue::{Transaction, TransactionCompleted, TransactionSender},
 };
-=======
-use crate::errors::CoreEthereumActionsError::{ClosureTimeHasNotElapsed, NotEnoughAllowance, PeerAccessDenied};
-use crate::errors::{
-    CoreEthereumActionsError::{ChannelAlreadyClosed, ChannelAlreadyExists, ChannelDoesNotExist},
-    Result,
-};
-use crate::redeem::redeem_tickets_in_channel;
-use crate::transaction_queue::{Transaction, TransactionCompleted, TransactionSender};
->>>>>>> 1e08edef
 
 #[cfg(all(feature = "wasm", not(test)))]
 use utils_misc::time::wasm::current_timestamp;
@@ -145,10 +136,6 @@
                     }
                 }
                 ChannelStatus::Open => {
-<<<<<<< HEAD
-                    // TODO: emit "channel state change" event
-                    tx_sender.send(Transaction::CloseChannel(channel, direction)).await
-=======
                     if redeem_before_close {
                         // TODO: trigger aggregation
                         // Do not await the redemption, just submit it to the queue
@@ -158,9 +145,8 @@
                         info!("{redeemed} tickets will be redeemed before closing {channel}");
                     }
 
-                    tx_sender.send(Transaction::CloseChannel(channel)).await
+                    tx_sender.send(Transaction::CloseChannel(channel, direction)).await
                     // TODO: emit "channel state change" event
->>>>>>> 1e08edef
                 }
             }
         }
@@ -657,11 +643,7 @@
             tx_queue.transaction_loop().await;
         });
 
-<<<<<<< HEAD
-        let tx_res = close_channel(db.clone(), tx_sender.clone(), *BOB, *ALICE, ChannelDirection::Outgoing)
-=======
-        let tx_res = close_channel(db.clone(), tx_sender.clone(), bob, self_addr, direction, false)
->>>>>>> 1e08edef
+        let tx_res = close_channel(db.clone(), tx_sender.clone(), *BOB, *ALICE, ChannelDirection::Outgoing, false)
             .await
             .unwrap()
             .await
@@ -689,11 +671,7 @@
             .await
             .unwrap();
 
-<<<<<<< HEAD
-        let tx_res = close_channel(db.clone(), tx_sender.clone(), *BOB, *ALICE, ChannelDirection::Outgoing)
-=======
-        let tx_res = close_channel(db.clone(), tx_sender.clone(), bob, self_addr, direction, false)
->>>>>>> 1e08edef
+        let tx_res = close_channel(db.clone(), tx_sender.clone(), *BOB, *ALICE, ChannelDirection::Outgoing, false)
             .await
             .unwrap()
             .await
@@ -748,7 +726,7 @@
             tx_queue.transaction_loop().await;
         });
 
-        let tx_res = close_channel(db.clone(), tx_sender.clone(), *BOB, *ALICE, ChannelDirection::Incoming)
+        let tx_res = close_channel(db.clone(), tx_sender.clone(), *BOB, *ALICE, ChannelDirection::Incoming, false)
             .await
             .unwrap()
             .await
@@ -799,16 +777,10 @@
                 close_channel(
                     db.clone(),
                     tx_queue.new_sender(),
-<<<<<<< HEAD
                     *BOB,
                     *ALICE,
-                    ChannelDirection::Outgoing
-=======
-                    bob,
-                    self_addr,
                     ChannelDirection::Outgoing,
-                    false
->>>>>>> 1e08edef
+                    false,
                 )
                 .await
                 .err()
@@ -834,16 +806,10 @@
                 close_channel(
                     db.clone(),
                     tx_queue.new_sender(),
-<<<<<<< HEAD
                     *BOB,
                     *ALICE,
-                    ChannelDirection::Outgoing
-=======
-                    bob,
-                    self_addr,
                     ChannelDirection::Outgoing,
                     false
->>>>>>> 1e08edef
                 )
                 .await
                 .err()
@@ -886,16 +852,10 @@
                 close_channel(
                     db.clone(),
                     tx_queue.new_sender(),
-<<<<<<< HEAD
                     *BOB,
                     *ALICE,
-                    ChannelDirection::Outgoing
-=======
-                    bob,
-                    self_addr,
                     ChannelDirection::Outgoing,
                     false
->>>>>>> 1e08edef
                 )
                 .await
                 .err()
