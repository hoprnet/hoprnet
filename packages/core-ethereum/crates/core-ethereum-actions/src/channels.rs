--- conflicted
+++ resolved
@@ -6,31 +6,20 @@
 use utils_log::{debug, error, info};
 use utils_types::primitives::{Address, Balance, BalanceType};
 
-<<<<<<< HEAD
-use crate::{
-    errors::{
-        CoreEthereumActionsError::{
-            ChannelAlreadyClosed, ChannelAlreadyExists, ChannelDoesNotExist, ClosureTimeHasNotElapsed,
-            NotEnoughAllowance, PeerAccessDenied,
-        },
+use crate::errors::CoreEthereumActionsError::{
+    BalanceTooLow, ClosureTimeHasNotElapsed, NotEnoughAllowance, PeerAccessDenied,
+};
+use crate::errors::{
+    CoreEthereumActionsError::{ChannelAlreadyClosed, ChannelAlreadyExists, ChannelDoesNotExist},
         Result,
     },
     redeem::TicketRedeemActions,
     transaction_queue::{Transaction, TransactionCompleted},
     CoreEthereumActions,
 };
-=======
-use crate::errors::CoreEthereumActionsError::{
-    BalanceTooLow, ClosureTimeHasNotElapsed, NotEnoughAllowance, PeerAccessDenied,
-};
-use crate::errors::{
-    CoreEthereumActionsError::{ChannelAlreadyClosed, ChannelAlreadyExists, ChannelDoesNotExist},
-    Result,
-};
 use crate::redeem::TicketRedeemActions;
 use crate::transaction_queue::{Transaction, TransactionCompleted};
 use crate::CoreEthereumActions;
->>>>>>> 72db1dfe
 
 #[cfg(all(feature = "wasm", not(test)))]
 use utils_misc::time::wasm::current_timestamp;
@@ -656,11 +645,6 @@
     }
 
     #[async_std::test]
-<<<<<<< HEAD
-    async fn test_close_channel_outgoing() {
-        let _ = env_logger::builder().is_test(true).try_init();
-
-=======
     async fn test_should_not_fund_if_not_enough_balance() {
         let _ = env_logger::builder().is_test(true).try_init();
 
@@ -700,10 +684,10 @@
         );
     }
 
-    async fn base_test_channel_close(direction: ChannelDirection) {
-        let self_addr = Address::random();
-        let bob = Address::random();
->>>>>>> 72db1dfe
+    #[async_std::test]
+    async fn test_close_channel_outgoing() {
+        let _ = env_logger::builder().is_test(true).try_init();
+
         let stake = Balance::new(10_u32.into(), BalanceType::HOPR);
         let random_hash = Hash::new(&random_bytes::<{ Hash::SIZE }>());
 
