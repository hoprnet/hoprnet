--- conflicted
+++ resolved
@@ -5,12 +5,8 @@
     utils_types::primitives::Address
 };
 
-<<<<<<< HEAD
 #[cfg(any(feature = "wasm", test))]
-async fn is_allowed_to_access_network<T>(db: &T, chain_address: &Address) -> Result<bool>
-=======
 pub async fn is_allowed_to_access_network<T>(db: &T, chain_address: &Address) -> Result<bool>
->>>>>>> e4f32fb7
 where
     T: HoprCoreEthereumDbActions,
 {
