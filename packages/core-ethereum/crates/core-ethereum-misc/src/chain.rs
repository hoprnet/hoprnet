--- conflicted
+++ resolved
@@ -1,9 +1,5 @@
 use crate::errors::{
-<<<<<<< HEAD
-    CoreEthereumError::{InvalidArguments, InvalidState, NotAWinningTicket},
-=======
-    CoreEthereumError::{InvalidArguments, InvalidResponseToAcknowledgement, InvalidState},
->>>>>>> d321b5e7
+    CoreEthereumError::{InvalidArguments, InvalidState},
     Result,
 };
 use bindings::{
@@ -20,11 +16,7 @@
 };
 use core_crypto::{
     keypairs::{ChainKeypair, Keypair, OffchainKeypair},
-<<<<<<< HEAD
-    types::VrfParameters,
-=======
-    types::Hash,
->>>>>>> d321b5e7
+    types::{VrfParameters},
 };
 use core_types::{account::AccountSignature, acknowledgement::AcknowledgedTicket};
 use ethers::{
@@ -33,7 +25,6 @@
 };
 use multiaddr::Multiaddr;
 use std::str::FromStr;
-use utils_log::debug;
 use utils_types::{
     primitives::{Address, Balance, BalanceType},
     traits::{BinarySerializable, PeerIdLike},
@@ -54,12 +45,9 @@
     chain_key: Address,
     /// address of HoprChannels smart contract
     hopr_channels: Address,
-<<<<<<< HEAD
+    hopr_announcements: Address,
     /// stateful, if set to true, all methods returns
     /// Safe-compliant ABI
-=======
-    hopr_announcements: Address,
->>>>>>> d321b5e7
     use_safe: bool,
 }
 
@@ -311,7 +299,6 @@
     }
 }
 
-<<<<<<< HEAD
 /// Convert off-chain representation of VRF parameters to representation
 /// that the smart contract understands
 ///
@@ -332,36 +319,6 @@
         h_vx: U256::from_big_endian(&h_v[1..33]),
         h_vy: U256::from_big_endian(&h_v[33..65]),
     }
-=======
-pub async fn prepare_redeem_ticket<T>(
-    _db: &T,
-    counterparty: &Address,
-    _channel_id: &Hash,
-    acked_ticket: &mut AcknowledgedTicket,
-) -> Result<Hash>
-where
-    T: HoprCoreEthereumDbActions,
-{
-    acked_ticket
-        .verify(counterparty)
-        .map_err(|e| InvalidResponseToAcknowledgement(e.to_string()))?;
-
-    todo!("Rewrite acked ticket");
-
-    // if !acked_ticket
-    //     .ticket
-    //     .is_winning(&pre_image, &acked_ticket.response, acked_ticket.ticket.win_prob)
-    // {
-    //     debug!(
-    //         "Failed to submit ticket {}: 'Not a winning ticket.'",
-    //         acked_ticket.response
-    //     );
-
-    //     return Err(NotAWinningTicket);
-    // }
-
-    Ok(Hash::default())
->>>>>>> d321b5e7
 }
 
 /// Convert off-chain representation of acknowledged ticket to representation
@@ -588,11 +545,12 @@
 
         let chain = ChainCalls::new(
             &OffchainKeypair::from_secret(&PRIVATE_KEY).unwrap(),
-            &ChainKeypair::from_secret(&anvil.keys()[0].clone().to_bytes()).unwrap(),
+            &ChainKeypair::from_secret(&anvil.keys()[0].clone().to_bytes().as_slice()).unwrap(),
             HoprAddress::from_bytes(&hopr_channels.address().0).unwrap(),
+            HoprAddress::random(),
         );
 
-        let payload = chain.announce(&test_multiaddr).unwrap();
+        let payload = chain.announce(&test_multiaddr, false).unwrap();
 
         let mut tx = TypedTransaction::Eip1559(Eip1559TransactionRequest::new());
 
@@ -623,14 +581,15 @@
         )
         .await;
 
-        let keypair = ChainKeypair::from_secret(&anvil.keys()[0].clone().to_bytes()).unwrap();
+        let keypair = ChainKeypair::from_secret(&anvil.keys()[0].clone().to_bytes().as_slice()).unwrap();
         let chain = ChainCalls::new(
             &OffchainKeypair::from_secret(&PRIVATE_KEY).unwrap(),
             &keypair,
             HoprAddress::from_bytes(&hopr_channels.address().0).unwrap(),
+            HoprAddress::random(),
         );
 
-        let counterparty = ChainKeypair::from_secret(&anvil.keys()[1].clone().to_bytes()).unwrap();
+        let counterparty = ChainKeypair::from_secret(&anvil.keys()[1].clone().to_bytes().as_slice()).unwrap();
 
         let domain_separator: Hash = hopr_channels
             .domain_separator()
@@ -694,18 +653,8 @@
 
 #[cfg(feature = "wasm")]
 pub mod wasm {
-<<<<<<< HEAD
     use core_crypto::keypairs::{ChainKeypair, OffchainKeypair};
     use core_types::acknowledgement::wasm::AcknowledgedTicket;
-=======
-    use core_crypto::{
-        keypairs::{ChainKeypair, OffchainKeypair},
-        types::Hash,
-    };
-    use core_ethereum_db::db::wasm::Database;
-    use core_types::acknowledgement::AcknowledgedTicket;
-    use js_sys::{Function, JsString};
->>>>>>> d321b5e7
     use multiaddr::Multiaddr;
     use std::str::FromStr;
     use utils_misc::{ok_or_jserr, utils::wasm::JsResult};
@@ -795,49 +744,4 @@
             ok_or_jserr!(self.w.deregister_node_by_safe())
         }
     }
-
-    // #[wasm_bindgen]
-    // pub async fn redeem_ticket(
-    //     db: &Database,
-    //     counterparty: &Address,
-    //     channel_id: &Hash,
-    //     acked_ticket: &mut AcknowledgedTicket,
-    //     submit_ticket: &Function, // (counterparty: Address, ackedTicket)
-    // ) -> JsResult<String> {
-    //     debug!("redeeming ticket for counterparty {counterparty} in channel {channel_id}");
-
-    //     //debug!(">>> READ prepare_redeem_ticket");
-    //     let pre_image = {
-    //         let val = db.as_ref_counted();
-    //         let g = val.read().await;
-
-    //         super::prepare_redeem_ticket(&*g, counterparty, channel_id, acked_ticket).await?
-    //     };
-    //     //debug!("<<< READ prepare_redeem_ticket");
-
-    //     let this = JsValue::undefined();
-    //     debug!("submitting tx for ticket redemption in channel {channel_id} to {counterparty}");
-    //     let res = submit_ticket.call2(
-    //         &this,
-    //         &<JsValue as From<Address>>::from(counterparty.to_owned()),
-    //         &<JsValue as From<AcknowledgedTicket>>::from(acked_ticket.to_owned()),
-    //     )?;
-
-    //     let promise: js_sys::Promise = js_sys::Promise::from(res);
-
-    //     let receipt = wasm_bindgen_futures::JsFuture::from(promise)
-    //         .await
-    //         .map_err(|e| format!("Error while trying to submit ticket {:?}", e))?;
-
-    //     //debug!(">>> WRITE after_redeem_ticket");
-    //     {
-    //         let val = db.as_ref_counted();
-    //         let mut g = val.write().await;
-    //         super::after_redeem_ticket(&mut *g, channel_id, &pre_image, acked_ticket).await?;
-    //     }
-    //     //debug!("<<< WRITE after_redeem_ticket");
-    //     debug!("Successfully submitted ticket {}", acked_ticket.response);
-
-    //     Ok(JsString::from(receipt).as_string().unwrap_or("no receipt given".into()))
-    // }
 }