--- conflicted
+++ resolved
@@ -11,14 +11,6 @@
 [lib]
 crate-type = ["cdylib", "rlib"]
 
-<<<<<<< HEAD
-[features]
-default = ["console_error_panic_hook", "wasm"]
-wasm = [ "dep:wasm-bindgen", "dep:js-sys", "dep:wasm-bindgen-futures" ]
-console_error_panic_hook = [ "dep:console_error_panic_hook" ]
-
-=======
->>>>>>> 25750d42
 [dependencies]
 async-std = { version = "1.12.0", features = ["attributes"] }
 async-trait = "0.1"
@@ -27,22 +19,14 @@
 js-sys = { version = "0.3.63", optional = true }
 libp2p-identity = "0.1.2"
 thiserror = "1.0"
-<<<<<<< HEAD
-utils-db = { path = "../../../utils/crates/utils-db" }
-utils-log = { path = "../../../utils/crates/utils-log" }
-utils-misc = { path = "../../../utils/crates/utils-misc" }
-utils-proc-macros = { path = "../../../utils/crates/utils-proc-macros" }
-utils-types = { path = "../../../utils/crates/utils-types" }
-=======
->>>>>>> 25750d42
-wasm-bindgen = { workspace = true, optional = true }
-wasm-bindgen-futures = { version = "0.4.36", features = ["futures-core-03-stream"], optional = true }
-
 core-crypto = { path = "../../../core/crates/core-crypto", default-features = false }
 core-ethereum-db = { path = "../core-ethereum-db", default-features = false }
 utils-db = { path = "../../../utils/crates/utils-db", default-features = false }
 utils-log = { path = "../../../utils/crates/utils-log", default-features = false }
+utils-misc = { path = "../../../utils/crates/utils-misc", default-features = false }
 utils-types = { path = "../../../utils/crates/utils-types", default-features = false }
+wasm-bindgen = { workspace = true, optional = true }
+wasm-bindgen-futures = { version = "0.4.36", features = ["futures-core-03-stream"], optional = true }
 
 [dev-dependencies]
 env_logger = "0.10"
@@ -65,5 +49,5 @@
 
 [features]
 default = ["console_error_panic_hook", "wasm"]
-wasm = [ "dep:wasm-bindgen", "dep:js-sys", "core-crypto/wasm", "core-ethereum-db/wasm", "utils-db/wasm", "utils-log/wasm", "utils-types/wasm" ]
+wasm = [ "dep:wasm-bindgen", "dep:wasm-bindgen-futures", "dep:js-sys", "core-crypto/wasm", "core-ethereum-db/wasm", "utils-db/wasm", "utils-log/wasm", "utils-types/wasm" ]
 console_error_panic_hook = [ "dep:console_error_panic_hook" ]