[package]
name = "core-ethereum-misc"
version = "0.3.0"
authors = ["HOPR Association <tech@hoprnet.org>"]
edition = "2021"
description = "Core-Ethereum-specific interaction with the backend database"
homepage = "https://hoprnet.org/"
repository = "https://github.com/hoprnet/hoprnet"
license = "GPL-3.0-only"

[lib]
crate-type = ["cdylib", "rlib"]

[dependencies]
async-std = { version = "1.12.0", features = ["attributes"] }
async-trait = "0.1"
console_error_panic_hook = { version = "0.1.7", optional = true }
futures = "0.3"
<<<<<<< HEAD
js-sys = { version = "0.3.63", optional = true }
libp2p-identity = "0.2.2"
=======
js-sys = { workspace = true, optional = true }
libp2p-identity = { workspace = true }
>>>>>>> bc262885
thiserror = "1.0"
wasm-bindgen = { workspace = true, optional = true }
wasm-bindgen-futures = { version = "0.4.36", features = ["futures-core-03-stream"], optional = true }

core-crypto = { path = "../../../core/crates/core-crypto", default-features = false }
core-ethereum-db = { path = "../core-ethereum-db", default-features = false }
core-types = { path = "../../../core/crates/core-types", default-features = false }
utils-db = { path = "../../../utils/crates/utils-db", default-features = false }
utils-misc = { path = "../../../utils/crates/utils-misc", default-features = false }
utils-log = { path = "../../../utils/crates/utils-log", default-features = false }
utils-types = { path = "../../../utils/crates/utils-types", default-features = false }


[dev-dependencies]
env_logger = "0.10"
mockall = "0.11.4"
hex-literal = "0.4"

[target.'cfg(not(target_arch = "wasm32"))'.dev-dependencies]
rusty-leveldb = "1.0"

[target.'cfg(not(target_arch = "wasm32"))'.build-dependencies]
wasm-pack = { workspace = true }
wasm-opt = { workspace = true }

[package.metadata.wasm-pack.profile.dev]
wasm-opt = false

[package.metadata.wasm-pack.profile.release]
wasm-opt = ['-O', '--enable-reference-types']

[features]
default = ["console_error_panic_hook", "wasm"]
wasm = [ "dep:wasm-bindgen", "dep:wasm-bindgen-futures", "dep:js-sys", "core-crypto/wasm", "core-ethereum-db/wasm", "core-types/wasm", "utils-db/wasm", "utils-log/wasm", "utils-types/wasm", "utils-misc/wasm" ]
console_error_panic_hook = [ "dep:console_error_panic_hook" ]<|MERGE_RESOLUTION|>--- conflicted
+++ resolved
@@ -16,13 +16,8 @@
 async-trait = "0.1"
 console_error_panic_hook = { version = "0.1.7", optional = true }
 futures = "0.3"
-<<<<<<< HEAD
-js-sys = { version = "0.3.63", optional = true }
-libp2p-identity = "0.2.2"
-=======
 js-sys = { workspace = true, optional = true }
 libp2p-identity = { workspace = true }
->>>>>>> bc262885
 thiserror = "1.0"
 wasm-bindgen = { workspace = true, optional = true }
 wasm-bindgen-futures = { version = "0.4.36", features = ["futures-core-03-stream"], optional = true }
