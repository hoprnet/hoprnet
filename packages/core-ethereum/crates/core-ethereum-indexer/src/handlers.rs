use crate::errors::{CoreEthereumIndexerError, Result};
use bindings::{
    hopr_announcements::HoprAnnouncementsEvents, hopr_channels::HoprChannelsEvents,
<<<<<<< HEAD
    hopr_network_registry::HoprNetworkRegistryEvents, hopr_node_management_module::HoprNodeManagementModuleEvents,
    hopr_node_safe_registry::HoprNodeSafeRegistryEvents, hopr_token::HoprTokenEvents,
=======
    hopr_network_registry::HoprNetworkRegistryEvents, hopr_token::HoprTokenEvents,
>>>>>>> 2d5893a1
};
use core_crypto::types::OffchainSignature;
use core_ethereum_db::traits::HoprCoreEthereumDbActions;
use core_types::{
    account::{AccountEntry, AccountSignature, AccountType},
    channels::{generate_channel_id, ChannelEntry, ChannelStatus},
};
use ethers::{contract::EthLogDecode, core::abi::RawLog};
use ethnum::u256;
use utils_types::primitives::{Address, Balance, BalanceType, Snapshot, U256};

<<<<<<< HEAD
/// Holds addresses of deployed HOPR contracts
pub struct DeploymentExtract {
    /// HoprChannels contract, manages mixnet incentives
    channels: Address,
    /// HoprToken contract, the HOPR token
    token: Address,
    /// HoprNetworkRegistry contract, manages authorization to
    /// participate in the HOPR network
    network_registry: Address,
    /// HoprAnnouncements, announces network information
    announcements: Address,
    /// HoprNodeSafeRegistry, mapping from chain_key to Safe instance
    node_safe_registry: Address,
    /// NodeManagementModule, permission module for Safe
    node_management_module: Address,
}

pub trait IndexerCallbacks {
    fn own_channel_updated(&self, channel_entry: ChannelEntry);

    fn channel_updated(&self, channel_entry: ChannelEntry);

    fn new_announcement(&self, account_entry: AccountEntry);
}

pub struct ContractEventHandlers<Cbs> {
=======
struct DeploymentExtract {
    channels: Address,
    token: Address,
    network_registry: Address,
    announcements: Address,
}

struct Handlers {
>>>>>>> 2d5893a1
    /// channels, announcements, network_registry, token: contract addresses
    /// whose event we process
    addresses: DeploymentExtract,
    /// monitor the Hopr Token events, ignore rest
    address_to_monitor: Address,
<<<<<<< HEAD
    /// own address, aka msg.sender
    chain_key: Address,
    /// callbacks to inform other modules
    cbs: Cbs,
}

impl<Cbs> ContractEventHandlers<Cbs>
where
    Cbs: IndexerCallbacks,
{
    async fn on_announcement_event<T>(
=======
}

impl Handlers {
    pub(super) async fn on_announcement_event<T>(
>>>>>>> 2d5893a1
        &self,
        db: &mut T,
        log: &RawLog,
        block_number: u32,
        snapshot: &Snapshot,
    ) -> Result<AccountEntry>
    where
        T: HoprCoreEthereumDbActions,
    {
        Ok(match HoprAnnouncementsEvents::decode_log(log)? {
            HoprAnnouncementsEvents::AddressAnnouncementFilter(address_announcement) => {
                let maybe_account = db.get_account(&address_announcement.node.try_into()?).await?;

                if let Some(mut account) = maybe_account {
                    let new_entry_type = AccountType::Announced {
                        multiaddr: address_announcement.base_multiaddr.try_into()?,
                        updated_block: block_number,
                    };

                    account.update(new_entry_type);
                    db.update_account_and_snapshot(&account, snapshot).await?;

                    account
                } else {
                    return Err(CoreEthereumIndexerError::AnnounceBeforeKeyBinding);
                }
            }
            HoprAnnouncementsEvents::KeyBindingFilter(key_binding) => {
                if db.get_account(&key_binding.chain_key.try_into()?).await?.is_some() {
                    return Err(CoreEthereumIndexerError::UnsupportedKeyRebinding);
                }

                let updated_account = AccountEntry::new(
                    key_binding.ed_25519_pub_key.try_into()?,
                    key_binding.chain_key.try_into()?,
                    AccountType::NotAnnounced,
                );

                let sig = AccountSignature {
                    signature: OffchainSignature::try_from((key_binding.ed_25519_sig_0, key_binding.ed_25519_sig_1))?,
                    pub_key: key_binding.ed_25519_pub_key.try_into()?,
                    chain_key: key_binding.chain_key.try_into()?,
                };

                if !sig.verify() {
                    return Err(CoreEthereumIndexerError::AccountEntrySignatureVerification);
                }
<<<<<<< HEAD

                db.update_account_and_snapshot(&updated_account, snapshot).await?;

=======

                db.update_account_and_snapshot(&updated_account, snapshot).await?;

>>>>>>> 2d5893a1
                updated_account
            }
            HoprAnnouncementsEvents::RevokeAnnouncementFilter(revocation) => {
                let maybe_account = db.get_account(&revocation.node.try_into()?).await?;

                if let Some(mut account) = maybe_account {
                    account.update(AccountType::NotAnnounced);
                    db.update_account_and_snapshot(&account, snapshot).await?;

                    account
                } else {
                    return Err(CoreEthereumIndexerError::RevocationBeforeKeyBinding);
                }
            }
        })
    }

<<<<<<< HEAD
    async fn on_channel_event<T>(&self, db: &mut T, log: &RawLog, snapshot: &Snapshot) -> Result<()>
=======
    pub(super) async fn on_channel_event<T>(&self, db: &mut T, log: &RawLog, snapshot: &Snapshot) -> Result<()>
>>>>>>> 2d5893a1
    where
        T: HoprCoreEthereumDbActions,
    {
        Ok(match HoprChannelsEvents::decode_log(log)? {
            HoprChannelsEvents::ChannelBalanceDecreasedFilter(balance_decreased) => {
                let maybe_channel = db.get_channel(&balance_decreased.channel_id.try_into()?).await?;

                if let Some(mut channel) = maybe_channel {
                    channel.balance = channel
                        .balance
                        .sub(&Balance::new(balance_decreased.new_balance.into(), BalanceType::HOPR));

                    db.update_channel_and_snapshot(&balance_decreased.channel_id.try_into()?, &channel, snapshot)
                        .await?;
                } else {
                    return Err(CoreEthereumIndexerError::ChannelDoesNotExist);
                }
            }
            HoprChannelsEvents::ChannelBalanceIncreasedFilter(balance_increased) => {
                let maybe_channel = db.get_channel(&balance_increased.channel_id.try_into()?).await?;

                if let Some(mut channel) = maybe_channel {
                    channel.balance = channel
                        .balance
                        .add(&Balance::new(balance_increased.new_balance.into(), BalanceType::HOPR));

                    db.update_channel_and_snapshot(&balance_increased.channel_id.try_into()?, &channel, snapshot)
                        .await?;
                } else {
                    return Err(CoreEthereumIndexerError::ChannelDoesNotExist);
                }
            }
            HoprChannelsEvents::ChannelClosedFilter(channel_closed) => {
                let maybe_channel = db.get_channel(&channel_closed.channel_id.try_into()?).await?;

                if let Some(mut channel) = maybe_channel {
                    channel.status = ChannelStatus::Closed;

                    db.update_channel_and_snapshot(&channel_closed.channel_id.try_into()?, &channel, snapshot)
                        .await?;
                } else {
                    return Err(CoreEthereumIndexerError::ChannelDoesNotExist);
                }
            }
            HoprChannelsEvents::ChannelOpenedFilter(channel_opened) => {
                let source: Address = channel_opened.source.0.try_into()?;
                let destination: Address = channel_opened.destination.0.try_into()?;

                let channel_id = generate_channel_id(&source, &destination);

                let maybe_channel = db.get_channel(&channel_id).await?;

                if let Some(mut channel) = maybe_channel {
                    channel.status = ChannelStatus::Open;

                    db.update_channel_and_snapshot(&channel_id, &channel, snapshot).await?;
                } else {
                    let new_channel = ChannelEntry::new(
                        source,
                        destination,
                        Balance::new(0u64.into(), utils_types::primitives::BalanceType::HOPR),
                        0u64.into(),
                        ChannelStatus::Open,
                        1u64.into(),
                        0u64.into(),
                    );

                    db.update_channel_and_snapshot(&channel_id, &new_channel, snapshot)
                        .await?;
                }
            }
            HoprChannelsEvents::TicketRedeemedFilter(ticket_redeemed) => {
                let maybe_channel = db.get_channel(&ticket_redeemed.channel_id.try_into()?).await?;

                if let Some(mut channel) = maybe_channel {
                    channel.ticket_index = ticket_redeemed.new_ticket_index.into();

                    db.update_channel_and_snapshot(&ticket_redeemed.channel_id.try_into()?, &channel, snapshot)
                        .await?;
                } else {
                    return Err(CoreEthereumIndexerError::ChannelDoesNotExist);
                }
            }
            HoprChannelsEvents::OutgoingChannelClosureInitiatedFilter(closure_initiated) => {
                let maybe_channel = db.get_channel(&closure_initiated.channel_id.try_into()?).await?;

                if let Some(mut channel) = maybe_channel {
                    channel.status = ChannelStatus::PendingToClose;
                    channel.closure_time = closure_initiated.closure_time.into();

                    db.update_channel_and_snapshot(&closure_initiated.channel_id.try_into()?, &channel, snapshot)
                        .await?;
                } else {
                    return Err(CoreEthereumIndexerError::ChannelDoesNotExist);
                }
            }
        })
    }

<<<<<<< HEAD
    async fn on_token_event<T>(&self, db: &mut T, log: &RawLog, snapshot: &Snapshot) -> Result<()>
=======
    pub(super) async fn on_token_event<T>(&self, db: &mut T, log: &RawLog, snapshot: &Snapshot) -> Result<()>
>>>>>>> 2d5893a1
    where
        T: HoprCoreEthereumDbActions,
    {
        Ok(match HoprTokenEvents::decode_log(log)? {
            HoprTokenEvents::TransferFilter(transfered) => {
                let from: Address = transfered.from.0.try_into()?;
                let to: Address = transfered.to.0.try_into()?;

                let value: U256 = u256::from_be_bytes(transfered.value.into()).into();

                if to.ne(&self.address_to_monitor) && from.ne(&self.address_to_monitor) {
                    return Ok(());
                } else if to.eq(&self.address_to_monitor) {
                    db.add_hopr_balance(&Balance::new(value, BalanceType::HOPR), snapshot)
                        .await?;
                } else if from.eq(&self.address_to_monitor) {
                    db.sub_hopr_balance(&Balance::new(value, BalanceType::HOPR), snapshot)
                        .await?;
                }
            }
            _ => {
                // don't care. Not important to HOPR
            }
        })
    }

<<<<<<< HEAD
    async fn on_network_registry_event<T>(&self, db: &mut T, log: &RawLog, snapshot: &Snapshot) -> Result<()>
=======
    pub(super) async fn on_network_registry_event<T>(&self, db: &mut T, log: &RawLog, snapshot: &Snapshot) -> Result<()>
>>>>>>> 2d5893a1
    where
        T: HoprCoreEthereumDbActions,
    {
        Ok(match HoprNetworkRegistryEvents::decode_log(log)? {
            HoprNetworkRegistryEvents::DeregisteredByManagerFilter(deregistered) => {
                db.remove_from_network_registry(
                    &deregistered.node_address.0.try_into()?,
                    &deregistered.staking_account.0.try_into()?,
                    snapshot,
                )
                .await?;
            }
            HoprNetworkRegistryEvents::DeregisteredFilter(deregistered) => {
                db.remove_from_network_registry(
                    &deregistered.node_address.0.try_into()?,
                    &deregistered.staking_account.0.try_into()?,
                    snapshot,
                )
                .await?;
            }
            HoprNetworkRegistryEvents::EligibilityUpdatedFilter(eligibility_updated) => {
                db.set_eligible(
                    &eligibility_updated.staking_account.0.try_into()?,
                    eligibility_updated.eligibility,
                    snapshot,
                )
                .await?;
            }
            HoprNetworkRegistryEvents::NetworkRegistryStatusUpdatedFilter(enabled) => {
                db.set_network_registry(enabled.is_enabled, snapshot).await?;
            }
            HoprNetworkRegistryEvents::RegisteredByManagerFilter(registered) => {
                db.add_to_network_registry(
                    &registered.node_address.0.try_into()?,
                    &registered.staking_account.0.try_into()?,
                    snapshot,
                )
                .await?;
            }
            HoprNetworkRegistryEvents::RegisteredFilter(registered) => {
                db.add_to_network_registry(
                    &registered.node_address.0.try_into()?,
                    &registered.staking_account.0.try_into()?,
                    snapshot,
                )
                .await?;
            }
            HoprNetworkRegistryEvents::RequirementUpdatedFilter(_) => {
                // TODO: implement this
            }
            _ => {
                // don't care. Not important to HOPR
            }
        })
    }

<<<<<<< HEAD
    async fn on_node_safe_registry_event<T>(&self, db: &mut T, log: &RawLog, snapshot: &Snapshot) -> Result<()>
    where
        T: HoprCoreEthereumDbActions,
    {
        println!("handling safe registry events");
        Ok(match HoprNodeSafeRegistryEvents::decode_log(log)? {
            HoprNodeSafeRegistryEvents::RegisteredNodeSafeFilter(registered) => {
                if self.chain_key.eq(&registered.node_address.0.try_into()?) {
                    db.set_mfa_protected_and_update_snapshot(Some(registered.safe_address.0.try_into()?), snapshot)
                        .await?;
                }
            }
            HoprNodeSafeRegistryEvents::DergisteredNodeSafeFilter(deregistered) => {
                if self.chain_key.eq(&deregistered.node_address.0.try_into()?) {
                    if let Some(_) = db.is_mfa_protected().await? {
                        db.set_mfa_protected_and_update_snapshot(None, snapshot).await?;
                    } else {
                        return Err(CoreEthereumIndexerError::MFAModuleDoesNotExist);
                    }
                }
            }
        })
    }

    async fn on_node_management_module_event<T>(&self, db: &mut T, log: &RawLog, snapshot: &Snapshot) -> Result<()>
    where
        T: HoprCoreEthereumDbActions,
    {
        Ok(match HoprNodeManagementModuleEvents::decode_log(log)? {
            _ => {
                // don't care at the moment
            }
        })
    }
=======
>>>>>>> 2d5893a1
    pub async fn on_event<T>(
        &self,
        db: &mut T,
        address: &Address,
        block_number: u32,
        log: &RawLog,
        snapshot: &Snapshot,
    ) -> Result<()>
    where
        T: HoprCoreEthereumDbActions,
    {
        Ok(if address.eq(&self.addresses.announcements) {
            self.on_announcement_event(db, log, block_number, snapshot).await?;
        } else if address.eq(&self.addresses.channels) {
            self.on_channel_event(db, log, snapshot).await?;
        } else if address.eq(&self.addresses.network_registry) {
            self.on_network_registry_event(db, log, snapshot).await?;
        } else if address.eq(&self.addresses.token) {
            self.on_token_event(db, log, snapshot).await?;
<<<<<<< HEAD
        } else if address.eq(&self.addresses.node_safe_registry) {
            self.on_node_safe_registry_event(db, log, snapshot).await?
        } else if address.eq(&self.addresses.node_management_module) {
            self.on_node_management_module_event(db, log, snapshot).await?
=======
>>>>>>> 2d5893a1
        } else {
            return Err(CoreEthereumIndexerError::UnknownContract(address.clone()));
        })
    }
}

#[cfg(test)]
pub mod tests {
    use super::ContractEventHandlers;
    use async_std;
    use bindings::{
        hopr_announcements::{AddressAnnouncementFilter, KeyBindingFilter, RevokeAnnouncementFilter},
        hopr_channels::{
            ChannelBalanceDecreasedFilter, ChannelBalanceIncreasedFilter, ChannelClosedFilter, ChannelOpenedFilter,
            OutgoingChannelClosureInitiatedFilter, TicketRedeemedFilter,
        },
        hopr_network_registry::{
            DeregisteredByManagerFilter, DeregisteredFilter, EligibilityUpdatedFilter,
            NetworkRegistryStatusUpdatedFilter, RegisteredByManagerFilter, RegisteredFilter,
        },
<<<<<<< HEAD
        hopr_node_safe_registry::{DergisteredNodeSafeFilter, RegisteredNodeSafeFilter},
=======
>>>>>>> 2d5893a1
        hopr_token::TransferFilter,
    };
    use core_crypto::keypairs::{Keypair, OffchainKeypair};
    use core_ethereum_db::{db::CoreEthereumDb, traits::HoprCoreEthereumDbActions};
    use core_types::{
        account::{AccountEntry, AccountSignature, AccountType},
        channels::{generate_channel_id, ChannelEntry, ChannelStatus},
    };
    use ethers::{
        abi::{encode, Address as EthereumAddress, RawLog, Token},
        prelude::*,
        types::U256 as EthU256,
    };
    use hex_literal::hex;
    use multiaddr::Multiaddr;
    use primitive_types::H256;
    use std::str::FromStr;
    use std::sync::{Arc, Mutex};
    use utils_db::{db::DB, leveldb::rusty::RustyLevelDbShim};
    use utils_types::{
        primitives::{Address, Balance, BalanceType, Snapshot, U256},
        traits::BinarySerializable,
    };

    use super::Handlers;

    const SELF_PRIV_KEY: [u8; 32] = hex!("492057cf93e99b31d2a85bc5e98a9c3aa0021feec52c227cc8170e8f7d047775");
    const COUNTERPARTY_CHAIN_ADDRESS: [u8; 20] = hex!("f1a73ef496c45e260924a9279d2d9752ae378812");
    const SELF_CHAIN_ADDRESS: [u8; 20] = hex!("2e505638d318598334c0a2c2e887e0ff1a23ec6a");
    const STAKE_ADDRESS: [u8; 20] = hex!("4331eaa9542b6b034c43090d9ec1c2198758dbc3");

    const CHANNELS_ADDR: [u8; 20] = hex!("bab20aea98368220baa4e3b7f151273ee71df93b"); // just a dummy
    const TOKEN_ADDR: [u8; 20] = hex!("47d1677e018e79dcdd8a9c554466cb1556fa5007"); // just a dummy
    const NETWORK_REGISTRY_ADDR: [u8; 20] = hex!("a469d0225f884fb989cbad4fe289f6fd2fb98051"); // just a dummy
    const ANNOUNCEMENTS_ADDR: [u8; 20] = hex!("11db4791bf45ef31a10ea4a1b5cb90f46cc72c7e"); // just a dummy
<<<<<<< HEAD
    const NODE_SAFE_REGISTRY_ADDR: [u8; 20] = hex!("157e8439b2316ac87fdd4eca2b2cec43743b5cc8"); // just a dummy
    const SAFE_MANAGEMENT_MODULE_ADDR: [u8; 20] = hex!("9b91245a65ad469163a86e32b2281af7a25f38ce"); // just a dummy
    const SAFE_INSTANCE_ADDR: [u8; 20] = hex!("b93d7fdd605fb64fdcc87f21590f950170719d47"); // just a dummy
=======
>>>>>>> 2d5893a1

    fn create_mock_db() -> CoreEthereumDb<RustyLevelDbShim> {
        let opt = rusty_leveldb::in_memory();
        let db = rusty_leveldb::DB::open("test", opt).unwrap();

        CoreEthereumDb::new(
            DB::new(RustyLevelDbShim::new(Arc::new(Mutex::new(db)))),
            Address::random(),
        )
    }

<<<<<<< HEAD
    struct DummyCallbacks {}

    impl super::IndexerCallbacks for DummyCallbacks {
        fn channel_updated(&self, channel_entry: ChannelEntry) {}

        fn new_announcement(&self, account_entry: AccountEntry) {}

        fn own_channel_updated(&self, channel_entry: ChannelEntry) {}
    }

    fn init_handlers() -> ContractEventHandlers<DummyCallbacks> {
        ContractEventHandlers {
=======
    fn init_handlers() -> Handlers {
        Handlers {
>>>>>>> 2d5893a1
            addresses: super::DeploymentExtract {
                channels: CHANNELS_ADDR.try_into().unwrap(),
                token: TOKEN_ADDR.try_into().unwrap(),
                network_registry: NETWORK_REGISTRY_ADDR.try_into().unwrap(),
                announcements: ANNOUNCEMENTS_ADDR.try_into().unwrap(),
<<<<<<< HEAD
                node_safe_registry: NODE_SAFE_REGISTRY_ADDR.try_into().unwrap(),
                node_management_module: SAFE_MANAGEMENT_MODULE_ADDR.try_into().unwrap(),
            },
            chain_key: SELF_CHAIN_ADDRESS.try_into().unwrap(),
            address_to_monitor: SELF_CHAIN_ADDRESS.try_into().unwrap(),
            cbs: DummyCallbacks {},
=======
            },
            address_to_monitor: SELF_CHAIN_ADDRESS.try_into().unwrap(),
>>>>>>> 2d5893a1
        }
    }

    #[async_std::test]
    async fn announce_keybinding() {
        let handlers = init_handlers();
        let mut db = create_mock_db();

        let keypair = OffchainKeypair::from_secret(&SELF_PRIV_KEY).unwrap();
        let chain_key = Address::from_bytes(&SELF_CHAIN_ADDRESS).unwrap();

        let sig = AccountSignature::new(&keypair, chain_key);

        let keybinding_log = RawLog {
            topics: vec![KeyBindingFilter::signature()],
            data: encode(&[
                Token::FixedBytes(Vec::from(sig.signature.to_bytes())),
                Token::FixedBytes(Vec::from(sig.pub_key.to_bytes())),
                Token::Address(EthereumAddress::from_slice(&chain_key.to_bytes())),
            ]),
        };

        let account_entry = AccountEntry::new(keypair.public().clone(), chain_key, AccountType::NotAnnounced);

        handlers
            .on_event(
                &mut db,
                &handlers.addresses.announcements,
                0u32,
                &keybinding_log,
                &Snapshot::default(),
            )
            .await
            .unwrap();

        assert_eq!(db.get_account(&chain_key).await.unwrap().unwrap(), account_entry);
    }

    #[async_std::test]
    async fn announce_address_announcement() {
        let handlers = init_handlers();
        let mut db = create_mock_db();

        let keypair = OffchainKeypair::from_secret(&SELF_PRIV_KEY).unwrap();
        let chain_key = Address::from_bytes(&SELF_CHAIN_ADDRESS).unwrap();

        // Assume that there is a keybinding
        let account_entry = AccountEntry::new(keypair.public().clone(), chain_key, AccountType::NotAnnounced);

        db.update_account_and_snapshot(&account_entry, &Snapshot::default())
            .await
            .unwrap();

        let test_multiaddr = Multiaddr::from_str("/ip4/1.2.3.4/tcp/56").unwrap();

        let address_announcement_log = RawLog {
            topics: vec![AddressAnnouncementFilter::signature()],
            data: encode(&[
                Token::Address(EthereumAddress::from_slice(&chain_key.to_bytes())),
                Token::String(test_multiaddr.to_string()),
            ]),
        };

        let announced_account_entry = AccountEntry::new(
            keypair.public().clone(),
            chain_key,
            AccountType::Announced {
                multiaddr: test_multiaddr,
                updated_block: 0,
            },
        );

        handlers
            .on_event(
                &mut db,
                &handlers.addresses.announcements,
                0u32,
                &address_announcement_log,
                &Snapshot::default(),
            )
            .await
            .unwrap();

        assert_eq!(
            db.get_account(&chain_key).await.unwrap().unwrap(),
            announced_account_entry
        );
    }

    #[async_std::test]
    async fn announce_revoke() {
        let handlers = init_handlers();
        let mut db = create_mock_db();
<<<<<<< HEAD

        let keypair = OffchainKeypair::from_secret(&SELF_PRIV_KEY).unwrap();
        let chain_key = Address::from_bytes(&SELF_CHAIN_ADDRESS).unwrap();

        let test_multiaddr = Multiaddr::from_str("/ip4/1.2.3.4/tcp/56").unwrap();

=======

        let keypair = OffchainKeypair::from_secret(&SELF_PRIV_KEY).unwrap();
        let chain_key = Address::from_bytes(&SELF_CHAIN_ADDRESS).unwrap();

        let test_multiaddr = Multiaddr::from_str("/ip4/1.2.3.4/tcp/56").unwrap();

>>>>>>> 2d5893a1
        // Assume that there is a keybinding and an address announcement
        let announced_account_entry = AccountEntry::new(
            keypair.public().clone(),
            chain_key,
            AccountType::Announced {
                multiaddr: test_multiaddr,
                updated_block: 0,
            },
        );

        db.update_account_and_snapshot(&announced_account_entry, &Snapshot::default())
            .await
            .unwrap();

        let revoke_announcement_log = RawLog {
            topics: vec![RevokeAnnouncementFilter::signature()],
            data: encode(&[Token::Address(EthereumAddress::from_slice(&chain_key.to_bytes()))]),
        };

        let account_entry = AccountEntry::new(keypair.public().clone(), chain_key, AccountType::NotAnnounced);

        handlers
            .on_event(
                &mut db,
                &handlers.addresses.announcements,
                0u32,
                &revoke_announcement_log,
                &Snapshot::default(),
            )
            .await
            .unwrap();

        assert_eq!(db.get_account(&chain_key).await.unwrap().unwrap(), account_entry);
    }

    #[async_std::test]
    async fn on_token_transfer_to() {
        let handlers = init_handlers();
        let mut db = create_mock_db();

        let chain_key = Address::from_bytes(&SELF_CHAIN_ADDRESS).unwrap();

        let value = U256::max();

        let transferred_log = RawLog {
            topics: vec![
                TransferFilter::signature(),
                H256::from_slice(&Address::default().to_bytes32()),
                H256::from_slice(&chain_key.to_bytes32()),
            ],
            data: encode(&[Token::Uint(EthU256::from_big_endian(&value.to_bytes()))]),
        };

        handlers
            .on_event(
                &mut db,
                &handlers.addresses.token,
                0u32,
                &transferred_log,
                &Snapshot::default(),
            )
            .await
            .unwrap();

        assert_eq!(
            db.get_hopr_balance().await.unwrap(),
            Balance::new(value, BalanceType::HOPR)
        )
    }

    #[async_std::test]
    async fn on_token_transfer_from() {
        let handlers = init_handlers();
        let mut db = create_mock_db();

        let chain_key = Address::from_bytes(&SELF_CHAIN_ADDRESS).unwrap();

        let value = U256::max();

        db.set_hopr_balance(&Balance::new(value, BalanceType::HOPR))
            .await
            .unwrap();

        let transferred_log = RawLog {
            topics: vec![
                TransferFilter::signature(),
                H256::from_slice(&chain_key.to_bytes32()),
                H256::from_slice(&Address::default().to_bytes32()),
            ],
            data: encode(&[Token::Uint(EthU256::from_big_endian(&value.to_bytes()))]),
        };

        handlers
            .on_event(
                &mut db,
                &handlers.addresses.token,
                0u32,
                &transferred_log,
                &Snapshot::default(),
            )
<<<<<<< HEAD
            .await
            .unwrap();
=======
            .await;
>>>>>>> 2d5893a1

        assert_eq!(
            db.get_hopr_balance().await.unwrap(),
            Balance::new(U256::zero(), BalanceType::HOPR)
        )
    }

    #[async_std::test]
    async fn on_network_registry_event_registered() {
        let handlers = init_handlers();
        let mut db = create_mock_db();

        let chain_key = Address::from_bytes(&SELF_CHAIN_ADDRESS).unwrap();
        let stake_address = Address::from_bytes(&STAKE_ADDRESS).unwrap();

        let registered_log = RawLog {
            topics: vec![
                RegisteredFilter::signature(),
                H256::from_slice(&stake_address.to_bytes32()),
                H256::from_slice(&chain_key.to_bytes32()),
            ],
            data: encode(&[]),
        };

        handlers
            .on_event(
                &mut db,
                &handlers.addresses.network_registry,
                0u32,
                &registered_log,
                &Snapshot::default(),
            )
            .await
            .unwrap();

        let stored = db
            .find_hopr_node_using_account_in_network_registry(&stake_address)
            .await
            .unwrap();

        assert_eq!(stored, vec![chain_key]);
    }

    #[async_std::test]
    async fn on_network_registry_event_registered_by_manager() {
        let handlers = init_handlers();
        let mut db = create_mock_db();

        let chain_key = Address::from_bytes(&SELF_CHAIN_ADDRESS).unwrap();
        let stake_address = Address::from_bytes(&STAKE_ADDRESS).unwrap();

        let registered_log = RawLog {
            topics: vec![
                RegisteredByManagerFilter::signature(),
                H256::from_slice(&stake_address.to_bytes32()),
                H256::from_slice(&chain_key.to_bytes32()),
            ],
            data: encode(&[]),
        };

        handlers
            .on_event(
                &mut db,
                &handlers.addresses.network_registry,
                0u32,
                &registered_log,
                &Snapshot::default(),
            )
            .await
            .unwrap();

        let stored = db
            .find_hopr_node_using_account_in_network_registry(&stake_address)
            .await
            .unwrap();

        assert_eq!(stored, vec![chain_key]);
    }

    #[async_std::test]
    async fn on_network_registry_event_deregistered() {
        let handlers = init_handlers();
        let mut db = create_mock_db();

        let chain_key = Address::from_bytes(&SELF_CHAIN_ADDRESS).unwrap();
        let stake_address = Address::from_bytes(&STAKE_ADDRESS).unwrap();

        db.add_to_network_registry(&chain_key, &stake_address, &Snapshot::default())
            .await
            .unwrap();

        let registered_log = RawLog {
            topics: vec![
                DeregisteredFilter::signature(),
                H256::from_slice(&stake_address.to_bytes32()),
                H256::from_slice(&chain_key.to_bytes32()),
            ],
            data: encode(&[]),
        };

        handlers
            .on_event(
                &mut db,
                &handlers.addresses.network_registry,
                0u32,
                &registered_log,
                &Snapshot::default(),
            )
            .await
            .unwrap();

        let stored = db
            .find_hopr_node_using_account_in_network_registry(&stake_address)
            .await
            .unwrap();

        assert_eq!(stored, vec![]);
    }

    #[async_std::test]
    async fn on_network_registry_event_deregistered_by_manager() {
        let handlers = init_handlers();
        let mut db = create_mock_db();

        let chain_key = Address::from_bytes(&SELF_CHAIN_ADDRESS).unwrap();
        let stake_address = Address::from_bytes(&STAKE_ADDRESS).unwrap();

        db.add_to_network_registry(&chain_key, &stake_address, &Snapshot::default())
            .await
            .unwrap();

        let registered_log = RawLog {
            topics: vec![
                DeregisteredByManagerFilter::signature(),
                H256::from_slice(&stake_address.to_bytes32()),
                H256::from_slice(&chain_key.to_bytes32()),
            ],
            data: encode(&[]),
        };

        handlers
            .on_event(
                &mut db,
                &handlers.addresses.network_registry,
                0u32,
                &registered_log,
                &Snapshot::default(),
            )
            .await
            .unwrap();

        let stored = db
            .find_hopr_node_using_account_in_network_registry(&stake_address)
            .await
            .unwrap();

        assert_eq!(stored, vec![]);
    }

    #[async_std::test]
    async fn on_network_registry_event_enabled() {
        let handlers = init_handlers();
        let mut db = create_mock_db();

        let nr_enabled = RawLog {
            topics: vec![
                NetworkRegistryStatusUpdatedFilter::signature(),
                H256::from_low_u64_be(1),
            ],
            data: encode(&[]),
        };

        handlers
            .on_event(
                &mut db,
                &handlers.addresses.network_registry,
                0u32,
                &nr_enabled,
                &Snapshot::default(),
            )
            .await
            .unwrap();

        assert!(db.is_network_registry_enabled().await.unwrap());
    }

    #[async_std::test]
    async fn on_network_registry_event_disabled() {
        let handlers = init_handlers();
        let mut db = create_mock_db();

        db.set_network_registry(true, &Snapshot::default()).await.unwrap();

        let nr_disabled = RawLog {
            topics: vec![
                NetworkRegistryStatusUpdatedFilter::signature(),
                H256::from_low_u64_be(0),
            ],
            data: encode(&[]),
        };

        handlers
            .on_event(
                &mut db,
                &handlers.addresses.network_registry,
                0u32,
                &nr_disabled,
                &Snapshot::default(),
            )
            .await
            .unwrap();

        assert!(!db.is_network_registry_enabled().await.unwrap());
    }

    #[async_std::test]
    async fn on_network_registry_set_eligible() {
        let handlers = init_handlers();
        let mut db = create_mock_db();

        let stake_address = Address::from_bytes(&STAKE_ADDRESS).unwrap();

        let set_eligible = RawLog {
            topics: vec![
                EligibilityUpdatedFilter::signature(),
                H256::from_slice(&stake_address.to_bytes32()),
                H256::from_low_u64_be(1),
            ],
            data: encode(&[]),
        };

        handlers
            .on_event(
                &mut db,
                &handlers.addresses.network_registry,
                0u32,
                &set_eligible,
                &Snapshot::default(),
            )
            .await
            .unwrap();

        assert!(db.is_eligible(&stake_address).await.unwrap());
    }

    #[async_std::test]
    async fn on_network_registry_set_not_eligible() {
        let handlers = init_handlers();
        let mut db = create_mock_db();

        let stake_address = Address::from_bytes(&STAKE_ADDRESS).unwrap();

        db.set_eligible(&stake_address, false, &Snapshot::default())
            .await
            .unwrap();

        let set_eligible = RawLog {
            topics: vec![
                EligibilityUpdatedFilter::signature(),
                H256::from_slice(&stake_address.to_bytes32()),
                H256::from_low_u64_be(0),
            ],
            data: encode(&[]),
        };

        handlers
            .on_event(
                &mut db,
                &handlers.addresses.network_registry,
                0u32,
                &set_eligible,
                &Snapshot::default(),
            )
            .await
            .unwrap();

        assert!(!db.is_eligible(&stake_address).await.unwrap());
    }

    #[async_std::test]
    async fn on_channel_event_balance_increased() {
        let handlers = init_handlers();
        let mut db = create_mock_db();

        let source = Address::from_bytes(&SELF_CHAIN_ADDRESS).unwrap();
        let destination = Address::from_bytes(&COUNTERPARTY_CHAIN_ADDRESS).unwrap();

        let channel_id = generate_channel_id(&source, &destination);

        db.update_channel_and_snapshot(
            &channel_id,
            &ChannelEntry::new(
                source,
                destination,
                Balance::new(U256::zero(), BalanceType::HOPR),
                U256::zero(),
                ChannelStatus::Open,
                U256::one(),
                U256::zero(),
            ),
            &Snapshot::default(),
        )
        .await
        .unwrap();

        let solidity_balance = U256::from((1u128 << 96) - 1);

        let balance_increased_log = RawLog {
            topics: vec![
                ChannelBalanceIncreasedFilter::signature(),
                H256::from_slice(&channel_id.to_bytes()),
            ],
            data: Vec::from(solidity_balance.to_bytes()),
        };

        handlers
            .on_event(
                &mut db,
                &handlers.addresses.channels,
                0u32,
                &balance_increased_log,
                &Snapshot::default(),
            )
            .await
            .unwrap();

        assert_eq!(
            *db.get_channel(&channel_id).await.unwrap().unwrap().balance.value(),
            solidity_balance
        );
    }

    #[async_std::test]
    async fn on_channel_event_balance_decreased() {
        let handlers = init_handlers();
        let mut db = create_mock_db();

        let source = Address::from_bytes(&SELF_CHAIN_ADDRESS).unwrap();
        let destination = Address::from_bytes(&COUNTERPARTY_CHAIN_ADDRESS).unwrap();

        let channel_id = generate_channel_id(&source, &destination);

        db.update_channel_and_snapshot(
            &channel_id,
            &ChannelEntry::new(
                source,
                destination,
                Balance::new(U256::from((1u128 << 96) - 1), BalanceType::HOPR),
                U256::zero(),
                ChannelStatus::Open,
                U256::one(),
                U256::zero(),
            ),
            &Snapshot::default(),
        )
        .await
        .unwrap();

        let solidity_balance = U256::from((1u128 << 96) - 1);

        let balance_increased_log = RawLog {
            topics: vec![
                ChannelBalanceDecreasedFilter::signature(),
                H256::from_slice(&channel_id.to_bytes()),
            ],
            data: Vec::from(solidity_balance.to_bytes()),
        };

        handlers
            .on_event(
                &mut db,
                &handlers.addresses.channels,
                0u32,
                &balance_increased_log,
                &Snapshot::default(),
            )
            .await
            .unwrap();

        assert_eq!(
            *db.get_channel(&channel_id).await.unwrap().unwrap().balance.value(),
            U256::zero()
        );
    }

    #[async_std::test]
    async fn on_channel_closed() {
        let handlers = init_handlers();
        let mut db = create_mock_db();

        let source = Address::from_bytes(&SELF_CHAIN_ADDRESS).unwrap();
        let destination = Address::from_bytes(&COUNTERPARTY_CHAIN_ADDRESS).unwrap();

        let channel_id = generate_channel_id(&source, &destination);

        db.update_channel_and_snapshot(
            &channel_id,
            &ChannelEntry::new(
                source,
                destination,
                Balance::new(U256::from((1u128 << 96) - 1), BalanceType::HOPR),
                U256::zero(),
                ChannelStatus::Open,
                U256::one(),
                U256::zero(),
            ),
            &Snapshot::default(),
        )
        .await
        .unwrap();

        let channel_closed_log = RawLog {
            topics: vec![
                ChannelClosedFilter::signature(),
                H256::from_slice(&channel_id.to_bytes()),
            ],
            data: encode(&[]),
        };

        handlers
            .on_event(
                &mut db,
                &handlers.addresses.channels,
                0u32,
                &channel_closed_log,
                &Snapshot::default(),
            )
            .await
            .unwrap();

        assert_eq!(
            db.get_channel(&channel_id).await.unwrap().unwrap().status,
            ChannelStatus::Closed
        );
    }

    #[async_std::test]
    async fn on_channel_opened() {
        let handlers = init_handlers();
        let mut db = create_mock_db();

        let source = Address::from_bytes(&SELF_CHAIN_ADDRESS).unwrap();
        let destination = Address::from_bytes(&COUNTERPARTY_CHAIN_ADDRESS).unwrap();

        let channel_id = generate_channel_id(&source, &destination);

        let channel_opened_log = RawLog {
            topics: vec![
                ChannelOpenedFilter::signature(),
                H256::from_slice(&source.to_bytes32()),
                H256::from_slice(&destination.to_bytes32()),
            ],
            data: encode(&[]),
        };

        handlers
            .on_event(
                &mut db,
                &handlers.addresses.channels,
                0u32,
                &channel_opened_log,
                &Snapshot::default(),
            )
            .await
            .unwrap();

        let channel = db.get_channel(&channel_id).await.unwrap().unwrap();

        assert_eq!(channel.status, ChannelStatus::Open);
    }

    #[async_std::test]
    async fn on_channel_ticket_redeemed() {
        let handlers = init_handlers();
        let mut db = create_mock_db();

        let source = Address::from_bytes(&SELF_CHAIN_ADDRESS).unwrap();
        let destination = Address::from_bytes(&COUNTERPARTY_CHAIN_ADDRESS).unwrap();

        let channel_id = generate_channel_id(&source, &destination);

        db.update_channel_and_snapshot(
            &channel_id,
            &ChannelEntry::new(
                source,
                destination,
                Balance::new(U256::from((1u128 << 96) - 1), BalanceType::HOPR),
                U256::zero(),
                ChannelStatus::Open,
                U256::one(),
                U256::zero(),
            ),
            &Snapshot::default(),
        )
        .await
        .unwrap();

        let ticket_index = U256::from((1u128 << 48) - 1);

        let ticket_redeemed_log = RawLog {
            topics: vec![
                TicketRedeemedFilter::signature(),
                H256::from_slice(&channel_id.to_bytes()),
            ],
            data: Vec::from(ticket_index.to_bytes()),
        };

        handlers
            .on_event(
                &mut db,
                &handlers.addresses.channels,
                0u32,
                &ticket_redeemed_log,
                &Snapshot::default(),
            )
            .await
            .unwrap();

        let channel = db.get_channel(&channel_id).await.unwrap().unwrap();

        assert_eq!(channel.ticket_index, ticket_index);
    }

    #[async_std::test]
    async fn on_channel_closure_initiated() {
        let handlers = init_handlers();
        let mut db = create_mock_db();

        let source = Address::from_bytes(&SELF_CHAIN_ADDRESS).unwrap();
        let destination = Address::from_bytes(&COUNTERPARTY_CHAIN_ADDRESS).unwrap();

        let channel_id = generate_channel_id(&source, &destination);

        db.update_channel_and_snapshot(
            &channel_id,
            &ChannelEntry::new(
                source,
                destination,
                Balance::new(U256::from((1u128 << 96) - 1), BalanceType::HOPR),
                U256::zero(),
                ChannelStatus::Open,
                U256::one(),
                U256::zero(),
            ),
            &Snapshot::default(),
        )
        .await
        .unwrap();

        let timestamp = U256::from((1u64 << 32) - 1);

        let closure_initiated_log = RawLog {
            topics: vec![
                OutgoingChannelClosureInitiatedFilter::signature(),
                H256::from_slice(&channel_id.to_bytes()),
            ],
            data: Vec::from(timestamp.to_bytes()),
        };

        handlers
            .on_event(
                &mut db,
                &handlers.addresses.channels,
                0u32,
                &closure_initiated_log,
                &Snapshot::default(),
            )
            .await
            .unwrap();

        let channel = db.get_channel(&channel_id).await.unwrap().unwrap();

        assert_eq!(channel.status, ChannelStatus::PendingToClose);
        assert_eq!(channel.closure_time, timestamp);
    }
<<<<<<< HEAD

    #[async_std::test]
    async fn on_node_safe_registry_registered() {
        let handlers = init_handlers();
        let mut db = create_mock_db();

        let safe_instance: Address = SAFE_INSTANCE_ADDR.try_into().unwrap();
        let chain_key: Address = SELF_CHAIN_ADDRESS.try_into().unwrap();

        let safe_registered_log = RawLog {
            topics: vec![
                RegisteredNodeSafeFilter::signature(),
                H256::from_slice(&safe_instance.to_bytes32()),
                H256::from_slice(&chain_key.to_bytes32()),
            ],
            data: encode(&[]),
        };

        handlers
            .on_event(
                &mut db,
                &handlers.addresses.node_safe_registry,
                0u32,
                &safe_registered_log,
                &Snapshot::default(),
            )
            .await
            .unwrap();

        assert_eq!(
            db.is_mfa_protected().await.unwrap(),
            Some(SAFE_INSTANCE_ADDR.try_into().unwrap())
        );
    }

    #[async_std::test]
    async fn on_node_safe_registry_deregistered() {
        let handlers = init_handlers();
        let mut db = create_mock_db();

        let safe_instance: Address = SAFE_INSTANCE_ADDR.try_into().unwrap();
        let chain_key: Address = SELF_CHAIN_ADDRESS.try_into().unwrap();

        db.set_mfa_protected_and_update_snapshot(Some(safe_instance), &Snapshot::default())
            .await
            .unwrap();

        let safe_registered_log = RawLog {
            topics: vec![
                DergisteredNodeSafeFilter::signature(),
                H256::from_slice(&safe_instance.to_bytes32()),
                H256::from_slice(&chain_key.to_bytes32()),
            ],
            data: encode(&[]),
        };

        handlers
            .on_event(
                &mut db,
                &handlers.addresses.node_safe_registry,
                0u32,
                &safe_registered_log,
                &Snapshot::default(),
            )
            .await
            .unwrap();

        assert_eq!(db.is_mfa_protected().await.unwrap(), None);
    }
=======
>>>>>>> 2d5893a1
}

#[cfg(feature = "wasm")]
pub mod wasm {
    use core_ethereum_db::db::wasm::Database;
<<<<<<< HEAD
    use core_types::{account::AccountEntry, channels::ChannelEntry};
=======
>>>>>>> 2d5893a1
    use ethers::{core::abi::RawLog, types::H256};
    use hex::decode_to_slice;
    use js_sys::{Array, Uint8Array};
    use std::str::FromStr;
    use utils_misc::{ok_or_jserr, utils::wasm::JsResult};
    use utils_types::primitives::{Address, Snapshot};
    use wasm_bindgen::prelude::*;
    use wasm_bindgen_futures;

    #[wasm_bindgen]
<<<<<<< HEAD
    extern "C" {
        #[wasm_bindgen]
        pub type IndexerCallbacks;

        #[wasm_bindgen(method)]
        pub fn js_own_channel_updated(this: &IndexerCallbacks, channel_entry: ChannelEntry);

        #[wasm_bindgen(method)]
        pub fn js_channel_updated(this: &IndexerCallbacks, channel_entry: ChannelEntry);

        #[wasm_bindgen(method)]
        pub fn js_new_announcement(this: &IndexerCallbacks, account_entry: AccountEntry);
    }

    impl super::IndexerCallbacks for IndexerCallbacks {
        fn channel_updated(&self, channel_entry: ChannelEntry) {
            self.js_own_channel_updated(channel_entry)
        }

        fn new_announcement(&self, account_entry: AccountEntry) {
            self.js_new_announcement(account_entry)
        }

        fn own_channel_updated(&self, channel_entry: ChannelEntry) {
            self.js_own_channel_updated(channel_entry)
        }
    }

    #[wasm_bindgen]
    extern "C" {
        #[wasm_bindgen]
        pub type ContractAddresses;

        #[wasm_bindgen(method, getter)]
        pub fn channels(this: &ContractAddresses) -> String;

        #[wasm_bindgen(method, getter)]
        pub fn token(this: &ContractAddresses) -> String;

        #[wasm_bindgen(method, getter)]
        pub fn network_registry(this: &ContractAddresses) -> String;

        #[wasm_bindgen(method, getter)]
        pub fn announcements(this: &ContractAddresses) -> String;
    }

    #[wasm_bindgen]
    pub struct Handlers {
        w: super::ContractEventHandlers<IndexerCallbacks>,
    }

    #[wasm_bindgen]
    impl Handlers {
        #[wasm_bindgen]
        pub fn init(
            address_to_monitor: &str,
            contract_addresses: ContractAddresses,
            callbacks: IndexerCallbacks,
        ) -> Handlers {
            Self {
                w: super::ContractEventHandlers {
                    address_to_monitor: Address::from_str(address_to_monitor).unwrap(),
                    addresses: super::DeploymentExtract {
                        channels: Address::from_str(contract_addresses.channels().as_str()).unwrap(),
                        token: Address::from_str(contract_addresses.token().as_str()).unwrap(),
                        network_registry: Address::from_str(contract_addresses.network_registry().as_str()).unwrap(),
                        announcements: Address::from_str(contract_addresses.announcements().as_str()).unwrap(),
                    },
                    cbs: callbacks,
                },
            }
        }

        #[wasm_bindgen]
        pub async fn on_event(
            &mut self,
            db: &Database,
            address: &str,
            topics: Array,
            data: &str,
            block_number: &str,
            snapshot: &Snapshot,
        ) -> JsResult<()> {
            let contract_address = Address::from_str(address).unwrap();
            let u32_block_number = u32::from_str(block_number).unwrap();

            let mut decoded_data = Vec::with_capacity(data.len() * 2);
            ok_or_jserr!(decode_to_slice(data, &mut decoded_data))?;

            let val = db.as_ref_counted();
            let mut g = val.write().await;

            let mut decoded_topics: Vec<H256> = vec![];

=======
    pub struct Handlers {
        w: super::Handlers,
    }

    #[wasm_bindgen]
    impl Handlers {
        #[wasm_bindgen]
        pub fn init(
            address_to_monitor: &str,
            channels: &str,
            token: &str,
            network_registry: &str,
            announcements: &str,
        ) -> Handlers {
            Self {
                w: super::Handlers {
                    address_to_monitor: Address::from_str(address_to_monitor).unwrap(),
                    addresses: super::DeploymentExtract {
                        channels: Address::from_str(channels).unwrap(),
                        token: Address::from_str(token).unwrap(),
                        network_registry: Address::from_str(network_registry).unwrap(),
                        announcements: Address::from_str(announcements).unwrap(),
                    },
                },
            }
        }

        #[wasm_bindgen]
        pub async fn on_event(
            &mut self,
            db: &Database,
            address: &str,
            topics: Array,
            data: &str,
            block_number: &str,
            snapshot: &Snapshot,
        ) -> JsResult<()> {
            let contract_address = Address::from_str(address).unwrap();
            let u32_block_number = u32::from_str(block_number).unwrap();

            let mut decoded_data = Vec::with_capacity(data.len() * 2);
            ok_or_jserr!(decode_to_slice(data, &mut decoded_data))?;

            let val = db.as_ref_counted();
            let mut g = val.write().await;

            let mut decoded_topics: Vec<H256> = vec![];

>>>>>>> 2d5893a1
            for topic in topics.iter() {
                let mut decoded: [u8; 32] = [0u8; 32];

                ok_or_jserr!(decode_to_slice(
                    Uint8Array::from(topic.to_owned()).to_vec(),
                    &mut decoded
                ))?;

                decoded_topics.push(decoded.to_owned().into());
            }

            self.w
                .on_event(
                    &mut *g,
                    &contract_address,
                    u32_block_number,
                    &RawLog {
                        topics: decoded_topics,
                        data: decoded_data,
                    },
                    snapshot,
                )
                .await
                .map_err(|e| JsValue::from(e.to_string()))
        }
    }
}<|MERGE_RESOLUTION|>--- conflicted
+++ resolved
@@ -1,12 +1,8 @@
 use crate::errors::{CoreEthereumIndexerError, Result};
 use bindings::{
     hopr_announcements::HoprAnnouncementsEvents, hopr_channels::HoprChannelsEvents,
-<<<<<<< HEAD
     hopr_network_registry::HoprNetworkRegistryEvents, hopr_node_management_module::HoprNodeManagementModuleEvents,
     hopr_node_safe_registry::HoprNodeSafeRegistryEvents, hopr_token::HoprTokenEvents,
-=======
-    hopr_network_registry::HoprNetworkRegistryEvents, hopr_token::HoprTokenEvents,
->>>>>>> 2d5893a1
 };
 use core_crypto::types::OffchainSignature;
 use core_ethereum_db::traits::HoprCoreEthereumDbActions;
@@ -18,7 +14,6 @@
 use ethnum::u256;
 use utils_types::primitives::{Address, Balance, BalanceType, Snapshot, U256};
 
-<<<<<<< HEAD
 /// Holds addresses of deployed HOPR contracts
 pub struct DeploymentExtract {
     /// HoprChannels contract, manages mixnet incentives
@@ -45,22 +40,11 @@
 }
 
 pub struct ContractEventHandlers<Cbs> {
-=======
-struct DeploymentExtract {
-    channels: Address,
-    token: Address,
-    network_registry: Address,
-    announcements: Address,
-}
-
-struct Handlers {
->>>>>>> 2d5893a1
     /// channels, announcements, network_registry, token: contract addresses
     /// whose event we process
     addresses: DeploymentExtract,
     /// monitor the Hopr Token events, ignore rest
     address_to_monitor: Address,
-<<<<<<< HEAD
     /// own address, aka msg.sender
     chain_key: Address,
     /// callbacks to inform other modules
@@ -72,12 +56,6 @@
     Cbs: IndexerCallbacks,
 {
     async fn on_announcement_event<T>(
-=======
-}
-
-impl Handlers {
-    pub(super) async fn on_announcement_event<T>(
->>>>>>> 2d5893a1
         &self,
         db: &mut T,
         log: &RawLog,
@@ -125,15 +103,9 @@
                 if !sig.verify() {
                     return Err(CoreEthereumIndexerError::AccountEntrySignatureVerification);
                 }
-<<<<<<< HEAD
 
                 db.update_account_and_snapshot(&updated_account, snapshot).await?;
 
-=======
-
-                db.update_account_and_snapshot(&updated_account, snapshot).await?;
-
->>>>>>> 2d5893a1
                 updated_account
             }
             HoprAnnouncementsEvents::RevokeAnnouncementFilter(revocation) => {
@@ -151,11 +123,7 @@
         })
     }
 
-<<<<<<< HEAD
     async fn on_channel_event<T>(&self, db: &mut T, log: &RawLog, snapshot: &Snapshot) -> Result<()>
-=======
-    pub(super) async fn on_channel_event<T>(&self, db: &mut T, log: &RawLog, snapshot: &Snapshot) -> Result<()>
->>>>>>> 2d5893a1
     where
         T: HoprCoreEthereumDbActions,
     {
@@ -255,11 +223,7 @@
         })
     }
 
-<<<<<<< HEAD
     async fn on_token_event<T>(&self, db: &mut T, log: &RawLog, snapshot: &Snapshot) -> Result<()>
-=======
-    pub(super) async fn on_token_event<T>(&self, db: &mut T, log: &RawLog, snapshot: &Snapshot) -> Result<()>
->>>>>>> 2d5893a1
     where
         T: HoprCoreEthereumDbActions,
     {
@@ -286,11 +250,7 @@
         })
     }
 
-<<<<<<< HEAD
     async fn on_network_registry_event<T>(&self, db: &mut T, log: &RawLog, snapshot: &Snapshot) -> Result<()>
-=======
-    pub(super) async fn on_network_registry_event<T>(&self, db: &mut T, log: &RawLog, snapshot: &Snapshot) -> Result<()>
->>>>>>> 2d5893a1
     where
         T: HoprCoreEthereumDbActions,
     {
@@ -347,12 +307,10 @@
         })
     }
 
-<<<<<<< HEAD
     async fn on_node_safe_registry_event<T>(&self, db: &mut T, log: &RawLog, snapshot: &Snapshot) -> Result<()>
     where
         T: HoprCoreEthereumDbActions,
     {
-        println!("handling safe registry events");
         Ok(match HoprNodeSafeRegistryEvents::decode_log(log)? {
             HoprNodeSafeRegistryEvents::RegisteredNodeSafeFilter(registered) => {
                 if self.chain_key.eq(&registered.node_address.0.try_into()?) {
@@ -382,8 +340,6 @@
             }
         })
     }
-=======
->>>>>>> 2d5893a1
     pub async fn on_event<T>(
         &self,
         db: &mut T,
@@ -403,13 +359,10 @@
             self.on_network_registry_event(db, log, snapshot).await?;
         } else if address.eq(&self.addresses.token) {
             self.on_token_event(db, log, snapshot).await?;
-<<<<<<< HEAD
         } else if address.eq(&self.addresses.node_safe_registry) {
             self.on_node_safe_registry_event(db, log, snapshot).await?
         } else if address.eq(&self.addresses.node_management_module) {
             self.on_node_management_module_event(db, log, snapshot).await?
-=======
->>>>>>> 2d5893a1
         } else {
             return Err(CoreEthereumIndexerError::UnknownContract(address.clone()));
         })
@@ -430,10 +383,7 @@
             DeregisteredByManagerFilter, DeregisteredFilter, EligibilityUpdatedFilter,
             NetworkRegistryStatusUpdatedFilter, RegisteredByManagerFilter, RegisteredFilter,
         },
-<<<<<<< HEAD
         hopr_node_safe_registry::{DergisteredNodeSafeFilter, RegisteredNodeSafeFilter},
-=======
->>>>>>> 2d5893a1
         hopr_token::TransferFilter,
     };
     use core_crypto::keypairs::{Keypair, OffchainKeypair};
@@ -458,8 +408,6 @@
         traits::BinarySerializable,
     };
 
-    use super::Handlers;
-
     const SELF_PRIV_KEY: [u8; 32] = hex!("492057cf93e99b31d2a85bc5e98a9c3aa0021feec52c227cc8170e8f7d047775");
     const COUNTERPARTY_CHAIN_ADDRESS: [u8; 20] = hex!("f1a73ef496c45e260924a9279d2d9752ae378812");
     const SELF_CHAIN_ADDRESS: [u8; 20] = hex!("2e505638d318598334c0a2c2e887e0ff1a23ec6a");
@@ -469,12 +417,9 @@
     const TOKEN_ADDR: [u8; 20] = hex!("47d1677e018e79dcdd8a9c554466cb1556fa5007"); // just a dummy
     const NETWORK_REGISTRY_ADDR: [u8; 20] = hex!("a469d0225f884fb989cbad4fe289f6fd2fb98051"); // just a dummy
     const ANNOUNCEMENTS_ADDR: [u8; 20] = hex!("11db4791bf45ef31a10ea4a1b5cb90f46cc72c7e"); // just a dummy
-<<<<<<< HEAD
     const NODE_SAFE_REGISTRY_ADDR: [u8; 20] = hex!("157e8439b2316ac87fdd4eca2b2cec43743b5cc8"); // just a dummy
     const SAFE_MANAGEMENT_MODULE_ADDR: [u8; 20] = hex!("9b91245a65ad469163a86e32b2281af7a25f38ce"); // just a dummy
     const SAFE_INSTANCE_ADDR: [u8; 20] = hex!("b93d7fdd605fb64fdcc87f21590f950170719d47"); // just a dummy
-=======
->>>>>>> 2d5893a1
 
     fn create_mock_db() -> CoreEthereumDb<RustyLevelDbShim> {
         let opt = rusty_leveldb::in_memory();
@@ -486,7 +431,6 @@
         )
     }
 
-<<<<<<< HEAD
     struct DummyCallbacks {}
 
     impl super::IndexerCallbacks for DummyCallbacks {
@@ -499,26 +443,17 @@
 
     fn init_handlers() -> ContractEventHandlers<DummyCallbacks> {
         ContractEventHandlers {
-=======
-    fn init_handlers() -> Handlers {
-        Handlers {
->>>>>>> 2d5893a1
             addresses: super::DeploymentExtract {
                 channels: CHANNELS_ADDR.try_into().unwrap(),
                 token: TOKEN_ADDR.try_into().unwrap(),
                 network_registry: NETWORK_REGISTRY_ADDR.try_into().unwrap(),
                 announcements: ANNOUNCEMENTS_ADDR.try_into().unwrap(),
-<<<<<<< HEAD
                 node_safe_registry: NODE_SAFE_REGISTRY_ADDR.try_into().unwrap(),
                 node_management_module: SAFE_MANAGEMENT_MODULE_ADDR.try_into().unwrap(),
             },
             chain_key: SELF_CHAIN_ADDRESS.try_into().unwrap(),
             address_to_monitor: SELF_CHAIN_ADDRESS.try_into().unwrap(),
             cbs: DummyCallbacks {},
-=======
-            },
-            address_to_monitor: SELF_CHAIN_ADDRESS.try_into().unwrap(),
->>>>>>> 2d5893a1
         }
     }
 
@@ -612,21 +547,12 @@
     async fn announce_revoke() {
         let handlers = init_handlers();
         let mut db = create_mock_db();
-<<<<<<< HEAD
 
         let keypair = OffchainKeypair::from_secret(&SELF_PRIV_KEY).unwrap();
         let chain_key = Address::from_bytes(&SELF_CHAIN_ADDRESS).unwrap();
 
         let test_multiaddr = Multiaddr::from_str("/ip4/1.2.3.4/tcp/56").unwrap();
 
-=======
-
-        let keypair = OffchainKeypair::from_secret(&SELF_PRIV_KEY).unwrap();
-        let chain_key = Address::from_bytes(&SELF_CHAIN_ADDRESS).unwrap();
-
-        let test_multiaddr = Multiaddr::from_str("/ip4/1.2.3.4/tcp/56").unwrap();
-
->>>>>>> 2d5893a1
         // Assume that there is a keybinding and an address announcement
         let announced_account_entry = AccountEntry::new(
             keypair.public().clone(),
@@ -727,12 +653,8 @@
                 &transferred_log,
                 &Snapshot::default(),
             )
-<<<<<<< HEAD
-            .await
-            .unwrap();
-=======
-            .await;
->>>>>>> 2d5893a1
+            .await
+            .unwrap();
 
         assert_eq!(
             db.get_hopr_balance().await.unwrap(),
@@ -1308,7 +1230,6 @@
         assert_eq!(channel.status, ChannelStatus::PendingToClose);
         assert_eq!(channel.closure_time, timestamp);
     }
-<<<<<<< HEAD
 
     #[async_std::test]
     async fn on_node_safe_registry_registered() {
@@ -1378,17 +1299,12 @@
 
         assert_eq!(db.is_mfa_protected().await.unwrap(), None);
     }
-=======
->>>>>>> 2d5893a1
 }
 
 #[cfg(feature = "wasm")]
 pub mod wasm {
     use core_ethereum_db::db::wasm::Database;
-<<<<<<< HEAD
     use core_types::{account::AccountEntry, channels::ChannelEntry};
-=======
->>>>>>> 2d5893a1
     use ethers::{core::abi::RawLog, types::H256};
     use hex::decode_to_slice;
     use js_sys::{Array, Uint8Array};
@@ -1399,7 +1315,6 @@
     use wasm_bindgen_futures;
 
     #[wasm_bindgen]
-<<<<<<< HEAD
     extern "C" {
         #[wasm_bindgen]
         pub type IndexerCallbacks;
@@ -1494,56 +1409,6 @@
 
             let mut decoded_topics: Vec<H256> = vec![];
 
-=======
-    pub struct Handlers {
-        w: super::Handlers,
-    }
-
-    #[wasm_bindgen]
-    impl Handlers {
-        #[wasm_bindgen]
-        pub fn init(
-            address_to_monitor: &str,
-            channels: &str,
-            token: &str,
-            network_registry: &str,
-            announcements: &str,
-        ) -> Handlers {
-            Self {
-                w: super::Handlers {
-                    address_to_monitor: Address::from_str(address_to_monitor).unwrap(),
-                    addresses: super::DeploymentExtract {
-                        channels: Address::from_str(channels).unwrap(),
-                        token: Address::from_str(token).unwrap(),
-                        network_registry: Address::from_str(network_registry).unwrap(),
-                        announcements: Address::from_str(announcements).unwrap(),
-                    },
-                },
-            }
-        }
-
-        #[wasm_bindgen]
-        pub async fn on_event(
-            &mut self,
-            db: &Database,
-            address: &str,
-            topics: Array,
-            data: &str,
-            block_number: &str,
-            snapshot: &Snapshot,
-        ) -> JsResult<()> {
-            let contract_address = Address::from_str(address).unwrap();
-            let u32_block_number = u32::from_str(block_number).unwrap();
-
-            let mut decoded_data = Vec::with_capacity(data.len() * 2);
-            ok_or_jserr!(decode_to_slice(data, &mut decoded_data))?;
-
-            let val = db.as_ref_counted();
-            let mut g = val.write().await;
-
-            let mut decoded_topics: Vec<H256> = vec![];
-
->>>>>>> 2d5893a1
             for topic in topics.iter() {
                 let mut decoded: [u8; 32] = [0u8; 32];
 
