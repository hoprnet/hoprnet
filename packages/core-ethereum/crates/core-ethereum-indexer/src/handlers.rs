--- conflicted
+++ resolved
@@ -295,11 +295,7 @@
 
                     if channel.source.eq(&self.chain_key) || channel.destination.eq(&self.chain_key) {
                         // Reset the current_ticket_index to zero
-<<<<<<< HEAD
                         db.set_current_ticket_index(&channel_closed.channel_id.into(), U256::zero())
-=======
-                        db.set_current_ticket_index(&channel_closed.channel_id.try_into()?, U256::zero())
->>>>>>> bff0c3bf
                             .await?;
                         self.cbs.own_channel_updated(&channel);
                     }
@@ -368,7 +364,7 @@
                     db.ensure_current_ticket_index_gte(&ticket_redeemed.channel_id.into(), channel.ticket_index)
                         .await?;
                     // compare the ticket index from the redeemed ticket with the current_ticket_index. Ensure that the current_ticket_index is not smaller than the value from redeemed ticket.
-                    db.ensure_current_ticket_index_gte(&ticket_redeemed.channel_id.try_into()?, channel.ticket_index)
+                    db.ensure_current_ticket_index_gte(&ticket_redeemed.channel_id.into(), channel.ticket_index)
                         .await?;
 
                     if channel.source.eq(&self.chain_key) || channel.destination.eq(&self.chain_key) {
