--- conflicted
+++ resolved
@@ -1,13 +1,8 @@
 use crate::errors::{CoreEthereumIndexerError, Result};
 use bindings::{
     hopr_announcements::HoprAnnouncementsEvents, hopr_channels::HoprChannelsEvents,
-<<<<<<< HEAD
     hopr_network_registry::HoprNetworkRegistryEvents, hopr_node_management_module::HoprNodeManagementModuleEvents,
     hopr_node_safe_registry::HoprNodeSafeRegistryEvents, hopr_token::HoprTokenEvents,
-=======
-    hopr_network_registry::HoprNetworkRegistryEvents, hopr_node_safe_registry::HoprNodeSafeRegistryEvents,
-    hopr_token::HoprTokenEvents,
->>>>>>> 5c535324
 };
 use core_crypto::types::OffchainSignature;
 use core_ethereum_db::traits::HoprCoreEthereumDbActions;
@@ -351,16 +346,7 @@
         })
     }
 
-<<<<<<< HEAD
     async fn on_node_safe_registry_event<T>(&self, db: &mut T, log: &RawLog, snapshot: &Snapshot) -> Result<()>
-=======
-    pub(super) async fn on_node_safe_registry_event<T>(
-        &self,
-        db: &mut T,
-        log: &RawLog,
-        snapshot: &Snapshot,
-    ) -> Result<()>
->>>>>>> 5c535324
     where
         T: HoprCoreEthereumDbActions,
     {
