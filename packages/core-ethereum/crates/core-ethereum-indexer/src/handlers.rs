use crate::errors::{CoreEthereumIndexerError, Result};
use async_lock::RwLock;
use async_trait::async_trait;
use bindings::{
    hopr_announcements::HoprAnnouncementsEvents, hopr_channels::HoprChannelsEvents,
    hopr_network_registry::HoprNetworkRegistryEvents, hopr_node_management_module::HoprNodeManagementModuleEvents,
    hopr_node_safe_registry::HoprNodeSafeRegistryEvents, hopr_ticket_price_oracle::HoprTicketPriceOracleEvents,
    hopr_token::HoprTokenEvents,
};
use core_crypto::types::OffchainSignature;
use core_ethereum_db::traits::HoprCoreEthereumDbActions;
use core_ethereum_types::chain_events::{ChainEventType, NetworkRegistryStatus};
use core_ethereum_types::ContractAddresses;
use core_types::{
    account::{AccountEntry, AccountType},
    announcement::KeyBinding,
    channels::{generate_channel_id, ChannelEntry, ChannelStatus},
};
use ethers::{contract::EthLogDecode, core::abi::RawLog};
use multiaddr::Multiaddr;
use std::{str::FromStr, sync::Arc};
use utils_log::{debug, error};
use utils_types::{
    primitives::{Address, Balance, BalanceType, Snapshot, U256},
    traits::PeerIdLike,
};

pub struct ContractEventHandlers<U: HoprCoreEthereumDbActions> {
    /// channels, announcements, network_registry, token: contract addresses
    /// whose event we process
    addresses: ContractAddresses,
    /// Safe on-chain address which we are monitoring
    safe_address: Address,
    /// own address, aka msg.sender
    chain_key: Address,
    /// callbacks to inform other modules
    db: Arc<RwLock<U>>,
}

impl<U: HoprCoreEthereumDbActions> ContractEventHandlers<U> {
    pub fn new(addresses: ContractAddresses, safe_address: Address, chain_key: Address, db: Arc<RwLock<U>>) -> Self {
        Self {
            addresses,
            safe_address,
            chain_key,
            db,
        }
    }

    async fn on_announcement_event(
        &self,
        db: &mut U,
        event: HoprAnnouncementsEvents,
        block_number: u32,
        snapshot: &Snapshot,
    ) -> Result<Option<ChainEventType>> {
        match event {
            HoprAnnouncementsEvents::AddressAnnouncementFilter(address_announcement) => {
                let maybe_account = db.get_account(&address_announcement.node.into()).await?;

                debug!(
                    "on_announcement_event - multiaddr: {:?} - node: {:?}",
                    &address_announcement.base_multiaddr,
                    &address_announcement.node.to_string()
                );
                // safeguard against empty multiaddrs, skip
                if address_announcement.base_multiaddr.is_empty() {
                    return Err(CoreEthereumIndexerError::AnnounceEmptyMultiaddr);
                }

                if let Some(mut account) = maybe_account {
                    let new_entry_type = AccountType::Announced {
                        multiaddr: Multiaddr::from_str(&address_announcement.base_multiaddr)?,
                        updated_block: block_number,
                    };

                    account.update(new_entry_type);
                    db.update_account_and_snapshot(&account, snapshot).await?;

                    if let Some(ma) = account.get_multiaddr() {
                        return Ok(Some(ChainEventType::Announcement {
                            peer: account.public_key.to_peerid(),
                            address: account.chain_addr,
                            multiaddresses: vec![ma],
                        }));
                    }
                } else {
                    return Err(CoreEthereumIndexerError::AnnounceBeforeKeyBinding);
                }
            }
            HoprAnnouncementsEvents::KeyBindingFilter(key_binding) => {
                if db.get_account(&key_binding.chain_key.into()).await?.is_some() {
                    return Err(CoreEthereumIndexerError::UnsupportedKeyRebinding);
                }

                match KeyBinding::from_parts(
                    key_binding.chain_key.into(),
                    key_binding.ed_25519_pub_key.try_into()?,
                    OffchainSignature::try_from((key_binding.ed_25519_sig_0, key_binding.ed_25519_sig_1))?,
                ) {
                    Ok(binding) => {
                        let updated_account = AccountEntry::new(
                            key_binding.ed_25519_pub_key.try_into()?,
                            key_binding.chain_key.into(),
                            AccountType::NotAnnounced,
                        );

                        db.link_chain_and_packet_keys(&binding.chain_key, &binding.packet_key, snapshot)
                            .await?;

                        db.update_account_and_snapshot(&updated_account, snapshot).await?;
                    }
                    Err(_) => {
                        debug!(
                            "Filtering announcement from {} with invalid signature.",
                            key_binding.chain_key
                        )
                    }
                }
            }
            HoprAnnouncementsEvents::RevokeAnnouncementFilter(revocation) => {
                let maybe_account = db.get_account(&revocation.node.into()).await?;

                if let Some(mut account) = maybe_account {
                    account.update(AccountType::NotAnnounced);
                    db.update_account_and_snapshot(&account, snapshot).await?;
                } else {
                    return Err(CoreEthereumIndexerError::RevocationBeforeKeyBinding);
                }
            }
        };

        Ok(None)
    }

    async fn on_channel_event(
        &self,
        db: &mut U,
        event: HoprChannelsEvents,
        snapshot: &Snapshot,
    ) -> Result<Option<ChainEventType>> {
        match event {
            HoprChannelsEvents::ChannelBalanceDecreasedFilter(balance_decreased) => {
                let maybe_channel = db.get_channel(&balance_decreased.channel_id.into()).await?;

                return if let Some(mut channel) = maybe_channel {
                    let new_balance = Balance::new(balance_decreased.new_balance.into(), BalanceType::HOPR);
                    let diff = channel.balance.sub(&new_balance);
                    channel.balance = new_balance;

                    db.update_channel_and_snapshot(&balance_decreased.channel_id.into(), &channel, snapshot)
                        .await?;

                    Ok(Some(ChainEventType::ChannelBalanceDecreased(channel.clone(), diff)))
                } else {
                    Err(CoreEthereumIndexerError::ChannelDoesNotExist)
                };
            }
            HoprChannelsEvents::ChannelBalanceIncreasedFilter(balance_increased) => {
                let maybe_channel = db.get_channel(&balance_increased.channel_id.into()).await?;

                return if let Some(mut channel) = maybe_channel {
                    let new_balance = Balance::new(balance_increased.new_balance.into(), BalanceType::HOPR);
                    let diff = new_balance.sub(&channel.balance);
                    channel.balance = new_balance;

                    db.update_channel_and_snapshot(&balance_increased.channel_id.into(), &channel, snapshot)
                        .await?;

                    Ok(Some(ChainEventType::ChannelBalanceIncreased(channel.clone(), diff)))
                } else {
                    Err(CoreEthereumIndexerError::ChannelDoesNotExist)
                };
            }
            HoprChannelsEvents::ChannelClosedFilter(channel_closed) => {
                let maybe_channel = db.get_channel(&channel_closed.channel_id.into()).await?;

                return if let Some(mut channel) = maybe_channel {
                    // set all channel fields like we do on-chain on close
                    channel.status = ChannelStatus::Closed;
                    channel.balance = Balance::new(U256::zero(), BalanceType::HOPR);
                    channel.closure_time = 0u64.into();
                    channel.ticket_index = 0u64.into();

                    // Incoming channel, so once closed. All unredeemed tickets just became invalid
                    if channel.destination.eq(&self.chain_key) {
                        db.mark_acknowledged_tickets_neglected(channel).await?;
                    }

                    db.update_channel_and_snapshot(&channel_closed.channel_id.into(), &channel, snapshot)
                        .await?;

                    if channel.source.eq(&self.chain_key) || channel.destination.eq(&self.chain_key) {
                        // Reset the current_ticket_index to zero
<<<<<<< HEAD
                        db.set_current_ticket_index(&channel_closed.channel_id.into(), U256::zero())
                            .await?;
=======
                        db.set_current_ticket_index(&channel_closed.channel_id.try_into()?, U256::zero())
                            .await?;
                        self.cbs.own_channel_updated(&channel);
>>>>>>> 8ffef13c
                    }
                    Ok(Some(ChainEventType::ChannelClosed(channel.clone())))
                } else {
                    Err(CoreEthereumIndexerError::ChannelDoesNotExist)
                };
            }
            HoprChannelsEvents::ChannelOpenedFilter(channel_opened) => {
                let source: Address = channel_opened.source.into();
                let destination: Address = channel_opened.destination.into();

                let channel_id = generate_channel_id(&source, &destination);

                let maybe_channel = db.get_channel(&channel_id).await?;
                let is_reopen = maybe_channel.is_some();
                debug!(
                    "on_open_channel_event - source: {source} - destination: {destination} - channel_id: {channel_id}, channel known: {is_reopen}"
                );

<<<<<<< HEAD
                let channel = maybe_channel
                    .map(|mut channel| {
                        // set all channel fields like we do on-chain on close
                        channel.status = ChannelStatus::Open;
                        channel.ticket_index = 0u64.into();
                        channel.channel_epoch = channel.channel_epoch + U256::from(1u64);
                        channel
                    })
                    .unwrap_or(ChannelEntry::new(
=======
                if let Some(mut channel) = maybe_channel {
                    // set all channel fields like we do on-chain on close
                    channel.status = ChannelStatus::Open;
                    channel.ticket_index = 0u64.into();
                    channel.channel_epoch = channel.channel_epoch + U256::from(1u64);

                    db.update_channel_and_snapshot(&channel_id, &channel, snapshot).await?;

                    if source.eq(&self.chain_key) || destination.eq(&self.chain_key) {
                        // Reset the current_ticket_index to zero
                        db.set_current_ticket_index(&channel_id, U256::zero()).await?;
                        self.cbs.own_channel_updated(&channel);
                    }
                } else {
                    let new_channel = ChannelEntry::new(
>>>>>>> 8ffef13c
                        source,
                        destination,
                        Balance::new(0u64.into(), utils_types::primitives::BalanceType::HOPR),
                        0u64.into(),
                        ChannelStatus::Open,
                        1u64.into(),
                        0u64.into(),
                    ));

                db.update_channel_and_snapshot(&channel_id, &channel, snapshot).await?;

                if source.eq(&self.chain_key) || destination.eq(&self.chain_key) {
                    db.set_current_ticket_index(&channel_id, U256::zero()).await?;

<<<<<<< HEAD
                    // Cleanup tickets from previous epochs on channel re-opening
                    if is_reopen {
                        db.cleanup_invalid_channel_tickets(&channel).await?;
=======
                    if source.eq(&self.chain_key) || destination.eq(&self.chain_key) {
                        // Reset the current_ticket_index to zero
                        db.set_current_ticket_index(&channel_id, U256::zero()).await?;
                        self.cbs.own_channel_updated(&new_channel);
>>>>>>> 8ffef13c
                    }
                }
                return Ok(Some(ChainEventType::ChannelOpened(channel.clone())));
            }
            HoprChannelsEvents::TicketRedeemedFilter(ticket_redeemed) => {
                let maybe_channel = db.get_channel(&ticket_redeemed.channel_id.into()).await?;

                return if let Some(mut channel) = maybe_channel {
                    channel.ticket_index = ticket_redeemed.new_ticket_index.into();

                    db.update_channel_and_snapshot(&ticket_redeemed.channel_id.into(), &channel, snapshot)
                        .await?;

                    // compare the ticket index from the redeemed ticket with the current_ticket_index. Ensure that the current_ticket_index is not smaller than the value from redeemed ticket.
                    db.ensure_current_ticket_index_gte(&ticket_redeemed.channel_id.into(), channel.ticket_index)
                        .await?;
                    // compare the ticket index from the redeemed ticket with the current_ticket_index. Ensure that the current_ticket_index is not smaller than the value from redeemed ticket.
                    db.ensure_current_ticket_index_gte(&ticket_redeemed.channel_id.try_into()?, channel.ticket_index)
                        .await?;

                    if channel.source.eq(&self.chain_key) || channel.destination.eq(&self.chain_key) {
                        // For channels that destination is us, it means that our ticket
                        // has been redeemed, so mark it in the DB as redeemed
                        let ack_ticket = if channel.destination.eq(&self.chain_key) {
                            // The ticket that has been redeemed at this point has: index + index_offset - 1 == new_ticket_index - 1
                            // Since unaggregated tickets have index_offset = 1, for the unagg case this leads to: index == new_ticket_index - 1
                            if let Some(ticket) = db
                                .get_acknowledged_tickets(Some(channel))
                                .await? // TODO: optimize this DB query and iteration
                                .into_iter()
                                .find(|ticket| {
                                    ticket.ticket.index + ticket.ticket.index_offset as u64
                                        == ticket_redeemed.new_ticket_index
                                })
                            {
                                db.mark_redeemed(&ticket).await?;
                                Some(ticket)
                            } else {
                                error!(
                                    "could not find acknowledged ticket with idx {} in {channel}",
                                    ticket_redeemed.new_ticket_index - 1
                                );
                                None
                            }
                        } else {
                            None
                        };

                        Ok(Some(ChainEventType::TicketRedeemed(channel, ack_ticket)))
                    } else {
                        Ok(Some(ChainEventType::TicketRedeemed(channel, None)))
                    }
                } else {
                    Err(CoreEthereumIndexerError::ChannelDoesNotExist)
                };
            }
            HoprChannelsEvents::OutgoingChannelClosureInitiatedFilter(closure_initiated) => {
                let maybe_channel = db.get_channel(&closure_initiated.channel_id.into()).await?;

                return if let Some(mut channel) = maybe_channel {
                    channel.status = ChannelStatus::PendingToClose;
                    channel.closure_time = closure_initiated.closure_time.into();

                    db.update_channel_and_snapshot(&closure_initiated.channel_id.into(), &channel, snapshot)
                        .await?;

                    Ok(Some(ChainEventType::ChannelClosureInitiated(channel.clone())))
                } else {
                    Err(CoreEthereumIndexerError::ChannelDoesNotExist)
                };
            }
            HoprChannelsEvents::DomainSeparatorUpdatedFilter(domain_separator_updated) => {
                db.set_channels_domain_separator(&domain_separator_updated.domain_separator.into(), snapshot)
                    .await?;

                Ok(None)
            }
            HoprChannelsEvents::LedgerDomainSeparatorUpdatedFilter(ledger_domain_separator_updated) => {
                db.set_channels_ledger_domain_separator(
                    &ledger_domain_separator_updated.ledger_domain_separator.into(),
                    snapshot,
                )
                .await?;

                Ok(None)
            }
        }
    }

    async fn on_token_event(
        &self,
        db: &mut U,
        event: HoprTokenEvents,
        snapshot: &Snapshot,
    ) -> Result<Option<ChainEventType>>
    where
        U: HoprCoreEthereumDbActions,
    {
        match event {
            HoprTokenEvents::TransferFilter(transfered) => {
                let from: Address = transfered.from.into();
                let to: Address = transfered.to.into();

                debug!(
                    "on_token_transfer_event - address_to_monitor: {:?} - to: {to} - from: {from}",
                    &self.safe_address,
                );

                if to.ne(&self.safe_address) && from.ne(&self.safe_address) {
                    return Ok(None);
                } else if to.eq(&self.safe_address) {
                    db.add_hopr_balance(&Balance::new(transfered.value.into(), BalanceType::HOPR), snapshot)
                        .await?;
                } else if from.eq(&self.safe_address) {
                    db.sub_hopr_balance(&Balance::new(transfered.value.into(), BalanceType::HOPR), snapshot)
                        .await?;
                }
            }
            HoprTokenEvents::ApprovalFilter(approved) => {
                let owner: Address = approved.owner.into();
                let spender: Address = approved.spender.into();

                debug!(
                    "on_token_approval_event - address_to_monitor: {:?} - owner: {owner} - spender: {spender}, allowance: {:?}",
                    &self.safe_address, approved.value
                );

                // if approval is for tokens on Safe contract to be spend by HoprChannels
                if owner.eq(&self.safe_address) && spender.eq(&self.addresses.channels) {
                    db.set_staking_safe_allowance(&Balance::new(approved.value.into(), BalanceType::HOPR), snapshot)
                        .await?;
                } else {
                    return Ok(None);
                }
            }
            _ => error!("Implement all the other filters for HoprTokenEvents"),
        }

        Ok(None)
    }

    async fn on_network_registry_event(
        &self,
        db: &mut U,
        event: HoprNetworkRegistryEvents,
        snapshot: &Snapshot,
    ) -> Result<Option<ChainEventType>>
    where
        U: HoprCoreEthereumDbActions,
    {
        match event {
            HoprNetworkRegistryEvents::DeregisteredByManagerFilter(deregistered) => {
                let node_address = &deregistered.node_address.into();
                db.set_allowed_to_access_network(node_address, false, snapshot).await?;
                return Ok(Some(ChainEventType::NetworkRegistryUpdate(
                    *node_address,
                    NetworkRegistryStatus::Denied,
                )));
            }
            HoprNetworkRegistryEvents::DeregisteredFilter(deregistered) => {
                let node_address = &deregistered.node_address.into();
                db.set_allowed_to_access_network(node_address, false, snapshot).await?;
                return Ok(Some(ChainEventType::NetworkRegistryUpdate(
                    *node_address,
                    NetworkRegistryStatus::Denied,
                )));
            }
            HoprNetworkRegistryEvents::RegisteredByManagerFilter(registered) => {
                let node_address = &registered.node_address.into();
                db.set_allowed_to_access_network(node_address, true, snapshot).await?;
                return Ok(Some(ChainEventType::NetworkRegistryUpdate(
                    *node_address,
                    NetworkRegistryStatus::Allowed,
                )));
            }
            HoprNetworkRegistryEvents::RegisteredFilter(registered) => {
                let node_address = &registered.node_address.into();
                db.set_allowed_to_access_network(node_address, true, snapshot).await?;
                return Ok(Some(ChainEventType::NetworkRegistryUpdate(
                    *node_address,
                    NetworkRegistryStatus::Allowed,
                )));
            }
            HoprNetworkRegistryEvents::EligibilityUpdatedFilter(eligibility_updated) => {
                let account: Address = eligibility_updated.staking_account.into();
                db.set_eligible(&account, eligibility_updated.eligibility, snapshot)
                    .await?;
            }
            HoprNetworkRegistryEvents::NetworkRegistryStatusUpdatedFilter(enabled) => {
                db.set_network_registry(enabled.is_enabled, snapshot).await?;
            }
            HoprNetworkRegistryEvents::RequirementUpdatedFilter(_) => {
                // TODO: implement this
            }
            _ => {
                // don't care. Not important to HOPR
            }
        };

        Ok(None)
    }

    async fn on_node_safe_registry_event(
        &self,
        db: &mut U,
        event: HoprNodeSafeRegistryEvents,
        snapshot: &Snapshot,
    ) -> Result<Option<ChainEventType>>
    where
        U: HoprCoreEthereumDbActions,
    {
        match event {
            HoprNodeSafeRegistryEvents::RegisteredNodeSafeFilter(registered) => {
                if self.chain_key.eq(&registered.node_address.into()) {
                    db.set_mfa_protected_and_update_snapshot(Some(registered.safe_address.into()), snapshot)
                        .await?;

                    return Ok(Some(ChainEventType::NodeSafeRegistered(registered.safe_address.into())));
                }
            }
            HoprNodeSafeRegistryEvents::DergisteredNodeSafeFilter(deregistered) => {
                if self.chain_key.eq(&deregistered.node_address.into()) {
                    if db.is_mfa_protected().await?.is_some() {
                        db.set_mfa_protected_and_update_snapshot(None, snapshot).await?;
                    } else {
                        return Err(CoreEthereumIndexerError::MFAModuleDoesNotExist);
                    }
                }
            }
            HoprNodeSafeRegistryEvents::DomainSeparatorUpdatedFilter(domain_separator_updated) => {
                db.set_node_safe_registry_domain_separator(
                    &(domain_separator_updated.domain_separator).into(),
                    snapshot,
                )
                .await?;
            }
        }

        Ok(None)
    }

    async fn on_node_management_module_event(
        &self,
        _db: &mut U,
        event: HoprNodeManagementModuleEvents,
        _snapshot: &Snapshot,
    ) -> Result<Option<ChainEventType>>
    where
        U: HoprCoreEthereumDbActions,
    {
        match event {
            _ => {
                // don't care at the moment
            }
        }

        Ok(None)
    }

    async fn on_ticket_price_oracle_event(
        &self,
        db: &mut U,
        event: HoprTicketPriceOracleEvents,
        _snapshot: &Snapshot,
    ) -> Result<Option<ChainEventType>>
    where
        U: HoprCoreEthereumDbActions,
    {
        match event {
            HoprTicketPriceOracleEvents::TicketPriceUpdatedFilter(update) => {
                debug!(
                    "on_ticket_price_updated - old: {:?} - new: {:?}",
                    update.0.to_string(),
                    update.1.to_string()
                );

                db.set_ticket_price(&update.1.into()).await?;
            }
            HoprTicketPriceOracleEvents::OwnershipTransferredFilter(_event) => {
                // ignore ownership transfer event
            }
        }
        Ok(None)
    }
}

#[async_trait(? Send)]
impl<U: HoprCoreEthereumDbActions> crate::traits::ChainLogHandler for ContractEventHandlers<U> {
    fn contract_addresses(&self) -> Vec<Address> {
        vec![
            self.addresses.channels,
            self.addresses.token,
            self.addresses.network_registry,
            self.addresses.announcements,
            self.addresses.safe_registry,
            self.addresses.module_implementation,
            self.addresses.price_oracle,
        ]
    }

    async fn on_event(
        &self,
        address: Address,
        block_number: u32,
        log: RawLog,
        snapshot: Snapshot,
    ) -> Result<Option<ChainEventType>> {
        debug!(
            "on_event - address: {:?} - received log: {:?}",
            address.to_string(),
            log
        );

        // NOTE: RW LOCK is unnecessary as it will block all other parts of the code
        // but it must be done in order to make sure that operations happen in a
        // single transaction.
        let mut db = self.db.write().await;

        if address.eq(&self.addresses.announcements) {
            let event = HoprAnnouncementsEvents::decode_log(&log)?;
            self.on_announcement_event(&mut db, event, block_number, &snapshot)
                .await
        } else if address.eq(&self.addresses.channels) {
            let event = HoprChannelsEvents::decode_log(&log)?;
            self.on_channel_event(&mut db, event, &snapshot).await
        } else if address.eq(&self.addresses.network_registry) {
            let event = HoprNetworkRegistryEvents::decode_log(&log)?;
            self.on_network_registry_event(&mut db, event, &snapshot).await
        } else if address.eq(&self.addresses.token) {
            let event = HoprTokenEvents::decode_log(&log)?;
            self.on_token_event(&mut db, event, &snapshot).await
        } else if address.eq(&self.addresses.safe_registry) {
            let event = HoprNodeSafeRegistryEvents::decode_log(&log)?;
            self.on_node_safe_registry_event(&mut db, event, &snapshot).await
        } else if address.eq(&self.addresses.module_implementation) {
            let event = HoprNodeManagementModuleEvents::decode_log(&log)?;
            self.on_node_management_module_event(&mut db, event, &snapshot).await
        } else if address.eq(&self.addresses.price_oracle) {
            let event = HoprTicketPriceOracleEvents::decode_log(&log)?;
            self.on_ticket_price_oracle_event(&mut db, event, &snapshot).await
        } else {
            error!(
                "on_event error - unknown contract address: {:?} - received log: {:?}",
                address.to_string(),
                log
            );

            Err(CoreEthereumIndexerError::UnknownContract(address))
        }
    }
}

#[cfg(test)]
pub mod tests {
    use std::sync::Arc;

    use crate::traits::ChainLogHandler;

    use super::ContractEventHandlers;
    use async_lock::RwLock;
    use async_std;
    use bindings::{
        hopr_announcements::{AddressAnnouncementFilter, KeyBindingFilter, RevokeAnnouncementFilter},
        hopr_channels::{
            ChannelBalanceDecreasedFilter, ChannelBalanceIncreasedFilter, ChannelClosedFilter, ChannelOpenedFilter,
            DomainSeparatorUpdatedFilter, OutgoingChannelClosureInitiatedFilter, TicketRedeemedFilter,
        },
        hopr_network_registry::{
            DeregisteredByManagerFilter, DeregisteredFilter, EligibilityUpdatedFilter,
            NetworkRegistryStatusUpdatedFilter, RegisteredByManagerFilter, RegisteredFilter,
        },
        hopr_node_safe_registry::{DergisteredNodeSafeFilter, RegisteredNodeSafeFilter},
        hopr_ticket_price_oracle::TicketPriceUpdatedFilter,
        hopr_token::{ApprovalFilter, TransferFilter},
    };
    use core_crypto::{
        keypairs::{Keypair, OffchainKeypair},
        types::Hash,
    };
    use core_ethereum_db::{db::CoreEthereumDb, traits::HoprCoreEthereumDbActions};
    use core_ethereum_types::ContractAddresses;
    use core_types::{
        account::{AccountEntry, AccountType},
        announcement::KeyBinding,
        channels::{generate_channel_id, ChannelEntry, ChannelStatus},
    };
    use ethers::{
        abi::{encode, Address as EthereumAddress, RawLog, Token},
        prelude::*,
        types::U256 as EthU256,
    };
    use hex_literal::hex;
    use multiaddr::Multiaddr;
    use primitive_types::H256;
    use utils_db::{db::DB, rusty::RustyLevelDbShim};
    use utils_types::{
        primitives::{Address, Balance, BalanceType, Snapshot, U256},
        traits::BinarySerializable,
    };

    lazy_static::lazy_static! {
        static ref SELF_PRIV_KEY: OffchainKeypair = OffchainKeypair::from_secret(&hex!("492057cf93e99b31d2a85bc5e98a9c3aa0021feec52c227cc8170e8f7d047775")).unwrap();
        static ref COUNTERPARTY_CHAIN_ADDRESS: Address = Address::from_bytes(&hex!("f1a73ef496c45e260924a9279d2d9752ae378812")).unwrap();
        static ref SELF_CHAIN_ADDRESS: Address = Address::from_bytes(&hex!("2e505638d318598334c0a2c2e887e0ff1a23ec6a")).unwrap();
        static ref STAKE_ADDRESS: Address = Address::from_bytes(&hex!("4331eaa9542b6b034c43090d9ec1c2198758dbc3")).unwrap();
        static ref CHANNELS_ADDR: Address = Address::from_bytes(&hex!("bab20aea98368220baa4e3b7f151273ee71df93b")).unwrap(); // just a dummy
        static ref TOKEN_ADDR: Address = Address::from_bytes(&hex!("47d1677e018e79dcdd8a9c554466cb1556fa5007")).unwrap(); // just a dummy
        static ref NETWORK_REGISTRY_ADDR: Address = Address::from_bytes(&hex!("a469d0225f884fb989cbad4fe289f6fd2fb98051")).unwrap(); // just a dummy
        static ref NODE_SAFE_REGISTRY_ADDR: Address = Address::from_bytes(&hex!("0dcd1bf9a1b36ce34237eeafef220932846bcd82")).unwrap(); // just a dummy
        static ref ANNOUNCEMENTS_ADDR: Address = Address::from_bytes(&hex!("11db4791bf45ef31a10ea4a1b5cb90f46cc72c7e")).unwrap(); // just a dummy
        static ref SAFE_MANAGEMENT_MODULE_ADDR: Address = Address::from_bytes(&hex!("9b91245a65ad469163a86e32b2281af7a25f38ce")).unwrap(); // just a dummy
        static ref SAFE_INSTANCE_ADDR: Address = Address::from_bytes(&hex!("b93d7fdd605fb64fdcc87f21590f950170719d47")).unwrap(); // just a dummy
        static ref TICKET_PRICE_ORACLE_ADDR: Address = Address::from_bytes(&hex!("11db4391bf45ef31a10ea4a1b5cb90f46cc72c7e")).unwrap(); // just a dummy
    }

    fn create_db() -> Arc<RwLock<CoreEthereumDb<RustyLevelDbShim>>> {
        Arc::new(RwLock::new(CoreEthereumDb::new(
            DB::new(RustyLevelDbShim::new_in_memory()),
            Address::random(),
        )))
    }

    fn init_handlers<U: HoprCoreEthereumDbActions>(db: Arc<RwLock<U>>) -> ContractEventHandlers<U> {
        ContractEventHandlers {
            addresses: ContractAddresses {
                channels: *CHANNELS_ADDR,
                token: *TOKEN_ADDR,
                network_registry: *NETWORK_REGISTRY_ADDR,
                network_registry_proxy: Default::default(),
                safe_registry: *NODE_SAFE_REGISTRY_ADDR,
                announcements: *ANNOUNCEMENTS_ADDR,
                module_implementation: *SAFE_MANAGEMENT_MODULE_ADDR,
                price_oracle: *TICKET_PRICE_ORACLE_ADDR,
                stake_factory: Default::default(),
            },
            chain_key: *SELF_CHAIN_ADDRESS,
            safe_address: *SELF_CHAIN_ADDRESS,
            db,
        }
    }

    #[async_std::test]
    async fn announce_keybinding() {
        let db = create_db();

        let handlers = init_handlers(db.clone());

        let keybinding = KeyBinding::new(*SELF_CHAIN_ADDRESS, &SELF_PRIV_KEY);

        let keybinding_log = RawLog {
            topics: vec![KeyBindingFilter::signature()],
            data: encode(&[
                Token::FixedBytes(Vec::from(keybinding.signature.to_bytes())),
                Token::FixedBytes(Vec::from(keybinding.packet_key.to_bytes())),
                Token::Address(EthereumAddress::from_slice(&SELF_CHAIN_ADDRESS.to_bytes())),
            ]),
        };

        let account_entry = AccountEntry::new(
            SELF_PRIV_KEY.public().clone(),
            *SELF_CHAIN_ADDRESS,
            AccountType::NotAnnounced,
        );

        handlers
            .on_event(
                handlers.addresses.announcements.clone(),
                0u32,
                keybinding_log,
                Snapshot::default(),
            )
            .await
            .unwrap();

        assert_eq!(
            db.read().await.get_account(&SELF_CHAIN_ADDRESS).await.unwrap().unwrap(),
            account_entry
        );
    }

    #[async_std::test]
    async fn announce_address_announcement() {
        let db = create_db();

        let handlers = init_handlers(db.clone());

        // Assume that there is a keybinding
        let account_entry = AccountEntry::new(
            SELF_PRIV_KEY.public().clone(),
            *SELF_CHAIN_ADDRESS,
            AccountType::NotAnnounced,
        );

        db.write()
            .await
            .update_account_and_snapshot(&account_entry, &Snapshot::default())
            .await
            .unwrap();

        let test_multiaddr_empty: Multiaddr = "".parse().unwrap();

        let address_announcement_empty_log = RawLog {
            topics: vec![AddressAnnouncementFilter::signature()],
            data: encode(&[
                Token::Address(EthereumAddress::from_slice(&SELF_CHAIN_ADDRESS.to_bytes())),
                Token::String(test_multiaddr_empty.to_string()),
            ]),
        };

        let _error = handlers
            .on_event(
                handlers.addresses.announcements.clone(),
                0u32,
                address_announcement_empty_log,
                Snapshot::default(),
            )
            .await
            .unwrap_err();

        assert_eq!(
            db.read().await.get_account(&SELF_CHAIN_ADDRESS).await.unwrap().unwrap(),
            account_entry
        );

        let test_multiaddr: Multiaddr = "/ip4/1.2.3.4/tcp/56".parse().unwrap();

        let address_announcement_log = RawLog {
            topics: vec![AddressAnnouncementFilter::signature()],
            data: encode(&[
                Token::Address(EthereumAddress::from_slice(&SELF_CHAIN_ADDRESS.to_bytes())),
                Token::String(test_multiaddr.to_string()),
            ]),
        };

        let announced_account_entry = AccountEntry::new(
            SELF_PRIV_KEY.public().clone(),
            *SELF_CHAIN_ADDRESS,
            AccountType::Announced {
                multiaddr: test_multiaddr,
                updated_block: 0,
            },
        );

        handlers
            .on_event(
                handlers.addresses.announcements.clone(),
                0u32,
                address_announcement_log,
                Snapshot::default(),
            )
            .await
            .unwrap();

        assert_eq!(
            db.read().await.get_account(&SELF_CHAIN_ADDRESS).await.unwrap().unwrap(),
            announced_account_entry
        );

        let test_multiaddr_dns: Multiaddr = "/dns4/useful.domain/tcp/56".parse().unwrap();

        let address_announcement_dns_log = RawLog {
            topics: vec![AddressAnnouncementFilter::signature()],
            data: encode(&[
                Token::Address(EthereumAddress::from_slice(&SELF_CHAIN_ADDRESS.to_bytes())),
                Token::String(test_multiaddr_dns.to_string()),
            ]),
        };

        let announced_dns_account_entry = AccountEntry::new(
            SELF_PRIV_KEY.public().clone(),
            *SELF_CHAIN_ADDRESS,
            AccountType::Announced {
                multiaddr: test_multiaddr_dns,
                updated_block: 0,
            },
        );

        handlers
            .on_event(
                handlers.addresses.announcements.clone(),
                0u32,
                address_announcement_dns_log,
                Snapshot::default(),
            )
            .await
            .unwrap();

        assert_eq!(
            db.read().await.get_account(&SELF_CHAIN_ADDRESS).await.unwrap().unwrap(),
            announced_dns_account_entry
        );
    }

    #[async_std::test]
    async fn announce_revoke() {
        let db = create_db();
        let handlers = init_handlers(db.clone());

        let test_multiaddr: Multiaddr = "/ip4/1.2.3.4/tcp/56".parse().unwrap();

        // Assume that there is a keybinding and an address announcement
        let announced_account_entry = AccountEntry::new(
            SELF_PRIV_KEY.public().clone(),
            *SELF_CHAIN_ADDRESS,
            AccountType::Announced {
                multiaddr: test_multiaddr,
                updated_block: 0,
            },
        );

        db.write()
            .await
            .update_account_and_snapshot(&announced_account_entry, &Snapshot::default())
            .await
            .unwrap();

        let revoke_announcement_log = RawLog {
            topics: vec![RevokeAnnouncementFilter::signature()],
            data: encode(&[Token::Address(EthereumAddress::from_slice(
                &SELF_CHAIN_ADDRESS.to_bytes(),
            ))]),
        };

        let account_entry = AccountEntry::new(
            SELF_PRIV_KEY.public().clone(),
            *SELF_CHAIN_ADDRESS,
            AccountType::NotAnnounced,
        );

        handlers
            .on_event(
                handlers.addresses.announcements.clone(),
                0u32,
                revoke_announcement_log,
                Snapshot::default(),
            )
            .await
            .unwrap();

        assert_eq!(
            db.read().await.get_account(&SELF_CHAIN_ADDRESS).await.unwrap().unwrap(),
            account_entry
        );
    }

    #[async_std::test]
    async fn on_token_transfer_to() {
        let db = create_db();

        let handlers = init_handlers(db.clone());

        let value = U256::max();

        let transferred_log = RawLog {
            topics: vec![
                TransferFilter::signature(),
                H256::from_slice(&Address::default().to_bytes32()),
                H256::from_slice(&SELF_CHAIN_ADDRESS.to_bytes32()),
            ],
            data: encode(&[Token::Uint(EthU256::from_big_endian(&value.to_bytes()))]),
        };

        handlers
            .on_event(
                handlers.addresses.token.clone(),
                0u32,
                transferred_log,
                Snapshot::default(),
            )
            .await
            .unwrap();

        let db = db.read().await;

        assert_eq!(
            db.get_hopr_balance().await.unwrap(),
            Balance::new(value, BalanceType::HOPR)
        )
    }

    #[async_std::test]
    async fn on_token_transfer_from() {
        let db = create_db();

        let handlers = init_handlers(db.clone());

        let value = U256::max();

        db.write()
            .await
            .set_hopr_balance(&Balance::new(value, BalanceType::HOPR))
            .await
            .unwrap();

        let transferred_log = RawLog {
            topics: vec![
                TransferFilter::signature(),
                H256::from_slice(&SELF_CHAIN_ADDRESS.to_bytes32()),
                H256::from_slice(&Address::default().to_bytes32()),
            ],
            data: encode(&[Token::Uint(EthU256::from_big_endian(&value.to_bytes()))]),
        };

        handlers
            .on_event(
                handlers.addresses.token.clone(),
                0u32,
                transferred_log,
                Snapshot::default(),
            )
            .await
            .unwrap();

        let db = db.read().await;
        assert_eq!(
            db.get_hopr_balance().await.unwrap(),
            Balance::new(U256::zero(), BalanceType::HOPR)
        )
    }

    #[async_std::test]
    async fn on_token_approval_correct() {
        let db = create_db();

        let handlers = init_handlers(db.clone());

        let log = RawLog {
            topics: vec![
                ApprovalFilter::signature(),
                H256::from_slice(&handlers.safe_address.to_bytes32()),
                H256::from_slice(&handlers.addresses.channels.to_bytes32()),
            ],
            data: encode(&[Token::Uint(EthU256::from(1000u64))]),
        };

        assert_eq!(
            db.read().await.get_staking_safe_allowance().await.unwrap(),
            Balance::new(U256::from(0u64), BalanceType::HOPR)
        );

        handlers
            .on_event(handlers.addresses.token.clone(), 0u32, log.clone(), Snapshot::default())
            .await
            .unwrap();

        assert_eq!(
            db.read().await.get_staking_safe_allowance().await.unwrap(),
            Balance::new(U256::from(1000u64), BalanceType::HOPR)
        );

        // reduce allowance manually to verify a second time
        let _ = db
            .write()
            .await
            .set_staking_safe_allowance(
                &Balance::new(U256::from(10u64), BalanceType::HOPR),
                &Snapshot::default(),
            )
            .await;
        assert_eq!(
            db.read().await.get_staking_safe_allowance().await.unwrap(),
            Balance::new(U256::from(10u64), BalanceType::HOPR)
        );

        handlers
            .on_event(handlers.addresses.token.clone(), 0u32, log, Snapshot::default())
            .await
            .unwrap();

        assert_eq!(
            db.read().await.get_staking_safe_allowance().await.unwrap(),
            Balance::new(U256::from(1000u64), BalanceType::HOPR)
        );
    }

    #[async_std::test]
    async fn on_network_registry_event_registered() {
        let db = create_db();

        let handlers = init_handlers(db.clone());

        let registered_log = RawLog {
            topics: vec![
                RegisteredFilter::signature(),
                H256::from_slice(&STAKE_ADDRESS.to_bytes32()),
                H256::from_slice(&SELF_CHAIN_ADDRESS.to_bytes32()),
            ],
            data: encode(&[]),
        };

        assert!(!db
            .read()
            .await
            .is_allowed_to_access_network(&SELF_CHAIN_ADDRESS)
            .await
            .unwrap());

        handlers
            .on_event(
                handlers.addresses.network_registry.clone(),
                0u32,
                registered_log,
                Snapshot::default(),
            )
            .await
            .unwrap();

        assert!(db
            .read()
            .await
            .is_allowed_to_access_network(&SELF_CHAIN_ADDRESS)
            .await
            .unwrap());
    }

    #[async_std::test]
    async fn on_network_registry_event_registered_by_manager() {
        let db = create_db();

        let handlers = init_handlers(db.clone());

        let registered_log = RawLog {
            topics: vec![
                RegisteredByManagerFilter::signature(),
                H256::from_slice(&STAKE_ADDRESS.to_bytes32()),
                H256::from_slice(&SELF_CHAIN_ADDRESS.to_bytes32()),
            ],
            data: encode(&[]),
        };

        assert!(!db
            .read()
            .await
            .is_allowed_to_access_network(&SELF_CHAIN_ADDRESS)
            .await
            .unwrap());

        handlers
            .on_event(
                handlers.addresses.network_registry.clone(),
                0u32,
                registered_log,
                Snapshot::default(),
            )
            .await
            .unwrap();

        assert!(db
            .read()
            .await
            .is_allowed_to_access_network(&SELF_CHAIN_ADDRESS)
            .await
            .unwrap());
    }

    #[async_std::test]
    async fn on_network_registry_event_deregistered() {
        let db = create_db();

        let handlers = init_handlers(db.clone());

        db.write()
            .await
            .set_allowed_to_access_network(&SELF_CHAIN_ADDRESS, true, &Snapshot::default())
            .await
            .unwrap();

        let registered_log = RawLog {
            topics: vec![
                DeregisteredFilter::signature(),
                H256::from_slice(&STAKE_ADDRESS.to_bytes32()),
                H256::from_slice(&SELF_CHAIN_ADDRESS.to_bytes32()),
            ],
            data: encode(&[]),
        };

        assert!(db
            .read()
            .await
            .is_allowed_to_access_network(&SELF_CHAIN_ADDRESS)
            .await
            .unwrap());

        handlers
            .on_event(
                handlers.addresses.network_registry.clone(),
                0u32,
                registered_log,
                Snapshot::default(),
            )
            .await
            .unwrap();

        assert!(!db
            .read()
            .await
            .is_allowed_to_access_network(&SELF_CHAIN_ADDRESS)
            .await
            .unwrap());
    }

    #[async_std::test]
    async fn on_network_registry_event_deregistered_by_manager() {
        let db = create_db();

        let handlers = init_handlers(db.clone());

        db.write()
            .await
            .set_allowed_to_access_network(&SELF_CHAIN_ADDRESS, true, &Snapshot::default())
            .await
            .unwrap();

        let registered_log = RawLog {
            topics: vec![
                DeregisteredByManagerFilter::signature(),
                H256::from_slice(&STAKE_ADDRESS.to_bytes32()),
                H256::from_slice(&SELF_CHAIN_ADDRESS.to_bytes32()),
            ],
            data: encode(&[]),
        };

        assert!(db
            .read()
            .await
            .is_allowed_to_access_network(&SELF_CHAIN_ADDRESS)
            .await
            .unwrap());

        handlers
            .on_event(
                handlers.addresses.network_registry.clone(),
                0u32,
                registered_log,
                Snapshot::default(),
            )
            .await
            .unwrap();

        assert!(!db
            .read()
            .await
            .is_allowed_to_access_network(&SELF_CHAIN_ADDRESS)
            .await
            .unwrap());
    }

    #[async_std::test]
    async fn on_network_registry_event_enabled() {
        let db = create_db();

        let handlers = init_handlers(db.clone());

        let nr_enabled = RawLog {
            topics: vec![
                NetworkRegistryStatusUpdatedFilter::signature(),
                H256::from_low_u64_be(1),
            ],
            data: encode(&[]),
        };

        handlers
            .on_event(
                handlers.addresses.network_registry.clone(),
                0u32,
                nr_enabled,
                Snapshot::default(),
            )
            .await
            .unwrap();

        assert!(db.read().await.is_network_registry_enabled().await.unwrap());
    }

    #[async_std::test]
    async fn on_network_registry_event_disabled() {
        let db = create_db();

        let handlers = init_handlers(db.clone());

        db.write()
            .await
            .set_network_registry(true, &Snapshot::default())
            .await
            .unwrap();

        let nr_disabled = RawLog {
            topics: vec![
                NetworkRegistryStatusUpdatedFilter::signature(),
                H256::from_low_u64_be(0),
            ],
            data: encode(&[]),
        };

        handlers
            .on_event(
                handlers.addresses.network_registry.clone(),
                0u32,
                nr_disabled,
                Snapshot::default(),
            )
            .await
            .unwrap();

        assert!(!db.read().await.is_network_registry_enabled().await.unwrap());
    }

    #[async_std::test]
    async fn on_network_registry_set_eligible() {
        let db = create_db();

        let handlers = init_handlers(db.clone());

        let set_eligible = RawLog {
            topics: vec![
                EligibilityUpdatedFilter::signature(),
                H256::from_slice(&STAKE_ADDRESS.to_bytes32()),
                H256::from_low_u64_be(1),
            ],
            data: encode(&[]),
        };

        handlers
            .on_event(
                handlers.addresses.network_registry.clone(),
                0u32,
                set_eligible,
                Snapshot::default(),
            )
            .await
            .unwrap();

        assert!(db.read().await.is_eligible(&STAKE_ADDRESS).await.unwrap());
    }

    #[async_std::test]
    async fn on_network_registry_set_not_eligible() {
        let db = create_db();

        let handlers = init_handlers(db.clone());

        db.write()
            .await
            .set_eligible(&STAKE_ADDRESS, false, &Snapshot::default())
            .await
            .unwrap();

        let set_eligible = RawLog {
            topics: vec![
                EligibilityUpdatedFilter::signature(),
                H256::from_slice(&STAKE_ADDRESS.to_bytes32()),
                H256::from_low_u64_be(0),
            ],
            data: encode(&[]),
        };

        handlers
            .on_event(
                handlers.addresses.network_registry.clone(),
                0u32,
                set_eligible,
                Snapshot::default(),
            )
            .await
            .unwrap();

        assert!(!db.read().await.is_eligible(&STAKE_ADDRESS).await.unwrap());
    }

    #[async_std::test]
    async fn on_channel_event_balance_increased() {
        let db = create_db();

        let handlers = init_handlers(db.clone());

        let channel_id = generate_channel_id(&SELF_CHAIN_ADDRESS, &COUNTERPARTY_CHAIN_ADDRESS);

        db.write()
            .await
            .update_channel_and_snapshot(
                &channel_id,
                &ChannelEntry::new(
                    *SELF_CHAIN_ADDRESS,
                    *COUNTERPARTY_CHAIN_ADDRESS,
                    Balance::new(U256::zero(), BalanceType::HOPR),
                    U256::zero(),
                    ChannelStatus::Open,
                    U256::one(),
                    U256::zero(),
                ),
                &Snapshot::default(),
            )
            .await
            .unwrap();

        let solidity_balance = U256::from((1u128 << 96) - 1);

        let balance_increased_log = RawLog {
            topics: vec![
                ChannelBalanceIncreasedFilter::signature(),
                H256::from_slice(&channel_id.to_bytes()),
            ],
            data: Vec::from(solidity_balance.to_bytes()),
        };

        handlers
            .on_event(
                handlers.addresses.channels.clone(),
                0u32,
                balance_increased_log,
                Snapshot::default(),
            )
            .await
            .unwrap();

        assert_eq!(
            db.read()
                .await
                .get_channel(&channel_id)
                .await
                .unwrap()
                .unwrap()
                .balance
                .value(),
            &solidity_balance
        );
    }

    #[async_std::test]
    async fn on_channel_event_domain_separator_updated() {
        let db = create_db();

        let handlers = init_handlers(db.clone());

        let separator = Hash::default();

        let log = RawLog {
            topics: vec![
                DomainSeparatorUpdatedFilter::signature(),
                H256::from_slice(&separator.to_bytes()),
            ],
            data: encode(&[]),
        };

        assert!(db.read().await.get_channels_domain_separator().await.unwrap().is_none());

        handlers
            .on_event(handlers.addresses.channels.clone(), 0u32, log, Snapshot::default())
            .await
            .unwrap();

        assert_eq!(
            db.read().await.get_channels_domain_separator().await.unwrap().unwrap(),
            separator
        );
    }

    #[async_std::test]
    async fn on_channel_event_balance_decreased() {
        let db = create_db();

        let handlers = init_handlers(db.clone());

        let channel_id = generate_channel_id(&SELF_CHAIN_ADDRESS, &COUNTERPARTY_CHAIN_ADDRESS);

        db.write()
            .await
            .update_channel_and_snapshot(
                &channel_id,
                &ChannelEntry::new(
                    *SELF_CHAIN_ADDRESS,
                    *COUNTERPARTY_CHAIN_ADDRESS,
                    Balance::new(U256::from((1u128 << 96) - 1), BalanceType::HOPR),
                    U256::zero(),
                    ChannelStatus::Open,
                    U256::one(),
                    U256::zero(),
                ),
                &Snapshot::default(),
            )
            .await
            .unwrap();

        let solidity_balance = U256::from((1u128 << 96) - 1);

        let balance_increased_log = RawLog {
            topics: vec![
                ChannelBalanceDecreasedFilter::signature(),
                H256::from_slice(&channel_id.to_bytes()),
            ],
            data: Vec::from(solidity_balance.to_bytes()),
        };

        handlers
            .on_event(
                handlers.addresses.channels.clone(),
                0u32,
                balance_increased_log,
                Snapshot::default(),
            )
            .await
            .unwrap();

        assert_eq!(
            db.read()
                .await
                .get_channel(&channel_id)
                .await
                .unwrap()
                .unwrap()
                .balance
                .value(),
            &solidity_balance
        );
    }

    #[async_std::test]
    async fn on_channel_closed() {
        let db = create_db();

        let handlers = init_handlers(db.clone());

        let channel_id = generate_channel_id(&SELF_CHAIN_ADDRESS, &COUNTERPARTY_CHAIN_ADDRESS);
        let starting_balance = Balance::new(U256::from((1u128 << 96) - 1), BalanceType::HOPR);

        db.write()
            .await
            .update_channel_and_snapshot(
                &channel_id,
                &ChannelEntry::new(
                    *SELF_CHAIN_ADDRESS,
                    *COUNTERPARTY_CHAIN_ADDRESS,
                    starting_balance,
                    U256::zero(),
                    ChannelStatus::Open,
                    U256::one(),
                    U256::zero(),
                ),
                &Snapshot::default(),
            )
            .await
            .unwrap();

        let channel_closed_log = RawLog {
            topics: vec![
                ChannelClosedFilter::signature(),
                H256::from_slice(&channel_id.to_bytes()),
            ],
            data: encode(&[]),
        };

        handlers
            .on_event(
                handlers.addresses.channels.clone(),
                0u32,
                channel_closed_log,
                Snapshot::default(),
            )
            .await
            .unwrap();

<<<<<<< HEAD
        let closed_channel = db.read().await.get_channel(&channel_id).await.unwrap().unwrap();
        let current_ticket_index = db
            .read()
            .await
            .get_current_ticket_index(&channel_id)
            .await
            .unwrap()
            .unwrap();
=======
        let closed_channel = db.get_channel(&channel_id).await.unwrap().unwrap();
        let current_ticket_index = db.get_current_ticket_index(&channel_id).await.unwrap().unwrap();
>>>>>>> 8ffef13c

        assert_eq!(closed_channel.status, ChannelStatus::Closed);
        assert_eq!(closed_channel.ticket_index, 0u64.into());

        assert!(closed_channel.balance.value().eq(&U256::zero()));
        assert!(current_ticket_index.eq(&U256::zero()));
    }

    #[async_std::test]
    async fn on_channel_opened() {
        let db = create_db();

        let handlers = init_handlers(db.clone());

        let channel_id = generate_channel_id(&SELF_CHAIN_ADDRESS, &COUNTERPARTY_CHAIN_ADDRESS);

        let channel_opened_log = RawLog {
            topics: vec![
                ChannelOpenedFilter::signature(),
                H256::from_slice(&SELF_CHAIN_ADDRESS.to_bytes32()),
                H256::from_slice(&COUNTERPARTY_CHAIN_ADDRESS.to_bytes32()),
            ],
            data: encode(&[]),
        };

        handlers
            .on_event(
                handlers.addresses.channels.clone(),
                0u32,
                channel_opened_log,
                Snapshot::default(),
            )
            .await
            .unwrap();

        let channel = db.read().await.get_channel(&channel_id).await.unwrap().unwrap();

        assert_eq!(channel.status, ChannelStatus::Open);
        assert_eq!(channel.channel_epoch, 1u64.into());
        assert_eq!(channel.ticket_index, 0u64.into());

<<<<<<< HEAD
        let current_ticket_index = db
            .read()
            .await
            .get_current_ticket_index(&channel_id)
            .await
            .unwrap()
            .unwrap();
=======
        let current_ticket_index = db.get_current_ticket_index(&channel_id).await.unwrap().unwrap();
>>>>>>> 8ffef13c
        assert!(current_ticket_index.eq(&U256::zero()));
    }

    #[async_std::test]
    async fn on_channel_reopened() {
        let db = create_db();

        let handlers = init_handlers(db.clone());

        let channel_id = generate_channel_id(&SELF_CHAIN_ADDRESS, &COUNTERPARTY_CHAIN_ADDRESS);

        db.write()
            .await
            .update_channel_and_snapshot(
                &channel_id,
                &ChannelEntry::new(
                    *SELF_CHAIN_ADDRESS,
                    *COUNTERPARTY_CHAIN_ADDRESS,
                    Balance::zero(BalanceType::HOPR),
                    U256::zero(),
                    ChannelStatus::Open,
                    3u64.into(),
                    U256::zero(),
                ),
                &Snapshot::default(),
            )
            .await
            .unwrap();

        let channel_opened_log = RawLog {
            topics: vec![
                ChannelOpenedFilter::signature(),
                H256::from_slice(&SELF_CHAIN_ADDRESS.to_bytes32()),
                H256::from_slice(&COUNTERPARTY_CHAIN_ADDRESS.to_bytes32()),
            ],
            data: encode(&[]),
        };

        handlers
            .on_event(
                handlers.addresses.channels.clone(),
                0u32,
                channel_opened_log,
                Snapshot::default(),
            )
            .await
            .unwrap();

        let channel = db.read().await.get_channel(&channel_id).await.unwrap().unwrap();

        assert_eq!(channel.status, ChannelStatus::Open);
        assert_eq!(channel.channel_epoch, 4u64.into());
        assert_eq!(channel.ticket_index, 0u64.into());

        // after the channel epoch is bumped, the ticket index gets reset to zero
<<<<<<< HEAD
        let current_ticket_index = db
            .read()
            .await
            .get_current_ticket_index(&channel_id)
            .await
            .unwrap()
            .unwrap();
=======
        let current_ticket_index = db.get_current_ticket_index(&channel_id).await.unwrap().unwrap();
>>>>>>> 8ffef13c
        assert!(current_ticket_index.eq(&U256::zero()));
    }

    #[async_std::test]
    async fn on_channel_ticket_redeemed() {
        let db = create_db();

        let handlers = init_handlers(db.clone());

        let channel_id = generate_channel_id(&SELF_CHAIN_ADDRESS, &COUNTERPARTY_CHAIN_ADDRESS);

        db.write()
            .await
            .update_channel_and_snapshot(
                &channel_id,
                &ChannelEntry::new(
                    *SELF_CHAIN_ADDRESS,
                    *COUNTERPARTY_CHAIN_ADDRESS,
                    Balance::new(U256::from((1u128 << 96) - 1), BalanceType::HOPR),
                    U256::zero(),
                    ChannelStatus::Open,
                    U256::one(),
                    U256::zero(),
                ),
                &Snapshot::default(),
            )
            .await
            .unwrap();

        let ticket_index = U256::from((1u128 << 48) - 1);

        let ticket_redeemed_log = RawLog {
            topics: vec![
                TicketRedeemedFilter::signature(),
                H256::from_slice(&channel_id.to_bytes()),
            ],
            data: Vec::from(ticket_index.to_bytes()),
        };

        handlers
            .on_event(
                handlers.addresses.channels.clone(),
                0u32,
                ticket_redeemed_log,
                Snapshot::default(),
            )
            .await
            .unwrap();

        let channel = db.read().await.get_channel(&channel_id).await.unwrap().unwrap();

        assert_eq!(channel.ticket_index, ticket_index);

        // check the current_ticket_index is not smaller than the new ticket index
<<<<<<< HEAD
        let current_ticket_index = db
            .read()
            .await
            .get_current_ticket_index(&channel_id)
            .await
            .unwrap()
            .unwrap();
=======
        let current_ticket_index = db.get_current_ticket_index(&channel_id).await.unwrap().unwrap();
>>>>>>> 8ffef13c
        assert!(current_ticket_index.ge(&ticket_index));
    }

    #[async_std::test]
    async fn on_channel_closure_initiated() {
        let db = create_db();

        let handlers = init_handlers(db.clone());

        let channel_id = generate_channel_id(&SELF_CHAIN_ADDRESS, &COUNTERPARTY_CHAIN_ADDRESS);

        db.write()
            .await
            .update_channel_and_snapshot(
                &channel_id,
                &ChannelEntry::new(
                    *SELF_CHAIN_ADDRESS,
                    *COUNTERPARTY_CHAIN_ADDRESS,
                    Balance::new(U256::from((1u128 << 96) - 1), BalanceType::HOPR),
                    U256::zero(),
                    ChannelStatus::Open,
                    U256::one(),
                    U256::zero(),
                ),
                &Snapshot::default(),
            )
            .await
            .unwrap();

        let timestamp = U256::from((1u64 << 32) - 1);

        let closure_initiated_log = RawLog {
            topics: vec![
                OutgoingChannelClosureInitiatedFilter::signature(),
                H256::from_slice(&channel_id.to_bytes()),
            ],
            data: Vec::from(timestamp.to_bytes()),
        };

        handlers
            .on_event(
                handlers.addresses.channels.clone(),
                0u32,
                closure_initiated_log,
                Snapshot::default(),
            )
            .await
            .unwrap();

        // TODO: check for Vec<ChainEventType> content here

        let channel = db.read().await.get_channel(&channel_id).await.unwrap().unwrap();

        assert_eq!(channel.status, ChannelStatus::PendingToClose);
        assert_eq!(channel.closure_time, timestamp);
    }

    #[async_std::test]
    async fn on_node_safe_registry_registered() {
        let db = create_db();

        let handlers = init_handlers(db.clone());

        let safe_registered_log = RawLog {
            topics: vec![
                RegisteredNodeSafeFilter::signature(),
                H256::from_slice(&SAFE_INSTANCE_ADDR.to_bytes32()),
                H256::from_slice(&SELF_CHAIN_ADDRESS.to_bytes32()),
            ],
            data: encode(&[]),
        };

        handlers
            .on_event(
                handlers.addresses.safe_registry.clone(),
                0u32,
                safe_registered_log,
                Snapshot::default(),
            )
            .await
            .unwrap();

        // TODO: check for Vec<ChainEventType> content here

        assert_eq!(
            db.read().await.is_mfa_protected().await.unwrap(),
            Some(*SAFE_INSTANCE_ADDR)
        );
    }

    #[async_std::test]
    async fn on_node_safe_registry_deregistered() {
        let db = create_db();

        let handlers = init_handlers(db.clone());

        db.write()
            .await
            .set_mfa_protected_and_update_snapshot(Some(*SAFE_INSTANCE_ADDR), &Snapshot::default())
            .await
            .unwrap();

        let safe_registered_log = RawLog {
            topics: vec![
                DergisteredNodeSafeFilter::signature(),
                H256::from_slice(&SAFE_INSTANCE_ADDR.to_bytes32()),
                H256::from_slice(&SELF_CHAIN_ADDRESS.to_bytes32()),
            ],
            data: encode(&[]),
        };

        handlers
            .on_event(
                handlers.addresses.safe_registry.clone(),
                0u32,
                safe_registered_log,
                Snapshot::default(),
            )
            .await
            .unwrap();

        // TODO: check for Vec<ChainEventType> content here

        assert_eq!(db.read().await.is_mfa_protected().await.unwrap(), None);
    }

    #[async_std::test]
    async fn ticket_price_update() {
        let db = create_db();

        let handlers = init_handlers(db.clone());

        let log = RawLog {
            topics: vec![TicketPriceUpdatedFilter::signature()],
            data: encode(&[Token::Uint(EthU256::from(1u64)), Token::Uint(EthU256::from(123u64))]),
        };

        assert_eq!(db.read().await.get_ticket_price().await.unwrap(), None);

        handlers
            .on_event(handlers.addresses.price_oracle.clone(), 0u32, log, Snapshot::default())
            .await
            .unwrap();

        // TODO: check for Vec<ChainEventType> content here

        assert_eq!(
            db.read().await.get_ticket_price().await.unwrap(),
            Some(U256::from(123u64))
        );
    }
}<|MERGE_RESOLUTION|>--- conflicted
+++ resolved
@@ -192,14 +192,8 @@
 
                     if channel.source.eq(&self.chain_key) || channel.destination.eq(&self.chain_key) {
                         // Reset the current_ticket_index to zero
-<<<<<<< HEAD
                         db.set_current_ticket_index(&channel_closed.channel_id.into(), U256::zero())
                             .await?;
-=======
-                        db.set_current_ticket_index(&channel_closed.channel_id.try_into()?, U256::zero())
-                            .await?;
-                        self.cbs.own_channel_updated(&channel);
->>>>>>> 8ffef13c
                     }
                     Ok(Some(ChainEventType::ChannelClosed(channel.clone())))
                 } else {
@@ -218,7 +212,6 @@
                     "on_open_channel_event - source: {source} - destination: {destination} - channel_id: {channel_id}, channel known: {is_reopen}"
                 );
 
-<<<<<<< HEAD
                 let channel = maybe_channel
                     .map(|mut channel| {
                         // set all channel fields like we do on-chain on close
@@ -228,23 +221,6 @@
                         channel
                     })
                     .unwrap_or(ChannelEntry::new(
-=======
-                if let Some(mut channel) = maybe_channel {
-                    // set all channel fields like we do on-chain on close
-                    channel.status = ChannelStatus::Open;
-                    channel.ticket_index = 0u64.into();
-                    channel.channel_epoch = channel.channel_epoch + U256::from(1u64);
-
-                    db.update_channel_and_snapshot(&channel_id, &channel, snapshot).await?;
-
-                    if source.eq(&self.chain_key) || destination.eq(&self.chain_key) {
-                        // Reset the current_ticket_index to zero
-                        db.set_current_ticket_index(&channel_id, U256::zero()).await?;
-                        self.cbs.own_channel_updated(&channel);
-                    }
-                } else {
-                    let new_channel = ChannelEntry::new(
->>>>>>> 8ffef13c
                         source,
                         destination,
                         Balance::new(0u64.into(), utils_types::primitives::BalanceType::HOPR),
@@ -259,16 +235,9 @@
                 if source.eq(&self.chain_key) || destination.eq(&self.chain_key) {
                     db.set_current_ticket_index(&channel_id, U256::zero()).await?;
 
-<<<<<<< HEAD
                     // Cleanup tickets from previous epochs on channel re-opening
                     if is_reopen {
                         db.cleanup_invalid_channel_tickets(&channel).await?;
-=======
-                    if source.eq(&self.chain_key) || destination.eq(&self.chain_key) {
-                        // Reset the current_ticket_index to zero
-                        db.set_current_ticket_index(&channel_id, U256::zero()).await?;
-                        self.cbs.own_channel_updated(&new_channel);
->>>>>>> 8ffef13c
                     }
                 }
                 return Ok(Some(ChainEventType::ChannelOpened(channel.clone())));
@@ -286,7 +255,7 @@
                     db.ensure_current_ticket_index_gte(&ticket_redeemed.channel_id.into(), channel.ticket_index)
                         .await?;
                     // compare the ticket index from the redeemed ticket with the current_ticket_index. Ensure that the current_ticket_index is not smaller than the value from redeemed ticket.
-                    db.ensure_current_ticket_index_gte(&ticket_redeemed.channel_id.try_into()?, channel.ticket_index)
+                    db.ensure_current_ticket_index_gte(&ticket_redeemed.channel_id.into(), channel.ticket_index)
                         .await?;
 
                     if channel.source.eq(&self.chain_key) || channel.destination.eq(&self.chain_key) {
@@ -1530,7 +1499,6 @@
             .await
             .unwrap();
 
-<<<<<<< HEAD
         let closed_channel = db.read().await.get_channel(&channel_id).await.unwrap().unwrap();
         let current_ticket_index = db
             .read()
@@ -1539,10 +1507,6 @@
             .await
             .unwrap()
             .unwrap();
-=======
-        let closed_channel = db.get_channel(&channel_id).await.unwrap().unwrap();
-        let current_ticket_index = db.get_current_ticket_index(&channel_id).await.unwrap().unwrap();
->>>>>>> 8ffef13c
 
         assert_eq!(closed_channel.status, ChannelStatus::Closed);
         assert_eq!(closed_channel.ticket_index, 0u64.into());
@@ -1584,7 +1548,6 @@
         assert_eq!(channel.channel_epoch, 1u64.into());
         assert_eq!(channel.ticket_index, 0u64.into());
 
-<<<<<<< HEAD
         let current_ticket_index = db
             .read()
             .await
@@ -1592,9 +1555,6 @@
             .await
             .unwrap()
             .unwrap();
-=======
-        let current_ticket_index = db.get_current_ticket_index(&channel_id).await.unwrap().unwrap();
->>>>>>> 8ffef13c
         assert!(current_ticket_index.eq(&U256::zero()));
     }
 
@@ -1650,7 +1610,6 @@
         assert_eq!(channel.ticket_index, 0u64.into());
 
         // after the channel epoch is bumped, the ticket index gets reset to zero
-<<<<<<< HEAD
         let current_ticket_index = db
             .read()
             .await
@@ -1658,9 +1617,6 @@
             .await
             .unwrap()
             .unwrap();
-=======
-        let current_ticket_index = db.get_current_ticket_index(&channel_id).await.unwrap().unwrap();
->>>>>>> 8ffef13c
         assert!(current_ticket_index.eq(&U256::zero()));
     }
 
@@ -1715,7 +1671,6 @@
         assert_eq!(channel.ticket_index, ticket_index);
 
         // check the current_ticket_index is not smaller than the new ticket index
-<<<<<<< HEAD
         let current_ticket_index = db
             .read()
             .await
@@ -1723,9 +1678,6 @@
             .await
             .unwrap()
             .unwrap();
-=======
-        let current_ticket_index = db.get_current_ticket_index(&channel_id).await.unwrap().unwrap();
->>>>>>> 8ffef13c
         assert!(current_ticket_index.ge(&ticket_index));
     }
 
