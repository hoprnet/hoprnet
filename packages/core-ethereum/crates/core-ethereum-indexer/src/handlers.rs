--- conflicted
+++ resolved
@@ -199,14 +199,8 @@
 
                     if channel.source.eq(&self.chain_key) || channel.destination.eq(&self.chain_key) {
                         // Reset the current_ticket_index to zero
-<<<<<<< HEAD
                         db.set_current_ticket_index(&channel_closed.channel_id.into(), U256::zero())
                             .await?;
-=======
-                        db.set_current_ticket_index(&channel_closed.channel_id.try_into()?, U256::zero())
-                            .await?;
-                        self.cbs.own_channel_updated(&channel);
->>>>>>> 4077f737
                     }
                     Ok(Some(ChainEventType::ChannelClosed(channel)))
                 } else {
@@ -225,7 +219,6 @@
                     "on_channel_opened_event - source: {source} - destination: {destination} - channel_id: {channel_id}, channel known: {is_reopen}"
                 );
 
-<<<<<<< HEAD
                 let channel = maybe_channel
                     .map(|mut channel| {
                         // set all channel fields like we do on-chain on close
@@ -235,23 +228,6 @@
                         channel
                     })
                     .unwrap_or(ChannelEntry::new(
-=======
-                if let Some(mut channel) = maybe_channel {
-                    // set all channel fields like we do on-chain on close
-                    channel.status = ChannelStatus::Open;
-                    channel.ticket_index = 0u64.into();
-                    channel.channel_epoch = channel.channel_epoch + U256::from(1u64);
-
-                    db.update_channel_and_snapshot(&channel_id, &channel, snapshot).await?;
-
-                    if source.eq(&self.chain_key) || destination.eq(&self.chain_key) {
-                        // Reset the current_ticket_index to zero
-                        db.set_current_ticket_index(&channel_id, U256::zero()).await?;
-                        self.cbs.own_channel_updated(&channel);
-                    }
-                } else {
-                    let new_channel = ChannelEntry::new(
->>>>>>> 4077f737
                         source,
                         destination,
                         Balance::new(0u64.into(), utils_types::primitives::BalanceType::HOPR),
@@ -266,16 +242,9 @@
                 if source.eq(&self.chain_key) || destination.eq(&self.chain_key) {
                     db.set_current_ticket_index(&channel_id, U256::zero()).await?;
 
-<<<<<<< HEAD
                     // Cleanup tickets from previous epochs on channel re-opening
                     if is_reopen {
                         db.cleanup_invalid_channel_tickets(&channel).await?;
-=======
-                    if source.eq(&self.chain_key) || destination.eq(&self.chain_key) {
-                        // Reset the current_ticket_index to zero
-                        db.set_current_ticket_index(&channel_id, U256::zero()).await?;
-                        self.cbs.own_channel_updated(&new_channel);
->>>>>>> 4077f737
                     }
                 }
 
@@ -1541,7 +1510,6 @@
             .await
             .unwrap();
 
-<<<<<<< HEAD
         let closed_channel = db.read().await.get_channel(&channel_id).await.unwrap().unwrap();
         let current_ticket_index = db
             .read()
@@ -1550,10 +1518,6 @@
             .await
             .unwrap()
             .unwrap();
-=======
-        let closed_channel = db.get_channel(&channel_id).await.unwrap().unwrap();
-        let current_ticket_index = db.get_current_ticket_index(&channel_id).await.unwrap().unwrap();
->>>>>>> 4077f737
 
         assert_eq!(closed_channel.status, ChannelStatus::Closed);
         assert_eq!(closed_channel.ticket_index, 0u64.into());
@@ -1595,7 +1559,6 @@
         assert_eq!(channel.channel_epoch, 1u64.into());
         assert_eq!(channel.ticket_index, 0u64.into());
 
-<<<<<<< HEAD
         let current_ticket_index = db
             .read()
             .await
@@ -1603,9 +1566,6 @@
             .await
             .unwrap()
             .unwrap();
-=======
-        let current_ticket_index = db.get_current_ticket_index(&channel_id).await.unwrap().unwrap();
->>>>>>> 4077f737
         assert!(current_ticket_index.eq(&U256::zero()));
     }
 
@@ -1661,7 +1621,6 @@
         assert_eq!(channel.ticket_index, 0u64.into());
 
         // after the channel epoch is bumped, the ticket index gets reset to zero
-<<<<<<< HEAD
         let current_ticket_index = db
             .read()
             .await
@@ -1669,9 +1628,6 @@
             .await
             .unwrap()
             .unwrap();
-=======
-        let current_ticket_index = db.get_current_ticket_index(&channel_id).await.unwrap().unwrap();
->>>>>>> 4077f737
         assert!(current_ticket_index.eq(&U256::zero()));
     }
 
@@ -1726,7 +1682,6 @@
         assert_eq!(channel.ticket_index, ticket_index);
 
         // check the current_ticket_index is not smaller than the new ticket index
-<<<<<<< HEAD
         let current_ticket_index = db
             .read()
             .await
@@ -1734,9 +1689,6 @@
             .await
             .unwrap()
             .unwrap();
-=======
-        let current_ticket_index = db.get_current_ticket_index(&channel_id).await.unwrap().unwrap();
->>>>>>> 4077f737
         assert!(current_ticket_index.ge(&ticket_index));
     }
 
