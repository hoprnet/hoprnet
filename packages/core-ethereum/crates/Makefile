# Append here when new Rust WASM crate is added (the list is space separated)
PACKAGES =
##########################################

PKG_DIRS = $(addsuffix /pkg, $(PACKAGES))
JS_FILES = $(foreach package,$(PACKAGES),$(package)/pkg/$(subst -,_,$(package)).js)

.PHONY := all clean test install

all: $(JS_FILES)

test: $(JS_FILES)
<<<<<<< HEAD
	$(foreach pkg,$(PACKAGES),cargo test -p $(pkg) && wasm-pack test --node $(pkg))
=======
	$(foreach pkg,$(PACKAGES),npx wasm-pack test --node `pwd`/$(pkg))
>>>>>>> 7201023a

$(JS_FILES):
	mkdir -p $(@D)
	npx wasm-pack build --target=nodejs `pwd`/$(@D)/..

install:
ifneq ($(PACKAGES),)
	@mkdir -p ../lib
	install $(foreach pkg, $(PKG_DIRS), $(pkg)/*.js) ../lib/
	install $(foreach pkg, $(PKG_DIRS), $(pkg)/*.ts) ../lib/
	install $(foreach pkg, $(PKG_DIRS), $(pkg)/*.wasm) ../lib/
endif

clean:
ifneq ($(PACKAGES),)
	rm -rf $(PKG_DIRS)
endif<|MERGE_RESOLUTION|>--- conflicted
+++ resolved
@@ -10,11 +10,7 @@
 all: $(JS_FILES)
 
 test: $(JS_FILES)
-<<<<<<< HEAD
-	$(foreach pkg,$(PACKAGES),cargo test -p $(pkg) && wasm-pack test --node $(pkg))
-=======
 	$(foreach pkg,$(PACKAGES),npx wasm-pack test --node `pwd`/$(pkg))
->>>>>>> 7201023a
 
 $(JS_FILES):
 	mkdir -p $(@D)
