use async_trait::async_trait;
use core_crypto::types::Hash;
use primitive_types::H256;
use std::fmt::{Display, Formatter};
use utils_types::primitives::{Address, Balance, BalanceType, U256};
use utils_types::traits::BinarySerializable;

use crate::errors::Result;

pub use ethers::types::transaction::eip2718::TypedTransaction;
pub use ethers::types::TxHash;
pub use futures::channel::mpsc::UnboundedReceiver;

pub mod errors;
<<<<<<< HEAD
pub mod indexer;
pub mod rpc;
=======
//pub mod indexer;
//pub mod rpc;
>>>>>>> c5f95912

#[cfg(all(target_arch = "wasm32", feature = "wasm"))]
pub mod nodejs;

/// A type containing selected fields from  the `eth_getBlockByHash`/`eth_getBlockByNumber` RPC
/// calls.
#[derive(Debug, Clone)]
pub struct Block {
    /// Block number
    pub number: Option<u64>,
    /// Block hash if any.
    pub hash: Option<Hash>,
    /// Block timestamp
    pub timestamp: U256,
    /// Transaction hashes within this block
    pub transactions: Vec<Hash>,
}

impl Display for Block {
    fn fmt(&self, f: &mut Formatter<'_>) -> std::fmt::Result {
        write!(
            f,
            "{} (@ {}) with {} txs",
            self.number
                .map(|i| format!("block #{i}"))
                .unwrap_or("pending block".into()),
            self.timestamp.as_u64(),
            self.transactions.len()
        )
    }
}

impl From<ethers::types::Block<H256>> for Block {
    fn from(value: ethers::prelude::Block<H256>) -> Self {
        Self {
            number: value.number.map(|u| u.as_u64()),
            hash: value.hash.map(|h| h.0.into()),
            timestamp: value.timestamp.into(),
            transactions: value.transactions.into_iter().map(|h| Hash::from(h.0)).collect(),
        }
    }
}

/// A type containing selected fields from  the `eth_getLogs` RPC calls.
#[derive(Debug, Clone)]
pub struct Log {
    /// Contract address
    pub address: Address,
    /// Topics
    pub topics: Vec<Hash>,
    /// Raw log data
    pub data: Box<[u8]>,
    /// Transaction index
    pub tx_index: Option<u64>,
    /// Corresponding block number
    pub block_number: Option<u64>,
    /// Log index
    pub log_index: Option<U256>,
}

impl From<ethers::types::Log> for Log {
    fn from(value: ethers::prelude::Log) -> Self {
        Self {
            address: value.address.into(),
            topics: value.topics.into_iter().map(|h| Hash::from(h.0)).collect(),
            data: Box::from(value.data.as_ref()),
            tx_index: value.transaction_index.map(|u| u.as_u64()),
            block_number: value.block_number.map(|u| u.as_u64()),
            log_index: value.log_index.map(|u| u.into()),
        }
    }
}

impl From<Log> for ethers::abi::RawLog {
    fn from(value: Log) -> Self {
        ethers::abi::RawLog {
            topics: value.topics.iter().map(|h| H256::from_slice(&h.to_bytes())).collect(),
            data: value.data.into(),
        }
    }
}

impl Display for Log {
    fn fmt(&self, f: &mut Formatter<'_>) -> std::fmt::Result {
        write!(f, "log of {} with {} topics", self.address, self.topics.len())
    }
}

/// Represents a mined block optionally with filtered logs (according to some `LogFilter`)
/// corresponding to the block.
#[derive(Debug, Clone)]
pub struct BlockWithLogs {
    /// Block with TX hashes.
    pub block: Block,
    /// Filtered logs of interest corresponding to the block, if any filtering was requested.
    pub logs: Vec<Log>,
}

impl Display for BlockWithLogs {
    fn fmt(&self, f: &mut Formatter<'_>) -> std::fmt::Result {
        write!(f, "{} and {} logs", self.block, self.logs.len())
    }
}

/// Represents a filter to extract logs containing specific contract events from a block.
#[derive(Debug, Clone)]
pub struct LogFilter {
    /// Contract addresses
    pub address: Vec<Address>,
    /// Event topics
    pub topics: Vec<TxHash>,
}

impl LogFilter {
    /// Indicates if this filter filters anything.
    pub fn is_empty(&self) -> bool {
        self.address.is_empty() && self.topics.is_empty()
    }
}

impl Display for LogFilter {
    fn fmt(&self, f: &mut Formatter<'_>) -> std::fmt::Result {
        write!(f, "filter of {} with {} topics", self.address.len(), self.topics.len())
    }
}

impl From<LogFilter> for ethers::types::Filter {
    fn from(value: LogFilter) -> Self {
        ethers::types::Filter::new()
            .address(
                value
                    .address
                    .into_iter()
                    .map(ethers::types::Address::from)
                    .collect::<Vec<_>>(),
            )
            .topic0(value.topics)
    }
}

/// Trait defining general set of operations an RPC provider
/// must provide to the HOPR node.
#[cfg_attr(target_arch = "wasm32", async_trait(?Send))]
#[cfg_attr(not(target_arch = "wasm32"), async_trait)]
pub trait HoprRpcOperations {
    /// Retrieves the timestamp from the given block number.
    async fn get_timestamp(&self, block_number: u64) -> Result<Option<u64>>;

    /// Retrieves the node's account balance of the given type.
    async fn get_balance(&self, balance_type: BalanceType) -> Result<Balance>;

    /// Retrieves info of the given node module's target.
    async fn get_node_management_module_target_info(&self, target: Address) -> Result<Option<U256>>;

    /// Retrieves safe address of the given node address from the registry.
    async fn get_safe_from_node_safe_registry(&self, node: Address) -> Result<Address>;

    /// Retrieves target address of the node module.
    async fn get_module_target_address(&self) -> Result<Address>;

    /// Sends transaction to the RPC provider.
    async fn send_transaction(&self, tx: TypedTransaction) -> Result<Hash>;
}

/// Extension of `HoprRpcOperations` trait with functionality required by the Indexer.
#[cfg_attr(target_arch = "wasm32", async_trait(?Send))]
#[cfg_attr(not(target_arch = "wasm32"), async_trait)]
<<<<<<< HEAD
pub trait HoprIndexerRpcOperations: HoprRpcOperations {
=======
pub trait HoprIndexerRpcOperations {
>>>>>>> c5f95912
    /// Retrieves the latest block number.
    async fn block_number(&self) -> Result<u64>;

    /// Starts streaming the blocks with logs from the given `start_block_number`.
    /// If no `start_block_number` is given, the stream starts from the latest block.
    /// The given `filter` are applied to retrieve the logs for each retrieved block.
    /// If the filter `is_empty()`, no logs are fetched, only blocks.
    /// The streaming stops only when the corresponding channel is closed by the returned receiver.
    async fn try_block_with_logs_stream(
        &self,
        start_block_number: Option<u64>,
        filter: LogFilter,
    ) -> Result<UnboundedReceiver<BlockWithLogs>>;
}<|MERGE_RESOLUTION|>--- conflicted
+++ resolved
@@ -12,13 +12,8 @@
 pub use futures::channel::mpsc::UnboundedReceiver;
 
 pub mod errors;
-<<<<<<< HEAD
 pub mod indexer;
 pub mod rpc;
-=======
-//pub mod indexer;
-//pub mod rpc;
->>>>>>> c5f95912
 
 #[cfg(all(target_arch = "wasm32", feature = "wasm"))]
 pub mod nodejs;
@@ -186,11 +181,7 @@
 /// Extension of `HoprRpcOperations` trait with functionality required by the Indexer.
 #[cfg_attr(target_arch = "wasm32", async_trait(?Send))]
 #[cfg_attr(not(target_arch = "wasm32"), async_trait)]
-<<<<<<< HEAD
-pub trait HoprIndexerRpcOperations: HoprRpcOperations {
-=======
 pub trait HoprIndexerRpcOperations {
->>>>>>> c5f95912
     /// Retrieves the latest block number.
     async fn block_number(&self) -> Result<u64>;
 
