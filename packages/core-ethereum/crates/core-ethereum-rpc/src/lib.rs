use std::fmt::{Display, Formatter};
use std::pin::Pin;

use async_trait::async_trait;
pub use ethers::types::transaction::eip2718::TypedTransaction;
pub use futures::channel::mpsc::UnboundedReceiver;
use futures::Stream;
use primitive_types::H256;
<<<<<<< HEAD

use core_crypto::types::Hash;
use utils_types::primitives::{Address, Balance, BalanceType, U256};

use crate::errors::{HttpRequestError, Result};

pub mod client;
pub mod errors;
pub mod indexer;
pub mod rpc;

#[cfg(feature = "wasm")]
pub mod nodejs;

mod helper;

/// A type containing selected fields from  the `eth_getLogs` RPC calls.
/// This is further restritect to already mined blocks.
=======

use core_crypto::types::Hash;
use utils_types::primitives::{Address, Balance, BalanceType, U256};

use crate::errors::{HttpRequestError, Result};

/// Extended `JsonRpcClient` abstraction
/// This module contains custom implementation of `ethers::providers::JsonRpcClient`
/// which allows usage of non-`reqwest` based HTTP clients.
pub mod client;
pub mod errors;

/// Indexer specific trait implementation (`HoprIndexerRpcOperations`)
pub mod indexer;

/// General purpose high-level RPC operations implementation (`HoprRpcOperations`)
pub mod rpc;

/// Node.js based HTTP client
#[cfg(feature = "wasm")]
pub mod nodejs;

/// Helper types required by `client` module.
mod helper;

/// A type containing selected fields from  the `eth_getLogs` RPC calls.
/// This is further restricted to already mined blocks.
>>>>>>> 6872a824
#[derive(Debug, Clone)]
pub struct Log {
    /// Contract address
    pub address: Address,
    /// Topics
    pub topics: Vec<Hash>,
    /// Raw log data
    pub data: Box<[u8]>,
    /// Transaction index
    pub tx_index: u64,
    /// Corresponding block number
    pub block_number: u64,
    /// Log index
    pub log_index: U256,
}

impl From<ethers::types::Log> for Log {
    fn from(value: ethers::prelude::Log) -> Self {
        Self {
            address: value.address.into(),
            topics: value.topics.into_iter().map(Hash::from).collect(),
            data: Box::from(value.data.as_ref()),
            tx_index: value.transaction_index.expect("tx index must be present").as_u64(),
            block_number: value.block_number.expect("block id must be present").as_u64(),
            log_index: value.log_index.expect("log index must be present").into(),
        }
    }
}

impl From<Log> for ethers::abi::RawLog {
    fn from(value: Log) -> Self {
        ethers::abi::RawLog {
            topics: value.topics.into_iter().map(H256::from).collect(),
            data: value.data.into(),
        }
    }
}

impl Display for Log {
    fn fmt(&self, f: &mut Formatter<'_>) -> std::fmt::Result {
        write!(
            f,
            "log in block #{} of {} with {} topics",
            self.block_number,
            self.address,
            self.topics.len()
        )
    }
}

/// Represents a filter to extract logs containing specific contract events from a block.
#[derive(Debug, Clone, Default)]
pub struct LogFilter {
    /// Contract addresses
    pub address: Vec<Address>,
    /// Event topics
    pub topics: Vec<Hash>,
}

impl LogFilter {
    /// Indicates if this filter filters anything.
    pub fn is_empty(&self) -> bool {
        self.address.is_empty() && self.topics.is_empty()
    }
}

impl Display for LogFilter {
    fn fmt(&self, f: &mut Formatter<'_>) -> std::fmt::Result {
        write!(
            f,
            "filter of {} contracts with {} topics",
            self.address.len(),
            self.topics.len()
        )
    }
}

impl From<LogFilter> for ethers::types::Filter {
    fn from(value: LogFilter) -> Self {
        ethers::types::Filter::new()
            .address(
                value
                    .address
                    .into_iter()
                    .map(ethers::types::Address::from)
                    .collect::<Vec<_>>(),
            )
            .topic0(value.topics)
    }
}

/// Abstraction for HTTP client that perform HTTP POST with JSON data.
#[cfg_attr(target_arch = "wasm32", async_trait(?Send))]
#[cfg_attr(not(target_arch = "wasm32"), async_trait)]
#[cfg_attr(test, mockall::automock)]
pub trait HttpPostRequestor: Send + Sync {
    /// Performs HTTP POST of JSON data to the given URL
    /// and obtains the JSON response.
    async fn http_post(&self, url: &str, json_data: &str) -> std::result::Result<String, HttpRequestError>;
}

/// Short-hand for creating new EIP1559 transaction object.
pub fn create_eip1559_transaction() -> TypedTransaction {
    TypedTransaction::Eip1559(ethers::types::Eip1559TransactionRequest::new())
}

/// Trait defining general set of operations an RPC provider
/// must provide to the HOPR node.
#[cfg_attr(target_arch = "wasm32", async_trait(?Send))]
#[cfg_attr(not(target_arch = "wasm32"), async_trait)]
pub trait HoprRpcOperations {
    /// Retrieves the timestamp from the given block number.
    async fn get_timestamp(&self, block_number: u64) -> Result<Option<u64>>;

    /// Retrieves the node's account balance of the given type.
    async fn get_balance(&self, balance_type: BalanceType) -> Result<Balance>;

    /// Retrieves info of the given node module's target.
    async fn get_node_management_module_target_info(&self, target: Address) -> Result<Option<U256>>;

    /// Retrieves safe address of the given node address from the registry.
    async fn get_safe_from_node_safe_registry(&self, node: Address) -> Result<Address>;

    /// Retrieves target address of the node module.
    async fn get_module_target_address(&self) -> Result<Address>;

    /// Sends transaction to the RPC provider.
    async fn send_transaction(&self, tx: TypedTransaction) -> Result<Hash>;
}

/// Structure containing filtered logs that all belong to the same block.
#[derive(Debug, Clone, Default)]
pub struct BlockWithLogs {
    /// Block number
    pub block_id: u64,
    /// Filtered logs belonging to this block.
    pub logs: Vec<Log>,
}
impl Display for BlockWithLogs {
    fn fmt(&self, f: &mut Formatter<'_>) -> std::fmt::Result {
        write!(f, "block #{} with {} logs", self.block_id, self.logs.len())
    }
}

impl BlockWithLogs {
    /// Returns `true` if no logs are contained within this block.
    pub fn is_empty(&self) -> bool {
        self.logs.is_empty()
    }

    /// Returns the number of logs within this block.
    pub fn len(&self) -> usize {
        self.logs.len()
    }
}

/// Trait with RPC provider functionality required by the Indexer.
#[cfg_attr(target_arch = "wasm32", async_trait(?Send))]
#[cfg_attr(not(target_arch = "wasm32"), async_trait)]
pub trait HoprIndexerRpcOperations {
    /// Retrieves the latest block number.
    async fn block_number(&self) -> Result<u64>;

    /// Starts streaming logs from the given `start_block_number`.
    /// If no `start_block_number` is given, the stream starts from the latest block.
    /// The given `filter` are applied to retrieve the logs, the function fails if the filter is empty.
    /// The streaming stops only when the corresponding channel is closed by the returned receiver.
    fn try_stream_logs<'a>(
        &'a self,
        start_block_number: Option<u64>,
        filter: LogFilter,
    ) -> Result<Pin<Box<dyn Stream<Item = BlockWithLogs> + 'a>>>;
}<|MERGE_RESOLUTION|>--- conflicted
+++ resolved
@@ -6,26 +6,6 @@
 pub use futures::channel::mpsc::UnboundedReceiver;
 use futures::Stream;
 use primitive_types::H256;
-<<<<<<< HEAD
-
-use core_crypto::types::Hash;
-use utils_types::primitives::{Address, Balance, BalanceType, U256};
-
-use crate::errors::{HttpRequestError, Result};
-
-pub mod client;
-pub mod errors;
-pub mod indexer;
-pub mod rpc;
-
-#[cfg(feature = "wasm")]
-pub mod nodejs;
-
-mod helper;
-
-/// A type containing selected fields from  the `eth_getLogs` RPC calls.
-/// This is further restritect to already mined blocks.
-=======
 
 use core_crypto::types::Hash;
 use utils_types::primitives::{Address, Balance, BalanceType, U256};
@@ -53,7 +33,6 @@
 
 /// A type containing selected fields from  the `eth_getLogs` RPC calls.
 /// This is further restricted to already mined blocks.
->>>>>>> 6872a824
 #[derive(Debug, Clone)]
 pub struct Log {
     /// Contract address
