import type { HoprOptions, ChannelsToOpen, ChannelsToClose } from '@hoprnet/hopr-core'
import Hopr, { SaneDefaults, findPath } from '@hoprnet/hopr-core'
import BN from 'bn.js'
import { BigNumber } from 'bignumber.js'
import { PublicKey, HoprDB, ChannelEntry } from '@hoprnet/hopr-utils'
import { createChainWrapper, Indexer, CONFIRMATIONS, INDEXER_BLOCK_RANGE } from '@hoprnet/hopr-core-ethereum'
import type PeerId from 'peer-id'

const CHANNELS_PER_COVER_TRAFFIC_NODE = 5
const CHANNEL_STAKE = new BN('1000')
const MINIMUM_STAKE_BEFORE_CLOSURE = new BN('0')
const CT_INTERMEDIATE_HOPS = 3 // NB. min is 2

const options: HoprOptions = {
  //provider: 'wss://still-patient-forest.xdai.quiknode.pro/f0cdbd6455c0b3aea8512fc9e7d161c1c0abf66a/',
  // provider: 'https://eth-goerli.gateway.pokt.network/v1/6021a2b6928ff9002e6c7f2f',
  provider: 'wss://goerli.infura.io/ws/v3/51d4d972f30c4d92b61f2b3898fccaf6',
  createDbIfNotExist: true,
  password: '',
  forceCreateDB: true,
  announce: false
}

export const addBN = (a: BN, b: BN): BN => a.add(b)
export const sqrtBN = (a: BN): BN => new BN(new BigNumber(a.toString()).squareRoot().toString())
export const findChannelsFrom = (p: PublicKey): ChannelEntry[] =>
  Object.values(STATE.channels).filter((c: ChannelEntry) => c.source.eq(p))
export const totalChannelBalanceFor = (p: PublicKey): BN =>
  findChannelsFrom(p)
    .map((c) => c.balance.toBN())
    .reduce(addBN, new BN('0'))

export const importance = (p: PublicKey): BN =>
  findChannelsFrom(p)
    .map((c: ChannelEntry) =>
      sqrtBN(totalChannelBalanceFor(p).mul(c.balance.toBN()).mul(totalChannelBalanceFor(c.destination)))
    )
    .reduce(addBN, new BN('0'))

export const findChannel = (src: PublicKey, dest: PublicKey): ChannelEntry =>
  Object.values(STATE.channels).find((c: ChannelEntry) => c.source.eq(src) && c.destination.eq(dest))
export const getNode = (b58String: string): PeerData => STATE.nodes[b58String]

export const weightedRandomChoice = (): PublicKey => {
  if (Object.keys(STATE.nodes).length == 0) {
    throw new Error('no nodes to pick from')
  }
  const weights: Record<string, BN> = {}
  let total = new BN('0')
  Object.values(STATE.nodes).forEach((p) => {
    weights[p.pub.toHex()] = importance(p.pub)
    total = total.add(weights[p.pub.toHex()])
  })

  const ind = Math.random()
  let interval = total.muln(ind)
  for (let node of Object.keys(weights)) {
    interval = interval.sub(weights[node])
    if (interval.lte(new BN('0'))) {
      return PublicKey.fromString(node)
    }
  }
  throw new Error('wtf')
}

export const sendCTMessage = async (startNode: PublicKey, selfPub: PublicKey, sendMessage: (path: PublicKey[]) => Promise<void>): Promise<boolean> => {
  const weight = (edge: ChannelEntry): BN => importance(edge.destination)
  let path
  try {
    path = await findPath(
      startNode,
      selfPub,
      CT_INTERMEDIATE_HOPS - 1, // As us to start is first intermediate
      (_p: PublicKey): number => 1, // TODO network quality?
      (p: PublicKey) => Promise.resolve(findChannelsFrom(p)),
      weight
    )

    path.forEach(p => STATE.ctSent[p.toB58String()] = STATE.ctSent[p.toB58String()] || {
      forwardAttempts: 0,
      sendAttempts: 0
    } as CTStats)
    path.forEach(p => STATE.ctSent[p.toB58String()].forwardAttempts ++)
    path.push(selfPub) // destination is always self.
<<<<<<< HEAD
    STATE.log.push('SEND ' + path.map(pub => pub.toB58String()).join(','))
=======
    STATE.log.push('SEND ' + path.map((pub) => pub.toPeerId().toB58String()).join(','))
>>>>>>> b49608be
  } catch (e) {
    // could not find path
    STATE.log.push('Could not find path - ' + startNode.toPeerId().toB58String())
    return false
  }
  try {
    STATE.ctSent[startNode.toB58String()] = STATE.ctSent[startNode.toB58String()] || {
      forwardAttempts: 0,
      sendAttempts: 0
    } as CTStats
    STATE.ctSent[startNode.toB58String()].sendAttempts ++
    await sendMessage(path)
    return true
  } catch (e) {
    //console.log(e)
    STATE.log.push('error sending to' + startNode.toPeerId().toB58String())
    return false
  }
}

class CoverTrafficStrategy extends SaneDefaults {
  name = 'covertraffic'
  constructor(private update: (State) => void, private selfPub: PublicKey, private node: Hopr) {
    super()
  }

  tickInterval = 10000

  async tick(
    balance: BN,
    currentChannels: ChannelEntry[],
    _peers: any,
    _getRandomChannel: () => Promise<ChannelEntry>
  ): Promise<[ChannelsToOpen[], ChannelsToClose[]]> {
    const toOpen = []
    const toClose = []

    currentChannels.forEach((curr) => {
      if (curr.balance.toBN().lte(MINIMUM_STAKE_BEFORE_CLOSURE)) {
        toClose.push(curr.destination)
      }
    })

    if (currentChannels.length < CHANNELS_PER_COVER_TRAFFIC_NODE && Object.keys(STATE.nodes).length > 0) {
      const c = weightedRandomChoice()
      if (!currentChannels.find((x) => x.destination.eq(c)) && !c.eq(this.selfPub)) {
        toOpen.push([c, CHANNEL_STAKE])
      }
    }

    STATE.ctChannels = currentChannels
      .map((c) => c.destination)
      .concat(toOpen.map((o) => o[0]))
      .concat(toClose)
    STATE.log.push(
<<<<<<< HEAD
      (`strategy tick: balance:${balance.toString()
       } open:${toOpen.map((p) => p[0].toPeerId().toB58String()).join(',')
       } close: ${toClose
        .map((p) => p.toPeerId().toB58String())
        .join(',')}`
    ).replace('\n', ', '))

    await Promise.all(STATE.ctChannels.map(async (dest) => {
      const success = await sendCTMessage(dest, this.selfPub, async (path: PublicKey[]) => {
        await this.node.sendMessage(new Uint8Array(1), dest.toPeerId(), path)
      })
      if (!success) {
        toClose.push(dest);
      }
    }))
=======
      `strategy tick: balance:${balance.toString()} open:${toOpen
        .map((p) => p[0].toPeerId().toB58String())
        .join(',')} close: ${toClose.map((p) => p.toPeerId().toB58String()).join(',')}`.replace('\n', ', ')
    )

    await Promise.all(
      STATE.ctChannels.map(async (dest) => {
        const success = await sendCTMessage(dest, this.selfPub)
        if (!success) {
          toClose.push(dest)
        }
      })
    )
>>>>>>> b49608be

    this.update(STATE)
    return [toOpen, toClose]
  }
}

<<<<<<< HEAD
type CTStats = {
  sendAttempts: number,
  forwardAttempts: number
}

=======
>>>>>>> b49608be
type PeerData = {
  id: any //PeerId,
  pub: PublicKey
  multiaddrs: any
}
export type State = {
  nodes: Record<string, PeerData>
  channels: Record<string, ChannelEntry>
  log: string[]
  ctChannels: PublicKey[]
  block: BN
  ctSent: Record<string, CTStats>
}

const STATE: State = {
  nodes: {},
  channels: {},
  log: [],
  ctChannels: [],
  block: new BN('0'),
  ctSent: {}
}

/*
// Otherwise we get a mess
process.on('unhandledRejection', (_reason, promise) => {
  STATE.log.push('uncaught exception in promise' + promise)
})
*/

export async function main(update: (State) => void, peerId: PeerId) {
  const selfPub = PublicKey.fromPeerId(peerId)
  const selfAddr = selfPub.toAddress()

  const onChannelUpdate = (newChannel) => {
    STATE.channels[newChannel.getId().toHex()] = newChannel
    update(STATE)
  }

  const peerUpdate = (peer) => {
    STATE.nodes[peer.id.toB58String()] = {
      id: peer.id,
      multiaddrs: peer.multiaddrs,
      pub: PublicKey.fromPeerId(peer.id)
    }
    update(STATE)
  }

  const db = new HoprDB(
    PublicKey.fromPrivKey(peerId.privKey.marshal()).toAddress(),
    options.createDbIfNotExist,
    'cover-traffic',
    options.dbPath,
    options.forceCreateDB
  )

  const chain = await createChainWrapper(options.provider, peerId.privKey.marshal())
  await chain.waitUntilReady()
  const indexer = new Indexer(db, CONFIRMATIONS, INDEXER_BLOCK_RANGE)
  indexer.on('channel-update', onChannelUpdate)
  indexer.on('peer', peerUpdate)
  indexer.on('block', (blockNumber) => {
    STATE.block = new BN(blockNumber.toString())
    update(STATE)
  })
  STATE.log.push('indexing...')
  update(STATE)
  await indexer.start(chain, chain.getGenesisBlock())
  STATE.log.push('done')
  update(STATE)
  STATE.log.push('creating a node...')
  update(STATE)
  const node = new Hopr(peerId, options)
  STATE.log.push('waiting for node to be funded ...')
  update(STATE)
  await node.waitForFunds()
  STATE.log.push('starting node ...')
  update(STATE)
  await node.start()
  STATE.log.push('node is running')
  const channels = await node.getChannelsFrom(selfAddr)
  channels.forEach((c) => STATE.ctChannels.push(c.destination))
  update(STATE)
  node.setChannelStrategy(new CoverTrafficStrategy(update, selfPub, node))
}<|MERGE_RESOLUTION|>--- conflicted
+++ resolved
@@ -82,11 +82,7 @@
     } as CTStats)
     path.forEach(p => STATE.ctSent[p.toB58String()].forwardAttempts ++)
     path.push(selfPub) // destination is always self.
-<<<<<<< HEAD
     STATE.log.push('SEND ' + path.map(pub => pub.toB58String()).join(','))
-=======
-    STATE.log.push('SEND ' + path.map((pub) => pub.toPeerId().toB58String()).join(','))
->>>>>>> b49608be
   } catch (e) {
     // could not find path
     STATE.log.push('Could not find path - ' + startNode.toPeerId().toB58String())
@@ -142,7 +138,6 @@
       .concat(toOpen.map((o) => o[0]))
       .concat(toClose)
     STATE.log.push(
-<<<<<<< HEAD
       (`strategy tick: balance:${balance.toString()
        } open:${toOpen.map((p) => p[0].toPeerId().toB58String()).join(',')
        } close: ${toClose
@@ -158,35 +153,16 @@
         toClose.push(dest);
       }
     }))
-=======
-      `strategy tick: balance:${balance.toString()} open:${toOpen
-        .map((p) => p[0].toPeerId().toB58String())
-        .join(',')} close: ${toClose.map((p) => p.toPeerId().toB58String()).join(',')}`.replace('\n', ', ')
-    )
-
-    await Promise.all(
-      STATE.ctChannels.map(async (dest) => {
-        const success = await sendCTMessage(dest, this.selfPub)
-        if (!success) {
-          toClose.push(dest)
-        }
-      })
-    )
->>>>>>> b49608be
-
     this.update(STATE)
     return [toOpen, toClose]
   }
 }
 
-<<<<<<< HEAD
 type CTStats = {
   sendAttempts: number,
   forwardAttempts: number
 }
 
-=======
->>>>>>> b49608be
 type PeerData = {
   id: any //PeerId,
   pub: PublicKey
