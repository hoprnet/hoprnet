import { ChannelsToOpen, ChannelsToClose, SaneDefaults } from '@hoprnet/hopr-core'
import type Hopr from '@hoprnet/hopr-core'
import type BN from 'bn.js'
import { PublicKey, ChannelEntry, ChannelStatus } from '@hoprnet/hopr-utils'
import type { PersistedState } from './state'
import { sendCTMessage } from './utils'
import {
  CT_INTERMEDIATE_HOPS,
  MESSAGE_FAIL_THRESHOLD,
  MINIMUM_STAKE_BEFORE_CLOSURE,
  CHANNELS_PER_COVER_TRAFFIC_NODE,
  CHANNEL_STAKE,
  CT_NETWORK_QUALITY_THRESHOLD,
  CT_OPEN_CHANNEL_QUALITY_THRESHOLD
} from './constants'

export class CoverTrafficStrategy extends SaneDefaults {
  name = 'covertraffic'

  constructor(private selfPub: PublicKey, private node: Hopr, private data: PersistedState) {
    super()
  }

  // Interval of the `periodicCheck` in hopr-core
  tickInterval = 10000

  /**
   * Go through network state and get arrays of channels to be opened/closed
   * Called in `tickChannelStrategy` in `hopr-core`
   * @param balance HOPR token balance of the current node
   * @param currentChannels All the channels that have ever been opened with the current node as `source`
   * @param peers All the peers detected (destination of channels ever existed, destination of channels to be created, and peers connected through libp2p)
   * @param _getRandomChannel Method to get a random open channel
   * @returns Array of channels to be opened and channels to be closed.
   */
  async tick(
    balance: BN,
    currentChannels: ChannelEntry[],
    peers: any,
    _getRandomChannel: () => Promise<ChannelEntry>
  ): Promise<[ChannelsToOpen[], ChannelsToClose[]]> {
    const toOpen = []
    const toClose = []
    const state = this.data.get()

    // Refresh open channels.
    const ctChannels = []
    for (let c of currentChannels) {
      if (c.status === ChannelStatus.Closed) {
        continue
      }
      const q = await peers.qualityOf(c.destination)
      ctChannels.push({ destination: c.destination, latestQualityOf: q })
      // Cover traffic channels with quality below this threshold will be closed
      if (q < CT_NETWORK_QUALITY_THRESHOLD) {
        toClose.push(c.destination)
      }
      // If the HOPR token balance of the current CT node is no larger than the `MINIMUM_STAKE_BEFORE_CLOSURE`, close all the non-closed channels.
      if (c.balance.toBN().lte(MINIMUM_STAKE_BEFORE_CLOSURE)) {
        toClose.push(c.destination)
      }
<<<<<<< HEAD
      if (this.data.messageFails(c.destinationPubKey) > MESSAGE_FAIL_THRESHOLD) {
        this.data.resetMessageFails(c.destinationPubKey)
=======
      // Close the cover-traffic channel when the number of failed messages meets the threshold. Reset the failed message counter.
      if (this.data.messageFails(c.destination) > MESSAGE_FAIL_THRESHOLD) {
        this.data.resetMessageFails(c.destination)
>>>>>>> 72d2d373
        toClose.push(c.destination)
      }
    }
    this.data.setCTChannels(ctChannels)

    // Network must have at least some channels to create a full cover-traffic loop.
    if (this.data.openChannelCount() > CT_INTERMEDIATE_HOPS + 1) {
      for (let openChannel of state.ctChannels) {
        // all the non-closed channels from this cover-traffic node.
        const channel = this.data.findChannel(this.selfPub, openChannel.destination)
        if (channel && channel.status == ChannelStatus.Open) {
          // send messages for open channels
          const success = sendCTMessage(
            openChannel.destination,
            this.selfPub,
            async (path: PublicKey[]) => {
              await this.node.sendMessage(new Uint8Array(1), openChannel.destination.toPeerId(), path)
            },
            this.data
          )
          if (!success) {
            this.data.incrementMessageFails(openChannel.destination)
          }
        }
        // TODO: handle waiting for commitment stalls
      }
    } else {
      this.data.log('aborting send messages - less channels in network than hops required')
    }

    let attempts = 0
    // When there is no enough cover traffic channels, providing node exists and adequete past attempts, the node will open some channels.
    while (
      currentChannels.length < CHANNELS_PER_COVER_TRAFFIC_NODE &&
      Object.keys(state.nodes).length > 0 &&
      attempts < 100
    ) {
      attempts++
      const c = this.data.weightedRandomChoice()
      const q = await peers.qualityOf(c)
      // Ignore the randomly chosen node, if it's the cover traffic node itself, or a non-closed channel exists
      if (
        currentChannels.filter((x) => x.status !== ChannelStatus.Closed).find((x) => x.destinationPubKey.eq(c)) ||
        c.eq(this.selfPub) ||
        toOpen.find((x) => x[1].eq(c))
      ) {
        console.error('skipping node', c.toB58String())
        continue
      }
      // It should fulfil the quality threshold
      if (q < CT_OPEN_CHANNEL_QUALITY_THRESHOLD) {
        console.error('low quality node skipped', c.toB58String(), q)
        continue
      }

      toOpen.push([c, CHANNEL_STAKE])
    }

    this.data.log(
      `strategy tick: ${Date.now()} balance:${balance.toString()} open:${toOpen
        .map((p) => p[0].toPeerId().toB58String())
        .join(',')} close: ${toClose.map((p) => p.toPeerId().toB58String()).join(',')}`.replace('\n', ', ')
    )
    return [toOpen, toClose]
  }
}<|MERGE_RESOLUTION|>--- conflicted
+++ resolved
@@ -59,14 +59,9 @@
       if (c.balance.toBN().lte(MINIMUM_STAKE_BEFORE_CLOSURE)) {
         toClose.push(c.destination)
       }
-<<<<<<< HEAD
+      // Close the cover-traffic channel when the number of failed messages meets the threshold. Reset the failed message counter.
       if (this.data.messageFails(c.destinationPubKey) > MESSAGE_FAIL_THRESHOLD) {
         this.data.resetMessageFails(c.destinationPubKey)
-=======
-      // Close the cover-traffic channel when the number of failed messages meets the threshold. Reset the failed message counter.
-      if (this.data.messageFails(c.destination) > MESSAGE_FAIL_THRESHOLD) {
-        this.data.resetMessageFails(c.destination)
->>>>>>> 72d2d373
         toClose.push(c.destination)
       }
     }
