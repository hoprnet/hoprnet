import type { Multiaddr } from 'multiaddr'
import type { ValidAddress } from './utils'
import type { NetworkInterfaceInfo } from 'os'
import type PeerId from 'peer-id'
import type { Network } from '@hoprnet/hopr-utils'

import {
  u8aEquals,
  isPrivateAddress,
  checkNetworks,
  isLinkLocaleAddress,
  u8aAddrToString,
  getPrivateAddresses,
  isLocalhost
} from '@hoprnet/hopr-utils'
import { parseAddress } from './utils'

import Debug from 'debug'
import { green } from 'chalk'
import assert from 'assert'

const log = Debug('hopr-connect:filter')

const INVALID_PORTS = [0]

export class Filter {
  private announcedAddrs?: ValidAddress[]
  private listeningFamilies?: NetworkInterfaceInfo['family'][]

  protected myPrivateNetworks: Network[]

  constructor(private peerId: PeerId) {
    this.myPrivateNetworks = getPrivateAddresses()
  }

  /**
   * Used to check whether addresses have already been attached
   */
  get addrsSet(): boolean {
    return this.announcedAddrs != undefined && this.listeningFamilies != undefined
  }

  /**
   * Used to attach addresses once libp2p is initialized and
   * sockets are bound to network interfaces
   * @param announcedAddrs Addresses that are announced to other nodes
   * @param listeningAddrs Addresses to which we are listening
   */
  setAddrs(announcedAddrs: Multiaddr[], listeningAddrs: Multiaddr[]): void {
    log(`announcedAddrs:`)
    announcedAddrs.forEach((ma: Multiaddr) => log(` ${green(ma.toString())}`))
    log(`listeningAddrs:`)
    listeningAddrs.forEach((ma: Multiaddr) => log(` ${green(ma.toString())}`))

    this.announcedAddrs = []
    for (const announcedAddr of announcedAddrs) {
      const parsed = parseAddress(announcedAddr)

      if (parsed.valid) {
        this.announcedAddrs.push(parsed.address)
      }
    }

    this.listeningFamilies = []
    for (const listenAddr of listeningAddrs) {
      const parsed = parseAddress(listenAddr)

      assert(parsed.valid)
      switch (parsed.address.type) {
        case 'IPv4':
        case 'IPv6':
          if (!this.listeningFamilies.includes(parsed.address.type)) {
            this.listeningFamilies.push(parsed.address.type)
          }
          break
        case 'p2p':
          continue
      }
    }
  }

  public filter(ma: Multiaddr): boolean {
    if (this.addrsSet) {
      return this.filterDial(ma)
    } else {
      return this.filterListening(ma)
    }
  }

  /**
   * Check whether we can listen to the given Multiaddr
   * @param ma Multiaddr to check
   * @returns true if address is usable
   */
  private filterListening(ma: Multiaddr): boolean {
    const parsed = parseAddress(ma)

    if (!parsed.valid || !['IPv4', 'IPv6'].includes(parsed.address.type)) {
      log(`Can only listen to valid IP addresses. Given addr: ${ma.toString()}`)
      return false
    }

    if (parsed.address.node != undefined && !u8aEquals(parsed.address.node, this.peerId.marshalPubKey())) {
      log(`Cannot listen to multiaddrs with other peerId than our own. Given addr: ${ma.toString()}`)
      return false
    }

    return true
  }

  /**
   * Check whether it makes sense to dial the given address
   * @param ma Multiaddress to check
   * @returns true if considered dialable
   */
  private filterDial(ma: Multiaddr): boolean {
    const parsed = parseAddress(ma)

    if (!parsed.valid) {
      return false
    }

    // Resolve p2p addresses first
    if (parsed.address.type === 'p2p') {
      const p2pAddress = parsed.address

      if (u8aEquals(p2pAddress.node, this.peerId.marshalPubKey())) {
        log(`Prevented self-dial using circuit addr. Used addr: ${ma.toString()}`)
        return false
      }

      if (u8aEquals(p2pAddress.relayer, this.peerId.marshalPubKey())) {
        log(`Prevented dial using self as relay node. Used addr: ${ma.toString()}`)
        return false
      }

      return true
    }

    const address = parsed.address

    if (address.node != undefined && u8aEquals(address.node, this.peerId.marshalPubKey())) {
      log(`Prevented self-dial. Used addr: ${ma.toString()}`)
      return false
    }

    assert(this.announcedAddrs != undefined && this.listeningFamilies != undefined)

    if (!this.listeningFamilies.includes(address.type)) {
      // Prevent dialing IPv6 addresses when only listening to IPv4 and vice versa
      log(`Tried to dial ${parsed.address.type} address but listening to ${this.listeningFamilies.join(', ')}`)
      return false
    }

    if (INVALID_PORTS.includes(address.port)) {
      log(`Tried to dial invalid port ${address.port}`)
      return false
    }

    // Allow to dial localhost only if the port is different from all of those we're listening on
    if (
      isLocalhost(address.address, address.type) &&
      this.announcedAddrs.some(
<<<<<<< HEAD
        (announced: ValidAddress) =>
          announced.type === address.type &&
          isLocalhost(announced.address, announced.type) &&
=======
        (announced) =>
          announced.type != 'p2p' &&
          isLocalhost(announced.address, announced.type) &&
          announced.type === address.type &&
>>>>>>> 2620a480
          announced.port == address.port
      )
    ) {
      // Do not log anything to prevent too much log pollution
      return false
    }

    // Allow multiple nodes on same host - independent of address type
    for (const announcedAddr of this.announcedAddrs) {
      if (announcedAddr.type === 'p2p') {
        continue
      }

      if (announcedAddr.type === address.type && u8aEquals(announcedAddr.address, address.address)) {
        // Always allow dials to own address whenever port is different
        // and block if port is identical
        if (address.port == announcedAddr.port) {
          log(
            `Prevented dialing ${u8aAddrToString(address.address, address.type)}:${
              address.port
            } because self listening on ${u8aAddrToString(announcedAddr.address, announcedAddr.type)}:${
              announcedAddr.port
            }`
          )
        }
        return address.port != announcedAddr.port
      }
    }

    if (isLinkLocaleAddress(address.address, address.type)) {
      log(`Cannot dial link-locale addresses. Used address ${u8aAddrToString(address.address, address.type)}`)
      return false
    }

    if (isPrivateAddress(address.address, address.type)) {
      if (!checkNetworks(this.myPrivateNetworks, address.address, address.type)) {
        log(
          `Prevented dialing private address ${u8aAddrToString(address.address, address.type)}:${
            address.port
          } because not in our network(s): ${this.myPrivateNetworks
            .map((network) => `${u8aAddrToString(network.networkPrefix, network.family)}`)
            .join(', ')}`
        )
        return false
      }
    }

    return true
  }
}<|MERGE_RESOLUTION|>--- conflicted
+++ resolved
@@ -161,16 +161,10 @@
     if (
       isLocalhost(address.address, address.type) &&
       this.announcedAddrs.some(
-<<<<<<< HEAD
         (announced: ValidAddress) =>
-          announced.type === address.type &&
-          isLocalhost(announced.address, announced.type) &&
-=======
-        (announced) =>
-          announced.type != 'p2p' &&
+          announced.type !== 'p2p' &&
           isLocalhost(announced.address, announced.type) &&
           announced.type === address.type &&
->>>>>>> 2620a480
           announced.port == address.port
       )
     ) {
