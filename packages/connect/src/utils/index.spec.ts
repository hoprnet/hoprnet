import { Multiaddr } from '@multiformats/multiaddr'
import assert from 'assert'

import { privKeyToPeerId, u8aEquals } from '@hoprnet/hopr-utils'
import { relayFromRelayAddress, nodeToMultiaddr, toU8aStream } from './index.js'
import { Uint8ArrayList } from 'uint8arraylist'

const SELF = privKeyToPeerId('0x7519c19fd624599c0f97c89913b277a7d1b932d77100f4bbb2bc01969249add3')
const RELAY = privKeyToPeerId('0x152c95bd36e6ada51309558756d5f901853d45ab94336a0bd7bae1453e98ffd6')

describe(`test util functions`, function () {
  it('relay extraction from relay address', function () {
    const extracted = relayFromRelayAddress(new Multiaddr(`/p2p/${RELAY.toString()}/p2p-circuit`))

    assert(extracted.equals(RELAY))

    // Incorrect size
    assert.throws(() => relayFromRelayAddress(new Multiaddr(`/p2p/${SELF.toString()}`)))

    // Incorrect protocol
    assert.throws(() => relayFromRelayAddress(new Multiaddr(`/ip4/127.0.0.1`)))

    // Incorrect size and missing protocol
    assert.throws(() => relayFromRelayAddress(new Multiaddr(`/p2p/${SELF.toString()}`)))
  })

  it('Node.js AddressInfo to Multiaddr', function () {
    const tests = [
      [
        new Multiaddr(`/ip4/127.0.0.1/tcp/12345`),
        nodeToMultiaddr({
          address: '127.0.0.1',
          port: 12345,
          family: 'IPv4'
        })
      ],
      // Accept any *any* address
      [
        new Multiaddr(`/ip4/0.0.0.0/tcp/12345`),
        nodeToMultiaddr({
          address: '::',
          port: 12345,
          family: 'IPv4'
        })
      ],
      [
        new Multiaddr(`/ip4/0.0.0.0/tcp/12345`),
        nodeToMultiaddr({
          address: '0.0.0.0',
          port: 12345,
          family: 'IPv4'
        })
      ],
      [
        new Multiaddr(`/ip6/::1/tcp/12345`),
        nodeToMultiaddr({
          address: '::1',
          port: 12345,
          family: 'IPv6'
        })
      ],
      // Accecpt any *any* address
      [
        new Multiaddr(`/ip6/::/tcp/12345`),
        nodeToMultiaddr({
          address: '0.0.0.0',
          port: 12345,
          family: 'IPv6'
        })
      ],
      [
        new Multiaddr(`/ip6/::/tcp/12345`),
        nodeToMultiaddr({
          address: '::',
          port: 12345,
          family: 'IPv6'
        })
      ]
    ]

    for (const test of tests) {
      assert(
        test[0].equals(test[1]),
        `Expected Multiaddr ${test[0].toString()} must be equal to computed ${test[1].toString()}`
      )
    }

    assert.throws(() => nodeToMultiaddr({ address: '0.0.0.0', family: 'wrongFamily', port: 12345 }))
<<<<<<< HEAD
=======
  })

  it('toU8aStream - string', async function () {
    const firstMessage = 'first message'
    const secondMessage = 'second message'

    const stringStream = (async function* () {
      yield firstMessage
      yield secondMessage
    })()

    let i = 0
    for await (const chunk of toU8aStream(stringStream)) {
      if (i++ == 0) {
        assert(new TextDecoder().decode(chunk) === firstMessage)
      } else {
        assert(new TextDecoder().decode(chunk) === secondMessage)
      }
    }

    const stringStreamSync = (function* () {
      yield firstMessage
      yield secondMessage
    })()

    i = 0
    for (const chunk of toU8aStream(stringStreamSync)) {
      if (i++ == 0) {
        assert(new TextDecoder().decode(chunk) === firstMessage)
      } else {
        assert(new TextDecoder().decode(chunk) === secondMessage)
      }
    }
  })

  it('toU8aStream - Buffer', async function () {
    const firstMessage = Buffer.from([0, 1, 2, 3, 4])
    const secondMessage = Buffer.from([1, 2, 3, 4, 5])

    const stringStream = (async function* () {
      yield firstMessage
      yield secondMessage
    })()

    let i = 0
    for await (const chunk of toU8aStream(stringStream)) {
      assert(!Buffer.isBuffer(chunk))

      if (i++ == 0) {
        assert(u8aEquals(chunk, firstMessage))
      } else {
        assert(u8aEquals(chunk, secondMessage))
      }
    }

    const stringStreamSync = (function* () {
      yield firstMessage
      yield secondMessage
    })()

    i = 0
    for (const chunk of toU8aStream(stringStreamSync)) {
      assert(!Buffer.isBuffer(chunk))
      if (i++ == 0) {
        assert(u8aEquals(chunk, firstMessage))
      } else {
        assert(u8aEquals(chunk, secondMessage))
      }
    }
  })

  it('toU8aStream - Uint8ArrayList', async function () {
    const firstMessage = new Uint8ArrayList(new Uint8Array([0, 1, 2]), new Uint8Array([3, 4]))
    const secondMessage = new Uint8ArrayList(new Uint8Array([1, 2, 3]), new Uint8Array([4, 5]))

    const stringStream = (async function* () {
      yield firstMessage
      yield secondMessage
    })()

    let i = 0
    for await (const chunk of toU8aStream(stringStream)) {
      if (i++ == 0) {
        assert(chunk.length == firstMessage.length)
        assert(u8aEquals(chunk.slice(), firstMessage.slice()))
      } else {
        assert(chunk.length == secondMessage.length)
        assert(u8aEquals(chunk.slice(), secondMessage.slice()))
      }
    }

    const stringStreamSync = (function* () {
      yield firstMessage
      yield secondMessage
    })()

    i = 0
    for (const chunk of toU8aStream(stringStreamSync)) {
      if (i++ == 0) {
        assert(chunk.length == firstMessage.length)
        assert(u8aEquals(chunk.slice(), firstMessage.slice()))
      } else {
        assert(chunk.length == secondMessage.length)
        assert(u8aEquals(chunk.slice(), secondMessage.slice()))
      }
    }
  })

  it('toU8aStream - Uint8Array', async function () {
    const firstMessage = Uint8Array.from([0, 1, 2, 3, 4])
    const secondMessage = Uint8Array.from([1, 2, 3, 4, 5])

    const stringStream = (async function* () {
      yield firstMessage
      yield secondMessage
    })()

    let i = 0
    for await (const chunk of toU8aStream(stringStream)) {
      assert(!Buffer.isBuffer(chunk))

      if (i++ == 0) {
        assert(u8aEquals(chunk, firstMessage))
      } else {
        assert(u8aEquals(chunk, secondMessage))
      }
    }

    const stringStreamSync = (function* () {
      yield firstMessage
      yield secondMessage
    })()

    i = 0
    for (const chunk of toU8aStream(stringStreamSync)) {
      assert(!Buffer.isBuffer(chunk))
      if (i++ == 0) {
        assert(u8aEquals(chunk, firstMessage))
      } else {
        assert(u8aEquals(chunk, secondMessage))
      }
    }
>>>>>>> cd6d1596
  })
})<|MERGE_RESOLUTION|>--- conflicted
+++ resolved
@@ -86,150 +86,5 @@
     }
 
     assert.throws(() => nodeToMultiaddr({ address: '0.0.0.0', family: 'wrongFamily', port: 12345 }))
-<<<<<<< HEAD
-=======
-  })
-
-  it('toU8aStream - string', async function () {
-    const firstMessage = 'first message'
-    const secondMessage = 'second message'
-
-    const stringStream = (async function* () {
-      yield firstMessage
-      yield secondMessage
-    })()
-
-    let i = 0
-    for await (const chunk of toU8aStream(stringStream)) {
-      if (i++ == 0) {
-        assert(new TextDecoder().decode(chunk) === firstMessage)
-      } else {
-        assert(new TextDecoder().decode(chunk) === secondMessage)
-      }
-    }
-
-    const stringStreamSync = (function* () {
-      yield firstMessage
-      yield secondMessage
-    })()
-
-    i = 0
-    for (const chunk of toU8aStream(stringStreamSync)) {
-      if (i++ == 0) {
-        assert(new TextDecoder().decode(chunk) === firstMessage)
-      } else {
-        assert(new TextDecoder().decode(chunk) === secondMessage)
-      }
-    }
-  })
-
-  it('toU8aStream - Buffer', async function () {
-    const firstMessage = Buffer.from([0, 1, 2, 3, 4])
-    const secondMessage = Buffer.from([1, 2, 3, 4, 5])
-
-    const stringStream = (async function* () {
-      yield firstMessage
-      yield secondMessage
-    })()
-
-    let i = 0
-    for await (const chunk of toU8aStream(stringStream)) {
-      assert(!Buffer.isBuffer(chunk))
-
-      if (i++ == 0) {
-        assert(u8aEquals(chunk, firstMessage))
-      } else {
-        assert(u8aEquals(chunk, secondMessage))
-      }
-    }
-
-    const stringStreamSync = (function* () {
-      yield firstMessage
-      yield secondMessage
-    })()
-
-    i = 0
-    for (const chunk of toU8aStream(stringStreamSync)) {
-      assert(!Buffer.isBuffer(chunk))
-      if (i++ == 0) {
-        assert(u8aEquals(chunk, firstMessage))
-      } else {
-        assert(u8aEquals(chunk, secondMessage))
-      }
-    }
-  })
-
-  it('toU8aStream - Uint8ArrayList', async function () {
-    const firstMessage = new Uint8ArrayList(new Uint8Array([0, 1, 2]), new Uint8Array([3, 4]))
-    const secondMessage = new Uint8ArrayList(new Uint8Array([1, 2, 3]), new Uint8Array([4, 5]))
-
-    const stringStream = (async function* () {
-      yield firstMessage
-      yield secondMessage
-    })()
-
-    let i = 0
-    for await (const chunk of toU8aStream(stringStream)) {
-      if (i++ == 0) {
-        assert(chunk.length == firstMessage.length)
-        assert(u8aEquals(chunk.slice(), firstMessage.slice()))
-      } else {
-        assert(chunk.length == secondMessage.length)
-        assert(u8aEquals(chunk.slice(), secondMessage.slice()))
-      }
-    }
-
-    const stringStreamSync = (function* () {
-      yield firstMessage
-      yield secondMessage
-    })()
-
-    i = 0
-    for (const chunk of toU8aStream(stringStreamSync)) {
-      if (i++ == 0) {
-        assert(chunk.length == firstMessage.length)
-        assert(u8aEquals(chunk.slice(), firstMessage.slice()))
-      } else {
-        assert(chunk.length == secondMessage.length)
-        assert(u8aEquals(chunk.slice(), secondMessage.slice()))
-      }
-    }
-  })
-
-  it('toU8aStream - Uint8Array', async function () {
-    const firstMessage = Uint8Array.from([0, 1, 2, 3, 4])
-    const secondMessage = Uint8Array.from([1, 2, 3, 4, 5])
-
-    const stringStream = (async function* () {
-      yield firstMessage
-      yield secondMessage
-    })()
-
-    let i = 0
-    for await (const chunk of toU8aStream(stringStream)) {
-      assert(!Buffer.isBuffer(chunk))
-
-      if (i++ == 0) {
-        assert(u8aEquals(chunk, firstMessage))
-      } else {
-        assert(u8aEquals(chunk, secondMessage))
-      }
-    }
-
-    const stringStreamSync = (function* () {
-      yield firstMessage
-      yield secondMessage
-    })()
-
-    i = 0
-    for (const chunk of toU8aStream(stringStreamSync)) {
-      assert(!Buffer.isBuffer(chunk))
-      if (i++ == 0) {
-        assert(u8aEquals(chunk, firstMessage))
-      } else {
-        assert(u8aEquals(chunk, secondMessage))
-      }
-    }
->>>>>>> cd6d1596
   })
 })