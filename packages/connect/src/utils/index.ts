<<<<<<< HEAD
=======
import type { StreamType } from '../types.js'
>>>>>>> cd6d1596
import type { AddressInfo, Server as TCPServer } from 'net'
import type { Socket as UDPSocket } from 'dgram'
import type { Connection, MultiaddrConnection } from '@libp2p/interface-connection'
import type { PeerId } from '@libp2p/interface-peer-id'
import { peerIdFromBytes } from '@libp2p/peer-id'

import { isAnyAddress } from '@hoprnet/hopr-utils'

import { Multiaddr } from '@multiformats/multiaddr'
import { CODE_CIRCUIT, CODE_P2P } from '../constants.js'
<<<<<<< HEAD
import type { Components } from '@libp2p/interfaces/components'
=======
import { type Uint8ArrayList, isUint8ArrayList } from 'uint8arraylist'
>>>>>>> cd6d1596

export * from './addrs.js'
export * from './addressSorters.js'
export { encodeWithLengthPrefix, decodeWithLengthPrefix } from './lengthPrefix.js'

function isAsyncStream<T>(iterator: AsyncIterable<T> | Iterable<T>): iterator is AsyncIterable<T> {
  if ((iterator as AsyncIterable<T>)[Symbol.asyncIterator]) {
    return true
  }
  return false
}
<<<<<<< HEAD
=======

type SourceType = StreamType | Uint8ArrayList | Buffer | string

/**
 * Converts messages of a stream into Uint8Arrays.
 * @param source a stream
 * @returns a stream of Uint8Arrays
 */
export function toU8aStream<K extends AsyncIterable<SourceType> | Iterable<SourceType>>(
  source: K
): K extends Iterable<any> ? Iterable<Uint8Array> : AsyncIterable<Uint8Array> {
  if (isAsyncStream<SourceType>(source)) {
    return (async function* () {
      for await (const msg of source) {
        if (typeof msg === 'string') {
          yield new TextEncoder().encode(msg)
        } else if (Buffer.isBuffer(msg)) {
          yield new Uint8Array(msg.buffer, msg.byteOffset, msg.byteLength)
        } else if (isUint8ArrayList(msg)) {
          yield msg.slice()
        } else {
          yield msg
        }
      }
    })() as any // Typescript limitation
  } else {
    return (function* () {
      for (const msg of source as Iterable<SourceType>) {
        if (typeof msg === 'string') {
          yield new TextEncoder().encode(msg)
        } else if (Buffer.isBuffer(msg)) {
          yield new Uint8Array(msg.buffer, msg.byteOffset, msg.byteLength)
        } else if (isUint8ArrayList(msg)) {
          yield msg.slice()
        } else {
          yield msg
        }
      }
    })() as any // Typescript limitation
  }
}
>>>>>>> cd6d1596

/**
 * Changes the behavior of the given iterator such that it
 * fetches new messages before they are consumed by the
 * consumer.
 * @param iterator an async iterator
 * @returns given iterator that eagerly fetches messages
 */
export function eagerIterator<T, K extends Iterable<T> | AsyncIterable<T>>(
  iterator: K
): K extends Iterable<any> ? Iterable<T> : AsyncIterable<T> {
  let _iterator: Iterator<T> | AsyncIterator<T>

  let received: IteratorResult<T>
  let result: IteratorResult<T> | Promise<IteratorResult<T>>

  if (isAsyncStream(iterator)) {
    _iterator = (iterator as AsyncIterable<T>)[Symbol.asyncIterator]()

    result = _iterator.next()
    return (async function* () {
      while (true) {
        received = await result
        if (received.done) {
          break
        }
        result = _iterator.next()
        yield received.value
      }
    })() as any // Typescript limitation
  } else {
    _iterator = (iterator as Iterable<T>)[Symbol.iterator]()

    let result = _iterator.next()
    return (function* () {
      while (true) {
        received = result

        if (received.done) {
          break
        }
        result = _iterator.next()
        yield received.value
      }
    })() as any // Typescript limitation
  }
}

/**
 * Converts a Node.js address instance to a format that is
 * understood by Multiaddr
 * @param addr a Node.js address instance
 * @returns
 */
export function nodeToMultiaddr(addr: AddressInfo): Multiaddr {
  let address: string
  let family: 4 | 6
  switch (addr.family) {
    case 'IPv4':
      family = 4
      // Node.js tends answer `socket.address()` calls on `udp4`
      // sockets with `::` instead of `0.0.0.0`
      if (isAnyAddress(addr.address, 'IPv6')) {
        address = '0.0.0.0'
      } else {
        address = addr.address
      }
      break
    case 'IPv6':
      family = 6
      // Make sure that we use the right any address,
      // even if this is IPv4 any address
      if (isAnyAddress(addr.address, 'IPv4')) {
        address = '::'
      } else {
        address = addr.address
      }
      break
    default:
      throw Error(`Invalid family. Got ${addr.family}`)
  }

  let ma = Multiaddr.fromNodeAddress(
    {
      family,
      address,
      port: addr.port
    },
    'tcp'
  )

  return ma
}

/**
 * Binds a UDP or TCP socket to a port and a host
 * @param protocol type of the socket, either 'TCP' or 'UDP'
 * @param socket TCP Socket or UDP socket
 * @param logError forward error report, if any
 * @param opts host and port to bind to
 * @returns a Promise that resolves once the socket is bound
 */
export function bindToPort<T extends 'UDP' | 'TCP'>(
  protocol: T,
  socket: T extends 'TCP' ? TCPServer : UDPSocket,
  logError: (...args: any[]) => void,
  opts?: { host?: string; port: number }
): Promise<void> {
  return new Promise<void>((resolve, reject) => {
    let done = false

    const errListener = (err: any) => {
      socket.removeListener('listening', successListener)
      if (!done) {
        done = true
        reject(err)
      }
    }

    const successListener = () => {
      socket.removeListener('error', errListener)
      if (!done) {
        done = true
        resolve()
      }
    }

    socket.once('error', errListener)
    socket.once('listening', successListener)

    try {
      switch (protocol) {
        case 'TCP':
          ;(socket as TCPServer).listen(opts)
          break
        case 'UDP':
          ;(socket as UDPSocket).bind(opts?.port)
          break
      }
    } catch (err: any) {
      socket.removeListener('error', errListener)
      socket.removeListener('listening', successListener)

      logError(`Could not bind to ${protocol} socket.`, err)

      if (!done) {
        done = true
        reject(err)
      }
    }
  })
}

/**
 * Attempts to close the given maConn. If a failure occurs, it will be logged.
 * @private
 * @param maConn
 */
export async function attemptClose(
  maConn: MultiaddrConnection | Connection | undefined,
  logError: (...args: any[]) => void
) {
  if (maConn == null) {
    return
  }

  try {
    await maConn.close()
  } catch (err) {
    logError?.('an error occurred while closing the connection', err)
  }
}

/**
 * Extracts the relay PeerId from a relay address
 * @param ma relay Address
 * @returns
 */
export function relayFromRelayAddress(ma: Multiaddr): PeerId {
  const tuples = ma.tuples() as [code: number, addr: Uint8Array][]

  if (tuples.length < 2 || tuples[0][0] != CODE_P2P || tuples[1][0] != CODE_CIRCUIT) {
    throw Error(`Cannot extract relay from non-relay address. Given address ${ma.toString()}`)
  }

  // Remove length prefix
  return peerIdFromBytes(tuples[0][1].slice(1))
}

export function cleanExistingConnections(
  components: Components,
  peer: PeerId,
  id: string,
  error: (...args: any[]) => void
) {
  for (const conn of components.getConnectionManager().getConnections(peer)) {
    if (conn.id === id) {
      continue
    }

    attemptClose(conn, error)
  }
}<|MERGE_RESOLUTION|>--- conflicted
+++ resolved
@@ -1,7 +1,3 @@
-<<<<<<< HEAD
-=======
-import type { StreamType } from '../types.js'
->>>>>>> cd6d1596
 import type { AddressInfo, Server as TCPServer } from 'net'
 import type { Socket as UDPSocket } from 'dgram'
 import type { Connection, MultiaddrConnection } from '@libp2p/interface-connection'
@@ -12,11 +8,8 @@
 
 import { Multiaddr } from '@multiformats/multiaddr'
 import { CODE_CIRCUIT, CODE_P2P } from '../constants.js'
-<<<<<<< HEAD
 import type { Components } from '@libp2p/interfaces/components'
-=======
 import { type Uint8ArrayList, isUint8ArrayList } from 'uint8arraylist'
->>>>>>> cd6d1596
 
 export * from './addrs.js'
 export * from './addressSorters.js'
@@ -28,50 +21,6 @@
   }
   return false
 }
-<<<<<<< HEAD
-=======
-
-type SourceType = StreamType | Uint8ArrayList | Buffer | string
-
-/**
- * Converts messages of a stream into Uint8Arrays.
- * @param source a stream
- * @returns a stream of Uint8Arrays
- */
-export function toU8aStream<K extends AsyncIterable<SourceType> | Iterable<SourceType>>(
-  source: K
-): K extends Iterable<any> ? Iterable<Uint8Array> : AsyncIterable<Uint8Array> {
-  if (isAsyncStream<SourceType>(source)) {
-    return (async function* () {
-      for await (const msg of source) {
-        if (typeof msg === 'string') {
-          yield new TextEncoder().encode(msg)
-        } else if (Buffer.isBuffer(msg)) {
-          yield new Uint8Array(msg.buffer, msg.byteOffset, msg.byteLength)
-        } else if (isUint8ArrayList(msg)) {
-          yield msg.slice()
-        } else {
-          yield msg
-        }
-      }
-    })() as any // Typescript limitation
-  } else {
-    return (function* () {
-      for (const msg of source as Iterable<SourceType>) {
-        if (typeof msg === 'string') {
-          yield new TextEncoder().encode(msg)
-        } else if (Buffer.isBuffer(msg)) {
-          yield new Uint8Array(msg.buffer, msg.byteOffset, msg.byteLength)
-        } else if (isUint8ArrayList(msg)) {
-          yield msg.slice()
-        } else {
-          yield msg
-        }
-      }
-    })() as any // Typescript limitation
-  }
-}
->>>>>>> cd6d1596
 
 /**
  * Changes the behavior of the given iterator such that it
