import type { Multiaddr } from '@multiformats/multiaddr'
import type { PeerId } from '@libp2p/interface-peer-id'
import type { Initializable, Components } from '@libp2p/interfaces/components'
import type { Startable } from '@libp2p/interfaces/startable'
import type { Connection, MultiaddrConnection } from '@libp2p/interface-connection'

import errCode from 'err-code'
import Debug from 'debug'
import { CODE_DNS4, CODE_DNS6, CODE_IP4, CODE_IP6, CODE_P2P } from './constants.js'

import { peerIdFromBytes } from '@libp2p/peer-id'
import { type CreateListenerOptions, type DialOptions, symbol, type Transport } from '@libp2p/interface-transport'
import chalk from 'chalk'
import { TCPConnection, Listener } from './base/index.js'

// Do not type-check JSON files
// @ts-ignore
import pkg from '../package.json' assert { type: 'json' }

import type { PublicNodesEmitter, HoprConnectOptions, HoprConnectTestingOptions } from './types.js'

import { Relay } from './relay/index.js'
import { Filter } from './filter.js'
import { Discovery } from './discovery.js'
import { ConnectComponents } from './components.js'
import { EntryNodes } from './base/entry.js'
import { WebRTCUpgrader } from './webrtc/upgrader.js'
import { UpnpManager } from './base/upnp.js'
import { timeout } from '@hoprnet/hopr-utils'
import { PeerConnectionType } from './types.js'

const DEBUG_PREFIX = 'hopr-connect'
const log = Debug(DEBUG_PREFIX)
const verbose = Debug(DEBUG_PREFIX.concat(':verbose'))
const warn = Debug(DEBUG_PREFIX.concat(':warn'))
const error = Debug(DEBUG_PREFIX.concat(':error'))

const DEFAULT_CONNECTION_UPGRADE_TIMEOUT = 2000

type HoprConnectConfig = {
  config?: HoprConnectOptions
  testing?: HoprConnectTestingOptions
}

/**
 * @class HoprConnect
 */
class HoprConnect implements Transport, Initializable, Startable {
  public discovery: Discovery

  private options: HoprConnectOptions
  private testingOptions: HoprConnectTestingOptions

  components: Components | undefined
  connectComponents: ConnectComponents | undefined

  constructor(opts: HoprConnectConfig) {
    this.options = opts.config ?? {}
    this.testingOptions = opts.testing ?? {}

    this.discovery = new Discovery()

    log(`HoprConnect: `, pkg.version)

    if (!!this.testingOptions.__noWebRTCUpgrade) {
      verbose(`DEBUG mode: no WebRTC upgrade`)
    }

    if (!!this.testingOptions.__preferLocalAddresses) {
      verbose(`DEBUG mode: treat local addresses as public addresses.`)
    }
  }

  get [symbol](): true {
    return true
  }

  get [Symbol.toStringTag]() {
    return 'HoprConnect'
  }

  public init(components: Components) {
    this.components = components

    const dialDirectly = this.dialDirectly.bind(this)
    const filter = this.filter.bind(this)

    this.connectComponents = new ConnectComponents({
      addressFilter: new Filter(this.options),
      entryNodes: new EntryNodes(dialDirectly, this.options),
      relay: new Relay(dialDirectly, filter, this.options, this.testingOptions),
      upnpManager: new UpnpManager(),
      webRTCUpgrader: new WebRTCUpgrader(this.options)
    })

    // Pass libp2p internals
    this.connectComponents.init(components)
  }

  public getComponents(): Components {
    if (this.components == null) {
      throw errCode(new Error('components not set'), 'ERR_SERVICE_MISSING')
    }

    return this.components
  }

  public getConnectComponents(): ConnectComponents {
    if (this.connectComponents == null) {
      throw errCode(new Error('connectComponents not set'), 'ERR_SERVICE_MISSING')
    }

    return this.connectComponents
  }

  public isStarted(): boolean {
    return true
  }

  // Simulated NAT:
  // If we don't allow direct connections (being a NATed node), then a connection
  // can happen if outgoing, i.e. by establishing a connection to someone else
  // we populate the address mapping of the router.
  // Or, if we get contacted by a relay to which we already have an *outgoing*
  // connection that gets reused.
  // @TODO
  private setupSimulatedNAT(): void {
    // Simulated NAT using connection gater
    const denyInboundConnection = this.getComponents().getConnectionGater().denyInboundConnection
    this.getComponents().getConnectionGater().denyInboundConnection = async (maConn: MultiaddrConnection) => {
      log(`New connection:`)
      log(`remoteAddr: ${maConn.remoteAddr.toString()}`)
      // log(`remotePeer ${maConn.remotePeer.toB58String()}`)
      // log(`localAddr: ${conn.localAddr?.toString()}`)
      // log(`remotePeer ${conn.localPeer.toB58String()}`)
      if (await denyInboundConnection(maConn)) {
        log(`closing due to simulated NAT`)
        return true
      } else if (maConn.remoteAddr.toString().startsWith(`/p2p/`)) {
        return false
      }
      log(`closing due to simulated NAT`)
      return true
    }
    // @TODO only allow connections to entry nodes
    // this.getComponents().getConnectionGater().denyDialMultiaddr
  }

  public async beforeStart() {
    await this.getConnectComponents().beforeStart()
  }

  public async start(): Promise<void> {
    if (!!this.testingOptions.__noDirectConnections) {
      verbose(`DEBUG mode: always using relayed or WebRTC connections.`)

      this.setupSimulatedNAT()
    }
    await this.getConnectComponents().start()
  }

  public async afterStart() {
    await this.getConnectComponents().afterStart()
  }

  public async stop(): Promise<void> {
    await this.getConnectComponents().stop()
  }

  /**
   * Tries to establish a connection to the given destination
   * @param ma destination
   * @param options optional dial options
   * @returns An upgraded Connection
   */
  async dial(ma: Multiaddr, options: DialOptions): Promise<Connection> {
    const maTuples = ma.tuples()

    // This works because destination peerId is for both address
    // types at the third place.
    // Other addresses are not supported.
    const destination = peerIdFromBytes((maTuples[2][1] as Uint8Array).slice(1))

    if (destination.equals(this.getComponents().getPeerId())) {
      throw new Error(`Cannot dial ourself`)
    }

    switch (maTuples[0][0]) {
      case CODE_DNS4:
      case CODE_DNS6:
      case CODE_IP4:
      case CODE_IP6:
        return this.dialDirectly(ma, options)
      case CODE_P2P:
        const relay = peerIdFromBytes((maTuples[0][1] as Uint8Array).slice(1))

        return this.dialWithRelay(relay, destination, options)
      default:
        throw new Error(`Protocol not supported. Given address: ${ma.toString()}`)
    }
  }

  /**
   * Creates a TCP listener. The provided `handler` function will be called
   * anytime a new incoming Connection has been successfully upgraded via
   * `upgrader.upgradeInbound`.
   * @param opts
   * @returns A TCP listener
   */
  // @ts-ignore libp2p type clash
  public createListener(opts: CreateListenerOptions): Listener {
    return new Listener(this.options, this.testingOptions, this.getComponents(), this.getConnectComponents())
  }

  /**
   * Takes a list of Multiaddrs and returns those addrs that we can use.
   * @example
   * new Multiaddr(`/ip4/127.0.0.1/tcp/0/p2p/16Uiu2HAmCPgzWWQWNAn2E3UXx1G3CMzxbPfLr1SFzKqnFjDcbdwg`) // working
   * new Multiaddr(`/p2p/16Uiu2HAmCPgzWWQWNAn2E3UXx1G3CMzxbPfLr1SFzKqnFjDcbdwg/p2p-circuit/p2p/16Uiu2HAkyvdVZtG8btak5SLrxP31npfJo6maopj8xwx5XQhKfspb`) // working
   * @param multiaddrs
   * @returns applicable Multiaddrs
   */
  public filter(multiaddrs: Multiaddr[]): Multiaddr[] {
    return (Array.isArray(multiaddrs) ? multiaddrs : [multiaddrs]).filter(
      this.getConnectComponents().getAddressFilter().filter.bind(this.getConnectComponents().getAddressFilter())
    )
  }

  /**
   * Attempts to establish a relayed connection to one of the given relays.
   * @param relay peerId of designated relay that we can use
   * @param destination peerId of destination
   * @param options optional dial options
   */
  private async dialWithRelay(relay: PeerId, destination: PeerId, options: DialOptions): Promise<Connection> {
    log(`Attempting to dial ${chalk.yellow(`/p2p/${relay.toString()}/p2p-circuit/p2p/${destination.toString()}`)}`)

    let maConn = await this.getConnectComponents().getRelay().connect(relay, destination, options)

    if (maConn == undefined) {
      throw Error(`Could not establish relayed connection.`)
    }

    let conn: Connection

    try {
      conn = await options.upgrader.upgradeOutbound(maConn)
      log(`Successfully established relayed connection to ${destination.toString()}`)
    } catch (err) {
      error(err)
      // libp2p needs this error to understand that this connection attempt failed but we
      // want to log it for debugging purposes
      throw err
    }

    verbose(`Relayed connection to ${maConn.remoteAddr.toString()} has been established successfully!`)
    if (conn.tags) {
<<<<<<< HEAD
      conn.tags = [PeerConnectionType.RELAYED_CONNECTION, ...conn.tags]
    }
    else {
      conn.tags = [PeerConnectionType.RELAYED_CONNECTION]
=======
      conn.tags = ['RELAYED', ...conn.tags]
    } else {
      conn.tags = ['RELAYED']
>>>>>>> 731d8ccc
    }
    return conn
  }

  /**
   * Attempts to establish a direct connection
   * @param ma destination
   * @param options optional dial options
   */
  public async dialDirectly(
    ma: Multiaddr,
    options: DialOptions & { onDisconnect?: (ma: Multiaddr) => void }
  ): Promise<Connection> {
    log(`Attempting to dial ${chalk.yellow(ma.toString())}`)

    const maConn = await TCPConnection.create(ma, this.getComponents().getPeerId(), options)

    verbose(
      `Establishing a direct connection to ${maConn.remoteAddr.toString()} was successful. Continuing with the handshake.`
    )

    const conn = await timeout(DEFAULT_CONNECTION_UPGRADE_TIMEOUT, () => options.upgrader.upgradeOutbound(maConn))

    // Assign various connection properties once we're sure that public keys match,
    // i.e. dialed node == desired destination

    // Set the SO_KEEPALIVE flag on socket to tell kernel to be more aggressive on keeping the connection up
    maConn.conn.setKeepAlive(true, 1000)

    maConn.conn.on('end', function () {
      log(`SOCKET END on connection to ${maConn.remoteAddr.toString()}: other end of the socket sent a FIN packet`)
    })

    maConn.conn.on('timeout', function () {
      warn(`SOCKET TIMEOUT on connection to ${maConn.remoteAddr.toString()}`)
    })

    maConn.conn.on('error', function (e) {
      error(`SOCKET ERROR on connection to ${maConn.remoteAddr.toString()}: ' ${JSON.stringify(e)}`)
    })

    maConn.conn.on('close', (had_error) => {
      log(`SOCKET CLOSE on connection to ${maConn.remoteAddr.toString()}: error flag is ${had_error}`)
      // Don't call the disconnect handler if connection has been closed intentionally
      if (!maConn.closed && options && options.onDisconnect) {
        options.onDisconnect(ma)
      }
    })

    verbose(`Direct connection to ${maConn.remoteAddr.toString()} has been established successfully!`)
    if (conn.tags) {
<<<<<<< HEAD
      conn.tags = [PeerConnectionType.DIRECT_CONNECTION, ...conn.tags]
    }
    else {
      conn.tags = [PeerConnectionType.DIRECT_CONNECTION]
=======
      conn.tags = ['DIRECT', ...conn.tags]
    } else {
      conn.tags = ['DIRECT']
>>>>>>> 731d8ccc
    }

    return conn
  }
}

export type { PublicNodesEmitter, HoprConnectConfig }
export { compareAddressesLocalMode, compareAddressesPublicMode } from './utils/index.js'

export { HoprConnect }<|MERGE_RESOLUTION|>--- conflicted
+++ resolved
@@ -255,16 +255,9 @@
 
     verbose(`Relayed connection to ${maConn.remoteAddr.toString()} has been established successfully!`)
     if (conn.tags) {
-<<<<<<< HEAD
       conn.tags = [PeerConnectionType.RELAYED_CONNECTION, ...conn.tags]
-    }
-    else {
+    } else {
       conn.tags = [PeerConnectionType.RELAYED_CONNECTION]
-=======
-      conn.tags = ['RELAYED', ...conn.tags]
-    } else {
-      conn.tags = ['RELAYED']
->>>>>>> 731d8ccc
     }
     return conn
   }
@@ -316,16 +309,9 @@
 
     verbose(`Direct connection to ${maConn.remoteAddr.toString()} has been established successfully!`)
     if (conn.tags) {
-<<<<<<< HEAD
       conn.tags = [PeerConnectionType.DIRECT_CONNECTION, ...conn.tags]
-    }
-    else {
+    } else {
       conn.tags = [PeerConnectionType.DIRECT_CONNECTION]
-=======
-      conn.tags = ['DIRECT', ...conn.tags]
-    } else {
-      conn.tags = ['DIRECT']
->>>>>>> 731d8ccc
     }
 
     return conn
