import type { Multiaddr } from '@multiformats/multiaddr'
import type { PeerId } from '@libp2p/interface-peer-id'
import type { Initializable, Components } from '@libp2p/interfaces/components'
import type { Startable } from '@libp2p/interfaces/startable'
import type { Connection, MultiaddrConnection } from '@libp2p/interface-connection'
import { CustomEvent } from '@libp2p/interfaces/events'

import errCode from 'err-code'
import Debug from 'debug'
import { CODE_DNS4, CODE_DNS6, CODE_IP4, CODE_IP6, CODE_P2P } from './constants.js'

import { peerIdFromBytes } from '@libp2p/peer-id'
import { type CreateListenerOptions, type DialOptions, symbol, type Transport } from '@libp2p/interface-transport'
import chalk from 'chalk'
import { TCPConnection, Listener } from './base/index.js'

// Do not type-check JSON files
// @ts-ignore
import pkg from '../package.json' assert { type: 'json' }

import {
  type PublicNodesEmitter,
  type HoprConnectOptions,
  type HoprConnectTestingOptions,
  PeerConnectionType
} from './types.js'

import { Relay } from './relay/index.js'
import { Filter } from './filter.js'
import { Discovery } from './discovery.js'
import { ConnectComponents } from './components.js'
import { EntryNodes } from './base/entry.js'
import { WebRTCUpgrader } from './webrtc/upgrader.js'
import { UpnpManager } from './base/upnp.js'
<<<<<<< HEAD
import { timeout } from '@hoprnet/hopr-utils'
import { cleanExistingConnections } from './utils/index.js'
=======
import { create_counter, timeout } from '@hoprnet/hopr-utils'
>>>>>>> cd6d1596

const DEBUG_PREFIX = 'hopr-connect'
const log = Debug(DEBUG_PREFIX)
const verbose = Debug(DEBUG_PREFIX.concat(':verbose'))
const warn = Debug(DEBUG_PREFIX.concat(':warn'))
const error = Debug(DEBUG_PREFIX.concat(':error'))

// Metrics
const metric_successfulDirectDials = create_counter(
  'connect_counter_successful_direct_dials',
  'Number of successful direct dials'
)
const metric_failedDirectDials = create_counter('connect_counter_failed_direct_dials', 'Number of failed direct dials')

const metric_successfulRelayedDials = create_counter(
  'connect_counter_successful_relayed_dials',
  'Number of successful relayed dials'
)

const metric_failedRelayedDials = create_counter(
  'connect_counter_failed_relayed_dials',
  'Number of failed relayed dials'
)

const DEFAULT_CONNECTION_UPGRADE_TIMEOUT = 2000

type HoprConnectConfig = {
  config?: HoprConnectOptions
  testing?: HoprConnectTestingOptions
}

/**
 * @class HoprConnect
 */
class HoprConnect implements Transport, Initializable, Startable {
  public discovery: Discovery

  private options: HoprConnectOptions
  private testingOptions: HoprConnectTestingOptions

  components: Components | undefined
  connectComponents: ConnectComponents | undefined

  constructor(opts: HoprConnectConfig) {
    this.options = opts.config ?? {}
    this.testingOptions = opts.testing ?? {}

    this.discovery = new Discovery()

    log(`HoprConnect: `, pkg.version)

    if (!!this.testingOptions.__noWebRTCUpgrade) {
      verbose(`DEBUG mode: no WebRTC upgrade`)
    }

    if (!!this.testingOptions.__preferLocalAddresses) {
      verbose(`DEBUG mode: treat local addresses as public addresses.`)
    }
  }

  get [symbol](): true {
    return true
  }

  get [Symbol.toStringTag]() {
    return 'HoprConnect'
  }

  public init(components: Components) {
    this.components = components

    this.connectComponents = new ConnectComponents({
      addressFilter: new Filter(this.options),
      entryNodes: new EntryNodes(this.options),
      relay: new Relay(this.options, this.testingOptions),
      upnpManager: new UpnpManager(),
      webRTCUpgrader: new WebRTCUpgrader(this.options)
    })

    // Pass libp2p internals
    this.connectComponents.init(components)
  }

  public getComponents(): Components {
    if (this.components == null) {
      throw errCode(new Error('components not set'), 'ERR_SERVICE_MISSING')
    }

    return this.components
  }

  public getConnectComponents(): ConnectComponents {
    if (this.connectComponents == null) {
      throw errCode(new Error('connectComponents not set'), 'ERR_SERVICE_MISSING')
    }

    return this.connectComponents
  }

  public isStarted(): boolean {
    return true
  }

  // Simulated NAT:
  // If we don't allow direct connections (being a NATed node), then a connection
  // can happen if outgoing, i.e. by establishing a connection to someone else
  // we populate the address mapping of the router.
  // Or, if we get contacted by a relay to which we already have an *outgoing*
  // connection that gets reused.
  private setupSimulatedNAT(): void {
    // Simulated NAT using connection gater
    const denyInboundConnection = this.getComponents().getConnectionGater().denyInboundConnection
    this.getComponents().getConnectionGater().denyInboundConnection = async (maConn: MultiaddrConnection) => {
      if (await denyInboundConnection(maConn)) {
        // Blocked by e.g. Network Registry
        return true
      }

      if (maConn.remoteAddr.toString().startsWith(`/p2p/`)) {
        return false
      }

      log(`closing due to simulated NAT`)
      // log(`remotePeer ${maConn.remotePeer.toB58String()}`)
      // log(`localAddr: ${conn.localAddr?.toString()}`)
      // log(`remotePeer ${conn.localPeer.toB58String()}`)
      return true
    }
  }

  public async beforeStart() {
    await this.getConnectComponents().beforeStart()
  }

  public async start(): Promise<void> {
    if (!!this.testingOptions.__noDirectConnections) {
      verbose(`DEBUG mode: always using relayed or WebRTC connections.`)

      this.setupSimulatedNAT()
    }
    await this.getConnectComponents().start()
  }

  public async afterStart() {
    await this.getConnectComponents().afterStart()
  }

  public async stop(): Promise<void> {
    await this.getConnectComponents().stop()
  }

  /**
   * Tries to establish a connection to the given destination
   * @param ma destination
   * @param options optional dial options
   * @returns An upgraded Connection
   */
  async dial(ma: Multiaddr, options: DialOptions): Promise<Connection> {
    const maTuples = ma.tuples()

    // This works because destination peerId is for both address
    // types at the third place.
    // Other addresses are not supported.
    const destination = peerIdFromBytes((maTuples[2][1] as Uint8Array).slice(1))

    if (destination.equals(this.getComponents().getPeerId())) {
      throw new Error(`Cannot dial ourself`)
    }

    switch (maTuples[0][0]) {
      case CODE_DNS4:
      case CODE_DNS6:
      case CODE_IP4:
      case CODE_IP6:
        try {
          let conn = await this.dialDirectly(ma, options)
          metric_successfulDirectDials.increment()
          return conn
        } catch (e) {
          metric_failedDirectDials.increment()
          throw e
        }
      case CODE_P2P:
        if ((options as any).noRelay === true) {
          throw new Error(`Cannot extend already relayed connections`)
        }
        const relay = peerIdFromBytes((maTuples[0][1] as Uint8Array).slice(1))

        try {
          let conn = await this.dialWithRelay(relay, destination, options)
          metric_successfulRelayedDials.increment()
          return conn
        } catch (e) {
          metric_failedRelayedDials.increment()
          throw e
        }
      default:
        throw new Error(`Protocol not supported. Given address: ${ma.toString()}`)
    }
  }

  /**
   * Creates a TCP listener. The provided `handler` function will be called
   * anytime a new incoming Connection has been successfully upgraded via
   * `upgrader.upgradeInbound`.
   * @param opts
   * @returns A TCP listener
   */
  // @ts-ignore libp2p type clash
  public createListener(opts: CreateListenerOptions): Listener {
    return new Listener(this.options, this.testingOptions, this.getComponents(), this.getConnectComponents())
  }

  /**
   * Takes a list of Multiaddrs and returns those addrs that we can use.
   * @example
   * new Multiaddr(`/ip4/127.0.0.1/tcp/0/p2p/16Uiu2HAmCPgzWWQWNAn2E3UXx1G3CMzxbPfLr1SFzKqnFjDcbdwg`) // working
   * new Multiaddr(`/p2p/16Uiu2HAmCPgzWWQWNAn2E3UXx1G3CMzxbPfLr1SFzKqnFjDcbdwg/p2p-circuit/p2p/16Uiu2HAkyvdVZtG8btak5SLrxP31npfJo6maopj8xwx5XQhKfspb`) // working
   * @param multiaddrs
   * @returns applicable Multiaddrs
   */
  public filter(multiaddrs: Multiaddr[]): Multiaddr[] {
    return (Array.isArray(multiaddrs) ? multiaddrs : [multiaddrs]).filter(
      this.getConnectComponents().getAddressFilter().filter.bind(this.getConnectComponents().getAddressFilter())
    )
  }

  /**
   * Attempts to establish a relayed connection to one of the given relays.
   * @param relay peerId of designated relay that we can use
   * @param destination peerId of destination
   * @param options optional dial options
   */
  private async dialWithRelay(relay: PeerId, destination: PeerId, options: DialOptions): Promise<Connection> {
    log(`Dialing ${chalk.yellow(`/p2p/${relay.toString()}/p2p-circuit/p2p/${destination.toString()}`)}`)

<<<<<<< HEAD
    let conn: Connection | undefined

    let maConn = await this.getConnectComponents()
      .getRelay()
      .connect(
        relay,
        destination,
        () => {
          if (conn) {
            ;(this.components as Components).getUpgrader().dispatchEvent(
              new CustomEvent(`connectionEnd`, {
                detail: conn
              })
            )
          }
        },
        options
      )
=======
    let maConn = await this.getConnectComponents().getRelay().connect(relay, destination, options)
>>>>>>> cd6d1596

    if (maConn == undefined) {
      throw Error(`Could not establish relayed connection.`)
    }

    try {
      conn = await options.upgrader.upgradeOutbound(maConn)
      log(`Successfully established relayed connection to ${destination.toString()}`)
    } catch (err) {
      error(err)
      // libp2p needs this error to understand that this connection attempt failed but we
      // want to log it for debugging purposes
      throw err
    }

<<<<<<< HEAD
    // Not supposed to throw any exception
    cleanExistingConnections(this.components as Components, conn.remotePeer, conn.id, error)

=======
>>>>>>> cd6d1596
    // Merges all tags from `maConn` into `conn` and then make both objects
    // use the *same* array
    // This is necessary to dynamically change the connection tags once
    // a connection gets upgraded from WEBRTC_RELAYED to WEBRTC_DIRECT
    if (conn.tags == undefined) {
      conn.tags = []
    }
    conn.tags.push(...maConn.tags)

    // assign the array *by value* and its entries *by reference*
    maConn.tags = conn.tags as any

    verbose(`Relayed connection to ${maConn.remoteAddr.toString()} has been established successfully!`)
    return conn
  }

  /**
   * Attempts to establish a direct connection
   * @param ma destination
   * @param options optional dial options
   */
  public async dialDirectly(
    ma: Multiaddr,
    options: DialOptions & { onDisconnect?: (ma: Multiaddr) => void }
  ): Promise<Connection> {
    log(`Dialing ${chalk.yellow(ma.toString())}`)

<<<<<<< HEAD
    let conn: Connection | undefined
    const maConn = await TCPConnection.create(
      ma,
      () => {
        if (conn) {
          ;(this.components as Components).getUpgrader().dispatchEvent(
            new CustomEvent(`connectionEnd`, {
              detail: conn
            })
          )
        }
      },
      options
    )
=======
    const maConn = await TCPConnection.create(ma, options)
>>>>>>> cd6d1596

    verbose(
      `Establishing a direct connection to ${maConn.remoteAddr.toString()} was successful. Continuing with the handshake.`
    )

    conn = await timeout(DEFAULT_CONNECTION_UPGRADE_TIMEOUT, () => options.upgrader.upgradeOutbound(maConn))

    // Not supposed to throw any exception
    cleanExistingConnections(this.components as Components, conn.remotePeer, conn.id, error)

    // Assign various connection properties once we're sure that public keys match,
    // i.e. dialed node == desired destination

    // Set the SO_KEEPALIVE flag on socket to tell kernel to be more aggressive on keeping the connection up
    maConn.socket.setKeepAlive(true, 1000)

    maConn.socket.on('end', function () {
      log(`SOCKET END on connection to ${maConn.remoteAddr.toString()}: other end of the socket sent a FIN packet`)
    })

    maConn.socket.on('timeout', function () {
      warn(`SOCKET TIMEOUT on connection to ${maConn.remoteAddr.toString()}`)
    })

    maConn.socket.on('error', function (e) {
      error(`SOCKET ERROR on connection to ${maConn.remoteAddr.toString()}: ' ${JSON.stringify(e)}`)
    })

    maConn.socket.on('close', (had_error) => {
      log(`SOCKET CLOSE on connection to ${maConn.remoteAddr.toString()}: error flag is ${had_error}`)
      // Don't call the disconnect handler if connection has been closed intentionally
      if (!maConn.closed && options && options.onDisconnect) {
        options.onDisconnect(ma)
      }
    })

    verbose(`Direct connection to ${maConn.remoteAddr.toString()} has been established successfully!`)
    if (conn.tags) {
      conn.tags.push(PeerConnectionType.DIRECT)
    } else {
      conn.tags = [PeerConnectionType.DIRECT]
    }

    return conn
  }
}

export type { PublicNodesEmitter, HoprConnectConfig }
export { compareAddressesLocalMode, compareAddressesPublicMode } from './utils/index.js'

export { HoprConnect, PeerConnectionType }<|MERGE_RESOLUTION|>--- conflicted
+++ resolved
@@ -32,12 +32,8 @@
 import { EntryNodes } from './base/entry.js'
 import { WebRTCUpgrader } from './webrtc/upgrader.js'
 import { UpnpManager } from './base/upnp.js'
-<<<<<<< HEAD
-import { timeout } from '@hoprnet/hopr-utils'
+import { create_counter, timeout } from '@hoprnet/hopr-utils'
 import { cleanExistingConnections } from './utils/index.js'
-=======
-import { create_counter, timeout } from '@hoprnet/hopr-utils'
->>>>>>> cd6d1596
 
 const DEBUG_PREFIX = 'hopr-connect'
 const log = Debug(DEBUG_PREFIX)
@@ -274,7 +270,6 @@
   private async dialWithRelay(relay: PeerId, destination: PeerId, options: DialOptions): Promise<Connection> {
     log(`Dialing ${chalk.yellow(`/p2p/${relay.toString()}/p2p-circuit/p2p/${destination.toString()}`)}`)
 
-<<<<<<< HEAD
     let conn: Connection | undefined
 
     let maConn = await this.getConnectComponents()
@@ -293,9 +288,6 @@
         },
         options
       )
-=======
-    let maConn = await this.getConnectComponents().getRelay().connect(relay, destination, options)
->>>>>>> cd6d1596
 
     if (maConn == undefined) {
       throw Error(`Could not establish relayed connection.`)
@@ -311,12 +303,9 @@
       throw err
     }
 
-<<<<<<< HEAD
     // Not supposed to throw any exception
     cleanExistingConnections(this.components as Components, conn.remotePeer, conn.id, error)
 
-=======
->>>>>>> cd6d1596
     // Merges all tags from `maConn` into `conn` and then make both objects
     // use the *same* array
     // This is necessary to dynamically change the connection tags once
@@ -344,7 +333,6 @@
   ): Promise<Connection> {
     log(`Dialing ${chalk.yellow(ma.toString())}`)
 
-<<<<<<< HEAD
     let conn: Connection | undefined
     const maConn = await TCPConnection.create(
       ma,
@@ -359,9 +347,6 @@
       },
       options
     )
-=======
-    const maConn = await TCPConnection.create(ma, options)
->>>>>>> cd6d1596
 
     verbose(
       `Establishing a direct connection to ${maConn.remoteAddr.toString()} was successful. Continuing with the handshake.`
