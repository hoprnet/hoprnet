import type { MultiaddrConnection } from '@libp2p/interface-connection'
import type { Instance as SimplePeer } from 'simple-peer'
import { durations, u8aToHex, defer, type DeferType } from '@hoprnet/hopr-utils'

import toIterable from 'stream-to-it'
import Debug from 'debug'
import type { RelayConnectionInterface } from '../relay/connection.js'
import { randomBytes } from 'crypto'
import { encodeWithLengthPrefix, decodeWithLengthPrefix, eagerIterator } from '../utils/index.js'
import { abortableSource } from 'abortable-iterator'
import {
  type StreamResult,
  type StreamType,
  type StreamSource,
  type StreamSourceAsync,
  type HoprConnectTestingOptions,
  PeerConnectionType
} from '../types.js'
import assert from 'assert'
import type { DialOptions } from '@libp2p/interface-transport'

// @ts-ignore untyped library
import retimer from 'retimer'

const DEBUG_PREFIX = `hopr-connect`

const _log = Debug(DEBUG_PREFIX)
const _verbose = Debug(`${DEBUG_PREFIX}:verbose`)
const _flow = Debug(`flow:${DEBUG_PREFIX}:error`)
const _error = Debug(`${DEBUG_PREFIX}:error`)

export const WEBRTC_UPGRADE_TIMEOUT = durations.seconds(10)

export enum MigrationStatus {
  NOT_DONE,
  DONE
}

enum ConnectionEventTypes {
  WEBRTC_INIT_FINISHED,
  SINK_SOURCE_ATTACHED,
  PAYLOAD,
  MIGRATED,
  STREAM_ENDED
}

enum WebRTCResult {
  AVAILABLE,
  UNAVAILABLE
}

type WebRTCInitFinishedEvent = {
  type: ConnectionEventTypes.WEBRTC_INIT_FINISHED
  value: WebRTCResult
}

type SinkSourceAttachedEvent = {
  type: ConnectionEventTypes.SINK_SOURCE_ATTACHED
  value: StreamSourceAsync
}

type PayloadEvent = {
  type: ConnectionEventTypes.PAYLOAD
  value: StreamResult
}

type MigrationEvent = {
  type: ConnectionEventTypes.MIGRATED
}

type StreamEndedEvent = {
  type: ConnectionEventTypes.STREAM_ENDED
}

type SinkEvent = PayloadEvent | SinkSourceAttachedEvent | WebRTCInitFinishedEvent

export interface WebRTCConnectionInterface extends MultiaddrConnection {
  tags: PeerConnectionType[]
  setOnClose: (closeHandler: () => void) => void
}
/**
 * Encapsulate state management and upgrade from relayed connection to
 * WebRTC connection
 *
 *          ┌─────────────────┐         ┌────────┐
 *          │Relay Connection ├────────►│        │
 *          └─────────────────┘         │Stream  │
 *                                  ┌──►│        │
 *                                  │   └────────┘
 *          ┌─────────────────┐     │
 *          │WebRTC           ├─────┘
 *          └─────────────────┘
 *
 * First forward messages from relayed connection and remove prefixes.
 * Once WebRTC connection is ready to take over, i.e. there was a
 * `connect` event, switch over to direct WebRTC connection.
 * @dev the handover happens transparently for libp2p
 */
export function WebRTCConnection(
  relayConn: RelayConnectionInterface,
  testingOptions: HoprConnectTestingOptions,
  onClose: (() => void) | undefined,
  options?: DialOptions
): WebRTCConnectionInterface {
  const state: {
    // mutexes
    _switchPromise: DeferType<WebRTCInitFinishedEvent>
    _sinkSourceAttachedPromise: DeferType<SinkSourceAttachedEvent>

    // ICE signalling is done, either with no direct
    // connection possible or new direct connection is ready
    // to take over
    _webRTCHandshakeFinished: boolean

    _sourceMigrated: boolean
    _sinkMigrated: boolean

    destroyed: boolean
    conn: RelayConnectionInterface | SimplePeer
  } = {
    destroyed: false,
    _switchPromise: defer<WebRTCInitFinishedEvent>(),
    _sinkSourceAttachedPromise: defer<SinkSourceAttachedEvent>(),
    _webRTCHandshakeFinished: false,

    // Sink and source get migrated individually
    _sourceMigrated: false,
    _sinkMigrated: false,
    // Initial state + fallback if WebRTC failed

    conn: relayConn
  }

  const timeline: MultiaddrConnection['timeline'] = {
    open: Date.now()
  }

  const tags = [PeerConnectionType.WEBRTC_RELAYED]

  const _id = u8aToHex(randomBytes(4), false)

  // Underlying connection. Always points the connection that
  // is currently used.
  // At start, this is a relayed connection. Once WebRTC connection
  // is ready, it points to the WebRTC instance

  const remoteAddr = relayConn.remoteAddr

  let webRTCTimeout: any | undefined

<<<<<<< HEAD
  relayConn.getCurrentChannel()?.once('close', () => {
    state.destroyed = true
    timeline.close ??= Date.now()
  })
=======
    this.onWebRTCConnect = this.onWebRTCConnect.bind(this)
    this.onWebRTCError = this.onWebRTCError.bind(this)

    // @TODO fail if no WebRTC
    this.relayConn.state.channel?.on(
      'error',
      // not supposed to produce any errors
      this.onWebRTCError
    )
    this.relayConn.state.channel?.once(
      'connect',
      // not supposed to produce any errors
      this.onWebRTCConnect
    )

    this.relayConn.state.channel?.once('close', () => {
      this.state.destroyed = true
      this.timeline.close ??= Date.now()
    })

    // Attach a listener to WebRTC to cleanup state
    // and remove stale connection from internal libp2p state
    // once there is a disconnect, set magic *close* property in
    // timeline object
    this.relayConn.state.channel?.on('iceStateChange', (iceConnectionState: string, iceGatheringState: string) => {
      if (iceConnectionState === 'disconnected' && iceGatheringState === 'complete') {
        this.state.destroyed = true
        this.timeline.close ??= Date.now()
      }
    })

    this.source = getAbortableSource(this.createSource(), this.options?.signal) as AsyncIterable<StreamType>

    // Starts the sink and stores the handle to attach an error listener
    this.sinkCreator = this.sinkFunction()
    // Attaches the error listener in case of early failures
    this.sinkCreator.catch((err) => this.error('sink error thrown before sink attach', err.message))

    // Sink is passed as function handle, so we need to explicitly bind
    // an environment to it.
    this.sink = this.sink.bind(this)
  }

  public get tags() {
    return this.state.tags
  }

  public set tags(value: PeerConnectionType[]) {
    this.state.tags = value
  }

  public get conn() {
    return this.state.conn
  }

  /**
   * Takes a stream with messages to be sent to counterparty
   * @dev Resolves the sinkSourceAttached promise to start forwarding
   *      incoming messages
   * @param source stream with messages to be sent to counterparty
   * @returns
   */
  public sink(source: StreamSource) {
    this.webRTCTimeout = retimer(this.onWebRTCError.bind(this), WEBRTC_UPGRADE_TIMEOUT)

    let deferred = defer<void>()
    this.sinkCreator.catch(deferred.reject)
    this.state._sinkSourceAttachedPromise.resolve({
      type: ConnectionEventTypes.SINK_SOURCE_ATTACHED,
      value: async function* (this: Pick<WebRTCConnection, 'options' | 'error'>) {
        try {
          yield* getAbortableSource(source, this.options?.signal)
          deferred.resolve()
        } catch (err: any) {
          if (err.type === 'aborted' || err.code === 'ABORT_ERR') {
            // We can safely ignore abort errors
            deferred.resolve()
          } else {
            this.error(`sink error thrown`, err.message)
            deferred.reject(err)
          }
        }
      }.call({
        options: this.options,
        error: this.error
      })
    })

    return deferred.promise
  }
>>>>>>> a40937b9

  // Attach a listener to WebRTC to cleanup state
  // and remove stale connection from internal libp2p state
  // once there is a disconnect, set magic *close* property in
  // timeline object
  relayConn.getCurrentChannel()?.on('iceStateChange', (iceConnectionState: string, iceGatheringState: string) => {
    if (iceConnectionState === 'disconnected' && iceGatheringState === 'complete') {
      state.destroyed = true
      timeline.close ??= Date.now()
      onClose?.()
    }
  })
  /**
   * Log messages and add identity tag to distinguish multiple instances
   */
  const log = (...args: any[]) => {
    _log(`WRTC [${_id}]`, ...args)
  }

  /**
   * Log verbose messages and add identity tag to distinguish multiple instances
   */
  // @ts-ignore temporarily unused
  const verbose = (...args: any[]) => {
    _verbose(`WRTC [${_id}]`, ...args)
  }

  /**
   * Log errors and add identity tag to distinguish multiple instances
   */
  const error = (...args: any[]) => {
    _error(`WRTC [${_id}]`, ...args)
  }

  const flow = (...args: any[]) => {
    _flow(`WRTC [${_id}]`, ...args)
  }

  let onSinkError = (err: any) => {
    error(`sink threw error before source attach`, err)
  }

  const setOnClose = (closeHandler: () => void) => {
    onClose = closeHandler
  }

  /**
   * Called once WebRTC is finished
   * @param err pass error during WebRTC upgrade
   */
  const onWebRTCError = (err?: any) => {
    if (state._webRTCHandshakeFinished) {
      // Already handled, so nothing to do
      return
    }
    webRTCTimeout?.clear()
    state._webRTCHandshakeFinished = true

    if (err) {
      error(`ending WebRTC upgrade due error: ${err}`)
    }

    state._switchPromise.resolve({
      type: ConnectionEventTypes.WEBRTC_INIT_FINISHED,
      value: WebRTCResult.UNAVAILABLE
    })

    const currentChannel = relayConn.getCurrentChannel()
    // @TODO fail if no WebRTC instance
    if (currentChannel) {
      setImmediate(currentChannel.destroy.bind(currentChannel))
    }
  }

  /**
   * Called once WebRTC was able to connect *directly* to counterparty
   */
  const onWebRTCConnect = () => {
    if (state._webRTCHandshakeFinished) {
      // Already handled, so nothing to do
      return
    }
    webRTCTimeout?.clear()
    state._webRTCHandshakeFinished = true

    // For testing, disable WebRTC upgrade
    // to test fallback connection in case of e.g.
    // bidirectional NATs
    if (testingOptions.__noWebRTCUpgrade) {
      state._switchPromise.resolve({
        type: ConnectionEventTypes.WEBRTC_INIT_FINISHED,
        value: WebRTCResult.UNAVAILABLE
      })
    } else {
      state._switchPromise.resolve({
        type: ConnectionEventTypes.WEBRTC_INIT_FINISHED,
        value: WebRTCResult.AVAILABLE
      })
    }
  }

  /**
   * Takes a stream with messages to be sent to counterparty
   * @dev Resolves the sinkSourceAttached promise to start forwarding
   *      incoming messages
   * @param source stream with messages to be sent to counterparty
   * @returns
   */
  const sink = (source: StreamSource) => {
    webRTCTimeout = retimer(onWebRTCError, WEBRTC_UPGRADE_TIMEOUT)

    return new Promise<void>((resolve, reject) => {
      onSinkError = reject
      state._sinkSourceAttachedPromise.resolve({
        type: ConnectionEventTypes.SINK_SOURCE_ATTACHED,
        value: (async function* () {
          try {
            yield* options?.signal != undefined ? abortableSource(toU8aStream(source), options.signal) : source
            resolve()
          } catch (err: any) {
            if (err.type === 'aborted' || err.code === 'ABORT_ERR') {
              // We can safely ignore abort errors
              resolve()
            } else {
              error(`sink error thrown`, err.message)
              reject(err)
            }
          }
        })()
      })
    })
  }

  /**
   * Starts the communication with the counterparty through the
   * relayed connection. Passes messages through relayed connection
   * until WebRTC connection is available.
   */
  const sinkFunction = async (): Promise<void> => {
    let source: AsyncIterator<StreamType> | undefined
    let sourcePromise: Promise<PayloadEvent> | undefined

    flow(`FLOW: webrtc sink 1`)

    const advanceIterator = () => {
      assert(source != undefined)
      sourcePromise = source.next().then((res) => ({
        type: ConnectionEventTypes.PAYLOAD,
        value: res
      }))
    }

    // handle sink stream of relay connection until it
    // either ends or webrtc becomes available
    const result = await new Promise<MigrationEvent | StreamEndedEvent>((resolve, reject) =>
      relayConn
        .sink(
          // start sinking status messages even if no source got
          // attached yet
          // this is important for sending webrtc signalling messages
          // even before payload messages are ready to send
          eagerIterator(
            (async function* (): StreamSource {
              let webRTCFinished = false

              let leave = false
              let reasonToLeave: MigrationEvent | StreamEndedEvent | undefined
              flow(`FLOW: webrtc sink: loop started`)

              while (!leave) {
                flow(`FLOW: webrtc sink: loop iteration`)
                const promises: Promise<SinkEvent>[] = []

                // No source available, need to wait for it
                if (source == undefined) {
                  promises.push(state._sinkSourceAttachedPromise.promise)
                }

                // WebRTC handshake is not completed yet
                if (!webRTCFinished) {
                  promises.push(state._switchPromise.promise)
                }

                // Source already attached, wait for incoming messages
                if (source != undefined) {
                  if (sourcePromise == undefined) {
                    advanceIterator()
                  }
                  promises.push(sourcePromise as Promise<PayloadEvent>)
                }

                flow(`FLOW: webrtc sink: awaiting promises`)
                const relayConnResult = await Promise.race(promises)

                let toYield: Uint8Array | undefined

                switch (relayConnResult.type) {
                  case ConnectionEventTypes.SINK_SOURCE_ATTACHED:
                    flow(`FLOW: webrtc sink: source attached, continue`)
                    source = relayConnResult.value[Symbol.asyncIterator]()
                    break
                  case ConnectionEventTypes.WEBRTC_INIT_FINISHED:
                    flow(`FLOW: webrtc sink: webrtc finished, handle`)
                    webRTCFinished = true
                    switch (relayConnResult.value) {
                      // WebRTC is available, so notifiy counterparty and
                      // afterwards end stream
                      case WebRTCResult.AVAILABLE:
                        reasonToLeave = { type: ConnectionEventTypes.MIGRATED }
                        leave = true
                        toYield = Uint8Array.of(MigrationStatus.DONE)
                        break
                      // Direct WebRTC connection is not available, e.g. due to
                      // bidirectional NAT, so stick to relayed conneciton
                      case WebRTCResult.UNAVAILABLE:
                        flow(`FLOW: webrtc sink: WebRTC upgrade finished but no connection, continue`)
                        // WebRTC upgrade finished but no connection possible
                        break
                      default:
                        throw Error(`Invalid WebRTC result. Received ${JSON.stringify(relayConnResult)}`)
                    }
                    break
                  // Forward payload messages to libp2p
                  case ConnectionEventTypes.PAYLOAD:
                    // Stream might end without any upgrade
                    if (relayConnResult.value.done) {
                      flow(`FLOW: webrtc sink: received.done, break`)
                      reasonToLeave = { type: ConnectionEventTypes.STREAM_ENDED }
                      leave = true
                      break
                    }
                    toYield = Uint8Array.from([MigrationStatus.NOT_DONE, ...relayConnResult.value.value])
                    advanceIterator()
                    break
                  default:
                    throw Error(`Invalid result ${JSON.stringify(relayConnResult)}`)
                }

                if (toYield != undefined) {
                  // this.log(`sinking ${toYield.length} bytes into relayed connection`)
                  yield toYield
                }
              }
              flow(`FLOW: webrtc sink: loop ended`)
              resolve(reasonToLeave as MigrationEvent | StreamEndedEvent)
            })()
          )
        )
        // catch stream errors and forward them
        .catch(reject)
    )

    // Relay connection *has* ended, let's find out why
    switch (result.type) {
      case ConnectionEventTypes.STREAM_ENDED:
        // nothing to do
        return
      case ConnectionEventTypes.MIGRATED:
        // WebRTC is available, let's attach sink source to it
        flow(`FLOW: sending UPGRADED to relay`)
        relayConn.sendUpgraded()

        // WebRTC handshake was successful, now using direct connection
        state._sinkMigrated = true
        if (state._sourceMigrated) {
          // Update state object once source *and* sink are migrated
          state.conn = relayConn.getCurrentChannel() as SimplePeer
          if (!tags.includes(PeerConnectionType.WEBRTC_DIRECT)) {
            tags.push(PeerConnectionType.WEBRTC_DIRECT)
          }
        }
        try {
          await toIterable.sink(relayConn.getCurrentChannel() as SimplePeer)(
            (async function* (): StreamSource {
              let webRTCresult: PayloadEvent | SinkSourceAttachedEvent
              let toYield: Uint8Array | undefined
              let leave = false

              while (!leave) {
                // If no source attached, wait until there is one,
                // otherwise wait for messages
                if (source == undefined) {
                  webRTCresult = await state._sinkSourceAttachedPromise.promise
                } else {
                  if (sourcePromise == undefined) {
                    advanceIterator()
                  }
                  webRTCresult = await (sourcePromise as Promise<PayloadEvent>)
                }

                switch (webRTCresult.type) {
                  case ConnectionEventTypes.SINK_SOURCE_ATTACHED:
                    // Libp2p has started to send messages through this connection,
                    // so forward these messages
                    // @dev this can happen *before* or *after* WebRTC upgrade -
                    //      or never!
                    source = webRTCresult.value[Symbol.asyncIterator]()
                    break
                  case ConnectionEventTypes.PAYLOAD:
                    const received = webRTCresult.value

                    // Anything can happen
                    if (received.done || state.destroyed || relayConn.getCurrentChannel()?.destroyed) {
                      leave = true

                      // WebRTC uses UDP, so we need to explicitly end the connection
                      toYield = encodeWithLengthPrefix(Uint8Array.of(MigrationStatus.DONE))
                      break
                    }

                    log(
                      `sinking ${received.value.slice().length} bytes into webrtc[${
                        (relayConn.getCurrentChannel() as any)._id
                      }]`
                    )

                    // WebRTC tends to send multiple messages in one chunk, so add a
                    // length prefix to split messages when receiving them
                    toYield = encodeWithLengthPrefix(
                      Uint8Array.from([MigrationStatus.NOT_DONE, ...received.value.subarray()])
                    )

                    advanceIterator()

                    break
                  default:
                    throw Error(`Received invalid result. Got ${JSON.stringify(result)}`)
                }

                if (toYield != undefined) {
                  yield toYield
                }
              }
            })()
          )

          // End the stream
          relayConn.getCurrentChannel()?.end()
        } catch (err) {
          error(`WebRTC sink err`, err)
          // Initiates Connection object teardown
          // by using meta programming
          timeline.close ??= Date.now()
          onClose?.()
        }
    }
  }

  /**
   * Creates a connection endpoint for libp2p.
   *
   * First yield all messages from relayed connection. Once
   * migration happenend, forward messages coming from WebRTC
   * instance.
   */
  async function* createSource(): StreamSource {
    let migrated = false

    for await (const msg of relayConn.source) {
      if (msg.length == 0) {
        continue
      }

      const [migrationStatus, payload] = [msg.subarray(0, 1), msg.subarray(1)]

      // Handle sub-protocol
      switch (migrationStatus[0] as MigrationStatus) {
        case MigrationStatus.DONE:
          migrated = true
          break
        case MigrationStatus.NOT_DONE:
          // this.log(`getting ${payload.length} bytes from relayed connection`)
          yield payload
          break
        default:
          throw Error(`Invalid WebRTC migration status prefix. Got ${JSON.stringify(migrationStatus)}`)
      }

      if (migrated) {
        break
      }
    }

    if (!migrated) {
      // Stream has ended but no migration happened
      return
    }

    // Wait for finish of WebRTC handshake
    const result = await state._switchPromise.promise

    switch (result.value) {
      // Anything can happen
      case WebRTCResult.UNAVAILABLE:
        throw Error(`Fatal error: Counterparty migrated stream but WebRTC is not avaialable`)
      // Forward messages from WebRTC instance
      case WebRTCResult.AVAILABLE:
        state._sourceMigrated = true

        if (state._sinkMigrated) {
          // Update state object once sink *and* source are migrated
          state.conn = relayConn.getCurrentChannel() as SimplePeer
          if (!tags.includes(PeerConnectionType.WEBRTC_DIRECT)) {
            tags.push(PeerConnectionType.WEBRTC_DIRECT)
          }
        }

        log(`webRTC source handover done. Using direct connection to peer ${relayConn.counterparty.toString()}`)

        let done = false
<<<<<<< HEAD
        for await (const msg of relayConn.getCurrentChannel() as SimplePeer) {
=======
        for await (const chunkBuffer of this.relayConn.state.channel as SimplePeer) {
          // Node.js emits Buffer instances, so turn them into Uint8Arrays.
          const chunk = new Uint8Array(chunkBuffer.buffer, chunkBuffer.byteOffset, chunkBuffer.byteLength)
>>>>>>> a40937b9
          // WebRTC tends to bundle multiple message into one chunk,
          // so we need to encode messages and decode them before passing
          // to libp2p
          const decoded = decodeWithLengthPrefix(chunk)

          for (const decodedMsg of decoded) {
            const [finished, payload] = [decodedMsg.subarray(0, 1), decodedMsg.subarray(1)]

            // WebRTC is based on UDP, so we need to explicitly end the connection
            if (finished[0] == MigrationStatus.DONE) {
              log(`received DONE from WebRTC - ending stream`)
              done = true
              break
            }

            log(`Getting NOT_DONE from WebRTC - ${msg.length} bytes`)
            yield payload
          }

          if (done) {
            break
          }
        }
        break
      default:
        throw Error(`Invalid result. Received ${JSON.stringify(result)}`)
    }
  }

  // @TODO fail if no WebRTC
  relayConn.getCurrentChannel()?.on(
    'error',
    // not supposed to produce any errors
    onWebRTCError
  )
  relayConn.getCurrentChannel()?.once(
    'connect',
    // not supposed to produce any errors
    onWebRTCConnect
  )

  sinkFunction().catch(onSinkError)

  /**
   * Closes the connection by closing WebRTC instance and closing
   * relayed connection. Log errors if any.
   * @param err
   * @returns
   */
  const close = async (err?: Error): Promise<void> => {
    if (err) {
      error(`Error while attempting to close stream to ${remoteAddr}: ${err}`)
    }
    if (state.destroyed) {
      return
    }

    // Tell libp2p that connection is closed
    timeline.close = Date.now()
    onClose?.()
    state.destroyed = true

    try {
      // @TODO check if already closed
      relayConn.getCurrentChannel()?.destroy()
    } catch (e) {
      error(`Error while destroying WebRTC instance to ${remoteAddr}: ${e}`)
    }

    try {
      await relayConn.close()
    } catch (e) {
      error(`Error while destroying relay connection to ${remoteAddr}: ${e}`)
    }

    log(`Connection to ${remoteAddr} has been destroyed`)
  }

  return {
    sink,
    source: options?.signal != undefined ? abortableSource(createSource(), options.signal) : createSource(),
    close,
    tags,
    remoteAddr,
    // Set magic *close* property to end connection
    // @dev this is done using meta programming in libp2p
    timeline,
    setOnClose
  }
}<|MERGE_RESOLUTION|>--- conflicted
+++ resolved
@@ -148,103 +148,10 @@
 
   let webRTCTimeout: any | undefined
 
-<<<<<<< HEAD
   relayConn.getCurrentChannel()?.once('close', () => {
     state.destroyed = true
     timeline.close ??= Date.now()
   })
-=======
-    this.onWebRTCConnect = this.onWebRTCConnect.bind(this)
-    this.onWebRTCError = this.onWebRTCError.bind(this)
-
-    // @TODO fail if no WebRTC
-    this.relayConn.state.channel?.on(
-      'error',
-      // not supposed to produce any errors
-      this.onWebRTCError
-    )
-    this.relayConn.state.channel?.once(
-      'connect',
-      // not supposed to produce any errors
-      this.onWebRTCConnect
-    )
-
-    this.relayConn.state.channel?.once('close', () => {
-      this.state.destroyed = true
-      this.timeline.close ??= Date.now()
-    })
-
-    // Attach a listener to WebRTC to cleanup state
-    // and remove stale connection from internal libp2p state
-    // once there is a disconnect, set magic *close* property in
-    // timeline object
-    this.relayConn.state.channel?.on('iceStateChange', (iceConnectionState: string, iceGatheringState: string) => {
-      if (iceConnectionState === 'disconnected' && iceGatheringState === 'complete') {
-        this.state.destroyed = true
-        this.timeline.close ??= Date.now()
-      }
-    })
-
-    this.source = getAbortableSource(this.createSource(), this.options?.signal) as AsyncIterable<StreamType>
-
-    // Starts the sink and stores the handle to attach an error listener
-    this.sinkCreator = this.sinkFunction()
-    // Attaches the error listener in case of early failures
-    this.sinkCreator.catch((err) => this.error('sink error thrown before sink attach', err.message))
-
-    // Sink is passed as function handle, so we need to explicitly bind
-    // an environment to it.
-    this.sink = this.sink.bind(this)
-  }
-
-  public get tags() {
-    return this.state.tags
-  }
-
-  public set tags(value: PeerConnectionType[]) {
-    this.state.tags = value
-  }
-
-  public get conn() {
-    return this.state.conn
-  }
-
-  /**
-   * Takes a stream with messages to be sent to counterparty
-   * @dev Resolves the sinkSourceAttached promise to start forwarding
-   *      incoming messages
-   * @param source stream with messages to be sent to counterparty
-   * @returns
-   */
-  public sink(source: StreamSource) {
-    this.webRTCTimeout = retimer(this.onWebRTCError.bind(this), WEBRTC_UPGRADE_TIMEOUT)
-
-    let deferred = defer<void>()
-    this.sinkCreator.catch(deferred.reject)
-    this.state._sinkSourceAttachedPromise.resolve({
-      type: ConnectionEventTypes.SINK_SOURCE_ATTACHED,
-      value: async function* (this: Pick<WebRTCConnection, 'options' | 'error'>) {
-        try {
-          yield* getAbortableSource(source, this.options?.signal)
-          deferred.resolve()
-        } catch (err: any) {
-          if (err.type === 'aborted' || err.code === 'ABORT_ERR') {
-            // We can safely ignore abort errors
-            deferred.resolve()
-          } else {
-            this.error(`sink error thrown`, err.message)
-            deferred.reject(err)
-          }
-        }
-      }.call({
-        options: this.options,
-        error: this.error
-      })
-    })
-
-    return deferred.promise
-  }
->>>>>>> a40937b9
 
   // Attach a listener to WebRTC to cleanup state
   // and remove stale connection from internal libp2p state
@@ -362,7 +269,7 @@
         type: ConnectionEventTypes.SINK_SOURCE_ATTACHED,
         value: (async function* () {
           try {
-            yield* options?.signal != undefined ? abortableSource(toU8aStream(source), options.signal) : source
+            yield* options?.signal != undefined ? abortableSource(source, options.signal) : source
             resolve()
           } catch (err: any) {
             if (err.type === 'aborted' || err.code === 'ABORT_ERR') {
@@ -655,13 +562,9 @@
         log(`webRTC source handover done. Using direct connection to peer ${relayConn.counterparty.toString()}`)
 
         let done = false
-<<<<<<< HEAD
-        for await (const msg of relayConn.getCurrentChannel() as SimplePeer) {
-=======
-        for await (const chunkBuffer of this.relayConn.state.channel as SimplePeer) {
+        for await (const chunkBuffer of relayConn.getCurrentChannel() as SimplePeer) {
           // Node.js emits Buffer instances, so turn them into Uint8Arrays.
           const chunk = new Uint8Array(chunkBuffer.buffer, chunkBuffer.byteOffset, chunkBuffer.byteLength)
->>>>>>> a40937b9
           // WebRTC tends to bundle multiple message into one chunk,
           // so we need to encode messages and decode them before passing
           // to libp2p
