--- conflicted
+++ resolved
@@ -18,15 +18,10 @@
 import { RelayConnection } from './connection.js'
 import { RelayHandshake, RelayHandshakeMessage } from './handshake.js'
 import { RelayState } from './state.js'
-<<<<<<< HEAD
 import { createRelayerKey, dial, DialStatus, randomInteger, retimer } from '@hoprnet/hopr-utils'
-=======
-import { createRelayerKey, randomInteger, retimer, tryExistingConnections } from '@hoprnet/hopr-utils'
 import { handshake } from 'it-handshake'
 
 import { attemptClose } from '../utils/index.js'
-import { type ConnectComponents, ConnectInitializable } from '../components.js'
->>>>>>> 8bd90f8a
 
 const DEBUG_PREFIX = 'hopr-connect:relay'
 const DEFAULT_MAX_RELAYED_CONNECTIONS = 10
@@ -57,23 +52,13 @@
 
   private _isStarted: boolean
 
-<<<<<<< HEAD
-  private _onReconnect: Relay['onReconnect'] | undefined
-
-=======
->>>>>>> 8bd90f8a
   private stopKeepAlive: (() => void) | undefined
   private connectedToRelays: Set<string>
 
   private components: Components | undefined
   private connectComponents: ConnectComponents | undefined
 
-  constructor(
-    private dialDirectly: HoprConnect['dialDirectly'],
-    private filter: HoprConnect['filter'],
-    private options: HoprConnectOptions,
-    private testingOptions: HoprConnectTestingOptions
-  ) {
+  constructor(private options: HoprConnectOptions, private testingOptions: HoprConnectTestingOptions) {
     this._isStarted = false
 
     log(`relay testing options`, testingOptions)
@@ -92,7 +77,6 @@
     this.onDelivery = this.onDelivery.bind(this)
     this.onRelay = this.onRelay.bind(this)
     this.onCanRelay = this.onCanRelay.bind(this)
-    this.dialNodeDirectly = this.dialNodeDirectly.bind(this)
   }
 
   public init(components: Components) {
@@ -119,25 +103,6 @@
     return this.connectComponents
   }
 
-<<<<<<< HEAD
-  constructor(private options: HoprConnectOptions, private testingOptions: HoprConnectTestingOptions) {
-    this._isStarted = false
-
-    log(`relay testing options`, testingOptions)
-    this.relayState = new RelayState()
-
-    this.options.maxRelayedConnections ??= DEFAULT_MAX_RELAYED_CONNECTIONS
-
-    // Stores all relays that we announce to other nodes
-    // to make sure we don't close these connections
-    this.usedRelays = []
-
-    // Gathers relay peer IDs the node connected
-    this.connectedToRelays = new Set()
-  }
-
-=======
->>>>>>> 8bd90f8a
   public isStarted(): boolean {
     return this._isStarted
   }
@@ -154,24 +119,13 @@
       throw Error(`Module has to be initialized first`)
     }
 
-<<<<<<< HEAD
-    this._onReconnect = this.onReconnect.bind(this)
-
-=======
->>>>>>> 8bd90f8a
     // Requires registrar to be started first
     const protocolsDelivery = DELIVERY_PROTOCOLS(this.options.environment, this.options.supportedEnvironments)
     const protocolsRelay = RELAY_PROTOCOLS(this.options.environment, this.options.supportedEnvironments)
     const protocolsCanRelay = CAN_RELAY_PROTOCOLS(this.options.environment, this.options.supportedEnvironments)
-<<<<<<< HEAD
-    await this.components.getRegistrar().handle(protocolsDelivery, this.onDelivery.bind(this))
-    await this.components.getRegistrar().handle(protocolsRelay, this.onRelay.bind(this))
-    await this.components.getRegistrar().handle(protocolsCanRelay, this.onCanRelay.bind(this))
-=======
     await this.components.getRegistrar().handle(protocolsDelivery, this.onDelivery)
     await this.components.getRegistrar().handle(protocolsRelay, this.onRelay)
     await this.components.getRegistrar().handle(protocolsCanRelay, this.onCanRelay)
->>>>>>> 8bd90f8a
 
     // Periodic function that prints relay connections (and will also do pings in future)
     const periodicKeepAlive = async function (this: Relay) {
@@ -351,38 +305,6 @@
    * @param conn incoming connection
    */
   private async onCanRelay(conn: IncomingStreamData) {
-<<<<<<< HEAD
-    // Only called if protocol is supported which
-    // means that environments match
-
-    // @ts-ignore - hack
-    conn.connection.stat.timeline.keepAlive = true
-
-    try {
-      await conn.stream.sink(
-        // @TODO add handshake protocol to announce only
-        // if peer has selected this relay
-        async function* (this: Relay) {
-          // @TODO check if there is a relay slot available
-
-          // Initiate the DHT query but does not await the result which easily
-          // takes more than 10 seconds
-          ;(async function (this: Relay) {
-            try {
-              const key = createRelayerKey(conn.connection.remotePeer)
-
-              await this.getComponents().getContentRouting().provide(key)
-
-              log(`announced in the DHT as relayer for node ${conn.connection.remotePeer.toString()}`, key)
-            } catch (err) {
-              error(`error while attempting to provide relayer key for ${conn.connection.remotePeer.toString()}`)
-            }
-          }.call(this))
-
-          yield OK
-        }.call(this)
-      )
-=======
     const shaker = handshake(conn.stream)
 
     try {
@@ -392,7 +314,6 @@
         shaker.write(OK),
         this.announceRelayerKey(conn.connection.remotePeer)
       ])
->>>>>>> 8bd90f8a
     } catch (err) {
       error(`error in can relay protocol`, err)
       // Close the connection because it led to an error
@@ -418,16 +339,7 @@
       } else {
         // NOTE: This cannot be awaited, otherwise it stalls the relay loop. Therefore, promise rejections must
         // be handled downstream to avoid unhandled promise rejection crashes
-<<<<<<< HEAD
         await shaker.negotiate(conn.connection.remotePeer, this.getComponents(), this.relayState)
-=======
-        shaker.negotiate(
-          conn.connection.remotePeer,
-          this.dialNodeDirectly,
-          this.relayState,
-          this.getComponents().getUpgrader()
-        )
->>>>>>> 8bd90f8a
       }
     } catch (e) {
       error(`Error while processing relay request from ${conn.connection.remotePeer.toString()}: ${e}`)
