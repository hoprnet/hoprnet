--- conflicted
+++ resolved
@@ -4,10 +4,7 @@
 import type { Initializable, Components } from '@libp2p/interfaces/components'
 import type { Startable } from '@libp2p/interfaces/startable'
 import type { DialOptions } from '@libp2p/interface-transport'
-<<<<<<< HEAD
 import { CustomEvent } from '@libp2p/interfaces/events'
-=======
->>>>>>> cd6d1596
 import type { Stream, HoprConnectOptions, HoprConnectTestingOptions } from '../types.js'
 import type { ConnectComponents, ConnectInitializable } from '../components.js'
 
@@ -22,12 +19,6 @@
 import { RelayConnection } from './connection.js'
 import { RelayHandshake, RelayHandshakeMessage } from './handshake.js'
 import { RelayState } from './state.js'
-<<<<<<< HEAD
-import { createRelayerKey, dial, DialStatus, randomInteger, retimer } from '@hoprnet/hopr-utils'
-import { handshake } from 'it-handshake'
-
-import { attemptClose, cleanExistingConnections } from '../utils/index.js'
-=======
 
 import {
   create_counter,
@@ -39,9 +30,8 @@
   retimer
 } from '@hoprnet/hopr-utils'
 
-import { attemptClose } from '../utils/index.js'
 import { handshake } from 'it-handshake'
->>>>>>> cd6d1596
+import { attemptClose, cleanExistingConnections } from '../utils/index.js'
 
 const DEBUG_PREFIX = 'hopr-connect:relay'
 const DEFAULT_MAX_RELAYED_CONNECTIONS = 10
@@ -50,8 +40,6 @@
 const error = debug(DEBUG_PREFIX.concat(':error'))
 const verbose = debug(DEBUG_PREFIX.concat(':verbose'))
 
-<<<<<<< HEAD
-=======
 // Metrics
 const metric_countUsedRelays = create_gauge('connect_gauge_used_relays', 'Number of used relays')
 const metric_countConnsToRelays = create_gauge('connect_gauge_conns_to_relays', 'Number of connections to relays')
@@ -77,7 +65,6 @@
   'Number of failed connection attempts'
 )
 
->>>>>>> cd6d1596
 function printUsedRelays(peers: PeerId[], prefix = '') {
   let out = `${prefix}\n`
 
@@ -218,7 +205,6 @@
     if (this.relayState.relayedConnectionCount() > 0) {
       let outConns = `Current relay connections:\n`
 
-<<<<<<< HEAD
       let outConnIds: string[] = []
       await this.relayState.forEach(async (dst) => {
         outConnIds.push(dst)
@@ -230,12 +216,6 @@
         outConns += `- ${outConnId}\n`
       }
 
-=======
-      await this.relayState.forEach(async (dst) => {
-        outConns += `- ${dst}\n`
-      })
-
->>>>>>> cd6d1596
       // Remove occurence of last `\n`
       log(outConns.substring(0, outConns.length - 1))
     }
@@ -252,10 +232,7 @@
 
     // Remove occurence of last `\n`
     log(outRelays.substring(0, outRelays.length - 1))
-<<<<<<< HEAD
-=======
     metric_countConnsToRelays.set(this.connectedToRelays.size)
->>>>>>> cd6d1596
   }
 
   /**
@@ -321,10 +298,7 @@
     relay: PeerId,
     destination: PeerId,
     stream: Stream,
-<<<<<<< HEAD
     onClose: () => void,
-=======
->>>>>>> cd6d1596
     opts?: DialOptions
   ): RelayConnection | WebRTCConnection {
     const conn = new RelayConnection(
@@ -339,7 +313,6 @@
     )
 
     if (!this.testingOptions.__noWebRTCUpgrade) {
-<<<<<<< HEAD
       return new WebRTCConnection(
         conn,
         {
@@ -348,27 +321,17 @@
         },
         onClose
       )
-=======
-      return new WebRTCConnection(conn, {
-        __noWebRTCUpgrade: this.testingOptions.__noWebRTCUpgrade,
-        ...opts
-      })
->>>>>>> cd6d1596
     } else {
       return conn
     }
   }
 
-<<<<<<< HEAD
   private upgradeInbound(
     initiator: PeerId,
     relay: PeerId,
     stream: Stream,
     onClose: () => void
   ): RelayConnection | WebRTCConnection {
-=======
-  private upgradeInbound(initiator: PeerId, relay: PeerId, stream: Stream): RelayConnection | WebRTCConnection {
->>>>>>> cd6d1596
     const conn = new RelayConnection(
       stream,
       relay,
@@ -381,11 +344,7 @@
     )
 
     if (!this.testingOptions.__noWebRTCUpgrade) {
-<<<<<<< HEAD
       return new WebRTCConnection(conn, this.testingOptions, onClose)
-=======
-      return new WebRTCConnection(conn, this.testingOptions)
->>>>>>> cd6d1596
     } else {
       return conn
     }
@@ -503,21 +462,14 @@
     try {
       // Will call internal libp2p event handler, so no further action required
       upgradedConn = await this.getComponents().getUpgrader().upgradeInbound(newConn)
-<<<<<<< HEAD
-=======
-      metric_countSuccessfulIncomingRelayReqs.increment()
->>>>>>> cd6d1596
     } catch (err) {
       error(`Could not upgrade relayed connection. Error was: ${err}`)
       metric_countFailedIncomingRelayReqs.increment()
       return
     }
 
-<<<<<<< HEAD
     cleanExistingConnections(this.components as Components, upgradedConn.remotePeer, upgradedConn.id, error)
 
-=======
->>>>>>> cd6d1596
     // Merges all tags from `maConn` into `conn` and then make both objects
     // use the *same* array
     // This is necessary to dynamically change the connection tags once
@@ -544,7 +496,6 @@
     let newConn: Connection
 
     log(`Handling reconnect attempt to ${counterparty.toString()}`)
-<<<<<<< HEAD
 
     const onClose = () => {
       if (newConn) {
@@ -555,8 +506,6 @@
         )
       }
     }
-=======
->>>>>>> cd6d1596
 
     try {
       if (!this.testingOptions.__noWebRTCUpgrade) {
@@ -579,23 +528,8 @@
       .dialer._pendingDials?.get(counterparty.toString())
       ?.destroy()
 
-<<<<<<< HEAD
     cleanExistingConnections(this.components as Components, newConn.remotePeer, newConn.id, error)
-=======
-    const existingConnections = this.getComponents().getConnectionManager().getConnections(counterparty)
-    for (const existingConnection of existingConnections) {
-      if (existingConnection.id === newConn.id) {
-        continue
-      }
-      try {
-        await existingConnection.close()
-      } catch (err) {
-        error(`Error while closing dead connection`, err)
-      }
-    }
-
     metric_countRelayReconnects.increment()
->>>>>>> cd6d1596
   }
 }
 
