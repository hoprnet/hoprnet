--- conflicted
+++ resolved
@@ -235,19 +235,12 @@
       }
     }
 
-<<<<<<< HEAD
-    const result = await dial(components, destination, DELIVERY_PROTOCOL(this.options.environment), false)
-=======
-    let toDestinationStruct: Awaited<ReturnType<typeof getStreamToCounterparty>>
-    try {
-      const protocolsDelivery = DELIVERY_PROTOCOLS(this.options.environment, this.options.supportedEnvironments)
-      toDestinationStruct = await getStreamToCounterparty(destination, protocolsDelivery, {
-        upgrader
-      })
-    } catch (err) {
-      error(err)
-    }
->>>>>>> 147ba7b1
+    const result = await dial(
+      components,
+      destination,
+      DELIVERY_PROTOCOLS(this.options.environment, this.options.supportedEnvironments),
+      false
+    )
 
     // Anything can happen while attempting to connect
     if (result.status != DialStatus.SUCCESS) {
