--- conflicted
+++ resolved
@@ -1,10 +1,6 @@
 import type { MultiaddrConnection } from '@libp2p/interface-connection'
 import {
   type Stream,
-<<<<<<< HEAD
-  type StreamSink,
-=======
->>>>>>> bb9bb196
   type StreamSource,
   type StreamSourceAsync,
   type StreamResult,
@@ -14,11 +10,7 @@
 } from '../types.js'
 import { randomBytes } from 'crypto'
 import { RelayPrefix, ConnectionStatusMessages, StatusMessages, CODE_P2P } from '../constants.js'
-<<<<<<< HEAD
-import { u8aEquals, u8aToHex, defer, createCircuitAddress, type DeferType } from '@hoprnet/hopr-utils'
-=======
 import { u8aEquals, u8aToHex, defer, createCircuitAddress, type DeferType, timeout } from '@hoprnet/hopr-utils'
->>>>>>> bb9bb196
 import HeapPkg, { type Heap as HeapType } from 'heap-js'
 
 import SimplePeer from 'simple-peer'
@@ -128,13 +120,6 @@
 
 const RELAYED_CONNECTION_RESTART = 'restart'
 
-<<<<<<< HEAD
-// Extracts function type but ignores type of `this`
-// Used as type for context-bounded functions
-type FunctionType<K extends keyof T, T> = T[K] extends (...args: infer P) => infer R ? (...args: P) => R : never
-
-=======
->>>>>>> bb9bb196
 /**
  * Encapsulates the client-side stream state management of a relayed connection
  *
@@ -189,13 +174,6 @@
     flow: (...args: any[]) => void
   }
 
-<<<<<<< HEAD
-  public _queueStatusMessage: FunctionType<'queueStatusMessage', RelayConnection>
-  public _unqueueStatusMessage: FunctionType<'unqueueStatusMessage', RelayConnection>
-
-  public _setClosed: FunctionType<'setClosed', RelayConnection>
-  public _switch: FunctionType<'switch', RelayConnection>
-  public _attachWebRTCListeners: FunctionType<'attachWebRTCListeners', RelayConnection>
   public _upgradeInbound: WebRTCUpgrader['upgradeInbound'] | undefined
   public _emitRestart: () => void
 
@@ -203,30 +181,13 @@
 
   public readonly _counterparty: PeerId
 
-  // Current connection endpoint to be used by libp2p
-  public readonly sink: StreamSink
-
   public readonly conn: Stream
 
   public readonly timeline: MultiaddrConnection['timeline']
 
   public tags: PeerConnectionType[]
-=======
-  public _upgradeInbound: WebRTCUpgrader['upgradeInbound'] | undefined
-  public _emitRestart: () => void
-
-  public readonly remoteAddr: MultiaddrConnection['remoteAddr']
-
-  public readonly _counterparty: PeerId
-
-  public readonly conn: Stream
-
-  public readonly timeline: MultiaddrConnection['timeline']
-
-  public tags: PeerConnectionType[]
 
   public sinkCreator: Promise<void>
->>>>>>> bb9bb196
 
   constructor(
     private _stream: Stream,
@@ -263,33 +224,6 @@
     this.remoteAddr = createCircuitAddress(relay)
       .decapsulateCode(CODE_P2P)
       .encapsulate(`/p2p/${counterparty.toString()}`)
-<<<<<<< HEAD
-
-    // Pre-generate object to attach to function pointers
-    this.state = {} as RelayConnection['state']
-
-    this.tags = [PeerConnectionType.RELAYED]
-
-    this._queueStatusMessage = this.queueStatusMessage.bind({
-      state: this.state
-    })
-
-    this._unqueueStatusMessage = this.unqueueStatusMessage.bind({
-      state: this.state
-    })
-
-    this._setClosed = this.setClosed.bind({
-      timeline: this.timeline,
-      state: this.state
-    })
-
-    this._attachWebRTCListeners = this.attachWebRTCListeners.bind({
-      _queueStatusMessage: this._queueStatusMessage,
-      state: this.state
-    })
-
-    this._switch = this.switch.bind(this)
-=======
 
     // Pre-generate object to attach to function pointers
     this.state = {} as RelayConnection['state']
@@ -301,7 +235,6 @@
     this.setClosed = this.setClosed.bind(this)
     this.attachWebRTCListeners = this.attachWebRTCListeners.bind(this)
     this.switch = this.switch.bind(this)
->>>>>>> bb9bb196
 
     // For testing fallback relayed connection, disable WebRTC upgrade attempts
     if (!this.testingOptions.__noWebRTCUpgrade) {
@@ -347,38 +280,17 @@
 
     // Auto-start sink stream and declare variable in advance
     // to make sure we can attach an error handler to it
-    const sinkCreator = this._stream.sink(
-      this.sinkFunction.call({
-        _unqueueStatusMessage: this._unqueueStatusMessage,
-        state: this.state,
-        logging: this.logging
-      })
-    )
+    this.sinkCreator = this._stream.sink(this.sinkFunction())
 
     // catch errors that occur before attaching a sink source stream
-    sinkCreator.catch((err) => this.error('sink error thrown before sink attach', err.message))
+    this.sinkCreator.catch((err) => this.error('sink error thrown before sink attach', err.message))
 
     // Stream sink gets passed as function handle, so we
     // need to explicitly bind it to an environment
-<<<<<<< HEAD
-    this.sink = this._sink.bind({
-      state: this.state,
-      _queueStatusMessage: this._queueStatusMessage,
-      sinkCreator,
-      testingOptions: this.testingOptions
-    })
-  }
-
-  public async _sink(
-    this: Pick<RelayConnection, 'state' | '_queueStatusMessage' | 'testingOptions'> & { sinkCreator: Promise<void> },
-    source: StreamSource
-  ): Promise<void> {
-=======
     this.sink = this.sink.bind(this)
   }
 
   public async sink(source: StreamSource): Promise<void> {
->>>>>>> bb9bb196
     if (this.state._migrationDone != undefined) {
       await this.state._migrationDone.promise
     }
@@ -389,11 +301,7 @@
 
     this.state._sinkSourceAttachedPromise.resolve({
       type: ConnectionEventTypes.SINK_SOURCE_ATTACHED,
-<<<<<<< HEAD
-      value: async function* (this: Pick<RelayConnection, '_queueStatusMessage' | 'testingOptions'>) {
-=======
       value: async function* (this: Pick<RelayConnection, 'queueStatusMessage' | 'testingOptions'>) {
->>>>>>> bb9bb196
         try {
           if (this.testingOptions.__noWebRTCUpgrade) {
             yield* toU8aStream(source) as StreamSourceAsync
@@ -403,15 +311,11 @@
           }
           deferred.resolve()
         } catch (err: any) {
-          this._queueStatusMessage(Uint8Array.of(RelayPrefix.CONNECTION_STATUS, ConnectionStatusMessages.STOP))
+          this.queueStatusMessage(Uint8Array.of(RelayPrefix.CONNECTION_STATUS, ConnectionStatusMessages.STOP))
           deferred.reject(err)
         }
       }.call({
-<<<<<<< HEAD
-        _queueStatusMessage: this._queueStatusMessage,
-=======
         queueStatusMessage: this.queueStatusMessage,
->>>>>>> bb9bb196
         testingOptions: this.testingOptions
       }),
       ignore: false
@@ -448,11 +352,7 @@
 
     this.flow(`FLOW: awaiting destroyed promise / timeout`)
     // @TODO remove timeout once issue with destroyPromise is solved
-<<<<<<< HEAD
-    await Promise.race([new Promise((resolve) => setTimeout(resolve, 100)), this.state._destroyedPromise.promise])
-=======
     await timeout(100, () => this.state._destroyedPromise.promise)
->>>>>>> bb9bb196
     this.flow(`FLOW: close complete, finish`)
   }
 
@@ -497,11 +397,7 @@
    * new connection end
    * @returns a new connection end
    */
-<<<<<<< HEAD
-  public switch(this: RelayConnection): RelayConnection {
-=======
   public switch(): RelayConnection {
->>>>>>> bb9bb196
     if (this.state.channel != undefined) {
       try {
         this.state.channel.destroy()
@@ -546,13 +442,7 @@
    * and control messages.
    * Once a source is attached, forward the messages from the source to the relay.
    */
-<<<<<<< HEAD
-  private async *sinkFunction(
-    this: Pick<RelayConnection, 'state' | '_unqueueStatusMessage' | 'logging'>
-  ): StreamSource {
-=======
   private async *sinkFunction(this: Pick<RelayConnection, 'state' | 'unqueueStatusMessage' | 'logging'>): StreamSource {
->>>>>>> bb9bb196
     let currentSourceIterator: AsyncIterator<StreamType> | undefined
     let nextMessagePromise: Promise<StreamResult> | undefined
 
@@ -637,7 +527,7 @@
           break
         // There is a status message to be sent
         case ConnectionEventTypes.STATUS_MESSAGE:
-          const statusMsg = this._unqueueStatusMessage()
+          const statusMsg = this.unqueueStatusMessage()
 
           if (u8aEquals(statusMsg, Uint8Array.of(RelayPrefix.CONNECTION_STATUS, ConnectionStatusMessages.STOP))) {
             this.state.destroyed = true
@@ -698,15 +588,6 @@
       this: Pick<
         RelayConnection,
         | 'state'
-<<<<<<< HEAD
-        | '_queueStatusMessage'
-        | '_unqueueStatusMessage'
-        | '_setClosed'
-        | '_attachWebRTCListeners'
-        | 'testingOptions'
-        | '_onReconnect'
-        | '_switch'
-=======
         | 'queueStatusMessage'
         | 'unqueueStatusMessage'
         | 'setClosed'
@@ -714,7 +595,6 @@
         | 'testingOptions'
         | '_onReconnect'
         | 'switch'
->>>>>>> bb9bb196
         | 'logging'
         | '_emitRestart'
         | '_counterparty'
@@ -731,7 +611,7 @@
 
       if (!this.testingOptions.__noWebRTCUpgrade) {
         // We're now ready to fetch WebRTC signalling messages
-        this._attachWebRTCListeners(drainIteration)
+        this.attachWebRTCListeners(drainIteration)
       }
 
       let leave = false
@@ -823,11 +703,7 @@
                     this.logging.log(`STOP received. Ending stream ...`)
                     this.state.destroyed = true
                     this.state._destroyedPromise.resolve()
-<<<<<<< HEAD
-                    this._setClosed()
-=======
                     this.setClosed()
->>>>>>> bb9bb196
                     leave = true
                     break
                   // A reconnect at the other of the relay happened,
@@ -842,7 +718,7 @@
 
                     // First switch, then call _onReconnect to make sure
                     // values are set, even if _onReconnect throws
-                    let switchedConnection = this._switch()
+                    let switchedConnection = this.switch()
                     // We must not await this promise because it resolves once
                     // TLS-alike handshake is done and thus creates a deadlock
                     // since the await blocks this stream
@@ -867,11 +743,7 @@
                 switch (SUFFIX[0]) {
                   case StatusMessages.PING:
                     this.logging.verbose(`PING received`)
-<<<<<<< HEAD
-                    this._queueStatusMessage(Uint8Array.of(RelayPrefix.STATUS_MESSAGE, StatusMessages.PONG))
-=======
                     this.queueStatusMessage(Uint8Array.of(RelayPrefix.STATUS_MESSAGE, StatusMessages.PONG))
->>>>>>> bb9bb196
                     break
                   case StatusMessages.PONG:
                     // noop, left for future usage
@@ -928,19 +800,11 @@
     }.call(
       {
         state: this.state,
-<<<<<<< HEAD
-        _queueStatusMessage: this._queueStatusMessage,
-        _unqueueStatusMessage: this._unqueueStatusMessage,
-        _setClosed: this._setClosed,
-        _attachWebRTCListeners: this._attachWebRTCListeners,
-        _switch: this._switch,
-=======
         queueStatusMessage: this.queueStatusMessage,
         unqueueStatusMessage: this.unqueueStatusMessage,
         setClosed: this.setClosed,
         attachWebRTCListeners: this.attachWebRTCListeners,
         switch: this.switch,
->>>>>>> bb9bb196
         _onReconnect: this._onReconnect,
         testingOptions: this.testingOptions,
         logging: this.logging,
@@ -961,22 +825,16 @@
    * and removes it once there is a reconnect
    * @param drainIteration index of current iteration
    */
-<<<<<<< HEAD
-  public attachWebRTCListeners(this: Pick<RelayConnection, 'state' | '_queueStatusMessage'>, drainIteration: number) {
-    let currentChannel: SimplePeer.Instance
-    function onSignal(this: Pick<RelayConnection, 'state' | '_queueStatusMessage'>, data: Object) {
-=======
   public attachWebRTCListeners(drainIteration: number) {
     let currentChannel: SimplePeer.Instance
     function onSignal(this: Pick<RelayConnection, 'state' | 'queueStatusMessage'>, data: Object) {
->>>>>>> bb9bb196
       if (this.state._iteration != drainIteration) {
         currentChannel.removeListener('signal', onSignal)
 
         return
       }
 
-      this._queueStatusMessage(
+      this.queueStatusMessage(
         Uint8Array.from([RelayPrefix.WEBRTC_SIGNALLING, ...new TextEncoder().encode(JSON.stringify(data))])
       )
     }
@@ -985,11 +843,7 @@
     currentChannel = (this.state.channel as SimplePeer.Instance).on(
       'signal',
       onSignal.bind({
-<<<<<<< HEAD
-        _queueStatusMessage: this._queueStatusMessage,
-=======
         queueStatusMessage: this.queueStatusMessage,
->>>>>>> bb9bb196
         state: this.state
       })
     )
@@ -1000,11 +854,7 @@
    * that a message is available
    * @param msg message to add
    */
-<<<<<<< HEAD
-  public queueStatusMessage(this: Pick<RelayConnection, 'state'>, msg: Uint8Array) {
-=======
   public queueStatusMessage(msg: Uint8Array) {
->>>>>>> bb9bb196
     this.state.statusMessages.push(msg)
     this.state._statusMessagePromise.resolve({
       type: ConnectionEventTypes.STATUS_MESSAGE
@@ -1015,11 +865,7 @@
    * Removes the most recent status message from the queue
    * @returns most recent status message
    */
-<<<<<<< HEAD
-  public unqueueStatusMessage(this: Pick<RelayConnection, 'state'>): Uint8Array {
-=======
   public unqueueStatusMessage(): Uint8Array {
->>>>>>> bb9bb196
     switch (this.state.statusMessages.length) {
       case 0:
         throw Error(`No status messages available`)
