import { u8aToHex, defer } from '@hoprnet/hopr-utils'
import type { DeferType } from '@hoprnet/hopr-utils'

import { randomBytes } from 'crypto'
import EventEmitter from 'events'

import type { Stream, StreamResult, StreamType, StreamSourceAsync, StreamSink } from '../types.js'

import Debug from 'debug'

// @ts-ignore untyped library
import retimer from 'retimer'

const DEBUG_PREFIX = `hopr-connect`

const _log = Debug(DEBUG_PREFIX)
const _verbose = Debug(`${DEBUG_PREFIX}:verbose`)
const _flow = Debug(`flow:${DEBUG_PREFIX}`)
const _error = Debug(`${DEBUG_PREFIX}:error`)

import { RelayPrefix, StatusMessages, ConnectionStatusMessages } from '../constants.js'
import { eagerIterator } from '../utils/index.js'

export const DEFAULT_PING_TIMEOUT = 300

enum ConnectionEventTypes {
  STREAM_SOURCE_SWITCH,
  ENDED,
  SINK_SOURCE_ATTACHED,
  STATUS_MESSAGE,
  PAYLOAD,
  STREAM_ENDED,
  STREAM_SINK_SWITCH,
  PING_TIMEOUT,
  PING_RESPONE
}

type StreamSourceSwitchEvent = {
  type: ConnectionEventTypes.STREAM_SOURCE_SWITCH
  value: StreamSourceAsync
}

type EndedEvent = {
  type: ConnectionEventTypes.ENDED
}

type SinkSourceAttachedEvent = {
  type: ConnectionEventTypes.SINK_SOURCE_ATTACHED
  value: StreamSourceAsync
}

type StatusMessageEvent = {
  type: ConnectionEventTypes.STATUS_MESSAGE
}

type PayloadEvent = {
  type: ConnectionEventTypes.PAYLOAD
  value: StreamResult
}

type SinkEndedEvent = {
  type: ConnectionEventTypes.STREAM_ENDED
  err?: any
}

type StreamSinkSwitchEvent = {
  type: ConnectionEventTypes.STREAM_SINK_SWITCH
  value: StreamSink
}

type PingTimeoutEvent = {
  type: ConnectionEventTypes.PING_TIMEOUT
}

type PingResponseEvent = {
  type: ConnectionEventTypes.PING_RESPONE
}

type SinkEvent = EndedEvent | SinkSourceAttachedEvent | StatusMessageEvent | PayloadEvent
type SourceEvent = StreamSourceSwitchEvent | PayloadEvent

/**
 * Encapsulates the relay-side stream state management.
 *
 * ┌────┐   stream    ┌────────┐
 * │ A  ├────────────►│        │ stream
 * └────┘             │Context ├───────►
 *                ┌──►│        │
 * ┌────┐         │   └────────┘
 * │ A' ├─────────┘
 * └────┘  new stream
 *
 * Initialized with a stream which gets overwritten
 * once the node reconnects.
 *
 * Upon reconnects, the stream handler issues a status
 * message `RESTART` to notify the other end such that it
 * can reinitialize the connection, i.e. it will redo the
 * TLS-alike handshake
 */
class RelayContext extends EventEmitter {
  private _streamSourceSwitchPromise: DeferType<StreamSourceSwitchEvent>
  private _streamSinkSwitchPromise: DeferType<StreamSinkSwitchEvent>

  private _id: string

  private _sinkSourceAttachedPromise: DeferType<SinkSourceAttachedEvent>

  private _statusMessagePromise: DeferType<StatusMessageEvent>
  private _statusMessages: Uint8Array[] = []
  private _pingResponsePromise?: DeferType<PingResponseEvent>
  private _stream: Stream

  private sinkCreator: Promise<void>

  public source: Stream['source']
  public sink: Stream['sink']

  constructor(stream: Stream, private relayFreeTimeout: number = 0) {
    super()

    // Assign a unique id to distinguish instances
    this._id = u8aToHex(randomBytes(4), false)

    // Internal status message buffer, promise resolves once
    // there is a new status message
    this._statusMessagePromise = defer<StatusMessageEvent>()
    this._statusMessages = []

    this._stream = stream

    this._sinkSourceAttachedPromise = defer<SinkSourceAttachedEvent>()

    // Resolves once there is a new stream
    this._streamSourceSwitchPromise = defer<StreamSourceSwitchEvent>()
    this._streamSinkSwitchPromise = defer<StreamSinkSwitchEvent>()

    this.source = this.createSource()

    // Initializes the sink and stores the handle to assign
    // an error handler
    this.sinkCreator = this.createSink()

    // Make sure that we catch all errors, even before a sink source has been attached
    this.sinkCreator.catch((err) => this.error(`Sink has thrown error before attaching source`, err.message))

    // Passed as a function handle so we need to bind it explicitly
    this.sink = this._sink.bind(this)
  }

  /**
   * Sends a low-level ping to the client.
   * Used to test if connection is active.
   * @param ms timeout in miliseconds
   * @returns a Promise that resolves to measured latency
   */
  public async ping(ms = DEFAULT_PING_TIMEOUT): Promise<number> {
    let start = Date.now()
    this._pingResponsePromise = defer<PingResponseEvent>()
    let timeoutDone = false

    this.queueStatusMessage(Uint8Array.of(RelayPrefix.STATUS_MESSAGE, StatusMessages.PING))

<<<<<<< HEAD
    let timeout: NodeJS.Timeout | undefined
    const pingTimeoutPromise = new Promise<PingTimeoutEvent>((resolve) => {
      timeout = setTimeout(() => {
=======
    let timer: any
    const pingTimeoutPromise = new Promise<PingTimeoutEvent>((resolve) => {
      timer = retimer(() => {
>>>>>>> e7230e50
        if (timeoutDone) {
          return
        }
        timeoutDone = true
        this.log(`ping timeout done`)

        resolve({
          type: ConnectionEventTypes.PING_TIMEOUT
        })
      }, ms)
    })
<<<<<<< HEAD
=======

>>>>>>> e7230e50
    const result = await Promise.race([pingTimeoutPromise, this._pingResponsePromise.promise])
    timer.clear()

    clearTimeout(timeout as NodeJS.Timeout)

    switch (result.type) {
      case ConnectionEventTypes.PING_RESPONE:
        timeoutDone = true

        return Date.now() - start
      case ConnectionEventTypes.PING_TIMEOUT:
        // Make sure we don't produce any hanging promises
        this._pingResponsePromise.resolve(undefined as any)
        this._pingResponsePromise = undefined

        return -1
    }
  }

  /**
   * Attaches a new stream to an existing context
   * and thereby overwrites the previous stream
   * @param newStream the new stream to use
   */
  public update(newStream: Stream) {
    this._streamSourceSwitchPromise.resolve({
      type: ConnectionEventTypes.STREAM_SOURCE_SWITCH,
      value: newStream.source as StreamSourceAsync
    })
    this._streamSinkSwitchPromise.resolve({
      type: ConnectionEventTypes.STREAM_SINK_SWITCH,
      value: newStream.sink
    })

    this.log(`updating`)
  }

  /**
   * Log messages and add identity tag to distinguish multiple instances
   */
  private log(..._: any[]) {
    _log(`RX [${this._id}]`, ...arguments)
  }

  /**
   * Log verbose messages and add identity tag to distinguish multiple instances
   */
  private verbose(..._: any[]) {
    _verbose(`RX [${this._id}]`, ...arguments)
  }

  /**
   * Log errors and add identity tag to distinguish multiple instances
   */
  private error(..._: any[]) {
    _error(`RX [${this._id}]`, ...arguments)
  }

  /**
   * Log control flow and add identity tag to distinguish multiple instances
   */
  private flow(..._: any[]) {
    _flow(`RX [${this._id}]`, ...arguments)
  }

  /**
   * Called with a stream of messages to be sent. This resolves
   * the sinkSourcePromise such that the sinkFunction can fetch
   * messages and forward them.
   *
   * @param source stream of messages to be sent
   * @returns a Promise that resovles once the source stream ends
   */
  public async _sink(source: Stream['source']): Promise<void> {
    let deferred = defer<void>()
    // forward sink stream errors
    this.sinkCreator.catch(deferred.reject)
    this._sinkSourceAttachedPromise.resolve({
      type: ConnectionEventTypes.SINK_SOURCE_ATTACHED,
      value: async function* (this: RelayContext) {
        try {
          yield* source
          deferred.resolve()
        } catch (err) {
          // Close stream
          this.queueStatusMessage(Uint8Array.of(RelayPrefix.CONNECTION_STATUS, ConnectionStatusMessages.STOP))
          deferred.reject(err)
        }
      }.call(this)
    })

    return deferred.promise
  }

  /**
   * Creates an AsyncIterable that resolves to the messages received
   * from the current source.
   *
   * @returns an async iterator
   */
  private createSource(): Stream['source'] {
    let sourceIterator: AsyncIterator<Uint8Array> | undefined
    let nextMessagePromise: Promise<PayloadEvent> | undefined

    // Anything can happen ...
    try {
      sourceIterator = (this._stream.source as AsyncIterable<StreamType>)[Symbol.asyncIterator]()
    } catch (err) {
      this.error(`Error while starting source iterator`, err)
    }

    // Advances the source iterator
    const advanceIterator = () => {
      if (sourceIterator == null) {
        throw Error(`Source not yet set`)
      }
      nextMessagePromise = sourceIterator.next().then((res) => ({
        type: ConnectionEventTypes.PAYLOAD,
        value: res
      }))
    }

    const iterator: Stream['source'] = async function* (this: RelayContext) {
      this.log(`source called`)

      let leave = false
      this.flow(`FLOW: relay_incoming: started loop`)
      while (!leave) {
        this.flow(`FLOW: relay_incoming: new loop iteration`)

        const promises: Promise<SourceEvent>[] = []

        // Wait for stream switches
        this.flow(`FLOW: relay_incoming: waiting for streamSourceSwitch`)
        promises.push(this._streamSourceSwitchPromise.promise)

        // Wait for payload messages
        if (sourceIterator != undefined) {
          if (nextMessagePromise == null) {
            advanceIterator()
          }

          this.flow(`FLOW: relay_incoming: waiting for payload`)
          promises.push(nextMessagePromise as Promise<PayloadEvent>)
        }

        const result = await Promise.race(promises)

        let toYield: Uint8Array | undefined

        switch (result.type) {
          // Reconnect happened, attach new source and notify counterparty
          case ConnectionEventTypes.STREAM_SOURCE_SWITCH:
            sourceIterator = result.value[Symbol.asyncIterator]()

            this._streamSourceSwitchPromise = defer<StreamSourceSwitchEvent>()
            advanceIterator()

            this.flow(`FLOW: relay_incoming: source switched continue`)
            toYield = Uint8Array.of(RelayPrefix.CONNECTION_STATUS, ConnectionStatusMessages.RESTART)
            break
          // Forward payload data
          case ConnectionEventTypes.PAYLOAD:
            // Stream ended, but there might eventually be a new stream
            // after a reconnect
            if (result.value.done) {
              this.flow(`FLOW: relay_incoming: received done, continue`)
              sourceIterator = undefined
              break
            }

            // Anything can happen
            if (result.value.value.length == 0) {
              this.log(`got empty message`)
              advanceIterator()

              this.flow(`FLOW: relay_incoming: empty message, continue`)
              // Ignore empty messages
              break
            }

            const [PREFIX, SUFFIX] = [result.value.value.subarray(0, 1), result.value.value.subarray(1)]

            switch (PREFIX[0]) {
              case RelayPrefix.STATUS_MESSAGE:
                this.flow(`FLOW: relay_incoming: got PING or PONG, continue`)
                switch (SUFFIX[0]) {
                  case StatusMessages.PING:
                    this.verbose(`PING received`)
                    this.queueStatusMessage(Uint8Array.of(RelayPrefix.STATUS_MESSAGE, StatusMessages.PONG))
                    // Don't forward ping
                    break
                  case StatusMessages.PONG:
                    this.verbose(`PONG received`)

                    this._pingResponsePromise?.resolve({
                      type: ConnectionEventTypes.PING_RESPONE
                    })
                    // Don't forward pong message
                    break
                  default:
                    throw Error(`Invalid status message. Received ${u8aToHex(SUFFIX)}`)
                }
                advanceIterator()
                break
              case RelayPrefix.CONNECTION_STATUS:
                switch (SUFFIX[0]) {
                  // STOP = we're done, no further reconnect attempts
                  case ConnectionStatusMessages.STOP:
                    this.verbose(`STOP relayed`)

                    this.emit('close')

                    this.flow(`FLOW: relay_incoming: STOP relayed, break`)
                    // forward STOP message
                    toYield = result.value.value
                    // close stream
                    leave = true
                    break
                  // Reconnect at the other end of the relay
                  case ConnectionStatusMessages.RESTART:
                    this.verbose(`RESTART relayed`)
                    this.flow(`FLOW: relay_incoming: RESTART relayed, break`)

                    // Unclear, probably wrong
                    toYield = result.value.value

                    break
                  // WebRTC upgrade has happened
                  case ConnectionStatusMessages.UPGRADED:
                    // this is an artificial timeout to test the relay slot being properly freed during the integration test
                    this.flow(`FLOW: waiting ${this.relayFreeTimeout}ms before freeing relay`)
                    // @TODO remove this
                    if (this.relayFreeTimeout > 0) {
                      await new Promise((resolve) => setTimeout(resolve, this.relayFreeTimeout))
                    }
                    this.flow(`FLOW: freeing relay`)

                    this.emit('upgrade')
                    advanceIterator()
                    break
                  default:
                    throw Error(`Invalid connection status prefix. Received ${u8aToHex(SUFFIX.subarray(0, 1))}`)
                }
                break
              // Forward any WebRTC signalling
              case RelayPrefix.WEBRTC_SIGNALLING:
              // Forward any payload message
              case RelayPrefix.PAYLOAD:
                toYield = result.value.value
                advanceIterator()
                break
              default:
                throw Error(`Invalid prefix. Received ${u8aToHex(PREFIX)}`)
            }
            break
          default:
            throw Error(`Invalid result ${JSON.stringify(result)}`)
        }

        if (toYield != undefined) {
          yield toYield
        }

        this.flow(`FLOW: relay_incoming: loop iteration end`)
      }

      this.flow(`FLOW: relay_incoming: loop ended`)
    }.call(this)

    return eagerIterator(iterator)
  }

  /**
   * Starts the sink. Whenever there is a STATUS message,
   * sink it to the currently attached sink, even if no stream
   * is attached yet.
   */
  private async createSink(): Promise<void> {
    this.log(`createSink called`)
    let currentSink = this._stream.sink

    let nextMessagePromise: Promise<PayloadEvent> | undefined

    let currentSource: AsyncIterator<StreamType> | undefined

    let iteration = 0

    // On every reconnect, create a new asyncIterable to pass into
    async function* drain(
      this: RelayContext,
      internalIteration: number,
      endPromise: DeferType<SinkEndedEvent | EndedEvent>
    ) {
      const advanceIterator = () => {
        if (currentSource == null) {
          throw Error(`Source is not yet set`)
        }
        nextMessagePromise = currentSource.next().then((res) => ({
          type: ConnectionEventTypes.PAYLOAD,
          value: res
        }))
      }

      // Notify *why* stream has ended
      let reasonToLeave: ConnectionEventTypes.STREAM_ENDED | ConnectionEventTypes.ENDED =
        ConnectionEventTypes.STREAM_ENDED
      let leave = false
      this.flow(`FLOW: relay_outgoing: loop started`)

      while (!leave) {
        this.flow(`FLOW: relay_outgoing: new loop iteration`)

        const promises: Promise<SinkEvent>[] = []

        if (currentSource == undefined) {
          promises.push(this._sinkSourceAttachedPromise.promise)
        }

        promises.push(this._statusMessagePromise.promise)

        if (currentSource != undefined) {
          nextMessagePromise =
            nextMessagePromise ??
            currentSource.next().then((res) => ({
              type: ConnectionEventTypes.PAYLOAD,
              value: res
            }))

          promises.push(nextMessagePromise)
        }

        this.flow(`FLOW: relay_outgoing: awaiting promises`)
        const result = await Promise.race(promises)

        if (iteration != internalIteration) {
          break
        }

        let toYield: Uint8Array | undefined

        switch (result.type) {
          // There is a source, so let's drain it
          case ConnectionEventTypes.SINK_SOURCE_ATTACHED:
            currentSource = result.value[Symbol.asyncIterator]()
            advanceIterator()
            this.flow(`FLOW: relay_outgoing: sinkSource attacked, continue`)
            break
          // There is a status message, i.e. PING / PONG
          // ready to be sent.
          case ConnectionEventTypes.STATUS_MESSAGE:
            if (this._statusMessages.length > 0) {
              toYield = this.unqueueStatusMessage()
              this.flow(`FLOW: relay_outgoing: unqueuedStatusMsg, continue`)
            }
            break
          // There is a payload message to be forwarded
          case ConnectionEventTypes.PAYLOAD:
            // Source stream ended, wait for next reconnect
            if (result.value.done) {
              this.flow(`FLOW: relay_outgoing: received done, continue`)
              leave = true
              currentSource = undefined
              break
            }

            // Anything can happen
            if (result.value.value.length == 0) {
              this.flow(`Ignoring empty message`)
              advanceIterator()
              this.flow(`FLOW: relay_outgoing: empty msg, continue`)
              break
            }

            let [PREFIX, SUFFIX] = [result.value.value.subarray(0, 1), result.value.value.subarray(1)]

            // Anything can happen
            if (SUFFIX.length == 0) {
              this.flow(`Ignoring empty payload`)
              advanceIterator()
              this.flow(`FLOW: relay_outgoing: empty payload, continue`)
              break
            }

            // STOP received == we no longer need the relay connection
            if (PREFIX[0] == RelayPrefix.CONNECTION_STATUS && SUFFIX[0] == ConnectionStatusMessages.STOP) {
              this.flow(`FLOW: relay_outgoing: STOP, break`)
              toYield = result.value.value
              leave = true
              reasonToLeave = ConnectionEventTypes.ENDED
              break
            }

            toYield = result.value.value
            advanceIterator()

            break
          default:
            throw Error(`Invalid result. Received ${JSON.stringify(result)}`)
        }

        if (toYield != undefined) {
          yield toYield
        }

        this.flow(`FLOW: relay_outgoing: end of loop iteration`)
      }

      endPromise.resolve({
        type: reasonToLeave
      })
      this.flow(`FLOW: relay_outgoing: loop ended`, internalIteration)
    }

    // Set to true once STOP signal received
    let leaveSinkLoop = false

    // Attach a new sink on every reconnect
    while (!leaveSinkLoop) {
      const endPromise = defer<SinkEndedEvent | EndedEvent>()

      try {
        await currentSink(drain.call(this, iteration, endPromise))
      } catch (err) {
        endPromise.resolve({
          type: ConnectionEventTypes.STREAM_ENDED,
          err
        })
      }

      const result = await Promise.race([endPromise.promise, this._streamSinkSwitchPromise.promise])

      switch (result.type) {
        case ConnectionEventTypes.STREAM_ENDED:
          // Wait for next sink
          if (result.err) {
            // be bit more verbose to enhance debugging
            this.error(`Sink threw error`, result.err)
            currentSink = (await this._streamSinkSwitchPromise.promise).value
            iteration++
          } else {
            currentSink = (await this._streamSinkSwitchPromise.promise).value
            iteration++
          }
          // sink call might return earlier, so wait for new stream
          break
        case ConnectionEventTypes.ENDED:
          // Beta, needs more testing
          leaveSinkLoop = true
          break
        case ConnectionEventTypes.STREAM_SINK_SWITCH:
          iteration++
          currentSink = result.value

          break
        default:
          throw Error(`Invalid return type. Received ${result}`)
      }

      this._streamSinkSwitchPromise = defer<StreamSinkSwitchEvent>()
    }
  }

  /**
   * Add status and control messages to queue
   * @param msg msg to add
   */
  private queueStatusMessage(msg: Uint8Array) {
    this._statusMessages.push(msg)

    this._statusMessagePromise.resolve({
      type: ConnectionEventTypes.STATUS_MESSAGE
    })
  }

  /**
   * Removes latest message from queue and returns it.
   * Resets the waiting mutex if queue is empty.
   * @returns latest status or control message
   */
  private unqueueStatusMessage(): Uint8Array {
    switch (this._statusMessages.length) {
      case 0:
        throw Error(`Trying to unqueue empty status message queue`)
      case 1:
        this._statusMessagePromise = defer<StatusMessageEvent>()
        return this._statusMessages.pop() as Uint8Array
      default:
        return this._statusMessages.shift() as Uint8Array
    }
  }
}

export { RelayContext }<|MERGE_RESOLUTION|>--- conflicted
+++ resolved
@@ -161,15 +161,9 @@
 
     this.queueStatusMessage(Uint8Array.of(RelayPrefix.STATUS_MESSAGE, StatusMessages.PING))
 
-<<<<<<< HEAD
-    let timeout: NodeJS.Timeout | undefined
-    const pingTimeoutPromise = new Promise<PingTimeoutEvent>((resolve) => {
-      timeout = setTimeout(() => {
-=======
     let timer: any
     const pingTimeoutPromise = new Promise<PingTimeoutEvent>((resolve) => {
       timer = retimer(() => {
->>>>>>> e7230e50
         if (timeoutDone) {
           return
         }
@@ -181,14 +175,8 @@
         })
       }, ms)
     })
-<<<<<<< HEAD
-=======
-
->>>>>>> e7230e50
     const result = await Promise.race([pingTimeoutPromise, this._pingResponsePromise.promise])
     timer.clear()
-
-    clearTimeout(timeout as NodeJS.Timeout)
 
     switch (result.type) {
       case ConnectionEventTypes.PING_RESPONE:
