import { RelayConnection, RelayConnectionInterface, statusMessagesCompare } from './connection.js'
import assert from 'assert'
import { defer, u8aEquals } from '@hoprnet/hopr-utils'

import type { PeerId } from '@libp2p/interface-peer-id'
import { EventEmitter, once } from 'events'
import { pair } from 'it-pair'
import { duplexPair } from 'it-pair/duplex'
import { ConnectionStatusMessages, RelayPrefix, StatusMessages } from '../constants.js'
import { handshake } from 'it-handshake'
import type { StreamType } from '../types.js'
import { createPeerId } from '../base/utils.spec.js'
import type { ConnectComponents } from '../components.js'

class WebRTC extends EventEmitter {
  signal(args: any) {
    this.emit('incoming msg', args)
  }

  destroy() {}
}

describe('test status message sorting', function () {
  it('sort status messages', function () {
    const arr = [
      Uint8Array.of(RelayPrefix.PAYLOAD),
      Uint8Array.of(RelayPrefix.WEBRTC_SIGNALLING),
      Uint8Array.of(RelayPrefix.STATUS_MESSAGE),
      Uint8Array.of(RelayPrefix.CONNECTION_STATUS)
    ]

    const sortedArr = [...arr].sort(statusMessagesCompare)

    assert(sortedArr.every((value: Uint8Array, index: number) => value == arr[arr.length - index - 1]))
  })
})

describe('relay connection', function () {
  const Relay: PeerId = createPeerId()
  const Bob: PeerId = createPeerId()

  it('ping message', async function () {
    const [AliceRelay, RelayAlice] = duplexPair<StreamType>()

    RelayConnection(
      AliceRelay,
      Relay,
      Bob,
      'outbound',
<<<<<<< HEAD
      undefined,
=======
      () => {},
>>>>>>> 3449b5e3
      {} as ConnectComponents,
      {
        __noWebRTCUpgrade: true
      },
      async () => {}
    )

    const relayShaker = handshake(RelayAlice)

    relayShaker.write(Uint8Array.of(RelayPrefix.STATUS_MESSAGE, StatusMessages.PING))
    const msg = (await relayShaker.read()) as Uint8Array
    const expectedMsg = Uint8Array.of(RelayPrefix.STATUS_MESSAGE, StatusMessages.PONG)

    assert(u8aEquals(msg.slice(), expectedMsg))
  })

  it('forward payload', async function () {
    const [AliceRelay, RelayAlice] = duplexPair<StreamType>()

    const alice = RelayConnection(
      AliceRelay,
      Relay,
      Bob,
      'outbound',
<<<<<<< HEAD
      undefined,
=======
      () => {},
>>>>>>> 3449b5e3
      {} as ConnectComponents,
      {
        __noWebRTCUpgrade: true
      },
      async () => {}
    )

    const relayShaker = handshake(RelayAlice)

    const aliceShaker = handshake({
      source: alice.source,
      sink: alice.sink
    })

    const AMOUNT = 5
    for (let i = 0; i < AMOUNT; i++) {
      const relayHello = new TextEncoder().encode('Hello from Relay')
      relayShaker.write(Uint8Array.from([RelayPrefix.PAYLOAD, ...relayHello]))

      assert(u8aEquals(((await aliceShaker.read()) as Uint8Array).slice(), relayHello))

      const aliceHello = new TextEncoder().encode('Hello from Alice')
      aliceShaker.write(aliceHello)

      assert(
        u8aEquals(
          ((await relayShaker.read()) as Uint8Array).slice(),
          Uint8Array.from([RelayPrefix.PAYLOAD, ...aliceHello])
        )
      )
    }
  })

  it('stop a relayed connection from the relay', async function () {
    const [AliceRelay, RelayAlice] = duplexPair<StreamType>()

    const alice = RelayConnection(
      AliceRelay,
      Relay,
      Bob,
      'outbound',
<<<<<<< HEAD
      undefined,
=======
      () => {},
>>>>>>> 3449b5e3
      {} as ConnectComponents,
      {
        __noWebRTCUpgrade: true
      },
      async () => {}
    )

    const relayShaker = handshake(RelayAlice)

    relayShaker.write(Uint8Array.of(RelayPrefix.CONNECTION_STATUS, ConnectionStatusMessages.STOP))

    relayShaker.rest()

    for await (const _msg of alice.source) {
      assert.fail(`Stream should be closed`)
    }

    for await (const _msg of relayShaker.stream.source as AsyncIterable<StreamType>) {
      assert.fail(`Stream should be closed`)
    }

    assert(alice.isDestroyed(), `Stream must be destroyed`)

    assert(
      alice.timeline.close != undefined && Date.now() >= alice.timeline.close,
      `Timeline object must have been populated`
    )
  })

  it('stop a relayed connection from the client', async function () {
    const [AliceRelay, RelayAlice] = duplexPair<StreamType>()

    const alice = RelayConnection(
      AliceRelay,
      Relay,
      Bob,
      'outbound',
<<<<<<< HEAD
      undefined,
=======
      () => {},
>>>>>>> 3449b5e3
      {} as ConnectComponents,
      {
        __noWebRTCUpgrade: true
      },
      async () => {}
    )

    const relayShaker = handshake(RelayAlice)

    alice.close()

    assert(
      u8aEquals(
        ((await relayShaker.read()) as Uint8Array).slice(),
        Uint8Array.of(RelayPrefix.CONNECTION_STATUS, ConnectionStatusMessages.STOP)
      )
    )

    relayShaker.rest()

    for await (const _msg of relayShaker.stream.source as AsyncIterable<StreamType>) {
      assert.fail(`Stream must have ended`)
    }

    for await (const _msg of alice.source) {
      assert.fail(`Stream must have ended`)
    }

    assert(alice.isDestroyed(), `Stream must be destroyed`)

    assert(
      alice.timeline.close != undefined && Date.now() >= alice.timeline.close,
      `Timeline object must have been populated`
    )
  })

  it('reconnect before using stream and use new stream', async function () {
    const [AliceRelay, RelayAlice] = duplexPair<StreamType>()

    let aliceAfterReconnect: RelayConnectionInterface | undefined

    const restarted = defer<void>()

    const alice = RelayConnection(
      AliceRelay,
      Relay,
      Bob,
      'outbound',
<<<<<<< HEAD
      undefined,
=======
      () => {},
>>>>>>> 3449b5e3
      {} as ConnectComponents,
      {
        __noWebRTCUpgrade: true
      },
      async (newStream: RelayConnectionInterface) => {
        aliceAfterReconnect = newStream
        restarted.resolve()
      }
    )

    const aliceShakerBeforeReconnect = handshake({
      source: alice.source,
      sink: alice.sink
    })

    const relayShaker = handshake(RelayAlice)

    // try to read something
    aliceShakerBeforeReconnect.read()

    relayShaker.write(Uint8Array.of(RelayPrefix.CONNECTION_STATUS, ConnectionStatusMessages.RESTART))

    await restarted.promise

    aliceShakerBeforeReconnect.write(new TextEncoder().encode('Hello from Alice before reconnect'))

    assert(aliceAfterReconnect != undefined)

    const aliceShaker = handshake({
      sink: aliceAfterReconnect.sink,
      source: aliceAfterReconnect.source
    })

    const relayHelloAfterReconnect = new TextEncoder().encode('Hello after reconnect!')
    relayShaker.write(Uint8Array.from([RelayPrefix.PAYLOAD, ...relayHelloAfterReconnect]))

    assert(u8aEquals(((await aliceShaker.read()) as Uint8Array).slice(), relayHelloAfterReconnect))

    const aliceHelloAfterReconnect = new TextEncoder().encode('Hello from Alice after reconnect!')

    aliceShaker.write(aliceHelloAfterReconnect)
    assert(
      u8aEquals(
        ((await relayShaker.read()) as Uint8Array).slice(),
        Uint8Array.from([RelayPrefix.PAYLOAD, ...aliceHelloAfterReconnect])
      )
    )
  })

  it('reconnect before using stream and use new stream', async function () {
    const [AliceRelay, RelayAlice] = duplexPair<StreamType>()

    let aliceAfterReconnect: RelayConnectionInterface | undefined

    let restarted = defer<void>()

    const alice = RelayConnection(
      AliceRelay,
      Relay,
      Bob,
      'outbound',
<<<<<<< HEAD
      undefined,
=======
      () => {},
>>>>>>> 3449b5e3
      {} as ConnectComponents,
      {
        __noWebRTCUpgrade: true
      },
      async (newStream: RelayConnectionInterface) => {
        restarted.resolve()
        restarted = defer<void>()
        aliceAfterReconnect = newStream
      }
    )

    const aliceShakerBeforeReconnect = handshake({
      source: alice.source,
      sink: alice.sink
    })

    const relayShaker = handshake(RelayAlice)

    let aliceHelloBeforeReconnect = new TextEncoder().encode(`Hello from Alice before reconnecting`)
    aliceShakerBeforeReconnect.write(aliceHelloBeforeReconnect)

    assert(
      u8aEquals(
        ((await relayShaker.read()) as Uint8Array).slice(),
        Uint8Array.from([RelayPrefix.PAYLOAD, ...aliceHelloBeforeReconnect])
      )
    )

    let relayHelloBeforeReconnect = new TextEncoder().encode(`Hello from relay before reconnecting`)
    relayShaker.write(Uint8Array.from([RelayPrefix.PAYLOAD, ...relayHelloBeforeReconnect]))

    assert(u8aEquals(((await aliceShakerBeforeReconnect.read()) as Uint8Array).slice(), relayHelloBeforeReconnect))

    const ATTEMPTS = 5
    for (let i = 0; i < ATTEMPTS; i++) {
      relayShaker.write(Uint8Array.of(RelayPrefix.CONNECTION_STATUS, ConnectionStatusMessages.RESTART))

      await restarted.promise

      aliceShakerBeforeReconnect.write(new TextEncoder().encode('Hello from Alice before reconnect'))

      assert(aliceAfterReconnect != undefined)

      const aliceShaker = handshake({
        sink: aliceAfterReconnect.sink,
        source: aliceAfterReconnect.source
      })

      const relayHelloAfterReconnect = new TextEncoder().encode('Hello after reconnect!')
      relayShaker.write(Uint8Array.from([RelayPrefix.PAYLOAD, ...relayHelloAfterReconnect]))

      assert(u8aEquals(((await aliceShaker.read()) as Uint8Array).slice(), relayHelloAfterReconnect))

      const aliceHelloAfterReconnect = new TextEncoder().encode('Hello from Alice after reconnect!')

      aliceShaker.write(aliceHelloAfterReconnect)
      assert(
        u8aEquals(
          ((await relayShaker.read()) as Uint8Array).slice(),
          Uint8Array.from([RelayPrefix.PAYLOAD, ...aliceHelloAfterReconnect])
        )
      )
    }
  })

  it('forward and prefix WebRTC messages', async function () {
    const webRTC = new WebRTC()

    const [AliceRelay, RelayAlice] = duplexPair<StreamType>()

    RelayConnection(
      AliceRelay,
      Relay,
      Bob,
      'outbound',
<<<<<<< HEAD
      undefined,
=======
      () => {},
>>>>>>> 3449b5e3
      {
        getWebRTCUpgrader() {
          return {
            upgradeOutbound() {
              return webRTC
            },
            upgradeInbound() {
              return webRTC
            }
          }
        }
      } as ConnectComponents,
      {
        __noWebRTCUpgrade: false
      },
      async () => {}
    )

    const relayShaker = handshake(RelayAlice)

    const webRTCHello = 'WebRTC Hello'

    relayShaker.write(
      Uint8Array.from([
        RelayPrefix.WEBRTC_SIGNALLING,
        ...new TextEncoder().encode(
          JSON.stringify({
            message: webRTCHello
          })
        )
      ])
    )

    const result = await once(webRTC, 'incoming msg')
    assert(result != undefined && result.length > 0 && result[0]?.message === webRTCHello)

    const webRTCResponse = 'webRTC hello back'
    webRTC.emit('signal', {
      message: webRTCResponse
    })

    assert(
      JSON.parse(new TextDecoder().decode(((await relayShaker.read()) as Uint8Array).slice(1))).message ===
        webRTCResponse
    )
  })

  it('forward and prefix WebRTC messages after reconnect', async function () {
    const webRTC = new WebRTC()

    const [AliceRelay, RelayAlice] = duplexPair<StreamType>()

    let webRTCAfterReconnect: WebRTC | undefined
    let secondAttempt = false

    let restarted = defer<void>()

    RelayConnection(
      AliceRelay,
      Relay,
      Bob,
      'outbound',
<<<<<<< HEAD
      undefined,
=======
      () => {},
>>>>>>> 3449b5e3
      {
        getWebRTCUpgrader() {
          return {
            upgradeOutbound() {
              if (!secondAttempt) {
                secondAttempt = true
                return webRTC
              } else {
                webRTCAfterReconnect ??= new WebRTC()
                return webRTCAfterReconnect
              }
            },
            upgradeInbound() {
              if (!secondAttempt) {
                secondAttempt = true
                return webRTC
              } else {
                webRTCAfterReconnect ??= new WebRTC()
                return webRTCAfterReconnect
              }
            }
          }
        }
      } as ConnectComponents,
      {
        __noWebRTCUpgrade: false
      },
      async () => {
        restarted.resolve()
        restarted = defer<void>()
      }
    )

    const relayShaker = handshake(RelayAlice)

    const webRTCHello = 'WebRTC Hello'

    relayShaker.write(
      Uint8Array.from([
        RelayPrefix.WEBRTC_SIGNALLING,
        ...new TextEncoder().encode(
          JSON.stringify({
            message: webRTCHello
          })
        )
      ])
    )

    const result = await once(webRTC, 'incoming msg')
    assert(result != undefined && result.length > 0 && result[0]?.message === webRTCHello)

    const webRTCResponse = 'webRTC hello back'
    webRTC.emit('signal', {
      message: webRTCResponse
    })

    assert(
      JSON.parse(new TextDecoder().decode(((await relayShaker.read()) as Uint8Array).slice(1))).message ===
        webRTCResponse
    )

    const ATTEMPTS = 5
    for (let i = 0; i < ATTEMPTS; i++) {
      relayShaker.write(Uint8Array.of(RelayPrefix.CONNECTION_STATUS, ConnectionStatusMessages.RESTART))

      await restarted.promise

      webRTC.emit('signal', {
        message: webRTCResponse
      })

      const correctWebRTCResponseAfterReconnect = 'webRTC hello back after response'

      assert(webRTCAfterReconnect != undefined)

      // Emitting unnecessary event that must not come through
      webRTCAfterReconnect.emit('signal', {
        message: correctWebRTCResponseAfterReconnect
      })

      assert(
        JSON.parse(new TextDecoder().decode(((await relayShaker.read()) as Uint8Array).slice(1))).message ===
          correctWebRTCResponseAfterReconnect
      )
    }
  })
})

describe('relay connection - stream error propagation', function () {
  const Relay: PeerId = createPeerId()
  const Bob: PeerId = createPeerId()

  it('falsy sources in sinks', async function () {
    const [AliceRelay, RelayAlice] = duplexPair<StreamType>()

    const errorInSource = 'error in source'

    const alice = RelayConnection(
      RelayAlice,
      Relay,
      Bob,
      'outbound',
<<<<<<< HEAD
      undefined,
=======
      () => {},
>>>>>>> 3449b5e3
      {} as ConnectComponents,
      {
        __noWebRTCUpgrade: true
      },
      async () => {}
    )

    const sourcePromise = (AliceRelay.source as AsyncIterable<StreamType>)[Symbol.asyncIterator]().next()

    await assert.rejects(
      alice.sink(
        (async function* () {
          throw Error(errorInSource)
        })()
      ),
      Error(errorInSource)
    )

    await sourcePromise
  })

  it('correct sources in falsy sinks', async function () {
    const RelayAlice = pair<StreamType>()

    const errorInSinkFunction = 'error in sink function'

    const alice = RelayConnection(
      {
        sink: () => Promise.reject(Error(errorInSinkFunction)),
        source: RelayAlice.source
      },
      Relay,
      Bob,
      'outbound',
<<<<<<< HEAD
      undefined,
=======
      () => {},
>>>>>>> 3449b5e3
      {} as ConnectComponents,
      {
        __noWebRTCUpgrade: true
      },
      async () => {}
    )

    await assert.rejects(
      alice.sink(
        (async function* () {
          yield new Uint8Array()
        })()
      ),
      Error(errorInSinkFunction)
    )
  })

  it('falsy sources', async function () {
    const AliceRelay = pair<StreamType>()

    const errorInSource = 'error in source'

    const alice = RelayConnection(
      {
        sink: AliceRelay.sink,
        source: (async function* () {
          throw Error(errorInSource)
        })()
      },
      Relay,
      Bob,
      'outbound',
<<<<<<< HEAD
      undefined,
=======
      () => {},
>>>>>>> 3449b5e3
      {} as ConnectComponents,
      {
        __noWebRTCUpgrade: true
      },
      async () => {}
    )

    await assert.rejects(
      (alice.source as AsyncIterable<StreamType>)[Symbol.asyncIterator]().next(),
      Error(errorInSource)
    )
  })
})<|MERGE_RESOLUTION|>--- conflicted
+++ resolved
@@ -47,11 +47,7 @@
       Relay,
       Bob,
       'outbound',
-<<<<<<< HEAD
-      undefined,
-=======
-      () => {},
->>>>>>> 3449b5e3
+      () => {},
       {} as ConnectComponents,
       {
         __noWebRTCUpgrade: true
@@ -76,11 +72,7 @@
       Relay,
       Bob,
       'outbound',
-<<<<<<< HEAD
-      undefined,
-=======
-      () => {},
->>>>>>> 3449b5e3
+      () => {},
       {} as ConnectComponents,
       {
         __noWebRTCUpgrade: true
@@ -122,11 +114,7 @@
       Relay,
       Bob,
       'outbound',
-<<<<<<< HEAD
-      undefined,
-=======
-      () => {},
->>>>>>> 3449b5e3
+      () => {},
       {} as ConnectComponents,
       {
         __noWebRTCUpgrade: true
@@ -164,11 +152,7 @@
       Relay,
       Bob,
       'outbound',
-<<<<<<< HEAD
-      undefined,
-=======
-      () => {},
->>>>>>> 3449b5e3
+      () => {},
       {} as ConnectComponents,
       {
         __noWebRTCUpgrade: true
@@ -217,11 +201,7 @@
       Relay,
       Bob,
       'outbound',
-<<<<<<< HEAD
-      undefined,
-=======
-      () => {},
->>>>>>> 3449b5e3
+      () => {},
       {} as ConnectComponents,
       {
         __noWebRTCUpgrade: true
@@ -283,11 +263,7 @@
       Relay,
       Bob,
       'outbound',
-<<<<<<< HEAD
-      undefined,
-=======
-      () => {},
->>>>>>> 3449b5e3
+      () => {},
       {} as ConnectComponents,
       {
         __noWebRTCUpgrade: true
@@ -363,11 +339,7 @@
       Relay,
       Bob,
       'outbound',
-<<<<<<< HEAD
-      undefined,
-=======
-      () => {},
->>>>>>> 3449b5e3
+      () => {},
       {
         getWebRTCUpgrader() {
           return {
@@ -430,11 +402,7 @@
       Relay,
       Bob,
       'outbound',
-<<<<<<< HEAD
-      undefined,
-=======
-      () => {},
->>>>>>> 3449b5e3
+      () => {},
       {
         getWebRTCUpgrader() {
           return {
@@ -537,11 +505,7 @@
       Relay,
       Bob,
       'outbound',
-<<<<<<< HEAD
-      undefined,
-=======
-      () => {},
->>>>>>> 3449b5e3
+      () => {},
       {} as ConnectComponents,
       {
         __noWebRTCUpgrade: true
@@ -576,11 +540,7 @@
       Relay,
       Bob,
       'outbound',
-<<<<<<< HEAD
-      undefined,
-=======
-      () => {},
->>>>>>> 3449b5e3
+      () => {},
       {} as ConnectComponents,
       {
         __noWebRTCUpgrade: true
@@ -613,11 +573,7 @@
       Relay,
       Bob,
       'outbound',
-<<<<<<< HEAD
-      undefined,
-=======
-      () => {},
->>>>>>> 3449b5e3
+      () => {},
       {} as ConnectComponents,
       {
         __noWebRTCUpgrade: true
