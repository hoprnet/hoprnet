import type { HoprConnectOptions, PeerStoreType, StreamType } from '../types.js'
<<<<<<< HEAD
import type { Connection, ProtocolStream } from '@libp2p/interface-connection'
=======
import type { Connection } from '@libp2p/interface-connection'
>>>>>>> bb9bb196
import type { PeerId } from '@libp2p/interface-peer-id'
import type { Initializable, Components } from '@libp2p/interfaces/components'
import type { Startable } from '@libp2p/interfaces/startable'
import { Multiaddr } from '@multiformats/multiaddr'
import { peerIdFromString } from '@libp2p/peer-id'
import { handshake } from 'it-handshake'
<<<<<<< HEAD

import type { HoprConnect } from '../index.js'
=======
>>>>>>> bb9bb196

import errCode from 'err-code'
import { EventEmitter } from 'events'
import Debug from 'debug'

import {
  CODE_IP4,
  CODE_IP6,
  CODE_TCP,
  CODE_UDP,
  MAX_RELAYS_PER_NODE,
  MIN_RELAYS_PER_NODE,
  CAN_RELAY_PROTOCOLS,
  OK,
  DEFAULT_DHT_ENTRY_RENEWAL,
  CODE_P2P
} from '../constants.js'

import {
  dial,
  createCircuitAddress,
  nAtATime,
  oneAtATime,
  retimer,
  u8aEquals,
  retryWithBackoffThenThrow,
  durations,
  defer,
  DialStatus
} from '@hoprnet/hopr-utils'
import { attemptClose, relayFromRelayAddress } from '../utils/index.js'

const DEBUG_PREFIX = 'hopr-connect:entry'
const log = Debug(DEBUG_PREFIX)
const error = Debug(DEBUG_PREFIX.concat(':error'))

const ENTRY_NODE_CONTACT_TIMEOUT = 5e3
const ENTRY_NODES_MAX_PARALLEL_DIALS = 14

const DEFAULT_ENTRY_NODE_RECONNECT_BASE_TIMEOUT = 10e3
const DEFAULT_ENTRY_NODE_RECONNECT_BACKOFF = 2

const KNOWN_DISCONNECT_ERROR = `Not successful`

type EntryNodeData = PeerStoreType & {
  latency: number
}

type ConnectionResult = {
  entry: EntryNodeData
  conn?: Connection
}

type Grouped = [id: string, results: (ConnectionResult | Error | undefined)[]]

/**
 * Compare function to sort EntryNodeData ascending in latency
 */
function latencyCompare(a: EntryNodeData, b: EntryNodeData) {
  return a.latency - b.latency
}

enum ResultClass {
  AVAILABLE = 0,
  TIMEOUT = 1,
  ERROR = 2,
  UNCHECKED = 3
}

function connectionResultToNumber(res: ConnectionResult | undefined | Error): ResultClass {
  if (res == undefined) {
    return ResultClass.UNCHECKED
  }

  if (res instanceof Error) {
    return ResultClass.ERROR
  }

  if (res.entry.latency < 0) {
    return ResultClass.TIMEOUT
  }

  return ResultClass.AVAILABLE
}

/**
 * Compare function to sort results, such that:
 *
 * positive latencies, sorted ascending in latency
 * negative latencies (timeout)
 * Error (something went wrong)
 * undefined (break condition reached, no result)
 */
function compareConnectionResults(a: ConnectionResult | undefined | Error, b: ConnectionResult | undefined | Error) {
  const first = connectionResultToNumber(a)
  const second = connectionResultToNumber(b)

  switch (first) {
    case ResultClass.UNCHECKED:
    case ResultClass.ERROR:
    case ResultClass.TIMEOUT:
      return first - second
    case ResultClass.AVAILABLE:
      switch (second) {
        case ResultClass.UNCHECKED:
        case ResultClass.ERROR:
        case ResultClass.TIMEOUT:
          return first - second
        case ResultClass.AVAILABLE:
          return (a as ConnectionResult).entry.latency - (b as ConnectionResult).entry.latency
        default:
          throw Error(`Invalid result class. Got ${second}`)
      }
    default:
      throw Error(`Invalid result class. Got ${first}`)
  }
}

/**
 * Check if given Multiaddr can be used as an entry node
 * @param ma addr to check
 * @returns true if given Multiaddr can be used as entry node
 */
function isUsableRelay(ma: Multiaddr): boolean {
  const tuples = ma.tuples() as [code: number, addr: Uint8Array][]

  return (
    tuples[0].length >= 2 && [CODE_IP4, CODE_IP6].includes(tuples[0][0]) && [CODE_UDP, CODE_TCP].includes(tuples[1][0])
  )
}

/**
 * Transform dialed addrs + corresponding connection results to more
 * usable data structure.
 * @param args addrs used to connect
 * @param results connection result for each address
 * @returns
 */
function groupConnectionResults(
  args: Iterable<Parameters<EntryNodes['connectToRelay']>>,
  results: Iterable<ConnectionResult | Error | undefined>
): Grouped[] {
  const grouped: { [index: string]: (ConnectionResult | Error | undefined)[] } = {}

  const argIterator = args[Symbol.iterator]()
  const resultsIterator = results[Symbol.iterator]()

  let arg = argIterator.next()
  let result = resultsIterator.next()

  while (!arg.done && !result.done) {
    const address = arg.value[0].toString()

    if (grouped[address] == undefined) {
      grouped[address] = [result.value]
    } else {
      grouped[address].push(result.value)
    }

    arg = argIterator.next()
    result = resultsIterator.next()
  }

  // Sort each list of results and sort the entire list of lists after lowest latency of the first result
  const sorted: Grouped[] = Object.entries(grouped)
    .map<Grouped>((value) => [value[0], value[1].sort(compareConnectionResults)])
    .sort((a: Grouped, b: Grouped) => compareConnectionResults(a[1][0], b[1][0]))

  return sorted
}

/**
 * Renders connection results to a string
 *
 * @param grouped grouped and sorted connection results
 * @param prefix string to print before listing the results
 * @returns string to log
 */
function printGroupedConnectionResults(grouped: Iterable<Grouped>, prefix: string = ''): string {
  let out = `${prefix}\n`

  for (const [id, results] of grouped) {
    // First entry is always the best result, so considering only first one
    if (results[0] == undefined) {
      continue
    }

    out += `  - ${id}: ${
      results[0] instanceof Error
        ? 'Error'
        : results[0].entry.latency < 0
        ? 'Timeout'
        : `${results[0].entry.latency} ms\n`
    }`
  }

  // Remove last occurence of `/n`
  return out.substring(0, out.length - 1)
}

/**
 * Renders currently used relays to a string
 *
 * @param relays used relays
 * @param prefix string to print before listing the results
 * @returns
 */
function printListOfUsedRelays(relays: Iterable<UsedRelay>, prefix: string = ''): string {
  let out = `${prefix}\n`

  for (const relay of relays) {
    out += `  - ${relayFromRelayAddress(relay.ourCircuitAddress).toString()}\n`
  }

  // Remove last occurence of `/n`
  return out.substring(0, out.length - 1)
}

type UsedRelay = {
  relayDirectAddress: Multiaddr
  ourCircuitAddress: Multiaddr
}

// Emitted whenever list of relays changed
export const RELAY_CHANGED_EVENT = 'relay:changed'

/**\
 * Manages known entry nodes and provides a list of those
 * that are currently used as relays.
 *
 * ┌───────────────────────┐     ┌─ ┌─────────┐
 * │ usedRelays            ├─────┤  │unchecked│
 * │                       │     │  └─────────┘
 * │<= MAX_RELAYS_PER_NODE │     │
 * │                       │     │  ┌─────────┐
 * │>= MIN_RELAYS_PER_NODE │     │  │available│
 * │                       │     │  └─────────┘
 * └───────────────────────┘     │
 *                               │  ┌─────────┐
 *                               │  │offline  │
 *                               └─ └─────────┘
 */
export class EntryNodes extends EventEmitter implements Initializable, Startable {
  // Nodes with good availability
  protected availableEntryNodes: EntryNodeData[]
  // New nodes with unclear availability
  protected uncheckedEntryNodes: PeerStoreType[]
  // Nodes that have been offline in the past
  protected offlineEntryNodes: PeerStoreType[]

  // Threshold of entry nodes to connect to
  private maxRelaysPerNode: number
  // Lower bound once node will try to rebuild list
  private minRelaysPerNode: number
  // How many calls to do in parallel
  private maxParallelDials: number
  // Timeout once node is considered offline
  private contactTimeout: number
  // The DHT comes with an auto-clean mechanism that evicts old entries.
  // To keep the entry, the node needs to renew it
  private dhtRenewalInterval: number

  private stopDHTRenewal: (() => void) | undefined
  private stopReconnectAttempts: (() => void) | undefined

  protected usedRelays: UsedRelay[]

  private _isStarted: boolean
  private enabled: boolean

  private components: Components | undefined

  private _onNewRelay: ((peer: PeerStoreType) => void) | undefined
  private _onRemoveRelay: ((peer: PeerId) => void) | undefined
<<<<<<< HEAD
  private _connectToRelay: EntryNodes['connectToRelay'] | undefined
=======
>>>>>>> bb9bb196

  private disconnectListener: ((conn: CustomEvent<Connection>) => void) | undefined

  private addToUpdateQueue: ReturnType<typeof oneAtATime>

  constructor(
    private options: HoprConnectOptions,
    overwrites?: {
      maxRelaysPerNode?: number
      minRelaysPerNode?: number
      maxParallelDials?: number
      contactTimeout?: number
    }
  ) {
    super()

    this.enabled = false

    this.maxRelaysPerNode = overwrites?.maxRelaysPerNode ?? MAX_RELAYS_PER_NODE
    this.minRelaysPerNode = overwrites?.minRelaysPerNode ?? MIN_RELAYS_PER_NODE
    this.contactTimeout = overwrites?.contactTimeout ?? ENTRY_NODE_CONTACT_TIMEOUT
    this.maxParallelDials = overwrites?.maxParallelDials ?? ENTRY_NODES_MAX_PARALLEL_DIALS
    this.dhtRenewalInterval = options.dhtRenewalTimeout ?? DEFAULT_DHT_ENTRY_RENEWAL

    if (this.minRelaysPerNode > this.maxRelaysPerNode) {
      throw Error(`Invalid configuration. minRelaysPerNode must be smaller or equal to maxRelaysPerNode`)
    }

    if (this.contactTimeout >= this.dhtRenewalInterval) {
      throw Error(`Invalid configuration. contactTimeout must be strictly smaller than dhtRenewalTimeout`)
    }

    // FIFO-Queue that manages all connect and reconnect attempts
    this.addToUpdateQueue = oneAtATime()

    this._isStarted = false
    this.availableEntryNodes = []
    this.uncheckedEntryNodes = options.initialNodes ?? []
    this.offlineEntryNodes = []

    this.usedRelays = []

    this.connectToRelay = this.connectToRelay.bind(this)
  }

  /**
   * Enables monitoring of entry nodes. Called by Listener
   * once it is clear that nodes requires relayed connections.
   *
   * If not called, node won't contact any entry nodes or
   * monitor their availability.
   */
  public enable() {
    this.enabled = true
  }

  public isStarted() {
    return this._isStarted
  }

  public start() {
    this._isStarted = true
  }

  /**
   * Attaches listeners that handle addition and removal of
   * entry nodes
   */
<<<<<<< HEAD
  public start() {
    this._connectToRelay = this.connectToRelay.bind(this)

    if (this.options.publicNodes != undefined) {
      this._onNewRelay = (peer: PeerStoreType) => {
        this.addToUpdateQueue(async () => {
          log(`peer online`, peer.id.toString())
          await this.onNewRelay(peer)
        })
      }
      this._onRemoveRelay = (peer: PeerId) => {
        this.addToUpdateQueue(async () => {
          log(`peer offline`, peer.toString())
          await this.onRemoveRelay(peer)
        })
=======
  public async afterStart() {
    if (this.enabled) {
      if (this.options.publicNodes != undefined) {
        this._onNewRelay = function (this: EntryNodes, peer: PeerStoreType) {
          this.addToUpdateQueue(async () => {
            log(`peer online`, peer.id.toString())
            await this.onNewRelay(peer)
          })
        }.bind(this)
        this._onRemoveRelay = function (this: EntryNodes, peer: PeerId) {
          this.addToUpdateQueue(async () => {
            log(`peer offline`, peer.toString())
            await this.onRemoveRelay(peer)
          })
        }.bind(this)

        this.options.publicNodes.on('addPublicNode', this._onNewRelay)
        this.options.publicNodes.on('removePublicNode', this._onRemoveRelay)
>>>>>>> bb9bb196
      }

      this.startDHTRenewInterval()

      await new Promise((resolve, reject) => {
        this.addToUpdateQueue(() => this.updatePublicNodes().then(resolve, reject))
      })
    }
  }

  /**
   * Removes event listeners
   */
  public stop() {
    if (!this._isStarted) {
      return
    }

    if (this.enabled) {
      if (this.options.publicNodes != undefined && this._onNewRelay != undefined && this._onRemoveRelay != undefined) {
        this.options.publicNodes.removeListener('addPublicNode', this._onNewRelay)

        this.options.publicNodes.removeListener('removePublicNode', this._onRemoveRelay)
      }

      this.stopReconnectAttempts?.()
      this.stopDHTRenewal?.()
    }

    this._isStarted = false
  }

  public init(components: Components) {
    this.components = components
  }

  public getComponents(): Components {
    if (this.components == null) {
      throw errCode(new Error('components not set'), 'ERR_SERVICE_MISSING')
    }

    return this.components
  }

  /**
   * Iterates through all sets of known entry nodes to find
   * given peer. Once found, apply given function `fn` to entry and
   * return the result of the invocation of `fn`.
   * @param id node to find
   * @param fn function to apply on entry
   * @param throwIfNotFound [default=true] whether to throw if not found
   * @returns
   */
  private someNode<Return>(
    id: PeerId,
    fn: (entry: EntryNodeData | PeerStoreType, index: number, addrsList: (EntryNodeData | PeerStoreType)[]) => Return,
    throwIfNotFound: boolean = true
  ): Return | undefined {
    for (const nodeList of [this.uncheckedEntryNodes, this.availableEntryNodes, this.offlineEntryNodes]) {
      for (const [index, node] of nodeList.entries()) {
        if (node.id.equals(id)) {
          return fn(node, index, nodeList)
        }
      }
    }

    if (throwIfNotFound) {
      throw Error(`No entry found for ${id.toString()}`)
    }
  }

  /**
   * Used to track once a connection to a selected entry node got closed.
   */
  private trackEntryNodeConnections(): void {
    const usedRelays = new Set(this.getUsedRelayPeerIds().map((p: PeerId) => p.toString()))
<<<<<<< HEAD

    if (this.disconnectListener != undefined) {
      this.getComponents().getConnectionManager().removeEventListener('peer:disconnect', this.disconnectListener)
    }
    this.disconnectListener = (event: CustomEvent<Connection>) => {
      const remotePeer = event.detail.remotePeer

      if (usedRelays.has(remotePeer.toString())) {
        log(`Disconnected from entry node ${remotePeer.toString()}, trying to reconnect ...`)
        this.addToUpdateQueue(() => this.reconnectToEntryNode(remotePeer))
      }
    }

=======

    if (this.disconnectListener != undefined) {
      this.getComponents().getConnectionManager().removeEventListener('peer:disconnect', this.disconnectListener)
    }
    this.disconnectListener = (event: CustomEvent<Connection>) => {
      const remotePeer = event.detail.remotePeer

      if (usedRelays.has(remotePeer.toString())) {
        log(`Disconnected from entry node ${remotePeer.toString()}, trying to reconnect ...`)
        this.addToUpdateQueue(() => this.reconnectToEntryNode(remotePeer))
      }
    }

>>>>>>> bb9bb196
    this.getComponents().getConnectionManager().addEventListener('peer:disconnect', this.disconnectListener)
  }

  private async reconnectToEntryNode(peer: PeerId) {
    const addrToContact = (
      this.someNode(peer, (addrs: EntryNodeData | PeerStoreType) => addrs.multiaddrs) as Multiaddr[]
    ).map<[id: PeerId, ma: Multiaddr]>((entry) => [peer, entry])

    let attempt = 0

    try {
      await retryWithBackoffThenThrow(
        async () => {
          attempt++
          const results = await nAtATime(this.connectToRelay, addrToContact, this.maxParallelDials)

          log(
            printGroupedConnectionResults(
              groupConnectionResults(addrToContact, results),
              `Connection result to entry nodes at entry node disconnect`
            )
          )

          if (
            results.every(
              (result: ConnectionResult | Error | undefined) =>
                result == undefined || result instanceof Error || result.entry.latency < 0
            )
          ) {
            // Throw error to signal `retryWithBackoff` that dial attempt
            // was not successful
            log(`Reconnect attempt ${attempt} to entry node ${peer.toString()} was not successful`)
            throw Error(KNOWN_DISCONNECT_ERROR)
          }

          log(`Reconnect attempt ${attempt} to entry node ${peer.toString()} was successful`)
        },
        {
          minDelay: this.options.entryNodeReconnectBaseTimeout ?? DEFAULT_ENTRY_NODE_RECONNECT_BASE_TIMEOUT,
          maxDelay: 10 * (this.options.entryNodeReconnectBaseTimeout ?? DEFAULT_ENTRY_NODE_RECONNECT_BASE_TIMEOUT),
          delayMultiple: this.options.entryNodeReconnectBackoff ?? DEFAULT_ENTRY_NODE_RECONNECT_BACKOFF
        }
      )
    } catch (err: any) {
      log(`Gave up reconnecting to ${peer.toString()}`)

      if (err.message !== KNOWN_DISCONNECT_ERROR) {
        // Forward unexpected errors
        throw err
      } else {
        // Peer is offline, rebuild list if below threshold
        if (this.usedRelays.length - 1 < this.minRelaysPerNode) {
          log(
            `Number of connected entry nodes (${this.usedRelays.length}) has fallen below threshold of ${this.minRelaysPerNode}, rebuilding list of entry nodes`
          )
          await this.updatePublicNodes()
        } else {
          this.updateUsedRelays([[peer.toString(), [undefined]]])
          this.trackEntryNodeConnections()
          // Publish a new DHT entry
          this.emit(RELAY_CHANGED_EVENT)
        }
      }
    }
  }

  private async renewDHTEntries() {
    const work: Parameters<EntryNodes['connectToRelay']>[] = []
    log(`Renewing DHT entry for selected entry nodes`)

    for (const relay of this.getUsedRelayPeerIds()) {
      const relayEntry = this.someNode(relay, (addrs: PeerStoreType) => addrs.multiaddrs)

      if (relayEntry == undefined) {
        log(`Relay ${relay.toString()} has been removed from list of available entry nodes. Not renewing this entry`)
        // this.updateUsedRelays([[relay.toString(), [undefined]]])
        continue
      }

      const addrsToContact = this.someNode(relay, (addrs) => addrs.multiaddrs, true) as Multiaddr[]

      for (const ma of addrsToContact) {
        work.push([relay, ma])
      }
    }

    const results = groupConnectionResults(work, await nAtATime(this.connectToRelay, work, this.maxParallelDials))

    log(printGroupedConnectionResults(results, `Connection results to entry nodes at DHT renewal:`))

    this.updateUsedRelays(results)

    if (this.usedRelays.length < this.minRelaysPerNode) {
      log(
        `Renewing DHT entry has shown that number of connected entry nodes has fallen below threshold of ${this.minRelaysPerNode} nodes, reconnecting to entry nodes`
      )
      // full rebuild
      await this.updatePublicNodes()
    }
  }

  /**
   * Start the interval in which the entry in the DHT gets renewed.
   */
  private startDHTRenewInterval() {
    this.stopDHTRenewal = retimer(
      () => {
        const entriesRenewed = defer<void>()
        this.addToUpdateQueue(async () => {
          await this.renewDHTEntries()
          entriesRenewed.resolve()
        })
        // Don't do a renew before the previous attempt
        // has finished
        return entriesRenewed.promise
      },
      () => this.dhtRenewalInterval
    )
  }

  private startReconnectAttemptInterval() {
    let allowed = false
    let initialDelay = durations.minutes(1)
    this.stopReconnectAttempts = retimer(
      async () => {
        if (
          !allowed &&
          this.options.isAllowedToAccessNetwork != undefined &&
          !(await this.options.isAllowedToAccessNetwork(this.getComponents().getPeerId()))
        ) {
          log(
            `Node has not been registered and thus not allowed to access network. Skip trying to connect to entry nodes`
          )
          return
        } else {
          allowed = true
        }

        const reconnectAttemptFinished = defer<void>()
        this.addToUpdateQueue(async () => {
          await this.updatePublicNodes()
          reconnectAttemptFinished.resolve()
        })
        // Don't issue another attempt before previous
        // one has finished
        await reconnectAttemptFinished.promise
      },
      () => {
        if (!allowed) {
          return durations.seconds(30)
        }

        return (initialDelay *= 1.5)
      }
    )
  }
  /**
   * @returns a list of entry nodes that are currently used (as relay circuit addresses with us)
   */
  public getUsedRelayAddresses() {
    return this.usedRelays.map((ur: UsedRelay) => ur.ourCircuitAddress)
  }

  /**
   * Convenience method to retrieved used relay peer IDs.
   * @returns a list of peer IDs of used relays.
   */
  public getUsedRelayPeerIds() {
    return this.getUsedRelayAddresses().map(relayFromRelayAddress)
  }

  /**
   * @returns a list of entry nodes that are considered to be online
   */
  public getAvailabeEntryNodes() {
    return this.availableEntryNodes
  }

  /**
   * @returns a list of entry nodes that will be checked once the
   * list of entry nodes is built or rebuilt next time
   */
  public getUncheckedEntryNodes() {
    return this.uncheckedEntryNodes
  }

  /**
   * Called once there is a new relay opportunity known
   * @param peer PeerInfo of node that is added as a relay opportunity
   */
  protected async onNewRelay(peer: PeerStoreType): Promise<void> {
    if (peer.id.equals(this.getComponents().getPeerId())) {
      // Cannot use self as entry node
      return
    }

    if (peer.multiaddrs == undefined || peer.multiaddrs.length == 0) {
      log(`Received entry node ${peer.id.toString()} without any multiaddr, ignoring`)
      // Nothing to do
      return
    }

    let receivedNewAddrs = false

    let knownPeer = false

    this.someNode(
      peer.id,
      (entry: PeerStoreType | EntryNodeData) => {
        knownPeer = true

        log(
          `Received new address${peer.multiaddrs.length == 1 ? '' : 'es'} ${peer.multiaddrs
            .map((ma) => ma.decapsulateCode(CODE_P2P).toString())
            .join(', ')} for ${peer.id.toString()}`
        )

        // Check if we received any *new* address(es)
        const alreadyKnownAddrs = new Set(
          entry.multiaddrs.map((ma: Multiaddr) => ma.decapsulateCode(CODE_P2P).toString())
        )
        for (const ma of peer.multiaddrs) {
          if (!isUsableRelay(ma)) {
            continue
          }
          if (!alreadyKnownAddrs.has(ma.decapsulateCode(CODE_P2P).toString())) {
            entry.multiaddrs.push(ma.decapsulateCode(CODE_P2P).encapsulate(`/p2p/${peer.id.toString()}`))
            receivedNewAddrs = true
            break
          }
        }
      },
      false
    )

    if (!knownPeer) {
      this.uncheckedEntryNodes.push({
        id: peer.id,
        multiaddrs: peer.multiaddrs.filter(isUsableRelay)
      })
      receivedNewAddrs = true
    }

    // Stop adding and checking relay nodes if we already have enough.
    // Once a relay goes offline, the node will try to replace the offline relay.
    if (receivedNewAddrs && this.usedRelays.length < this.maxRelaysPerNode) {
      log(
        `Number of connected relay nodes (${this.usedRelays.length} nodes) below threshold of ${this.minRelaysPerNode}, using new addresses to rebuild list`
      )
      // Rebuild list of relay nodes later
      await this.updatePublicNodes()
    }
  }

  /**
   * Called once a node is considered to be offline
   * @param peer PeerId of node that is considered to be offline now
   */
  protected async onRemoveRelay(peer: PeerId) {
    for (const [index, publicNode] of this.availableEntryNodes.entries()) {
      if (publicNode.id.equals(peer)) {
        // Remove node without changing order
        this.availableEntryNodes.splice(index, 1)
        this.offlineEntryNodes.push(publicNode)

        // Assuming that node does not appear more than once
        break
      }
    }

    let inUse = false
    for (const relayPeer of this.getUsedRelayPeerIds()) {
      // remove second part of relay address to get relay peerId
      if (relayPeer.equals(peer)) {
        inUse = true
        break
      }
    }

    // Only rebuild list of relay nodes if node is *in use*
    if (inUse) {
      if (this.usedRelays.length - 1 < this.minRelaysPerNode) {
        log(
          `Peer ${peer.toString()} appeared to be offline. Number of connected relay nodes (${
            this.usedRelays.length
          }) below threshold of ${this.minRelaysPerNode}, rebuilding list`
        )
        // full rebuild because below threshold
        await this.updatePublicNodes()
      } else {
        this.updateUsedRelays([[peer.toString(), [undefined]]])
        this.trackEntryNodeConnections()
        this.emit(RELAY_CHANGED_EVENT)
      }
    }
  }

  /**
   * Returns arguments to call `connectToRelay`
   *
   * 1. unchecked nodes <- recently learned
   * 2. available nodes <- have been online once
   * 3. offline nodes <- have been marked offline but could be back
   *
   * @returns array of arguments to probe nodes
   */
  private async getAddrsToContact(): Promise<Parameters<EntryNodes['connectToRelay']>[]> {
    const args: Parameters<EntryNodes['connectToRelay']>[] = []

    for (const nodeList of [this.uncheckedEntryNodes, this.availableEntryNodes, this.offlineEntryNodes]) {
      for (const node of nodeList) {
        // In case the addrs are not known to libp2p
        await this.getComponents().getPeerStore().addressBook.add(node.id, node.multiaddrs)
        for (const ma of node.multiaddrs) {
          args.push([node.id, ma])
        }
      }
    }

    return args
  }

  /**
   * Rebuild the *entire* list of used entry nodes, assuming
   * that given connect results refer to current availability
   * of entry nodes.
   * @param groupedResults results from concurrent connect attempt
   */
  private rebuildUsedRelays(groupedResults: Iterable<Grouped>) {
    this.usedRelays = []

    // Assuming groupedResults is sorted
    for (const [_id, results] of groupedResults) {
      if (results[0] == undefined || results[0] instanceof Error) {
        break
      }

      if (results[0].entry.latency < 0) {
        for (const result of results) {
          if (result == undefined || result instanceof Error) {
            break
          }
          // Includes a catch-all block and swallows, but
          // logs all exceptions
          attemptClose((result as ConnectionResult).conn, error)
        }

        // Don't add entry node
        break
      }

      this.usedRelays.push({
        // @TODO take the address that really got used
        relayDirectAddress: (results[0] as ConnectionResult).entry.multiaddrs[0],
        ourCircuitAddress: createCircuitAddress((results[0] as ConnectionResult).entry.id)
      })
    }
  }

  /**
   * Updates specific entries of the list of used entry nodes
   * @param groupedResults results from concurrent connect attempt
   */
  private updateUsedRelays(groupedResults: Iterable<Grouped>) {
    for (const [id, results] of groupedResults) {
      if (results[0] == undefined || results[0] instanceof Error || results[0].entry.latency < 0) {
        // Mark offline
        this.someNode(
          peerIdFromString(id),
          (_addrs: EntryNodeData | PeerStoreType, index: number, nodeList: (EntryNodeData | PeerStoreType)[]) => {
            this.offlineEntryNodes.push(nodeList.splice(index, 1)[0])
          }
        )

        for (const [index, relay] of this.usedRelays.entries()) {
          if (relayFromRelayAddress(relay.ourCircuitAddress)) {
            this.usedRelays.splice(index, 1)
            break
          }
        }

        // results are sorted, so there is no better result
        break
      }
    }
  }

  /**
   * Updates knowledge about offline, available and unchecked entry nodes
   * @param groupedResults results from concurrent connect attempt
   */
  protected updateRecords(groupedResults: Iterable<Grouped>) {
    // @TODO replace this by a more efficient data structure
    const availableOnes = new Set<string>(
      function* (this: EntryNodes) {
        for (const nodeData of this.availableEntryNodes) {
          yield nodeData.id.toString()
        }
      }.call(this)
    )
    const uncheckedOnes = new Set<string>(
      function* (this: EntryNodes) {
        for (const nodeData of this.uncheckedEntryNodes) {
          yield nodeData.id.toString()
        }
      }.call(this)
    )
    const offlineOnes = new Set<string>(
      function* (this: EntryNodes) {
        for (const nodeData of this.offlineEntryNodes) {
          yield nodeData.id.toString()
        }
      }.call(this)
    )

    for (const [id, results] of groupedResults) {
      if (results.every((result) => result == undefined)) {
        // Nothing to do because no additional good or bad knowledge
        continue
      }

      if (results.every((result) => result instanceof Error || (result != undefined && result.entry.latency < 0))) {
        if (availableOnes.has(id)) {
          for (const [i, available] of this.availableEntryNodes.entries()) {
            if (available.id.toString() === id) {
              // move from available to offline
              this.offlineEntryNodes.push(this.availableEntryNodes.splice(i, 1)[0])
              break
            }
          }
        } else if (uncheckedOnes.has(id)) {
          for (const [i, unchecked] of this.uncheckedEntryNodes.entries()) {
            if (unchecked.id.toString() === id) {
              // move from unchecked to offline
              this.offlineEntryNodes.push(this.uncheckedEntryNodes.splice(i, 1)[0])
              break
            }
          }
        }

        // none of the results if usable, so move forward
        continue
      }

      // At least one of the results has been non-negative, now get the lowest one
      let lowestPositiveLatency = (results[0] as ConnectionResult).entry.latency

      if (offlineOnes.has(id)) {
        for (const [i, offline] of this.offlineEntryNodes.entries()) {
          if (offline.id.toString() === id) {
            // move from offlne to available
            this.availableEntryNodes.push({
              ...this.offlineEntryNodes.splice(i, 1)[0],
              latency: lowestPositiveLatency
            })
            break
          }
        }
      } else if (uncheckedOnes.has(id)) {
        for (const [i, unchecked] of this.uncheckedEntryNodes.entries()) {
          if (unchecked.id.toString() === id) {
            // move from unchecked to available
            this.availableEntryNodes.push({
              ...this.uncheckedEntryNodes.splice(i, 1)[0],
              latency: lowestPositiveLatency
            })
            break
          }
        }
      }
    }

    // sorts in-place
    this.availableEntryNodes.sort(latencyCompare)
  }

  /**
   * Updates the list of exposed entry nodes.
   * Called at startup and once an entry node is considered offline.
   */
  async updatePublicNodes(): Promise<void> {
    log(`Updating list of used relay nodes ...`)

    const addrsToContact = await this.getAddrsToContact()

    const start = Date.now()
    const results = groupConnectionResults(
      addrsToContact,
      await nAtATime(
        this.connectToRelay,
        addrsToContact,
        this.maxParallelDials,
        (results: (Awaited<ReturnType<EntryNodes['connectToRelay']>> | Error | undefined)[]) => {
          let availableNodes = 0

          // @TODO this assumes that there is only address per entry node that leads
          //       to a usable connection. In some networks, this might not be true.
          for (const result of results) {
            if (result != undefined && !(result instanceof Error) && result.entry.latency >= 0) {
              availableNodes++
              if (availableNodes >= this.maxRelaysPerNode) {
                return true
              }
            }
          }

          return false
        }
      )
    )

    log(printGroupedConnectionResults(results, `Connection results after contacting entry nodes`))

    this.updateRecords(results)

    log(
      `Probing ${results.filter((result) => result != undefined).length} potential entry node addresses took ${
        Date.now() - start
      } ms.`
    )

    const previouslyUsedRelays = new Set<string>(this.getUsedRelayPeerIds().map((p: PeerId) => p.toString()))

    this.rebuildUsedRelays(results)

    let isDifferent = false

    if (this.usedRelays.length != previouslyUsedRelays.size) {
      isDifferent = true
    } else {
      for (const previouslyUsedRelay of this.getUsedRelayPeerIds()) {
        if (!previouslyUsedRelays.has(previouslyUsedRelay.toString())) {
          isDifferent = true
          break
        }
      }
    }

    // If we haven't been able to find an entry node to which we can connect,
    // start an interval to try again until we find some entry nodes to
    // which we can successfully connect to.
    if (this.stopReconnectAttempts == undefined && (this.usedRelays == undefined || this.usedRelays.length == 0)) {
      this.startReconnectAttemptInterval()
    }

    // Once we got at least one entry node, stop the interval
    if (this.usedRelays != undefined && this.usedRelays.length > 0) {
      this.stopReconnectAttempts?.()
    }

    // Only emit events and debug log if something has changed.
    // This reduces debug log noise.
    if (isDifferent) {
      log(printListOfUsedRelays(this.usedRelays, `Updated list of entry nodes:`))

      this.trackEntryNodeConnections()
      this.emit(RELAY_CHANGED_EVENT)
    }
  }

  /**
<<<<<<< HEAD
   * Establishes a brand-new connection to the given peer using the given
   * address.
   * @param destination peer to connect to
   * @param destinationAddress address to use for connect attempt
   * @param timeout when to timeout
   * @returns either a connection result or nothing, if there was an error
   */
  private async establishNewConnection(
    destination: PeerId,
    destinationAddress: Multiaddr,
    timeout: number
  ): Promise<ConnResult | void> {
    const abort = new AbortController()
    let done = false

    // Abort (direct) connection attempt once timeout is due
    setTimeout(() => {
      if (!done) {
        abort.abort()
      }
    }, timeout).unref()

    let conn: Connection | undefined
    try {
      conn = await this.dialDirectly(destinationAddress, {
        signal: abort.signal,
        // libp2p interface type clash
        upgrader: this.getComponents().getUpgrader() as any
      })
    } catch (err: any) {
      error(`error while contacting entry node ${destination.toString()}.`, err?.message)
      attemptClose(conn, error)
      return
    }

    // Prevent timeout from doing anything
    done = true

    if (conn == undefined) {
      return
    }

    const protocols = CAN_RELAY_PROTOCOLS(this.options.environment, this.options.supportedEnvironments)

    let stream: ProtocolStream | undefined
    try {
      stream = await conn.newStream(protocols)
    } catch (err) {
      await attemptClose(conn, error)
      log(`Cannot use entry node ${destination.toString()} because protocol selection failed`)
      return
    }

    if (conn != undefined && stream != undefined) {
      return {
        conn,
        ...stream
      }
    }
  }

  /**
=======
>>>>>>> bb9bb196
   * Attempts to connect to a relay node
   * @param id peerId of the node to dial
   * @param relay multiaddr to perform the dial
   * @returns a PeerStoreEntry containing the measured latency
   */
<<<<<<< HEAD
  private async connectToRelay(
    id: PeerId,
    relay: Multiaddr,
    timeout: number
  ): Promise<{ entry: EntryNodeData; conn?: Connection }> {
    const start = Date.now()

    const protocolsCanRelay = CAN_RELAY_PROTOCOLS(this.options.environment, this.options.supportedEnvironments)
    let conn = await tryExistingConnections(this.getComponents(), id, protocolsCanRelay)

    if (conn == null) {
      conn = await this.establishNewConnection(id, relay, timeout)
    }
=======
  private async connectToRelay(id: PeerId, relay: Multiaddr): Promise<{ entry: EntryNodeData; conn?: Connection }> {
    const result = await dial(
      this.getComponents(),
      id,
      CAN_RELAY_PROTOCOLS(this.options.environment, this.options.supportedEnvironments),
      false,
      true
    )
>>>>>>> bb9bb196

    if (result.status != DialStatus.SUCCESS) {
      // Dial error
      return {
        entry: {
          id,
          multiaddrs: [relay],
          latency: -1
        }
      }
    }

<<<<<<< HEAD
    // Only reads from socket once but keeps socket open
    // to eventually use it to exchange signalling information
    const shaker = handshake(conn.stream)
=======
    const start = Date.now()

    // Only reads from socket once but keeps socket open
    // to eventually use it to exchange signalling information
    const shaker = handshake(result.resp.stream)
>>>>>>> bb9bb196

    let chunk: StreamType | undefined
    try {
      chunk = await shaker.read()
    } catch (err) {
      error(err)
      return {
        entry: {
          id,
          multiaddrs: [relay],
          latency: -1
        }
      }
    }

    if (chunk == undefined || !u8aEquals(chunk.subarray(), OK)) {
      return {
        entry: {
          id,
          multiaddrs: [relay],
          latency: -1
        }
      }
    }

    return {
      entry: {
        id,
        multiaddrs: [relay],
        latency: Date.now() - start
      }
    }
  }
}<|MERGE_RESOLUTION|>--- conflicted
+++ resolved
@@ -1,20 +1,11 @@
 import type { HoprConnectOptions, PeerStoreType, StreamType } from '../types.js'
-<<<<<<< HEAD
-import type { Connection, ProtocolStream } from '@libp2p/interface-connection'
-=======
 import type { Connection } from '@libp2p/interface-connection'
->>>>>>> bb9bb196
 import type { PeerId } from '@libp2p/interface-peer-id'
 import type { Initializable, Components } from '@libp2p/interfaces/components'
 import type { Startable } from '@libp2p/interfaces/startable'
 import { Multiaddr } from '@multiformats/multiaddr'
 import { peerIdFromString } from '@libp2p/peer-id'
 import { handshake } from 'it-handshake'
-<<<<<<< HEAD
-
-import type { HoprConnect } from '../index.js'
-=======
->>>>>>> bb9bb196
 
 import errCode from 'err-code'
 import { EventEmitter } from 'events'
@@ -289,10 +280,6 @@
 
   private _onNewRelay: ((peer: PeerStoreType) => void) | undefined
   private _onRemoveRelay: ((peer: PeerId) => void) | undefined
-<<<<<<< HEAD
-  private _connectToRelay: EntryNodes['connectToRelay'] | undefined
-=======
->>>>>>> bb9bb196
 
   private disconnectListener: ((conn: CustomEvent<Connection>) => void) | undefined
 
@@ -361,23 +348,6 @@
    * Attaches listeners that handle addition and removal of
    * entry nodes
    */
-<<<<<<< HEAD
-  public start() {
-    this._connectToRelay = this.connectToRelay.bind(this)
-
-    if (this.options.publicNodes != undefined) {
-      this._onNewRelay = (peer: PeerStoreType) => {
-        this.addToUpdateQueue(async () => {
-          log(`peer online`, peer.id.toString())
-          await this.onNewRelay(peer)
-        })
-      }
-      this._onRemoveRelay = (peer: PeerId) => {
-        this.addToUpdateQueue(async () => {
-          log(`peer offline`, peer.toString())
-          await this.onRemoveRelay(peer)
-        })
-=======
   public async afterStart() {
     if (this.enabled) {
       if (this.options.publicNodes != undefined) {
@@ -396,7 +366,6 @@
 
         this.options.publicNodes.on('addPublicNode', this._onNewRelay)
         this.options.publicNodes.on('removePublicNode', this._onRemoveRelay)
->>>>>>> bb9bb196
       }
 
       this.startDHTRenewInterval()
@@ -473,7 +442,6 @@
    */
   private trackEntryNodeConnections(): void {
     const usedRelays = new Set(this.getUsedRelayPeerIds().map((p: PeerId) => p.toString()))
-<<<<<<< HEAD
 
     if (this.disconnectListener != undefined) {
       this.getComponents().getConnectionManager().removeEventListener('peer:disconnect', this.disconnectListener)
@@ -487,21 +455,6 @@
       }
     }
 
-=======
-
-    if (this.disconnectListener != undefined) {
-      this.getComponents().getConnectionManager().removeEventListener('peer:disconnect', this.disconnectListener)
-    }
-    this.disconnectListener = (event: CustomEvent<Connection>) => {
-      const remotePeer = event.detail.remotePeer
-
-      if (usedRelays.has(remotePeer.toString())) {
-        log(`Disconnected from entry node ${remotePeer.toString()}, trying to reconnect ...`)
-        this.addToUpdateQueue(() => this.reconnectToEntryNode(remotePeer))
-      }
-    }
-
->>>>>>> bb9bb196
     this.getComponents().getConnectionManager().addEventListener('peer:disconnect', this.disconnectListener)
   }
 
@@ -1063,91 +1016,11 @@
   }
 
   /**
-<<<<<<< HEAD
-   * Establishes a brand-new connection to the given peer using the given
-   * address.
-   * @param destination peer to connect to
-   * @param destinationAddress address to use for connect attempt
-   * @param timeout when to timeout
-   * @returns either a connection result or nothing, if there was an error
-   */
-  private async establishNewConnection(
-    destination: PeerId,
-    destinationAddress: Multiaddr,
-    timeout: number
-  ): Promise<ConnResult | void> {
-    const abort = new AbortController()
-    let done = false
-
-    // Abort (direct) connection attempt once timeout is due
-    setTimeout(() => {
-      if (!done) {
-        abort.abort()
-      }
-    }, timeout).unref()
-
-    let conn: Connection | undefined
-    try {
-      conn = await this.dialDirectly(destinationAddress, {
-        signal: abort.signal,
-        // libp2p interface type clash
-        upgrader: this.getComponents().getUpgrader() as any
-      })
-    } catch (err: any) {
-      error(`error while contacting entry node ${destination.toString()}.`, err?.message)
-      attemptClose(conn, error)
-      return
-    }
-
-    // Prevent timeout from doing anything
-    done = true
-
-    if (conn == undefined) {
-      return
-    }
-
-    const protocols = CAN_RELAY_PROTOCOLS(this.options.environment, this.options.supportedEnvironments)
-
-    let stream: ProtocolStream | undefined
-    try {
-      stream = await conn.newStream(protocols)
-    } catch (err) {
-      await attemptClose(conn, error)
-      log(`Cannot use entry node ${destination.toString()} because protocol selection failed`)
-      return
-    }
-
-    if (conn != undefined && stream != undefined) {
-      return {
-        conn,
-        ...stream
-      }
-    }
-  }
-
-  /**
-=======
->>>>>>> bb9bb196
    * Attempts to connect to a relay node
    * @param id peerId of the node to dial
    * @param relay multiaddr to perform the dial
    * @returns a PeerStoreEntry containing the measured latency
    */
-<<<<<<< HEAD
-  private async connectToRelay(
-    id: PeerId,
-    relay: Multiaddr,
-    timeout: number
-  ): Promise<{ entry: EntryNodeData; conn?: Connection }> {
-    const start = Date.now()
-
-    const protocolsCanRelay = CAN_RELAY_PROTOCOLS(this.options.environment, this.options.supportedEnvironments)
-    let conn = await tryExistingConnections(this.getComponents(), id, protocolsCanRelay)
-
-    if (conn == null) {
-      conn = await this.establishNewConnection(id, relay, timeout)
-    }
-=======
   private async connectToRelay(id: PeerId, relay: Multiaddr): Promise<{ entry: EntryNodeData; conn?: Connection }> {
     const result = await dial(
       this.getComponents(),
@@ -1156,7 +1029,6 @@
       false,
       true
     )
->>>>>>> bb9bb196
 
     if (result.status != DialStatus.SUCCESS) {
       // Dial error
@@ -1169,17 +1041,11 @@
       }
     }
 
-<<<<<<< HEAD
-    // Only reads from socket once but keeps socket open
-    // to eventually use it to exchange signalling information
-    const shaker = handshake(conn.stream)
-=======
     const start = Date.now()
 
     // Only reads from socket once but keeps socket open
     // to eventually use it to exchange signalling information
     const shaker = handshake(result.resp.stream)
->>>>>>> bb9bb196
 
     let chunk: StreamType | undefined
     try {
