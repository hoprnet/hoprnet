--- conflicted
+++ resolved
@@ -31,13 +31,9 @@
   retimer,
   u8aEquals,
   tryExistingConnections,
-<<<<<<< HEAD
-  retryWithBackoff,
+  retryWithBackoffThenThrow,
   durations,
   defer
-=======
-  retryWithBackoffThenThrow
->>>>>>> c9280b24
 } from '@hoprnet/hopr-utils'
 import { attemptClose, relayFromRelayAddress } from '../utils/index.js'
 
@@ -436,9 +432,8 @@
 
     let attempt = 0
 
-<<<<<<< HEAD
     try {
-      await retryWithBackoff(
+      await retryWithBackoffThenThrow(
         async () => {
           attempt++
           const results = await nAtATime(
@@ -451,16 +446,6 @@
             printGroupedConnectionResults(
               groupConnectionResults(addrToContact, results),
               `Connection result to entry nodes at entry node disconnect`
-=======
-        retryWithBackoffThenThrow(
-          async () => {
-            attempt++
-            const result = await this.connectToRelay(peer, usedRelay.relayDirectAddress, ENTRY_NODE_CONTACT_TIMEOUT)
-            log(
-              `Reconnect attempt ${attempt} to entry node ${peer.toString()} was ${
-                result.entry.latency >= 0 ? 'successful' : 'not successful'
-              }`
->>>>>>> c9280b24
             )
           )
 
@@ -1010,12 +995,8 @@
       })
     } catch (err: any) {
       error(`error while contacting entry node ${destination.toString()}.`, err?.message)
-<<<<<<< HEAD
       attemptClose(conn, error)
       return
-=======
-      await attemptClose(conn, error)
->>>>>>> c9280b24
     }
 
     // Prevent timeout from doing anything
