import type { HoprConnectOptions, PeerStoreType, StreamType } from '../types.js'
import type { Connection } from '@libp2p/interface-connection'
import type { PeerId } from '@libp2p/interface-peer-id'
import type { Initializable, Components } from '@libp2p/interfaces/components'
import type { Startable } from '@libp2p/interfaces/startable'
import { Multiaddr } from '@multiformats/multiaddr'
import { peerIdFromString } from '@libp2p/peer-id'
import { handshake } from 'it-handshake'

import errCode from 'err-code'
import { EventEmitter } from 'events'
import Debug from 'debug'

import {
  CODE_IP4,
  CODE_IP6,
  CODE_TCP,
  CODE_UDP,
  MAX_RELAYS_PER_NODE,
  MIN_RELAYS_PER_NODE,
  CAN_RELAY_PROTOCOLS,
  OK,
  DEFAULT_DHT_ENTRY_RENEWAL,
  CODE_P2P
} from '../constants.js'

import {
  dial,
  createCircuitAddress,
  nAtATime,
  oneAtATime,
  retimer,
  u8aEquals,
  retryWithBackoffThenThrow,
  durations,
  defer,
  DialStatus
} from '@hoprnet/hopr-utils'
import { attemptClose, relayFromRelayAddress } from '../utils/index.js'

const DEBUG_PREFIX = 'hopr-connect:entry'
const log = Debug(DEBUG_PREFIX)
const error = Debug(DEBUG_PREFIX.concat(':error'))

const ENTRY_NODE_CONTACT_TIMEOUT = 5e3
const ENTRY_NODES_MAX_PARALLEL_DIALS = 14

const DEFAULT_ENTRY_NODE_RECONNECT_BASE_TIMEOUT = 10e3
const DEFAULT_ENTRY_NODE_RECONNECT_BACKOFF = 2

const KNOWN_DISCONNECT_ERROR = `Not successful`

type EntryNodeData = PeerStoreType & {
  latency: number
}

type ConnectionResult = {
  entry: EntryNodeData
  conn?: Connection
}

type Grouped = [id: string, results: (ConnectionResult | Error | undefined)[]]

/**
 * Compare function to sort EntryNodeData ascending in latency
 */
function latencyCompare(a: EntryNodeData, b: EntryNodeData) {
  return a.latency - b.latency
}

enum ResultClass {
  AVAILABLE = 0,
  TIMEOUT = 1,
  ERROR = 2,
  UNCHECKED = 3
}

function connectionResultToNumber(res: ConnectionResult | undefined | Error): ResultClass {
  if (res == undefined) {
    return ResultClass.UNCHECKED
  }

  if (res instanceof Error) {
    return ResultClass.ERROR
  }

  if (res.entry.latency < 0) {
    return ResultClass.TIMEOUT
  }

  return ResultClass.AVAILABLE
}

/**
 * Compare function to sort results, such that:
 *
 * positive latencies, sorted ascending in latency
 * negative latencies (timeout)
 * Error (something went wrong)
 * undefined (break condition reached, no result)
 */
function compareConnectionResults(a: ConnectionResult | undefined | Error, b: ConnectionResult | undefined | Error) {
  const first = connectionResultToNumber(a)
  const second = connectionResultToNumber(b)

  switch (first) {
    case ResultClass.UNCHECKED:
    case ResultClass.ERROR:
    case ResultClass.TIMEOUT:
      return first - second
    case ResultClass.AVAILABLE:
      switch (second) {
        case ResultClass.UNCHECKED:
        case ResultClass.ERROR:
        case ResultClass.TIMEOUT:
          return first - second
        case ResultClass.AVAILABLE:
          return (a as ConnectionResult).entry.latency - (b as ConnectionResult).entry.latency
        default:
          throw Error(`Invalid result class. Got ${second}`)
      }
    default:
      throw Error(`Invalid result class. Got ${first}`)
  }
}

/**
 * Check if given Multiaddr can be used as an entry node
 * @param ma addr to check
 * @returns true if given Multiaddr can be used as entry node
 */
function isUsableRelay(ma: Multiaddr): boolean {
  const tuples = ma.tuples() as [code: number, addr: Uint8Array][]

  return (
    tuples[0].length >= 2 && [CODE_IP4, CODE_IP6].includes(tuples[0][0]) && [CODE_UDP, CODE_TCP].includes(tuples[1][0])
  )
}

/**
 * Transform dialed addrs + corresponding connection results to more
 * usable data structure.
 * @param args addrs used to connect
 * @param results connection result for each address
 * @returns
 */
function groupConnectionResults(
<<<<<<< HEAD
  args: Parameters<EntryNodes['connectToRelay']>[],
  results: (ConnectionResult | Error | undefined)[]
=======
  args: Iterable<Parameters<EntryNodes['connectToRelay']>>,
  results: Iterable<ConnectionResult | Error | undefined>
>>>>>>> 24723037
): Grouped[] {
  const grouped: { [index: string]: (ConnectionResult | Error | undefined)[] } = {}

  const argIterator = args[Symbol.iterator]()
  const resultsIterator = results[Symbol.iterator]()

  let arg = argIterator.next()
  let result = resultsIterator.next()

  while (!arg.done && !result.done) {
    const address = arg.value[0].toString()

    if (grouped[address] == undefined) {
      grouped[address] = [result.value]
    } else {
      grouped[address].push(result.value)
    }

    arg = argIterator.next()
    result = resultsIterator.next()
  }

  // Sort each list of results and sort the entire list of lists after lowest latency of the first result
  const sorted: Grouped[] = Object.entries(grouped)
    .map<Grouped>((value) => [value[0], value[1].sort(compareConnectionResults)])
    .sort((a: Grouped, b: Grouped) => compareConnectionResults(a[1][0], b[1][0]))

  return sorted
}

/**
 * Renders connection results to a string
 *
 * @param grouped grouped and sorted connection results
 * @param prefix string to print before listing the results
 * @returns string to log
 */
function printGroupedConnectionResults(grouped: Iterable<Grouped>, prefix: string = ''): string {
  let out = `${prefix}\n`

  for (const [id, results] of grouped) {
    // First entry is always the best result, so considering only first one
    if (results[0] == undefined) {
      continue
    }

    out += `  - ${id}: ${
      results[0] instanceof Error
        ? 'Error'
        : results[0].entry.latency < 0
        ? 'Timeout'
        : `${results[0].entry.latency} ms\n`
    }`
  }

  // Remove last occurence of `/n`
  return out.substring(0, out.length - 1)
}

/**
 * Renders currently used relays to a string
 *
 * @param relays used relays
 * @param prefix string to print before listing the results
 * @returns
 */
function printListOfUsedRelays(relays: Iterable<UsedRelay>, prefix: string = ''): string {
  let out = `${prefix}\n`

  for (const relay of relays) {
    out += `  - ${relayFromRelayAddress(relay.ourCircuitAddress).toString()}\n`
  }

  // Remove last occurence of `/n`
  return out.substring(0, out.length - 1)
}

type UsedRelay = {
  relayDirectAddress: Multiaddr
  ourCircuitAddress: Multiaddr
}

// Emitted whenever list of relays changed
export const RELAY_CHANGED_EVENT = 'relay:changed'

/**\
 * Manages known entry nodes and provides a list of those
 * that are currently used as relays.
 *
 * ┌───────────────────────┐     ┌─ ┌─────────┐
 * │ usedRelays            ├─────┤  │unchecked│
 * │                       │     │  └─────────┘
 * │<= MAX_RELAYS_PER_NODE │     │
 * │                       │     │  ┌─────────┐
 * │>= MIN_RELAYS_PER_NODE │     │  │available│
 * │                       │     │  └─────────┘
 * └───────────────────────┘     │
 *                               │  ┌─────────┐
 *                               │  │offline  │
 *                               └─ └─────────┘
 */
export class EntryNodes extends EventEmitter implements Initializable, Startable {
  // Nodes with good availability
  protected availableEntryNodes: EntryNodeData[]
  // New nodes with unclear availability
  protected uncheckedEntryNodes: PeerStoreType[]
  // Nodes that have been offline in the past
  protected offlineEntryNodes: PeerStoreType[]

  // Threshold of entry nodes to connect to
  private maxRelaysPerNode: number
  // Lower bound once node will try to rebuild list
  private minRelaysPerNode: number
  // How many calls to do in parallel
  private maxParallelDials: number
  // Timeout once node is considered offline
  private contactTimeout: number
  // The DHT comes with an auto-clean mechanism that evicts old entries.
  // To keep the entry, the node needs to renew it
  private dhtRenewalInterval: number

  private stopDHTRenewal: (() => void) | undefined
  private stopReconnectAttempts: (() => void) | undefined

  protected usedRelays: UsedRelay[]

  private _isStarted: boolean
  private enabled: boolean

  private components: Components | undefined

  private _onNewRelay: ((peer: PeerStoreType) => void) | undefined
  private _onRemoveRelay: ((peer: PeerId) => void) | undefined

  private disconnectListener: ((conn: CustomEvent<Connection>) => void) | undefined

  private addToUpdateQueue: ReturnType<typeof oneAtATime>

  constructor(
    private options: HoprConnectOptions,
    overwrites?: {
      maxRelaysPerNode?: number
      minRelaysPerNode?: number
      maxParallelDials?: number
      contactTimeout?: number
    }
  ) {
    super()

    this.enabled = false

    this.maxRelaysPerNode = overwrites?.maxRelaysPerNode ?? MAX_RELAYS_PER_NODE
    this.minRelaysPerNode = overwrites?.minRelaysPerNode ?? MIN_RELAYS_PER_NODE
    this.contactTimeout = overwrites?.contactTimeout ?? ENTRY_NODE_CONTACT_TIMEOUT
    this.maxParallelDials = overwrites?.maxParallelDials ?? ENTRY_NODES_MAX_PARALLEL_DIALS
    this.dhtRenewalInterval = options.dhtRenewalTimeout ?? DEFAULT_DHT_ENTRY_RENEWAL

    if (this.minRelaysPerNode > this.maxRelaysPerNode) {
      throw Error(`Invalid configuration. minRelaysPerNode must be smaller or equal to maxRelaysPerNode`)
    }

    if (this.contactTimeout >= this.dhtRenewalInterval) {
      throw Error(`Invalid configuration. contactTimeout must be strictly smaller than dhtRenewalTimeout`)
    }

    // FIFO-Queue that manages all connect and reconnect attempts
    this.addToUpdateQueue = oneAtATime()

    this._isStarted = false
    this.availableEntryNodes = []
    this.uncheckedEntryNodes = options.initialNodes ?? []
    this.offlineEntryNodes = []

    this.usedRelays = []

    this.connectToRelay = this.connectToRelay.bind(this)
  }

  /**
<<<<<<< HEAD
   * Enables entry node functionality. Called by listener once
   * it determines that node *does not* have a publicly available
   * address.
=======
   * Enables monitoring of entry nodes. Called by Listener
   * once it is clear that nodes requires relayed connections.
   *
   * If not called, node won't contact any entry nodes or
   * monitor their availability.
>>>>>>> 24723037
   */
  public enable() {
    this.enabled = true
  }

  public isStarted() {
    return this._isStarted
  }

  public start() {
    this._isStarted = true
  }

  /**
   * Attaches listeners that handle addition and removal of
   * entry nodes
   */
  public async afterStart() {
    if (this.enabled) {
      if (this.options.publicNodes != undefined) {
        this._onNewRelay = function (this: EntryNodes, peer: PeerStoreType) {
          this.addToUpdateQueue(async () => {
            log(`peer online`, peer.id.toString())
            await this.onNewRelay(peer)
          })
        }.bind(this)
        this._onRemoveRelay = function (this: EntryNodes, peer: PeerId) {
          this.addToUpdateQueue(async () => {
            log(`peer offline`, peer.toString())
            await this.onRemoveRelay(peer)
          })
        }.bind(this)

        this.options.publicNodes.on('addPublicNode', this._onNewRelay)
        this.options.publicNodes.on('removePublicNode', this._onRemoveRelay)
      }

      this.startDHTRenewInterval()

      await new Promise((resolve, reject) => {
        this.addToUpdateQueue(() => this.updatePublicNodes().then(resolve, reject))
      })
    }
  }

  /**
   * Removes event listeners
   */
  public stop() {
    if (!this._isStarted) {
      return
    }

    if (this.enabled) {
      if (this.options.publicNodes != undefined && this._onNewRelay != undefined && this._onRemoveRelay != undefined) {
        this.options.publicNodes.removeListener('addPublicNode', this._onNewRelay)
<<<<<<< HEAD

        this.options.publicNodes.removeListener('removePublicNode', this._onRemoveRelay)
      }

=======

        this.options.publicNodes.removeListener('removePublicNode', this._onRemoveRelay)
      }

>>>>>>> 24723037
      this.stopReconnectAttempts?.()
      this.stopDHTRenewal?.()
    }

    this._isStarted = false
  }

  public init(components: Components) {
    this.components = components
  }

  public getComponents(): Components {
    if (this.components == null) {
      throw errCode(new Error('components not set'), 'ERR_SERVICE_MISSING')
    }

    return this.components
  }

  /**
   * Iterates through all sets of known entry nodes to find
   * given peer. Once found, apply given function `fn` to entry and
   * return the result of the invocation of `fn`.
   * @param id node to find
   * @param fn function to apply on entry
   * @param throwIfNotFound [default=true] whether to throw if not found
   * @returns
   */
  private someNode<Return>(
    id: PeerId,
    fn: (entry: EntryNodeData | PeerStoreType, index: number, addrsList: (EntryNodeData | PeerStoreType)[]) => Return,
    throwIfNotFound: boolean = true
  ): Return | undefined {
    for (const nodeList of [this.uncheckedEntryNodes, this.availableEntryNodes, this.offlineEntryNodes]) {
      for (const [index, node] of nodeList.entries()) {
        if (node.id.equals(id)) {
          return fn(node, index, nodeList)
        }
      }
    }

    if (throwIfNotFound) {
      throw Error(`No entry found for ${id.toString()}`)
    }
  }

  /**
   * Used to track once a connection to a selected entry node got closed.
   */
  private trackEntryNodeConnections(): void {
    const usedRelays = new Set(this.getUsedRelayPeerIds().map((p: PeerId) => p.toString()))

    if (this.disconnectListener != undefined) {
      this.getComponents().getConnectionManager().removeEventListener('peer:disconnect', this.disconnectListener)
    }
    this.disconnectListener = (event: CustomEvent<Connection>) => {
      const remotePeer = event.detail.remotePeer

      if (usedRelays.has(remotePeer.toString())) {
        log(`Disconnected from entry node ${remotePeer.toString()}, trying to reconnect ...`)
        this.addToUpdateQueue(() => this.reconnectToEntryNode(remotePeer))
      }
    }

    this.getComponents().getConnectionManager().addEventListener('peer:disconnect', this.disconnectListener)
  }

  private async reconnectToEntryNode(peer: PeerId) {
    const addrToContact = (
      this.someNode(peer, (addrs: EntryNodeData | PeerStoreType) => addrs.multiaddrs) as Multiaddr[]
    ).map<[id: PeerId, ma: Multiaddr]>((entry) => [peer, entry])

    let attempt = 0

    try {
      await retryWithBackoffThenThrow(
        async () => {
          attempt++
          const results = await nAtATime(this.connectToRelay, addrToContact, this.maxParallelDials)

          log(
            printGroupedConnectionResults(
              groupConnectionResults(addrToContact, results),
              `Connection result to entry nodes at entry node disconnect`
            )
          )

          if (
            results.every(
              (result: ConnectionResult | Error | undefined) =>
                result == undefined || result instanceof Error || result.entry.latency < 0
            )
          ) {
            // Throw error to signal `retryWithBackoff` that dial attempt
            // was not successful
            log(`Reconnect attempt ${attempt} to entry node ${peer.toString()} was not successful`)
            throw Error(KNOWN_DISCONNECT_ERROR)
          }

          log(`Reconnect attempt ${attempt} to entry node ${peer.toString()} was successful`)
        },
        {
          minDelay: this.options.entryNodeReconnectBaseTimeout ?? DEFAULT_ENTRY_NODE_RECONNECT_BASE_TIMEOUT,
          maxDelay: 10 * (this.options.entryNodeReconnectBaseTimeout ?? DEFAULT_ENTRY_NODE_RECONNECT_BASE_TIMEOUT),
          delayMultiple: this.options.entryNodeReconnectBackoff ?? DEFAULT_ENTRY_NODE_RECONNECT_BACKOFF
        }
      )
    } catch (err: any) {
      log(`Gave up reconnecting to ${peer.toString()}`)

      if (err.message !== KNOWN_DISCONNECT_ERROR) {
        // Forward unexpected errors
        throw err
      } else {
        // Peer is offline, rebuild list if below threshold
        if (this.usedRelays.length - 1 < this.minRelaysPerNode) {
          log(
            `Number of connected entry nodes (${this.usedRelays.length}) has fallen below threshold of ${this.minRelaysPerNode}, rebuilding list of entry nodes`
          )
          await this.updatePublicNodes()
        } else {
          this.updateUsedRelays([[peer.toString(), [undefined]]])
          this.trackEntryNodeConnections()
          // Publish a new DHT entry
          this.emit(RELAY_CHANGED_EVENT)
        }
      }
    }
  }

  private async renewDHTEntries() {
    const work: Parameters<EntryNodes['connectToRelay']>[] = []
    log(`Renewing DHT entry for selected entry nodes`)

    for (const relay of this.getUsedRelayPeerIds()) {
      const relayEntry = this.someNode(relay, (addrs: PeerStoreType) => addrs.multiaddrs)

      if (relayEntry == undefined) {
        log(`Relay ${relay.toString()} has been removed from list of available entry nodes. Not renewing this entry`)
        // this.updateUsedRelays([[relay.toString(), [undefined]]])
        continue
      }

      const addrsToContact = this.someNode(relay, (addrs) => addrs.multiaddrs, true) as Multiaddr[]

      for (const ma of addrsToContact) {
        work.push([relay, ma])
      }
    }

    const results = groupConnectionResults(work, await nAtATime(this.connectToRelay, work, this.maxParallelDials))

    log(printGroupedConnectionResults(results, `Connection results to entry nodes at DHT renewal:`))

    this.updateUsedRelays(results)

    if (this.usedRelays.length < this.minRelaysPerNode) {
      log(
        `Renewing DHT entry has shown that number of connected entry nodes has fallen below threshold of ${this.minRelaysPerNode} nodes, reconnecting to entry nodes`
      )
      // full rebuild
      await this.updatePublicNodes()
    }
  }

  /**
   * Start the interval in which the entry in the DHT gets renewed.
   */
  private startDHTRenewInterval() {
    this.stopDHTRenewal = retimer(
      () => {
        const entriesRenewed = defer<void>()
        this.addToUpdateQueue(async () => {
          await this.renewDHTEntries()
          entriesRenewed.resolve()
        })
        // Don't do a renew before the previous attempt
        // has finished
        return entriesRenewed.promise
      },
      () => this.dhtRenewalInterval
    )
  }

  private startReconnectAttemptInterval() {
    let allowed = false
    let initialDelay = durations.minutes(1)
    this.stopReconnectAttempts = retimer(
      async () => {
        if (
          !allowed &&
          this.options.isAllowedToAccessNetwork != undefined &&
          !(await this.options.isAllowedToAccessNetwork(this.getComponents().getPeerId()))
        ) {
          log(
            `Node has not been registered and thus not allowed to access network. Skip trying to connect to entry nodes`
          )
          return
        } else {
          allowed = true
        }

        const reconnectAttemptFinished = defer<void>()
        this.addToUpdateQueue(async () => {
          await this.updatePublicNodes()
          reconnectAttemptFinished.resolve()
        })
        // Don't issue another attempt before previous
        // one has finished
        await reconnectAttemptFinished.promise
      },
      () => {
        if (!allowed) {
          return durations.seconds(30)
        }

        return (initialDelay *= 1.5)
      }
    )
  }
  /**
   * @returns a list of entry nodes that are currently used (as relay circuit addresses with us)
   */
  public getUsedRelayAddresses() {
    return this.usedRelays.map((ur: UsedRelay) => ur.ourCircuitAddress)
  }

  /**
   * Convenience method to retrieved used relay peer IDs.
   * @returns a list of peer IDs of used relays.
   */
  public getUsedRelayPeerIds() {
    return this.getUsedRelayAddresses().map(relayFromRelayAddress)
  }

  /**
   * @returns a list of entry nodes that are considered to be online
   */
  public getAvailabeEntryNodes() {
    return this.availableEntryNodes
  }

  /**
   * @returns a list of entry nodes that will be checked once the
   * list of entry nodes is built or rebuilt next time
   */
  public getUncheckedEntryNodes() {
    return this.uncheckedEntryNodes
  }

  /**
   * Called once there is a new relay opportunity known
   * @param peer PeerInfo of node that is added as a relay opportunity
   */
  protected async onNewRelay(peer: PeerStoreType): Promise<void> {
    if (peer.id.equals(this.getComponents().getPeerId())) {
      // Cannot use self as entry node
      return
    }

    if (peer.multiaddrs == undefined || peer.multiaddrs.length == 0) {
      log(`Received entry node ${peer.id.toString()} without any multiaddr, ignoring`)
      // Nothing to do
      return
    }

    let receivedNewAddrs = false

    let knownPeer = false

    this.someNode(
      peer.id,
      (entry: PeerStoreType | EntryNodeData) => {
        knownPeer = true

        log(
          `Received new address${peer.multiaddrs.length == 1 ? '' : 'es'} ${peer.multiaddrs
            .map((ma) => ma.decapsulateCode(CODE_P2P).toString())
            .join(', ')} for ${peer.id.toString()}`
        )

        // Check if we received any *new* address(es)
        const alreadyKnownAddrs = new Set(
          entry.multiaddrs.map((ma: Multiaddr) => ma.decapsulateCode(CODE_P2P).toString())
        )
        for (const ma of peer.multiaddrs) {
          if (!isUsableRelay(ma)) {
            continue
          }
          if (!alreadyKnownAddrs.has(ma.decapsulateCode(CODE_P2P).toString())) {
            entry.multiaddrs.push(ma.decapsulateCode(CODE_P2P).encapsulate(`/p2p/${peer.id.toString()}`))
            receivedNewAddrs = true
            break
          }
        }
      },
      false
    )

    if (!knownPeer) {
      this.uncheckedEntryNodes.push({
        id: peer.id,
        multiaddrs: peer.multiaddrs.filter(isUsableRelay)
      })
      receivedNewAddrs = true
    }

    // Stop adding and checking relay nodes if we already have enough.
    // Once a relay goes offline, the node will try to replace the offline relay.
    if (receivedNewAddrs && this.usedRelays.length < this.maxRelaysPerNode) {
      log(
        `Number of connected relay nodes (${this.usedRelays.length} nodes) below threshold of ${this.minRelaysPerNode}, using new addresses to rebuild list`
      )
      // Rebuild list of relay nodes later
      await this.updatePublicNodes()
    }
  }

  /**
   * Called once a node is considered to be offline
   * @param peer PeerId of node that is considered to be offline now
   */
  protected async onRemoveRelay(peer: PeerId) {
    for (const [index, publicNode] of this.availableEntryNodes.entries()) {
      if (publicNode.id.equals(peer)) {
        // Remove node without changing order
        this.availableEntryNodes.splice(index, 1)
        this.offlineEntryNodes.push(publicNode)

        // Assuming that node does not appear more than once
        break
      }
    }

    let inUse = false
    for (const relayPeer of this.getUsedRelayPeerIds()) {
      // remove second part of relay address to get relay peerId
      if (relayPeer.equals(peer)) {
        inUse = true
        break
      }
    }

    // Only rebuild list of relay nodes if node is *in use*
    if (inUse) {
      if (this.usedRelays.length - 1 < this.minRelaysPerNode) {
        log(
          `Peer ${peer.toString()} appeared to be offline. Number of connected relay nodes (${
            this.usedRelays.length
          }) below threshold of ${this.minRelaysPerNode}, rebuilding list`
        )
        // full rebuild because below threshold
        await this.updatePublicNodes()
      } else {
        this.updateUsedRelays([[peer.toString(), [undefined]]])
        this.trackEntryNodeConnections()
        this.emit(RELAY_CHANGED_EVENT)
      }
    }
  }

  /**
   * Returns arguments to call `connectToRelay`
   *
   * 1. unchecked nodes <- recently learned
   * 2. available nodes <- have been online once
   * 3. offline nodes <- have been marked offline but could be back
   *
   * @returns array of arguments to probe nodes
   */
  private async getAddrsToContact(): Promise<Parameters<EntryNodes['connectToRelay']>[]> {
    const args: Parameters<EntryNodes['connectToRelay']>[] = []

    for (const nodeList of [this.uncheckedEntryNodes, this.availableEntryNodes, this.offlineEntryNodes]) {
      for (const node of nodeList) {
        // In case the addrs are not known to libp2p
        await this.getComponents().getPeerStore().addressBook.add(node.id, node.multiaddrs)
        for (const ma of node.multiaddrs) {
          args.push([node.id, ma])
        }
      }
    }

    return args
  }

  /**
   * Rebuild the *entire* list of used entry nodes, assuming
   * that given connect results refer to current availability
   * of entry nodes.
   * @param groupedResults results from concurrent connect attempt
   */
  private rebuildUsedRelays(groupedResults: Iterable<Grouped>) {
    this.usedRelays = []

    // Assuming groupedResults is sorted
    for (const [_id, results] of groupedResults) {
      if (results[0] == undefined || results[0] instanceof Error) {
        break
      }

      if (results[0].entry.latency < 0) {
        for (const result of results) {
          if (result == undefined || result instanceof Error) {
            break
          }
          // Includes a catch-all block and swallows, but
          // logs all exceptions
          attemptClose((result as ConnectionResult).conn, error)
        }

        // Don't add entry node
        break
      }

      this.usedRelays.push({
        // @TODO take the address that really got used
        relayDirectAddress: (results[0] as ConnectionResult).entry.multiaddrs[0],
        ourCircuitAddress: createCircuitAddress((results[0] as ConnectionResult).entry.id)
      })
    }
  }

  /**
   * Updates specific entries of the list of used entry nodes
   * @param groupedResults results from concurrent connect attempt
   */
  private updateUsedRelays(groupedResults: Iterable<Grouped>) {
    for (const [id, results] of groupedResults) {
      if (results[0] == undefined || results[0] instanceof Error || results[0].entry.latency < 0) {
        // Mark offline
        this.someNode(
          peerIdFromString(id),
          (_addrs: EntryNodeData | PeerStoreType, index: number, nodeList: (EntryNodeData | PeerStoreType)[]) => {
            this.offlineEntryNodes.push(nodeList.splice(index, 1)[0])
          }
        )

        for (const [index, relay] of this.usedRelays.entries()) {
          if (relayFromRelayAddress(relay.ourCircuitAddress)) {
            this.usedRelays.splice(index, 1)
            break
          }
        }

        // results are sorted, so there is no better result
        break
      }
    }
  }

  /**
   * Updates knowledge about offline, available and unchecked entry nodes
   * @param groupedResults results from concurrent connect attempt
   */
  protected updateRecords(groupedResults: Iterable<Grouped>) {
    // @TODO replace this by a more efficient data structure
    const availableOnes = new Set<string>(
      function* (this: EntryNodes) {
        for (const nodeData of this.availableEntryNodes) {
          yield nodeData.id.toString()
        }
      }.call(this)
    )
    const uncheckedOnes = new Set<string>(
      function* (this: EntryNodes) {
        for (const nodeData of this.uncheckedEntryNodes) {
          yield nodeData.id.toString()
        }
      }.call(this)
    )
    const offlineOnes = new Set<string>(
      function* (this: EntryNodes) {
        for (const nodeData of this.offlineEntryNodes) {
          yield nodeData.id.toString()
        }
      }.call(this)
    )

    for (const [id, results] of groupedResults) {
      if (results.every((result) => result == undefined)) {
        // Nothing to do because no additional good or bad knowledge
        continue
      }

      if (results.every((result) => result instanceof Error || (result != undefined && result.entry.latency < 0))) {
        if (availableOnes.has(id)) {
          for (const [i, available] of this.availableEntryNodes.entries()) {
            if (available.id.toString() === id) {
              // move from available to offline
              this.offlineEntryNodes.push(this.availableEntryNodes.splice(i, 1)[0])
              break
            }
          }
        } else if (uncheckedOnes.has(id)) {
          for (const [i, unchecked] of this.uncheckedEntryNodes.entries()) {
            if (unchecked.id.toString() === id) {
              // move from unchecked to offline
              this.offlineEntryNodes.push(this.uncheckedEntryNodes.splice(i, 1)[0])
              break
            }
          }
        }

        // none of the results if usable, so move forward
        continue
      }

      // At least one of the results has been non-negative, now get the lowest one
      let lowestPositiveLatency = (results[0] as ConnectionResult).entry.latency

      if (offlineOnes.has(id)) {
        for (const [i, offline] of this.offlineEntryNodes.entries()) {
          if (offline.id.toString() === id) {
            // move from offlne to available
            this.availableEntryNodes.push({
              ...this.offlineEntryNodes.splice(i, 1)[0],
              latency: lowestPositiveLatency
            })
            break
          }
        }
      } else if (uncheckedOnes.has(id)) {
        for (const [i, unchecked] of this.uncheckedEntryNodes.entries()) {
          if (unchecked.id.toString() === id) {
            // move from unchecked to available
            this.availableEntryNodes.push({
              ...this.uncheckedEntryNodes.splice(i, 1)[0],
              latency: lowestPositiveLatency
            })
            break
          }
        }
      }
    }

    // sorts in-place
    this.availableEntryNodes.sort(latencyCompare)
  }

  /**
   * Updates the list of exposed entry nodes.
   * Called at startup and once an entry node is considered offline.
   */
  async updatePublicNodes(): Promise<void> {
    log(`Updating list of used relay nodes ...`)

    const addrsToContact = await this.getAddrsToContact()

    const start = Date.now()
    const results = groupConnectionResults(
      addrsToContact,
      await nAtATime(
        this.connectToRelay,
        addrsToContact,
        this.maxParallelDials,
        (results: (Awaited<ReturnType<EntryNodes['connectToRelay']>> | Error | undefined)[]) => {
          let availableNodes = 0

          // @TODO this assumes that there is only address per entry node that leads
          //       to a usable connection. In some networks, this might not be true.
          for (const result of results) {
            if (result != undefined && !(result instanceof Error) && result.entry.latency >= 0) {
              availableNodes++
              if (availableNodes >= this.maxRelaysPerNode) {
                return true
              }
            }
          }

          return false
        }
      )
    )

    log(printGroupedConnectionResults(results, `Connection results after contacting entry nodes`))

    this.updateRecords(results)

    log(
      `Probing ${results.filter((result) => result != undefined).length} potential entry node addresses took ${
        Date.now() - start
      } ms.`
    )

    const previouslyUsedRelays = new Set<string>(this.getUsedRelayPeerIds().map((p: PeerId) => p.toString()))

    this.rebuildUsedRelays(results)

    let isDifferent = false

    if (this.usedRelays.length != previouslyUsedRelays.size) {
      isDifferent = true
    } else {
      for (const previouslyUsedRelay of this.getUsedRelayPeerIds()) {
        if (!previouslyUsedRelays.has(previouslyUsedRelay.toString())) {
          isDifferent = true
          break
        }
      }
    }

    // If we haven't been able to find an entry node to which we can connect,
    // start an interval to try again until we find some entry nodes to
    // which we can successfully connect to.
    if (this.stopReconnectAttempts == undefined && (this.usedRelays == undefined || this.usedRelays.length == 0)) {
      this.startReconnectAttemptInterval()
    }

    // Once we got at least one entry node, stop the interval
    if (this.usedRelays != undefined && this.usedRelays.length > 0) {
      this.stopReconnectAttempts?.()
    }

    // Only emit events and debug log if something has changed.
    // This reduces debug log noise.
    if (isDifferent) {
      log(printListOfUsedRelays(this.usedRelays, `Updated list of entry nodes:`))

      this.trackEntryNodeConnections()
      this.emit(RELAY_CHANGED_EVENT)
    }
  }

  /**
   * Attempts to connect to a relay node
   * @param id peerId of the node to dial
   * @param relay multiaddr to perform the dial
   * @returns a PeerStoreEntry containing the measured latency
   */
  private async connectToRelay(id: PeerId, relay: Multiaddr): Promise<{ entry: EntryNodeData; conn?: Connection }> {
    const result = await dial(
      this.getComponents(),
      id,
      CAN_RELAY_PROTOCOLS(this.options.environment, this.options.supportedEnvironments),
      false,
      true
    )

    if (result.status != DialStatus.SUCCESS) {
      // Dial error
      return {
        entry: {
          id,
          multiaddrs: [relay],
          latency: -1
        }
      }
    }

    const start = Date.now()

    // Only reads from socket once but keeps socket open
    // to eventually use it to exchange signalling information
    const shaker = handshake(result.resp.stream)

    let chunk: StreamType | undefined
    try {
      chunk = await shaker.read()
    } catch (err) {
      error(err)
      return {
        entry: {
          id,
          multiaddrs: [relay],
          latency: -1
        }
      }
    }

    if (chunk == undefined || !u8aEquals(chunk.subarray(), OK)) {
      return {
        entry: {
          id,
          multiaddrs: [relay],
          latency: -1
        }
      }
    }

    return {
      entry: {
        id,
        multiaddrs: [relay],
        latency: Date.now() - start
      }
    }
  }
}<|MERGE_RESOLUTION|>--- conflicted
+++ resolved
@@ -145,13 +145,8 @@
  * @returns
  */
 function groupConnectionResults(
-<<<<<<< HEAD
-  args: Parameters<EntryNodes['connectToRelay']>[],
-  results: (ConnectionResult | Error | undefined)[]
-=======
   args: Iterable<Parameters<EntryNodes['connectToRelay']>>,
   results: Iterable<ConnectionResult | Error | undefined>
->>>>>>> 24723037
 ): Grouped[] {
   const grouped: { [index: string]: (ConnectionResult | Error | undefined)[] } = {}
 
@@ -331,17 +326,11 @@
   }
 
   /**
-<<<<<<< HEAD
-   * Enables entry node functionality. Called by listener once
-   * it determines that node *does not* have a publicly available
-   * address.
-=======
    * Enables monitoring of entry nodes. Called by Listener
    * once it is clear that nodes requires relayed connections.
    *
    * If not called, node won't contact any entry nodes or
    * monitor their availability.
->>>>>>> 24723037
    */
   public enable() {
     this.enabled = true
@@ -398,17 +387,10 @@
     if (this.enabled) {
       if (this.options.publicNodes != undefined && this._onNewRelay != undefined && this._onRemoveRelay != undefined) {
         this.options.publicNodes.removeListener('addPublicNode', this._onNewRelay)
-<<<<<<< HEAD
 
         this.options.publicNodes.removeListener('removePublicNode', this._onRemoveRelay)
       }
 
-=======
-
-        this.options.publicNodes.removeListener('removePublicNode', this._onRemoveRelay)
-      }
-
->>>>>>> 24723037
       this.stopReconnectAttempts?.()
       this.stopDHTRenewal?.()
     }
