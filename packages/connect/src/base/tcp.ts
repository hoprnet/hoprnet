import net, { type Socket } from 'net'
import { abortableSource } from 'abortable-iterator'
import Debug from 'debug'
import { nodeToMultiaddr } from '../utils/index.js'
// @ts-ignore untyped module
import retimer from 'retimer'

const log = Debug('hopr-connect:tcp')
const error = Debug('hopr-connect:tcp:error')
const verbose = Debug('hopr-connect:verbose:tcp')

// Timeout to wait for socket close before manually destroying it
const SOCKET_CLOSE_TIMEOUT = 2000

import type { MultiaddrConnection } from '@libp2p/interface-connection'

import type { Multiaddr } from '@multiformats/multiaddr'
import toIterable from 'stream-to-it'
import type { StreamSource } from '../types.js'

type SocketOptions = {
  signal?: AbortSignal
  closeTimeout?: number
}

/**
 * Class to encapsulate TCP sockets
 */
export function TCPConnection(
  remoteAddr: Multiaddr,
  socket: Socket,
  onClose: () => void,
  options?: SocketOptions
): MultiaddrConnection {
  const closeTimeout = options?.closeTimeout ?? SOCKET_CLOSE_TIMEOUT

  let closed = false

  const timeline = {
    open: Date.now()
  } as MultiaddrConnection['timeline']

  socket.once('close', () => {
    // Whenever the socket gets closed, mark the
    // connection closed to cleanup data structures in
    // ConnectionManager
    timeline.close ??= Date.now()
    onClose()
  })

  // Assign various connection properties once we're sure that public keys match,
  // i.e. dialed node == desired destination

  // Set the SO_KEEPALIVE flag on socket to tell kernel to be more aggressive on keeping the connection up
  socket.setKeepAlive(true, 1000)

  socket.on('end', function () {
    log(`SOCKET END on connection to ${remoteAddr.toString()}: other end of the socket sent a FIN packet`)
  })

  socket.on('timeout', function () {
    log(`SOCKET TIMEOUT on connection to ${remoteAddr.toString()}`)
  })

  socket.on('error', function (e) {
    error(`SOCKET ERROR on connection to ${remoteAddr.toString()}: ' ${JSON.stringify(e)}`)
  })

  socket.on('close', (had_error) => {
    log(`SOCKET CLOSE on connection to ${remoteAddr.toString()}: error flag is ${had_error}`)
  })

  const close = (): Promise<void> => {
    if (socket.destroyed || closed) {
      return Promise.resolve()
    }
    closed = true

    return new Promise<void>((resolve, reject) => {
      let done = false

      const start = Date.now()

      const timer = retimer(() => {
        if (done) {
          return
        }
        done = true

        const cOptions = remoteAddr.toOptions()
        log(
          'timeout closing socket to %s:%s after %dms, destroying it manually',
          cOptions.host,
          cOptions.port,
          Date.now() - start
        )

        if (socket.destroyed) {
          log('%s:%s is already destroyed', cOptions.host, cOptions.port)
        } else {
          log(`destroying connection ${cOptions.host}:${cOptions.port}`)
          socket.destroy()
        }
      }, closeTimeout)

      // Resolve once closed
      // Could take place after timeout or as a result of `.end()` call
      socket.once('close', () => {
        if (done) {
          return
        }
        done = true
        timer.clear()

        resolve()
      })

      socket.once('error', (err: Error) => {
        log('socket error', err)

        // error closing socket
        timeline.close ??= Date.now()
        onClose()

        if (socket.destroyed) {
          done = true
          timer.clear()
        }

        reject(err)
      })

      // Send the FIN packet
      socket.end()

      if (socket.writableLength > 0) {
        // there are outgoing bytes waiting to be sent
        socket.once('drain', () => {
          log('socket drained')

          // all bytes have been sent we can destroy the socket (maybe) before the timeout
          socket.destroy()
        })
      } else {
        // nothing to send, destroy immediately
        socket.destroy()
      }
    })
  }

<<<<<<< HEAD
  const sinkEndpoint = async (source: StreamSource): Promise<void> => {
    try {
      await sink(options?.signal != undefined ? (abortableSource(source, options.signal) as StreamSource) : source)
    } catch (err: any) {
      // If aborted we can safely ignore
      if (err.code !== 'ABORT_ERR' && err.type !== 'aborted') {
        // If the source errored the socket will already have been destroyed by
        // toIterable.duplex(). If the socket errored it will already be
        // destroyed. There's nothing to do here except log the error & return.
        error(`unexpected error in TCP sink function`, err)
=======
  private createSource(socket: net.Socket): AsyncIterable<Uint8Array> {
    const iterableSource = (async function* () {
      // Node.js emits Buffer instances, so turn them into
      // proper Uint8Arrays
      for await (const chunk of toIterable.source<Uint8Array>(socket) as AsyncIterable<Uint8Array>) {
        yield new Uint8Array(chunk.buffer, chunk.byteOffset, chunk.byteLength)
      }
    })()

    if (this._signal != undefined) {
      return abortableSource(iterableSource, this._signal)
    } else {
      return iterableSource
    }
  }

  public async sink(source: StreamSource): Promise<void> {
    let iterableSink: Stream['sink']
    try {
      iterableSink = toIterable.sink<Uint8Array>(this.socket)

      try {
        await iterableSink(this._signal != undefined ? (abortableSource(source, this._signal) as StreamSource) : source)
      } catch (err: any) {
        // If aborted we can safely ignore
        if (err.code !== 'ABORT_ERR' && err.type !== 'aborted') {
          // If the source errored the socket will already have been destroyed by
          // toIterable.duplex(). If the socket errored it will already be
          // destroyed. There's nothing to do here except log the error & return.
          error(`unexpected error in TCP sink function`, err)
        }
>>>>>>> a40937b9
      }
    }

    // End the socket (= send FIN packet) unless otherwise requested
    socket.end()
  }
  const { sink, source } = toIterable.duplex<Uint8Array>(socket)

  return {
    remoteAddr,
    timeline,
    close,
    source: options?.signal != undefined ? abortableSource(source, options.signal) : source,
    sink: sinkEndpoint
  }
}

export async function createTCPConnection(
  ma: Multiaddr,
  onClose: () => void,
  options?: SocketOptions
): Promise<MultiaddrConnection> {
  return new Promise<MultiaddrConnection>((resolve, reject) => {
    const start = Date.now()
    const cOpts = ma.toOptions()

    let rawSocket: Socket
    let finished = false

    const onError = (err: any) => {
      if (err.code === 'ABORT_ERR') {
        verbose(`Abort to ${ma.toString()} after ${Date.now() - start} ms`)
      } else {
        verbose(`Error connecting to ${ma.toString()}.`)
      }

      done(err)
    }

    const onTimeout = () => {
      verbose(`Connection timeout while connecting to ${ma.toString()}`)
      done(new Error(`connection timeout after ${Date.now() - start}ms`))
    }

    const onConnect = () => {
      verbose(`Connection successful to ${ma.toString()}`)
      done()
    }

    const done = (err?: Error) => {
      if (finished) {
        return
      }
      finished = true

      // Make sure that `done` is called only once
      rawSocket?.removeListener('error', onError)
      rawSocket?.removeListener('timeout', onTimeout)
      rawSocket?.removeListener('connect', onConnect)

      if (err) {
        rawSocket?.destroy()
        return reject(err)
      }

      resolve(TCPConnection(ma, rawSocket, onClose, options) as any)
    }

    rawSocket = net
      .createConnection({
        host: cOpts.host,
        port: cOpts.port,
        signal: options?.signal
      })
      .once('error', onError)
      .once('timeout', onTimeout)
      .once('connect', onConnect)
  })
}

export function fromSocket(socket: Socket, onClose: () => void) {
  if (socket.remoteAddress == undefined || socket.remoteFamily == undefined || socket.remotePort == undefined) {
    throw Error(`Could not determine remote address`)
  }

  // Catch error from *incoming* socket
  socket.once('error', (err: any) => {
    error(`Error in incoming socket ${socket.remoteAddress}`, err)
    try {
      socket.destroy()
    } catch (internalError: any) {
      error(`Error while destroying incoming socket that threw an error`, internalError)
    }
  })

  // PeerId of remote peer is not yet known,
  // will be available after encryption is set up
  const remoteAddr = nodeToMultiaddr({
    address: socket.remoteAddress,
    port: socket.remotePort,
    family: socket.remoteFamily
  })

  return TCPConnection(remoteAddr, socket, onClose)
}<|MERGE_RESOLUTION|>--- conflicted
+++ resolved
@@ -148,7 +148,6 @@
     })
   }
 
-<<<<<<< HEAD
   const sinkEndpoint = async (source: StreamSource): Promise<void> => {
     try {
       await sink(options?.signal != undefined ? (abortableSource(source, options.signal) as StreamSource) : source)
@@ -159,39 +158,6 @@
         // toIterable.duplex(). If the socket errored it will already be
         // destroyed. There's nothing to do here except log the error & return.
         error(`unexpected error in TCP sink function`, err)
-=======
-  private createSource(socket: net.Socket): AsyncIterable<Uint8Array> {
-    const iterableSource = (async function* () {
-      // Node.js emits Buffer instances, so turn them into
-      // proper Uint8Arrays
-      for await (const chunk of toIterable.source<Uint8Array>(socket) as AsyncIterable<Uint8Array>) {
-        yield new Uint8Array(chunk.buffer, chunk.byteOffset, chunk.byteLength)
-      }
-    })()
-
-    if (this._signal != undefined) {
-      return abortableSource(iterableSource, this._signal)
-    } else {
-      return iterableSource
-    }
-  }
-
-  public async sink(source: StreamSource): Promise<void> {
-    let iterableSink: Stream['sink']
-    try {
-      iterableSink = toIterable.sink<Uint8Array>(this.socket)
-
-      try {
-        await iterableSink(this._signal != undefined ? (abortableSource(source, this._signal) as StreamSource) : source)
-      } catch (err: any) {
-        // If aborted we can safely ignore
-        if (err.code !== 'ABORT_ERR' && err.type !== 'aborted') {
-          // If the source errored the socket will already have been destroyed by
-          // toIterable.duplex(). If the socket errored it will already be
-          // destroyed. There's nothing to do here except log the error & return.
-          error(`unexpected error in TCP sink function`, err)
-        }
->>>>>>> a40937b9
       }
     }
 
@@ -199,12 +165,20 @@
     socket.end()
   }
   const { sink, source } = toIterable.duplex<Uint8Array>(socket)
+
+  const iterableSource = (async function* () {
+    // Node.js emits Buffer instances, so turn them into
+    // proper Uint8Arrays
+    for await (const chunk of source) {
+      yield new Uint8Array(chunk.buffer, chunk.byteOffset, chunk.byteLength)
+    }
+  })()
 
   return {
     remoteAddr,
     timeline,
     close,
-    source: options?.signal != undefined ? abortableSource(source, options.signal) : source,
+    source: options?.signal != undefined ? abortableSource(iterableSource, options.signal) : iterableSource,
     sink: sinkEndpoint
   }
 }
