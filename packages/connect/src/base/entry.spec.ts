import { EntryNodes, RELAY_CHANGED_EVENT } from './entry.js'
import { getPeerStoreEntry } from './utils.spec.js'
import { CAN_RELAY_PROTOCOLS, OK } from '../constants.js'
import type { PeerStoreType, PublicNodesEmitter, Stream } from '../types.js'
import {} from '@libp2p/peer-store'

import assert from 'assert'
import { once, EventEmitter } from 'events'

import type { PeerId } from '@libp2p/interface-peer-id'
import { Multiaddr } from '@multiformats/multiaddr'
<<<<<<< HEAD
import type { Connection, ProtocolStream } from '@libp2p/interface-connection'
import type { Components } from '@libp2p/interfaces/components'
import type { AbortOptions } from '@libp2p/interfaces'
import { privKeyToPeerId, defer, createCircuitAddress } from '@hoprnet/hopr-utils'
import { CustomEvent, EventEmitter as TypedEventEmitter } from '@libp2p/interfaces/events'

class MyConnectionManager extends TypedEventEmitter<any> {
  public getConnections(_peer: PeerId | undefined, _options?: AbortOptions): Connection[] {
    return []
=======

import { privKeyToPeerId, defer, createCircuitAddress } from '@hoprnet/hopr-utils'
import { peerIdFromString } from '@libp2p/peer-id'
import { createFakeComponents, createFakeNetwork, connectEvent } from '../utils/libp2p.mock.spec.js'

async function handleDefaultStream(stream: Stream, throwError: boolean = false) {
  stream.sink(
    (async function* () {
      if (throwError) {
        throw Error(`boom - protocol error`)
      } else {
        yield OK
      }
    })()
  )
  for await (const _msg of stream.source) {
>>>>>>> bb9bb196
  }
}
/**
 * Decorated EntryNodes class that allows direct access
 * to protected class elements
 */
class TestingEntryNodes extends EntryNodes {
  // @ts-ignore
  public availableEntryNodes: InstanceType<typeof EntryNodes>['availableEntryNodes']

  // @ts-ignore
  public offlineEntryNodes: InstanceType<typeof EntryNodes>['offlineEntryNodes']
  // @ts-ignore
  public usedRelays: InstanceType<typeof EntryNodes>['usedRelays']

  // @ts-ignore
  public uncheckedEntryNodes: InstanceType<typeof EntryNodes>['uncheckedEntryNodes']

  public onNewRelay(...args: Parameters<InstanceType<typeof EntryNodes>['onNewRelay']>) {
    return super.onNewRelay(...args)
  }
  public onRemoveRelay(peer: PeerId) {
    return super.onRemoveRelay(peer)
  }

  public updateRecords(...args: Parameters<InstanceType<typeof EntryNodes>['updateRecords']>) {
    return super.updateRecords(...args)
  }

  public async updatePublicNodes() {
    return super.updatePublicNodes()
  }
}

<<<<<<< HEAD
function createFakeComponents(peerId: PeerId) {
  const connectionManager = new MyConnectionManager()

  const getUpgrader = () =>
    ({
      upgradeInbound: (x: any) => x,
      upgradeOutbound: (x: any) => x
    } as Components['upgrader'])

  return {
    getPeerId: () => peerId,
    getConnectionManager: () => connectionManager,
    getUpgrader
  } as Components
}

function connectEvent(addr: string): string {
  return `connect:${addr}`
}

function disconnectEvent(addr: string) {
  return `disconnect:${addr}`
}

function fakeConnection(throwError: boolean = false): Connection {
  const conn = {
    _closed: false,
    close: async () => {
      // @ts-ignore
      conn._closed = true
    },
    newStream: (_protocols: string[]) =>
      Promise.resolve({
        stream: {
          source: (async function* () {
            if (throwError) {
              throw Error(`boom - protocol error`)
            } else {
              yield OK
            }
          })() as AsyncIterable<Uint8Array>,
          sink: async (source: AsyncIterableIterator<any>) => {
            // consume the send stream
            for await (const _sth of source) {
            }
          }
        } as ProtocolStream['stream']
      })
  } as unknown as Connection

  return conn as Connection
}

function createFakeNetwork() {
  const network = new EventEmitter()

  const listen = (addr: string) => {
    const emitter = new EventEmitter()
    network.on(connectEvent(addr), () => emitter.emit('connected'))

    return emitter
  }

  const connect = (ma: Multiaddr, _opts: DialOptions) => {
    const addr = ma.toString()

    if (network.listeners(connectEvent(addr)).length >= 1) {
      network.emit(connectEvent(addr))

      return Promise.resolve(fakeConnection())
    } else {
      return Promise.resolve(undefined)
    }
  }

  const close = (ma: Multiaddr) => {
    network.emit(disconnectEvent(ma.toString()), ma)
  }

  return {
    events: network,
    listen,
    connect,
    close,
    stop: network.removeAllListeners.bind(network)
  }
}

const peerId = createPeerId()
=======
const peerId = peerIdFromString(`16Uiu2HAm91QFjPepnwjuZWzK5pb5ZS8z8qxQRfKZJNXjkgGNUAit`)
const secondPeer = peerIdFromString(`16Uiu2HAmLpqczAGfgmJchVgVk233rmB2T3DSn2gPG6JMa5brEHZ1`)
>>>>>>> bb9bb196

describe('entry node functionality - basic functionality', function () {
  it('add public nodes', async function () {
    const network = createFakeNetwork()
    const maxRelaysPerNode = 2
    const entryNodes = new TestingEntryNodes(
      {},
      {
        maxRelaysPerNode,
        minRelaysPerNode: maxRelaysPerNode
      }
    )

    entryNodes.init(await createFakeComponents(peerId, network))
    entryNodes.start()

    const peerStoreEntry = getPeerStoreEntry(`/ip4/127.0.0.1/tcp/0`)

    // Don't contact any nodes
    entryNodes.usedRelays = Array.from({ length: maxRelaysPerNode }) as any

    entryNodes.onNewRelay(peerStoreEntry)
    // Should filter duplicate
    entryNodes.onNewRelay(peerStoreEntry)

    const uncheckedNodes = entryNodes.getUncheckedEntryNodes()

    assert(uncheckedNodes.length == 1, `Unchecked nodes must contain one entry`)
    assert(uncheckedNodes[0].id.equals(peerStoreEntry.id), `id must match the generated one`)
    assert(uncheckedNodes[0].multiaddrs.length == peerStoreEntry.multiaddrs.length, `must not contain more multiaddrs`)

    entryNodes.stop()
    network.stop()
  })

  it('remove an offline node', function () {
    const maxRelaysPerNode = 2
    const entryNodes = new TestingEntryNodes(
      {},
      {
        maxRelaysPerNode,
        minRelaysPerNode: maxRelaysPerNode
      }
    )

    entryNodes.start()

    const peerStoreEntry = getPeerStoreEntry(`/ip4/127.0.0.1/tcp/0`)

    entryNodes.availableEntryNodes.push({
      ...peerStoreEntry,
      latency: 23
    })

    // Don't contact any nodes
    entryNodes.usedRelays = Array.from({ length: maxRelaysPerNode }) as any

    entryNodes.onRemoveRelay(peerStoreEntry.id)

    const availablePublicNodes = entryNodes.getAvailabeEntryNodes()
    assert(availablePublicNodes.length == 0, `must remove node from public nodes`)

    entryNodes.stop()
  })

  it('update existing unchecked nodes', async function () {
    const network = createFakeNetwork()
    const maxRelaysPerNode = 2
    const entryNodes = new TestingEntryNodes(
      {},
      {
        maxRelaysPerNode,
        minRelaysPerNode: maxRelaysPerNode
      }
    )

    entryNodes.init(await createFakeComponents(peerId, network))
    entryNodes.start()

    const firstPeerStoreEntry = getPeerStoreEntry(`/ip4/127.0.0.1/tcp/123`, secondPeer)
    const secondPeerStoreEntry = getPeerStoreEntry(`/ip4/127.0.0.1/tcp/456`, secondPeer)

    // Don't contact any nodes
    entryNodes.usedRelays = Array.from({ length: maxRelaysPerNode }) as any
    entryNodes.onNewRelay(firstPeerStoreEntry)
    // Should filter duplicate
    entryNodes.onNewRelay(secondPeerStoreEntry)

    assert(entryNodes.uncheckedEntryNodes.length == 1)
    assert(entryNodes.uncheckedEntryNodes[0].multiaddrs.length == 2)
    network.stop()
  })

  it('update addresses of available public nodes', async function () {
    const network = createFakeNetwork()
    const maxRelaysPerNode = 2
    const entryNodes = new TestingEntryNodes({})

    entryNodes.init(await createFakeComponents(peerId, network))
    entryNodes.start()

    const firstPeerStoreEntry = getPeerStoreEntry(`/ip4/127.0.0.1/tcp/123`, secondPeer)
    const secondPeerStoreEntry = getPeerStoreEntry(`/ip4/127.0.0.1/tcp/456`, secondPeer)

    // Don't contact any nodes
    entryNodes.usedRelays = Array.from({ length: maxRelaysPerNode }) as any

    entryNodes.availableEntryNodes.push({
      id: secondPeer,
      multiaddrs: [],
      latency: 23
    })

    entryNodes.onNewRelay(firstPeerStoreEntry)
    entryNodes.onNewRelay(secondPeerStoreEntry)

    assert(entryNodes.uncheckedEntryNodes.length == 0, `Unchecked nodes must not contain any entry`)
    assert(entryNodes.availableEntryNodes.length == 1, `must not contain more multiaddrs`)
    assert(entryNodes.availableEntryNodes[0].multiaddrs.length == 2)

    entryNodes.stop()
    network.stop()
  })

  it('update addresses of offline public nodes', async function () {
    const network = createFakeNetwork()
    const maxRelaysPerNode = 2
    const entryNodes = new TestingEntryNodes(
      {},
      {
        maxRelaysPerNode,
        minRelaysPerNode: maxRelaysPerNode
      }
    )

    entryNodes.init(await createFakeComponents(peerId, network))
    entryNodes.start()

    const firstPeerStoreEntry = getPeerStoreEntry(`/ip4/127.0.0.1/tcp/123`, secondPeer)
    const secondPeerStoreEntry = getPeerStoreEntry(`/ip4/127.0.0.1/tcp/456`, secondPeer)

    // Don't contact any nodes
    entryNodes.usedRelays = Array.from({ length: maxRelaysPerNode }) as any

    entryNodes.offlineEntryNodes.push({
      id: secondPeer,
      multiaddrs: []
    })

    entryNodes.onNewRelay(firstPeerStoreEntry)
    entryNodes.onNewRelay(secondPeerStoreEntry)

    assert(entryNodes.uncheckedEntryNodes.length == 0, `Unchecked nodes must not contain any entry`)
    assert(entryNodes.offlineEntryNodes.length == 1, `must not contain more multiaddrs`)
    assert(entryNodes.offlineEntryNodes[0].multiaddrs.length == 2)

    entryNodes.stop()
    network.stop()
  })
})

describe('entry node functionality', function () {
  it('contact potential relays and update relay addresses', async function () {
    const network = createFakeNetwork()

    const relay = getPeerStoreEntry(`/ip4/127.0.0.1/tcp/12345`)

    await createFakeComponents(relay.id, network, {
      protocols: [
        [
          CAN_RELAY_PROTOCOLS(),
          ({ stream }) => {
            return handleDefaultStream(stream)
          }
        ]
      ],
      listeningAddrs: relay.multiaddrs
    })

    const entryNodes = new TestingEntryNodes({ initialNodes: [relay] })

    entryNodes.init(await createFakeComponents(peerId, network))

    // activate NAT functionalities
    entryNodes.enable()

    // Automatically contacts entryNodes (as part of Node startup)
    await entryNodes.afterStart()

    const availableEntryNodes = entryNodes.getAvailabeEntryNodes()
    assert(availableEntryNodes.length == 1, `must contain exactly one public node`)
    assert(availableEntryNodes[0].id.equals(relay.id), `must contain correct peerId`)
    assert(availableEntryNodes[0].latency >= 0, `latency must be non-negative`)

    const usedRelays = entryNodes.getUsedRelayAddresses()
    assert(usedRelays != undefined, `must expose relay addrs`)
    assert(usedRelays.length == 1, `must expose exactly one relay addrs`)
<<<<<<< HEAD
    assert(
      usedRelays[0].toString() === `/p2p/${relay.id.toString()}/p2p-circuit`,
      `must expose the right relay address`
    )
=======
    assert(usedRelays[0].equals(createCircuitAddress(relay.id)), `must expose the right relay address`)

    const usedRelayPeerIds = entryNodes.getUsedRelayPeerIds()
    assert(usedRelayPeerIds != undefined, `must expose at least one peerId`)
    assert(usedRelayPeerIds.length == 1, `must expose exactly one peerId`)
    assert(usedRelayPeerIds[0].equals(relay.id))
>>>>>>> bb9bb196

    network.stop()
    entryNodes.stop()
  })

  it('respond with positive latencies, negative latencies, errors and undefined', async function () {
    // Should be all different from each other
    const network = createFakeNetwork()
    const Alice = privKeyToPeerId('0xa544c6684d500b63f96bb6b4196b90a77e71da74f481578fb6e952422189f2bb')
    const Bob = privKeyToPeerId('0xbfdd91247bc19340fe6fc5e91358372ae15cc39a377e163167cfee3f48264fa1')
    const Chris = privKeyToPeerId('0xb0f7016efb37ecefedd7f26274870701adc607320e7ca4467af35ae35470e4ce')
    const Dave = privKeyToPeerId('0x935c28ba604be4912996e4652e7df5bf49f4c3bb5016ebb4c46c3b4575e3c412')

    const firstPeerStoreEntry = getPeerStoreEntry(`/ip4/127.0.0.1/tcp/1`, Alice)
    const secondPeerStoreEntry = getPeerStoreEntry(`/ip4/127.0.0.1/tcp/2`, Bob)
    const thirdPeerStoreEntry = getPeerStoreEntry(`/ip4/127.0.0.1/tcp/3`, Chris)
    const fourthPeerStoreEntry = getPeerStoreEntry(`/ip4/127.0.0.1/tcp/4`, Dave)

    await createFakeComponents(firstPeerStoreEntry.id, network, {
      protocols: [
        [
          CAN_RELAY_PROTOCOLS(),
          ({ stream }) => {
            return handleDefaultStream(stream)
          }
        ]
      ],
      listeningAddrs: firstPeerStoreEntry.multiaddrs
    })
    await createFakeComponents(secondPeerStoreEntry.id, network, {
      protocols: [
        [
          CAN_RELAY_PROTOCOLS(),
          ({ stream }) => {
            return handleDefaultStream(stream)
          }
        ]
      ],
      listeningAddrs: secondPeerStoreEntry.multiaddrs
    })

    const entryNodeContactTimeout = 1e3

    const entryNodes = new TestingEntryNodes(
      { initialNodes: [] },
      {
        maxRelaysPerNode: 1,
        minRelaysPerNode: 1,
        maxParallelDials: 1,
        contactTimeout: entryNodeContactTimeout
      }
    )

    entryNodes.uncheckedEntryNodes.push(
      fourthPeerStoreEntry,
      thirdPeerStoreEntry,
      secondPeerStoreEntry,
      firstPeerStoreEntry
    )

    entryNodes.init(
      await createFakeComponents(peerId, network, {
        outerDial: (self: PeerId, ma: Multiaddr) => {
          switch (ma.toString()) {
            case firstPeerStoreEntry.multiaddrs[0].toString():
              return network.connect(self, ma)
            case secondPeerStoreEntry.multiaddrs[0].toString():
              return network.connect(self, ma)
            case fourthPeerStoreEntry.multiaddrs[0].toString():
              return network.connect(self, ma, true)
            default:
              throw Error(`boom - connection error`)
          }
        }
      })
    )

    // activate NAT functionalities
    entryNodes.enable()

    await entryNodes.afterStart()

    assert(entryNodes.getUsedRelayPeerIds().length == 1)
    assert(entryNodes.getUsedRelayPeerIds()[0].equals(Bob))

    assert(entryNodes.uncheckedEntryNodes.length == 1)
    assert(entryNodes.uncheckedEntryNodes[0].id.equals(Alice))

    assert(entryNodes.offlineEntryNodes.length == 2)
    assert(entryNodes.offlineEntryNodes.some((node) => node.id.equals(Chris)))
    assert(entryNodes.offlineEntryNodes.some((node) => node.id.equals(Dave)))

    entryNodes.stop()
    network.stop()
  })

  it('expose limited number of relay addresses', async function () {
    const network = createFakeNetwork()

    const maxParallelDials = 3
    const maxRelaysPerNode = maxParallelDials + 1

    const relayNodes = await Promise.all(
      Array.from<undefined, Promise<PeerStoreType>>(
        { length: maxRelaysPerNode },
        async (_value: undefined, index: number) => {
          const relay = getPeerStoreEntry(`/ip4/127.0.0.1/tcp/${index}`)

          await createFakeComponents(relay.id, network, {
            protocols: [
              [
                CAN_RELAY_PROTOCOLS(),
                ({ stream }) => {
                  return handleDefaultStream(stream)
                }
              ]
            ],
            listeningAddrs: relay.multiaddrs
          })

          return relay
        }
      )
    )

    const additionalOfflineNodes = [getPeerStoreEntry(`/ip4/127.0.0.1/tcp/23`)]

    const entryNodes = new TestingEntryNodes(
      {
        initialNodes: relayNodes.concat(additionalOfflineNodes)
      },
      {
        maxParallelDials
      }
    )

    entryNodes.init(await createFakeComponents(peerId, network))

    // activate NAT functionalities
    entryNodes.enable()

    await entryNodes.afterStart()

    const usedRelays = entryNodes.getUsedRelayAddresses()
    assert(usedRelays != undefined, `must expose relay addresses`)
    assert(usedRelays.length == maxRelaysPerNode, `must expose ${maxRelaysPerNode} relay addresses`)

    const availableEntryNodes = entryNodes.getAvailabeEntryNodes()
    assert(availableEntryNodes.length == maxParallelDials + 1)
    assert(
      relayNodes.every((relayNode) =>
        availableEntryNodes.some((availableEntryNode) => availableEntryNode.id.equals(relayNode.id))
      ),
      `must contain all relay nodes`
    )

    // cleanup
    network.stop()
    entryNodes.stop()
  })

  it('update nodes once node became offline', async function () {
    const network = createFakeNetwork()

    const newNode = getPeerStoreEntry(`/ip4/127.0.0.1/tcp/1`)
    const relay = getPeerStoreEntry(`/ip4/127.0.0.1/tcp/2`)

    await createFakeComponents(newNode.id, network, {
      protocols: [
        [
          CAN_RELAY_PROTOCOLS(),
          ({ stream }) => {
            return handleDefaultStream(stream)
          }
        ]
      ],
      listeningAddrs: newNode.multiaddrs
    })

    const entryNodes = new TestingEntryNodes({})

    entryNodes.init(await createFakeComponents(peerId, network))

    // activate NAT functionalities
    entryNodes.enable()

    await entryNodes.afterStart()
    entryNodes.uncheckedEntryNodes.push(newNode)

    let usedRelay = {
      relayDirectAddress: new Multiaddr('/ip4/127.0.0.1/tcp/1234'),
      ourCircuitAddress: new Multiaddr(`/p2p/${relay.id.toString()}/p2p-circuit`)
    }

    entryNodes.usedRelays.push(usedRelay)

    // Should have one unchecked node and one relay node
    assert(entryNodes.getUsedRelayAddresses().length == 1)
    assert(entryNodes.getUncheckedEntryNodes().length == 1)

    const updatePromise = once(entryNodes, RELAY_CHANGED_EVENT)

    await entryNodes.onRemoveRelay(relay.id)

    await updatePromise

    assert(entryNodes.getAvailabeEntryNodes().length == 1)

    const usedRelays = entryNodes.getUsedRelayAddresses()
    assert(entryNodes.getUsedRelayAddresses().length == 1)

<<<<<<< HEAD
    assert(usedRelays[0].equals(new Multiaddr(`/p2p/${newNode.id.toString()}/p2p-circuit`)))
=======
    assert(usedRelays[0].equals(createCircuitAddress(newNode.id)))
>>>>>>> bb9bb196

    network.stop()
    entryNodes.stop()
  })

  it('take those nodes that are online', async function () {
    const network = createFakeNetwork()

    const relay = getPeerStoreEntry(`/ip4/127.0.0.1/tcp/1`)

    await createFakeComponents(relay.id, network, {
      protocols: [
        [
          CAN_RELAY_PROTOCOLS(),
          ({ stream }) => {
            return handleDefaultStream(stream)
          }
        ]
      ],
      listeningAddrs: relay.multiaddrs
    })

    const entryNodes = new TestingEntryNodes({})

    entryNodes.init(await createFakeComponents(peerId, network))

    // activate NAT functionalities
    entryNodes.enable()

    await entryNodes.afterStart()

    const fakeNode = getPeerStoreEntry(`/ip4/127.0.0.1/tcp/2`)

    entryNodes.uncheckedEntryNodes.push(relay)
    entryNodes.uncheckedEntryNodes.push(fakeNode)

    await entryNodes.updatePublicNodes()

    const availableEntryNodes = entryNodes.getAvailabeEntryNodes()
    assert(availableEntryNodes.length == 1)
    assert(availableEntryNodes[0].id.equals(relay.id))

    const usedRelays = entryNodes.getUsedRelayAddresses()
    assert(usedRelays.length == 1)
<<<<<<< HEAD
    assert(usedRelays[0].equals(new Multiaddr(`/p2p/${relay.id.toString()}/p2p-circuit`)))
=======
    assert(usedRelays[0].equals(createCircuitAddress(relay.id)))
>>>>>>> bb9bb196

    network.stop()
    entryNodes.stop()
  })

  it('no available entry nodes', async function () {
    const network = createFakeNetwork()

    const offlineRelay = getPeerStoreEntry(`/ip4/127.0.0.1/tcp/1`)

    const entryNodes = new TestingEntryNodes({})

    entryNodes.init(await createFakeComponents(peerId, network))

    // activate NAT functionalities
    entryNodes.enable()

    await entryNodes.afterStart()

    entryNodes.uncheckedEntryNodes.push(offlineRelay)

    await entryNodes.updatePublicNodes()

    const usedRelays = entryNodes.getUsedRelayAddresses()
    assert(usedRelays.length == 0)

    network.stop()
    entryNodes.stop()
  })

  it('do not emit listening event if nothing has changed', async function () {
    const network = createFakeNetwork()
    const entryNodes = new TestingEntryNodes({})

    const relay = getPeerStoreEntry(`/ip4/127.0.0.1/tcp/1`)

    await createFakeComponents(relay.id, network, {
      protocols: [
        [
          CAN_RELAY_PROTOCOLS(),
          ({ stream }) => {
            return handleDefaultStream(stream)
          }
        ]
      ],
      listeningAddrs: relay.multiaddrs
    })

    entryNodes.init(await createFakeComponents(peerId, network))

    // activate NAT functionalities
    entryNodes.enable()

    await entryNodes.afterStart()

    let usedRelay = {
      relayDirectAddress: new Multiaddr(`/ip4/127.0.0.1/tcp/1`),
      ourCircuitAddress: new Multiaddr(`/p2p/${relay.id.toString()}/p2p-circuit`)
    }

    entryNodes.availableEntryNodes.push({ ...relay, latency: 23 })
    entryNodes.usedRelays.push(usedRelay)

    entryNodes.once('listening', () =>
      assert.fail(`must not throw listening event if list of entry nodes has not changed`)
    )

    await entryNodes.updatePublicNodes()

    const availableEntryNodes = entryNodes.getAvailabeEntryNodes()
    assert(availableEntryNodes.length == 1)
    assert(availableEntryNodes[0].id.equals(relay.id))

    const usedRelays = entryNodes.getUsedRelayAddresses()
    assert(usedRelays.length == 1)
    assert(usedRelays[0].equals(createCircuitAddress(relay.id)))

    entryNodes.stop()
    network.stop()
  })

  // @TODO to be fixed
  // it('do not contact nodes we are already connected to', async function () {
  //   const entryNodes = new TestingEntryNodes({})

  //   entryNodes.init(createFakeComponents(peerId))

  //   const ma = new Multiaddr('/ip4/8.8.8.8/tcp/9091')

  //   const peerStoreEntry = getPeerStoreEntry(ma.toString())

<<<<<<< HEAD
    entryNodes.usedRelays.push({
      relayDirectAddress: ma,
      ourCircuitAddress: new Multiaddr(`/p2p/${peerStoreEntry.id.toString()}/p2p-circuit`)
    })
=======
  //   entryNodes.usedRelays.push({
  //     relayDirectAddress: ma,
  //     ourCircuitAddress: new Multiaddr(`/p2p/${peerStoreEntry.id.toString()}/p2p-circuit/p2p/${peerId.toString()}`)
  //   })
>>>>>>> bb9bb196

  //   // activate NAT functionalities
  //   entryNodes.enable()

  //   await entryNodes.afterStart()

  //   await entryNodes.onNewRelay(peerStoreEntry)

  //   const uncheckedNodes = entryNodes.getUncheckedEntryNodes()

  //   assert(uncheckedNodes.length == 0, `Unchecked nodes must be gone`)

  //   const usedRelays = entryNodes.getUsedRelayAddresses()
  //   assert(usedRelays.length == 0, `must not expose any relay addrs`)
  //   assert(usedRelays[0].equals(createCircuitAddress(peerStoreEntry.id)))

  //   entryNodes.stop()
  // })
})

describe('entry node functionality - event propagation', function () {
  it('events should trigger actions', async function () {
    const network = createFakeNetwork()

    const relay = getPeerStoreEntry(`/ip4/127.0.0.1/tcp/1`)

    await createFakeComponents(relay.id, network, {
      protocols: [
        [
          CAN_RELAY_PROTOCOLS(),
          ({ stream }) => {
            return handleDefaultStream(stream)
          }
        ]
      ],
      listeningAddrs: relay.multiaddrs
    })

    const publicNodes = new EventEmitter() as PublicNodesEmitter
    const entryNodes = new TestingEntryNodes(
      {
        publicNodes
      },
      {
        contactTimeout: 5
      }
    )

<<<<<<< HEAD
    const components = createFakeComponents(peerId)
    entryNodes.init(createFakeComponents(peerId))
    entryNodes.start()
=======
    entryNodes.init(await createFakeComponents(peerId, network))

    // activate NAT functionalities
    entryNodes.enable()

    await entryNodes.afterStart()
>>>>>>> bb9bb196

    publicNodes.emit('addPublicNode', relay)

    await once(entryNodes, RELAY_CHANGED_EVENT)

<<<<<<< HEAD
    // intermediate solution
    components.getConnectionManager().dispatchEvent(
      new CustomEvent('peer:disconnect', {
        detail: {
          remotePeer: relay.id
        }
      })
    )
    network.events.removeAllListeners(connectEvent(relay.multiaddrs[0].toString()))
=======
    network.close(relay.multiaddrs[0], false)
>>>>>>> bb9bb196

    // "Shutdown" network connection to node
    publicNodes.emit('removePublicNode', relay.id)

    await once(entryNodes, RELAY_CHANGED_EVENT)

    console.log(`before second event`)

    entryNodes.once(RELAY_CHANGED_EVENT, () => assert.fail('Must not throw the relay:changed event'))

    await entryNodes.updatePublicNodes()

    entryNodes.stop()
    network.stop()
  })
})

describe('entry node functionality - dht functionality', function () {
  it('renew DHT entry', async function () {
    const network = createFakeNetwork()

    const relay = getPeerStoreEntry(`/ip4/127.0.0.1/tcp/1`)

    let connectAttempts = 0
    await createFakeComponents(relay.id, network, {
      protocols: [
        [
          CAN_RELAY_PROTOCOLS(),
          ({ stream }) => {
            connectAttempts++
            return handleDefaultStream(stream)
          }
        ]
      ],
      listeningAddrs: relay.multiaddrs
    })

    const publicNodes: PublicNodesEmitter = new EventEmitter()

    const CUSTOM_DHT_RENEWAL_TIMEOUT = 100 // very short timeout

    const entryNodes = new TestingEntryNodes(
      {
        dhtRenewalTimeout: CUSTOM_DHT_RENEWAL_TIMEOUT,
        publicNodes
      },
      {
        minRelaysPerNode: 1,
        contactTimeout: CUSTOM_DHT_RENEWAL_TIMEOUT / 2
      }
    )

    entryNodes.init(await createFakeComponents(peerId, network))

    // activate NAT functionalities
    entryNodes.enable()

    await entryNodes.afterStart()

    publicNodes.emit('addPublicNode', relay)

    await new Promise((resolve) => setTimeout(resolve, 1e3))

    // depends on scheduler
    assert([9, 10].includes(connectAttempts), `Should capture at least 9 renews but not more than 10`)

    network.close(relay.multiaddrs[0], false)
    entryNodes.stop()
    network.stop()
  })
})

describe('entry node functionality - automatic reconnect', function () {
  it('reconnect on disconnect - temporarily offline', async function () {
    const network = createFakeNetwork()
    const relay = getPeerStoreEntry(`/ip4/1.2.3.4/tcp/1`)
    await createFakeComponents(relay.id, network, {
      protocols: [
        [
          CAN_RELAY_PROTOCOLS(),
          ({ stream }) => {
            return handleDefaultStream(stream)
          }
        ]
      ],
      listeningAddrs: relay.multiaddrs
    })
    let secondAttempt = defer<void>()
    let connectAttempt = 0
    const entryNodes = new TestingEntryNodes(
      // Should be successful after second try
      {
        entryNodeReconnectBaseTimeout: 1,
        entryNodeReconnectBackoff: 5
      }
    )

<<<<<<< HEAD
    const components = createFakeComponents(peerId)

    entryNodes.init(components)
    entryNodes.start()
=======
    entryNodes.init(
      await createFakeComponents(peerId, network, {
        outerDial: (self: PeerId, ma: Multiaddr, opts: any) => {
          switch (connectAttempt++) {
            case 0:
              return network.connect(self, ma, opts)
            case 1:
              throw Error(`boom`)
            case 2:
              secondAttempt.resolve()
              return network.connect(self, ma, opts)
            default:
              throw Error(`boom`)
          }
        }
      })
    )

    // activate NAT functionalities
    entryNodes.enable()

    await entryNodes.afterStart()
>>>>>>> bb9bb196

    const updated = once(entryNodes, RELAY_CHANGED_EVENT)
    entryNodes.onNewRelay(relay)
    await updated

    // Should eventually remove relay from list
    // intermediate solution
<<<<<<< HEAD
    components.getConnectionManager().dispatchEvent(
      new CustomEvent('peer:disconnect', {
        detail: {
          remotePeer: relay.id
        }
      })
    )
    network.events.removeAllListeners(connectEvent(relay.multiaddrs[0].toString()))
=======
    network.close(relay.multiaddrs[0])
    network.events.removeAllListeners(connectEvent(relay.multiaddrs[0]))
>>>>>>> bb9bb196

    await secondAttempt.promise

    // Wait for end of event loop
    await new Promise((resolve) => setImmediate(resolve))

    const availablePublicNodes = entryNodes.getAvailabeEntryNodes()
    assert(availablePublicNodes.length == 1, `must keep entry node after reconnect`)
    const usedRelays = entryNodes.getUsedRelayAddresses()
    assert(usedRelays.length == 1, `must keep relay address after reconnect`)

    network.stop()
    entryNodes.stop()
  })

  it('reconnect on disconnect - permanently offline', async function () {
    const network = createFakeNetwork()
    const relay = getPeerStoreEntry(`/ip4/1.2.3.4/tcp/1`)

    await createFakeComponents(relay.id, network, {
      protocols: [
        [
          CAN_RELAY_PROTOCOLS(),
          ({ stream }) => {
            return handleDefaultStream(stream)
          }
        ]
      ],
      listeningAddrs: relay.multiaddrs
    })
    let connectAttempt = 0
    const entryNodes = new TestingEntryNodes({
      entryNodeReconnectBaseTimeout: 1,
      entryNodeReconnectBackoff: 5
    })

    entryNodes.init(
      await createFakeComponents(peerId, network, {
        outerDial: (self: PeerId, ma: Multiaddr, opts: any) => {
          switch (connectAttempt++) {
            case 0:
              return network.connect(self, ma, opts)
            default:
              throw Error(`boom - connection error`)
          }
        }
      })
    )

<<<<<<< HEAD
    const components = createFakeComponents(peerId)
    entryNodes.init(components)
    entryNodes.start()
=======
    // activate NAT functionalities
    entryNodes.enable()

    await entryNodes.afterStart()
>>>>>>> bb9bb196

    const entryNodeAdded = once(entryNodes, RELAY_CHANGED_EVENT)

    // Add entry node
    entryNodes.onNewRelay(relay)
    await entryNodeAdded

    const entryNodeRemoved = once(entryNodes, RELAY_CHANGED_EVENT)

    // "Shutdown" node
<<<<<<< HEAD
    components.getConnectionManager().dispatchEvent(
      new CustomEvent('peer:disconnect', {
        detail: {
          remotePeer: relay.id
        }
      })
    )
    network.events.removeAllListeners(connectEvent(relay.multiaddrs[0].toString()))
=======
    network.events.removeAllListeners(connectEvent(relay.multiaddrs[0]))
>>>>>>> bb9bb196
    network.close(relay.multiaddrs[0])

    await entryNodeRemoved

    const availablePublicNodes = entryNodes.getAvailabeEntryNodes()

    assert(availablePublicNodes.length == 0, `must remove node from public nodes`)

    assert(entryNodes.getUsedRelayAddresses().length == 0, `must not expose any relay addrs`)

    network.stop()
    entryNodes.stop()
  })
})

describe('entry node functionality - min relays per node', function () {
  it('respect minRelayPerNode on peer offline event', async function () {
    const network = createFakeNetwork()

    const Alice = privKeyToPeerId('0xa544c6684d500b63f96bb6b4196b90a77e71da74f481578fb6e952422189f2bb')
    const Bob = privKeyToPeerId('0xbfdd91247bc19340fe6fc5e91358372ae15cc39a377e163167cfee3f48264fa1')

    const firstPeerStoreEntry = getPeerStoreEntry(`/ip4/127.0.0.1/tcp/1`, Alice)
    const secondPeerStoreEntry = getPeerStoreEntry(`/ip4/127.0.0.1/tcp/2`, Bob)

    await createFakeComponents(firstPeerStoreEntry.id, network, {
      protocols: [
        [
          CAN_RELAY_PROTOCOLS(),
          ({ stream }) => {
            return handleDefaultStream(stream)
          }
        ]
      ],
      listeningAddrs: firstPeerStoreEntry.multiaddrs
    })
    await createFakeComponents(secondPeerStoreEntry.id, network, {
      protocols: [
        [
          CAN_RELAY_PROTOCOLS(),
          ({ stream }) => {
            return handleDefaultStream(stream)
          }
        ]
      ],
      listeningAddrs: secondPeerStoreEntry.multiaddrs
    })

    let connectionAttempt = false

    const entryNodes = new TestingEntryNodes(
      // Should fail after second try
      {},
      { maxParallelDials: 5, maxRelaysPerNode: 2, minRelaysPerNode: 0 }
    )

    entryNodes.init(
      await createFakeComponents(peerId, network, {
        outerDial: (self: PeerId, ma: Multiaddr, opts: any) => {
          connectionAttempt = true
          return network.connect(self, ma, opts)
        }
      })
    )

    // activate NAT functionalities
    entryNodes.enable()

    await entryNodes.afterStart()

    entryNodes.availableEntryNodes.push(
      { ...firstPeerStoreEntry, latency: 23 },
      { ...secondPeerStoreEntry, latency: 24 }
    )

    entryNodes.usedRelays.push(
      {
        ourCircuitAddress: createCircuitAddress(Alice),
        relayDirectAddress: firstPeerStoreEntry.multiaddrs[0]
      },
      {
        ourCircuitAddress: createCircuitAddress(Bob),
        relayDirectAddress: secondPeerStoreEntry.multiaddrs[0]
      }
    )

    const peerRemovedPromise = once(entryNodes, RELAY_CHANGED_EVENT)
    entryNodes.onRemoveRelay(Alice)

    await peerRemovedPromise

    if (connectionAttempt) {
      assert.fail(`Should not contact any node`)
    }

    assert(entryNodes.usedRelays.length == 1)
    assert(entryNodes.getUsedRelayPeerIds()[0].equals(Bob))

    assert(entryNodes.availableEntryNodes.length == 1)
    assert(entryNodes.availableEntryNodes[0].id.equals(Bob))

    entryNodes.stop()
    network.stop()
  })

  it('respect minRelayPerNode on entry node disconnect', async function () {
    const network = createFakeNetwork()
    const Alice = privKeyToPeerId('0xa544c6684d500b63f96bb6b4196b90a77e71da74f481578fb6e952422189f2bb')
    const Bob = privKeyToPeerId('0xbfdd91247bc19340fe6fc5e91358372ae15cc39a377e163167cfee3f48264fa1')

    const firstPeerStoreEntry = getPeerStoreEntry(`/ip4/127.0.0.1/tcp/1`, Alice)
    const secondPeerStoreEntry = getPeerStoreEntry(`/ip4/127.0.0.1/tcp/2`, Bob)

    await createFakeComponents(firstPeerStoreEntry.id, network, {
      protocols: [
        [
          CAN_RELAY_PROTOCOLS(),
          ({ stream }) => {
            return handleDefaultStream(stream)
          }
        ]
      ],
      listeningAddrs: firstPeerStoreEntry.multiaddrs
    })
    await createFakeComponents(secondPeerStoreEntry.id, network, {
      protocols: [
        [
          CAN_RELAY_PROTOCOLS(),
          ({ stream }) => {
            return handleDefaultStream(stream)
          }
        ]
      ],
      listeningAddrs: secondPeerStoreEntry.multiaddrs
    })

    let connectedMoreThanOnce = false
    const connectionAttempts = new Map<string, number>()
    // let secondAttempt = defer<void>()
    const entryNodes = new TestingEntryNodes(
      // Should be successful after second try
      {
        entryNodeReconnectBaseTimeout: 2,
        entryNodeReconnectBackoff: 1000
      },
      {
        maxRelaysPerNode: 2,
        minRelaysPerNode: 0
      }
    )

<<<<<<< HEAD
    const components = createFakeComponents(peerId)
    entryNodes.init(components)
    entryNodes.start()
=======
    entryNodes.init(
      await createFakeComponents(peerId, network, {
        outerDial: ((self: PeerId, ma: Multiaddr) => {
          const connectionAttempt = connectionAttempts.get(ma.getPeerId() as string)

          // Allow 2 reconnect attempt but no additional attempt
          if (connectionAttempt == undefined) {
            connectionAttempts.set(ma.getPeerId() as string, 1)
            return network.connect(self, ma)
          } else if (connectionAttempt == 1) {
            connectionAttempts.set(ma.getPeerId() as string, 2)
          } else if (connectionAttempt == 2) {
            connectionAttempts.set(ma.getPeerId() as string, 3)
          } else {
            connectedMoreThanOnce = true
          }
        }) as any
      })
    )

    // activate NAT functionalities
    entryNodes.enable()

    await entryNodes.afterStart()
>>>>>>> bb9bb196

    entryNodes.availableEntryNodes.push(
      { ...firstPeerStoreEntry, latency: 23 },
      { ...secondPeerStoreEntry, latency: 24 }
    )

    const relayListUpdated = once(entryNodes, RELAY_CHANGED_EVENT)

    await entryNodes.updatePublicNodes()

    // entryNodes.onNewRelay(relay)
    await relayListUpdated

    const secondRelayListUpdate = once(entryNodes, RELAY_CHANGED_EVENT)

    // intermediate solution
<<<<<<< HEAD
    components.getConnectionManager().dispatchEvent(
      new CustomEvent('peer:disconnect', {
        detail: {
          remotePeer: firstPeerStoreEntry.id
        }
      })
    )
    network.events.removeAllListeners(connectEvent(firstPeerStoreEntry.multiaddrs[0].toString()))
=======
    network.close(firstPeerStoreEntry.multiaddrs[0])
    network.events.removeAllListeners(connectEvent(firstPeerStoreEntry.multiaddrs[0]))
>>>>>>> bb9bb196

    await secondRelayListUpdate

    if (connectedMoreThanOnce) {
      assert.fail(`Must not connect more than once`)
    }

    const availablePublicNodes = entryNodes.getAvailabeEntryNodes()
    assert(availablePublicNodes.length == 1, `must keep entry node after reconnect`)
    const usedRelays = entryNodes.getUsedRelayAddresses()
    assert(usedRelays.length == 1, `must keep relay address after reconnect`)

    network.stop()
    entryNodes.stop()
  })
})<|MERGE_RESOLUTION|>--- conflicted
+++ resolved
@@ -9,17 +9,6 @@
 
 import type { PeerId } from '@libp2p/interface-peer-id'
 import { Multiaddr } from '@multiformats/multiaddr'
-<<<<<<< HEAD
-import type { Connection, ProtocolStream } from '@libp2p/interface-connection'
-import type { Components } from '@libp2p/interfaces/components'
-import type { AbortOptions } from '@libp2p/interfaces'
-import { privKeyToPeerId, defer, createCircuitAddress } from '@hoprnet/hopr-utils'
-import { CustomEvent, EventEmitter as TypedEventEmitter } from '@libp2p/interfaces/events'
-
-class MyConnectionManager extends TypedEventEmitter<any> {
-  public getConnections(_peer: PeerId | undefined, _options?: AbortOptions): Connection[] {
-    return []
-=======
 
 import { privKeyToPeerId, defer, createCircuitAddress } from '@hoprnet/hopr-utils'
 import { peerIdFromString } from '@libp2p/peer-id'
@@ -36,7 +25,6 @@
     })()
   )
   for await (const _msg of stream.source) {
->>>>>>> bb9bb196
   }
 }
 /**
@@ -71,100 +59,8 @@
   }
 }
 
-<<<<<<< HEAD
-function createFakeComponents(peerId: PeerId) {
-  const connectionManager = new MyConnectionManager()
-
-  const getUpgrader = () =>
-    ({
-      upgradeInbound: (x: any) => x,
-      upgradeOutbound: (x: any) => x
-    } as Components['upgrader'])
-
-  return {
-    getPeerId: () => peerId,
-    getConnectionManager: () => connectionManager,
-    getUpgrader
-  } as Components
-}
-
-function connectEvent(addr: string): string {
-  return `connect:${addr}`
-}
-
-function disconnectEvent(addr: string) {
-  return `disconnect:${addr}`
-}
-
-function fakeConnection(throwError: boolean = false): Connection {
-  const conn = {
-    _closed: false,
-    close: async () => {
-      // @ts-ignore
-      conn._closed = true
-    },
-    newStream: (_protocols: string[]) =>
-      Promise.resolve({
-        stream: {
-          source: (async function* () {
-            if (throwError) {
-              throw Error(`boom - protocol error`)
-            } else {
-              yield OK
-            }
-          })() as AsyncIterable<Uint8Array>,
-          sink: async (source: AsyncIterableIterator<any>) => {
-            // consume the send stream
-            for await (const _sth of source) {
-            }
-          }
-        } as ProtocolStream['stream']
-      })
-  } as unknown as Connection
-
-  return conn as Connection
-}
-
-function createFakeNetwork() {
-  const network = new EventEmitter()
-
-  const listen = (addr: string) => {
-    const emitter = new EventEmitter()
-    network.on(connectEvent(addr), () => emitter.emit('connected'))
-
-    return emitter
-  }
-
-  const connect = (ma: Multiaddr, _opts: DialOptions) => {
-    const addr = ma.toString()
-
-    if (network.listeners(connectEvent(addr)).length >= 1) {
-      network.emit(connectEvent(addr))
-
-      return Promise.resolve(fakeConnection())
-    } else {
-      return Promise.resolve(undefined)
-    }
-  }
-
-  const close = (ma: Multiaddr) => {
-    network.emit(disconnectEvent(ma.toString()), ma)
-  }
-
-  return {
-    events: network,
-    listen,
-    connect,
-    close,
-    stop: network.removeAllListeners.bind(network)
-  }
-}
-
-const peerId = createPeerId()
-=======
 const peerId = peerIdFromString(`16Uiu2HAm91QFjPepnwjuZWzK5pb5ZS8z8qxQRfKZJNXjkgGNUAit`)
 const secondPeer = peerIdFromString(`16Uiu2HAmLpqczAGfgmJchVgVk233rmB2T3DSn2gPG6JMa5brEHZ1`)
->>>>>>> bb9bb196
 
 describe('entry node functionality - basic functionality', function () {
   it('add public nodes', async function () {
@@ -362,19 +258,12 @@
     const usedRelays = entryNodes.getUsedRelayAddresses()
     assert(usedRelays != undefined, `must expose relay addrs`)
     assert(usedRelays.length == 1, `must expose exactly one relay addrs`)
-<<<<<<< HEAD
-    assert(
-      usedRelays[0].toString() === `/p2p/${relay.id.toString()}/p2p-circuit`,
-      `must expose the right relay address`
-    )
-=======
     assert(usedRelays[0].equals(createCircuitAddress(relay.id)), `must expose the right relay address`)
 
     const usedRelayPeerIds = entryNodes.getUsedRelayPeerIds()
     assert(usedRelayPeerIds != undefined, `must expose at least one peerId`)
     assert(usedRelayPeerIds.length == 1, `must expose exactly one peerId`)
     assert(usedRelayPeerIds[0].equals(relay.id))
->>>>>>> bb9bb196
 
     network.stop()
     entryNodes.stop()
@@ -586,11 +475,7 @@
     const usedRelays = entryNodes.getUsedRelayAddresses()
     assert(entryNodes.getUsedRelayAddresses().length == 1)
 
-<<<<<<< HEAD
-    assert(usedRelays[0].equals(new Multiaddr(`/p2p/${newNode.id.toString()}/p2p-circuit`)))
-=======
     assert(usedRelays[0].equals(createCircuitAddress(newNode.id)))
->>>>>>> bb9bb196
 
     network.stop()
     entryNodes.stop()
@@ -635,11 +520,7 @@
 
     const usedRelays = entryNodes.getUsedRelayAddresses()
     assert(usedRelays.length == 1)
-<<<<<<< HEAD
-    assert(usedRelays[0].equals(new Multiaddr(`/p2p/${relay.id.toString()}/p2p-circuit`)))
-=======
     assert(usedRelays[0].equals(createCircuitAddress(relay.id)))
->>>>>>> bb9bb196
 
     network.stop()
     entryNodes.stop()
@@ -731,17 +612,10 @@
 
   //   const peerStoreEntry = getPeerStoreEntry(ma.toString())
 
-<<<<<<< HEAD
-    entryNodes.usedRelays.push({
-      relayDirectAddress: ma,
-      ourCircuitAddress: new Multiaddr(`/p2p/${peerStoreEntry.id.toString()}/p2p-circuit`)
-    })
-=======
   //   entryNodes.usedRelays.push({
   //     relayDirectAddress: ma,
   //     ourCircuitAddress: new Multiaddr(`/p2p/${peerStoreEntry.id.toString()}/p2p-circuit/p2p/${peerId.toString()}`)
   //   })
->>>>>>> bb9bb196
 
   //   // activate NAT functionalities
   //   entryNodes.enable()
@@ -790,36 +664,18 @@
       }
     )
 
-<<<<<<< HEAD
-    const components = createFakeComponents(peerId)
-    entryNodes.init(createFakeComponents(peerId))
-    entryNodes.start()
-=======
-    entryNodes.init(await createFakeComponents(peerId, network))
-
-    // activate NAT functionalities
-    entryNodes.enable()
-
-    await entryNodes.afterStart()
->>>>>>> bb9bb196
+    entryNodes.init(await createFakeComponents(peerId, network))
+
+    // activate NAT functionalities
+    entryNodes.enable()
+
+    await entryNodes.afterStart()
 
     publicNodes.emit('addPublicNode', relay)
 
     await once(entryNodes, RELAY_CHANGED_EVENT)
 
-<<<<<<< HEAD
-    // intermediate solution
-    components.getConnectionManager().dispatchEvent(
-      new CustomEvent('peer:disconnect', {
-        detail: {
-          remotePeer: relay.id
-        }
-      })
-    )
-    network.events.removeAllListeners(connectEvent(relay.multiaddrs[0].toString()))
-=======
     network.close(relay.multiaddrs[0], false)
->>>>>>> bb9bb196
 
     // "Shutdown" network connection to node
     publicNodes.emit('removePublicNode', relay.id)
@@ -917,12 +773,6 @@
       }
     )
 
-<<<<<<< HEAD
-    const components = createFakeComponents(peerId)
-
-    entryNodes.init(components)
-    entryNodes.start()
-=======
     entryNodes.init(
       await createFakeComponents(peerId, network, {
         outerDial: (self: PeerId, ma: Multiaddr, opts: any) => {
@@ -945,7 +795,6 @@
     entryNodes.enable()
 
     await entryNodes.afterStart()
->>>>>>> bb9bb196
 
     const updated = once(entryNodes, RELAY_CHANGED_EVENT)
     entryNodes.onNewRelay(relay)
@@ -953,19 +802,8 @@
 
     // Should eventually remove relay from list
     // intermediate solution
-<<<<<<< HEAD
-    components.getConnectionManager().dispatchEvent(
-      new CustomEvent('peer:disconnect', {
-        detail: {
-          remotePeer: relay.id
-        }
-      })
-    )
-    network.events.removeAllListeners(connectEvent(relay.multiaddrs[0].toString()))
-=======
     network.close(relay.multiaddrs[0])
     network.events.removeAllListeners(connectEvent(relay.multiaddrs[0]))
->>>>>>> bb9bb196
 
     await secondAttempt.promise
 
@@ -1015,16 +853,10 @@
       })
     )
 
-<<<<<<< HEAD
-    const components = createFakeComponents(peerId)
-    entryNodes.init(components)
-    entryNodes.start()
-=======
-    // activate NAT functionalities
-    entryNodes.enable()
-
-    await entryNodes.afterStart()
->>>>>>> bb9bb196
+    // activate NAT functionalities
+    entryNodes.enable()
+
+    await entryNodes.afterStart()
 
     const entryNodeAdded = once(entryNodes, RELAY_CHANGED_EVENT)
 
@@ -1035,18 +867,7 @@
     const entryNodeRemoved = once(entryNodes, RELAY_CHANGED_EVENT)
 
     // "Shutdown" node
-<<<<<<< HEAD
-    components.getConnectionManager().dispatchEvent(
-      new CustomEvent('peer:disconnect', {
-        detail: {
-          remotePeer: relay.id
-        }
-      })
-    )
-    network.events.removeAllListeners(connectEvent(relay.multiaddrs[0].toString()))
-=======
     network.events.removeAllListeners(connectEvent(relay.multiaddrs[0]))
->>>>>>> bb9bb196
     network.close(relay.multiaddrs[0])
 
     await entryNodeRemoved
@@ -1198,11 +1019,6 @@
       }
     )
 
-<<<<<<< HEAD
-    const components = createFakeComponents(peerId)
-    entryNodes.init(components)
-    entryNodes.start()
-=======
     entryNodes.init(
       await createFakeComponents(peerId, network, {
         outerDial: ((self: PeerId, ma: Multiaddr) => {
@@ -1227,7 +1043,6 @@
     entryNodes.enable()
 
     await entryNodes.afterStart()
->>>>>>> bb9bb196
 
     entryNodes.availableEntryNodes.push(
       { ...firstPeerStoreEntry, latency: 23 },
@@ -1244,19 +1059,8 @@
     const secondRelayListUpdate = once(entryNodes, RELAY_CHANGED_EVENT)
 
     // intermediate solution
-<<<<<<< HEAD
-    components.getConnectionManager().dispatchEvent(
-      new CustomEvent('peer:disconnect', {
-        detail: {
-          remotePeer: firstPeerStoreEntry.id
-        }
-      })
-    )
-    network.events.removeAllListeners(connectEvent(firstPeerStoreEntry.multiaddrs[0].toString()))
-=======
     network.close(firstPeerStoreEntry.multiaddrs[0])
     network.events.removeAllListeners(connectEvent(firstPeerStoreEntry.multiaddrs[0]))
->>>>>>> bb9bb196
 
     await secondRelayListUpdate
 
