import { EntryNodes, RELAY_CHANGED_EVENT } from './entry.js'
import { getPeerStoreEntry } from './utils.spec.js'
import { CAN_RELAY_PROTOCOLS, OK } from '../constants.js'
import type { PeerStoreType, PublicNodesEmitter, Stream } from '../types.js'
import {} from '@libp2p/peer-store'

import assert from 'assert'
import { once, EventEmitter } from 'events'

import type { PeerId } from '@libp2p/interface-peer-id'
import { Multiaddr } from '@multiformats/multiaddr'

import { privKeyToPeerId, defer, createCircuitAddress } from '@hoprnet/hopr-utils'
import { peerIdFromString } from '@libp2p/peer-id'
import { createFakeComponents, createFakeNetwork, connectEvent } from '../utils/libp2p.mock.spec.js'

async function handleDefaultStream(stream: Stream, throwError: boolean = false) {
  stream.sink(
    (async function* () {
      if (throwError) {
        throw Error(`boom - protocol error`)
      } else {
        yield OK
      }
    })()
  )
  for await (const _msg of stream.source) {
  }
}
/**
 * Decorated EntryNodes class that allows direct access
 * to protected class elements
 */
class TestingEntryNodes extends EntryNodes {
  // @ts-ignore
  public availableEntryNodes: InstanceType<typeof EntryNodes>['availableEntryNodes']

  // @ts-ignore
  public offlineEntryNodes: InstanceType<typeof EntryNodes>['offlineEntryNodes']
  // @ts-ignore
  public usedRelays: InstanceType<typeof EntryNodes>['usedRelays']

  // @ts-ignore
  public uncheckedEntryNodes: InstanceType<typeof EntryNodes>['uncheckedEntryNodes']

  public onNewRelay(...args: Parameters<InstanceType<typeof EntryNodes>['onNewRelay']>) {
    return super.onNewRelay(...args)
  }
  public onRemoveRelay(peer: PeerId) {
    return super.onRemoveRelay(peer)
  }

  public updateRecords(...args: Parameters<InstanceType<typeof EntryNodes>['updateRecords']>) {
    return super.updateRecords(...args)
  }

  public async updatePublicNodes() {
    return super.updatePublicNodes()
  }
}

const peerId = peerIdFromString(`16Uiu2HAm91QFjPepnwjuZWzK5pb5ZS8z8qxQRfKZJNXjkgGNUAit`)
const secondPeer = peerIdFromString(`16Uiu2HAmLpqczAGfgmJchVgVk233rmB2T3DSn2gPG6JMa5brEHZ1`)

describe('entry node functionality - basic functionality', function () {
  it('add public nodes', async function () {
    const network = createFakeNetwork()
    const maxRelaysPerNode = 2
    const entryNodes = new TestingEntryNodes(
      {},
      {
        maxRelaysPerNode,
        minRelaysPerNode: maxRelaysPerNode
      }
    )

    entryNodes.init(await createFakeComponents(peerId, network))
    entryNodes.start()

    const peerStoreEntry = getPeerStoreEntry(`/ip4/127.0.0.1/tcp/0`)

    // Don't contact any nodes
    entryNodes.usedRelays = Array.from({ length: maxRelaysPerNode }) as any

    entryNodes.onNewRelay(peerStoreEntry)
    // Should filter duplicate
    entryNodes.onNewRelay(peerStoreEntry)

    const uncheckedNodes = entryNodes.getUncheckedEntryNodes()

    assert(uncheckedNodes.length == 1, `Unchecked nodes must contain one entry`)
    assert(uncheckedNodes[0].id.equals(peerStoreEntry.id), `id must match the generated one`)
    assert(uncheckedNodes[0].multiaddrs.length == peerStoreEntry.multiaddrs.length, `must not contain more multiaddrs`)

    entryNodes.stop()
    network.stop()
  })

  it('remove an offline node', function () {
    const maxRelaysPerNode = 2
    const entryNodes = new TestingEntryNodes(
      {},
      {
        maxRelaysPerNode,
        minRelaysPerNode: maxRelaysPerNode
      }
    )

    entryNodes.start()

    const peerStoreEntry = getPeerStoreEntry(`/ip4/127.0.0.1/tcp/0`)

    entryNodes.availableEntryNodes.push({
      ...peerStoreEntry,
      latency: 23
    })

    // Don't contact any nodes
    entryNodes.usedRelays = Array.from({ length: maxRelaysPerNode }) as any

    entryNodes.onRemoveRelay(peerStoreEntry.id)

    const availablePublicNodes = entryNodes.getAvailabeEntryNodes()
    assert(availablePublicNodes.length == 0, `must remove node from public nodes`)

    entryNodes.stop()
  })

  it('update existing unchecked nodes', async function () {
    const network = createFakeNetwork()
    const maxRelaysPerNode = 2
    const entryNodes = new TestingEntryNodes(
      {},
      {
        maxRelaysPerNode,
        minRelaysPerNode: maxRelaysPerNode
      }
    )

    entryNodes.init(await createFakeComponents(peerId, network))
    entryNodes.start()

    const firstPeerStoreEntry = getPeerStoreEntry(`/ip4/127.0.0.1/tcp/123`, secondPeer)
    const secondPeerStoreEntry = getPeerStoreEntry(`/ip4/127.0.0.1/tcp/456`, secondPeer)

    // Don't contact any nodes
    entryNodes.usedRelays = Array.from({ length: maxRelaysPerNode }) as any
    entryNodes.onNewRelay(firstPeerStoreEntry)
    // Should filter duplicate
    entryNodes.onNewRelay(secondPeerStoreEntry)

    assert(entryNodes.uncheckedEntryNodes.length == 1)
    assert(entryNodes.uncheckedEntryNodes[0].multiaddrs.length == 2)
    network.stop()
  })

  it('update addresses of available public nodes', async function () {
    const network = createFakeNetwork()
    const maxRelaysPerNode = 2
    const entryNodes = new TestingEntryNodes({})

    entryNodes.init(await createFakeComponents(peerId, network))
    entryNodes.start()

    const firstPeerStoreEntry = getPeerStoreEntry(`/ip4/127.0.0.1/tcp/123`, secondPeer)
    const secondPeerStoreEntry = getPeerStoreEntry(`/ip4/127.0.0.1/tcp/456`, secondPeer)

    // Don't contact any nodes
    entryNodes.usedRelays = Array.from({ length: maxRelaysPerNode }) as any

    entryNodes.availableEntryNodes.push({
      id: secondPeer,
      multiaddrs: [],
      latency: 23
    })

    entryNodes.onNewRelay(firstPeerStoreEntry)
    entryNodes.onNewRelay(secondPeerStoreEntry)

    assert(entryNodes.uncheckedEntryNodes.length == 0, `Unchecked nodes must not contain any entry`)
    assert(entryNodes.availableEntryNodes.length == 1, `must not contain more multiaddrs`)
    assert(entryNodes.availableEntryNodes[0].multiaddrs.length == 2)

    entryNodes.stop()
    network.stop()
  })

  it('update addresses of offline public nodes', async function () {
    const network = createFakeNetwork()
    const maxRelaysPerNode = 2
    const entryNodes = new TestingEntryNodes(
      {},
      {
        maxRelaysPerNode,
        minRelaysPerNode: maxRelaysPerNode
      }
    )

    entryNodes.init(await createFakeComponents(peerId, network))
    entryNodes.start()

    const firstPeerStoreEntry = getPeerStoreEntry(`/ip4/127.0.0.1/tcp/123`, secondPeer)
    const secondPeerStoreEntry = getPeerStoreEntry(`/ip4/127.0.0.1/tcp/456`, secondPeer)

    // Don't contact any nodes
    entryNodes.usedRelays = Array.from({ length: maxRelaysPerNode }) as any

    entryNodes.offlineEntryNodes.push({
      id: secondPeer,
      multiaddrs: []
    })

    entryNodes.onNewRelay(firstPeerStoreEntry)
    entryNodes.onNewRelay(secondPeerStoreEntry)

    assert(entryNodes.uncheckedEntryNodes.length == 0, `Unchecked nodes must not contain any entry`)
    assert(entryNodes.offlineEntryNodes.length == 1, `must not contain more multiaddrs`)
    assert(entryNodes.offlineEntryNodes[0].multiaddrs.length == 2)

    entryNodes.stop()
    network.stop()
  })
})

describe('entry node functionality', function () {
  it('contact potential relays and update relay addresses', async function () {
    const network = createFakeNetwork()

    const relay = getPeerStoreEntry(`/ip4/127.0.0.1/tcp/12345`)

    await createFakeComponents(relay.id, network, {
      protocols: [
        [
          CAN_RELAY_PROTOCOLS(),
          ({ stream }) => {
            return handleDefaultStream(stream)
          }
        ]
      ],
      listeningAddrs: relay.multiaddrs
    })

    const entryNodes = new TestingEntryNodes({ initialNodes: [relay] })

    entryNodes.init(await createFakeComponents(peerId, network))

    // activate NAT functionalities
    entryNodes.enable()

    // Automatically contacts entryNodes (as part of Node startup)
    await entryNodes.afterStart()

    const availableEntryNodes = entryNodes.getAvailabeEntryNodes()
    assert(availableEntryNodes.length == 1, `must contain exactly one public node`)
    assert(availableEntryNodes[0].id.equals(relay.id), `must contain correct peerId`)
    assert(availableEntryNodes[0].latency >= 0, `latency must be non-negative`)

    const usedRelays = entryNodes.getUsedRelayAddresses()
    assert(usedRelays != undefined, `must expose relay addrs`)
    assert(usedRelays.length == 1, `must expose exactly one relay addrs`)
<<<<<<< HEAD
    assert(usedRelays[0].equals(createCircuitAddress(relay.id)), `must expose the right relay address`)

    const usedRelayPeerIds = entryNodes.getUsedRelayPeerIds()
    assert(usedRelayPeerIds != undefined, `must expose at least one peerId`)
    assert(usedRelayPeerIds.length == 1, `must expose exactly one peerId`)
    assert(usedRelayPeerIds[0].equals(relay.id))
=======
    assert(
      usedRelays[0].toString() === `/p2p/${relay.id.toString()}/p2p-circuit`,
      `must expose the right relay address`
    )
>>>>>>> 79cb4539

    network.stop()
    entryNodes.stop()
  })

  it('respond with positive latencies, negative latencies, errors and undefined', async function () {
    // Should be all different from each other
    const network = createFakeNetwork()
    const Alice = privKeyToPeerId('0xa544c6684d500b63f96bb6b4196b90a77e71da74f481578fb6e952422189f2bb')
    const Bob = privKeyToPeerId('0xbfdd91247bc19340fe6fc5e91358372ae15cc39a377e163167cfee3f48264fa1')
    const Chris = privKeyToPeerId('0xb0f7016efb37ecefedd7f26274870701adc607320e7ca4467af35ae35470e4ce')
    const Dave = privKeyToPeerId('0x935c28ba604be4912996e4652e7df5bf49f4c3bb5016ebb4c46c3b4575e3c412')

    const firstPeerStoreEntry = getPeerStoreEntry(`/ip4/127.0.0.1/tcp/1`, Alice)
    const secondPeerStoreEntry = getPeerStoreEntry(`/ip4/127.0.0.1/tcp/2`, Bob)
    const thirdPeerStoreEntry = getPeerStoreEntry(`/ip4/127.0.0.1/tcp/3`, Chris)
    const fourthPeerStoreEntry = getPeerStoreEntry(`/ip4/127.0.0.1/tcp/4`, Dave)

    await createFakeComponents(firstPeerStoreEntry.id, network, {
      protocols: [
        [
          CAN_RELAY_PROTOCOLS(),
          ({ stream }) => {
            return handleDefaultStream(stream)
          }
        ]
      ],
      listeningAddrs: firstPeerStoreEntry.multiaddrs
    })
    await createFakeComponents(secondPeerStoreEntry.id, network, {
      protocols: [
        [
          CAN_RELAY_PROTOCOLS(),
          ({ stream }) => {
            return handleDefaultStream(stream)
          }
        ]
      ],
      listeningAddrs: secondPeerStoreEntry.multiaddrs
    })

    const entryNodeContactTimeout = 1e3

    const entryNodes = new TestingEntryNodes(
      { initialNodes: [] },
      {
        maxRelaysPerNode: 1,
        minRelaysPerNode: 1,
        maxParallelDials: 1,
        contactTimeout: entryNodeContactTimeout
      }
    )

    entryNodes.uncheckedEntryNodes.push(
      fourthPeerStoreEntry,
      thirdPeerStoreEntry,
      secondPeerStoreEntry,
      firstPeerStoreEntry
    )

    entryNodes.init(
      await createFakeComponents(peerId, network, {
        outerDial: (self: PeerId, ma: Multiaddr) => {
          switch (ma.toString()) {
            case firstPeerStoreEntry.multiaddrs[0].toString():
              return network.connect(self, ma)
            case secondPeerStoreEntry.multiaddrs[0].toString():
              return network.connect(self, ma)
            case fourthPeerStoreEntry.multiaddrs[0].toString():
              return network.connect(self, ma, true)
            default:
              throw Error(`boom - connection error`)
          }
        }
      })
    )

    // activate NAT functionalities
    entryNodes.enable()

    await entryNodes.afterStart()

    assert(entryNodes.getUsedRelayPeerIds().length == 1)
    assert(entryNodes.getUsedRelayPeerIds()[0].equals(Bob))

    assert(entryNodes.uncheckedEntryNodes.length == 1)
    assert(entryNodes.uncheckedEntryNodes[0].id.equals(Alice))

    assert(entryNodes.offlineEntryNodes.length == 2)
    assert(entryNodes.offlineEntryNodes.some((node) => node.id.equals(Chris)))
    assert(entryNodes.offlineEntryNodes.some((node) => node.id.equals(Dave)))

    entryNodes.stop()
    network.stop()
  })

  it('expose limited number of relay addresses', async function () {
    const network = createFakeNetwork()

    const maxParallelDials = 3
    const maxRelaysPerNode = maxParallelDials + 1

    const relayNodes = await Promise.all(
      Array.from<undefined, Promise<PeerStoreType>>(
        { length: maxRelaysPerNode },
        async (_value: undefined, index: number) => {
          const relay = getPeerStoreEntry(`/ip4/127.0.0.1/tcp/${index}`)

          await createFakeComponents(relay.id, network, {
            protocols: [
              [
                CAN_RELAY_PROTOCOLS(),
                ({ stream }) => {
                  return handleDefaultStream(stream)
                }
              ]
            ],
            listeningAddrs: relay.multiaddrs
          })

          return relay
        }
      )
    )

    const additionalOfflineNodes = [getPeerStoreEntry(`/ip4/127.0.0.1/tcp/23`)]

    const entryNodes = new TestingEntryNodes(
      {
        initialNodes: relayNodes.concat(additionalOfflineNodes)
      },
      {
        maxParallelDials
      }
    )

    entryNodes.init(await createFakeComponents(peerId, network))

    // activate NAT functionalities
    entryNodes.enable()

    await entryNodes.afterStart()

    const usedRelays = entryNodes.getUsedRelayAddresses()
    assert(usedRelays != undefined, `must expose relay addresses`)
    assert(usedRelays.length == maxRelaysPerNode, `must expose ${maxRelaysPerNode} relay addresses`)

    const availableEntryNodes = entryNodes.getAvailabeEntryNodes()
    assert(availableEntryNodes.length == maxParallelDials + 1)
    assert(
      relayNodes.every((relayNode) =>
        availableEntryNodes.some((availableEntryNode) => availableEntryNode.id.equals(relayNode.id))
      ),
      `must contain all relay nodes`
    )

    // cleanup
    network.stop()
    entryNodes.stop()
  })

  it('update nodes once node became offline', async function () {
    const network = createFakeNetwork()

    const newNode = getPeerStoreEntry(`/ip4/127.0.0.1/tcp/1`)
    const relay = getPeerStoreEntry(`/ip4/127.0.0.1/tcp/2`)

    await createFakeComponents(newNode.id, network, {
      protocols: [
        [
          CAN_RELAY_PROTOCOLS(),
          ({ stream }) => {
            return handleDefaultStream(stream)
          }
        ]
      ],
      listeningAddrs: newNode.multiaddrs
    })

    const entryNodes = new TestingEntryNodes({})

    entryNodes.init(await createFakeComponents(peerId, network))

    // activate NAT functionalities
    entryNodes.enable()

    await entryNodes.afterStart()
    entryNodes.uncheckedEntryNodes.push(newNode)

    let usedRelay = {
      relayDirectAddress: new Multiaddr('/ip4/127.0.0.1/tcp/1234'),
      ourCircuitAddress: new Multiaddr(`/p2p/${relay.id.toString()}/p2p-circuit`)
    }

    entryNodes.usedRelays.push(usedRelay)

    // Should have one unchecked node and one relay node
    assert(entryNodes.getUsedRelayAddresses().length == 1)
    assert(entryNodes.getUncheckedEntryNodes().length == 1)

    const updatePromise = once(entryNodes, RELAY_CHANGED_EVENT)

    await entryNodes.onRemoveRelay(relay.id)

    await updatePromise

    assert(entryNodes.getAvailabeEntryNodes().length == 1)

    const usedRelays = entryNodes.getUsedRelayAddresses()
    assert(entryNodes.getUsedRelayAddresses().length == 1)

<<<<<<< HEAD
    assert(usedRelays[0].equals(createCircuitAddress(newNode.id)))
=======
    assert(usedRelays[0].equals(new Multiaddr(`/p2p/${newNode.id.toString()}/p2p-circuit`)))
>>>>>>> 79cb4539

    network.stop()
    entryNodes.stop()
  })

  it('take those nodes that are online', async function () {
    const network = createFakeNetwork()

    const relay = getPeerStoreEntry(`/ip4/127.0.0.1/tcp/1`)

    await createFakeComponents(relay.id, network, {
      protocols: [
        [
          CAN_RELAY_PROTOCOLS(),
          ({ stream }) => {
            return handleDefaultStream(stream)
          }
        ]
      ],
      listeningAddrs: relay.multiaddrs
    })

    const entryNodes = new TestingEntryNodes({})

    entryNodes.init(await createFakeComponents(peerId, network))

    // activate NAT functionalities
    entryNodes.enable()

    await entryNodes.afterStart()

    const fakeNode = getPeerStoreEntry(`/ip4/127.0.0.1/tcp/2`)

    entryNodes.uncheckedEntryNodes.push(relay)
    entryNodes.uncheckedEntryNodes.push(fakeNode)

    await entryNodes.updatePublicNodes()

    const availableEntryNodes = entryNodes.getAvailabeEntryNodes()
    assert(availableEntryNodes.length == 1)
    assert(availableEntryNodes[0].id.equals(relay.id))

    const usedRelays = entryNodes.getUsedRelayAddresses()
    assert(usedRelays.length == 1)
<<<<<<< HEAD
    assert(usedRelays[0].equals(createCircuitAddress(relay.id)))
=======
    assert(usedRelays[0].equals(new Multiaddr(`/p2p/${relay.id.toString()}/p2p-circuit`)))
>>>>>>> 79cb4539

    network.stop()
    entryNodes.stop()
  })

  it('no available entry nodes', async function () {
    const network = createFakeNetwork()

    const offlineRelay = getPeerStoreEntry(`/ip4/127.0.0.1/tcp/1`)

    const entryNodes = new TestingEntryNodes({})

    entryNodes.init(await createFakeComponents(peerId, network))

    // activate NAT functionalities
    entryNodes.enable()

    await entryNodes.afterStart()

    entryNodes.uncheckedEntryNodes.push(offlineRelay)

    await entryNodes.updatePublicNodes()

    const usedRelays = entryNodes.getUsedRelayAddresses()
    assert(usedRelays.length == 0)

    network.stop()
    entryNodes.stop()
  })

  it('do not emit listening event if nothing has changed', async function () {
    const network = createFakeNetwork()
    const entryNodes = new TestingEntryNodes({})

    const relay = getPeerStoreEntry(`/ip4/127.0.0.1/tcp/1`)

    await createFakeComponents(relay.id, network, {
      protocols: [
        [
          CAN_RELAY_PROTOCOLS(),
          ({ stream }) => {
            return handleDefaultStream(stream)
          }
        ]
      ],
      listeningAddrs: relay.multiaddrs
    })

    entryNodes.init(await createFakeComponents(peerId, network))

    // activate NAT functionalities
    entryNodes.enable()

    await entryNodes.afterStart()

    let usedRelay = {
      relayDirectAddress: new Multiaddr(`/ip4/127.0.0.1/tcp/1`),
      ourCircuitAddress: new Multiaddr(`/p2p/${relay.id.toString()}/p2p-circuit`)
    }

    entryNodes.availableEntryNodes.push({ ...relay, latency: 23 })
    entryNodes.usedRelays.push(usedRelay)

    entryNodes.once('listening', () =>
      assert.fail(`must not throw listening event if list of entry nodes has not changed`)
    )

    await entryNodes.updatePublicNodes()

    const availableEntryNodes = entryNodes.getAvailabeEntryNodes()
    assert(availableEntryNodes.length == 1)
    assert(availableEntryNodes[0].id.equals(relay.id))

    const usedRelays = entryNodes.getUsedRelayAddresses()
    assert(usedRelays.length == 1)
    assert(usedRelays[0].equals(createCircuitAddress(relay.id)))

    entryNodes.stop()
    network.stop()
  })

  // @TODO to be fixed
  // it('do not contact nodes we are already connected to', async function () {
  //   const entryNodes = new TestingEntryNodes({})

  //   entryNodes.init(createFakeComponents(peerId))

  //   const ma = new Multiaddr('/ip4/8.8.8.8/tcp/9091')

  //   const peerStoreEntry = getPeerStoreEntry(ma.toString())

<<<<<<< HEAD
  //   entryNodes.usedRelays.push({
  //     relayDirectAddress: ma,
  //     ourCircuitAddress: new Multiaddr(`/p2p/${peerStoreEntry.id.toString()}/p2p-circuit/p2p/${peerId.toString()}`)
  //   })
=======
    entryNodes.usedRelays.push({
      relayDirectAddress: ma,
      ourCircuitAddress: new Multiaddr(`/p2p/${peerStoreEntry.id.toString()}/p2p-circuit`)
    })
>>>>>>> 79cb4539

  //   // activate NAT functionalities
  //   entryNodes.enable()

  //   await entryNodes.afterStart()

  //   await entryNodes.onNewRelay(peerStoreEntry)

  //   const uncheckedNodes = entryNodes.getUncheckedEntryNodes()

  //   assert(uncheckedNodes.length == 0, `Unchecked nodes must be gone`)

  //   const usedRelays = entryNodes.getUsedRelayAddresses()
  //   assert(usedRelays.length == 0, `must not expose any relay addrs`)
  //   assert(usedRelays[0].equals(createCircuitAddress(peerStoreEntry.id)))

  //   entryNodes.stop()
  // })
})

describe('entry node functionality - event propagation', function () {
  it('events should trigger actions', async function () {
    const network = createFakeNetwork()

    const relay = getPeerStoreEntry(`/ip4/127.0.0.1/tcp/1`)

    await createFakeComponents(relay.id, network, {
      protocols: [
        [
          CAN_RELAY_PROTOCOLS(),
          ({ stream }) => {
            return handleDefaultStream(stream)
          }
        ]
      ],
      listeningAddrs: relay.multiaddrs
    })

    const publicNodes = new EventEmitter() as PublicNodesEmitter
    const entryNodes = new TestingEntryNodes(
      {
        publicNodes
      },
      {
        contactTimeout: 5
      }
    )

    entryNodes.init(await createFakeComponents(peerId, network))

    // activate NAT functionalities
    entryNodes.enable()

    await entryNodes.afterStart()

    publicNodes.emit('addPublicNode', relay)

    await once(entryNodes, RELAY_CHANGED_EVENT)

    network.close(relay.multiaddrs[0], false)

    // "Shutdown" network connection to node
    publicNodes.emit('removePublicNode', relay.id)

    await once(entryNodes, RELAY_CHANGED_EVENT)

    console.log(`before second event`)

    entryNodes.once(RELAY_CHANGED_EVENT, () => assert.fail('Must not throw the relay:changed event'))

    await entryNodes.updatePublicNodes()

    entryNodes.stop()
    network.stop()
  })
})

describe('entry node functionality - dht functionality', function () {
  it('renew DHT entry', async function () {
    const network = createFakeNetwork()

    const relay = getPeerStoreEntry(`/ip4/127.0.0.1/tcp/1`)

    let connectAttempts = 0
    await createFakeComponents(relay.id, network, {
      protocols: [
        [
          CAN_RELAY_PROTOCOLS(),
          ({ stream }) => {
            connectAttempts++
            return handleDefaultStream(stream)
          }
        ]
      ],
      listeningAddrs: relay.multiaddrs
    })

    const publicNodes: PublicNodesEmitter = new EventEmitter()

    const CUSTOM_DHT_RENEWAL_TIMEOUT = 100 // very short timeout

    const entryNodes = new TestingEntryNodes(
      {
        dhtRenewalTimeout: CUSTOM_DHT_RENEWAL_TIMEOUT,
        publicNodes
      },
      {
        minRelaysPerNode: 1,
        contactTimeout: CUSTOM_DHT_RENEWAL_TIMEOUT / 2
      }
    )

    entryNodes.init(await createFakeComponents(peerId, network))

    // activate NAT functionalities
    entryNodes.enable()

    await entryNodes.afterStart()

    publicNodes.emit('addPublicNode', relay)

    await new Promise((resolve) => setTimeout(resolve, 1e3))

    // depends on scheduler
    assert([9, 10].includes(connectAttempts), `Should capture at least 9 renews but not more than 10`)

    network.close(relay.multiaddrs[0], false)
    entryNodes.stop()
    network.stop()
  })
})

describe('entry node functionality - automatic reconnect', function () {
  it('reconnect on disconnect - temporarily offline', async function () {
    const network = createFakeNetwork()
    const relay = getPeerStoreEntry(`/ip4/1.2.3.4/tcp/1`)
    await createFakeComponents(relay.id, network, {
      protocols: [
        [
          CAN_RELAY_PROTOCOLS(),
          ({ stream }) => {
            return handleDefaultStream(stream)
          }
        ]
      ],
      listeningAddrs: relay.multiaddrs
    })
    let secondAttempt = defer<void>()
    let connectAttempt = 0
    const entryNodes = new TestingEntryNodes(
      // Should be successful after second try
      {
        entryNodeReconnectBaseTimeout: 1,
        entryNodeReconnectBackoff: 5
      }
    )

    entryNodes.init(
      await createFakeComponents(peerId, network, {
        outerDial: (self: PeerId, ma: Multiaddr, opts: any) => {
          switch (connectAttempt++) {
            case 0:
              return network.connect(self, ma, opts)
            case 1:
              throw Error(`boom`)
            case 2:
              secondAttempt.resolve()
              return network.connect(self, ma, opts)
            default:
              throw Error(`boom`)
          }
        }
      })
    )

    // activate NAT functionalities
    entryNodes.enable()

    await entryNodes.afterStart()

    const updated = once(entryNodes, RELAY_CHANGED_EVENT)
    entryNodes.onNewRelay(relay)
    await updated

    // Should eventually remove relay from list
    network.close(relay.multiaddrs[0])
    await secondAttempt.promise

    // Wait for end of event loop
    await new Promise((resolve) => setImmediate(resolve))

    const availablePublicNodes = entryNodes.getAvailabeEntryNodes()
    assert(availablePublicNodes.length == 1, `must keep entry node after reconnect`)
    const usedRelays = entryNodes.getUsedRelayAddresses()
    assert(usedRelays.length == 1, `must keep relay address after reconnect`)

    network.stop()
    entryNodes.stop()
  })

  it('reconnect on disconnect - permanently offline', async function () {
    const network = createFakeNetwork()
    const relay = getPeerStoreEntry(`/ip4/1.2.3.4/tcp/1`)

    await createFakeComponents(relay.id, network, {
      protocols: [
        [
          CAN_RELAY_PROTOCOLS(),
          ({ stream }) => {
            return handleDefaultStream(stream)
          }
        ]
      ],
      listeningAddrs: relay.multiaddrs
    })
    let connectAttempt = 0
    const entryNodes = new TestingEntryNodes({
      entryNodeReconnectBaseTimeout: 1,
      entryNodeReconnectBackoff: 5
    })

    entryNodes.init(
      await createFakeComponents(peerId, network, {
        outerDial: (self: PeerId, ma: Multiaddr, opts: any) => {
          switch (connectAttempt++) {
            case 0:
              return network.connect(self, ma, opts)
            default:
              throw Error(`boom - connection error`)
          }
        }
      })
    )

    // activate NAT functionalities
    entryNodes.enable()

    await entryNodes.afterStart()

    const entryNodeAdded = once(entryNodes, RELAY_CHANGED_EVENT)

    // Add entry node
    entryNodes.onNewRelay(relay)
    await entryNodeAdded

    const entryNodeRemoved = once(entryNodes, RELAY_CHANGED_EVENT)

    // "Shutdown" node
    network.events.removeAllListeners(connectEvent(relay.multiaddrs[0]))
    network.close(relay.multiaddrs[0])

    await entryNodeRemoved

    const availablePublicNodes = entryNodes.getAvailabeEntryNodes()

    assert(availablePublicNodes.length == 0, `must remove node from public nodes`)

    assert(entryNodes.getUsedRelayAddresses().length == 0, `must not expose any relay addrs`)

    network.stop()
    entryNodes.stop()
  })
})

describe('entry node functionality - min relays per node', function () {
  it('respect minRelayPerNode on peer offline event', async function () {
    const network = createFakeNetwork()

    const Alice = privKeyToPeerId('0xa544c6684d500b63f96bb6b4196b90a77e71da74f481578fb6e952422189f2bb')
    const Bob = privKeyToPeerId('0xbfdd91247bc19340fe6fc5e91358372ae15cc39a377e163167cfee3f48264fa1')

    const firstPeerStoreEntry = getPeerStoreEntry(`/ip4/127.0.0.1/tcp/1`, Alice)
    const secondPeerStoreEntry = getPeerStoreEntry(`/ip4/127.0.0.1/tcp/2`, Bob)

    await createFakeComponents(firstPeerStoreEntry.id, network, {
      protocols: [
        [
          CAN_RELAY_PROTOCOLS(),
          ({ stream }) => {
            return handleDefaultStream(stream)
          }
        ]
      ],
      listeningAddrs: firstPeerStoreEntry.multiaddrs
    })
    await createFakeComponents(secondPeerStoreEntry.id, network, {
      protocols: [
        [
          CAN_RELAY_PROTOCOLS(),
          ({ stream }) => {
            return handleDefaultStream(stream)
          }
        ]
      ],
      listeningAddrs: secondPeerStoreEntry.multiaddrs
    })

    let connectionAttempt = false

    const entryNodes = new TestingEntryNodes(
      // Should fail after second try
      {},
      { maxParallelDials: 5, maxRelaysPerNode: 2, minRelaysPerNode: 0 }
    )

    entryNodes.init(
      await createFakeComponents(peerId, network, {
        outerDial: (self: PeerId, ma: Multiaddr, opts: any) => {
          connectionAttempt = true
          return network.connect(self, ma, opts)
        }
      })
    )

    // activate NAT functionalities
    entryNodes.enable()

    await entryNodes.afterStart()

    entryNodes.availableEntryNodes.push(
      { ...firstPeerStoreEntry, latency: 23 },
      { ...secondPeerStoreEntry, latency: 24 }
    )

    entryNodes.usedRelays.push(
      {
        ourCircuitAddress: createCircuitAddress(Alice),
        relayDirectAddress: firstPeerStoreEntry.multiaddrs[0]
      },
      {
        ourCircuitAddress: createCircuitAddress(Bob),
        relayDirectAddress: secondPeerStoreEntry.multiaddrs[0]
      }
    )

    const peerRemovedPromise = once(entryNodes, RELAY_CHANGED_EVENT)
    entryNodes.onRemoveRelay(Alice)

    await peerRemovedPromise

    if (connectionAttempt) {
      assert.fail(`Should not contact any node`)
    }

    assert(entryNodes.usedRelays.length == 1)
    assert(entryNodes.getUsedRelayPeerIds()[0].equals(Bob))

    assert(entryNodes.availableEntryNodes.length == 1)
    assert(entryNodes.availableEntryNodes[0].id.equals(Bob))

    entryNodes.stop()
    network.stop()
  })

  it('respect minRelayPerNode on entry node disconnect', async function () {
    const network = createFakeNetwork()
    const Alice = privKeyToPeerId('0xa544c6684d500b63f96bb6b4196b90a77e71da74f481578fb6e952422189f2bb')
    const Bob = privKeyToPeerId('0xbfdd91247bc19340fe6fc5e91358372ae15cc39a377e163167cfee3f48264fa1')

    const firstPeerStoreEntry = getPeerStoreEntry(`/ip4/127.0.0.1/tcp/1`, Alice)
    const secondPeerStoreEntry = getPeerStoreEntry(`/ip4/127.0.0.1/tcp/2`, Bob)

    await createFakeComponents(firstPeerStoreEntry.id, network, {
      protocols: [
        [
          CAN_RELAY_PROTOCOLS(),
          ({ stream }) => {
            return handleDefaultStream(stream)
          }
        ]
      ],
      listeningAddrs: firstPeerStoreEntry.multiaddrs
    })
    await createFakeComponents(secondPeerStoreEntry.id, network, {
      protocols: [
        [
          CAN_RELAY_PROTOCOLS(),
          ({ stream }) => {
            return handleDefaultStream(stream)
          }
        ]
      ],
      listeningAddrs: secondPeerStoreEntry.multiaddrs
    })

    let connectedMoreThanOnce = false
    const connectionAttempts = new Map<string, number>()
    // let secondAttempt = defer<void>()
    const entryNodes = new TestingEntryNodes(
      // Should be successful after second try
      {
        entryNodeReconnectBaseTimeout: 2,
        entryNodeReconnectBackoff: 1000
      },
      {
        maxRelaysPerNode: 2,
        minRelaysPerNode: 0
      }
    )

    entryNodes.init(
      await createFakeComponents(peerId, network, {
        outerDial: ((self: PeerId, ma: Multiaddr) => {
          const connectionAttempt = connectionAttempts.get(ma.getPeerId() as string)

          // Allow 2 reconnect attempt but no additional attempt
          if (connectionAttempt == undefined) {
            connectionAttempts.set(ma.getPeerId() as string, 1)
            return network.connect(self, ma)
          } else if (connectionAttempt == 1) {
            connectionAttempts.set(ma.getPeerId() as string, 2)
          } else if (connectionAttempt == 2) {
            connectionAttempts.set(ma.getPeerId() as string, 3)
          } else {
            connectedMoreThanOnce = true
          }
        }) as any
      })
    )

    // activate NAT functionalities
    entryNodes.enable()

    await entryNodes.afterStart()

    entryNodes.availableEntryNodes.push(
      { ...firstPeerStoreEntry, latency: 23 },
      { ...secondPeerStoreEntry, latency: 24 }
    )

    const relayListUpdated = once(entryNodes, RELAY_CHANGED_EVENT)

    await entryNodes.updatePublicNodes()

    // entryNodes.onNewRelay(relay)
    await relayListUpdated

    const secondRelayListUpdate = once(entryNodes, RELAY_CHANGED_EVENT)
    // // Should eventually remove relay from list
    network.close(firstPeerStoreEntry.multiaddrs[0])

    await secondRelayListUpdate

    if (connectedMoreThanOnce) {
      assert.fail(`Must not connect more than once`)
    }

    const availablePublicNodes = entryNodes.getAvailabeEntryNodes()
    assert(availablePublicNodes.length == 1, `must keep entry node after reconnect`)
    const usedRelays = entryNodes.getUsedRelayAddresses()
    assert(usedRelays.length == 1, `must keep relay address after reconnect`)

    network.stop()
    entryNodes.stop()
  })
})<|MERGE_RESOLUTION|>--- conflicted
+++ resolved
@@ -258,19 +258,12 @@
     const usedRelays = entryNodes.getUsedRelayAddresses()
     assert(usedRelays != undefined, `must expose relay addrs`)
     assert(usedRelays.length == 1, `must expose exactly one relay addrs`)
-<<<<<<< HEAD
     assert(usedRelays[0].equals(createCircuitAddress(relay.id)), `must expose the right relay address`)
 
     const usedRelayPeerIds = entryNodes.getUsedRelayPeerIds()
     assert(usedRelayPeerIds != undefined, `must expose at least one peerId`)
     assert(usedRelayPeerIds.length == 1, `must expose exactly one peerId`)
     assert(usedRelayPeerIds[0].equals(relay.id))
-=======
-    assert(
-      usedRelays[0].toString() === `/p2p/${relay.id.toString()}/p2p-circuit`,
-      `must expose the right relay address`
-    )
->>>>>>> 79cb4539
 
     network.stop()
     entryNodes.stop()
@@ -482,11 +475,7 @@
     const usedRelays = entryNodes.getUsedRelayAddresses()
     assert(entryNodes.getUsedRelayAddresses().length == 1)
 
-<<<<<<< HEAD
     assert(usedRelays[0].equals(createCircuitAddress(newNode.id)))
-=======
-    assert(usedRelays[0].equals(new Multiaddr(`/p2p/${newNode.id.toString()}/p2p-circuit`)))
->>>>>>> 79cb4539
 
     network.stop()
     entryNodes.stop()
@@ -531,11 +520,7 @@
 
     const usedRelays = entryNodes.getUsedRelayAddresses()
     assert(usedRelays.length == 1)
-<<<<<<< HEAD
     assert(usedRelays[0].equals(createCircuitAddress(relay.id)))
-=======
-    assert(usedRelays[0].equals(new Multiaddr(`/p2p/${relay.id.toString()}/p2p-circuit`)))
->>>>>>> 79cb4539
 
     network.stop()
     entryNodes.stop()
@@ -627,17 +612,10 @@
 
   //   const peerStoreEntry = getPeerStoreEntry(ma.toString())
 
-<<<<<<< HEAD
   //   entryNodes.usedRelays.push({
   //     relayDirectAddress: ma,
   //     ourCircuitAddress: new Multiaddr(`/p2p/${peerStoreEntry.id.toString()}/p2p-circuit/p2p/${peerId.toString()}`)
   //   })
-=======
-    entryNodes.usedRelays.push({
-      relayDirectAddress: ma,
-      ourCircuitAddress: new Multiaddr(`/p2p/${peerStoreEntry.id.toString()}/p2p-circuit`)
-    })
->>>>>>> 79cb4539
 
   //   // activate NAT functionalities
   //   entryNodes.enable()
