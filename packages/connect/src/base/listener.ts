--- conflicted
+++ resolved
@@ -577,15 +577,9 @@
         }
       }
     }
-<<<<<<< HEAD
 
     log(`External interface seems to be ${externalInterface.address}:${(externalInterface as Interface).port}`)
 
-=======
-
-    log(`External interface seems to be ${externalInterface.address}:${(externalInterface as Interface).port}`)
-
->>>>>>> ba6f2ca8
     let isExposed = await this.isExposedHost(
       (externalInterface as Interface).port,
       usableStunServers,
