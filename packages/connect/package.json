--- conflicted
+++ resolved
@@ -1,10 +1,6 @@
 {
   "name": "@hoprnet/hopr-connect",
-<<<<<<< HEAD
-  "version": "1.89.0-next.28",
-=======
   "version": "1.89.0-next.42",
->>>>>>> b746d992
   "description": "A libp2p-complaint transport module that handles NAT traversal by using WebRTC",
   "repository": "https://github.com/hoprnet/hopr-connect.git",
   "homepage": "https://github.com/hoprnet/hopr-connect",
@@ -68,11 +64,7 @@
     "libp2p-interfaces": "4.0.6",
     "libp2p-mplex": "0.10.7",
     "mocha": "9.2.2",
-<<<<<<< HEAD
-    "yargs": "17.4.0"
-=======
     "yargs": "17.5.1"
->>>>>>> b746d992
   },
   "mocha": {
     "spec": [
