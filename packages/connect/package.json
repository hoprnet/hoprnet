--- conflicted
+++ resolved
@@ -36,12 +36,8 @@
     "bl": "5.0.0",
     "chalk": "5.0.1",
     "debug": "4.3.4",
-<<<<<<< HEAD
     "err-code": "3.0.1",
-    "heap-js": "2.1.6",
-=======
     "heap-js": "2.2.0",
->>>>>>> 30b7aa14
     "it-handshake": "4.0.0",
     "multiformats": "9.6.5",
     "nat-api": "0.3.1",
