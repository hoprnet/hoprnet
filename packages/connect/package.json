--- conflicted
+++ resolved
@@ -1,10 +1,6 @@
 {
   "name": "@hoprnet/hopr-connect",
-<<<<<<< HEAD
-  "version": "1.90.0-next.0",
-=======
   "version": "1.89.38",
->>>>>>> 94f907eb
   "description": "A libp2p-complaint transport module that handles NAT traversal by using WebRTC",
   "repository": "https://github.com/hoprnet/hopr-connect.git",
   "homepage": "https://github.com/hoprnet/hopr-connect",
