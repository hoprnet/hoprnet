--- conflicted
+++ resolved
@@ -1,10 +1,6 @@
 {
   "name": "@hoprnet/hopr-connect",
-<<<<<<< HEAD
   "version": "1.94.0-next.66",
-=======
-  "version": "1.93.5",
->>>>>>> ba6f2ca8
   "description": "A libp2p-complaint transport module that handles NAT traversal by using WebRTC",
   "repository": "https://github.com/hoprnet/hopr-connect.git",
   "homepage": "https://github.com/hoprnet/hopr-connect",
