{
  "name": "@hoprnet/hopr-connect",
<<<<<<< HEAD
  "version": "1.91.0-next.0",
=======
  "version": "1.90.52",
>>>>>>> bb9bb196
  "description": "A libp2p-complaint transport module that handles NAT traversal by using WebRTC",
  "repository": "https://github.com/hoprnet/hopr-connect.git",
  "homepage": "https://github.com/hoprnet/hopr-connect",
  "license": "GPL-3.0-only",
  "keywords": [
    "nat-traversal",
    "libp2p",
    "webrtc"
  ],
  "main": "lib/index.js",
  "types": "lib/index.d.ts",
  "type": "module",
  "engines": {
    "node": "16"
  },
  "files": [
    "lib"
  ],
  "scripts": {
    "clean:wasm": "make -C crates clean",
    "build:wasm": "make -C crates all && make -C crates install",
    "test:wasm": "make -C crates test",
    "clean": "yarn clean:wasm && rm -Rf ./lib ./tsconfig.tsbuildinfo ./tests/tsconfig.tsbuildinfo",
    "build": "yarn clean && yarn build:wasm && tsc -p .",
    "test": "yarn test:wasm && mocha --full-trace",
    "prepublishOnly": "yarn clean && yarn build:wasm && tsc -p ./tsconfig.npm.json"
  },
  "dependencies": {
    "@hoprnet/hopr-utils": "workspace:packages/utils",
    "@libp2p/interface-peer-discovery": "1.0.0",
    "@libp2p/interface-transport": "1.0.0",
    "@libp2p/interfaces": "2.0.4",
    "@libp2p/peer-id": "1.1.13",
    "@multiformats/multiaddr": "10.3.3",
    "abortable-iterator": "4.0.2",
    "bl": "5.0.0",
    "chalk": "5.0.1",
    "debug": "4.3.4",
    "err-code": "3.0.1",
    "heap-js": "2.2.0",
    "it-handshake": "4.0.0",
    "multiformats": "9.6.5",
    "nat-api": "0.3.1",
    "retimer": "3.0.0",
    "simple-peer": "9.11.1",
    "stream-to-it": "0.2.4",
    "webrtc-stun": "3.0.0",
    "wrtc": "0.4.7"
  },
  "devDependencies": {
    "@chainsafe/libp2p-noise": "7.0.3",
    "@libp2p/crypto": "1.0.0",
    "@libp2p/interface-address-manager": "1.0.1",
    "@libp2p/interface-connection": "1.0.1",
<<<<<<< HEAD
    "@libp2p/interface-peer-id": "1.0.4",
    "@libp2p/interface-peer-store": "1.0.0",
    "@libp2p/mplex": "1.2.2",
=======
    "@libp2p/interface-connection-manager": "1.1.0",
    "@libp2p/interface-peer-id": "1.0.2",
    "@libp2p/interface-peer-store": "1.0.0",
    "@libp2p/interface-registrar": "1.1.0",
    "@libp2p/mplex": "1.2.1",
>>>>>>> bb9bb196
    "@types/bl": "5.0.2",
    "@types/chai": "4.3.3",
    "@types/chai-spies": "1.0.3",
    "@types/debug": "4.1.7",
    "@types/mocha": "9.1.1",
    "@types/node": "16.11.26",
    "@types/simple-peer": "9.11.4",
    "@types/yargs": "17.0.10",
    "chai": "4.3.6",
    "chai-spies": "1.0.0",
    "it-pair": "2.0.2",
    "it-pipe": "2.0.3",
    "it-pushable": "3.0.0",
    "libp2p": "0.37.3",
    "mocha": "9.2.2",
    "typescript": "4.7.4",
    "uint8arraylist": "2.3.2",
    "yargs": "17.5.1"
  },
  "mocha": {
    "spec": [
      "lib/**/*.spec.js"
    ]
  },
  "publishConfig": {
    "access": "public"
  }
}<|MERGE_RESOLUTION|>--- conflicted
+++ resolved
@@ -1,10 +1,6 @@
 {
   "name": "@hoprnet/hopr-connect",
-<<<<<<< HEAD
   "version": "1.91.0-next.0",
-=======
-  "version": "1.90.52",
->>>>>>> bb9bb196
   "description": "A libp2p-complaint transport module that handles NAT traversal by using WebRTC",
   "repository": "https://github.com/hoprnet/hopr-connect.git",
   "homepage": "https://github.com/hoprnet/hopr-connect",
@@ -59,17 +55,11 @@
     "@libp2p/crypto": "1.0.0",
     "@libp2p/interface-address-manager": "1.0.1",
     "@libp2p/interface-connection": "1.0.1",
-<<<<<<< HEAD
-    "@libp2p/interface-peer-id": "1.0.4",
-    "@libp2p/interface-peer-store": "1.0.0",
-    "@libp2p/mplex": "1.2.2",
-=======
     "@libp2p/interface-connection-manager": "1.1.0",
     "@libp2p/interface-peer-id": "1.0.2",
     "@libp2p/interface-peer-store": "1.0.0",
     "@libp2p/interface-registrar": "1.1.0",
     "@libp2p/mplex": "1.2.1",
->>>>>>> bb9bb196
     "@types/bl": "5.0.2",
     "@types/chai": "4.3.3",
     "@types/chai-spies": "1.0.3",
