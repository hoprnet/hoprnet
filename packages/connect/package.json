{
  "name": "@hoprnet/hopr-connect",
  "version": "1.86.0-next.18",
  "description": "A libp2p-complaint transport module that handles NAT traversal by using WebRTC",
  "repository": "https://github.com/hoprnet/hopr-connect.git",
  "homepage": "https://github.com/hoprnet/hopr-connect",
  "license": "GPL-3.0-only",
  "keywords": [
    "nat-traversal",
    "libp2p",
    "webrtc"
  ],
  "main": "lib/index.js",
  "types": "lib/index.d.ts",
  "engines": {
    "node": "16"
  },
  "files": [
    "lib"
  ],
  "scripts": {
    "clean": "rimraf ./lib ./tsconfig.tsbuildinfo ./tests/tsconfig.tsbuildinfo ./tsconfig.spec.tsbuildinfo",
    "build": "yarn clean && tsc -p .",
    "test": "mocha --parallel --full-trace",
    "prepublishOnly": "yarn clean && tsc -p ./tsconfig.npm.json"
  },
  "dependencies": {
    "@hoprnet/hopr-utils": "workspace:packages/utils",
    "abortable-iterator": "3.0.1",
    "bl": "5.0.0",
    "debug": "4.3.3",
    "heap-js": "2.1.6",
    "it-handshake": "2.0.0",
    "multiaddr": "10.0.1",
    "multihashes": "4.0.3",
    "nat-api": "0.3.1",
    "peer-id": "0.16.0",
    "simple-peer": "9.11.0",
    "stream-to-it": "0.2.4",
    "webrtc-stun": "3.0.0",
    "wrtc": "0.4.7"
  },
  "devDependencies": {
    "@chainsafe/libp2p-noise": "5.0.0",
    "@types/bl": "5.0.2",
    "@types/chai": "4.3.0",
    "@types/chai-spies": "1.0.3",
    "@types/debug": "4.1.7",
    "@types/mocha": "9.0.0",
<<<<<<< HEAD
    "@types/node": "16.11.11",
    "@types/simple-peer": "9.11.3",
    "@types/yargs": "17.0.7",
    "abortable-iterator": "3.0.0",
=======
    "@types/node": "16.11.19",
    "@types/simple-peer": "9.11.4",
    "@types/yargs": "17.0.8",
    "abortable-iterator": "3.0.1",
>>>>>>> 76484590
    "chai": "4.3.4",
    "chai-spies": "1.0.0",
    "it-pair": "1.0.0",
    "it-pipe": "1.1.0",
    "it-pushable": "1.4.2",
    "libp2p": "0.35.8",
    "libp2p-interfaces": "2.0.0",
    "libp2p-mplex": "0.10.5",
    "mocha": "9.1.3",
    "prettier": "2.5.1",
    "rimraf": "3.0.2",
    "ts-node": "10.4.0",
    "typescript": "4.5.4",
    "yargs": "17.3.1"
  },
  "mocha": {
    "extension": [
      "ts"
    ],
    "spec": [
      "src/**/*.spec.ts"
    ],
    "require": [
      "ts-node/register"
    ]
  },
  "publishConfig": {
    "access": "public"
  }
}<|MERGE_RESOLUTION|>--- conflicted
+++ resolved
@@ -47,17 +47,10 @@
     "@types/chai-spies": "1.0.3",
     "@types/debug": "4.1.7",
     "@types/mocha": "9.0.0",
-<<<<<<< HEAD
-    "@types/node": "16.11.11",
-    "@types/simple-peer": "9.11.3",
-    "@types/yargs": "17.0.7",
-    "abortable-iterator": "3.0.0",
-=======
     "@types/node": "16.11.19",
     "@types/simple-peer": "9.11.4",
     "@types/yargs": "17.0.8",
     "abortable-iterator": "3.0.1",
->>>>>>> 76484590
     "chai": "4.3.4",
     "chai-spies": "1.0.0",
     "it-pair": "1.0.0",
