{
  "name": "@hoprnet/hopr-connect",
  "version": "1.85.22",
  "description": "A libp2p-complaint transport module that handles NAT traversal by using WebRTC",
  "repository": "https://github.com/hoprnet/hopr-connect.git",
  "homepage": "https://github.com/hoprnet/hopr-connect",
  "license": "GPL-3.0-only",
  "keywords": [
    "nat-traversal",
    "libp2p",
    "webrtc"
  ],
  "main": "lib/index.js",
  "types": "lib/index.d.ts",
  "engines": {
    "node": "16"
  },
  "files": [
    "lib"
  ],
  "scripts": {
    "clean": "rimraf ./lib ./tsconfig.tsbuildinfo ./tests/tsconfig.tsbuildinfo",
    "build": "yarn clean && tsc -p .",
    "test": "mocha --parallel --full-trace",
    "prepublishOnly": "yarn clean && tsc -p ./tsconfig.npm.json"
  },
  "dependencies": {
    "@hoprnet/hopr-utils": "workspace:packages/utils",
    "abortable-iterator": "3.0.0",
    "bl": "5.0.0",
    "debug": "4.3.3",
    "heap-js": "2.1.6",
    "it-handshake": "2.0.0",
    "multiaddr": "10.0.1",
    "multihashes": "4.0.3",
    "peer-id": "0.16.0",
    "simple-peer": "9.11.0",
    "stream-to-it": "0.2.4",
    "webrtc-stun": "3.0.0",
    "wrtc": "0.4.7"
  },
  "devDependencies": {
    "@chainsafe/libp2p-noise": "5.0.0",
    "@types/bl": "5.0.2",
    "@types/chai": "4.3.0",
    "@types/chai-spies": "1.0.3",
    "@types/debug": "4.1.7",
    "@types/mocha": "9.0.0",
    "@types/node": "16.11.14",
    "@types/simple-peer": "9.11.3",
    "@types/yargs": "17.0.7",
    "abortable-iterator": "3.0.0",
    "chai": "4.3.4",
    "chai-spies": "1.0.0",
    "it-pair": "1.0.0",
    "it-pipe": "1.1.0",
    "it-pushable": "1.4.2",
<<<<<<< HEAD
    "libp2p": "github:hoprnet/js-libp2p#0d4ea4a2750936ac5138c644caad29408f69cd72",
=======
    "libp2p": "github:hoprnet/js-libp2p#d87d4281b52fff2127acd30ce9bb49c97fc49c52",
>>>>>>> 87234ddf
    "libp2p-interfaces": "2.0.0",
    "libp2p-mplex": "0.10.5",
    "mocha": "9.1.3",
    "prettier": "2.5.1",
    "rimraf": "3.0.2",
    "ts-node": "10.4.0",
    "typescript": "4.5.4",
    "yargs": "17.2.1"
  },
  "mocha": {
    "extension": [
      "ts"
    ],
    "spec": [
      "src/**/*.spec.ts"
    ],
    "require": [
      "ts-node/register"
    ]
  },
  "publishConfig": {
    "access": "public"
  }
}<|MERGE_RESOLUTION|>--- conflicted
+++ resolved
@@ -55,11 +55,7 @@
     "it-pair": "1.0.0",
     "it-pipe": "1.1.0",
     "it-pushable": "1.4.2",
-<<<<<<< HEAD
     "libp2p": "github:hoprnet/js-libp2p#0d4ea4a2750936ac5138c644caad29408f69cd72",
-=======
-    "libp2p": "github:hoprnet/js-libp2p#d87d4281b52fff2127acd30ce9bb49c97fc49c52",
->>>>>>> 87234ddf
     "libp2p-interfaces": "2.0.0",
     "libp2p-mplex": "0.10.5",
     "mocha": "9.1.3",
