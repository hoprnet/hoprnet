--- conflicted
+++ resolved
@@ -68,12 +68,7 @@
     "it-pushable": "3.0.0",
     "libp2p": "0.37.3",
     "mocha": "9.2.2",
-<<<<<<< HEAD
-    "typescript": "4.8.4",
-    "yargs": "17.5.1"
-=======
     "typescript": "4.9.5"
->>>>>>> 82947954
   },
   "mocha": {
     "spec": [
