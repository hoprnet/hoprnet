{
  "name": "@hoprnet/hopr-connect",
<<<<<<< HEAD
  "version": "1.90.63",
=======
  "version": "1.91.0-next.18",
>>>>>>> 792cc06a
  "description": "A libp2p-complaint transport module that handles NAT traversal by using WebRTC",
  "repository": "https://github.com/hoprnet/hopr-connect.git",
  "homepage": "https://github.com/hoprnet/hopr-connect",
  "license": "GPL-3.0-only",
  "keywords": [
    "nat-traversal",
    "libp2p",
    "webrtc"
  ],
  "main": "lib/index.js",
  "types": "lib/index.d.ts",
  "type": "module",
  "engines": {
    "node": "16"
  },
  "files": [
    "lib"
  ],
  "scripts": {
    "clean:wasm": "make -C crates clean",
    "build:wasm": "make -C crates all && make -C crates install",
    "test:wasm": "make -C crates test",
    "clean": "yarn clean:wasm && rm -Rf ./lib ./tsconfig.tsbuildinfo ./tests/tsconfig.tsbuildinfo",
    "build": "yarn clean && yarn build:wasm && tsc -p .",
    "test": "yarn test:wasm && NODE_OPTIONS=\"--experimental-wasm-modules\" mocha --full-trace",
    "prepublishOnly": "yarn clean && yarn build:wasm && tsc -p ./tsconfig.npm.json"
  },
  "dependencies": {
    "@hoprnet/hopr-utils": "workspace:packages/utils",
    "@libp2p/interface-peer-discovery": "1.0.0",
    "@libp2p/interface-peer-id": "1.0.5",
    "@libp2p/interface-transport": "1.0.0",
    "@libp2p/interfaces": "2.0.4",
    "@libp2p/peer-id": "1.1.16",
    "@multiformats/multiaddr": "10.3.3",
    "abortable-iterator": "4.0.2",
    "bl": "5.0.0",
    "chalk": "5.0.1",
    "debug": "4.3.4",
    "err-code": "3.0.1",
    "heap-js": "2.2.0",
    "it-handshake": "4.0.0",
    "multiformats": "9.6.5",
    "nat-api": "0.3.1",
    "retimer": "3.0.0",
    "simple-peer": "9.11.1",
    "stream-to-it": "0.2.4",
    "webrtc-stun": "3.0.0",
    "wrtc": "0.4.7"
  },
  "devDependencies": {
    "@chainsafe/libp2p-noise": "7.0.0",
    "@libp2p/crypto": "1.0.0",
    "@libp2p/interface-address-manager": "1.0.1",
    "@libp2p/interface-connection": "1.0.1",
    "@libp2p/interface-connection-manager": "1.1.0",
    "@libp2p/interface-peer-id": "1.0.2",
    "@libp2p/interface-peer-store": "1.0.0",
    "@libp2p/interface-registrar": "1.1.0",
    "@libp2p/mplex": "1.2.1",
    "@types/bl": "5.0.2",
    "@types/chai": "4.3.3",
    "@types/chai-spies": "1.0.3",
    "@types/debug": "4.1.7",
    "@types/mocha": "9.1.1",
    "@types/node": "16.11.26",
    "@types/simple-peer": "9.11.4",
    "@types/yargs": "17.0.10",
    "chai": "4.3.6",
    "chai-spies": "1.0.0",
    "it-pair": "2.0.2",
    "it-pipe": "2.0.3",
    "it-pushable": "3.0.0",
    "libp2p": "0.37.3",
    "mocha": "9.2.2",
    "typescript": "4.7.4",
    "uint8arraylist": "2.3.2",
    "yargs": "17.5.1"
  },
  "mocha": {
    "spec": [
      "lib/**/*.spec.js"
    ]
  },
  "publishConfig": {
    "access": "public"
  }
}<|MERGE_RESOLUTION|>--- conflicted
+++ resolved
@@ -1,10 +1,6 @@
 {
   "name": "@hoprnet/hopr-connect",
-<<<<<<< HEAD
-  "version": "1.90.63",
-=======
   "version": "1.91.0-next.18",
->>>>>>> 792cc06a
   "description": "A libp2p-complaint transport module that handles NAT traversal by using WebRTC",
   "repository": "https://github.com/hoprnet/hopr-connect.git",
   "homepage": "https://github.com/hoprnet/hopr-connect",
