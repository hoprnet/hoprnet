use thiserror::Error;

<<<<<<< HEAD
#[cfg(feature = "wasm")]
use crate::error::RealError::JsError;

=======
>>>>>>> e4f32fb7
#[cfg(feature = "wasm")]
use wasm_bindgen::JsValue;

#[derive(Error, Debug)]
pub enum RealError {
    #[cfg(feature = "wasm")]
    #[error("javascript error: {0}")]
    JsError(String),

    #[error("general error: {0}")]
    GeneralError(String),
}

#[cfg(feature = "wasm")]
impl From<JsValue> for RealError {
    fn from(v: JsValue) -> Self {
        crate::error::RealError::JsError(v.as_string().unwrap_or("unknown".into()))
    }
}

pub type Result<T> = core::result::Result<T, RealError>;<|MERGE_RESOLUTION|>--- conflicted
+++ resolved
@@ -1,11 +1,5 @@
 use thiserror::Error;
 
-<<<<<<< HEAD
-#[cfg(feature = "wasm")]
-use crate::error::RealError::JsError;
-
-=======
->>>>>>> e4f32fb7
 #[cfg(feature = "wasm")]
 use wasm_bindgen::JsValue;
 
