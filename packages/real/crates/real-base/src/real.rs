--- conflicted
+++ resolved
@@ -1,10 +1,4 @@
 use crate::error::Result;
-<<<<<<< HEAD
-
-#[cfg(feature = "wasm")]
-use crate::error::RealError;
-=======
->>>>>>> e4f32fb7
 
 #[cfg(feature = "wasm")]
 // These functions are meant to be used in pure Rust code, since they are cleared from WASM types
