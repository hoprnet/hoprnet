--- conflicted
+++ resolved
@@ -31,15 +31,10 @@
     }
 
     pub fn metadata(path: &str) -> Result<()> {
-<<<<<<< HEAD
-        fs::metadata(path).map_err(|e| RealError::GeneralError(e.to_string()))?;
-        Ok(())
-=======
         match fs::metadata(path) {
             Ok(_) => Ok(()), // currently not interested in details
             Err(e) => Err(RealError::GeneralError(e.to_string())),
         }
->>>>>>> de457338
     }
 }
 
@@ -53,17 +48,10 @@
         pub fn read_file_js(path: &str) -> std::result::Result<Box<[u8]>, JsValue>;
 
         #[wasm_bindgen(catch, js_name = "writeFileSync")]
-<<<<<<< HEAD
-        pub fn write_file(path: &str, contents: &[u8]) -> std::result::Result<(), JsValue>;
-
-        #[wasm_bindgen(catch)]
-        pub fn access(path: &str) -> std::result::Result<u32, JsValue>;
-=======
         pub fn write_file_js(path: &str, contents: &[u8]) -> std::result::Result<(), JsValue>;
 
         #[wasm_bindgen(catch, js_name = "accessSync")]
         pub fn access_js(path: &str) -> std::result::Result<u32, JsValue>;
->>>>>>> de457338
     }
 
     #[allow(dead_code)]
@@ -97,14 +85,6 @@
     where
         R: AsRef<[u8]>,
     {
-<<<<<<< HEAD
-        write_file(path, contents.as_ref()).map_err(|e| RealError::JsError(format!("{:?}", e)))
-    }
-
-    pub fn metadata(path: &str) -> Result<()> {
-        access(path).map_err(|e| RealError::JsError(format!("{:?}", e)))?;
-        Ok(())
-=======
         write_file_js(path, contents.as_ref()).map_err(|e| RealError::JsError(format!("{:?}", e)))
     }
 
@@ -113,6 +93,5 @@
             Ok(_) => Ok(()), // currently not interested in details
             Err(e) => Err(RealError::JsError(format!("{:?}", e))),
         }
->>>>>>> de457338
     }
 }