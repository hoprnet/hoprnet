--- conflicted
+++ resolved
@@ -1,10 +1,6 @@
 {
   "name": "@hoprnet/hopr-real",
-<<<<<<< HEAD
-  "version": "1.93.1",
-=======
   "version": "1.93.1-next.10",
->>>>>>> dcb3607e
   "repository": "https://github.com/hoprnet/hoprnet.git",
   "homepage": "https://hoprnet.org",
   "license": "GPL-3.0-only",
