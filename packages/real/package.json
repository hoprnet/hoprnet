{
  "name": "@hoprnet/hopr-real",
  "version": "1.91.0-next.2",
  "repository": "https://github.com/hoprnet/hoprnet.git",
  "homepage": "https://hoprnet.org",
  "license": "GPL-3.0-only",
  "main": "lib/index.js",
  "types": "lib/index.d.ts",
  "type": "module",
  "files": [
    "lib"
  ],
  "engines": {
    "node": ">=16.15"
  },
  "scripts": {
    "clean:wasm": "make -C crates clean",
    "build:wasm": "make -C crates all && make -C crates install",
    "test:wasm": "make -C crates test",
    "clean": "yarn clean:wasm && rm -Rf ./lib ./tsconfig.tsbuildinfo",
    "build": "yarn clean && yarn build:wasm && tsc -p .",
<<<<<<< HEAD
    "test": "yarn test:wasm && NODE_OPTIONS=\"--experimental-wasm-modules --trace-warnings --unhandled-rejections=strict\" mocha --reporter=tap --full-trace",
=======
    "test": "yarn test:wasm && NODE_OPTIONS=\"--experimental-wasm-modules\" mocha",
>>>>>>> 3e7e1c33
    "docs:generate": "typedoc",
    "docs:watch": "typedoc --watch"
  },
  "devDependencies": {
    "mocha": "9.2.2",
    "typedoc": "0.23.2",
    "typedoc-plugin-markdown": "3.13.1",
    "typescript": "4.7.4"
  },
  "mocha": {
    "spec": "lib/**/*.spec.js"
  }
}<|MERGE_RESOLUTION|>--- conflicted
+++ resolved
@@ -19,11 +19,7 @@
     "test:wasm": "make -C crates test",
     "clean": "yarn clean:wasm && rm -Rf ./lib ./tsconfig.tsbuildinfo",
     "build": "yarn clean && yarn build:wasm && tsc -p .",
-<<<<<<< HEAD
-    "test": "yarn test:wasm && NODE_OPTIONS=\"--experimental-wasm-modules --trace-warnings --unhandled-rejections=strict\" mocha --reporter=tap --full-trace",
-=======
     "test": "yarn test:wasm && NODE_OPTIONS=\"--experimental-wasm-modules\" mocha",
->>>>>>> 3e7e1c33
     "docs:generate": "typedoc",
     "docs:watch": "typedoc --watch"
   },
