{
  "name": "@hoprnet/hopr-real",
<<<<<<< HEAD
  "version": "1.90.30",
=======
  "version": "1.91.0-next.0",
>>>>>>> f87897ca
  "repository": "https://github.com/hoprnet/hoprnet.git",
  "homepage": "https://hoprnet.org",
  "license": "GPL-3.0-only",
  "main": "lib/index.js",
  "types": "lib/index.d.ts",
  "type": "commonjs",
  "files": [
    "lib"
  ],
  "engines": {
    "node": "16"
  },
  "scripts": {
    "clean:wasm": "make -C crates clean",
    "build:wasm": "make -C crates all && make -C crates install",
    "test:wasm": "make -C crates test",
    "clean": "yarn clean:wasm && rm -Rf ./lib ./tsconfig.tsbuildinfo",
    "build": "yarn clean && yarn build:wasm && tsc -p .",
    "test": "yarn test:wasm && NODE_OPTIONS=\"--trace-warnings --unhandled-rejections=strict\" mocha --reporter=tap --full-trace",
    "docs:generate": "typedoc",
    "docs:watch": "typedoc --watch"
  },
  "devDependencies": {
    "mocha": "9.2.2",
    "typedoc": "0.23.2",
    "typedoc-plugin-markdown": "3.13.1",
    "typescript": "4.7.4"
  },
  "mocha": {
    "extension": [
      "ts"
    ],
    "spec": "src/**/*.spec.ts",
    "require": [
      "ts-node/register"
    ]
  }
}<|MERGE_RESOLUTION|>--- conflicted
+++ resolved
@@ -1,10 +1,6 @@
 {
   "name": "@hoprnet/hopr-real",
-<<<<<<< HEAD
-  "version": "1.90.30",
-=======
   "version": "1.91.0-next.0",
->>>>>>> f87897ca
   "repository": "https://github.com/hoprnet/hoprnet.git",
   "homepage": "https://hoprnet.org",
   "license": "GPL-3.0-only",
