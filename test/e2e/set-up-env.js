const util = require('util')
const execFile = util.promisify(require('child_process').execFile)
const utils = require('./utils')

const RELEASE_VERSION = process.env.RELEASE_VERSION || require(process.cwd() + '/packages/hoprd/package.json').version
const BS_PASSWORD = process.env.BS_PASSWORD || 'switzerland'
const DIR_NAME = './scripts/cd/'

const releaseEnvScript = DIR_NAME + 'release_env.sh'
const gcloudEnvScript = DIR_NAME + 'gcloud_env.sh'


const main = async () => {
  try {
    const envMap = {}
<<<<<<< HEAD
    envMap.RELEASE_VERSION = RELEASE_VERSION;
    envMap.BS_PASSWORD = BS_PASSWORD;
    await Promise.all([execFile(releaseEnvScript), execFile(gcloudEnvScript)]).then(utils.parsePromises(envMap))
    return envMap;
=======
    envMap.RELEASE_VERSION = RELEASE_VERSION
    envMap.BS_PASSWORD = BS_PASSWORD
    await Promise.all([execFile(releaseEnvScript), execFile(gcloudEnvScript)]).then(parsePromises(envMap))
    return envMap
>>>>>>> a7c6d27b
  } catch (e) {
    console.error('Error', e)
    return {}
  }
}

module.exports = main<|MERGE_RESOLUTION|>--- conflicted
+++ resolved
@@ -13,17 +13,10 @@
 const main = async () => {
   try {
     const envMap = {}
-<<<<<<< HEAD
-    envMap.RELEASE_VERSION = RELEASE_VERSION;
-    envMap.BS_PASSWORD = BS_PASSWORD;
+    envMap.RELEASE_VERSION = RELEASE_VERSION
+    envMap.BS_PASSWORD = BS_PASSWORD
     await Promise.all([execFile(releaseEnvScript), execFile(gcloudEnvScript)]).then(utils.parsePromises(envMap))
     return envMap;
-=======
-    envMap.RELEASE_VERSION = RELEASE_VERSION
-    envMap.BS_PASSWORD = BS_PASSWORD
-    await Promise.all([execFile(releaseEnvScript), execFile(gcloudEnvScript)]).then(parsePromises(envMap))
-    return envMap
->>>>>>> a7c6d27b
   } catch (e) {
     console.error('Error', e)
     return {}
