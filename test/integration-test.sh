#!/usr/bin/env bash

# prevent souring of this script, only allow execution
$(return >/dev/null 2>&1)
test "$?" -eq "0" && { echo "This script should only be executed." >&2; exit 1; }

# exit on errors, undefined variables, ensure errors in pipes are not hidden
set -Eeuo pipefail

# set log id and use shared log function for readable logs
declare mydir
mydir=$(cd "$(dirname "${BASH_SOURCE[0]}")" &>/dev/null && pwd -P)
declare HOPR_LOG_ID="e2e-test"
source "${mydir}/../scripts/utils.sh"

usage() {
  msg
  msg "Usage: $0 <node_api_1> <node_api_2> <node_api_3> <node_api_4> <node_api_5> <node_api_6> <node_api_7>"
  msg
  msg "Required environment variables"
  msg "------------------------------"
  msg
  msg "HOPRD_API_TOKEN\t\t\tused as api token for all nodes"
}

# return early with help info when requested
([ "${1:-}" = "-h" ] || [ "${1:-}" = "--help" ]) && { usage; exit 0; }

# verify and set parameters
test -z "${1:-}" && { msg "Missing 1st parameter"; usage; exit 1; }
test -z "${2:-}" && { msg "Missing 2nd parameter"; usage; exit 1; }
test -z "${3:-}" && { msg "Missing 3rd parameter"; usage; exit 1; }
test -z "${4:-}" && { msg "Missing 4th parameter"; usage; exit 1; }
test -z "${5:-}" && { msg "Missing 5th parameter"; usage; exit 1; }
test -z "${6:-}" && { msg "Missing 6th parameter"; usage; exit 1; }
test -z "${7:-}" && { msg "Missing 7th parameter"; usage; exit 1; }
test -z "${HOPRD_API_TOKEN:-}" && { msg "Missing HOPRD_API_TOKEN"; usage; exit 1; }

declare api1="${1}"
declare api2="${2}"
declare api3="${3}"
declare api4="${4}"
declare api5="${5}"
declare api6="${6}"
declare api7="${7}"
declare api_token=${HOPRD_API_TOKEN}

# $1 = endpoint
# $2 = recipient peer id
# $3 = message
# $4 = OPTIONAL: peers in the message path
# $5 = OPTIONAL: maximum wait time in seconds during which we busy try
# afterwards we fail, defaults to 0
# $6 = OPTIONAL: step time between retries in seconds, defaults to 25 seconds
# (8 blocks with 1-3 s/block in ganache)
# $7 = OPTIONAL: end time for busy wait in nanoseconds since epoch, has higher
# priority than wait time, defaults to 0
send_message(){
  local result now
  local endpoint="${1}"
  local recipient="${2}"
  local msg="${3}"
  local peers="${4}"
  local wait_time=${5:-0}
  local step_time=${6:-25}
  local end_time_ns=${7:-0}
  # no timeout set since the test execution environment should cancel the test if it takes too long
  local cmd="curl -m ${step_time} --connect-timeout ${step_time} -s -H X-Auth-Token:${api_token} -H Content-Type:application/json --url ${endpoint}/api/v2/messages -o /dev/null -w %{http_code} -d "

  # if no end time was given we need to calculate it once
  if [ ${end_time_ns} -eq 0 ]; then
    now=$(node -e "console.log(process.hrtime.bigint().toString());")
    # need to calculate in nanoseconds
    ((end_time_ns=now+wait_time*1000000000))
  fi

  local path=$(echo ${peers} | tr -d '\n' | jq -R -s 'split(" ")')
  local message='{"body":"'${msg}'","path":'${path}',"recipient":"'${recipient}'"}'
  result=$(${cmd} "${message}")

  # we fail if the HTTP status code is anything but 204
  if [ "${result}" = "204" ]; then
    echo "${result}"
  else
    now=$(node -e "console.log(process.hrtime.bigint().toString());")
    if [ ${end_time_ns} -lt ${now} ]; then
      log "${RED}send_message (${cmd} \"${message}\") FAILED, received: ${result}${NOFORMAT}"
      exit 1
    else
      log "${YELLOW}send_message (${cmd} \"${message}\") FAILED, retrying in ${step_time} seconds${NOFORMAT}"
      sleep ${step_time}
      send_message "${endpoint}" "${recipient}" "${msg}" "${peers}" "${wait_time}" "${step_time}" "${end_time_ns}"
    fi
  fi
}

# $1 = endpoint
# $2 = Hopr command
# $3 = OPTIONAL: positive assertion message
# $4 = OPTIONAL: maximum wait time in seconds during which we busy try
# afterwards we fail, defaults to 0
# $4 = OPTIONAL: step time between retries in seconds, defaults to 25 seconds
# (8 blocks with 1-3 s/block in ganache)
# $5 = OPTIONAL: end time for busy wait in nanoseconds since epoch, has higher
# priority than wait time, defaults to 0
run_command(){
  local result now
  local endpoint="${1}"
  local hopr_cmd="${2}"
  local assertion="${3:-}"
  local wait_time=${4:-0}
  local step_time=${5:-25}
  local end_time_ns=${6:-0}
  # no timeout set since the test execution environment should cancel the test if it takes too long
  local cmd="curl -m ${step_time} --connect-timeout ${step_time} -s -H X-Auth-Token:${api_token} --url ${endpoint}/api/v1/command -d "

  # if no end time was given we need to calculate it once
  if [ ${end_time_ns} -eq 0 ]; then
    now=$(node -e "console.log(process.hrtime.bigint().toString());")
    # need to calculate in nanoseconds
    ((end_time_ns=now+wait_time*1000000000))
  fi

  result=$(${cmd} "${hopr_cmd}")

  # if an assertion was given and has not been fulfilled, we fail
  if [ -z "${assertion}" ] || [[ -n "${assertion}" && "${result}" == *"${assertion}"* ]]; then
    echo "${result}"
  else
    now=$(node -e "console.log(process.hrtime.bigint().toString());")
    if [ ${end_time_ns} -lt ${now} ]; then
      log "${RED}run_command (${cmd} \"${hopr_cmd}\") FAILED, received: ${result}${NOFORMAT}"
      exit 1
    else
      log "${YELLOW}run_command (${cmd} \"${hopr_cmd}\") FAILED, retrying in ${step_time} seconds${NOFORMAT}"
      sleep ${step_time}
      run_command "${endpoint}" "${hopr_cmd}" "${assertion}" "${wait_time}" \
        "${step_time}" "${end_time_ns}"
    fi
  fi
}

# TODO better validation
validate_node_balance_gt0() {
  local balance eth_balance hopr_balance

  balance="$(run_command ${1} "balance" "Balance" 600)"
  eth_balance="$(echo -e "$balance" | grep -c " xDAI" || true)"
  hopr_balance="$(echo -e "$balance" | grep -c " txHOPR" || true)"

  if [[ "$eth_balance" != "0" && "$hopr_balance" != "Hopr Balance: 0 txHOPR" ]]; then
    log "$1 is funded"
  else
    log "⛔️ $1 Node has an invalid balance: $eth_balance, $hopr_balance"
    log "$balance"
    exit 1
  fi
}

# $1 = source node id
# $2 = destination node id
# $3 = channel source api endpoint
# $4 = channel destination peer id
# $5 = OPTIONAL: verify closure strictly
close_channel() {
  local source_id="${1}"
  local destination_id="${2}"
  local source_api="${3}"
  local destination_peer_id="${4}"
  local strict_check="${5:-false}"
  local result

  log "Node ${source_id} close channel to Node ${destination_id}"
  if [ "${strict_check}" = "true" ]; then
    result=$(run_command "${source_api}" "close ${destination_peer_id}" "Channel is already closed" 600)
  else
    result=$(run_command "${source_api}" "close ${destination_peer_id}" "" 20 20)
  fi
  log "Node ${source_id} close channel to Node ${destination_id} result -- ${result}"
}

# $1 = source node id
# $2 = destination node id
# $3 = channel source api endpoint
# $4 = channel destination peer id
open_channel() {
  local source_id="${1}"
  local destination_id="${2}"
  local source_api="${3}"
  local destination_peer_id="${4}"
  local result

  log "Node ${source_id} open channel to Node ${destination_id}"
  result=$(run_command "${source_api}" "open ${destination_peer_id} 2" "Successfully opened channel" 600 60)
  log "Node ${source_id} open channel to Node ${destination_id} result -- ${result}"
}


# $1 = node id
# $2 = node api endpoint
redeem_tickets() {
  local node_id="${1}"
  local node_api="${2}"
  local rejected redeemed prev_redeemed

  # First get the inital ticket statistics for reference
  result=$(run_command "${node_api}" "tickets" "" 600)
  log "Node ${node_id} ticket information (before redemption) -- ${result}"
  rejected=$(echo "${result}" | grep "Rejected:" | awk '{ print $3; }' | tr -d '\n')
  redeemed=$(echo "${result}" | grep "Redeemed:" | awk '{ print $3; }' | tr -d '\n')
  [[ ${rejected} -gt 0 ]] && { msg "rejected tickets count on node ${node_id} is ${rejected}"; exit 1; }
  last_redeemed="${redeemed}"

  # Trigger a redemption run, but cap it at 1 minute. We only want to measure
  # progress, not redeeem all tickets which takes too long.
  log "Node ${node_id} should redeem all tickets"
  result=$(run_command "${node_api}" "redeemTickets" "" 60 60)
  log "--${result}"

  # Get ticket statistics again and compare with previous state. Ensure we
  # redeemed tickets.
  result=$(run_command "${node_api}" "tickets" "" 600)
  log "Node ${node_id} ticket information (after redemption) -- ${result}"
  rejected=$(echo "${result}" | grep "Rejected:" | awk '{ print $3; }' | tr -d '\n')
  redeemed=$(echo "${result}" | grep "Redeemed:" | awk '{ print $3; }' | tr -d '\n')
  [[ ${rejected} -gt 0 ]] && { msg "rejected tickets count on node ${node_id} is ${rejected}"; exit 1; }
  [[ ${redeemed} -gt 0 && ${redeemed} -gt ${last_redeemed} ]] || { msg "redeemed tickets count on node ${node_id} is ${redeemed}, previously ${last_redeemed}"; exit 1; }
  last_redeemed="${redeemed}"

  # Trigger another redemption run, but cap it at 1 minute. We only want to measure
  # progress, not redeeem all tickets which takes too long.
  log "Node ${node_id} should redeem all tickets (again to ensure re-run of operation)"
  result=$(run_command "${node_api}" "redeemTickets" "" 60 60)
  log "--${result}"

  # Get final ticket statistics
  result=$(run_command "${node_api}" "tickets" "" 600)
  log "Node ${node_id} ticket information (after second redemption) -- ${result}"
  rejected=$(echo "${result}" | grep "Rejected:" | awk '{ print $3; }' | tr -d '\n')
  redeemed=$(echo "${result}" | grep "Redeemed:" | awk '{ print $3; }' | tr -d '\n')
  [[ ${rejected} -gt 0 ]] && { msg "rejected tickets count on node ${node_id} is ${rejected}"; exit 1; }
  [[ ${redeemed} -gt 0 && ${redeemed} -gt ${last_redeemed} ]] || { msg "redeemed tickets count on node ${node_id} is ${redeemed}, previously ${last_redeemed}"; exit 1; }
}


log "Running full E2E test with ${api1}, ${api2}, ${api3}, ${api4}, ${api5}, ${api6}, ${api7}"

validate_native_address "${api1}" "${api_token}"
validate_native_address "${api2}" "${api_token}"
validate_native_address "${api3}" "${api_token}"
validate_native_address "${api4}" "${api_token}"
validate_native_address "${api5}" "${api_token}"
# we don't need node6 because it's short-living
validate_native_address "${api7}" "${api_token}"
log "ETH addresses exist"

validate_node_balance_gt0 "${api1}"
validate_node_balance_gt0 "${api2}"
validate_node_balance_gt0 "${api3}"
validate_node_balance_gt0 "${api4}"
validate_node_balance_gt0 "${api5}"
# we don't need node6 because it's short-living
validate_node_balance_gt0 "${api7}"
log "Nodes are funded"

declare addr1 addr2 addr3 addr4 addr5 result
addr1="$(get_hopr_address "${api_token}@${api1}")"
addr2="$(get_hopr_address "${api_token}@${api2}")"
addr3="$(get_hopr_address "${api_token}@${api3}")"
addr4="$(get_hopr_address "${api_token}@${api4}")"
addr5="$(get_hopr_address "${api_token}@${api5}")"
# we don't need node6 because it's short-living
addr7="$(get_hopr_address "${api_token}@${api7}")"

log "hopr addr1: ${addr1}"
log "hopr addr2: ${addr2}"
log "hopr addr3: ${addr3}"
log "hopr addr4: ${addr4}"
log "hopr addr5: ${addr5}"
# we don't need node6 because it's short-living
log "hopr addr7: ${addr7}"

log "Check peers"
result=$(run_command ${api1} "peers" 'peers have announced themselves' 600)
log "-- ${result}"

for node in ${addr2} ${addr3} ${addr4} ${addr5}; do
  log "Node 1 ping other node ${node}"
  result=$(run_command ${api1} "ping ${node}" "Pong received in:" 600)
  log "-- ${result}"
done

log "Node 2 ping node 3"
result=$(run_command ${api2} "ping ${addr3}" "Pong received in:" 600)
log "-- ${result}"

log "Node 7 should not be able to talk to Node 1 (different environment id)"
result=$(run_command ${api7} "ping ${addr1}" "Could not ping node. Timeout." 600)
log "-- ${result}"

log "Node 1 should not be able to talk to Node 7 (different environment id)"
result=$(run_command ${api1} "ping ${addr7}" "Could not ping node. Timeout." 600)
log "-- ${result}"

log "Node 2 has no unredeemed ticket value"
result=$(run_command ${api2} "tickets" "Unredeemed Value: 0 txHOPR" 600)
log "-- ${result}"

log "Node 1 send 0-hop message to node 2"
run_command "${api1}" "send ,${addr2} 'hello, world'" "Message sent" 600

# opening channels in parallel
open_channel 1 2 "${api1}" "${addr2}" &
open_channel 2 3 "${api2}" "${addr3}" &
open_channel 3 4 "${api3}" "${addr4}" &
open_channel 4 5 "${api4}" "${addr5}" &
open_channel 5 1 "${api5}" "${addr1}" &

#used for channel close test later
open_channel 1 5 "${api1}" "${addr5}" &

log "Waiting for nodes to finish open channel (long running)"
wait

for i in `seq 1 10`; do
  log "Node 1 send 1 hop message to self via node 2"
  run_command "${api1}" "send ${addr2},${addr1} 'hello, world'" "Message sent" 600

  log "Node 2 send 1 hop message to self via node 3"
  run_command "${api2}" "send ${addr3},${addr2} 'hello, world'" "Message sent" 600

  log "Node 3 send 1 hop message to self via node 4"
  run_command "${api3}" "send ${addr4},${addr3} 'hello, world'" "Message sent" 600

  log "Node 4 send 1 hop message to self via node 5"
  run_command "${api4}" "send ${addr5},${addr4} 'hello, world'" "Message sent" 600
done

log "Node 2 should now have a ticket"
result=$(run_command ${api2} "tickets" "Win Proportion:   100%" 600)
log "-- ${result}"

log "Node 3 should now have a ticket"
result=$(run_command ${api3} "tickets" "Win Proportion:   100%" 600)
log "-- ${result}"

log "Node 4 should now have a ticket"
result=$(run_command ${api4} "tickets" "Win Proportion:   100%" 600)
log "-- ${result}"

log "Node 5 should now have a ticket"
result=$(run_command ${api5} "tickets" "Win Proportion:   100%" 600)
log "-- ${result}"

for i in `seq 1 10`; do
  log "Node 1 send 1 hop message to node 3 via node 2"
  run_command "${api1}" "send ${addr2},${addr3} 'hello, world'" "Message sent" 600

  log "Node 2 send 1 hop message to node 4 via node 3"
  run_command "${api2}" "send ${addr3},${addr4} 'hello, world'" "Message sent" 600

  log "Node 3 send 1 hop message to node 5 via node 4"
  run_command "${api3}" "send ${addr4},${addr5} 'hello, world'" "Message sent" 600

  log "Node 5 send 1 hop message to node 2 via node 1"
  run_command "${api5}" "send ${addr1},${addr2} 'hello, world'" "Message sent" 600
done

# for the last send tests we use Rest API v2 instead of the older command-based Rest API v1

for i in `seq 1 10`; do
  log "Node 1 send 3 hop message to node 5 via node 2, node 3 and node 4"
  send_message "${api1}" "${addr5}" "hello, world" "${addr2} ${addr3} ${addr4}" 600
done

for i in `seq 1 10`; do
  log "Node 1 send message to node 5"
  send_message "${api1}" "${addr5}" "hello, world" "" 600
done

redeem_tickets "2" "${api2}" &
redeem_tickets "3" "${api2}" &
redeem_tickets "4" "${api2}" &
redeem_tickets "5" "${api2}" &

<<<<<<< HEAD
# close channels
echo "Waiting 1 minute for cool-off period"
sleep 60
=======
log "Waiting for nodes to finish ticket redemption (long running)"
wait
>>>>>>> d788997b

# initiate channel closures, but don't wait because this will trigger ticket
# redemption as well
close_channel 1 2 "${api1}" "${addr2}" &
close_channel 2 3 "${api2}" "${addr3}" &
close_channel 3 4 "${api3}" "${addr4}" &
close_channel 4 5 "${api4}" "${addr5}" &
close_channel 5 1 "${api5}" "${addr1}" &

# initiate channel closures for channels without tickets so we can check
# completeness
close_channel 1 5 "${api1}" "${addr5}" &

log "Waiting for nodes to finish handling close channels calls"
wait

log "Waiting 70 seconds for cool-off period"
sleep 70

# verify channel has been closed
close_channel 1 5 "${api1}" "${addr5}" "true"<|MERGE_RESOLUTION|>--- conflicted
+++ resolved
@@ -383,14 +383,8 @@
 redeem_tickets "4" "${api2}" &
 redeem_tickets "5" "${api2}" &
 
-<<<<<<< HEAD
-# close channels
-echo "Waiting 1 minute for cool-off period"
-sleep 60
-=======
 log "Waiting for nodes to finish ticket redemption (long running)"
 wait
->>>>>>> d788997b
 
 # initiate channel closures, but don't wait because this will trigger ticket
 # redemption as well
