#!/usr/bin/env bash
# HOPR interaction tests via HOPRd API v2

# prevent sourcing of this script, only allow execution
$(return >/dev/null 2>&1)
test "$?" -eq "0" && { echo "This script should only be executed." >&2; exit 1; }

# exit on errors, undefined variables, ensure errors in pipes are not hidden
set -Eeuo pipefail

# set log id and use shared log function for readable logs
declare mydir
mydir=$(cd "$(dirname "${BASH_SOURCE[0]}")" &>/dev/null && pwd -P)
declare HOPR_LOG_ID="e2e-test"
source "${mydir}/../scripts/utils.sh"
source "${mydir}/../scripts/testnet.sh"

usage() {
  msg
  msg "Usage: $0 <node_api_1> <node_api_2> <node_api_3> <node_api_4> <node_api_5> <node_api_6> <node_api_7> <node_api_8>"
  msg
  msg "Required environment variables"
  msg "------------------------------"
  msg
  msg "HOPRD_API_TOKEN\t\t\tused as api token for all nodes"
}

# return early with help info when requested
([ "${1:-}" = "-h" ] || [ "${1:-}" = "--help" ]) && { usage; exit 0; }

# verify and set parameters
test -z "${1:-}" && { msg "Missing 1st parameter"; usage; exit 1; }
test -z "${2:-}" && { msg "Missing 2nd parameter"; usage; exit 1; }
test -z "${3:-}" && { msg "Missing 3rd parameter"; usage; exit 1; }
test -z "${4:-}" && { msg "Missing 4th parameter"; usage; exit 1; }
test -z "${5:-}" && { msg "Missing 5th parameter"; usage; exit 1; }
test -z "${6:-}" && { msg "Missing 6th parameter"; usage; exit 1; }
test -z "${7:-}" && { msg "Missing 7th parameter"; usage; exit 1; }
test -z "${8:-}" && { msg "Missing 8th parameter"; usage; exit 1; }
test -z "${HOPRD_API_TOKEN:-}" && { msg "Missing HOPRD_API_TOKEN"; usage; exit 1; }

declare api1="${1}"
declare api2="${2}"
declare api3="${3}"
declare api4="${4}"
declare api5="${5}"
declare api6="${6}"
declare api7="${7}"
declare api8="${8}"
declare additional_nodes_addrs="${ADDITIONAL_NODE_ADDRS:-}"
declare additional_nodes_peerids="${ADDITIONAL_NODE_PEERIDS:-}"

declare api_token=${HOPRD_API_TOKEN}
declare additional_nodes_addrs="${ADDITIONAL_NODE_ADDRS:-}"
declare additional_nodes_peerids="${ADDITIONAL_NODE_PEERIDS:-}"

# $1 = node api address (origin)
# validate that node is funded
validate_node_balance_gt0() {
  local balance eth_balance hopr_balance
  local endpoint=${1:-localhost:3001}

  balance=$(get_balances ${1})
  eth_balance=$(echo ${balance} | jq -r ".native")
  hopr_balance=$(echo ${balance} | jq -r ".hopr")

  if [[ "$eth_balance" != "0" && "$hopr_balance" != "0" ]]; then
    log "$1 is funded"
  else
    log "⛔️ $1 Node has an invalid balance: $eth_balance, $hopr_balance"
    log "$balance"
    exit 1
  fi
}

# Call API endpoint and assert response or status code
# $1 = source api url (http://localhost:13001)
# $2 = api_endpoint (/channels)
# $3 = rest method for cURL (GET,POST...)
# $4 = request body as json string
# $5 = OPTIONAL: positive assertion message
# $6 = OPTIONAL: maximum wait time in seconds during which we busy try afterwards we fail, defaults to 0
# $7 = OPTIONAL: step time between retries in seconds, defaults to 25 seconds (8 blocks with 1-3 s/block in ganache)
# $8 = OPTIONAL: end time for busy wait in nanoseconds since epoch, has higher priority than wait time, defaults to 0
# $9 = OPTIONAL: should assert status code
call_api(){
  local result now
  local source_api="${1}"
  local api_endpoint="${2}"
  local rest_method="${3}"
  local request_body="${4}"
  local assertion="${5:-}"
  local wait_time=${6:-0}
  local step_time=${7:-25}
  local end_time_ns=${8:-0}
  local should_assert_status_code=${9:-false}

  # no timeout set since the test execution environment should cancel the test if it takes too long
  local response_type="-d" && [[ "$should_assert_status_code" == true ]] && response_type="-o /dev/null -w %{http_code} -d"
  local cmd="curl -X ${rest_method} -m ${step_time} --connect-timeout ${step_time} -s -H X-Auth-Token:${api_token} -H Content-Type:application/json --url ${source_api}/api/v2${api_endpoint} ${response_type}"
  # if no end time was given we need to calculate it once
  if [ ${end_time_ns} -eq 0 ]; then
    now=$(node -e "console.log(process.hrtime.bigint().toString());")
    # need to calculate in nanoseconds
    ((end_time_ns=now+wait_time*1000000000))
  fi

  result=$(${cmd} "${request_body}")

  # if an assertion was given and has not been fulfilled, we fail
  if [ -z "${assertion}" ] || [[ -n  $(echo "${result}" | sed -nE "/${assertion}/p") ]]; then
    echo "${result}"
  else
    now=$(node -e "console.log(process.hrtime.bigint().toString());")
    if [ ${end_time_ns} -lt ${now} ]; then
      log "${RED}call_api (${cmd} \"${request_body}\") FAILED, received: ${result} but expected ${assertion}${NOFORMAT}"
      exit 1
    else
      log "${YELLOW}call_api (${cmd} \"${request_body}\") FAILED, received: ${result} but expected ${assertion}, retrying in ${step_time} seconds${NOFORMAT}"
      sleep ${step_time}
      call_api "${source_api}" "${api_endpoint}" "${rest_method}" "${request_body}" "${assertion}" "${wait_time}" \
        "${step_time}" "${end_time_ns}" "${should_assert_status_code}"
    fi
  fi
}

# $1 = source api url
# $2 = recipient peer id
# $3 = message
# $4 = OPTIONAL: peers in the message path
send_message(){
  local result now
  local source_api="${1}"
  local recipient="${2}"
  local msg="${3}"
  local peers="${4}"

  local path=$(echo ${peers} | tr -d '\n' | jq -R -s 'split(" ")')
  local payload='{"body":"'${msg}'","path":'${path}',"recipient":"'${recipient}'"}'
  result="$(call_api ${source_api} "/messages" "POST" "${payload}" "204" 60 15 "" true)"
}

# $1 = source node id
# $2 = destination node id
# $3 = channel source api endpoint
# $4 = channel destination peer id
# $5 = channel direction, either incoming or outgoing
# $6 = OPTIONAL: verify closure strictly
close_channel() {
  local source_id="${1}"
  local destination_id="${2}"
  local source_api="${3}"
  local destination_peer_id="${4}"
  local channel_direction="${5}"
  local close_check="${6:-false}"
  local result

  log "Node ${source_id} close channel to Node ${destination_id}"

  if [ "${close_check}" = "true" ]; then
    result="$(call_api ${source_api} "/channels/${destination_peer_id}/${channel_direction}" "DELETE" "" 'Closed|Channel is already closed' 600)"
  else
    result="$(call_api ${source_api} "/channels/${destination_peer_id}/${channel_direction}" "DELETE" "" 'PendingToClose|Closed' 20 20)"
  fi

  log "Node ${source_id} close channel to Node ${destination_id} result -- ${result}"
}

# $1 = source node id
# $2 = destination node id
# $3 = channel source api endpoint
# $4 = channel destination peer id
# $5 = channel direction, either incoming or outgoing
# $6 = OPTIONAL: verify closure strictly
finalize_close_channel() {
  local source_id="${1}"
  local destination_id="${2}"
  local source_api="${3}"
  local destination_peer_id="${4}"
  local channel_direction="${5}"
  local result

  log "Node ${source_id} finalizes closure of channel to Node ${destination_id}"

  result="$(call_api ${source_api} "/channels/${destination_peer_id}/${channel_direction}" "DELETE" "" "Closed" 600)"

  log "Node ${source_id} finalized closure of channel to Node ${destination_id} result -- ${result}"
}

# $1 = source node id
# $2 = destination node id
# $3 = channel source api endpoint
# $4 = channel destination peer id
open_channel() {
  local source_id="${1}"
  local destination_id="${2}"
  local source_api="${3}"
  local destination_peer_id="${4}"
  local result

  log "Node ${source_id} open channel to Node ${destination_id}"
  result=$(call_api ${source_api} "/channels" "POST" "{ \"peerId\": \"${destination_peer_id}\", \"amount\": \"100000000000000000000\" }" 'channelId|CHANNEL_ALREADY_OPEN' 600 60)
  log "Node ${source_id} open channel to Node ${destination_id} result -- ${result}"
}

# $1 = node id
# $2 = node api endpoint
redeem_tickets() {
  local node_id="${1}"
  local node_api="${2}"
  local rejected redeemed prev_redeemed

  # First get the inital ticket statistics for reference
  result=$(get_tickets_statistics ${node_api} "winProportion")
  log "Node ${node_id} ticket information (before redemption) -- ${result}"
  rejected=$(echo "${result}" | jq -r .rejected)
  redeemed=$(echo "${result}" | jq -r .redeemed)
  [[ ${rejected} -gt 0 ]] && { msg "rejected tickets count on node ${node_id} is ${rejected}"; exit 1; }
  last_redeemed="${redeemed}"

  # Trigger a redemption run, but cap it at 1 minute. We only want to measure
  # progress, not redeeem all tickets which takes too long.
  log "Node ${node_id} should redeem all tickets"
  # add 60 second timeout
  result=$(call_api ${node_api} "/tickets/redeem" "POST" "" "" 60 60)
  log "--${result}"

  # Get ticket statistics again and compare with previous state. Ensure we
  # redeemed tickets.
  result=$(get_tickets_statistics ${node_api} "winProportion")
  log "Node ${node_id} ticket information (after redemption) -- ${result}"
  rejected=$(echo "${result}" | jq -r .rejected)
  redeemed=$(echo "${result}" | jq -r .redeemed)
  [[ ${rejected} -gt 0 ]] && { msg "rejected tickets count on node ${node_id} is ${rejected}"; exit 1; }
  [[ ${redeemed} -gt 0 && ${redeemed} -gt ${last_redeemed} ]] || { msg "redeemed tickets count on node ${node_id} is ${redeemed}, previously ${last_redeemed}"; exit 1; }
  last_redeemed="${redeemed}"

  # Trigger another redemption run, but cap it at 1 minute. We only want to measure
  # progress, not redeeem all tickets which takes too long.
  log "Node ${node_id} should redeem all tickets (again to ensure re-run of operation)"
  # add 60 second timeout
  result=$(call_api ${node_api} "/tickets/redeem" "POST" "" "" 60 60)
  log "--${result}"

  # Get final ticket statistics
  result=$(get_tickets_statistics ${node_api} "winProportion")
  log "Node ${node_id} ticket information (after second redemption) -- ${result}"
  rejected=$(echo "${result}" | jq -r .rejected)
  redeemed=$(echo "${result}" | jq -r .redeemed)
  [[ ${rejected} -gt 0 ]] && { msg "rejected tickets count on node ${node_id} is ${rejected}"; exit 1; }
  [[ ${redeemed} -gt 0 && ${redeemed} -gt ${last_redeemed} ]] || { msg "redeemed tickets count on node ${node_id} is ${redeemed}, previously ${last_redeemed}"; exit 1; }
}

# $1 = node api endpoint
# $2 = currency to withdraw
# $3 = amount to withdraw
# $4 = where to send the funds to
withdraw() {
  local node_api="${1}"
  local currency="${2}"
  local amount="${3}"
  local recipient="${4}"

  echo $(call_api ${node_api} "/account/withdraw" "POST" "{\"currency\": \"${currency}\", \"amount\": \"${amount}\", \"recipient\": \"${recipient}\"}" "receipt" 600)
}

# $1 = node api endpoint
get_balances() {
  local origin=${1}
  echo $(call_api ${1} "/account/balances" "GET" "" "native" 600)
}

# get addresses is in the utils file

# $1 = node api endpoint
# $2 = peerId to alias
# $3 = alias name
set_alias() {
  local node_api="${1}"
  local peer_id="${2}"
  local alias="${3}"

  echo $(call_api ${node_api} "/aliases" "POST" "{\"peerId\": \"${peer_id}\", \"alias\": \"${alias}\"}" "" 600)
}

# $1 = node api endpoint
# $2 = assertion
get_aliases() {
  local node_api="${1}"
  local assertion="${2}"

  echo $(call_api ${node_api} "/aliases" "GET" "" "${assertion}" 600)
}

# $1 = node api endpoint
# $2 = assertion
get_alias() {
  local node_api="${1}"
  local alias="${2}"
  local assertion="${3}"

  echo $(call_api ${node_api} "/aliases/${alias}" "GET" "" "${assertion}" 600)
}

# $1 = node api endpoint
# $2 = alias name to remove
remove_alias() {
  local node_api="${1}"
  local alias="${2}"

  echo $(call_api ${node_api} "/aliases/${alias}" "DELETE" "" "" 600)
}

# $1 = node api endpoint
# $2 = include closing (true/false)
get_all_channels() {
  local node_api="${1}"
  local including_closed=${2}

  echo $(call_api ${node_api} "/channels?includingClosed=${including_closed}" "GET" "" "incoming" 600)
}

# $1 = node api endpoint
get_settings() {
  local node_api="${1}"

  echo $(call_api ${node_api} "/settings" "GET" "" "includeRecipient" 600)
}

# $1 = node api endpoint
# $2 = key of the setting
# $3 = value of the setting
set_setting() {
  local node_api="${1}"
  local key="${2}"
  local value="${3}"

  echo $(call_api ${node_api} "/settings/${key}" "PUT" "{\"settingValue\": \"${value}\"}" "" 600)
}

# $1 = node api endpoint
# $2 = counterparty peer id
redeem_tickets_in_channel() {
  local node_api="${1}"
  local peer_id="${2}"

  log "redeeming tickets in specific channel, this can take up to 5 minutes depending on the amount of unredeemed tickets in that channel"
  echo $(call_api ${node_api} "/channels/${peer_id}/tickets/redeem" "POST" "" "" 600 600)
}

# $1 = node api endpoint
# $2 = counterparty peer id
# $3 = assertion
get_tickets_in_channel() {
  local node_api="${1}"
  local peer_id="${2}"
  local assertion="${3:-"counterparty"}"

  echo $(call_api ${node_api} "/channels/${peer_id}/tickets" "GET" "" "${assertion}" 600)
}

# $1 = node api endpoint
# $2 = counterparty peer id
# $3 = assertion
ping() {
  local origin=${1:-localhost:3001}
  local peer_id="${2}"
  local assertion="${3}"

  echo $(call_api ${1} "/node/ping" "POST" "{\"peerId\": \"${peer_id}\"}" ${assertion} 600)
}

# $1 = node api endpoint
# $2 = assertion
get_tickets_statistics() {
  local origin=${1:-localhost:3001}
  local assertion="${2}"

  echo $(call_api ${1} "/tickets/statistics" "GET" "" ${assertion} 600)
}

# Performs a hardhat-specific EVM RPC call
# to disable auto-mining at runtime
disable_hardhat_auto_mining() {
  log "Disabling hardhat automining"
  HOPR_ENVIRONMENT_ID=hardhat-localhost \
  TS_NODE_PROJECT="$(yarn workspace @hoprnet/hopr-ethereum exec pwd)/tsconfig.hardhat.json" \
  yarn workspace @hoprnet/hopr-ethereum hardhat disable-automine \
    --network hardhat
}

log "Running full E2E test with ${api1}, ${api2}, ${api3}, ${api4}, ${api5}, ${api6}, ${api7}, ${api8}"

# Setup is done, so disable hardhat's auto-mining to correctly mimic 
# real blockchain networks
disable_hardhat_auto_mining

validate_native_address "${api1}" "${api_token}"
validate_native_address "${api2}" "${api_token}"
validate_native_address "${api3}" "${api_token}"
validate_native_address "${api4}" "${api_token}"
validate_native_address "${api5}" "${api_token}"
# we don't need node6 because it's short-living
validate_native_address "${api7}" "${api_token}"
validate_native_address "${api8}" "${api_token}"
log "ETH addresses exist"

validate_node_balance_gt0 "${api1}"
validate_node_balance_gt0 "${api2}"
validate_node_balance_gt0 "${api3}"
validate_node_balance_gt0 "${api4}"
validate_node_balance_gt0 "${api5}"
# we don't need node6 because it's short-living
validate_node_balance_gt0 "${api7}"
validate_node_balance_gt0 "${api8}"
log "Nodes are funded"

declare addr1 addr2 addr3 addr4 addr5 addr7 addr8 result
addr1="$(get_hopr_address "${api_token}@${api1}")"
addr2="$(get_hopr_address "${api_token}@${api2}")"
addr3="$(get_hopr_address "${api_token}@${api3}")"
addr4="$(get_hopr_address "${api_token}@${api4}")"
addr5="$(get_hopr_address "${api_token}@${api5}")"
# we don't need node6 because it's short-living
addr7="$(get_hopr_address "${api_token}@${api7}")"
addr8="$(get_hopr_address "${api_token}@${api8}")"

declare native_addr1 native_addr2 native_addr3 native_addr4 native_addr5 native_addr7 native_addr8
native_addr1="$(get_native_address "${api_token}@${api1}")"
native_addr2="$(get_native_address "${api_token}@${api2}")"
native_addr3="$(get_native_address "${api_token}@${api3}")"
native_addr4="$(get_native_address "${api_token}@${api4}")"
native_addr5="$(get_native_address "${api_token}@${api5}")"
# we don't need node6 because it's short-living
native_addr7="$(get_native_address "${api_token}@${api7}")"
native_addr8="$(get_native_address "${api_token}@${api8}")"

declare hopr_addr1 hopr_addr2 hopr_addr3 hopr_addr4 hopr_addr5 hopr_addr7 hopr_addr8
hopr_addr1="$(get_hopr_address "${api_token}@${api1}")"
hopr_addr2="$(get_hopr_address "${api_token}@${api2}")"
hopr_addr3="$(get_hopr_address "${api_token}@${api3}")"
hopr_addr4="$(get_hopr_address "${api_token}@${api4}")"
hopr_addr5="$(get_hopr_address "${api_token}@${api5}")"
# we don't need node6 because it's short-living
hopr_addr7="$(get_hopr_address "${api_token}@${api7}")"
hopr_addr8="$(get_hopr_address "${api_token}@${api8}")"

log "hopr addr1: ${addr1} ${native_addr1} ${hopr_addr1}"
log "hopr addr2: ${addr2} ${native_addr2} ${hopr_addr2}"
log "hopr addr3: ${addr3} ${native_addr3} ${hopr_addr3}"
log "hopr addr4: ${addr4} ${native_addr4} ${hopr_addr4}"
log "hopr addr5: ${addr5} ${native_addr5} ${hopr_addr5}"
# we don't need node6 because it's short-living
log "hopr addr7: ${addr7} ${native_addr7} ${hopr_addr7}"
log "hopr addr8: ${addr8} ${native_addr8} ${hopr_addr8}"

<<<<<<< HEAD
# enable network registry
enable_network_registry

declare native_addrs_to_register="$native_addr1,$native_addr2,$native_addr3,$native_addr4,$native_addr5,$native_addr7"
declare native_peerids_to_register="$hopr_addr1,$hopr_addr2,$hopr_addr3,$hopr_addr4,$hopr_addr5,$hopr_addr7"

# add nodes 1,2,3,4,5,7 plus additional nodes in register, do NOT add node 8
log "Adding nodes to register"
if ! [ -z $additional_nodes_addrs ] && ! [ -z $additional_nodes_peerids ]; then
  native_addrs_to_register+=",${additional_nodes_addrs}"
  native_peerids_to_register+=",${additional_nodes_peerids}"
fi
register_nodes "${native_addrs_to_register}" "${native_peerids_to_register}"
log "Nodes added to register"
=======
# enable register
log "Enabling register"
HOPR_ENVIRONMENT_ID=hardhat-localhost \
TS_NODE_PROJECT=${mydir}/../packages/ethereum/tsconfig.hardhat.json \
yarn workspace @hoprnet/hopr-ethereum hardhat register \
  --network hardhat \
  --task enable
log "Register enabled"

# log "Nodes added to register"
>>>>>>> 2473d8b5

declare native_addrs_to_register="$native_addr1,$native_addr2,$native_addr3,$native_addr4,$native_addr5,$native_addr7"
declare native_peerids_to_register="$hopr_addr1,$hopr_addr2,$hopr_addr3,$hopr_addr4,$hopr_addr5,$hopr_addr7"

# add nodes 1,2,3,4,5,7 plus additional nodes in register, do NOT add node 8
log "Adding nodes to register"
if ! [ -z $additional_nodes_addrs ] && ! [ -z $additional_nodes_peerids ]; then
  native_addrs_to_register+=",${additional_nodes_addrs}"
  native_peerids_to_register+=",${additional_nodes_peerids}"
fi
HOPR_ENVIRONMENT_ID=hardhat-localhost \
TS_NODE_PROJECT=${mydir}/../packages/ethereum/tsconfig.hardhat.json \
yarn workspace @hoprnet/hopr-ethereum hardhat register \
  --network hardhat \
  --task add \
  --native-addresses "${native_addrs_to_register}" \
  --peer-ids "${native_peerids_to_register}"
log "Nodes added to register"

# running withdraw and checking it results at the end of this test run
balances=$(get_balances ${api1})
native_balance=$(echo ${balances} | jq -r .native)
hopr_balance=$(echo ${balances} | jq -r .hopr)
withdraw ${api1} "NATIVE" 10 0x858aa354db6ae5ea1217c5018c90403bde94e09e
withdraw ${api1} "HOPR" 10 0x858aa354db6ae5ea1217c5018c90403bde94e09e

# this 2 functions are runned at the end of the tests when withdraw transaction should clear on blockchain and we don't have to block and wait for it
check_native_withdraw_results() {
  local initial_native_balance="${1}"

  balances=$(get_balances ${api1})
  new_native_balance=$(echo ${balances} | jq -r .native)
  [[ "${initial_native_balance}" == "${new_native_balance}" ]] && { msg "Native withdraw failed, pre: ${initial_native_balance}, post: ${new_native_balance}"; exit 1; }

  echo "withdraw native successful"
}
check_hopr_withdraw_results() {
  local initial_hopr_balance="${1}"

  balances=$(get_balances ${api1})
  new_hopr_balance=$(echo ${balances} | jq -r .hopr)
  [[ "${initial_hopr_balance}" == "${new_hopr_balance}" ]] && { msg "Hopr withdraw failed, pre: ${initial_hopr_balance}, post: ${new_hopr_balance}"; exit 1; }

  echo "withdraw hopr successful"
}

test_aliases() {
  local node_api="${1}"
  local peer_id="${2}"

  aliases=$(get_aliases ${node_api} "\"me\"")
  set_alias ${node_api} ${peer_id} "Alice"
  aliases=$(get_aliases ${node_api} "\"Alice\"")
  get_alias ${node_api} "Alice" "${peer_id}"
  remove_alias ${node_api} "Alice"
  aliases=$(get_aliases ${node_api} "\"me\"")
  [[ "${aliases}" == *"Alice"* ]] && { msg "Alias removal failed: ${aliases}"; exit 1; }
  echo ${aliases}
}

test_aliases ${api1} ${addr2}

for node in ${addr2} ${addr3} ${addr4} ${addr5}; do
  log "Node 1 ping other node ${node}"
  result=$(ping "${api1}" ${node} "\"latency\":")
  log "-- ${result}"
done

log "Node 2 ping node 3"
result=$(ping "${api2}" ${addr3} "\"latency\":")
log "-- ${result}"

log "Node 7 should not be able to talk to Node 1 (different environment id)"
result=$(ping "${api7}" ${addr1} "TIMEOUT")
log "-- ${result}"

log "Node 1 should not be able to talk to Node 7 (different environment id)"
result=$(ping "${api1}" ${addr7} "TIMEOUT")
log "-- ${result}"

# log "Node 8 should not be able to talk to Node 1 (Node 8 is not in the register)"
# result=$(ping "${api8}" ${addr1} "TIMEOUT")
# log "-- ${result}"

# log "Node 1 should not be able to talk to Node 8 (Node 8 is not in the register)"
# result=$(ping "${api1}" ${addr8} "TIMEOUT")
# log "-- ${result}"

log "Node 2 has no unredeemed ticket value"
result=$(get_tickets_statistics "${api2}" "\"unredeemedValue\":\"0\"")
log "-- ${result}"

log "Node 1 send 0-hop message to node 2"
send_message "${api1}" "${addr2}" "hello, world" "" 600

# opening channels in parallel
open_channel 1 2 "${api1}" "${addr2}" &
open_channel 2 3 "${api2}" "${addr3}" &
open_channel 3 4 "${api3}" "${addr4}" &
open_channel 4 5 "${api4}" "${addr5}" &
open_channel 5 1 "${api5}" "${addr1}" &
# used for channel close test later
open_channel 1 5 "${api1}" "${addr5}" &

# opening temporary channel just to test get all channels later on
open_channel 1 4 "${api1}" "${addr4}" &

log "Waiting for nodes to finish open channel (long running)"
wait

# closing temporary channel just to test get all channels later on
close_channel 1 4 "${api1}" "${addr4}" "outgoing" "true"

for i in `seq 1 10`; do
  log "Node 1 send 1 hop message to self via node 2" &
  send_message "${api1}" "${addr1}" 'hello, world' "${addr2}" & 

  log "Node 2 send 1 hop message to self via node 3" &
  send_message "${api2}" "${addr2}" 'hello, world' "${addr3}" &

  log "Node 3 send 1 hop message to self via node 4" &
  send_message "${api3}" "${addr3}" 'hello, world' "${addr4}" &

  log "Node 4 send 1 hop message to self via node 5" &
  send_message "${api4}" "${addr4}" 'hello, world' "${addr5}"
done

log "Node 2 should now have a ticket"
result=$(get_tickets_statistics "${api2}" "\"winProportion\":1") 
log "-- ${result}"

log "Node 3 should now have a ticket"
result=$(get_tickets_statistics "${api3}" "\"winProportion\":1") 
log "-- ${result}"

log "Node 4 should now have a ticket"
result=$(get_tickets_statistics "${api4}" "\"winProportion\":1") 
log "-- ${result}"

log "Node 5 should now have a ticket"
result=$(get_tickets_statistics "${api5}" "\"winProportion\":1") 
log "-- ${result}"

for i in `seq 1 10`; do
  log "Node 1 send 1 hop message to node 3 via node 2" &
  send_message "${api1}" "${addr3}" 'hello, world' "${addr2}" &

  log "Node 2 send 1 hop message to node 4 via node 3" &
  send_message "${api2}" "${addr4}" 'hello, world' "${addr3}" &

  log "Node 3 send 1 hop message to node 5 via node 4" &
  send_message "${api3}" "${addr5}" 'hello, world' "${addr4}" &

  log "Node 5 send 1 hop message to node 2 via node 1" &
  send_message "${api5}" "${addr2}" 'hello, world' "${addr1}" 
done

for i in `seq 1 10`; do
  log "Node 1 send 3 hop message to node 5 via node 2, node 3 and node 4"
  send_message "${api1}" "${addr5}" "hello, world" "${addr2} ${addr3} ${addr4}" 
done

for i in `seq 1 10`; do
  log "Node 1 send message to node 5"
  send_message "${api1}" "${addr5}" "hello, world" "" 
done

test_redeem_in_specific_channel() {
  local node_id="${1}"
  local second_node_id="${2}"
  local node_api="${3}"
  local second_node_api="${4}"

  peer_id=$(get_hopr_address ${api_token}@${node_api})
  second_peer_id=$(get_hopr_address ${api_token}@${second_node_api})

  open_channel "${node_id}" "${second_node_id}" "${node_api}" "${second_peer_id}"

  for i in `seq 1 3`; do
    log "Node ${node_id} send 1 hop message to self via node ${second_node_id}"
    send_message "${node_api}" "${peer_id}" "hello, world" "${second_peer_id}"
  done

  # seems like there's slight delay needed for tickets endpoint to return up to date tickets, probably because of blockchain sync delay
  sleep 2
  ticket_amount=$(get_tickets_in_channel ${second_node_api} ${peer_id} | jq '. | length')
  [[ "${ticket_amount}" != "3" ]] && { msg "Ticket ammount is different than expected: ${ticket_amount} != 3"; exit 1; }

  redeem_tickets_in_channel ${second_node_api} ${peer_id}

  get_tickets_in_channel ${second_node_api} ${peer_id} "TICKETS_NOT_FOUND"

  close_channel "${node_id}" "${second_node_id}" "${node_api}" "${second_peer_id}" "outgoing"
  echo "all good"
}

test_redeem_in_specific_channel "1" "3" ${api1} ${api3} &

redeem_tickets "2" "${api2}" &
redeem_tickets "3" "${api2}" &
redeem_tickets "4" "${api2}" &
redeem_tickets "5" "${api2}" &

log "Waiting for nodes to finish ticket redemption (long running)"
wait

# initiate channel closures, but don't wait because this will trigger ticket
# redemption as well
close_channel 1 2 "${api1}" "${addr2}" "outgoing" &
close_channel 2 3 "${api2}" "${addr3}" "outgoing" &
close_channel 3 4 "${api3}" "${addr4}" "outgoing" &
close_channel 4 5 "${api4}" "${addr5}" "outgoing" &
close_channel 5 1 "${api5}" "${addr1}" "outgoing" &

# initiate channel closures for channels without tickets so we can check
# completeness
close_channel 1 5 "${api1}" "${addr5}" "outgoing" "true" &

log "Waiting for nodes to finish handling close channels calls"
wait
test_get_all_channels() {
  local node_api=${1}

  channels=$(get_all_channels ${node_api} false)
  channels_count=$(echo ${channels} | jq '.incoming | length')

  channels_with_closed=$(get_all_channels ${node_api} true)
  channels_with_closed_count=$(echo ${channels_with_closed} | jq '.incoming | length')

  [[ "${channels_count}" -ge "${channels_with_closed_count}" ]] && { msg "There should be more channels returned with includeClosed flag: ${channels_count} !< ${channels_with_closed_count}"; exit 1; }
  [[ "${channels_with_closed}" != *"Closed"* ]] && { msg "Channels fetched with includeClosed flag should return channels with closed status: ${channels_with_closed}"; exit 1; }
  echo "Get all channels successfull"
}

test_get_all_channels "${api1}"

# NOTE: strategy testing will require separate setup so commented out for now until moved
# test_strategy_setting() {
#   local node_api="${1}"

#   settings=$(get_settings ${node_api})
#   strategy=$(echo ${settings} | jq -r .strategy)
#   [[ "${strategy}" != "passive" ]] && { msg "Default strategy should be passive, got: ${strategy}"; exit 1; }

#   channels_count_pre=$(get_all_channels ${node_api} false | jq '.incoming | length')

#   set_setting ${node_api} "strategy" "promiscuous"

#   log "Waiting 100 seconds for the node to make connections to other nodes"
#   sleep 100

#   channels_count_post=$(get_all_channels ${node_api} false | jq '.incoming | length')
#   [[ "${channels_count_pre}" -ge "${channels_count_post}" ]] && { msg "Node didn't open any connections by itself even when strategy was set to promiscuous: ${channels_count_pre} !>= ${channels_count_post}"; exit 1; }
#   echo "Strategy setting successfull"
# }

# test_strategy_setting ${api4}


# checking statuses of the long running tests
check_native_withdraw_results ${native_balance}
check_hopr_withdraw_results ${hopr_balance}<|MERGE_RESOLUTION|>--- conflicted
+++ resolved
@@ -389,6 +389,29 @@
     --network hardhat
 }
 
+# $1 native addresses ("Ethereum addresses"), comma-separated list
+# $2 peerIds, comma-separated list
+register_nodes() {
+  HOPR_ENVIRONMENT_ID=hardhat-localhost \
+  TS_NODE_PROJECT="$(yarn workspace @hoprnet/hopr-ethereum exec pwd)/tsconfig.hardhat.json" \
+  yarn workspace @hoprnet/hopr-ethereum hardhat register \
+    --network hardhat \
+    --task add \
+    --native-addresses "${1}" \
+    --peer-ids "${2}"
+}
+
+enable_network_registry() {
+  log "Enabling register"
+  HOPR_ENVIRONMENT_ID=hardhat-localhost \
+    TS_NODE_PROJECT="$(yarn workspace @hoprnet/hopr-ethereum exec pwd)/tsconfig.hardhat.json" \
+    yarn workspace @hoprnet/hopr-ethereum hardhat register \
+      --network hardhat \
+      --task enable
+  
+  log "Register enabled"
+}
+
 log "Running full E2E test with ${api1}, ${api2}, ${api3}, ${api4}, ${api5}, ${api6}, ${api7}, ${api8}"
 
 # Setup is done, so disable hardhat's auto-mining to correctly mimic 
@@ -454,7 +477,6 @@
 log "hopr addr7: ${addr7} ${native_addr7} ${hopr_addr7}"
 log "hopr addr8: ${addr8} ${native_addr8} ${hopr_addr8}"
 
-<<<<<<< HEAD
 # enable network registry
 enable_network_registry
 
@@ -469,18 +491,6 @@
 fi
 register_nodes "${native_addrs_to_register}" "${native_peerids_to_register}"
 log "Nodes added to register"
-=======
-# enable register
-log "Enabling register"
-HOPR_ENVIRONMENT_ID=hardhat-localhost \
-TS_NODE_PROJECT=${mydir}/../packages/ethereum/tsconfig.hardhat.json \
-yarn workspace @hoprnet/hopr-ethereum hardhat register \
-  --network hardhat \
-  --task enable
-log "Register enabled"
-
-# log "Nodes added to register"
->>>>>>> 2473d8b5
 
 declare native_addrs_to_register="$native_addr1,$native_addr2,$native_addr3,$native_addr4,$native_addr5,$native_addr7"
 declare native_peerids_to_register="$hopr_addr1,$hopr_addr2,$hopr_addr3,$hopr_addr4,$hopr_addr5,$hopr_addr7"
