#!/usr/bin/env bash
# HOPR interaction tests via HOPRd API v2

# prevent sourcing of this script, only allow execution
$(return >/dev/null 2>&1)
test "$?" -eq "0" && { echo "This script should only be executed." >&2; exit 1; }

# exit on errors, undefined variables, ensure errors in pipes are not hidden
set -Eeuo pipefail

# set log id and use shared log function for readable logs
declare mydir
mydir=$(cd "$(dirname "${BASH_SOURCE[0]}")" &>/dev/null && pwd -P)
declare HOPR_LOG_ID="e2e-test"
source "${mydir}/../scripts/utils.sh"
source "${mydir}/../scripts/testnet.sh"

usage() {
  msg
  msg "Usage: $0 <node_api_1> <node_api_2> <node_api_3> <node_api_4> <node_api_5> <node_api_6> <node_api_7> <node_api_8>"
  msg
  msg "Required environment variables"
  msg "------------------------------"
  msg
  msg "HOPRD_API_TOKEN\t\t\tused as api token for all nodes"
}

# return early with help info when requested
([ "${1:-}" = "-h" ] || [ "${1:-}" = "--help" ]) && { usage; exit 0; }

# verify and set parameters
test -z "${1:-}" && { msg "Missing 1st parameter"; usage; exit 1; }
test -z "${2:-}" && { msg "Missing 2nd parameter"; usage; exit 1; }
test -z "${3:-}" && { msg "Missing 3rd parameter"; usage; exit 1; }
test -z "${4:-}" && { msg "Missing 4th parameter"; usage; exit 1; }
test -z "${5:-}" && { msg "Missing 5th parameter"; usage; exit 1; }
test -z "${6:-}" && { msg "Missing 6th parameter"; usage; exit 1; }
test -z "${7:-}" && { msg "Missing 7th parameter"; usage; exit 1; }
test -z "${8:-}" && { msg "Missing 8th parameter"; usage; exit 1; }
test -z "${HOPRD_API_TOKEN:-}" && { msg "Missing HOPRD_API_TOKEN"; usage; exit 1; }

declare api1="${1}"
declare api2="${2}"
declare api3="${3}"
declare api4="${4}"
declare api5="${5}"
declare api6="${6}"
declare api7="${7}"
declare api8="${8}"
declare additional_nodes_addrs="${ADDITIONAL_NODE_ADDRS:-}"
declare additional_nodes_peerids="${ADDITIONAL_NODE_PEERIDS:-}"

declare api_token=${HOPRD_API_TOKEN}
declare additional_nodes_addrs="${ADDITIONAL_NODE_ADDRS:-}"
declare additional_nodes_peerids="${ADDITIONAL_NODE_PEERIDS:-}"

# $1 = node api address (origin)
# validate that node is funded
validate_node_balance_gt0() {
  local balance eth_balance hopr_balance
  local endpoint=${1:-localhost:3001}

  balance=$(get_balances ${1})
  eth_balance=$(echo ${balance} | jq -r ".native")
  hopr_balance=$(echo ${balance} | jq -r ".hopr")

  if [[ "$eth_balance" != "0" && "$hopr_balance" != "0" ]]; then
    log "$1 is funded"
  else
    log "⛔️ $1 Node has an invalid balance: $eth_balance, $hopr_balance"
    log "$balance"
    exit 1
  fi
}

# Call API endpoint and assert response or status code
# $1 = source api url (http://localhost:13001)
# $2 = api_endpoint (/channels)
# $3 = rest method for cURL (GET,POST...)
# $4 = request body as json string
# $5 = OPTIONAL: positive assertion message
# $6 = OPTIONAL: maximum wait time in seconds during which we busy try afterwards we fail, defaults to 0
# $7 = OPTIONAL: step time between retries in seconds, defaults to 25 seconds (8 blocks with 1-3 s/block in ganache)
# $8 = OPTIONAL: end time for busy wait in nanoseconds since epoch, has higher priority than wait time, defaults to 0
# $9 = OPTIONAL: should assert status code
call_api(){
  local result
  local source_api="${1}"
  local api_endpoint="${2}"
  local rest_method="${3}"
  local request_body="${4}"
  local assertion="${5:-}"
  local wait_time=${6:-0}
  local step_time=${7:-25}
  local end_time_ns=${8:-0}
  local should_assert_status_code=${9:-false}

  local response_type

  # no timeout set since the test execution environment should cancel the test if it takes too long
  if [[ "$should_assert_status_code" == true ]]; then 
    response_type="-o /dev/null -w %{http_code} -d"
  else
    response_type="-d"
  fi

  local cmd="curl -X ${rest_method} -m ${step_time} --connect-timeout ${step_time} -s -H X-Auth-Token:${api_token} -H Content-Type:application/json --url ${source_api}/api/v2${api_endpoint} ${response_type}"
  # if no end time was given we need to calculate it once
  
  local now=$(node -e "console.log(process.hrtime.bigint().toString());")

  if [ ${end_time_ns} -eq 0 ]; then
    # need to calculate in nanoseconds
    end_time_ns=$((now+wait_time*1000000000))
  fi

  local done=false
  local attempt=0

  while [[ "${done}" == false ]]; do
    result=$(${cmd} "${request_body}")

    if [ -z "${assertion}" ] || [[ -n $(echo "${result}" | sed -nE "/${assertion}/p") ]]; then
      done=true
    else 
      if [ ${end_time_ns} -lt ${now} ]; then
        log "${RED}attempt: ${attempt} - call_api (${cmd} \"${request_body}\") FAILED, received: ${result} but expected ${assertion}${NOFORMAT}"
        exit 1
      else
        log "${YELLOW}attempt: ${attempt} - call_api (${cmd} \"${request_body}\") FAILED, received: ${result} but expected ${assertion}, retrying in ${step_time} seconds${NOFORMAT}"
      fi

<<<<<<< HEAD
=======
  # if an assertion was given and has not been fulfilled, we fail
  if [ -z "${assertion}" ] || [[ -n  $(echo "${result}" | sed -nE "/${assertion}/p") ]]; then
    echo "${result}"
  else
    now=$(node -e "console.log(process.hrtime.bigint().toString());")
    if [ ${end_time_ns} -lt ${now} ]; then
      log "${RED}call_api (${cmd} \"${request_body}\") FAILED, received: ${result} but expected ${assertion}${NOFORMAT}"
      exit 1
    else
      log "${YELLOW}call_api (${cmd} \"${request_body}\") FAILED, received: ${result} but expected ${assertion}, retrying in ${step_time} seconds${NOFORMAT}"
>>>>>>> fb49dd1c
      sleep ${step_time}

      now=$(node -e "console.log(process.hrtime.bigint().toString());")
      (( attempt++ ))
    fi
  done

  echo "${result}"
}

# $1 = source api url
# $2 = recipient peer id
# $3 = message
# $4 = OPTIONAL: peers in the message path
send_message(){
  local result
  local source_api="${1}"
  local recipient="${2}"
  local msg="${3}"
  local peers="${4}"

  local path=$(echo ${peers} | tr -d '\n' | jq -R -s 'split(" ")')
  local payload='{"body":"'${msg}'","path":'${path}',"recipient":"'${recipient}'"}'
  # Node might need some time once commitment is set on-chain
  result="$(call_api ${source_api} "/messages" "POST" "${payload}" "204" 90 15 "" true)"
}

# $1 = source node id
# $2 = destination node id
# $3 = channel source api endpoint
# $4 = channel destination peer id
# $5 = channel direction, either incoming or outgoing
# $6 = OPTIONAL: verify closure strictly
close_channel() {
  local source_id="${1}"
  local destination_id="${2}"
  local source_api="${3}"
  local destination_peer_id="${4}"
  local channel_direction="${5}"
  local close_check="${6:-false}"
  local result

  log "Node ${source_id} close channel to Node ${destination_id}"

  if [ "${close_check}" = "true" ]; then
    result="$(call_api ${source_api} "/channels/${destination_peer_id}/${channel_direction}" "DELETE" "" 'Closed|Channel is already closed' 600)"
  else
    result="$(call_api ${source_api} "/channels/${destination_peer_id}/${channel_direction}" "DELETE" "" 'PendingToClose|Closed' 20 20)"
  fi

  log "Node ${source_id} close channel to Node ${destination_id} result -- ${result}"
}

# $1 = source node id
# $2 = destination node id
# $3 = channel source api endpoint
# $4 = channel destination peer id
open_channel() {
  local source_id="${1}"
  local destination_id="${2}"
  local source_api="${3}"
  local destination_peer_id="${4}"
  local result

  log "Node ${source_id} open channel to Node ${destination_id}"
<<<<<<< HEAD
  result=$(call_api ${source_api} "/channels" "POST" "{ \"peerId\": \"${destination_peer_id}\", \"amount\": \"100000000000000000000\" }" 'channelId|CHANNEL_ALREADY_OPEN' 600 30)
=======
  result=$(call_api ${source_api} "/channels" "POST" "{ \"peerId\": \"${destination_peer_id}\", \"amount\": \"100000000000000000000\" }" 'channelId|CHANNEL_ALREADY_OPEN' 600 60)
>>>>>>> fb49dd1c
  log "Node ${source_id} open channel to Node ${destination_id} result -- ${result}"
}

# $1 = node id
# $2 = node api endpoint
redeem_tickets() {
  local node_id="${1}"
  local node_api="${2}"
  local rejected redeemed prev_redeemed

  # First get the inital ticket statistics for reference
  result=$(get_tickets_statistics ${node_api} "winProportion")
  log "Node ${node_id} ticket information (before redemption) -- ${result}"
  rejected=$(echo "${result}" | jq -r .rejected)
  redeemed=$(echo "${result}" | jq -r .redeemed)
  [[ ${rejected} -gt 0 ]] && { msg "rejected tickets count on node ${node_id} is ${rejected}"; exit 1; }
  last_redeemed="${redeemed}"

  # Trigger a redemption run, but cap it at 1 minute. We only want to measure
  # progress, not redeeem all tickets which takes too long.
  log "Node ${node_id} should redeem all tickets"
  # add 60 second timeout
  result=$(call_api ${node_api} "/tickets/redeem" "POST" "" "" 60 60)
  log "--${result}"

  # Get ticket statistics again and compare with previous state. Ensure we
  # redeemed tickets.
  result=$(get_tickets_statistics ${node_api} "winProportion")
  log "Node ${node_id} ticket information (after redemption) -- ${result}"
  rejected=$(echo "${result}" | jq -r .rejected)
  redeemed=$(echo "${result}" | jq -r .redeemed)
  [[ ${rejected} -gt 0 ]] && { msg "rejected tickets count on node ${node_id} is ${rejected}"; exit 1; }
  [[ ${redeemed} -gt 0 && ${redeemed} -gt ${last_redeemed} ]] || { msg "redeemed tickets count on node ${node_id} is ${redeemed}, previously ${last_redeemed}"; exit 1; }
  last_redeemed="${redeemed}"

  # Trigger another redemption run, but cap it at 1 minute. We only want to measure
  # progress, not redeeem all tickets which takes too long.
  log "Node ${node_id} should redeem all tickets (again to ensure re-run of operation)"
  # add 60 second timeout
  result=$(call_api ${node_api} "/tickets/redeem" "POST" "" "" 60 60)
  log "--${result}"

  # Get final ticket statistics
  result=$(get_tickets_statistics ${node_api} "winProportion")
  log "Node ${node_id} ticket information (after second redemption) -- ${result}"
  rejected=$(echo "${result}" | jq -r .rejected)
  redeemed=$(echo "${result}" | jq -r .redeemed)
  [[ ${rejected} -gt 0 ]] && { msg "rejected tickets count on node ${node_id} is ${rejected}"; exit 1; }
  [[ ${redeemed} -gt 0 && ${redeemed} -gt ${last_redeemed} ]] || { msg "redeemed tickets count on node ${node_id} is ${redeemed}, previously ${last_redeemed}"; exit 1; }
}

# $1 = node api endpoint
# $2 = currency to withdraw
# $3 = amount to withdraw
# $4 = where to send the funds to
withdraw() {
  local node_api="${1}"
  local currency="${2}"
  local amount="${3}"
  local recipient="${4}"

  echo $(call_api ${node_api} "/account/withdraw" "POST" "{\"currency\": \"${currency}\", \"amount\": \"${amount}\", \"recipient\": \"${recipient}\"}" "receipt" 600)
}

# $1 = node api endpoint
get_balances() {
  local origin=${1}
  echo $(call_api ${1} "/account/balances" "GET" "" "native" 600)
}

# get addresses is in the utils file

# $1 = node api endpoint
# $2 = peerId to alias
# $3 = alias name
set_alias() {
  local node_api="${1}"
  local peer_id="${2}"
  local alias="${3}"

  echo $(call_api ${node_api} "/aliases" "POST" "{\"peerId\": \"${peer_id}\", \"alias\": \"${alias}\"}" "" 600)
}

# $1 = node api endpoint
# $2 = assertion
get_aliases() {
  local node_api="${1}"
  local assertion="${2}"

  echo $(call_api ${node_api} "/aliases" "GET" "" "${assertion}" 600)
}

# $1 = node api endpoint
# $2 = assertion
get_alias() {
  local node_api="${1}"
  local alias="${2}"
  local assertion="${3}"

  echo $(call_api ${node_api} "/aliases/${alias}" "GET" "" "${assertion}" 600)
}

# $1 = node api endpoint
# $2 = alias name to remove
remove_alias() {
  local node_api="${1}"
  local alias="${2}"

  echo $(call_api ${node_api} "/aliases/${alias}" "DELETE" "" "" 600)
}

# $1 = node api endpoint
# $2 = include closing (true/false)
get_all_channels() {
  local node_api="${1}"
  local including_closed=${2}

  echo $(call_api ${node_api} "/channels?includingClosed=${including_closed}" "GET" "" "incoming" 600)
}

# $1 = node api endpoint
get_settings() {
  local node_api="${1}"

  echo $(call_api ${node_api} "/settings" "GET" "" "includeRecipient" 600)
}

# $1 = node api endpoint
# $2 = key of the setting
# $3 = value of the setting
set_setting() {
  local node_api="${1}"
  local key="${2}"
  local value="${3}"

  echo $(call_api ${node_api} "/settings/${key}" "PUT" "{\"settingValue\": \"${value}\"}" "" 600)
}

# $1 = node api endpoint
# $2 = counterparty peer id
redeem_tickets_in_channel() {
  local node_api="${1}"
  local peer_id="${2}"

  log "redeeming tickets in specific channel, this can take up to 5 minutes depending on the amount of unredeemed tickets in that channel"
  echo $(call_api ${node_api} "/channels/${peer_id}/tickets/redeem" "POST" "" "" 600 600)
}

# $1 = node api endpoint
# $2 = counterparty peer id
# $3 = assertion
get_tickets_in_channel() {
  local node_api="${1}"
  local peer_id="${2}"
  local assertion="${3:-"counterparty"}"

  echo $(call_api ${node_api} "/channels/${peer_id}/tickets" "GET" "" "${assertion}" 600)
}

# $1 = node api endpoint
# $2 = counterparty peer id
# $3 = assertion
ping() {
  local origin=${1:-localhost:3001}
  local peer_id="${2}"
  local assertion="${3}"

  echo $(call_api ${1} "/node/ping" "POST" "{\"peerId\": \"${peer_id}\"}" ${assertion} 600)
}

# $1 = node api endpoint
# $2 = assertion
get_tickets_statistics() {
  local origin=${1:-localhost:3001}
  local assertion="${2}"

  echo $(call_api ${1} "/tickets/statistics" "GET" "" ${assertion} 600)
}

# Performs a hardhat-specific EVM RPC call
# to disable auto-mining at runtime
disable_hardhat_auto_mining() {
  log "Disabling hardhat automining"
  HOPR_ENVIRONMENT_ID=hardhat-localhost \
  TS_NODE_PROJECT="$(yarn workspace @hoprnet/hopr-ethereum exec pwd)/tsconfig.hardhat.json" \
  yarn workspace @hoprnet/hopr-ethereum hardhat disable-automine \
    --network hardhat
}

# $1 native addresses ("Ethereum addresses"), comma-separated list
# $2 peerIds, comma-separated list
register_nodes() {
  HOPR_ENVIRONMENT_ID=hardhat-localhost \
  TS_NODE_PROJECT="$(yarn workspace @hoprnet/hopr-ethereum exec pwd)/tsconfig.hardhat.json" \
  yarn workspace @hoprnet/hopr-ethereum hardhat register \
    --network hardhat \
    --task add \
    --native-addresses "${1}" \
    --peer-ids "${2}"
}

enable_network_registry() {
  log "Enabling register"
  HOPR_ENVIRONMENT_ID=hardhat-localhost \
    TS_NODE_PROJECT="$(yarn workspace @hoprnet/hopr-ethereum exec pwd)/tsconfig.hardhat.json" \
    yarn workspace @hoprnet/hopr-ethereum hardhat register \
      --network hardhat \
      --task enable
  
  log "Register enabled"
}

log "Running full E2E test with ${api1}, ${api2}, ${api3}, ${api4}, ${api5}, ${api6}, ${api7}, ${api8}"

# Setup is done, so disable hardhat's auto-mining to correctly mimic 
# real blockchain networks
disable_hardhat_auto_mining

validate_native_address "${api1}" "${api_token}" &
validate_native_address "${api2}" "${api_token}" &
validate_native_address "${api3}" "${api_token}" &
validate_native_address "${api4}" "${api_token}" &
validate_native_address "${api5}" "${api_token}" &
# we don't need node6 because it's short-living
validate_native_address "${api7}" "${api_token}" &
validate_native_address "${api8}" "${api_token}" &
log "ETH addresses exist"

validate_node_balance_gt0 "${api1}"
validate_node_balance_gt0 "${api2}"
validate_node_balance_gt0 "${api3}"
validate_node_balance_gt0 "${api4}"
validate_node_balance_gt0 "${api5}"
# we don't need node6 because it's short-living
validate_node_balance_gt0 "${api7}"
validate_node_balance_gt0 "${api8}"
log "Nodes are funded"

declare addr1 addr2 addr3 addr4 addr5 addr7 addr8 result
addr1="$(get_hopr_address "${api_token}@${api1}")"
addr2="$(get_hopr_address "${api_token}@${api2}")"
addr3="$(get_hopr_address "${api_token}@${api3}")"
addr4="$(get_hopr_address "${api_token}@${api4}")"
addr5="$(get_hopr_address "${api_token}@${api5}")"
# we don't need node6 because it's short-living
addr7="$(get_hopr_address "${api_token}@${api7}")"
addr8="$(get_hopr_address "${api_token}@${api8}")"

declare native_addr1 native_addr2 native_addr3 native_addr4 native_addr5 native_addr7 native_addr8
native_addr1="$(get_native_address "${api_token}@${api1}")"
native_addr2="$(get_native_address "${api_token}@${api2}")"
native_addr3="$(get_native_address "${api_token}@${api3}")"
native_addr4="$(get_native_address "${api_token}@${api4}")"
native_addr5="$(get_native_address "${api_token}@${api5}")"
# we don't need node6 because it's short-living
native_addr7="$(get_native_address "${api_token}@${api7}")"
native_addr8="$(get_native_address "${api_token}@${api8}")"

declare hopr_addr1 hopr_addr2 hopr_addr3 hopr_addr4 hopr_addr5 hopr_addr7 hopr_addr8
hopr_addr1="$(get_hopr_address "${api_token}@${api1}")"
hopr_addr2="$(get_hopr_address "${api_token}@${api2}")"
hopr_addr3="$(get_hopr_address "${api_token}@${api3}")"
hopr_addr4="$(get_hopr_address "${api_token}@${api4}")"
hopr_addr5="$(get_hopr_address "${api_token}@${api5}")"
# we don't need node6 because it's short-living
hopr_addr7="$(get_hopr_address "${api_token}@${api7}")"
hopr_addr8="$(get_hopr_address "${api_token}@${api8}")"

log "hopr addr1: ${addr1} ${native_addr1} ${hopr_addr1}"
log "hopr addr2: ${addr2} ${native_addr2} ${hopr_addr2}"
log "hopr addr3: ${addr3} ${native_addr3} ${hopr_addr3}"
log "hopr addr4: ${addr4} ${native_addr4} ${hopr_addr4}"
log "hopr addr5: ${addr5} ${native_addr5} ${hopr_addr5}"
# we don't need node6 because it's short-living
log "hopr addr7: ${addr7} ${native_addr7} ${hopr_addr7}"
log "hopr addr8: ${addr8} ${native_addr8} ${hopr_addr8}"

<<<<<<< HEAD
# enable network registry
enable_network_registry

declare native_addrs_to_register="$native_addr1,$native_addr2,$native_addr3,$native_addr4,$native_addr5,$native_addr7"
declare native_peerids_to_register="$hopr_addr1,$hopr_addr2,$hopr_addr3,$hopr_addr4,$hopr_addr5,$hopr_addr7"

# add nodes 1,2,3,4,5,7 plus additional nodes in register, do NOT add node 8
log "Adding nodes to register"
if ! [ -z $additional_nodes_addrs ] && ! [ -z $additional_nodes_peerids ]; then
  native_addrs_to_register+=",${additional_nodes_addrs}"
  native_peerids_to_register+=",${additional_nodes_peerids}"
fi
register_nodes "${native_addrs_to_register}" "${native_peerids_to_register}"
log "Nodes added to register"

declare native_addrs_to_register="$native_addr1,$native_addr2,$native_addr3,$native_addr4,$native_addr5,$native_addr7"
declare native_peerids_to_register="$hopr_addr1,$hopr_addr2,$hopr_addr3,$hopr_addr4,$hopr_addr5,$hopr_addr7"

=======
# enable register
log "Enabling register"
HOPR_ENVIRONMENT_ID=hardhat-localhost \
TS_NODE_PROJECT=${mydir}/../packages/ethereum/tsconfig.hardhat.json \
yarn workspace @hoprnet/hopr-ethereum hardhat register \
  --network hardhat \
  --task enable
log "Register enabled"

# log "Nodes added to register"
>>>>>>> fb49dd1c

declare native_addrs_to_register="$native_addr1,$native_addr2,$native_addr3,$native_addr4,$native_addr5,$native_addr7"
declare native_peerids_to_register="$hopr_addr1,$hopr_addr2,$hopr_addr3,$hopr_addr4,$hopr_addr5,$hopr_addr7"

# add nodes 1,2,3,4,5,7 plus additional nodes in register, do NOT add node 8
log "Adding nodes to register"
if ! [ -z $additional_nodes_addrs ] && ! [ -z $additional_nodes_peerids ]; then
  native_addrs_to_register+=",${additional_nodes_addrs}"
  native_peerids_to_register+=",${additional_nodes_peerids}"
fi
HOPR_ENVIRONMENT_ID=hardhat-localhost \
TS_NODE_PROJECT=${mydir}/../packages/ethereum/tsconfig.hardhat.json \
yarn workspace @hoprnet/hopr-ethereum hardhat register \
  --network hardhat \
  --task add \
  --native-addresses "${native_addrs_to_register}" \
  --peer-ids "${native_peerids_to_register}"
log "Nodes added to register"

# running withdraw and checking it results at the end of this test run
balances=$(get_balances ${api1})
native_balance=$(echo ${balances} | jq -r .native)
hopr_balance=$(echo ${balances} | jq -r .hopr)
withdraw ${api1} "NATIVE" 10 0x858aa354db6ae5ea1217c5018c90403bde94e09e
withdraw ${api1} "HOPR" 10 0x858aa354db6ae5ea1217c5018c90403bde94e09e

# this 2 functions are runned at the end of the tests when withdraw transaction should clear on blockchain and we don't have to block and wait for it
check_native_withdraw_results() {
  local initial_native_balance="${1}"

  balances=$(get_balances ${api1})
  new_native_balance=$(echo ${balances} | jq -r .native)
  [[ "${initial_native_balance}" == "${new_native_balance}" ]] && { msg "Native withdraw failed, pre: ${initial_native_balance}, post: ${new_native_balance}"; exit 1; }

  echo "withdraw native successful"
}
check_hopr_withdraw_results() {
  local initial_hopr_balance="${1}"

  balances=$(get_balances ${api1})
  new_hopr_balance=$(echo ${balances} | jq -r .hopr)
  [[ "${initial_hopr_balance}" == "${new_hopr_balance}" ]] && { msg "Hopr withdraw failed, pre: ${initial_hopr_balance}, post: ${new_hopr_balance}"; exit 1; }

  echo "withdraw hopr successful"
}

test_aliases() {
  local node_api="${1}"
  local peer_id="${2}"

  aliases=$(get_aliases ${node_api} "\"me\"")
  set_alias ${node_api} ${peer_id} "Alice"
  aliases=$(get_aliases ${node_api} "\"Alice\"")
  get_alias ${node_api} "Alice" "${peer_id}"
  remove_alias ${node_api} "Alice"
  aliases=$(get_aliases ${node_api} "\"me\"")
  [[ "${aliases}" == *"Alice"* ]] && { msg "Alias removal failed: ${aliases}"; exit 1; }
  echo ${aliases}
}

test_aliases ${api1} ${addr2}

for node in ${addr2} ${addr3} ${addr4} ${addr5}; do
  log "Node 1 ping other node ${node}"
  result=$(ping "${api1}" ${node} "\"latency\":")
  log "-- ${result}"
done

log "Node 2 ping node 3"
result=$(ping "${api2}" ${addr3} "\"latency\":")
log "-- ${result}"

log "Node 7 should not be able to talk to Node 1 (different environment id)"
result=$(ping "${api7}" ${addr1} "TIMEOUT")
log "-- ${result}"

log "Node 1 should not be able to talk to Node 7 (different environment id)"
result=$(ping "${api1}" ${addr7} "TIMEOUT")
log "-- ${result}"

# log "Node 8 should not be able to talk to Node 1 (Node 8 is not in the register)"
# result=$(ping "${api8}" ${addr1} "TIMEOUT")
# log "-- ${result}"

# log "Node 1 should not be able to talk to Node 8 (Node 8 is not in the register)"
# result=$(ping "${api1}" ${addr8} "TIMEOUT")
# log "-- ${result}"

log "Node 2 has no unredeemed ticket value"
result=$(get_tickets_statistics "${api2}" "\"unredeemedValue\":\"0\"")
log "-- ${result}"

log "Node 1 send 0-hop message to node 2"
send_message "${api1}" "${addr2}" "hello, world" ""

# opening channels in parallel
open_channel 1 2 "${api1}" "${addr2}" &
open_channel 2 3 "${api2}" "${addr3}" &
open_channel 3 4 "${api3}" "${addr4}" &
open_channel 4 5 "${api4}" "${addr5}" &
open_channel 5 1 "${api5}" "${addr1}" &
# used for channel close test later
open_channel 1 5 "${api1}" "${addr5}" &

# opening temporary channel just to test get all channels later on
open_channel 1 4 "${api1}" "${addr4}" &

log "Waiting for nodes to finish open channel (long running)"
wait

# closing temporary channel just to test get all channels later on
close_channel 1 4 "${api1}" "${addr4}" "outgoing" "true"

for i in `seq 1 10`; do
  log "Node 1 send 1 hop message to self via node 2" &
  send_message "${api1}" "${addr1}" 'hello, world' "${addr2}" &

  log "Node 2 send 1 hop message to self via node 3" &
  send_message "${api2}" "${addr2}" 'hello, world' "${addr3}" &

  log "Node 3 send 1 hop message to self via node 4" &
  send_message "${api3}" "${addr3}" 'hello, world' "${addr4}" &

  log "Node 4 send 1 hop message to self via node 5" &
  send_message "${api4}" "${addr4}" 'hello, world' "${addr5}"
done

log "Node 2 should now have a ticket"
result=$(get_tickets_statistics "${api2}" "\"winProportion\":1") 
log "-- ${result}"

log "Node 3 should now have a ticket"
result=$(get_tickets_statistics "${api3}" "\"winProportion\":1") 
log "-- ${result}"

log "Node 4 should now have a ticket"
result=$(get_tickets_statistics "${api4}" "\"winProportion\":1") 
log "-- ${result}"

log "Node 5 should now have a ticket"
result=$(get_tickets_statistics "${api5}" "\"winProportion\":1") 
log "-- ${result}"

for i in `seq 1 10`; do
  log "Node 1 send 1 hop message to node 3 via node 2" &
  send_message "${api1}" "${addr3}" 'hello, world' "${addr2}" &

  log "Node 2 send 1 hop message to node 4 via node 3" &
  send_message "${api2}" "${addr4}" 'hello, world' "${addr3}" &

  log "Node 3 send 1 hop message to node 5 via node 4" &
  send_message "${api3}" "${addr5}" 'hello, world' "${addr4}" &

  log "Node 5 send 1 hop message to node 2 via node 1" &
  send_message "${api5}" "${addr2}" 'hello, world' "${addr1}" 
done

for i in `seq 1 10`; do
  log "Node 1 send 3 hop message to node 5 via node 2, node 3 and node 4"
  send_message "${api1}" "${addr5}" "hello, world" "${addr2} ${addr3} ${addr4}" 
done

for i in `seq 1 10`; do
  log "Node 1 send message to node 5"
  send_message "${api1}" "${addr5}" "hello, world" "" 
done

test_redeem_in_specific_channel() {
  local node_id="${1}"
  local second_node_id="${2}"
  local node_api="${3}"
  local second_node_api="${4}"

  peer_id=$(get_hopr_address ${api_token}@${node_api})
  second_peer_id=$(get_hopr_address ${api_token}@${second_node_api})

  open_channel "${node_id}" "${second_node_id}" "${node_api}" "${second_peer_id}"

  for i in `seq 1 3`; do
    log "Node ${node_id} send 1 hop message to self via node ${second_node_id}"
    send_message "${node_api}" "${peer_id}" "hello, world" "${second_peer_id}"
  done

  # seems like there's slight delay needed for tickets endpoint to return up to date tickets, probably because of blockchain sync delay
  sleep 2
  ticket_amount=$(get_tickets_in_channel ${second_node_api} ${peer_id} | jq '. | length')
  [[ "${ticket_amount}" != "3" ]] && { msg "Ticket ammount is different than expected: ${ticket_amount} != 3"; exit 1; }

  redeem_tickets_in_channel ${second_node_api} ${peer_id}

  get_tickets_in_channel ${second_node_api} ${peer_id} "TICKETS_NOT_FOUND"

  close_channel "${node_id}" "${second_node_id}" "${node_api}" "${second_peer_id}" "outgoing"
  echo "all good"
}

test_redeem_in_specific_channel "1" "3" ${api1} ${api3} &

redeem_tickets "2" "${api2}" &
redeem_tickets "3" "${api2}" &
redeem_tickets "4" "${api2}" &
redeem_tickets "5" "${api2}" &

log "Waiting for nodes to finish ticket redemption (long running)"
wait

# initiate channel closures, but don't wait because this will trigger ticket
# redemption as well
close_channel 1 2 "${api1}" "${addr2}" "outgoing" &
close_channel 2 3 "${api2}" "${addr3}" "outgoing" &
close_channel 3 4 "${api3}" "${addr4}" "outgoing" &
close_channel 4 5 "${api4}" "${addr5}" "outgoing" &
close_channel 5 1 "${api5}" "${addr1}" "outgoing" &

# initiate channel closures for channels without tickets so we can check
# completeness
close_channel 1 5 "${api1}" "${addr5}" "outgoing" "true" &

log "Waiting for nodes to finish handling close channels calls"
wait
test_get_all_channels() {
  local node_api=${1}

  channels=$(get_all_channels ${node_api} false)
  channels_count=$(echo ${channels} | jq '.incoming | length')

  channels_with_closed=$(get_all_channels ${node_api} true)
  channels_with_closed_count=$(echo ${channels_with_closed} | jq '.incoming | length')

  [[ "${channels_count}" -ge "${channels_with_closed_count}" ]] && { msg "There should be more channels returned with includeClosed flag: ${channels_count} !< ${channels_with_closed_count}"; exit 1; }
  [[ "${channels_with_closed}" != *"Closed"* ]] && { msg "Channels fetched with includeClosed flag should return channels with closed status: ${channels_with_closed}"; exit 1; }
  echo "Get all channels successfull"
}

test_get_all_channels "${api1}"

# NOTE: strategy testing will require separate setup so commented out for now until moved
# test_strategy_setting() {
#   local node_api="${1}"

#   settings=$(get_settings ${node_api})
#   strategy=$(echo ${settings} | jq -r .strategy)
#   [[ "${strategy}" != "passive" ]] && { msg "Default strategy should be passive, got: ${strategy}"; exit 1; }

#   channels_count_pre=$(get_all_channels ${node_api} false | jq '.incoming | length')

#   set_setting ${node_api} "strategy" "promiscuous"

#   log "Waiting 100 seconds for the node to make connections to other nodes"
#   sleep 100

#   channels_count_post=$(get_all_channels ${node_api} false | jq '.incoming | length')
#   [[ "${channels_count_pre}" -ge "${channels_count_post}" ]] && { msg "Node didn't open any connections by itself even when strategy was set to promiscuous: ${channels_count_pre} !>= ${channels_count_post}"; exit 1; }
#   echo "Strategy setting successfull"
# }

# test_strategy_setting ${api4}


# checking statuses of the long running tests
check_native_withdraw_results ${native_balance}
check_hopr_withdraw_results ${hopr_balance}<|MERGE_RESOLUTION|>--- conflicted
+++ resolved
@@ -120,6 +120,7 @@
   while [[ "${done}" == false ]]; do
     result=$(${cmd} "${request_body}")
 
+    # if an assertion was given and has not been fulfilled, we fail
     if [ -z "${assertion}" ] || [[ -n $(echo "${result}" | sed -nE "/${assertion}/p") ]]; then
       done=true
     else 
@@ -130,19 +131,6 @@
         log "${YELLOW}attempt: ${attempt} - call_api (${cmd} \"${request_body}\") FAILED, received: ${result} but expected ${assertion}, retrying in ${step_time} seconds${NOFORMAT}"
       fi
 
-<<<<<<< HEAD
-=======
-  # if an assertion was given and has not been fulfilled, we fail
-  if [ -z "${assertion}" ] || [[ -n  $(echo "${result}" | sed -nE "/${assertion}/p") ]]; then
-    echo "${result}"
-  else
-    now=$(node -e "console.log(process.hrtime.bigint().toString());")
-    if [ ${end_time_ns} -lt ${now} ]; then
-      log "${RED}call_api (${cmd} \"${request_body}\") FAILED, received: ${result} but expected ${assertion}${NOFORMAT}"
-      exit 1
-    else
-      log "${YELLOW}call_api (${cmd} \"${request_body}\") FAILED, received: ${result} but expected ${assertion}, retrying in ${step_time} seconds${NOFORMAT}"
->>>>>>> fb49dd1c
       sleep ${step_time}
 
       now=$(node -e "console.log(process.hrtime.bigint().toString());")
@@ -208,11 +196,7 @@
   local result
 
   log "Node ${source_id} open channel to Node ${destination_id}"
-<<<<<<< HEAD
   result=$(call_api ${source_api} "/channels" "POST" "{ \"peerId\": \"${destination_peer_id}\", \"amount\": \"100000000000000000000\" }" 'channelId|CHANNEL_ALREADY_OPEN' 600 30)
-=======
-  result=$(call_api ${source_api} "/channels" "POST" "{ \"peerId\": \"${destination_peer_id}\", \"amount\": \"100000000000000000000\" }" 'channelId|CHANNEL_ALREADY_OPEN' 600 60)
->>>>>>> fb49dd1c
   log "Node ${source_id} open channel to Node ${destination_id} result -- ${result}"
 }
 
@@ -490,7 +474,6 @@
 log "hopr addr7: ${addr7} ${native_addr7} ${hopr_addr7}"
 log "hopr addr8: ${addr8} ${native_addr8} ${hopr_addr8}"
 
-<<<<<<< HEAD
 # enable network registry
 enable_network_registry
 
@@ -509,19 +492,6 @@
 declare native_addrs_to_register="$native_addr1,$native_addr2,$native_addr3,$native_addr4,$native_addr5,$native_addr7"
 declare native_peerids_to_register="$hopr_addr1,$hopr_addr2,$hopr_addr3,$hopr_addr4,$hopr_addr5,$hopr_addr7"
 
-=======
-# enable register
-log "Enabling register"
-HOPR_ENVIRONMENT_ID=hardhat-localhost \
-TS_NODE_PROJECT=${mydir}/../packages/ethereum/tsconfig.hardhat.json \
-yarn workspace @hoprnet/hopr-ethereum hardhat register \
-  --network hardhat \
-  --task enable
-log "Register enabled"
-
-# log "Nodes added to register"
->>>>>>> fb49dd1c
-
 declare native_addrs_to_register="$native_addr1,$native_addr2,$native_addr3,$native_addr4,$native_addr5,$native_addr7"
 declare native_peerids_to_register="$hopr_addr1,$hopr_addr2,$hopr_addr3,$hopr_addr4,$hopr_addr5,$hopr_addr7"
 
@@ -531,6 +501,7 @@
   native_addrs_to_register+=",${additional_nodes_addrs}"
   native_peerids_to_register+=",${additional_nodes_peerids}"
 fi
+
 HOPR_ENVIRONMENT_ID=hardhat-localhost \
 TS_NODE_PROJECT=${mydir}/../packages/ethereum/tsconfig.hardhat.json \
 yarn workspace @hoprnet/hopr-ethereum hardhat register \
