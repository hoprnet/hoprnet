--- conflicted
+++ resolved
@@ -105,21 +105,8 @@
 is out of scope.
 
 - Shrinking packet size by removing derivable values (initially in #1523)
-<<<<<<< HEAD
 - Bulk redeem tickets (originally #793)
-
-## Smart Contract changes
-
-### Prevent secp256k1 twist attacks by verifying points are on the curve.
-
-See
-https://github.com/christianlundkvist/blog/blob/master/2020_05_26_secp256k1_twist_attacks/secp256k1_twist_attacks.md
-
-(Formerly https://github.com/hoprnet/hoprnet/issues/1791)
 
 ## Tracking pending state
 
-There is a delay between the time where we trigger an on-chain action and the time where the indexer registers it. We need to discuss how we are going to track _pending_ state.
-=======
-- Bulk redeem tickets (originally #793)
->>>>>>> 237c346b
+There is a delay between the time where we trigger an on-chain action and the time where the indexer registers it. We need to discuss how we are going to track _pending_ state.