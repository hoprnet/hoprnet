{
  "nodes": {
    "crane": {
      "inputs": {
        "nixpkgs": [
          "nixpkgs"
        ]
      },
      "locked": {
        "lastModified": 1705516899,
        "narHash": "sha256-L5GtQPVdZ8BcziIeeJ1aEwJIYVQcVHvsWrwSREJiPkc=",
        "owner": "hoprnet",
        "repo": "crane",
        "rev": "99387ec8c91d0be778ea92841c1641d11df51f0e",
        "type": "github"
      },
      "original": {
        "owner": "hoprnet",
        "ref": "tb/20240117-find-filter",
        "repo": "crane",
        "type": "github"
      }
    },
    "flake-compat": {
      "flake": false,
      "locked": {
        "lastModified": 1696426674,
        "narHash": "sha256-kvjfFW7WAETZlt09AgDn1MrtKzP7t90Vf7vypd3OL1U=",
        "owner": "edolstra",
        "repo": "flake-compat",
        "rev": "0f9255e01c2351cc7d116c072cb317785dd33b33",
        "type": "github"
      },
      "original": {
        "owner": "edolstra",
        "repo": "flake-compat",
        "type": "github"
      }
    },
    "flake-parts": {
      "inputs": {
        "nixpkgs-lib": [
          "nixpkgs"
        ]
      },
      "locked": {
        "lastModified": 1736143030,
        "narHash": "sha256-+hu54pAoLDEZT9pjHlqL9DNzWz0NbUn8NEAHP7PQPzU=",
        "owner": "hercules-ci",
        "repo": "flake-parts",
        "rev": "b905f6fc23a9051a6e1b741e1438dbfc0634c6de",
        "type": "github"
      },
      "original": {
        "owner": "hercules-ci",
        "repo": "flake-parts",
        "type": "github"
      }
    },
    "flake-root": {
      "locked": {
        "lastModified": 1723604017,
        "narHash": "sha256-rBtQ8gg+Dn4Sx/s+pvjdq3CB2wQNzx9XGFq/JVGCB6k=",
        "owner": "srid",
        "repo": "flake-root",
        "rev": "b759a56851e10cb13f6b8e5698af7b59c44be26e",
        "type": "github"
      },
      "original": {
        "owner": "srid",
        "repo": "flake-root",
        "type": "github"
      }
    },
    "flake-utils": {
      "inputs": {
        "systems": "systems"
      },
      "locked": {
        "lastModified": 1731533236,
        "narHash": "sha256-l0KFg5HjrsfsO/JpG+r7fRrqm12kzFHyUHqHCVpMMbI=",
        "owner": "numtide",
        "repo": "flake-utils",
        "rev": "11707dc2f618dd54ca8739b309ec4fc024de578b",
        "type": "github"
      },
      "original": {
        "owner": "numtide",
        "repo": "flake-utils",
        "type": "github"
      }
    },
    "foundry": {
      "inputs": {
        "flake-utils": [
          "flake-utils"
        ],
        "nixpkgs": [
          "nixpkgs"
        ]
      },
      "locked": {
<<<<<<< HEAD
        "lastModified": 1724922605,
        "narHash": "sha256-6FIGCg8xde5ZSS+RTJIFBWEXVffieCFfStkBgjskeos=",
        "owner": "shazow",
        "repo": "foundry.nix",
        "rev": "e57b0622927b6d366311555d7991e77a1e1dc710",
=======
        "lastModified": 1727428214,
        "narHash": "sha256-bTVooXVEFBGeq8oFRrezf0TzM8sN+MIVKtNTD6L+GqU=",
        "owner": "shazow",
        "repo": "foundry.nix",
        "rev": "e4c79767b4d2e51179d1975a9f0553ef30d82711",
>>>>>>> c4a13d3b
        "type": "github"
      },
      "original": {
        "owner": "shazow",
        "repo": "foundry.nix",
<<<<<<< HEAD
        "rev": "e57b0622927b6d366311555d7991e77a1e1dc710",
=======
        "rev": "e4c79767b4d2e51179d1975a9f0553ef30d82711",
>>>>>>> c4a13d3b
        "type": "github"
      }
    },
    "gitignore": {
      "inputs": {
        "nixpkgs": [
          "pre-commit",
          "nixpkgs"
        ]
      },
      "locked": {
        "lastModified": 1709087332,
        "narHash": "sha256-HG2cCnktfHsKV0s4XW83gU3F57gaTljL9KNSuG6bnQs=",
        "owner": "hercules-ci",
        "repo": "gitignore.nix",
        "rev": "637db329424fd7e46cf4185293b9cc8c88c95394",
        "type": "github"
      },
      "original": {
        "owner": "hercules-ci",
        "repo": "gitignore.nix",
        "type": "github"
      }
    },
    "nixpkgs": {
      "locked": {
        "lastModified": 1737447734,
        "narHash": "sha256-KiphrmfTzzIduIkENE5Ydf4IjazHbQPGvyCuM/k+vOY=",
        "owner": "NixOS",
        "repo": "nixpkgs",
        "rev": "61bfc96a08b4dcb1df575c75beef9561164245fd",
        "type": "github"
      },
      "original": {
        "owner": "NixOS",
        "ref": "release-24.11",
        "repo": "nixpkgs",
        "type": "github"
      }
    },
    "pre-commit": {
      "inputs": {
        "flake-compat": "flake-compat",
        "gitignore": "gitignore",
        "nixpkgs": [
          "nixpkgs"
        ]
      },
      "locked": {
        "lastModified": 1737301351,
        "narHash": "sha256-2UNmLCKORvdBRhPGI8Vx0b6l7M8/QBey/nHLIxOl4jE=",
        "owner": "cachix",
        "repo": "pre-commit-hooks.nix",
        "rev": "15a87cedeb67e3dbc8d2f7b9831990dffcf4e69f",
        "type": "github"
      },
      "original": {
        "owner": "cachix",
        "repo": "pre-commit-hooks.nix",
        "type": "github"
      }
    },
    "root": {
      "inputs": {
        "crane": "crane",
        "flake-parts": "flake-parts",
        "flake-root": "flake-root",
        "flake-utils": "flake-utils",
        "foundry": "foundry",
        "nixpkgs": "nixpkgs",
        "pre-commit": "pre-commit",
        "rust-overlay": "rust-overlay",
        "solc": "solc",
        "treefmt-nix": "treefmt-nix"
      }
    },
    "rust-overlay": {
      "inputs": {
        "nixpkgs": [
          "nixpkgs"
        ]
      },
      "locked": {
        "lastModified": 1737426362,
        "narHash": "sha256-4SavpRWfRw2pLG1qqErWpk/hI1eCzqjKcE1motxHZgo=",
        "owner": "oxalica",
        "repo": "rust-overlay",
        "rev": "2103fcb16359438d42141bac873ed2367a05cbe7",
        "type": "github"
      },
      "original": {
        "owner": "oxalica",
        "ref": "master",
        "repo": "rust-overlay",
        "type": "github"
      }
    },
    "solc": {
      "inputs": {
        "flake-utils": [
          "flake-utils"
        ],
        "nixpkgs": [
          "nixpkgs"
        ]
      },
      "locked": {
        "lastModified": 1708511980,
        "narHash": "sha256-Nf04LYEAMDZ+H4s0t7/PIV6Xe9lHuCnNM3qESlIhJl4=",
        "owner": "hoprnet",
        "repo": "solc.nix",
        "rev": "29a2a4a0c0787bcffdebcb0046c1b5a43f955ef3",
        "type": "github"
      },
      "original": {
        "owner": "hoprnet",
        "ref": "tb/20240129-solc-0.8.24",
        "repo": "solc.nix",
        "type": "github"
      }
    },
    "systems": {
      "locked": {
        "lastModified": 1681028828,
        "narHash": "sha256-Vy1rq5AaRuLzOxct8nz4T6wlgyUR7zLU309k9mBC768=",
        "owner": "nix-systems",
        "repo": "default",
        "rev": "da67096a3b9bf56a91d16901293e51ba5b49a27e",
        "type": "github"
      },
      "original": {
        "owner": "nix-systems",
        "repo": "default",
        "type": "github"
      }
    },
    "treefmt-nix": {
      "inputs": {
        "nixpkgs": [
          "nixpkgs"
        ]
      },
      "locked": {
        "lastModified": 1737103437,
        "narHash": "sha256-uPNWcYbhY2fjY3HOfRCR5jsfzdzemhfxLSxwjXYXqNc=",
        "owner": "numtide",
        "repo": "treefmt-nix",
        "rev": "d1ed3b385f8130e392870cfb1dbfaff8a63a1899",
        "type": "github"
      },
      "original": {
        "owner": "numtide",
        "repo": "treefmt-nix",
        "type": "github"
      }
    }
  },
  "root": "root",
  "version": 7
}<|MERGE_RESOLUTION|>--- conflicted
+++ resolved
@@ -100,29 +100,17 @@
         ]
       },
       "locked": {
-<<<<<<< HEAD
-        "lastModified": 1724922605,
-        "narHash": "sha256-6FIGCg8xde5ZSS+RTJIFBWEXVffieCFfStkBgjskeos=",
-        "owner": "shazow",
-        "repo": "foundry.nix",
-        "rev": "e57b0622927b6d366311555d7991e77a1e1dc710",
-=======
         "lastModified": 1727428214,
         "narHash": "sha256-bTVooXVEFBGeq8oFRrezf0TzM8sN+MIVKtNTD6L+GqU=",
         "owner": "shazow",
         "repo": "foundry.nix",
         "rev": "e4c79767b4d2e51179d1975a9f0553ef30d82711",
->>>>>>> c4a13d3b
         "type": "github"
       },
       "original": {
         "owner": "shazow",
         "repo": "foundry.nix",
-<<<<<<< HEAD
-        "rev": "e57b0622927b6d366311555d7991e77a1e1dc710",
-=======
         "rev": "e4c79767b4d2e51179d1975a9f0553ef30d82711",
->>>>>>> c4a13d3b
         "type": "github"
       }
     },
