{
  "nodes": {
    "crane": {
      "locked": {
        "lastModified": 1739053031,
        "narHash": "sha256-LrMDRuwAlRFD2T4MgBSRd1s2VtOE+Vl1oMCNu3RpPE0=",
        "owner": "ipetkov",
        "repo": "crane",
        "rev": "112e6591b2d6313b1bd05a80a754a8ee42432a7e",
        "type": "github"
      },
      "original": {
        "owner": "ipetkov",
        "ref": "v0.20.1",
        "repo": "crane",
        "type": "github"
      }
    },
    "flake-compat": {
      "flake": false,
      "locked": {
        "lastModified": 1696426674,
        "narHash": "sha256-kvjfFW7WAETZlt09AgDn1MrtKzP7t90Vf7vypd3OL1U=",
        "owner": "edolstra",
        "repo": "flake-compat",
        "rev": "0f9255e01c2351cc7d116c072cb317785dd33b33",
        "type": "github"
      },
      "original": {
        "owner": "edolstra",
        "repo": "flake-compat",
        "type": "github"
      }
    },
    "flake-parts": {
      "inputs": {
        "nixpkgs-lib": [
          "nixpkgs"
        ]
      },
      "locked": {
        "lastModified": 1743550720,
        "narHash": "sha256-hIshGgKZCgWh6AYJpJmRgFdR3WUbkY04o82X05xqQiY=",
        "owner": "hercules-ci",
        "repo": "flake-parts",
        "rev": "c621e8422220273271f52058f618c94e405bb0f5",
        "type": "github"
      },
      "original": {
        "owner": "hercules-ci",
        "repo": "flake-parts",
        "type": "github"
      }
    },
    "flake-root": {
      "locked": {
        "lastModified": 1723604017,
        "narHash": "sha256-rBtQ8gg+Dn4Sx/s+pvjdq3CB2wQNzx9XGFq/JVGCB6k=",
        "owner": "srid",
        "repo": "flake-root",
        "rev": "b759a56851e10cb13f6b8e5698af7b59c44be26e",
        "type": "github"
      },
      "original": {
        "owner": "srid",
        "repo": "flake-root",
        "type": "github"
      }
    },
    "flake-utils": {
      "inputs": {
        "systems": "systems"
      },
      "locked": {
        "lastModified": 1731533236,
        "narHash": "sha256-l0KFg5HjrsfsO/JpG+r7fRrqm12kzFHyUHqHCVpMMbI=",
        "owner": "numtide",
        "repo": "flake-utils",
        "rev": "11707dc2f618dd54ca8739b309ec4fc024de578b",
        "type": "github"
      },
      "original": {
        "owner": "numtide",
        "repo": "flake-utils",
        "type": "github"
      }
    },
    "foundry": {
      "inputs": {
        "flake-utils": [
          "flake-utils"
        ],
        "nixpkgs": [
          "nixpkgs"
        ]
      },
      "locked": {
        "lastModified": 1727428214,
        "narHash": "sha256-bTVooXVEFBGeq8oFRrezf0TzM8sN+MIVKtNTD6L+GqU=",
        "owner": "shazow",
        "repo": "foundry.nix",
        "rev": "e4c79767b4d2e51179d1975a9f0553ef30d82711",
        "type": "github"
      },
      "original": {
        "owner": "shazow",
        "repo": "foundry.nix",
        "rev": "e4c79767b4d2e51179d1975a9f0553ef30d82711",
        "type": "github"
      }
    },
    "gitignore": {
      "inputs": {
        "nixpkgs": [
          "pre-commit",
          "nixpkgs"
        ]
      },
      "locked": {
        "lastModified": 1709087332,
        "narHash": "sha256-HG2cCnktfHsKV0s4XW83gU3F57gaTljL9KNSuG6bnQs=",
        "owner": "hercules-ci",
        "repo": "gitignore.nix",
        "rev": "637db329424fd7e46cf4185293b9cc8c88c95394",
        "type": "github"
      },
      "original": {
        "owner": "hercules-ci",
        "repo": "gitignore.nix",
        "type": "github"
      }
    },
    "nixpkgs": {
      "locked": {
<<<<<<< HEAD
        "lastModified": 1743721983,
        "narHash": "sha256-l+hBCtitUoPnaf6qA8jpb2sB87rmR7kY98sx+8x0UWA=",
        "owner": "NixOS",
        "repo": "nixpkgs",
        "rev": "b2090b63ec275c7815ff11887c6a87a923fe3234",
=======
        "lastModified": 1743771255,
        "narHash": "sha256-Ir/37WBCTp8dtC3dja3euPiHL107OucQ2rx0wjdAVZA=",
        "owner": "NixOS",
        "repo": "nixpkgs",
        "rev": "717517bd238306c3a0761936aba590dc8008bd04",
>>>>>>> d7b0dc6f
        "type": "github"
      },
      "original": {
        "owner": "NixOS",
        "ref": "release-24.11",
        "repo": "nixpkgs",
        "type": "github"
      }
    },
    "pre-commit": {
      "inputs": {
        "flake-compat": "flake-compat",
        "gitignore": "gitignore",
        "nixpkgs": [
          "nixpkgs"
        ]
      },
      "locked": {
        "lastModified": 1742649964,
        "narHash": "sha256-DwOTp7nvfi8mRfuL1escHDXabVXFGT1VlPD1JHrtrco=",
        "owner": "cachix",
        "repo": "pre-commit-hooks.nix",
        "rev": "dcf5072734cb576d2b0c59b2ac44f5050b5eac82",
        "type": "github"
      },
      "original": {
        "owner": "cachix",
        "repo": "pre-commit-hooks.nix",
        "type": "github"
      }
    },
    "root": {
      "inputs": {
        "crane": "crane",
        "flake-parts": "flake-parts",
        "flake-root": "flake-root",
        "flake-utils": "flake-utils",
        "foundry": "foundry",
        "nixpkgs": "nixpkgs",
        "pre-commit": "pre-commit",
        "rust-overlay": "rust-overlay",
        "solc": "solc",
        "treefmt-nix": "treefmt-nix"
      }
    },
    "rust-overlay": {
      "inputs": {
        "nixpkgs": [
          "nixpkgs"
        ]
      },
      "locked": {
        "lastModified": 1743682350,
        "narHash": "sha256-S/MyKOFajCiBm5H5laoE59wB6w0NJ4wJG53iAPfYW3k=",
        "owner": "oxalica",
        "repo": "rust-overlay",
        "rev": "c4a8327b0f25d1d81edecbb6105f74d7cf9d7382",
        "type": "github"
      },
      "original": {
        "owner": "oxalica",
        "ref": "master",
        "repo": "rust-overlay",
        "type": "github"
      }
    },
    "solc": {
      "inputs": {
        "flake-utils": [
          "flake-utils"
        ],
        "nixpkgs": [
          "nixpkgs"
        ]
      },
      "locked": {
        "lastModified": 1708511980,
        "narHash": "sha256-Nf04LYEAMDZ+H4s0t7/PIV6Xe9lHuCnNM3qESlIhJl4=",
        "owner": "hoprnet",
        "repo": "solc.nix",
        "rev": "29a2a4a0c0787bcffdebcb0046c1b5a43f955ef3",
        "type": "github"
      },
      "original": {
        "owner": "hoprnet",
        "ref": "tb/20240129-solc-0.8.24",
        "repo": "solc.nix",
        "type": "github"
      }
    },
    "systems": {
      "locked": {
        "lastModified": 1681028828,
        "narHash": "sha256-Vy1rq5AaRuLzOxct8nz4T6wlgyUR7zLU309k9mBC768=",
        "owner": "nix-systems",
        "repo": "default",
        "rev": "da67096a3b9bf56a91d16901293e51ba5b49a27e",
        "type": "github"
      },
      "original": {
        "owner": "nix-systems",
        "repo": "default",
        "type": "github"
      }
    },
    "treefmt-nix": {
      "inputs": {
        "nixpkgs": [
          "nixpkgs"
        ]
      },
      "locked": {
        "lastModified": 1743748085,
        "narHash": "sha256-uhjnlaVTWo5iD3LXics1rp9gaKgDRQj6660+gbUU3cE=",
        "owner": "numtide",
        "repo": "treefmt-nix",
        "rev": "815e4121d6a5d504c0f96e5be2dd7f871e4fd99d",
        "type": "github"
      },
      "original": {
        "owner": "numtide",
        "repo": "treefmt-nix",
        "type": "github"
      }
    }
  },
  "root": "root",
  "version": 7
}<|MERGE_RESOLUTION|>--- conflicted
+++ resolved
@@ -132,19 +132,11 @@
     },
     "nixpkgs": {
       "locked": {
-<<<<<<< HEAD
-        "lastModified": 1743721983,
-        "narHash": "sha256-l+hBCtitUoPnaf6qA8jpb2sB87rmR7kY98sx+8x0UWA=",
-        "owner": "NixOS",
-        "repo": "nixpkgs",
-        "rev": "b2090b63ec275c7815ff11887c6a87a923fe3234",
-=======
         "lastModified": 1743771255,
         "narHash": "sha256-Ir/37WBCTp8dtC3dja3euPiHL107OucQ2rx0wjdAVZA=",
         "owner": "NixOS",
         "repo": "nixpkgs",
         "rev": "717517bd238306c3a0761936aba590dc8008bd04",
->>>>>>> d7b0dc6f
         "type": "github"
       },
       "original": {
