--- conflicted
+++ resolved
@@ -587,11 +587,7 @@
 
 [package.metadata]
 requires-dist = [
-<<<<<<< HEAD
-    { name = "click", specifier = ">=8.1.8" },
-=======
     { name = "click", specifier = ">=8.2.0" },
->>>>>>> 3117a1b8
     { name = "pyyaml", specifier = ">=6.0.2" },
 ]
 
