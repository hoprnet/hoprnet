version = 1
revision = 2
requires-python = "==3.12.*"

[manifest]
members = [
    "hoprnet",
    "sdk-api",
    "sdk-localcluster",
    "tests",
]

[[package]]
name = "aiohappyeyeballs"
version = "2.6.1"
source = { registry = "https://pypi.org/simple" }
sdist = { url = "https://files.pythonhosted.org/packages/26/30/f84a107a9c4331c14b2b586036f40965c128aa4fee4dda5d3d51cb14ad54/aiohappyeyeballs-2.6.1.tar.gz", hash = "sha256:c3f9d0113123803ccadfdf3f0faa505bc78e6a72d1cc4806cbd719826e943558", size = 22760, upload-time = "2025-03-12T01:42:48.764Z" }
wheels = [
    { url = "https://files.pythonhosted.org/packages/0f/15/5bf3b99495fb160b63f95972b81750f18f7f4e02ad051373b669d17d44f2/aiohappyeyeballs-2.6.1-py3-none-any.whl", hash = "sha256:f349ba8f4b75cb25c99c5c2d84e997e485204d2902a9597802b0371f09331fb8", size = 15265, upload-time = "2025-03-12T01:42:47.083Z" },
]

[[package]]
name = "aiohttp"
version = "3.11.18"
source = { registry = "https://pypi.org/simple" }
dependencies = [
    { name = "aiohappyeyeballs" },
    { name = "aiosignal" },
    { name = "attrs" },
    { name = "frozenlist" },
    { name = "multidict" },
    { name = "propcache" },
    { name = "yarl" },
]
sdist = { url = "https://files.pythonhosted.org/packages/63/e7/fa1a8c00e2c54b05dc8cb5d1439f627f7c267874e3f7bb047146116020f9/aiohttp-3.11.18.tar.gz", hash = "sha256:ae856e1138612b7e412db63b7708735cff4d38d0399f6a5435d3dac2669f558a", size = 7678653, upload-time = "2025-04-21T09:43:09.191Z" }
wheels = [
    { url = "https://files.pythonhosted.org/packages/b5/d2/5bc436f42bf4745c55f33e1e6a2d69e77075d3e768e3d1a34f96ee5298aa/aiohttp-3.11.18-cp312-cp312-macosx_10_13_universal2.whl", hash = "sha256:63d71eceb9cad35d47d71f78edac41fcd01ff10cacaa64e473d1aec13fa02df2", size = 706671, upload-time = "2025-04-21T09:41:28.021Z" },
    { url = "https://files.pythonhosted.org/packages/fe/d0/2dbabecc4e078c0474abb40536bbde717fb2e39962f41c5fc7a216b18ea7/aiohttp-3.11.18-cp312-cp312-macosx_10_13_x86_64.whl", hash = "sha256:d1929da615840969929e8878d7951b31afe0bac883d84418f92e5755d7b49508", size = 466169, upload-time = "2025-04-21T09:41:29.783Z" },
    { url = "https://files.pythonhosted.org/packages/70/84/19edcf0b22933932faa6e0be0d933a27bd173da02dc125b7354dff4d8da4/aiohttp-3.11.18-cp312-cp312-macosx_11_0_arm64.whl", hash = "sha256:7d0aebeb2392f19b184e3fdd9e651b0e39cd0f195cdb93328bd124a1d455cd0e", size = 457554, upload-time = "2025-04-21T09:41:31.327Z" },
    { url = "https://files.pythonhosted.org/packages/32/d0/e8d1f034ae5624a0f21e4fb3feff79342ce631f3a4d26bd3e58b31ef033b/aiohttp-3.11.18-cp312-cp312-manylinux_2_17_aarch64.manylinux2014_aarch64.whl", hash = "sha256:3849ead845e8444f7331c284132ab314b4dac43bfae1e3cf350906d4fff4620f", size = 1690154, upload-time = "2025-04-21T09:41:33.541Z" },
    { url = "https://files.pythonhosted.org/packages/16/de/2f9dbe2ac6f38f8495562077131888e0d2897e3798a0ff3adda766b04a34/aiohttp-3.11.18-cp312-cp312-manylinux_2_17_ppc64le.manylinux2014_ppc64le.whl", hash = "sha256:5e8452ad6b2863709f8b3d615955aa0807bc093c34b8e25b3b52097fe421cb7f", size = 1733402, upload-time = "2025-04-21T09:41:35.634Z" },
    { url = "https://files.pythonhosted.org/packages/e0/04/bd2870e1e9aef990d14b6df2a695f17807baf5c85a4c187a492bda569571/aiohttp-3.11.18-cp312-cp312-manylinux_2_17_s390x.manylinux2014_s390x.whl", hash = "sha256:3b8d2b42073611c860a37f718b3d61ae8b4c2b124b2e776e2c10619d920350ec", size = 1783958, upload-time = "2025-04-21T09:41:37.456Z" },
    { url = "https://files.pythonhosted.org/packages/23/06/4203ffa2beb5bedb07f0da0f79b7d9039d1c33f522e0d1a2d5b6218e6f2e/aiohttp-3.11.18-cp312-cp312-manylinux_2_17_x86_64.manylinux2014_x86_64.whl", hash = "sha256:40fbf91f6a0ac317c0a07eb328a1384941872f6761f2e6f7208b63c4cc0a7ff6", size = 1695288, upload-time = "2025-04-21T09:41:39.756Z" },
    { url = "https://files.pythonhosted.org/packages/30/b2/e2285dda065d9f29ab4b23d8bcc81eb881db512afb38a3f5247b191be36c/aiohttp-3.11.18-cp312-cp312-manylinux_2_5_i686.manylinux1_i686.manylinux_2_17_i686.manylinux2014_i686.whl", hash = "sha256:44ff5625413fec55216da5eaa011cf6b0a2ed67a565914a212a51aa3755b0009", size = 1618871, upload-time = "2025-04-21T09:41:41.972Z" },
    { url = "https://files.pythonhosted.org/packages/57/e0/88f2987885d4b646de2036f7296ebea9268fdbf27476da551c1a7c158bc0/aiohttp-3.11.18-cp312-cp312-musllinux_1_2_aarch64.whl", hash = "sha256:7f33a92a2fde08e8c6b0c61815521324fc1612f397abf96eed86b8e31618fdb4", size = 1646262, upload-time = "2025-04-21T09:41:44.192Z" },
    { url = "https://files.pythonhosted.org/packages/e0/19/4d2da508b4c587e7472a032290b2981f7caeca82b4354e19ab3df2f51d56/aiohttp-3.11.18-cp312-cp312-musllinux_1_2_armv7l.whl", hash = "sha256:11d5391946605f445ddafda5eab11caf310f90cdda1fd99865564e3164f5cff9", size = 1677431, upload-time = "2025-04-21T09:41:46.049Z" },
    { url = "https://files.pythonhosted.org/packages/eb/ae/047473ea50150a41440f3265f53db1738870b5a1e5406ece561ca61a3bf4/aiohttp-3.11.18-cp312-cp312-musllinux_1_2_i686.whl", hash = "sha256:3cc314245deb311364884e44242e00c18b5896e4fe6d5f942e7ad7e4cb640adb", size = 1637430, upload-time = "2025-04-21T09:41:47.973Z" },
    { url = "https://files.pythonhosted.org/packages/11/32/c6d1e3748077ce7ee13745fae33e5cb1dac3e3b8f8787bf738a93c94a7d2/aiohttp-3.11.18-cp312-cp312-musllinux_1_2_ppc64le.whl", hash = "sha256:0f421843b0f70740772228b9e8093289924359d306530bcd3926f39acbe1adda", size = 1703342, upload-time = "2025-04-21T09:41:50.323Z" },
    { url = "https://files.pythonhosted.org/packages/c5/1d/a3b57bfdbe285f0d45572d6d8f534fd58761da3e9cbc3098372565005606/aiohttp-3.11.18-cp312-cp312-musllinux_1_2_s390x.whl", hash = "sha256:e220e7562467dc8d589e31c1acd13438d82c03d7f385c9cd41a3f6d1d15807c1", size = 1740600, upload-time = "2025-04-21T09:41:52.111Z" },
    { url = "https://files.pythonhosted.org/packages/a5/71/f9cd2fed33fa2b7ce4d412fb7876547abb821d5b5520787d159d0748321d/aiohttp-3.11.18-cp312-cp312-musllinux_1_2_x86_64.whl", hash = "sha256:ab2ef72f8605046115bc9aa8e9d14fd49086d405855f40b79ed9e5c1f9f4faea", size = 1695131, upload-time = "2025-04-21T09:41:53.94Z" },
    { url = "https://files.pythonhosted.org/packages/97/97/d1248cd6d02b9de6aa514793d0dcb20099f0ec47ae71a933290116c070c5/aiohttp-3.11.18-cp312-cp312-win32.whl", hash = "sha256:12a62691eb5aac58d65200c7ae94d73e8a65c331c3a86a2e9670927e94339ee8", size = 412442, upload-time = "2025-04-21T09:41:55.689Z" },
    { url = "https://files.pythonhosted.org/packages/33/9a/e34e65506e06427b111e19218a99abf627638a9703f4b8bcc3e3021277ed/aiohttp-3.11.18-cp312-cp312-win_amd64.whl", hash = "sha256:364329f319c499128fd5cd2d1c31c44f234c58f9b96cc57f743d16ec4f3238c8", size = 439444, upload-time = "2025-04-21T09:41:57.977Z" },
]

[[package]]
name = "aiosignal"
version = "1.3.2"
source = { registry = "https://pypi.org/simple" }
dependencies = [
    { name = "frozenlist" },
]
sdist = { url = "https://files.pythonhosted.org/packages/ba/b5/6d55e80f6d8a08ce22b982eafa278d823b541c925f11ee774b0b9c43473d/aiosignal-1.3.2.tar.gz", hash = "sha256:a8c255c66fafb1e499c9351d0bf32ff2d8a0321595ebac3b93713656d2436f54", size = 19424, upload-time = "2024-12-13T17:10:40.86Z" }
wheels = [
    { url = "https://files.pythonhosted.org/packages/ec/6a/bc7e17a3e87a2985d3e8f4da4cd0f481060eb78fb08596c42be62c90a4d9/aiosignal-1.3.2-py2.py3-none-any.whl", hash = "sha256:45cde58e409a301715980c2b01d0c28bdde3770d8290b5eb2173759d9acb31a5", size = 7597, upload-time = "2024-12-13T17:10:38.469Z" },
]

[[package]]
name = "attrs"
version = "25.3.0"
source = { registry = "https://pypi.org/simple" }
sdist = { url = "https://files.pythonhosted.org/packages/5a/b0/1367933a8532ee6ff8d63537de4f1177af4bff9f3e829baf7331f595bb24/attrs-25.3.0.tar.gz", hash = "sha256:75d7cefc7fb576747b2c81b4442d4d4a1ce0900973527c011d1030fd3bf4af1b", size = 812032, upload-time = "2025-03-13T11:10:22.779Z" }
wheels = [
    { url = "https://files.pythonhosted.org/packages/77/06/bb80f5f86020c4551da315d78b3ab75e8228f89f0162f2c3a819e407941a/attrs-25.3.0-py3-none-any.whl", hash = "sha256:427318ce031701fea540783410126f03899a97ffc6f61596ad581ac2e40e3bc3", size = 63815, upload-time = "2025-03-13T11:10:21.14Z" },
]

[[package]]
name = "base58"
version = "2.1.1"
source = { registry = "https://pypi.org/simple" }
sdist = { url = "https://files.pythonhosted.org/packages/7f/45/8ae61209bb9015f516102fa559a2914178da1d5868428bd86a1b4421141d/base58-2.1.1.tar.gz", hash = "sha256:c5d0cb3f5b6e81e8e35da5754388ddcc6d0d14b6c6a132cb93d69ed580a7278c", size = 6528, upload-time = "2021-10-30T22:12:17.858Z" }
wheels = [
    { url = "https://files.pythonhosted.org/packages/4a/45/ec96b29162a402fc4c1c5512d114d7b3787b9d1c2ec241d9568b4816ee23/base58-2.1.1-py3-none-any.whl", hash = "sha256:11a36f4d3ce51dfc1043f3218591ac4eb1ceb172919cebe05b52a5bcc8d245c2", size = 5621, upload-time = "2021-10-30T22:12:16.658Z" },
]

[[package]]
name = "black"
version = "25.1.0"
source = { registry = "https://pypi.org/simple" }
dependencies = [
    { name = "click" },
    { name = "mypy-extensions" },
    { name = "packaging" },
    { name = "pathspec" },
    { name = "platformdirs" },
]
sdist = { url = "https://files.pythonhosted.org/packages/94/49/26a7b0f3f35da4b5a65f081943b7bcd22d7002f5f0fb8098ec1ff21cb6ef/black-25.1.0.tar.gz", hash = "sha256:33496d5cd1222ad73391352b4ae8da15253c5de89b93a80b3e2c8d9a19ec2666", size = 649449, upload-time = "2025-01-29T04:15:40.373Z" }
wheels = [
    { url = "https://files.pythonhosted.org/packages/83/71/3fe4741df7adf015ad8dfa082dd36c94ca86bb21f25608eb247b4afb15b2/black-25.1.0-cp312-cp312-macosx_10_13_x86_64.whl", hash = "sha256:4b60580e829091e6f9238c848ea6750efed72140b91b048770b64e74fe04908b", size = 1650988, upload-time = "2025-01-29T05:37:16.707Z" },
    { url = "https://files.pythonhosted.org/packages/13/f3/89aac8a83d73937ccd39bbe8fc6ac8860c11cfa0af5b1c96d081facac844/black-25.1.0-cp312-cp312-macosx_11_0_arm64.whl", hash = "sha256:1e2978f6df243b155ef5fa7e558a43037c3079093ed5d10fd84c43900f2d8ecc", size = 1453985, upload-time = "2025-01-29T05:37:18.273Z" },
    { url = "https://files.pythonhosted.org/packages/6f/22/b99efca33f1f3a1d2552c714b1e1b5ae92efac6c43e790ad539a163d1754/black-25.1.0-cp312-cp312-manylinux_2_17_x86_64.manylinux2014_x86_64.manylinux_2_28_x86_64.whl", hash = "sha256:3b48735872ec535027d979e8dcb20bf4f70b5ac75a8ea99f127c106a7d7aba9f", size = 1783816, upload-time = "2025-01-29T04:18:33.823Z" },
    { url = "https://files.pythonhosted.org/packages/18/7e/a27c3ad3822b6f2e0e00d63d58ff6299a99a5b3aee69fa77cd4b0076b261/black-25.1.0-cp312-cp312-win_amd64.whl", hash = "sha256:ea0213189960bda9cf99be5b8c8ce66bb054af5e9e861249cd23471bd7b0b3ba", size = 1440860, upload-time = "2025-01-29T04:19:12.944Z" },
    { url = "https://files.pythonhosted.org/packages/09/71/54e999902aed72baf26bca0d50781b01838251a462612966e9fc4891eadd/black-25.1.0-py3-none-any.whl", hash = "sha256:95e8176dae143ba9097f351d174fdaf0ccd29efb414b362ae3fd72bf0f710717", size = 207646, upload-time = "2025-01-29T04:15:38.082Z" },
]

[[package]]
name = "certifi"
version = "2025.1.31"
source = { registry = "https://pypi.org/simple" }
sdist = { url = "https://files.pythonhosted.org/packages/1c/ab/c9f1e32b7b1bf505bf26f0ef697775960db7932abeb7b516de930ba2705f/certifi-2025.1.31.tar.gz", hash = "sha256:3d5da6925056f6f18f119200434a4780a94263f10d1c21d032a6f6b2baa20651", size = 167577, upload-time = "2025-01-31T02:16:47.166Z" }
wheels = [
    { url = "https://files.pythonhosted.org/packages/38/fc/bce832fd4fd99766c04d1ee0eead6b0ec6486fb100ae5e74c1d91292b982/certifi-2025.1.31-py3-none-any.whl", hash = "sha256:ca78db4565a652026a4db2bcdf68f2fb589ea80d0be70e03929ed730746b84fe", size = 166393, upload-time = "2025-01-31T02:16:45.015Z" },
]

[[package]]
name = "cffi"
version = "1.17.1"
source = { registry = "https://pypi.org/simple" }
dependencies = [
    { name = "pycparser" },
]
sdist = { url = "https://files.pythonhosted.org/packages/fc/97/c783634659c2920c3fc70419e3af40972dbaf758daa229a7d6ea6135c90d/cffi-1.17.1.tar.gz", hash = "sha256:1c39c6016c32bc48dd54561950ebd6836e1670f2ae46128f67cf49e789c52824", size = 516621, upload-time = "2024-09-04T20:45:21.852Z" }
wheels = [
    { url = "https://files.pythonhosted.org/packages/5a/84/e94227139ee5fb4d600a7a4927f322e1d4aea6fdc50bd3fca8493caba23f/cffi-1.17.1-cp312-cp312-macosx_10_9_x86_64.whl", hash = "sha256:805b4371bf7197c329fcb3ead37e710d1bca9da5d583f5073b799d5c5bd1eee4", size = 183178, upload-time = "2024-09-04T20:44:12.232Z" },
    { url = "https://files.pythonhosted.org/packages/da/ee/fb72c2b48656111c4ef27f0f91da355e130a923473bf5ee75c5643d00cca/cffi-1.17.1-cp312-cp312-macosx_11_0_arm64.whl", hash = "sha256:733e99bc2df47476e3848417c5a4540522f234dfd4ef3ab7fafdf555b082ec0c", size = 178840, upload-time = "2024-09-04T20:44:13.739Z" },
    { url = "https://files.pythonhosted.org/packages/cc/b6/db007700f67d151abadf508cbfd6a1884f57eab90b1bb985c4c8c02b0f28/cffi-1.17.1-cp312-cp312-manylinux_2_12_i686.manylinux2010_i686.manylinux_2_17_i686.manylinux2014_i686.whl", hash = "sha256:1257bdabf294dceb59f5e70c64a3e2f462c30c7ad68092d01bbbfb1c16b1ba36", size = 454803, upload-time = "2024-09-04T20:44:15.231Z" },
    { url = "https://files.pythonhosted.org/packages/1a/df/f8d151540d8c200eb1c6fba8cd0dfd40904f1b0682ea705c36e6c2e97ab3/cffi-1.17.1-cp312-cp312-manylinux_2_17_aarch64.manylinux2014_aarch64.whl", hash = "sha256:da95af8214998d77a98cc14e3a3bd00aa191526343078b530ceb0bd710fb48a5", size = 478850, upload-time = "2024-09-04T20:44:17.188Z" },
    { url = "https://files.pythonhosted.org/packages/28/c0/b31116332a547fd2677ae5b78a2ef662dfc8023d67f41b2a83f7c2aa78b1/cffi-1.17.1-cp312-cp312-manylinux_2_17_ppc64le.manylinux2014_ppc64le.whl", hash = "sha256:d63afe322132c194cf832bfec0dc69a99fb9bb6bbd550f161a49e9e855cc78ff", size = 485729, upload-time = "2024-09-04T20:44:18.688Z" },
    { url = "https://files.pythonhosted.org/packages/91/2b/9a1ddfa5c7f13cab007a2c9cc295b70fbbda7cb10a286aa6810338e60ea1/cffi-1.17.1-cp312-cp312-manylinux_2_17_s390x.manylinux2014_s390x.whl", hash = "sha256:f79fc4fc25f1c8698ff97788206bb3c2598949bfe0fef03d299eb1b5356ada99", size = 471256, upload-time = "2024-09-04T20:44:20.248Z" },
    { url = "https://files.pythonhosted.org/packages/b2/d5/da47df7004cb17e4955df6a43d14b3b4ae77737dff8bf7f8f333196717bf/cffi-1.17.1-cp312-cp312-manylinux_2_17_x86_64.manylinux2014_x86_64.whl", hash = "sha256:b62ce867176a75d03a665bad002af8e6d54644fad99a3c70905c543130e39d93", size = 479424, upload-time = "2024-09-04T20:44:21.673Z" },
    { url = "https://files.pythonhosted.org/packages/0b/ac/2a28bcf513e93a219c8a4e8e125534f4f6db03e3179ba1c45e949b76212c/cffi-1.17.1-cp312-cp312-musllinux_1_1_aarch64.whl", hash = "sha256:386c8bf53c502fff58903061338ce4f4950cbdcb23e2902d86c0f722b786bbe3", size = 484568, upload-time = "2024-09-04T20:44:23.245Z" },
    { url = "https://files.pythonhosted.org/packages/d4/38/ca8a4f639065f14ae0f1d9751e70447a261f1a30fa7547a828ae08142465/cffi-1.17.1-cp312-cp312-musllinux_1_1_x86_64.whl", hash = "sha256:4ceb10419a9adf4460ea14cfd6bc43d08701f0835e979bf821052f1805850fe8", size = 488736, upload-time = "2024-09-04T20:44:24.757Z" },
    { url = "https://files.pythonhosted.org/packages/86/c5/28b2d6f799ec0bdecf44dced2ec5ed43e0eb63097b0f58c293583b406582/cffi-1.17.1-cp312-cp312-win32.whl", hash = "sha256:a08d7e755f8ed21095a310a693525137cfe756ce62d066e53f502a83dc550f65", size = 172448, upload-time = "2024-09-04T20:44:26.208Z" },
    { url = "https://files.pythonhosted.org/packages/50/b9/db34c4755a7bd1cb2d1603ac3863f22bcecbd1ba29e5ee841a4bc510b294/cffi-1.17.1-cp312-cp312-win_amd64.whl", hash = "sha256:51392eae71afec0d0c8fb1a53b204dbb3bcabcb3c9b807eedf3e1e6ccf2de903", size = 181976, upload-time = "2024-09-04T20:44:27.578Z" },
]

[[package]]
name = "charset-normalizer"
version = "3.4.1"
source = { registry = "https://pypi.org/simple" }
sdist = { url = "https://files.pythonhosted.org/packages/16/b0/572805e227f01586461c80e0fd25d65a2115599cc9dad142fee4b747c357/charset_normalizer-3.4.1.tar.gz", hash = "sha256:44251f18cd68a75b56585dd00dae26183e102cd5e0f9f1466e6df5da2ed64ea3", size = 123188, upload-time = "2024-12-24T18:12:35.43Z" }
wheels = [
    { url = "https://files.pythonhosted.org/packages/0a/9a/dd1e1cdceb841925b7798369a09279bd1cf183cef0f9ddf15a3a6502ee45/charset_normalizer-3.4.1-cp312-cp312-macosx_10_13_universal2.whl", hash = "sha256:73d94b58ec7fecbc7366247d3b0b10a21681004153238750bb67bd9012414545", size = 196105, upload-time = "2024-12-24T18:10:38.83Z" },
    { url = "https://files.pythonhosted.org/packages/d3/8c/90bfabf8c4809ecb648f39794cf2a84ff2e7d2a6cf159fe68d9a26160467/charset_normalizer-3.4.1-cp312-cp312-manylinux_2_17_aarch64.manylinux2014_aarch64.whl", hash = "sha256:dad3e487649f498dd991eeb901125411559b22e8d7ab25d3aeb1af367df5efd7", size = 140404, upload-time = "2024-12-24T18:10:44.272Z" },
    { url = "https://files.pythonhosted.org/packages/ad/8f/e410d57c721945ea3b4f1a04b74f70ce8fa800d393d72899f0a40526401f/charset_normalizer-3.4.1-cp312-cp312-manylinux_2_17_ppc64le.manylinux2014_ppc64le.whl", hash = "sha256:c30197aa96e8eed02200a83fba2657b4c3acd0f0aa4bdc9f6c1af8e8962e0757", size = 150423, upload-time = "2024-12-24T18:10:45.492Z" },
    { url = "https://files.pythonhosted.org/packages/f0/b8/e6825e25deb691ff98cf5c9072ee0605dc2acfca98af70c2d1b1bc75190d/charset_normalizer-3.4.1-cp312-cp312-manylinux_2_17_s390x.manylinux2014_s390x.whl", hash = "sha256:2369eea1ee4a7610a860d88f268eb39b95cb588acd7235e02fd5a5601773d4fa", size = 143184, upload-time = "2024-12-24T18:10:47.898Z" },
    { url = "https://files.pythonhosted.org/packages/3e/a2/513f6cbe752421f16d969e32f3583762bfd583848b763913ddab8d9bfd4f/charset_normalizer-3.4.1-cp312-cp312-manylinux_2_17_x86_64.manylinux2014_x86_64.whl", hash = "sha256:bc2722592d8998c870fa4e290c2eec2c1569b87fe58618e67d38b4665dfa680d", size = 145268, upload-time = "2024-12-24T18:10:50.589Z" },
    { url = "https://files.pythonhosted.org/packages/74/94/8a5277664f27c3c438546f3eb53b33f5b19568eb7424736bdc440a88a31f/charset_normalizer-3.4.1-cp312-cp312-manylinux_2_5_i686.manylinux1_i686.manylinux_2_17_i686.manylinux2014_i686.whl", hash = "sha256:ffc9202a29ab3920fa812879e95a9e78b2465fd10be7fcbd042899695d75e616", size = 147601, upload-time = "2024-12-24T18:10:52.541Z" },
    { url = "https://files.pythonhosted.org/packages/7c/5f/6d352c51ee763623a98e31194823518e09bfa48be2a7e8383cf691bbb3d0/charset_normalizer-3.4.1-cp312-cp312-musllinux_1_2_aarch64.whl", hash = "sha256:804a4d582ba6e5b747c625bf1255e6b1507465494a40a2130978bda7b932c90b", size = 141098, upload-time = "2024-12-24T18:10:53.789Z" },
    { url = "https://files.pythonhosted.org/packages/78/d4/f5704cb629ba5ab16d1d3d741396aec6dc3ca2b67757c45b0599bb010478/charset_normalizer-3.4.1-cp312-cp312-musllinux_1_2_i686.whl", hash = "sha256:0f55e69f030f7163dffe9fd0752b32f070566451afe180f99dbeeb81f511ad8d", size = 149520, upload-time = "2024-12-24T18:10:55.048Z" },
    { url = "https://files.pythonhosted.org/packages/c5/96/64120b1d02b81785f222b976c0fb79a35875457fa9bb40827678e54d1bc8/charset_normalizer-3.4.1-cp312-cp312-musllinux_1_2_ppc64le.whl", hash = "sha256:c4c3e6da02df6fa1410a7680bd3f63d4f710232d3139089536310d027950696a", size = 152852, upload-time = "2024-12-24T18:10:57.647Z" },
    { url = "https://files.pythonhosted.org/packages/84/c9/98e3732278a99f47d487fd3468bc60b882920cef29d1fa6ca460a1fdf4e6/charset_normalizer-3.4.1-cp312-cp312-musllinux_1_2_s390x.whl", hash = "sha256:5df196eb874dae23dcfb968c83d4f8fdccb333330fe1fc278ac5ceeb101003a9", size = 150488, upload-time = "2024-12-24T18:10:59.43Z" },
    { url = "https://files.pythonhosted.org/packages/13/0e/9c8d4cb99c98c1007cc11eda969ebfe837bbbd0acdb4736d228ccaabcd22/charset_normalizer-3.4.1-cp312-cp312-musllinux_1_2_x86_64.whl", hash = "sha256:e358e64305fe12299a08e08978f51fc21fac060dcfcddd95453eabe5b93ed0e1", size = 146192, upload-time = "2024-12-24T18:11:00.676Z" },
    { url = "https://files.pythonhosted.org/packages/b2/21/2b6b5b860781a0b49427309cb8670785aa543fb2178de875b87b9cc97746/charset_normalizer-3.4.1-cp312-cp312-win32.whl", hash = "sha256:9b23ca7ef998bc739bf6ffc077c2116917eabcc901f88da1b9856b210ef63f35", size = 95550, upload-time = "2024-12-24T18:11:01.952Z" },
    { url = "https://files.pythonhosted.org/packages/21/5b/1b390b03b1d16c7e382b561c5329f83cc06623916aab983e8ab9239c7d5c/charset_normalizer-3.4.1-cp312-cp312-win_amd64.whl", hash = "sha256:6ff8a4a60c227ad87030d76e99cd1698345d4491638dfa6673027c48b3cd395f", size = 102785, upload-time = "2024-12-24T18:11:03.142Z" },
    { url = "https://files.pythonhosted.org/packages/0e/f6/65ecc6878a89bb1c23a086ea335ad4bf21a588990c3f535a227b9eea9108/charset_normalizer-3.4.1-py3-none-any.whl", hash = "sha256:d98b1668f06378c6dbefec3b92299716b931cd4e6061f3c875a71ced1780ab85", size = 49767, upload-time = "2024-12-24T18:12:32.852Z" },
]

[[package]]
name = "click"
version = "8.1.8"
source = { registry = "https://pypi.org/simple" }
dependencies = [
    { name = "colorama", marker = "sys_platform == 'win32'" },
]
sdist = { url = "https://files.pythonhosted.org/packages/b9/2e/0090cbf739cee7d23781ad4b89a9894a41538e4fcf4c31dcdd705b78eb8b/click-8.1.8.tar.gz", hash = "sha256:ed53c9d8990d83c2a27deae68e4ee337473f6330c040a31d4225c9574d16096a", size = 226593, upload-time = "2024-12-21T18:38:44.339Z" }
wheels = [
    { url = "https://files.pythonhosted.org/packages/7e/d4/7ebdbd03970677812aac39c869717059dbb71a4cfc033ca6e5221787892c/click-8.1.8-py3-none-any.whl", hash = "sha256:63c132bbbed01578a06712a2d1f497bb62d9c1c0d329b7903a866228027263b2", size = 98188, upload-time = "2024-12-21T18:38:41.666Z" },
]

[[package]]
name = "colorama"
version = "0.4.6"
source = { registry = "https://pypi.org/simple" }
sdist = { url = "https://files.pythonhosted.org/packages/d8/53/6f443c9a4a8358a93a6792e2acffb9d9d5cb0a5cfd8802644b7b1c9a02e4/colorama-0.4.6.tar.gz", hash = "sha256:08695f5cb7ed6e0531a20572697297273c47b8cae5a63ffc6d6ed5c201be6e44", size = 27697, upload-time = "2022-10-25T02:36:22.414Z" }
wheels = [
    { url = "https://files.pythonhosted.org/packages/d1/d6/3965ed04c63042e047cb6a3e6ed1a63a35087b6a609aa3a15ed8ac56c221/colorama-0.4.6-py2.py3-none-any.whl", hash = "sha256:4f1d9991f5acc0ca119f9d443620b77f9d6b33703e51011c16baf57afb285fc6", size = 25335, upload-time = "2022-10-25T02:36:20.889Z" },
]

[[package]]
name = "cryptography"
version = "44.0.3"
source = { registry = "https://pypi.org/simple" }
dependencies = [
    { name = "cffi", marker = "platform_python_implementation != 'PyPy'" },
]
sdist = { url = "https://files.pythonhosted.org/packages/53/d6/1411ab4d6108ab167d06254c5be517681f1e331f90edf1379895bcb87020/cryptography-44.0.3.tar.gz", hash = "sha256:fe19d8bc5536a91a24a8133328880a41831b6c5df54599a8417b62fe015d3053", size = 711096, upload-time = "2025-05-02T19:36:04.667Z" }
wheels = [
    { url = "https://files.pythonhosted.org/packages/08/53/c776d80e9d26441bb3868457909b4e74dd9ccabd182e10b2b0ae7a07e265/cryptography-44.0.3-cp37-abi3-macosx_10_9_universal2.whl", hash = "sha256:962bc30480a08d133e631e8dfd4783ab71cc9e33d5d7c1e192f0b7c06397bb88", size = 6670281, upload-time = "2025-05-02T19:34:50.665Z" },
    { url = "https://files.pythonhosted.org/packages/6a/06/af2cf8d56ef87c77319e9086601bef621bedf40f6f59069e1b6d1ec498c5/cryptography-44.0.3-cp37-abi3-manylinux_2_17_aarch64.manylinux2014_aarch64.whl", hash = "sha256:4ffc61e8f3bf5b60346d89cd3d37231019c17a081208dfbbd6e1605ba03fa137", size = 3959305, upload-time = "2025-05-02T19:34:53.042Z" },
    { url = "https://files.pythonhosted.org/packages/ae/01/80de3bec64627207d030f47bf3536889efee8913cd363e78ca9a09b13c8e/cryptography-44.0.3-cp37-abi3-manylinux_2_17_x86_64.manylinux2014_x86_64.whl", hash = "sha256:58968d331425a6f9eedcee087f77fd3c927c88f55368f43ff7e0a19891f2642c", size = 4171040, upload-time = "2025-05-02T19:34:54.675Z" },
    { url = "https://files.pythonhosted.org/packages/bd/48/bb16b7541d207a19d9ae8b541c70037a05e473ddc72ccb1386524d4f023c/cryptography-44.0.3-cp37-abi3-manylinux_2_28_aarch64.whl", hash = "sha256:e28d62e59a4dbd1d22e747f57d4f00c459af22181f0b2f787ea83f5a876d7c76", size = 3963411, upload-time = "2025-05-02T19:34:56.61Z" },
    { url = "https://files.pythonhosted.org/packages/42/b2/7d31f2af5591d217d71d37d044ef5412945a8a8e98d5a2a8ae4fd9cd4489/cryptography-44.0.3-cp37-abi3-manylinux_2_28_armv7l.manylinux_2_31_armv7l.whl", hash = "sha256:af653022a0c25ef2e3ffb2c673a50e5a0d02fecc41608f4954176f1933b12359", size = 3689263, upload-time = "2025-05-02T19:34:58.591Z" },
    { url = "https://files.pythonhosted.org/packages/25/50/c0dfb9d87ae88ccc01aad8eb93e23cfbcea6a6a106a9b63a7b14c1f93c75/cryptography-44.0.3-cp37-abi3-manylinux_2_28_x86_64.whl", hash = "sha256:157f1f3b8d941c2bd8f3ffee0af9b049c9665c39d3da9db2dc338feca5e98a43", size = 4196198, upload-time = "2025-05-02T19:35:00.988Z" },
    { url = "https://files.pythonhosted.org/packages/66/c9/55c6b8794a74da652690c898cb43906310a3e4e4f6ee0b5f8b3b3e70c441/cryptography-44.0.3-cp37-abi3-manylinux_2_34_aarch64.whl", hash = "sha256:c6cd67722619e4d55fdb42ead64ed8843d64638e9c07f4011163e46bc512cf01", size = 3966502, upload-time = "2025-05-02T19:35:03.091Z" },
    { url = "https://files.pythonhosted.org/packages/b6/f7/7cb5488c682ca59a02a32ec5f975074084db4c983f849d47b7b67cc8697a/cryptography-44.0.3-cp37-abi3-manylinux_2_34_x86_64.whl", hash = "sha256:b424563394c369a804ecbee9b06dfb34997f19d00b3518e39f83a5642618397d", size = 4196173, upload-time = "2025-05-02T19:35:05.018Z" },
    { url = "https://files.pythonhosted.org/packages/d2/0b/2f789a8403ae089b0b121f8f54f4a3e5228df756e2146efdf4a09a3d5083/cryptography-44.0.3-cp37-abi3-musllinux_1_2_aarch64.whl", hash = "sha256:c91fc8e8fd78af553f98bc7f2a1d8db977334e4eea302a4bfd75b9461c2d8904", size = 4087713, upload-time = "2025-05-02T19:35:07.187Z" },
    { url = "https://files.pythonhosted.org/packages/1d/aa/330c13655f1af398fc154089295cf259252f0ba5df93b4bc9d9c7d7f843e/cryptography-44.0.3-cp37-abi3-musllinux_1_2_x86_64.whl", hash = "sha256:25cd194c39fa5a0aa4169125ee27d1172097857b27109a45fadc59653ec06f44", size = 4299064, upload-time = "2025-05-02T19:35:08.879Z" },
    { url = "https://files.pythonhosted.org/packages/10/a8/8c540a421b44fd267a7d58a1fd5f072a552d72204a3f08194f98889de76d/cryptography-44.0.3-cp37-abi3-win32.whl", hash = "sha256:3be3f649d91cb182c3a6bd336de8b61a0a71965bd13d1a04a0e15b39c3d5809d", size = 2773887, upload-time = "2025-05-02T19:35:10.41Z" },
    { url = "https://files.pythonhosted.org/packages/b9/0d/c4b1657c39ead18d76bbd122da86bd95bdc4095413460d09544000a17d56/cryptography-44.0.3-cp37-abi3-win_amd64.whl", hash = "sha256:3883076d5c4cc56dbef0b898a74eb6992fdac29a7b9013870b34efe4ddb39a0d", size = 3209737, upload-time = "2025-05-02T19:35:12.12Z" },
    { url = "https://files.pythonhosted.org/packages/34/a3/ad08e0bcc34ad436013458d7528e83ac29910943cea42ad7dd4141a27bbb/cryptography-44.0.3-cp39-abi3-macosx_10_9_universal2.whl", hash = "sha256:5639c2b16764c6f76eedf722dbad9a0914960d3489c0cc38694ddf9464f1bb2f", size = 6673501, upload-time = "2025-05-02T19:35:13.775Z" },
    { url = "https://files.pythonhosted.org/packages/b1/f0/7491d44bba8d28b464a5bc8cc709f25a51e3eac54c0a4444cf2473a57c37/cryptography-44.0.3-cp39-abi3-manylinux_2_17_aarch64.manylinux2014_aarch64.whl", hash = "sha256:f3ffef566ac88f75967d7abd852ed5f182da252d23fac11b4766da3957766759", size = 3960307, upload-time = "2025-05-02T19:35:15.917Z" },
    { url = "https://files.pythonhosted.org/packages/f7/c8/e5c5d0e1364d3346a5747cdcd7ecbb23ca87e6dea4f942a44e88be349f06/cryptography-44.0.3-cp39-abi3-manylinux_2_17_x86_64.manylinux2014_x86_64.whl", hash = "sha256:192ed30fac1728f7587c6f4613c29c584abdc565d7417c13904708db10206645", size = 4170876, upload-time = "2025-05-02T19:35:18.138Z" },
    { url = "https://files.pythonhosted.org/packages/73/96/025cb26fc351d8c7d3a1c44e20cf9a01e9f7cf740353c9c7a17072e4b264/cryptography-44.0.3-cp39-abi3-manylinux_2_28_aarch64.whl", hash = "sha256:7d5fe7195c27c32a64955740b949070f21cba664604291c298518d2e255931d2", size = 3964127, upload-time = "2025-05-02T19:35:19.864Z" },
    { url = "https://files.pythonhosted.org/packages/01/44/eb6522db7d9f84e8833ba3bf63313f8e257729cf3a8917379473fcfd6601/cryptography-44.0.3-cp39-abi3-manylinux_2_28_armv7l.manylinux_2_31_armv7l.whl", hash = "sha256:3f07943aa4d7dad689e3bb1638ddc4944cc5e0921e3c227486daae0e31a05e54", size = 3689164, upload-time = "2025-05-02T19:35:21.449Z" },
    { url = "https://files.pythonhosted.org/packages/68/fb/d61a4defd0d6cee20b1b8a1ea8f5e25007e26aeb413ca53835f0cae2bcd1/cryptography-44.0.3-cp39-abi3-manylinux_2_28_x86_64.whl", hash = "sha256:cb90f60e03d563ca2445099edf605c16ed1d5b15182d21831f58460c48bffb93", size = 4198081, upload-time = "2025-05-02T19:35:23.187Z" },
    { url = "https://files.pythonhosted.org/packages/1b/50/457f6911d36432a8811c3ab8bd5a6090e8d18ce655c22820994913dd06ea/cryptography-44.0.3-cp39-abi3-manylinux_2_34_aarch64.whl", hash = "sha256:ab0b005721cc0039e885ac3503825661bd9810b15d4f374e473f8c89b7d5460c", size = 3967716, upload-time = "2025-05-02T19:35:25.426Z" },
    { url = "https://files.pythonhosted.org/packages/35/6e/dca39d553075980ccb631955c47b93d87d27f3596da8d48b1ae81463d915/cryptography-44.0.3-cp39-abi3-manylinux_2_34_x86_64.whl", hash = "sha256:3bb0847e6363c037df8f6ede57d88eaf3410ca2267fb12275370a76f85786a6f", size = 4197398, upload-time = "2025-05-02T19:35:27.678Z" },
    { url = "https://files.pythonhosted.org/packages/9b/9d/d1f2fe681eabc682067c66a74addd46c887ebacf39038ba01f8860338d3d/cryptography-44.0.3-cp39-abi3-musllinux_1_2_aarch64.whl", hash = "sha256:b0cc66c74c797e1db750aaa842ad5b8b78e14805a9b5d1348dc603612d3e3ff5", size = 4087900, upload-time = "2025-05-02T19:35:29.312Z" },
    { url = "https://files.pythonhosted.org/packages/c4/f5/3599e48c5464580b73b236aafb20973b953cd2e7b44c7c2533de1d888446/cryptography-44.0.3-cp39-abi3-musllinux_1_2_x86_64.whl", hash = "sha256:6866df152b581f9429020320e5eb9794c8780e90f7ccb021940d7f50ee00ae0b", size = 4301067, upload-time = "2025-05-02T19:35:31.547Z" },
    { url = "https://files.pythonhosted.org/packages/a7/6c/d2c48c8137eb39d0c193274db5c04a75dab20d2f7c3f81a7dcc3a8897701/cryptography-44.0.3-cp39-abi3-win32.whl", hash = "sha256:c138abae3a12a94c75c10499f1cbae81294a6f983b3af066390adee73f433028", size = 2775467, upload-time = "2025-05-02T19:35:33.805Z" },
    { url = "https://files.pythonhosted.org/packages/c9/ad/51f212198681ea7b0deaaf8846ee10af99fba4e894f67b353524eab2bbe5/cryptography-44.0.3-cp39-abi3-win_amd64.whl", hash = "sha256:5d186f32e52e66994dce4f766884bcb9c68b8da62d61d9d215bfe5fb56d21334", size = 3210375, upload-time = "2025-05-02T19:35:35.369Z" },
]

[[package]]
name = "frozenlist"
version = "1.5.0"
source = { registry = "https://pypi.org/simple" }
sdist = { url = "https://files.pythonhosted.org/packages/8f/ed/0f4cec13a93c02c47ec32d81d11c0c1efbadf4a471e3f3ce7cad366cbbd3/frozenlist-1.5.0.tar.gz", hash = "sha256:81d5af29e61b9c8348e876d442253723928dce6433e0e76cd925cd83f1b4b817", size = 39930, upload-time = "2024-10-23T09:48:29.903Z" }
wheels = [
    { url = "https://files.pythonhosted.org/packages/79/73/fa6d1a96ab7fd6e6d1c3500700963eab46813847f01ef0ccbaa726181dd5/frozenlist-1.5.0-cp312-cp312-macosx_10_13_universal2.whl", hash = "sha256:31115ba75889723431aa9a4e77d5f398f5cf976eea3bdf61749731f62d4a4a21", size = 94026, upload-time = "2024-10-23T09:46:58.601Z" },
    { url = "https://files.pythonhosted.org/packages/ab/04/ea8bf62c8868b8eada363f20ff1b647cf2e93377a7b284d36062d21d81d1/frozenlist-1.5.0-cp312-cp312-macosx_10_13_x86_64.whl", hash = "sha256:7437601c4d89d070eac8323f121fcf25f88674627505334654fd027b091db09d", size = 54150, upload-time = "2024-10-23T09:46:59.608Z" },
    { url = "https://files.pythonhosted.org/packages/d0/9a/8e479b482a6f2070b26bda572c5e6889bb3ba48977e81beea35b5ae13ece/frozenlist-1.5.0-cp312-cp312-macosx_11_0_arm64.whl", hash = "sha256:7948140d9f8ece1745be806f2bfdf390127cf1a763b925c4a805c603df5e697e", size = 51927, upload-time = "2024-10-23T09:47:00.625Z" },
    { url = "https://files.pythonhosted.org/packages/e3/12/2aad87deb08a4e7ccfb33600871bbe8f0e08cb6d8224371387f3303654d7/frozenlist-1.5.0-cp312-cp312-manylinux_2_17_aarch64.manylinux2014_aarch64.whl", hash = "sha256:feeb64bc9bcc6b45c6311c9e9b99406660a9c05ca8a5b30d14a78555088b0b3a", size = 282647, upload-time = "2024-10-23T09:47:01.992Z" },
    { url = "https://files.pythonhosted.org/packages/77/f2/07f06b05d8a427ea0060a9cef6e63405ea9e0d761846b95ef3fb3be57111/frozenlist-1.5.0-cp312-cp312-manylinux_2_17_ppc64le.manylinux2014_ppc64le.whl", hash = "sha256:683173d371daad49cffb8309779e886e59c2f369430ad28fe715f66d08d4ab1a", size = 289052, upload-time = "2024-10-23T09:47:04.039Z" },
    { url = "https://files.pythonhosted.org/packages/bd/9f/8bf45a2f1cd4aa401acd271b077989c9267ae8463e7c8b1eb0d3f561b65e/frozenlist-1.5.0-cp312-cp312-manylinux_2_17_s390x.manylinux2014_s390x.whl", hash = "sha256:7d57d8f702221405a9d9b40f9da8ac2e4a1a8b5285aac6100f3393675f0a85ee", size = 291719, upload-time = "2024-10-23T09:47:05.58Z" },
    { url = "https://files.pythonhosted.org/packages/41/d1/1f20fd05a6c42d3868709b7604c9f15538a29e4f734c694c6bcfc3d3b935/frozenlist-1.5.0-cp312-cp312-manylinux_2_5_i686.manylinux1_i686.manylinux_2_17_i686.manylinux2014_i686.whl", hash = "sha256:30c72000fbcc35b129cb09956836c7d7abf78ab5416595e4857d1cae8d6251a6", size = 267433, upload-time = "2024-10-23T09:47:07.807Z" },
    { url = "https://files.pythonhosted.org/packages/af/f2/64b73a9bb86f5a89fb55450e97cd5c1f84a862d4ff90d9fd1a73ab0f64a5/frozenlist-1.5.0-cp312-cp312-manylinux_2_5_x86_64.manylinux1_x86_64.manylinux_2_17_x86_64.manylinux2014_x86_64.whl", hash = "sha256:000a77d6034fbad9b6bb880f7ec073027908f1b40254b5d6f26210d2dab1240e", size = 283591, upload-time = "2024-10-23T09:47:09.645Z" },
    { url = "https://files.pythonhosted.org/packages/29/e2/ffbb1fae55a791fd6c2938dd9ea779509c977435ba3940b9f2e8dc9d5316/frozenlist-1.5.0-cp312-cp312-musllinux_1_2_aarch64.whl", hash = "sha256:5d7f5a50342475962eb18b740f3beecc685a15b52c91f7d975257e13e029eca9", size = 273249, upload-time = "2024-10-23T09:47:10.808Z" },
    { url = "https://files.pythonhosted.org/packages/2e/6e/008136a30798bb63618a114b9321b5971172a5abddff44a100c7edc5ad4f/frozenlist-1.5.0-cp312-cp312-musllinux_1_2_i686.whl", hash = "sha256:87f724d055eb4785d9be84e9ebf0f24e392ddfad00b3fe036e43f489fafc9039", size = 271075, upload-time = "2024-10-23T09:47:11.938Z" },
    { url = "https://files.pythonhosted.org/packages/ae/f0/4e71e54a026b06724cec9b6c54f0b13a4e9e298cc8db0f82ec70e151f5ce/frozenlist-1.5.0-cp312-cp312-musllinux_1_2_ppc64le.whl", hash = "sha256:6e9080bb2fb195a046e5177f10d9d82b8a204c0736a97a153c2466127de87784", size = 285398, upload-time = "2024-10-23T09:47:14.071Z" },
    { url = "https://files.pythonhosted.org/packages/4d/36/70ec246851478b1c0b59f11ef8ade9c482ff447c1363c2bd5fad45098b12/frozenlist-1.5.0-cp312-cp312-musllinux_1_2_s390x.whl", hash = "sha256:9b93d7aaa36c966fa42efcaf716e6b3900438632a626fb09c049f6a2f09fc631", size = 294445, upload-time = "2024-10-23T09:47:15.318Z" },
    { url = "https://files.pythonhosted.org/packages/37/e0/47f87544055b3349b633a03c4d94b405956cf2437f4ab46d0928b74b7526/frozenlist-1.5.0-cp312-cp312-musllinux_1_2_x86_64.whl", hash = "sha256:52ef692a4bc60a6dd57f507429636c2af8b6046db8b31b18dac02cbc8f507f7f", size = 280569, upload-time = "2024-10-23T09:47:17.149Z" },
    { url = "https://files.pythonhosted.org/packages/f9/7c/490133c160fb6b84ed374c266f42800e33b50c3bbab1652764e6e1fc498a/frozenlist-1.5.0-cp312-cp312-win32.whl", hash = "sha256:29d94c256679247b33a3dc96cce0f93cbc69c23bf75ff715919332fdbb6a32b8", size = 44721, upload-time = "2024-10-23T09:47:19.012Z" },
    { url = "https://files.pythonhosted.org/packages/b1/56/4e45136ffc6bdbfa68c29ca56ef53783ef4c2fd395f7cbf99a2624aa9aaa/frozenlist-1.5.0-cp312-cp312-win_amd64.whl", hash = "sha256:8969190d709e7c48ea386db202d708eb94bdb29207a1f269bab1196ce0dcca1f", size = 51329, upload-time = "2024-10-23T09:47:20.177Z" },
    { url = "https://files.pythonhosted.org/packages/c6/c8/a5be5b7550c10858fcf9b0ea054baccab474da77d37f1e828ce043a3a5d4/frozenlist-1.5.0-py3-none-any.whl", hash = "sha256:d994863bba198a4a518b467bb971c56e1db3f180a25c6cf7bb1949c267f748c3", size = 11901, upload-time = "2024-10-23T09:48:28.851Z" },
]

[[package]]
name = "hoprnet"
version = "3.0.0"
source = { virtual = "." }
dependencies = [
    { name = "sdk-api" },
    { name = "sdk-localcluster" },
]

[package.dev-dependencies]
dev = [
    { name = "ruff" },
    { name = "tests" },
]
lint = [
    { name = "black" },
]

[package.metadata]
requires-dist = [
    { name = "sdk-api", virtual = "sdk/python/api" },
    { name = "sdk-localcluster", virtual = "sdk/python/localcluster" },
]

[package.metadata.requires-dev]
dev = [
    { name = "ruff", specifier = ">=0.11.9" },
    { name = "tests", virtual = "tests" },
]
lint = [{ name = "black", specifier = "==25.1.0" }]

[[package]]
name = "idna"
version = "3.10"
source = { registry = "https://pypi.org/simple" }
sdist = { url = "https://files.pythonhosted.org/packages/f1/70/7703c29685631f5a7590aa73f1f1d3fa9a380e654b86af429e0934a32f7d/idna-3.10.tar.gz", hash = "sha256:12f65c9b470abda6dc35cf8e63cc574b1c52b11df2c86030af0ac09b01b13ea9", size = 190490, upload-time = "2024-09-15T18:07:39.745Z" }
wheels = [
    { url = "https://files.pythonhosted.org/packages/76/c6/c88e154df9c4e1a2a66ccf0005a88dfb2650c1dffb6f5ce603dfbd452ce3/idna-3.10-py3-none-any.whl", hash = "sha256:946d195a0d259cbba61165e88e65941f16e9b36ea6ddb97f00452bae8b1287d3", size = 70442, upload-time = "2024-09-15T18:07:37.964Z" },
]

[[package]]
name = "iniconfig"
version = "2.1.0"
source = { registry = "https://pypi.org/simple" }
sdist = { url = "https://files.pythonhosted.org/packages/f2/97/ebf4da567aa6827c909642694d71c9fcf53e5b504f2d96afea02718862f3/iniconfig-2.1.0.tar.gz", hash = "sha256:3abbd2e30b36733fee78f9c7f7308f2d0050e88f0087fd25c2645f63c773e1c7", size = 4793, upload-time = "2025-03-19T20:09:59.721Z" }
wheels = [
    { url = "https://files.pythonhosted.org/packages/2c/e1/e6716421ea10d38022b952c159d5161ca1193197fb744506875fbb87ea7b/iniconfig-2.1.0-py3-none-any.whl", hash = "sha256:9deba5723312380e77435581c6bf4935c94cbfab9b1ed33ef8d238ea168eb760", size = 6050, upload-time = "2025-03-19T20:10:01.071Z" },
]

[[package]]
name = "multidict"
version = "6.3.2"
source = { registry = "https://pypi.org/simple" }
sdist = { url = "https://files.pythonhosted.org/packages/fa/2d/6e0d6771cadd5ad14d13193cc8326dc0b341cc1659c306cbfce7a5058fff/multidict-6.3.2.tar.gz", hash = "sha256:c1035eea471f759fa853dd6e76aaa1e389f93b3e1403093fa0fd3ab4db490678", size = 88060, upload-time = "2025-04-03T19:43:56.807Z" }
wheels = [
    { url = "https://files.pythonhosted.org/packages/83/ae/bd7518193b4374484c04ba0f6522d0572dc17fcd53d238deb3cb3643c858/multidict-6.3.2-cp312-cp312-macosx_10_13_universal2.whl", hash = "sha256:d1e0ba1ce1b8cc79117196642d95f4365e118eaf5fb85f57cdbcc5a25640b2a4", size = 62680, upload-time = "2025-04-03T19:42:04.537Z" },
    { url = "https://files.pythonhosted.org/packages/59/e0/a0a9247c32f385ac4c1afefe9c3f2271fb8e235aad72332d42384c41b9cb/multidict-6.3.2-cp312-cp312-macosx_10_13_x86_64.whl", hash = "sha256:029bbd7d782251a78975214b78ee632672310f9233d49531fc93e8e99154af25", size = 37366, upload-time = "2025-04-03T19:42:05.727Z" },
    { url = "https://files.pythonhosted.org/packages/c3/fa/8c23cdd4492d59bea0e762662285f2163766e69e5ea715fe6a03a8670660/multidict-6.3.2-cp312-cp312-macosx_11_0_arm64.whl", hash = "sha256:d7db41e3b56817d9175264e5fe00192fbcb8e1265307a59f53dede86161b150e", size = 36103, upload-time = "2025-04-03T19:42:07.034Z" },
    { url = "https://files.pythonhosted.org/packages/87/35/3bcc3616cb54d3a327b1d26dbec284c3eb7b179e8a78a6075852dbb51dac/multidict-6.3.2-cp312-cp312-manylinux_2_17_aarch64.manylinux2014_aarch64.whl", hash = "sha256:1fcab18e65cc555ac29981a581518c23311f2b1e72d8f658f9891590465383be", size = 248231, upload-time = "2025-04-03T19:42:08.719Z" },
    { url = "https://files.pythonhosted.org/packages/b8/c3/17ddbfd6fc3eed9ab7326a43651e1a97da73f7acc69b78a7bb04b59c073d/multidict-6.3.2-cp312-cp312-manylinux_2_17_ppc64le.manylinux2014_ppc64le.whl", hash = "sha256:0d50eff89aa4d145a5486b171a2177042d08ea5105f813027eb1050abe91839f", size = 259423, upload-time = "2025-04-03T19:42:10.751Z" },
    { url = "https://files.pythonhosted.org/packages/1f/67/64b18180e8f559cc93efaaaac2fe0746b9c978560866b6fdd626d3237129/multidict-6.3.2-cp312-cp312-manylinux_2_17_s390x.manylinux2014_s390x.whl", hash = "sha256:643e57b403d3e240045a3681f9e6a04d35a33eddc501b4cbbbdbc9c70122e7bc", size = 256204, upload-time = "2025-04-03T19:42:12.72Z" },
    { url = "https://files.pythonhosted.org/packages/21/f6/e81a8e4817c2d32787b33ae58c72dc3fe08e0ba8e56e660a225df3cb8619/multidict-6.3.2-cp312-cp312-manylinux_2_17_x86_64.manylinux2014_x86_64.whl", hash = "sha256:9d17b37b9715b30605b5bab1460569742d0c309e5c20079263b440f5d7746e7e", size = 249663, upload-time = "2025-04-03T19:42:15.946Z" },
    { url = "https://files.pythonhosted.org/packages/3e/e8/44ca66758df031a8119483cf5385e2ff3b09b9c6df8f3396d626c325b553/multidict-6.3.2-cp312-cp312-manylinux_2_5_i686.manylinux1_i686.manylinux_2_17_i686.manylinux2014_i686.whl", hash = "sha256:68acd51fa94e63312b8ddf84bfc9c3d3442fe1f9988bbe1b6c703043af8867fe", size = 232236, upload-time = "2025-04-03T19:42:17.372Z" },
    { url = "https://files.pythonhosted.org/packages/93/76/d2faabbac582dc100a4d7ecf7d0ab8dd2aadf7f10d5d5a19e9932cf63a2e/multidict-6.3.2-cp312-cp312-musllinux_1_2_aarch64.whl", hash = "sha256:347eea2852ab7f697cc5ed9b1aae96b08f8529cca0c6468f747f0781b1842898", size = 252638, upload-time = "2025-04-03T19:42:18.771Z" },
    { url = "https://files.pythonhosted.org/packages/63/37/f5a6ea10dab96491b7300be940f86a5490dc474d18473c438f2550b78da3/multidict-6.3.2-cp312-cp312-musllinux_1_2_i686.whl", hash = "sha256:e4d3f8e57027dcda84a1aa181501c15c45eab9566eb6fcc274cbd1e7561224f8", size = 247917, upload-time = "2025-04-03T19:42:20.707Z" },
    { url = "https://files.pythonhosted.org/packages/d4/b1/2c32b684763b69becbaaa61b7af8a45a6f757fc82d9b4b123ca90cb69f75/multidict-6.3.2-cp312-cp312-musllinux_1_2_ppc64le.whl", hash = "sha256:9ca57a841ffcf712e47875d026aa49d6e67f9560624d54b51628603700d5d287", size = 261754, upload-time = "2025-04-03T19:42:22.094Z" },
    { url = "https://files.pythonhosted.org/packages/cd/f2/badedad94e1731debe56d076c9e61a1658c5e9d65dfa9c1ee74d1e3d31d7/multidict-6.3.2-cp312-cp312-musllinux_1_2_s390x.whl", hash = "sha256:7cafdafb44c4e646118410368307693e49d19167e5f119cbe3a88697d2d1a636", size = 256389, upload-time = "2025-04-03T19:42:26.161Z" },
    { url = "https://files.pythonhosted.org/packages/c6/3a/0a3488be2e5a6499f512e748d31e8fb90b753eb35793ecf390b9d8548e66/multidict-6.3.2-cp312-cp312-musllinux_1_2_x86_64.whl", hash = "sha256:430120c6ce3715a9c6075cabcee557daccbcca8ba25a9fedf05c7bf564532f2d", size = 251902, upload-time = "2025-04-03T19:42:29.6Z" },
    { url = "https://files.pythonhosted.org/packages/fe/44/62f76d0a5d836b96168f39a402a75dd3114d0df3cbb5669e0310034b71be/multidict-6.3.2-cp312-cp312-win32.whl", hash = "sha256:13bec31375235a68457ab887ce1bbf4f59d5810d838ae5d7e5b416242e1f3ed4", size = 35101, upload-time = "2025-04-03T19:42:31.107Z" },
    { url = "https://files.pythonhosted.org/packages/8f/a4/7aaf2313e1766710010c35f9d738fd6309fb71a758f8c0e81853b90afb3d/multidict-6.3.2-cp312-cp312-win_amd64.whl", hash = "sha256:c3b6d7620e6e90c6d97eaf3a63bf7fbd2ba253aab89120a4a9c660bf2d675391", size = 38479, upload-time = "2025-04-03T19:42:32.964Z" },
    { url = "https://files.pythonhosted.org/packages/aa/c1/7832c95a50641148b567b5366dd3354489950dcfd01c8fc28472bec63b9a/multidict-6.3.2-py3-none-any.whl", hash = "sha256:71409d4579f716217f23be2f5e7afca5ca926aaeb398aa11b72d793bff637a1f", size = 10347, upload-time = "2025-04-03T19:43:55.427Z" },
]

[[package]]
name = "mypy-extensions"
version = "1.0.0"
source = { registry = "https://pypi.org/simple" }
sdist = { url = "https://files.pythonhosted.org/packages/98/a4/1ab47638b92648243faf97a5aeb6ea83059cc3624972ab6b8d2316078d3f/mypy_extensions-1.0.0.tar.gz", hash = "sha256:75dbf8955dc00442a438fc4d0666508a9a97b6bd41aa2f0ffe9d2f2725af0782", size = 4433, upload-time = "2023-02-04T12:11:27.157Z" }
wheels = [
    { url = "https://files.pythonhosted.org/packages/2a/e2/5d3f6ada4297caebe1a2add3b126fe800c96f56dbe5d1988a2cbe0b267aa/mypy_extensions-1.0.0-py3-none-any.whl", hash = "sha256:4392f6c0eb8a5668a69e23d168ffa70f0be9ccfd32b5cc2d26a34ae5b844552d", size = 4695, upload-time = "2023-02-04T12:11:25.002Z" },
]

[[package]]
name = "packaging"
version = "24.2"
source = { registry = "https://pypi.org/simple" }
sdist = { url = "https://files.pythonhosted.org/packages/d0/63/68dbb6eb2de9cb10ee4c9c14a0148804425e13c4fb20d61cce69f53106da/packaging-24.2.tar.gz", hash = "sha256:c228a6dc5e932d346bc5739379109d49e8853dd8223571c7c5b55260edc0b97f", size = 163950, upload-time = "2024-11-08T09:47:47.202Z" }
wheels = [
    { url = "https://files.pythonhosted.org/packages/88/ef/eb23f262cca3c0c4eb7ab1933c3b1f03d021f2c48f54763065b6f0e321be/packaging-24.2-py3-none-any.whl", hash = "sha256:09abb1bccd265c01f4a3aa3f7a7db064b36514d2cba19a2f694fe6150451a759", size = 65451, upload-time = "2024-11-08T09:47:44.722Z" },
]

[[package]]
name = "pathspec"
version = "0.12.1"
source = { registry = "https://pypi.org/simple" }
sdist = { url = "https://files.pythonhosted.org/packages/ca/bc/f35b8446f4531a7cb215605d100cd88b7ac6f44ab3fc94870c120ab3adbf/pathspec-0.12.1.tar.gz", hash = "sha256:a482d51503a1ab33b1c67a6c3813a26953dbdc71c31dacaef9a838c4e29f5712", size = 51043, upload-time = "2023-12-10T22:30:45Z" }
wheels = [
    { url = "https://files.pythonhosted.org/packages/cc/20/ff623b09d963f88bfde16306a54e12ee5ea43e9b597108672ff3a408aad6/pathspec-0.12.1-py3-none-any.whl", hash = "sha256:a0d503e138a4c123b27490a4f7beda6a01c6f288df0e4a8b79c7eb0dc7b4cc08", size = 31191, upload-time = "2023-12-10T22:30:43.14Z" },
]

[[package]]
name = "platformdirs"
version = "4.3.7"
source = { registry = "https://pypi.org/simple" }
sdist = { url = "https://files.pythonhosted.org/packages/b6/2d/7d512a3913d60623e7eb945c6d1b4f0bddf1d0b7ada5225274c87e5b53d1/platformdirs-4.3.7.tar.gz", hash = "sha256:eb437d586b6a0986388f0d6f74aa0cde27b48d0e3d66843640bfb6bdcdb6e351", size = 21291, upload-time = "2025-03-19T20:36:10.989Z" }
wheels = [
    { url = "https://files.pythonhosted.org/packages/6d/45/59578566b3275b8fd9157885918fcd0c4d74162928a5310926887b856a51/platformdirs-4.3.7-py3-none-any.whl", hash = "sha256:a03875334331946f13c549dbd8f4bac7a13a50a895a0eb1e8c6a8ace80d40a94", size = 18499, upload-time = "2025-03-19T20:36:09.038Z" },
]

[[package]]
name = "pluggy"
version = "1.5.0"
source = { registry = "https://pypi.org/simple" }
sdist = { url = "https://files.pythonhosted.org/packages/96/2d/02d4312c973c6050a18b314a5ad0b3210edb65a906f868e31c111dede4a6/pluggy-1.5.0.tar.gz", hash = "sha256:2cffa88e94fdc978c4c574f15f9e59b7f4201d439195c3715ca9e2486f1d0cf1", size = 67955, upload-time = "2024-04-20T21:34:42.531Z" }
wheels = [
    { url = "https://files.pythonhosted.org/packages/88/5f/e351af9a41f866ac3f1fac4ca0613908d9a41741cfcf2228f4ad853b697d/pluggy-1.5.0-py3-none-any.whl", hash = "sha256:44e1ad92c8ca002de6377e165f3e0f1be63266ab4d554740532335b9d75ea669", size = 20556, upload-time = "2024-04-20T21:34:40.434Z" },
]

[[package]]
name = "propcache"
version = "0.3.1"
source = { registry = "https://pypi.org/simple" }
sdist = { url = "https://files.pythonhosted.org/packages/07/c8/fdc6686a986feae3541ea23dcaa661bd93972d3940460646c6bb96e21c40/propcache-0.3.1.tar.gz", hash = "sha256:40d980c33765359098837527e18eddefc9a24cea5b45e078a7f3bb5b032c6ecf", size = 43651, upload-time = "2025-03-26T03:06:12.05Z" }
wheels = [
    { url = "https://files.pythonhosted.org/packages/41/aa/ca78d9be314d1e15ff517b992bebbed3bdfef5b8919e85bf4940e57b6137/propcache-0.3.1-cp312-cp312-macosx_10_13_universal2.whl", hash = "sha256:f78eb8422acc93d7b69964012ad7048764bb45a54ba7a39bb9e146c72ea29723", size = 80430, upload-time = "2025-03-26T03:04:26.436Z" },
    { url = "https://files.pythonhosted.org/packages/1a/d8/f0c17c44d1cda0ad1979af2e593ea290defdde9eaeb89b08abbe02a5e8e1/propcache-0.3.1-cp312-cp312-macosx_10_13_x86_64.whl", hash = "sha256:89498dd49c2f9a026ee057965cdf8192e5ae070ce7d7a7bd4b66a8e257d0c976", size = 46637, upload-time = "2025-03-26T03:04:27.932Z" },
    { url = "https://files.pythonhosted.org/packages/ae/bd/c1e37265910752e6e5e8a4c1605d0129e5b7933c3dc3cf1b9b48ed83b364/propcache-0.3.1-cp312-cp312-macosx_11_0_arm64.whl", hash = "sha256:09400e98545c998d57d10035ff623266927cb784d13dd2b31fd33b8a5316b85b", size = 46123, upload-time = "2025-03-26T03:04:30.659Z" },
    { url = "https://files.pythonhosted.org/packages/d4/b0/911eda0865f90c0c7e9f0415d40a5bf681204da5fd7ca089361a64c16b28/propcache-0.3.1-cp312-cp312-manylinux_2_17_aarch64.manylinux2014_aarch64.whl", hash = "sha256:aa8efd8c5adc5a2c9d3b952815ff8f7710cefdcaf5f2c36d26aff51aeca2f12f", size = 243031, upload-time = "2025-03-26T03:04:31.977Z" },
    { url = "https://files.pythonhosted.org/packages/0a/06/0da53397c76a74271621807265b6eb61fb011451b1ddebf43213df763669/propcache-0.3.1-cp312-cp312-manylinux_2_17_ppc64le.manylinux2014_ppc64le.whl", hash = "sha256:c2fe5c910f6007e716a06d269608d307b4f36e7babee5f36533722660e8c4a70", size = 249100, upload-time = "2025-03-26T03:04:33.45Z" },
    { url = "https://files.pythonhosted.org/packages/f1/eb/13090e05bf6b963fc1653cdc922133ced467cb4b8dab53158db5a37aa21e/propcache-0.3.1-cp312-cp312-manylinux_2_17_s390x.manylinux2014_s390x.whl", hash = "sha256:a0ab8cf8cdd2194f8ff979a43ab43049b1df0b37aa64ab7eca04ac14429baeb7", size = 250170, upload-time = "2025-03-26T03:04:35.542Z" },
    { url = "https://files.pythonhosted.org/packages/3b/4c/f72c9e1022b3b043ec7dc475a0f405d4c3e10b9b1d378a7330fecf0652da/propcache-0.3.1-cp312-cp312-manylinux_2_17_x86_64.manylinux2014_x86_64.whl", hash = "sha256:563f9d8c03ad645597b8d010ef4e9eab359faeb11a0a2ac9f7b4bc8c28ebef25", size = 245000, upload-time = "2025-03-26T03:04:37.501Z" },
    { url = "https://files.pythonhosted.org/packages/e8/fd/970ca0e22acc829f1adf5de3724085e778c1ad8a75bec010049502cb3a86/propcache-0.3.1-cp312-cp312-manylinux_2_5_i686.manylinux1_i686.manylinux_2_17_i686.manylinux2014_i686.whl", hash = "sha256:fb6e0faf8cb6b4beea5d6ed7b5a578254c6d7df54c36ccd3d8b3eb00d6770277", size = 230262, upload-time = "2025-03-26T03:04:39.532Z" },
    { url = "https://files.pythonhosted.org/packages/c4/42/817289120c6b9194a44f6c3e6b2c3277c5b70bbad39e7df648f177cc3634/propcache-0.3.1-cp312-cp312-musllinux_1_2_aarch64.whl", hash = "sha256:1c5c7ab7f2bb3f573d1cb921993006ba2d39e8621019dffb1c5bc94cdbae81e8", size = 236772, upload-time = "2025-03-26T03:04:41.109Z" },
    { url = "https://files.pythonhosted.org/packages/7c/9c/3b3942b302badd589ad6b672da3ca7b660a6c2f505cafd058133ddc73918/propcache-0.3.1-cp312-cp312-musllinux_1_2_armv7l.whl", hash = "sha256:050b571b2e96ec942898f8eb46ea4bfbb19bd5502424747e83badc2d4a99a44e", size = 231133, upload-time = "2025-03-26T03:04:42.544Z" },
    { url = "https://files.pythonhosted.org/packages/98/a1/75f6355f9ad039108ff000dfc2e19962c8dea0430da9a1428e7975cf24b2/propcache-0.3.1-cp312-cp312-musllinux_1_2_i686.whl", hash = "sha256:e1c4d24b804b3a87e9350f79e2371a705a188d292fd310e663483af6ee6718ee", size = 230741, upload-time = "2025-03-26T03:04:44.06Z" },
    { url = "https://files.pythonhosted.org/packages/67/0c/3e82563af77d1f8731132166da69fdfd95e71210e31f18edce08a1eb11ea/propcache-0.3.1-cp312-cp312-musllinux_1_2_ppc64le.whl", hash = "sha256:e4fe2a6d5ce975c117a6bb1e8ccda772d1e7029c1cca1acd209f91d30fa72815", size = 244047, upload-time = "2025-03-26T03:04:45.983Z" },
    { url = "https://files.pythonhosted.org/packages/f7/50/9fb7cca01532a08c4d5186d7bb2da6c4c587825c0ae134b89b47c7d62628/propcache-0.3.1-cp312-cp312-musllinux_1_2_s390x.whl", hash = "sha256:feccd282de1f6322f56f6845bf1207a537227812f0a9bf5571df52bb418d79d5", size = 246467, upload-time = "2025-03-26T03:04:47.699Z" },
    { url = "https://files.pythonhosted.org/packages/a9/02/ccbcf3e1c604c16cc525309161d57412c23cf2351523aedbb280eb7c9094/propcache-0.3.1-cp312-cp312-musllinux_1_2_x86_64.whl", hash = "sha256:ec314cde7314d2dd0510c6787326bbffcbdc317ecee6b7401ce218b3099075a7", size = 241022, upload-time = "2025-03-26T03:04:49.195Z" },
    { url = "https://files.pythonhosted.org/packages/db/19/e777227545e09ca1e77a6e21274ae9ec45de0f589f0ce3eca2a41f366220/propcache-0.3.1-cp312-cp312-win32.whl", hash = "sha256:7d2d5a0028d920738372630870e7d9644ce437142197f8c827194fca404bf03b", size = 40647, upload-time = "2025-03-26T03:04:50.595Z" },
    { url = "https://files.pythonhosted.org/packages/24/bb/3b1b01da5dd04c77a204c84e538ff11f624e31431cfde7201d9110b092b1/propcache-0.3.1-cp312-cp312-win_amd64.whl", hash = "sha256:88c423efef9d7a59dae0614eaed718449c09a5ac79a5f224a8b9664d603f04a3", size = 44784, upload-time = "2025-03-26T03:04:51.791Z" },
    { url = "https://files.pythonhosted.org/packages/b8/d3/c3cb8f1d6ae3b37f83e1de806713a9b3642c5895f0215a62e1a4bd6e5e34/propcache-0.3.1-py3-none-any.whl", hash = "sha256:9a8ecf38de50a7f518c21568c80f985e776397b902f1ce0b01f799aba1608b40", size = 12376, upload-time = "2025-03-26T03:06:10.5Z" },
]

[[package]]
name = "pycparser"
version = "2.22"
source = { registry = "https://pypi.org/simple" }
sdist = { url = "https://files.pythonhosted.org/packages/1d/b2/31537cf4b1ca988837256c910a668b553fceb8f069bedc4b1c826024b52c/pycparser-2.22.tar.gz", hash = "sha256:491c8be9c040f5390f5bf44a5b07752bd07f56edf992381b05c701439eec10f6", size = 172736, upload-time = "2024-03-30T13:22:22.564Z" }
wheels = [
    { url = "https://files.pythonhosted.org/packages/13/a3/a812df4e2dd5696d1f351d58b8fe16a405b234ad2886a0dab9183fb78109/pycparser-2.22-py3-none-any.whl", hash = "sha256:c3702b6d3dd8c7abc1afa565d7e63d53a1d0bd86cdc24edd75470f4de499cfcc", size = 117552, upload-time = "2024-03-30T13:22:20.476Z" },
]

[[package]]
name = "pynacl"
version = "1.5.0"
source = { registry = "https://pypi.org/simple" }
dependencies = [
    { name = "cffi" },
]
sdist = { url = "https://files.pythonhosted.org/packages/a7/22/27582568be639dfe22ddb3902225f91f2f17ceff88ce80e4db396c8986da/PyNaCl-1.5.0.tar.gz", hash = "sha256:8ac7448f09ab85811607bdd21ec2464495ac8b7c66d146bf545b0f08fb9220ba", size = 3392854, upload-time = "2022-01-07T22:05:41.134Z" }
wheels = [
    { url = "https://files.pythonhosted.org/packages/ce/75/0b8ede18506041c0bf23ac4d8e2971b4161cd6ce630b177d0a08eb0d8857/PyNaCl-1.5.0-cp36-abi3-macosx_10_10_universal2.whl", hash = "sha256:401002a4aaa07c9414132aaed7f6836ff98f59277a234704ff66878c2ee4a0d1", size = 349920, upload-time = "2022-01-07T22:05:49.156Z" },
    { url = "https://files.pythonhosted.org/packages/59/bb/fddf10acd09637327a97ef89d2a9d621328850a72f1fdc8c08bdf72e385f/PyNaCl-1.5.0-cp36-abi3-manylinux_2_17_aarch64.manylinux2014_aarch64.manylinux_2_24_aarch64.whl", hash = "sha256:52cb72a79269189d4e0dc537556f4740f7f0a9ec41c1322598799b0bdad4ef92", size = 601722, upload-time = "2022-01-07T22:05:50.989Z" },
    { url = "https://files.pythonhosted.org/packages/5d/70/87a065c37cca41a75f2ce113a5a2c2aa7533be648b184ade58971b5f7ccc/PyNaCl-1.5.0-cp36-abi3-manylinux_2_17_aarch64.manylinux2014_aarch64.whl", hash = "sha256:a36d4a9dda1f19ce6e03c9a784a2921a4b726b02e1c736600ca9c22029474394", size = 680087, upload-time = "2022-01-07T22:05:52.539Z" },
    { url = "https://files.pythonhosted.org/packages/ee/87/f1bb6a595f14a327e8285b9eb54d41fef76c585a0edef0a45f6fc95de125/PyNaCl-1.5.0-cp36-abi3-manylinux_2_17_x86_64.manylinux2014_x86_64.manylinux_2_24_x86_64.whl", hash = "sha256:0c84947a22519e013607c9be43706dd42513f9e6ae5d39d3613ca1e142fba44d", size = 856678, upload-time = "2022-01-07T22:05:54.251Z" },
    { url = "https://files.pythonhosted.org/packages/66/28/ca86676b69bf9f90e710571b67450508484388bfce09acf8a46f0b8c785f/PyNaCl-1.5.0-cp36-abi3-manylinux_2_17_x86_64.manylinux2014_x86_64.whl", hash = "sha256:06b8f6fa7f5de8d5d2f7573fe8c863c051225a27b61e6860fd047b1775807858", size = 1133660, upload-time = "2022-01-07T22:05:56.056Z" },
    { url = "https://files.pythonhosted.org/packages/3d/85/c262db650e86812585e2bc59e497a8f59948a005325a11bbbc9ecd3fe26b/PyNaCl-1.5.0-cp36-abi3-musllinux_1_1_aarch64.whl", hash = "sha256:a422368fc821589c228f4c49438a368831cb5bbc0eab5ebe1d7fac9dded6567b", size = 663824, upload-time = "2022-01-07T22:05:57.434Z" },
    { url = "https://files.pythonhosted.org/packages/fd/1a/cc308a884bd299b651f1633acb978e8596c71c33ca85e9dc9fa33a5399b9/PyNaCl-1.5.0-cp36-abi3-musllinux_1_1_x86_64.whl", hash = "sha256:61f642bf2378713e2c2e1de73444a3778e5f0a38be6fee0fe532fe30060282ff", size = 1117912, upload-time = "2022-01-07T22:05:58.665Z" },
    { url = "https://files.pythonhosted.org/packages/25/2d/b7df6ddb0c2a33afdb358f8af6ea3b8c4d1196ca45497dd37a56f0c122be/PyNaCl-1.5.0-cp36-abi3-win32.whl", hash = "sha256:e46dae94e34b085175f8abb3b0aaa7da40767865ac82c928eeb9e57e1ea8a543", size = 204624, upload-time = "2022-01-07T22:06:00.085Z" },
    { url = "https://files.pythonhosted.org/packages/5e/22/d3db169895faaf3e2eda892f005f433a62db2decbcfbc2f61e6517adfa87/PyNaCl-1.5.0-cp36-abi3-win_amd64.whl", hash = "sha256:20f42270d27e1b6a29f54032090b972d97f0a1b0948cc52392041ef7831fee93", size = 212141, upload-time = "2022-01-07T22:06:01.861Z" },
]

[[package]]
name = "pytest"
version = "8.3.5"
source = { registry = "https://pypi.org/simple" }
dependencies = [
    { name = "colorama", marker = "sys_platform == 'win32'" },
    { name = "iniconfig" },
    { name = "packaging" },
    { name = "pluggy" },
]
sdist = { url = "https://files.pythonhosted.org/packages/ae/3c/c9d525a414d506893f0cd8a8d0de7706446213181570cdbd766691164e40/pytest-8.3.5.tar.gz", hash = "sha256:f4efe70cc14e511565ac476b57c279e12a855b11f48f212af1080ef2263d3845", size = 1450891, upload-time = "2025-03-02T12:54:54.503Z" }
wheels = [
    { url = "https://files.pythonhosted.org/packages/30/3d/64ad57c803f1fa1e963a7946b6e0fea4a70df53c1a7fed304586539c2bac/pytest-8.3.5-py3-none-any.whl", hash = "sha256:c69214aa47deac29fad6c2a4f590b9c4a9fdb16a403176fe154b79c0b4d4d820", size = 343634, upload-time = "2025-03-02T12:54:52.069Z" },
]

[[package]]
name = "pytest-asyncio"
version = "0.26.0"
source = { registry = "https://pypi.org/simple" }
dependencies = [
    { name = "pytest" },
]
sdist = { url = "https://files.pythonhosted.org/packages/8e/c4/453c52c659521066969523e87d85d54139bbd17b78f09532fb8eb8cdb58e/pytest_asyncio-0.26.0.tar.gz", hash = "sha256:c4df2a697648241ff39e7f0e4a73050b03f123f760673956cf0d72a4990e312f", size = 54156, upload-time = "2025-03-25T06:22:28.883Z" }
wheels = [
    { url = "https://files.pythonhosted.org/packages/20/7f/338843f449ace853647ace35870874f69a764d251872ed1b4de9f234822c/pytest_asyncio-0.26.0-py3-none-any.whl", hash = "sha256:7b51ed894f4fbea1340262bdae5135797ebbe21d8638978e35d31c6d19f72fb0", size = 19694, upload-time = "2025-03-25T06:22:27.807Z" },
]

[[package]]
name = "pytest-timeout"
version = "2.3.1"
source = { registry = "https://pypi.org/simple" }
dependencies = [
    { name = "pytest" },
]
sdist = { url = "https://files.pythonhosted.org/packages/93/0d/04719abc7a4bdb3a7a1f968f24b0f5253d698c9cc94975330e9d3145befb/pytest-timeout-2.3.1.tar.gz", hash = "sha256:12397729125c6ecbdaca01035b9e5239d4db97352320af155b3f5de1ba5165d9", size = 17697, upload-time = "2024-03-07T21:04:01.069Z" }
wheels = [
    { url = "https://files.pythonhosted.org/packages/03/27/14af9ef8321f5edc7527e47def2a21d8118c6f329a9342cc61387a0c0599/pytest_timeout-2.3.1-py3-none-any.whl", hash = "sha256:68188cb703edfc6a18fad98dc25a3c61e9f24d644b0b70f33af545219fc7813e", size = 14148, upload-time = "2024-03-07T21:03:58.764Z" },
]

[[package]]
name = "pyyaml"
version = "6.0.2"
source = { registry = "https://pypi.org/simple" }
sdist = { url = "https://files.pythonhosted.org/packages/54/ed/79a089b6be93607fa5cdaedf301d7dfb23af5f25c398d5ead2525b063e17/pyyaml-6.0.2.tar.gz", hash = "sha256:d584d9ec91ad65861cc08d42e834324ef890a082e591037abe114850ff7bbc3e", size = 130631, upload-time = "2024-08-06T20:33:50.674Z" }
wheels = [
    { url = "https://files.pythonhosted.org/packages/86/0c/c581167fc46d6d6d7ddcfb8c843a4de25bdd27e4466938109ca68492292c/PyYAML-6.0.2-cp312-cp312-macosx_10_9_x86_64.whl", hash = "sha256:c70c95198c015b85feafc136515252a261a84561b7b1d51e3384e0655ddf25ab", size = 183873, upload-time = "2024-08-06T20:32:25.131Z" },
    { url = "https://files.pythonhosted.org/packages/a8/0c/38374f5bb272c051e2a69281d71cba6fdb983413e6758b84482905e29a5d/PyYAML-6.0.2-cp312-cp312-macosx_11_0_arm64.whl", hash = "sha256:ce826d6ef20b1bc864f0a68340c8b3287705cae2f8b4b1d932177dcc76721725", size = 173302, upload-time = "2024-08-06T20:32:26.511Z" },
    { url = "https://files.pythonhosted.org/packages/c3/93/9916574aa8c00aa06bbac729972eb1071d002b8e158bd0e83a3b9a20a1f7/PyYAML-6.0.2-cp312-cp312-manylinux_2_17_aarch64.manylinux2014_aarch64.whl", hash = "sha256:1f71ea527786de97d1a0cc0eacd1defc0985dcf6b3f17bb77dcfc8c34bec4dc5", size = 739154, upload-time = "2024-08-06T20:32:28.363Z" },
    { url = "https://files.pythonhosted.org/packages/95/0f/b8938f1cbd09739c6da569d172531567dbcc9789e0029aa070856f123984/PyYAML-6.0.2-cp312-cp312-manylinux_2_17_s390x.manylinux2014_s390x.whl", hash = "sha256:9b22676e8097e9e22e36d6b7bda33190d0d400f345f23d4065d48f4ca7ae0425", size = 766223, upload-time = "2024-08-06T20:32:30.058Z" },
    { url = "https://files.pythonhosted.org/packages/b9/2b/614b4752f2e127db5cc206abc23a8c19678e92b23c3db30fc86ab731d3bd/PyYAML-6.0.2-cp312-cp312-manylinux_2_17_x86_64.manylinux2014_x86_64.whl", hash = "sha256:80bab7bfc629882493af4aa31a4cfa43a4c57c83813253626916b8c7ada83476", size = 767542, upload-time = "2024-08-06T20:32:31.881Z" },
    { url = "https://files.pythonhosted.org/packages/d4/00/dd137d5bcc7efea1836d6264f049359861cf548469d18da90cd8216cf05f/PyYAML-6.0.2-cp312-cp312-musllinux_1_1_aarch64.whl", hash = "sha256:0833f8694549e586547b576dcfaba4a6b55b9e96098b36cdc7ebefe667dfed48", size = 731164, upload-time = "2024-08-06T20:32:37.083Z" },
    { url = "https://files.pythonhosted.org/packages/c9/1f/4f998c900485e5c0ef43838363ba4a9723ac0ad73a9dc42068b12aaba4e4/PyYAML-6.0.2-cp312-cp312-musllinux_1_1_x86_64.whl", hash = "sha256:8b9c7197f7cb2738065c481a0461e50ad02f18c78cd75775628afb4d7137fb3b", size = 756611, upload-time = "2024-08-06T20:32:38.898Z" },
    { url = "https://files.pythonhosted.org/packages/df/d1/f5a275fdb252768b7a11ec63585bc38d0e87c9e05668a139fea92b80634c/PyYAML-6.0.2-cp312-cp312-win32.whl", hash = "sha256:ef6107725bd54b262d6dedcc2af448a266975032bc85ef0172c5f059da6325b4", size = 140591, upload-time = "2024-08-06T20:32:40.241Z" },
    { url = "https://files.pythonhosted.org/packages/0c/e8/4f648c598b17c3d06e8753d7d13d57542b30d56e6c2dedf9c331ae56312e/PyYAML-6.0.2-cp312-cp312-win_amd64.whl", hash = "sha256:7e7401d0de89a9a855c839bc697c079a4af81cf878373abd7dc625847d25cbd8", size = 156338, upload-time = "2024-08-06T20:32:41.93Z" },
]

[[package]]
name = "requests"
version = "2.32.3"
source = { registry = "https://pypi.org/simple" }
dependencies = [
    { name = "certifi" },
    { name = "charset-normalizer" },
    { name = "idna" },
    { name = "urllib3" },
]
sdist = { url = "https://files.pythonhosted.org/packages/63/70/2bf7780ad2d390a8d301ad0b550f1581eadbd9a20f896afe06353c2a2913/requests-2.32.3.tar.gz", hash = "sha256:55365417734eb18255590a9ff9eb97e9e1da868d4ccd6402399eaf68af20a760", size = 131218, upload-time = "2024-05-29T15:37:49.536Z" }
wheels = [
    { url = "https://files.pythonhosted.org/packages/f9/9b/335f9764261e915ed497fcdeb11df5dfd6f7bf257d4a6a2a686d80da4d54/requests-2.32.3-py3-none-any.whl", hash = "sha256:70761cfe03c773ceb22aa2f671b4757976145175cdfca038c02654d061d6dcc6", size = 64928, upload-time = "2024-05-29T15:37:47.027Z" },
]

[[package]]
name = "ruff"
version = "0.11.9"
source = { registry = "https://pypi.org/simple" }
sdist = { url = "https://files.pythonhosted.org/packages/f5/e7/e55dda1c92cdcf34b677ebef17486669800de01e887b7831a1b8fdf5cb08/ruff-0.11.9.tar.gz", hash = "sha256:ebd58d4f67a00afb3a30bf7d383e52d0e036e6195143c6db7019604a05335517", size = 4132134, upload-time = "2025-05-09T16:19:41.511Z" }
wheels = [
    { url = "https://files.pythonhosted.org/packages/fb/71/75dfb7194fe6502708e547941d41162574d1f579c4676a8eb645bf1a6842/ruff-0.11.9-py3-none-linux_armv6l.whl", hash = "sha256:a31a1d143a5e6f499d1fb480f8e1e780b4dfdd580f86e05e87b835d22c5c6f8c", size = 10335453, upload-time = "2025-05-09T16:18:58.2Z" },
    { url = "https://files.pythonhosted.org/packages/74/fc/ad80c869b1732f53c4232bbf341f33c5075b2c0fb3e488983eb55964076a/ruff-0.11.9-py3-none-macosx_10_12_x86_64.whl", hash = "sha256:66bc18ca783b97186a1f3100e91e492615767ae0a3be584e1266aa9051990722", size = 11072566, upload-time = "2025-05-09T16:19:01.432Z" },
    { url = "https://files.pythonhosted.org/packages/87/0d/0ccececef8a0671dae155cbf7a1f90ea2dd1dba61405da60228bbe731d35/ruff-0.11.9-py3-none-macosx_11_0_arm64.whl", hash = "sha256:bd576cd06962825de8aece49f28707662ada6a1ff2db848d1348e12c580acbf1", size = 10435020, upload-time = "2025-05-09T16:19:03.897Z" },
    { url = "https://files.pythonhosted.org/packages/52/01/e249e1da6ad722278094e183cbf22379a9bbe5f21a3e46cef24ccab76e22/ruff-0.11.9-py3-none-manylinux_2_17_aarch64.manylinux2014_aarch64.whl", hash = "sha256:5b1d18b4be8182cc6fddf859ce432cc9631556e9f371ada52f3eaefc10d878de", size = 10593935, upload-time = "2025-05-09T16:19:06.455Z" },
    { url = "https://files.pythonhosted.org/packages/ed/9a/40cf91f61e3003fe7bd43f1761882740e954506c5a0f9097b1cff861f04c/ruff-0.11.9-py3-none-manylinux_2_17_armv7l.manylinux2014_armv7l.whl", hash = "sha256:0f3f46f759ac623e94824b1e5a687a0df5cd7f5b00718ff9c24f0a894a683be7", size = 10172971, upload-time = "2025-05-09T16:19:10.261Z" },
    { url = "https://files.pythonhosted.org/packages/61/12/d395203de1e8717d7a2071b5a340422726d4736f44daf2290aad1085075f/ruff-0.11.9-py3-none-manylinux_2_17_i686.manylinux2014_i686.whl", hash = "sha256:f34847eea11932d97b521450cf3e1d17863cfa5a94f21a056b93fb86f3f3dba2", size = 11748631, upload-time = "2025-05-09T16:19:12.307Z" },
    { url = "https://files.pythonhosted.org/packages/66/d6/ef4d5eba77677eab511644c37c55a3bb8dcac1cdeb331123fe342c9a16c9/ruff-0.11.9-py3-none-manylinux_2_17_ppc64.manylinux2014_ppc64.whl", hash = "sha256:f33b15e00435773df97cddcd263578aa83af996b913721d86f47f4e0ee0ff271", size = 12409236, upload-time = "2025-05-09T16:19:15.006Z" },
    { url = "https://files.pythonhosted.org/packages/c5/8f/5a2c5fc6124dd925a5faf90e1089ee9036462118b619068e5b65f8ea03df/ruff-0.11.9-py3-none-manylinux_2_17_ppc64le.manylinux2014_ppc64le.whl", hash = "sha256:7b27613a683b086f2aca8996f63cb3dd7bc49e6eccf590563221f7b43ded3f65", size = 11881436, upload-time = "2025-05-09T16:19:17.063Z" },
    { url = "https://files.pythonhosted.org/packages/39/d1/9683f469ae0b99b95ef99a56cfe8c8373c14eba26bd5c622150959ce9f64/ruff-0.11.9-py3-none-manylinux_2_17_s390x.manylinux2014_s390x.whl", hash = "sha256:9e0d88756e63e8302e630cee3ce2ffb77859797cc84a830a24473939e6da3ca6", size = 13982759, upload-time = "2025-05-09T16:19:19.693Z" },
    { url = "https://files.pythonhosted.org/packages/4e/0b/c53a664f06e0faab596397867c6320c3816df479e888fe3af63bc3f89699/ruff-0.11.9-py3-none-manylinux_2_17_x86_64.manylinux2014_x86_64.whl", hash = "sha256:537c82c9829d7811e3aa680205f94c81a2958a122ac391c0eb60336ace741a70", size = 11541985, upload-time = "2025-05-09T16:19:21.831Z" },
    { url = "https://files.pythonhosted.org/packages/23/a0/156c4d7e685f6526a636a60986ee4a3c09c8c4e2a49b9a08c9913f46c139/ruff-0.11.9-py3-none-musllinux_1_2_aarch64.whl", hash = "sha256:440ac6a7029f3dee7d46ab7de6f54b19e34c2b090bb4f2480d0a2d635228f381", size = 10465775, upload-time = "2025-05-09T16:19:24.401Z" },
    { url = "https://files.pythonhosted.org/packages/43/d5/88b9a6534d9d4952c355e38eabc343df812f168a2c811dbce7d681aeb404/ruff-0.11.9-py3-none-musllinux_1_2_armv7l.whl", hash = "sha256:71c539bac63d0788a30227ed4d43b81353c89437d355fdc52e0cda4ce5651787", size = 10170957, upload-time = "2025-05-09T16:19:27.08Z" },
    { url = "https://files.pythonhosted.org/packages/f0/b8/2bd533bdaf469dc84b45815ab806784d561fab104d993a54e1852596d581/ruff-0.11.9-py3-none-musllinux_1_2_i686.whl", hash = "sha256:c67117bc82457e4501473c5f5217d49d9222a360794bfb63968e09e70f340abd", size = 11143307, upload-time = "2025-05-09T16:19:29.462Z" },
    { url = "https://files.pythonhosted.org/packages/2f/d9/43cfba291788459b9bfd4e09a0479aa94d05ab5021d381a502d61a807ec1/ruff-0.11.9-py3-none-musllinux_1_2_x86_64.whl", hash = "sha256:e4b78454f97aa454586e8a5557facb40d683e74246c97372af3c2d76901d697b", size = 11603026, upload-time = "2025-05-09T16:19:31.569Z" },
    { url = "https://files.pythonhosted.org/packages/22/e6/7ed70048e89b01d728ccc950557a17ecf8df4127b08a56944b9d0bae61bc/ruff-0.11.9-py3-none-win32.whl", hash = "sha256:7fe1bc950e7d7b42caaee2a8a3bc27410547cc032c9558ee2e0f6d3b209e845a", size = 10548627, upload-time = "2025-05-09T16:19:33.657Z" },
    { url = "https://files.pythonhosted.org/packages/90/36/1da5d566271682ed10f436f732e5f75f926c17255c9c75cefb77d4bf8f10/ruff-0.11.9-py3-none-win_amd64.whl", hash = "sha256:52edaa4a6d70f8180343a5b7f030c7edd36ad180c9f4d224959c2d689962d964", size = 11634340, upload-time = "2025-05-09T16:19:35.815Z" },
    { url = "https://files.pythonhosted.org/packages/40/f7/70aad26e5877c8f7ee5b161c4c9fa0100e63fc4c944dc6d97b9c7e871417/ruff-0.11.9-py3-none-win_arm64.whl", hash = "sha256:bcf42689c22f2e240f496d0c183ef2c6f7b35e809f12c1db58f75d9aa8d630ca", size = 10741080, upload-time = "2025-05-09T16:19:39.605Z" },
]

[[package]]
name = "sdk-api"
version = "1.0.1"
source = { virtual = "sdk/python/api" }
dependencies = [
    { name = "aiohttp" },
    { name = "base58" },
    { name = "cryptography" },
    { name = "pynacl" },
]

[package.metadata]
requires-dist = [
    { name = "aiohttp", specifier = ">=3.11.18" },
    { name = "base58", specifier = ">=2.1.1" },
    { name = "cryptography", specifier = ">=44.0.3" },
    { name = "pynacl", specifier = ">=1.5.0" },
]

[[package]]
name = "sdk-localcluster"
version = "1.0.1"
source = { virtual = "sdk/python/localcluster" }
dependencies = [
    { name = "click" },
    { name = "pyyaml" },
]

[package.metadata]
<<<<<<< HEAD
requires-dist = [
    { name = "click", specifier = ">=8.1.8" },
    { name = "pyyaml", specifier = ">=6.0.2" },
]
=======
requires-dist = [{ name = "click", specifier = ">=8.1.8" }, { name = "pyyaml", specifier = ">=6.0.2" }]
>>>>>>> cdfa19bf

[[package]]
name = "tests"
version = "1.0.0"
source = { virtual = "tests" }
dependencies = [
    { name = "pytest" },
    { name = "pytest-asyncio" },
    { name = "pytest-timeout" },
    { name = "requests" },
    { name = "websocket-client" },
    { name = "websockets" },
]

[package.metadata]
requires-dist = [
    { name = "pytest", specifier = ">=8.3.3" },
    { name = "pytest-asyncio", specifier = ">=0.24.0" },
    { name = "pytest-timeout", specifier = ">=2.3.1" },
    { name = "requests", specifier = ">=2.32.3" },
    { name = "websocket-client", specifier = ">=1.5.1" },
    { name = "websockets", specifier = ">=13.1" },
]

[[package]]
name = "urllib3"
version = "2.3.0"
source = { registry = "https://pypi.org/simple" }
sdist = { url = "https://files.pythonhosted.org/packages/aa/63/e53da845320b757bf29ef6a9062f5c669fe997973f966045cb019c3f4b66/urllib3-2.3.0.tar.gz", hash = "sha256:f8c5449b3cf0861679ce7e0503c7b44b5ec981bec0d1d3795a07f1ba96f0204d", size = 307268, upload-time = "2024-12-22T07:47:30.032Z" }
wheels = [
    { url = "https://files.pythonhosted.org/packages/c8/19/4ec628951a74043532ca2cf5d97b7b14863931476d117c471e8e2b1eb39f/urllib3-2.3.0-py3-none-any.whl", hash = "sha256:1cee9ad369867bfdbbb48b7dd50374c0967a0bb7710050facf0dd6911440e3df", size = 128369, upload-time = "2024-12-22T07:47:28.074Z" },
]

[[package]]
name = "websocket-client"
version = "1.8.0"
source = { registry = "https://pypi.org/simple" }
sdist = { url = "https://files.pythonhosted.org/packages/e6/30/fba0d96b4b5fbf5948ed3f4681f7da2f9f64512e1d303f94b4cc174c24a5/websocket_client-1.8.0.tar.gz", hash = "sha256:3239df9f44da632f96012472805d40a23281a991027ce11d2f45a6f24ac4c3da", size = 54648, upload-time = "2024-04-23T22:16:16.976Z" }
wheels = [
    { url = "https://files.pythonhosted.org/packages/5a/84/44687a29792a70e111c5c477230a72c4b957d88d16141199bf9acb7537a3/websocket_client-1.8.0-py3-none-any.whl", hash = "sha256:17b44cc997f5c498e809b22cdf2d9c7a9e71c02c8cc2b6c56e7c2d1239bfa526", size = 58826, upload-time = "2024-04-23T22:16:14.422Z" },
]

[[package]]
name = "websockets"
version = "15.0.1"
source = { registry = "https://pypi.org/simple" }
sdist = { url = "https://files.pythonhosted.org/packages/21/e6/26d09fab466b7ca9c7737474c52be4f76a40301b08362eb2dbc19dcc16c1/websockets-15.0.1.tar.gz", hash = "sha256:82544de02076bafba038ce055ee6412d68da13ab47f0c60cab827346de828dee", size = 177016, upload-time = "2025-03-05T20:03:41.606Z" }
wheels = [
    { url = "https://files.pythonhosted.org/packages/51/6b/4545a0d843594f5d0771e86463606a3988b5a09ca5123136f8a76580dd63/websockets-15.0.1-cp312-cp312-macosx_10_13_universal2.whl", hash = "sha256:3e90baa811a5d73f3ca0bcbf32064d663ed81318ab225ee4f427ad4e26e5aff3", size = 175437, upload-time = "2025-03-05T20:02:16.706Z" },
    { url = "https://files.pythonhosted.org/packages/f4/71/809a0f5f6a06522af902e0f2ea2757f71ead94610010cf570ab5c98e99ed/websockets-15.0.1-cp312-cp312-macosx_10_13_x86_64.whl", hash = "sha256:592f1a9fe869c778694f0aa806ba0374e97648ab57936f092fd9d87f8bc03665", size = 173096, upload-time = "2025-03-05T20:02:18.832Z" },
    { url = "https://files.pythonhosted.org/packages/3d/69/1a681dd6f02180916f116894181eab8b2e25b31e484c5d0eae637ec01f7c/websockets-15.0.1-cp312-cp312-macosx_11_0_arm64.whl", hash = "sha256:0701bc3cfcb9164d04a14b149fd74be7347a530ad3bbf15ab2c678a2cd3dd9a2", size = 173332, upload-time = "2025-03-05T20:02:20.187Z" },
    { url = "https://files.pythonhosted.org/packages/a6/02/0073b3952f5bce97eafbb35757f8d0d54812b6174ed8dd952aa08429bcc3/websockets-15.0.1-cp312-cp312-manylinux_2_17_aarch64.manylinux2014_aarch64.whl", hash = "sha256:e8b56bdcdb4505c8078cb6c7157d9811a85790f2f2b3632c7d1462ab5783d215", size = 183152, upload-time = "2025-03-05T20:02:22.286Z" },
    { url = "https://files.pythonhosted.org/packages/74/45/c205c8480eafd114b428284840da0b1be9ffd0e4f87338dc95dc6ff961a1/websockets-15.0.1-cp312-cp312-manylinux_2_5_i686.manylinux1_i686.manylinux_2_17_i686.manylinux2014_i686.whl", hash = "sha256:0af68c55afbd5f07986df82831c7bff04846928ea8d1fd7f30052638788bc9b5", size = 182096, upload-time = "2025-03-05T20:02:24.368Z" },
    { url = "https://files.pythonhosted.org/packages/14/8f/aa61f528fba38578ec553c145857a181384c72b98156f858ca5c8e82d9d3/websockets-15.0.1-cp312-cp312-manylinux_2_5_x86_64.manylinux1_x86_64.manylinux_2_17_x86_64.manylinux2014_x86_64.whl", hash = "sha256:64dee438fed052b52e4f98f76c5790513235efaa1ef7f3f2192c392cd7c91b65", size = 182523, upload-time = "2025-03-05T20:02:25.669Z" },
    { url = "https://files.pythonhosted.org/packages/ec/6d/0267396610add5bc0d0d3e77f546d4cd287200804fe02323797de77dbce9/websockets-15.0.1-cp312-cp312-musllinux_1_2_aarch64.whl", hash = "sha256:d5f6b181bb38171a8ad1d6aa58a67a6aa9d4b38d0f8c5f496b9e42561dfc62fe", size = 182790, upload-time = "2025-03-05T20:02:26.99Z" },
    { url = "https://files.pythonhosted.org/packages/02/05/c68c5adbf679cf610ae2f74a9b871ae84564462955d991178f95a1ddb7dd/websockets-15.0.1-cp312-cp312-musllinux_1_2_i686.whl", hash = "sha256:5d54b09eba2bada6011aea5375542a157637b91029687eb4fdb2dab11059c1b4", size = 182165, upload-time = "2025-03-05T20:02:30.291Z" },
    { url = "https://files.pythonhosted.org/packages/29/93/bb672df7b2f5faac89761cb5fa34f5cec45a4026c383a4b5761c6cea5c16/websockets-15.0.1-cp312-cp312-musllinux_1_2_x86_64.whl", hash = "sha256:3be571a8b5afed347da347bfcf27ba12b069d9d7f42cb8c7028b5e98bbb12597", size = 182160, upload-time = "2025-03-05T20:02:31.634Z" },
    { url = "https://files.pythonhosted.org/packages/ff/83/de1f7709376dc3ca9b7eeb4b9a07b4526b14876b6d372a4dc62312bebee0/websockets-15.0.1-cp312-cp312-win32.whl", hash = "sha256:c338ffa0520bdb12fbc527265235639fb76e7bc7faafbb93f6ba80d9c06578a9", size = 176395, upload-time = "2025-03-05T20:02:33.017Z" },
    { url = "https://files.pythonhosted.org/packages/7d/71/abf2ebc3bbfa40f391ce1428c7168fb20582d0ff57019b69ea20fa698043/websockets-15.0.1-cp312-cp312-win_amd64.whl", hash = "sha256:fcd5cf9e305d7b8338754470cf69cf81f420459dbae8a3b40cee57417f4614a7", size = 176841, upload-time = "2025-03-05T20:02:34.498Z" },
    { url = "https://files.pythonhosted.org/packages/fa/a8/5b41e0da817d64113292ab1f8247140aac61cbf6cfd085d6a0fa77f4984f/websockets-15.0.1-py3-none-any.whl", hash = "sha256:f7a866fbc1e97b5c617ee4116daaa09b722101d4a3c170c787450ba409f9736f", size = 169743, upload-time = "2025-03-05T20:03:39.41Z" },
]

[[package]]
name = "yarl"
version = "1.19.0"
source = { registry = "https://pypi.org/simple" }
dependencies = [
    { name = "idna" },
    { name = "multidict" },
    { name = "propcache" },
]
sdist = { url = "https://files.pythonhosted.org/packages/fc/4d/8a8f57caccce49573e567744926f88c6ab3ca0b47a257806d1cf88584c5f/yarl-1.19.0.tar.gz", hash = "sha256:01e02bb80ae0dbed44273c304095295106e1d9470460e773268a27d11e594892", size = 184396, upload-time = "2025-04-06T02:36:26.161Z" }
wheels = [
    { url = "https://files.pythonhosted.org/packages/b8/70/44ef8f69d61cb5123167a4dda87f6c739a833fbdb2ed52960b4e8409d65c/yarl-1.19.0-cp312-cp312-macosx_10_13_universal2.whl", hash = "sha256:7b687c334da3ff8eab848c9620c47a253d005e78335e9ce0d6868ed7e8fd170b", size = 146855, upload-time = "2025-04-06T02:34:40.177Z" },
    { url = "https://files.pythonhosted.org/packages/c3/94/38c14d6c8217cc818647689f2dd647b976ced8fea08d0ac84e3c8168252b/yarl-1.19.0-cp312-cp312-macosx_10_13_x86_64.whl", hash = "sha256:b0fe766febcf523a2930b819c87bb92407ae1368662c1bc267234e79b20ff894", size = 97523, upload-time = "2025-04-06T02:34:41.817Z" },
    { url = "https://files.pythonhosted.org/packages/35/a5/43a613586a6255105c4655a911c307ef3420e49e540d6ae2c5829863fb25/yarl-1.19.0-cp312-cp312-macosx_11_0_arm64.whl", hash = "sha256:742ceffd3c7beeb2b20d47cdb92c513eef83c9ef88c46829f88d5b06be6734ee", size = 95540, upload-time = "2025-04-06T02:34:43.4Z" },
    { url = "https://files.pythonhosted.org/packages/d4/60/ed26049f4a8b06ebfa6d5f3cb6a51b152fd57081aa818b6497474f65a631/yarl-1.19.0-cp312-cp312-manylinux_2_17_aarch64.manylinux2014_aarch64.whl", hash = "sha256:2af682a1e97437382ee0791eacbf540318bd487a942e068e7e0a6c571fadbbd3", size = 344386, upload-time = "2025-04-06T02:34:45.275Z" },
    { url = "https://files.pythonhosted.org/packages/49/a6/b84899cab411f49af5986cfb44b514040788d81c8084f5811e6a7c0f1ce6/yarl-1.19.0-cp312-cp312-manylinux_2_17_armv7l.manylinux2014_armv7l.manylinux_2_31_armv7l.whl", hash = "sha256:63702f1a098d0eaaea755e9c9d63172be1acb9e2d4aeb28b187092bcc9ca2d17", size = 338889, upload-time = "2025-04-06T02:34:47.359Z" },
    { url = "https://files.pythonhosted.org/packages/cc/ce/0704f7166a781b1f81bdd45c4f49eadbae0230ebd35b9ec7cd7769d3a6ff/yarl-1.19.0-cp312-cp312-manylinux_2_17_ppc64le.manylinux2014_ppc64le.whl", hash = "sha256:3560dcba3c71ae7382975dc1e912ee76e50b4cd7c34b454ed620d55464f11876", size = 353107, upload-time = "2025-04-06T02:34:49.32Z" },
    { url = "https://files.pythonhosted.org/packages/75/e5/0ecd6f2a9cc4264c16d8dfb0d3d71ba8d03cb58f3bcd42b1df4358331189/yarl-1.19.0-cp312-cp312-manylinux_2_17_s390x.manylinux2014_s390x.whl", hash = "sha256:68972df6a0cc47c8abaf77525a76ee5c5f6ea9bbdb79b9565b3234ded3c5e675", size = 353128, upload-time = "2025-04-06T02:34:51.312Z" },
    { url = "https://files.pythonhosted.org/packages/ad/c7/cd0fd1de581f1c2e8f996e704c9fd979e00106f18eebd91b0173cf1a13c6/yarl-1.19.0-cp312-cp312-manylinux_2_17_x86_64.manylinux2014_x86_64.whl", hash = "sha256:5684e7ff93ea74e47542232bd132f608df4d449f8968fde6b05aaf9e08a140f9", size = 349107, upload-time = "2025-04-06T02:34:53.022Z" },
    { url = "https://files.pythonhosted.org/packages/e6/34/ba3e5a20bd1d6a09034fc7985aaf1309976f2a7a5aefd093c9e56f6e1e0c/yarl-1.19.0-cp312-cp312-manylinux_2_5_i686.manylinux1_i686.manylinux_2_17_i686.manylinux2014_i686.whl", hash = "sha256:8182ad422bfacdebd4759ce3adc6055c0c79d4740aea1104e05652a81cd868c6", size = 335144, upload-time = "2025-04-06T02:34:54.767Z" },
    { url = "https://files.pythonhosted.org/packages/1e/98/d9b7beb932fade015906efe0980aa7d522b8f93cf5ebf1082e74faa314b7/yarl-1.19.0-cp312-cp312-musllinux_1_2_aarch64.whl", hash = "sha256:aee5b90a5a9b71ac57400a7bdd0feaa27c51e8f961decc8d412e720a004a1791", size = 360795, upload-time = "2025-04-06T02:34:57.08Z" },
    { url = "https://files.pythonhosted.org/packages/9a/11/70b8770039cc54af5948970591517a1e1d093df3f04f328c655c9a0fefb7/yarl-1.19.0-cp312-cp312-musllinux_1_2_armv7l.whl", hash = "sha256:8c0b2371858d5a814b08542d5d548adb03ff2d7ab32f23160e54e92250961a72", size = 360140, upload-time = "2025-04-06T02:34:59.341Z" },
    { url = "https://files.pythonhosted.org/packages/d4/67/708e3e36fafc4d9d96b4eecc6c8b9f37c8ad50df8a16c7a1d5ba9df53050/yarl-1.19.0-cp312-cp312-musllinux_1_2_i686.whl", hash = "sha256:cd430c2b7df4ae92498da09e9b12cad5bdbb140d22d138f9e507de1aa3edfea3", size = 364431, upload-time = "2025-04-06T02:35:01.126Z" },
    { url = "https://files.pythonhosted.org/packages/c3/8b/937fbbcc895553a7e16fcd86ae4e0724c6ac9468237ad8e7c29cc3b1c9d9/yarl-1.19.0-cp312-cp312-musllinux_1_2_ppc64le.whl", hash = "sha256:a93208282c0ccdf73065fd76c6c129bd428dba5ff65d338ae7d2ab27169861a0", size = 373832, upload-time = "2025-04-06T02:35:03.244Z" },
    { url = "https://files.pythonhosted.org/packages/f8/ca/288ddc2230c9b6647fe907504f1119adb41252ac533eb564d3fc73511215/yarl-1.19.0-cp312-cp312-musllinux_1_2_s390x.whl", hash = "sha256:b8179280cdeb4c36eb18d6534a328f9d40da60d2b96ac4a295c5f93e2799e9d9", size = 378122, upload-time = "2025-04-06T02:35:05.365Z" },
    { url = "https://files.pythonhosted.org/packages/4f/5a/79e1ef31d14968fbfc0ecec70a6683b574890d9c7550c376dd6d40de7754/yarl-1.19.0-cp312-cp312-musllinux_1_2_x86_64.whl", hash = "sha256:eda3c2b42dc0c389b7cfda2c4df81c12eeb552019e0de28bde8f913fc3d1fcf3", size = 375178, upload-time = "2025-04-06T02:35:07.106Z" },
    { url = "https://files.pythonhosted.org/packages/95/38/9b0e56bf14026c3f550ad6425679f6d1a2f4821d70767f39d6f4c56a0820/yarl-1.19.0-cp312-cp312-win32.whl", hash = "sha256:57f3fed859af367b9ca316ecc05ce79ce327d6466342734305aa5cc380e4d8be", size = 86172, upload-time = "2025-04-06T02:35:09.224Z" },
    { url = "https://files.pythonhosted.org/packages/b3/96/5c2f3987c4bb4e5cdebea3caf99a45946b13a9516f849c02222203d99860/yarl-1.19.0-cp312-cp312-win_amd64.whl", hash = "sha256:5507c1f7dd3d41251b67eecba331c8b2157cfd324849879bebf74676ce76aff7", size = 92617, upload-time = "2025-04-06T02:35:11.283Z" },
    { url = "https://files.pythonhosted.org/packages/a4/06/ae25a353e8f032322df6f30d6bb1fc329773ee48e1a80a2196ccb8d1206b/yarl-1.19.0-py3-none-any.whl", hash = "sha256:a727101eb27f66727576630d02985d8a065d09cd0b5fcbe38a5793f71b2a97ef", size = 45990, upload-time = "2025-04-06T02:36:24.343Z" },
]<|MERGE_RESOLUTION|>--- conflicted
+++ resolved
@@ -532,14 +532,10 @@
 ]
 
 [package.metadata]
-<<<<<<< HEAD
 requires-dist = [
     { name = "click", specifier = ">=8.1.8" },
     { name = "pyyaml", specifier = ">=6.0.2" },
 ]
-=======
-requires-dist = [{ name = "click", specifier = ">=8.1.8" }, { name = "pyyaml", specifier = ">=6.0.2" }]
->>>>>>> cdfa19bf
 
 [[package]]
 name = "tests"
