---
#################################################################################
# Pipeline to build dappnode package
#################################################################################
name: Build DappNode

on:
  workflow_call:
    inputs:
      source_repo:
        required: true
        type: string
      source_branch:
        required: true
        type: string
      dappnode_repository:
        required: true
        type: string
      labels:
        required: true
        type: string
  workflow_dispatch:
    inputs:
      network:
        type: choice
        options:
          - rotsee
          - dufour
        required: true
        description: 'Package network (rotsee: testnet, dufour: mainnet)'
        default: rotsee

concurrency:
  group: dappnode-${{ inputs.dappnode_repository }}-${{ inputs.source_branch || github.ref_name }}
  cancel-in-progress: false

jobs:
  build:
    # The original event_name registered is 'pull_request_target' even the trigger action is 'workflow_call'
    if: github.event_name == 'workflow_dispatch' || (github.event_name == 'pull_request_target' && contains(inputs.labels, format('package:{0},',inputs.dappnode_repository)))
    name: Build package
    runs-on: ubuntu-latest
    steps:
      - name: Harden Runner
        uses: step-security/harden-runner@ec9f2d5744a09debf3a187a3f4f675c53b671911 # v2.13.0
        with:
          disable-sudo: false # sudo is needed for docker compose installation
          egress-policy: audit # TODO: change to 'egress-policy: block' after couple of runs

      - name: Set environment variables
        id: vars
        run: |
          if [[ "${{ github.event_name }}" == "pull_request_target" ]]; then
            echo "The workflow is triggered by other pipeline"
            echo "source_repo=${{ inputs.source_repo }}" | tee -a $GITHUB_OUTPUT
            echo "source_branch=${{ inputs.source_branch }}"  | tee -a $GITHUB_OUTPUT
            echo "dappnode_repository=${{ inputs.dappnode_repository }}" | tee -a $GITHUB_OUTPUT
            if [[ "${{ inputs.dappnode_repository }}" == "DAppNodePackage-Hopr-testnet" ]]; then
              echo "HOPRD_NETWORK=rotsee" | tee -a $GITHUB_OUTPUT
            else
              echo "HOPRD_NETWORK=dufour" | tee -a $GITHUB_OUTPUT
            fi
          else
            echo "The workflow is triggered manually"
            echo "source_repo=${{ github.repository }}" | tee -a $GITHUB_OUTPUT
            echo "source_branch=${{ github.ref_name }}" | tee -a $GITHUB_OUTPUT
            if [[ "${{ github.event.inputs.network }}" == "rotsee" ]]; then
              echo "dappnode_repository=DAppNodePackage-Hopr-testnet" | tee -a $GITHUB_OUTPUT
              echo "HOPRD_NETWORK=rotsee" | tee -a $GITHUB_OUTPUT
            else
              echo "dappnode_repository=DAppNodePackage-Hopr" | tee -a $GITHUB_OUTPUT
              echo "HOPRD_NETWORK=dufour" | tee -a $GITHUB_OUTPUT
            fi
          fi

      - name: Set up Docker Buildx
        uses: docker/setup-buildx-action@e468171a9de216ec08956ac3ada2f0791b6bd435 # v3.11.1

      - name: Set up Docker Compose
        run: |
          sudo apt-get update
          sudo apt-get install -y docker-compose

      - name: Checkout hoprnet repository
        uses: actions/checkout@08c6903cd8c0fde910a37f88322edcfb5dd907a8 # v5.0.0
        with:
          persist-credentials: false
          repository: ${{ steps.vars.outputs.source_repo }}
          ref: ${{ steps.vars.outputs.source_branch }}

      - name: Setup GCP
        id: gcp
        uses: hoprnet/hopr-workflows/actions/setup-gcp@12c56020e16036982e6cc529848edeedfc705865 # master
        with:
          google-credentials: ${{ secrets.GOOGLE_HOPRASSOCIATION_CREDENTIALS_REGISTRY }}
          login-artifact-registry: 'false'
          install-sdk: 'true'

      - name: Setup Node.js
        uses: actions/setup-node@49933ea5288caeca8642d1e84afbd3f7d6820020 # v4.4.0
        with:
          node-version: 20 # Revert to version 20, as the dappnode package is not yet compatible with Node 22

      - name: Checkout DAppNodePackage-Hopr
        uses: actions/checkout@08c6903cd8c0fde910a37f88322edcfb5dd907a8 # v5.0.0
        with:
          persist-credentials: false
          repository: dappnode/${{ steps.vars.outputs.dappnode_repository }}
          path: "./dappnode"
          token: ${{ secrets.GH_RUNNER_TOKEN }}
          ref: ${{ vars.DAPPNODE_REPOSITORY_BRANCH_NAME }}

      - name: Setup variables
        id: setup
        run: |
          set -x
          # Set current_version based on branch type:
          # - For PRs: <current_version>-pr.<PR_number>
          # - For 'master' branch: <master_version>-latest
          # - For 'release/*' branches: <release_version>-latest
          # - For other branches: exit with error
          current_version=$(./scripts/get-current-version.sh docker)
          if [[ -z "${{ github.event.pull_request.number }}" ]]; then
            echo "Invoked manually"
            declare base_branch=${{ steps.vars.outputs.source_branch }}
            if [[ "${base_branch}" == "master" ]]; then
              echo "current_version=${{ vars.BRANCH_MASTER_RELEASE_NAME }}-latest" >> "$GITHUB_OUTPUT"
            elif [[ "${base_branch}" =~ ^"release" ]]; then
              echo "current_version=${{ vars.BRANCH_RELEASE_RELEASE_NAME }}-latest" >> "$GITHUB_OUTPUT"
            else
              last_commit=$(git rev-parse --short HEAD)
              echo "current_version=${current_version}-commit.${last_commit}" >> "$GITHUB_OUTPUT"
            fi
          else
            echo "Invoked from a pull request"
            echo "current_version=${current_version}-pr.${{ github.event.pull_request.number }}" >> "$GITHUB_OUTPUT"
          fi

      - name: Publish DappNode Package
        id: publish
        run: |
          set -x
          node --version
          docker_tag=$(gcloud artifacts docker tags list "${{ vars.DOCKER_IMAGE_REGISTRY }}/hoprd" --filter="tag:${{ steps.setup.outputs.current_version }}" --format="csv[no-heading](tag,version)" | grep -F "${{ steps.setup.outputs.current_version }}," | sed 's/,/@/')
          yq -i e ".services.node.build.args.UPSTREAM_VERSION |= \"${docker_tag}\"" "./docker-compose.yml"
          npm install
          npx @dappnode/dappnodesdk publish patch  --provider "remote" --upload_to "ipfs" --verbose | tee build.log

          echo "DNP (DAppNode Package) built and uploaded" >> "$GITHUB_STEP_SUMMARY"
<<<<<<< HEAD
          echo "Branch name: ${{ steps.vars.outputs.GITHUB_REF_NAME }}" >> "$GITHUB_STEP_SUMMARY"
=======
          echo "Branch: ${{ steps.vars.outputs.source_branch }}" >> "$GITHUB_STEP_SUMMARY"
>>>>>>> d6beff21
          echo "Network: ${{ steps.vars.outputs.HOPRD_NETWORK }}" >> "$GITHUB_STEP_SUMMARY"
          grep "ipfs" build.log >> "$GITHUB_STEP_SUMMARY"
          ipfs_hash=$(grep -oP 'Release hash : \K/ipfs/\w+' build.log)
          echo "ipfs_hash=$ipfs_hash" >> "$GITHUB_OUTPUT"
          echo "ipfs_hash=$ipfs_hash"
        working-directory: "./dappnode"
        env:
          DEVELOPER_ADDRESS: "0x7305356ad936A06c4ea5DF45AD5E5C3ff9Db818E"<|MERGE_RESOLUTION|>--- conflicted
+++ resolved
@@ -147,11 +147,7 @@
           npx @dappnode/dappnodesdk publish patch  --provider "remote" --upload_to "ipfs" --verbose | tee build.log
 
           echo "DNP (DAppNode Package) built and uploaded" >> "$GITHUB_STEP_SUMMARY"
-<<<<<<< HEAD
           echo "Branch name: ${{ steps.vars.outputs.GITHUB_REF_NAME }}" >> "$GITHUB_STEP_SUMMARY"
-=======
-          echo "Branch: ${{ steps.vars.outputs.source_branch }}" >> "$GITHUB_STEP_SUMMARY"
->>>>>>> d6beff21
           echo "Network: ${{ steps.vars.outputs.HOPRD_NETWORK }}" >> "$GITHUB_STEP_SUMMARY"
           grep "ipfs" build.log >> "$GITHUB_STEP_SUMMARY"
           ipfs_hash=$(grep -oP 'Release hash : \K/ipfs/\w+' build.log)
