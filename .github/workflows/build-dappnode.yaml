---
#################################################################################
# Pipeline to build dappnode package
#################################################################################
name: Build DappNode

on:
  workflow_call:
    inputs:
      base_branch:
        required: true
        type: string

concurrency:
  group: dappnode
  cancel-in-progress: false

jobs:

  build:
    name: package
    runs-on: ubuntu-2-core
    timeout-minutes: 60
    steps:
      - name: Checkout hoprnet repository
        uses: actions/checkout@v4
        with:
          ref: ${{ inputs.base_branch }}

      - name: Set up Google Cloud Credentials
        id: auth
        uses: google-github-actions/auth@v1
        with:
          token_format: "access_token"
          credentials_json: ${{ secrets.GOOGLE_HOPRASSOCIATION_CREDENTIALS_REGISTRY }}

      - name: Set up Google Cloud SDK
        uses: google-github-actions/setup-gcloud@v1
        with:
          project_id: ${{ secrets.GOOGLE_HOPRASSOCIATION_PROJECT }}
          install_components: beta

      - name: Login Google Container Registry
        uses: docker/login-action@v3
        with:
          registry: europe-west3-docker.pkg.dev
          username: oauth2accesstoken
          password: ${{ steps.auth.outputs.access_token }}

      - name: Checkout DAppNodePackage-Hopr
        uses: actions/checkout@v4
        with:
          repository: dappnode/DAppNodePackage-Hopr
          path: "./DAppNodePackage-Hopr"
          token: ${{ secrets.GH_RUNNER_TOKEN }}
          ref: main

      - name: Setup variables
        id: setup
        run: |
          current_version=$(./scripts/get-current-version.sh docker)
          echo "current_version=${current_version}" >> $GITHUB_OUTPUT

      - name: Bump version
        run: |
          docker_tag=$(gcloud artifacts docker tags list europe-west3-docker.pkg.dev/hoprassociation/docker-images/hoprd --filter=tag:${{ steps.setup.outputs.current_version }} --format="csv[no-heading](tag,version)" | grep "${{ steps.setup.outputs.current_version }}," | sed 's/,/@/')
          dappnode_patch_version=$(jq -r '.version' dappnode_package.json | sed 's/.*\.//')
          dappnode_minor_version=$(jq -r '.version' dappnode_package.json | sed 's/\.'${dappnode_patch_version}'//')
          dappnode_patch_bumped_patch_version=$((dappnode_patch_version + 1))
          dappnode_version="${dappnode_minor_version}.${dappnode_patch_version}"
          dappnode_bumped_version="${dappnode_minor_version}.${dappnode_patch_bumped_patch_version}"

          cat <<< $(jq --arg dappnode_bumped_version ${dappnode_bumped_version} ' . |= .+ { "version": $dappnode_bumped_version}' dappnode_package.json) > dappnode_package.json
          yq -i e ".services.node.image |= \"node.hopr.public.dappnode.eth:${dappnode_bumped_version}\"" docker-compose.yml
          yq -i e ".services.node.build.args.UPSTREAM_VERSION |= \"${docker_tag}\"" docker-compose.yml
        working-directory: "./DAppNodePackage-Hopr"

      - name: Create Pull Request
        uses: peter-evans/create-pull-request@v5
        with:
            token: ${{ secrets.GH_RUNNER_TOKEN }}
            push-to-fork: hoprnet/DAppNodePackage-Hopr
            commit-message: "Update to release ${{ steps.setup.outputs.current_version }}"
            title: "Update to release ${{ steps.setup.outputs.current_version }}"
            body: "This pull request contains the changes needed to bump Hoprd to version ${{ steps.setup.outputs.current_version }}"
            branch: bot/update-${{ steps.setup.outputs.current_version }}
            path: "./DAppNodePackage-Hopr"
            delete-branch: true
            assignees: ${{ github.actor }}
<<<<<<< HEAD
            reviewers: "ausias-armesto,tolbrino,NumberFour8,Teebor-Choka"
=======
            reviewers: "ausias-armesto,tolbrino,NumberFour8,Teebor-Choka,QYuQianchen"
>>>>>>> bff0c3bf
<|MERGE_RESOLUTION|>--- conflicted
+++ resolved
@@ -87,8 +87,4 @@
             path: "./DAppNodePackage-Hopr"
             delete-branch: true
             assignees: ${{ github.actor }}
-<<<<<<< HEAD
-            reviewers: "ausias-armesto,tolbrino,NumberFour8,Teebor-Choka"
-=======
-            reviewers: "ausias-armesto,tolbrino,NumberFour8,Teebor-Choka,QYuQianchen"
->>>>>>> bff0c3bf
+            reviewers: "ausias-armesto,tolbrino,NumberFour8,Teebor-Choka,QYuQianchen"