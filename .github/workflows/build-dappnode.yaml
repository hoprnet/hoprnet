---
#################################################################################
# Pipeline to build dappnode package
#################################################################################
name: Build DappNode

on:
  workflow_call:
    inputs:
      base_branch:
        required: true
        type: string

concurrency:
  group: dappnode
  cancel-in-progress: false

jobs:

  build:
    name: package
    runs-on: ubuntu-2-core
    timeout-minutes: 60
    steps:
      - name: Checkout hoprnet repository
        uses: actions/checkout@v4
        with:
          ref: ${{ inputs.base_branch }}

      - name: Set up Google Cloud Credentials
        id: auth
        uses: google-github-actions/auth@v1
        with:
          token_format: "access_token"
          credentials_json: ${{ secrets.GOOGLE_HOPRASSOCIATION_CREDENTIALS_REGISTRY }}

      - name: Set up Google Cloud SDK
        uses: google-github-actions/setup-gcloud@v1
        with:
          project_id: ${{ secrets.GOOGLE_HOPRASSOCIATION_PROJECT }}
          install_components: beta

      - name: Login Google Container Registry
        uses: docker/login-action@v3
        with:
          registry: europe-west3-docker.pkg.dev
          username: oauth2accesstoken
          password: ${{ steps.auth.outputs.access_token }}

      - name: Checkout DAppNodePackage-Hopr
        uses: actions/checkout@v4
        with:
          repository: dappnode/DAppNodePackage-Hopr
          path: "./DAppNodePackage-Hopr"
          token: ${{ secrets.GH_RUNNER_TOKEN }}
          ref: main

      - name: Setup variables
        id: setup
        run: |
          current_version=$(./scripts/get-current-version.sh docker)
          echo "current_version=${current_version}" >> $GITHUB_OUTPUT

      - name: Bump version
        run: |
          docker_tag=$(gcloud artifacts docker tags list europe-west3-docker.pkg.dev/hoprassociation/docker-images/hoprd --filter=tag:${{ steps.setup.outputs.current_version }} --format="csv[no-heading](tag,version)" | grep "${{ steps.setup.outputs.current_version }}," | sed 's/,/@/')
          dappnode_patch_version=$(jq -r '.version' dappnode_package.json | sed 's/.*\.//')
          dappnode_minor_version=$(jq -r '.version' dappnode_package.json | sed 's/\.'${dappnode_patch_version}'//')
          dappnode_patch_bumped_patch_version=$((dappnode_patch_version + 1))
          dappnode_version="${dappnode_minor_version}.${dappnode_patch_version}"
          dappnode_bumped_version="${dappnode_minor_version}.${dappnode_patch_bumped_patch_version}"

          cat <<< $(jq --arg dappnode_bumped_version ${dappnode_bumped_version} ' . |= .+ { "version": $dappnode_bumped_version}' dappnode_package.json) > dappnode_package.json
          yq -i e ".services.node.image |= \"node.hopr.public.dappnode.eth:${dappnode_bumped_version}\"" docker-compose.yml
          yq -i e ".services.node.build.args.UPSTREAM_VERSION |= \"${docker_tag}\"" docker-compose.yml
        working-directory: "./DAppNodePackage-Hopr"

      - name: Create Pull Request
        uses: peter-evans/create-pull-request@v5
        with:
            token: ${{ secrets.GH_RUNNER_TOKEN }}
            push-to-fork: hoprnet/DAppNodePackage-Hopr
            commit-message: "Update to release ${{ steps.setup.outputs.current_version }}"
            title: "Update to release ${{ steps.setup.outputs.current_version }}"
            body: "This pull request contains the changes needed to bump Hoprd to version ${{ steps.setup.outputs.current_version }}"
            branch: bot/update-${{ steps.setup.outputs.current_version }}
            path: "./DAppNodePackage-Hopr"
            delete-branch: true
            assignees: ${{ github.actor }}
<<<<<<< HEAD
            reviewers: "ausias-armesto,tolbrino,NumberFour8,Teebor-Choka"
=======
            reviewers: "ausias-armesto,tolbrino,NumberFour8,Teebor-Choka,QYuQianchen"
>>>>>>> 8ffef13c
<|MERGE_RESOLUTION|>--- conflicted
+++ resolved
@@ -87,8 +87,4 @@
             path: "./DAppNodePackage-Hopr"
             delete-branch: true
             assignees: ${{ github.actor }}
-<<<<<<< HEAD
-            reviewers: "ausias-armesto,tolbrino,NumberFour8,Teebor-Choka"
-=======
-            reviewers: "ausias-armesto,tolbrino,NumberFour8,Teebor-Choka,QYuQianchen"
->>>>>>> 8ffef13c
+            reviewers: "ausias-armesto,tolbrino,NumberFour8,Teebor-Choka,QYuQianchen"