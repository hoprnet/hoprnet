--- conflicted
+++ resolved
@@ -106,11 +106,7 @@
             gcloud artifacts docker tags add ${docker_registry}/${image}:${docker_pr_tag} ${docker_registry}/${image}:${docker_release_latest_tag}
             if [ "${base_branch}" == "master" ]; then
               echo "Tagging ${image}:latest"
-<<<<<<< HEAD
-              gcloud artifacts docker tags add ${docker_registry}/${image}:${docker_pr_tag} ${docker_registry}/${image}:latest
-=======
               # gcloud artifacts docker tags add ${docker_registry}/${image}:${docker_pr_tag} ${docker_registry}/${image}:latest
->>>>>>> 8ffef13c
             fi
           done
 
