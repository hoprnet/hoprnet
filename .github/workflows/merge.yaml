---
#################################################################################
# Pipeline triggered on every merged pull request to:
# 1. Cleanup the pull request cache
# 2. Update the latest docker tag and the release docker tag if it is part of a release
# 3. Deploy the pull request in rotsee network
# 4. Create the github release with changelog if it is labeled with 'release'. Close the associated milestone.
# 5. Create the new release pull request
#################################################################################
name: Merge

on:
  pull_request_target:
    types:
      - closed
      # - synchronize

concurrency:
  group: merge
  cancel-in-progress: false

permissions:
  contents: write

jobs:
  cleanup_actions:
    name: Cleanup Actions
    runs-on: self-hosted-hoprnet-small
    steps:
      - name: Harden Runner
        uses: step-security/harden-runner@002fdce3c6a235733a90a27c80493a3241e56863 # v2.12.1
        with:
          disable-sudo: true
          egress-policy: audit # TODO: change to 'egress-policy: block' after couple of runs

      - name: Checkout hoprnet repository
        uses: actions/checkout@11bd71901bbe5b1630ceea73d27597364c9af683 # v4.2.2
        with:
          repository: ${{ github.event.pull_request.head.repo.full_name || github.repository }}
          ref: ${{ github.event.pull_request.head.ref || github.ref }}
          persist-credentials: false

      - name: Cleanup
        run: |
          gh extension install actions/gh-actions-cache

          REPO=${{ github.repository }}
          BRANCH="refs/pull/${{ github.event.pull_request.number }}/merge"

          echo "Fetching list of cache key"
          cacheKeysForPR=$(gh actions-cache list -R $REPO -B $BRANCH | cut -f 1 )

          ## Setting this to not fail the workflow while deleting cache keys.
          set +e
          echo "Deleting caches..."
          for cacheKey in $cacheKeysForPR
          do
            gh actions-cache delete $cacheKey -R $REPO -B $BRANCH --confirm
          done
          echo "Done"
        env:
          GH_TOKEN: ${{ secrets.GITHUB_TOKEN }}

      - name: "Undeploy PR deployment"
        if: contains(github.event.pull_request.labels.*.name, 'deploy_nodes')
        # Remove the deploy_nodes label to indicate that the PR deployment has been cleaned up
        run: |
          gh pr edit ${{ github.event.pull_request.number }} --remove-label "deploy_nodes"
        env:
          GH_TOKEN: ${{ secrets.GITHUB_TOKEN }}

  build_docker:
    strategy:
      matrix:
        package:
          - hopli
          - hoprd
          - hopr-pluto
    name: Build ${{ matrix.package }}
    # only run build and tag if the PR is merged, not if its closed
    if: github.event.pull_request.merged == true
    uses: ./.github/workflows/build-docker.yaml
    with:
      source_repo: ${{ github.event.pull_request.base.repo.full_name }}
      source_branch: ${{ github.event.pull_request.base.ref }}
      package: ${{ matrix.package }}
      production: true
    secrets: inherit

  cache_deps:
    name: Cache deps
    if: github.event.pull_request.merged == true
    uses: ./.github/workflows/cache-deps.yaml
    with:
      source_repo: ${{ github.event.pull_request.base.repo.full_name }}
      source_branch: ${{ github.event.pull_request.base.ref }}
    secrets: inherit

  load_test:
    name: Load tests
    if: contains(github.event.pull_request.labels.*.name, 'load_tests') && contains(github.event.pull_request.base.ref, 'master')
    needs:
      - build_docker
    uses: ./.github/workflows/load-tests.yaml
    with:
      test_id: pr-${{ github.event.pull_request.number }}
      cluster_nodes: core-rotsee
      topology: receiver
      workload: constant
      duration: ${{ fromJson(vars.K6_TEST_DURATION) || 60 }}
      echo_service_replicas: ${{ fromJson(vars.K6_ECHO_SERVERS_REPLICAS) || 1 }}
      payload_size: ${{ fromJson(vars.K6_PAYLOAD_SIZE)  || 10485760  }} # 10MB
      download_throughput: ${{ fromJson(vars.K6_DOWNLOAD_THROUGHPUT) || 1048576 }} # 1MB/s
      upload_throughput: ${{ fromJson(vars.K6_UPLOAD_THROUGHPUT) || 524288 }} # 512KB/s
    secrets: inherit

  create_release:
    name: Create Release
    if: contains(github.event.pull_request.labels.*.name, 'release')
    uses: ./.github/workflows/create-release.yaml
    needs:
      - build_docker
<<<<<<< HEAD
    with:
      head_branch: ${{ github.event.pull_request.head.ref }}
      base_branch: ${{ github.event.pull_request.base.ref }}
    secrets: inherit
=======
    steps:
      - name: Harden Runner
        uses: step-security/harden-runner@002fdce3c6a235733a90a27c80493a3241e56863 # v2.12.1
        with:
          disable-sudo: true
          egress-policy: audit # TODO: change to 'egress-policy: block' after couple of runs

      - name: Checkout hoprnet repository
        uses: actions/checkout@11bd71901bbe5b1630ceea73d27597364c9af683 # v4.2.2
        with:
          repository: ${{ github.event.pull_request.head.repo.full_name || github.repository }}
          ref: ${{ github.event.pull_request.head.ref || github.ref }}
          persist-credentials: false

      - name: Setup GCP
        id: gcp
        uses: hoprnet/hopr-workflows/actions/setup-gcp@12c56020e16036982e6cc529848edeedfc705865 # master
        with:
          google-credentials: ${{ secrets.GOOGLE_HOPRASSOCIATION_CREDENTIALS_REGISTRY }}
          login-artifact-registry: 'true'
          install-sdk: 'true'

      - name: Log in to Docker Hub
        uses: docker/login-action@74a5d142397b4f367a81961eba4e8cd7edddf772 # v3.4.0
        with:
          username: ${{ secrets.DOCKER_HUB_USERNAME }}
          password: ${{ secrets.DOCKER_HUB_TOKEN }}

      - name: Setup workspace
        id: setup
        run: |
          current_version=$(./scripts/get-current-version.sh semver)
          echo "current_version=${current_version}" >> $GITHUB_OUTPUT
          if [[ $current_version == *"-rc."* ]]; then
            echo "prerelease=true" >> $GITHUB_OUTPUT
          else
            echo "prerelease=false" >> $GITHUB_OUTPUT
          fi
          ./scripts/download-workflow-binaries.sh "bot/close-${current_version}"
        env:
          GH_TOKEN: ${{ secrets.GH_RUNNER_TOKEN }}

      - name: Tag repository
        id: tag
        run: |
          # Tag semver
          git tag v${{ steps.setup.outputs.current_version }}
          git push origin v${{ steps.setup.outputs.current_version }}

          declare base_branch=${{ github.event.pull_request.base.ref }}
          # Tag release name
          if [[ "${base_branch}" == "master" ]]; then
            release_name=${{ vars.BRANCH_MASTER_RELEASE_NAME }}
          elif [[ "${base_branch}" =~ ^"release" ]]; then
            release_name=${{ vars.BRANCH_RELEASE_RELEASE_NAME }}
          fi
          git tag --force ${release_name}
          git push --force origin ${release_name}
          echo "release_name=${release_name}" >> $GITHUB_OUTPUT

      - name: Generate Changelog
        id: changelog
        run: |
          milestone_number=$(gh api repos/${{ github.repository }}/milestones | jq -r --arg version "${{ steps.setup.outputs.current_version }}"  ' to_entries[] | select(.value.title | test($version)).value.number')
          ./scripts/generate-changelog.sh ${milestone_number} | tee docs/changelog/changelog.md
          echo "milestone_number=${milestone_number}" >> $GITHUB_OUTPUT
        env:
          GH_TOKEN: ${{ github.token }}

      - name: Tag docker images with release name
        run: |
          images=(hopli hoprd)
          for image in ${images[@]};
          do
            echo "Tagging ${image}:${{ steps.tag.outputs.release_name }}"
            gcloud artifacts docker tags add \
              ${{ vars.DOCKER_IMAGE_REGISTRY }}/${image}:${{ steps.setup.outputs.current_version }} \
              ${{ vars.DOCKER_IMAGE_REGISTRY }}/${image}:${{ steps.tag.outputs.release_name }}
            docker pull ${{ vars.DOCKER_IMAGE_REGISTRY }}/${image}:${{ steps.setup.outputs.current_version }}
            docker tag \
              ${{ vars.DOCKER_IMAGE_REGISTRY }}/${image}:${{ steps.setup.outputs.current_version }} \
              ${{ vars.DOCKER_HUB_ORGANIZATION_NAME }}/${image}:${{ steps.setup.outputs.current_version }}
            docker tag \
              ${{ vars.DOCKER_IMAGE_REGISTRY }}/${image}:${{ steps.setup.outputs.current_version }} \
              ${{ vars.DOCKER_HUB_ORGANIZATION_NAME }}/${image}:${{ steps.tag.outputs.release_name }}
            echo "Pushing images into Docker Hub"
            docker push ${{ vars.DOCKER_HUB_ORGANIZATION_NAME }}/${image}:${{ steps.setup.outputs.current_version }}
            docker push ${{ vars.DOCKER_HUB_ORGANIZATION_NAME }}/${image}:${{ steps.tag.outputs.release_name }}
          done

      - name: Create Release
        uses: softprops/action-gh-release@72f2c25fcb47643c292f7107632f7a47c1df5cd8 # v2.3.2
        with:
          body_path: docs/changelog/changelog.md
          prerelease: ${{ steps.setup.outputs.prerelease }}
          name: HOPR - v${{ steps.setup.outputs.current_version }}
          tag_name: v${{ steps.setup.outputs.current_version }}

      - name: Upload release assets
        run: |
          for binary in ./binaries/*; do
            echo "Uploading $binary to release v${{ steps.setup.outputs.current_version }}"
            gh release upload v${{ steps.setup.outputs.current_version }} "$binary" --clobber
          done
        env:
          GITHUB_TOKEN: ${{ secrets.GITHUB_TOKEN }}

      - name: Close Milestone
        run: |
          gh api --method PATCH -H "Accept: application/vnd.github+json" -H "X-GitHub-Api-Version: 2022-11-28" /repos/${{ github.repository }}/milestones/${{ steps.changelog.outputs.milestone_number }} -f state='closed'
        env:
          GH_TOKEN: ${{ secrets.GH_RUNNER_TOKEN }}

      - name: Notify release
        uses: zulip/github-actions-zulip/send-message@e4c8f27c732ba9bd98ac6be0583096dea82feea5 # v1.0.2
        with:
          api-key: ${{ secrets.ZULIP_API_KEY }}
          email: ${{ secrets.ZULIP_EMAIL }}
          organization-url: "https://hopr.zulipchat.com"
          type: "stream"
          to: "HOPRd"
          topic: "Releases"
          content: |
            I'm thrilled to inform the new hoprd version v${{ steps.setup.outputs.current_version }} has been released.
            [Release Notes](https://github.com/hoprnet/hoprnet/releases/tag/v${{ steps.setup.outputs.current_version }})
            [Docker Hub](https://hub.docker.com/repository/docker/hoprnet/hoprd/tags)
>>>>>>> 890ac4c1

  new_release:
    name: Open new release
    if: contains(github.event.pull_request.labels.*.name, 'release')
    needs:
      - create_release
    uses: ./.github/workflows/open-release.yaml
    with:
      release_type: ${{ vars.NEXT_RELEASE_TYPE }}
      source_branch: ${{ github.event.pull_request.base.ref }}
    secrets: inherit

  build_dappnode:
    name: Build dappNode
    if: contains(github.event.pull_request.labels.*.name, 'release')
    needs:
      - create_release
    uses: ./.github/workflows/generate-dappnode-pr.yaml
    with:
      source_repo: ${{ github.event.pull_request.base.repo.full_name }}
      source_branch: ${{ github.event.pull_request.base.ref }}
    secrets: inherit
  docs:
    name: Docs
    needs:
      - build_docker
    uses: ./.github/workflows/build-docs.yaml
    secrets: inherit
    with:
      source_repo: ${{ github.event.pull_request.base.repo.full_name }}
      source_branch: ${{ github.event.pull_request.base.ref }}
      publish: true

  # bencher:
  #   name: Benchmarks
  #   uses: ./.github/workflows/bencher.yaml
  #   secrets: inherit
  #   with:
  #     source_repo: ${{ github.event.pull_request.base.repo.full_name }}
  #     source_branch: ${{ github.event.pull_request.base.ref }}
  #     type: merge

  notify_failure:
    name: Notify in Zulip on merge pipeline failure
    needs:
      - cleanup_actions
      - build_docker
      - cache_deps
      - load_test
      - build_dappnode
      - docs
      # - bencher
    if: ${{ failure() }}
    runs-on: ubuntu-latest
    steps:
      - name: Notify failed merge pipeline
        uses: zulip/github-actions-zulip/send-message@e4c8f27c732ba9bd98ac6be0583096dea82feea5 # v1.0.2
        with:
          api-key: ${{ secrets.ZULIP_API_KEY }}
          email: ${{ secrets.ZULIP_EMAIL }}
          organization-url: "https://hopr.zulipchat.com"
          type: "stream"
          to: "HOPRd"
          topic: "Core"
          content: |
            The merge pipeline failed for pull request [#${{ github.event.pull_request.number }} - ${{ github.event.pull_request.title }}](https://github.com/hoprnet/hoprnet/pull/${{ github.event.pull_request.number }})

  notify:
    name: Notify Changes
    runs-on: self-hosted-hoprnet-small
    steps:
      - name: Harden Runner
        uses: step-security/harden-runner@002fdce3c6a235733a90a27c80493a3241e56863 # v2.12.1
        with:
          disable-sudo: true
          egress-policy: audit # TODO: change to 'egress-policy: block' after couple of runs

      - name: Checkout hoprnet repository
        uses: actions/checkout@11bd71901bbe5b1630ceea73d27597364c9af683 # v4.2.2
        with:
          repository: ${{ github.event.pull_request.head.repo.full_name || github.repository }}
          ref: ${{ github.event.pull_request.head.ref || github.ref }}
          persist-credentials: false

      - name: Check for changes in specific folder
        id: folder_changes
        run: |
          # Fetch the base branch
          git fetch origin ${{ github.event.pull_request.base.ref }}

          # Check if any file in the folder 'deploy' has changed
          if git diff --name-only origin/${{ github.event.pull_request.base.ref }} ${{ github.sha }} | grep -q '^deploy/'; then
            echo "folder_changed=true" >> $GITHUB_OUTPUT
          else
            echo "folder_changed=false" >> $GITHUB_OUTPUT
          fi

      # Conditional step to notify if the folder has changed
      - name: Notify deployment changes
        if: steps.folder_changes.outputs.folder_changed == 'true'
        uses: zulip/github-actions-zulip/send-message@e4c8f27c732ba9bd98ac6be0583096dea82feea5 # v1.0.2
        with:
          api-key: ${{ secrets.ZULIP_API_KEY }}
          email: ${{ secrets.ZULIP_EMAIL }}
          organization-url: "https://hopr.zulipchat.com"
          type: "stream"
          to: "GnosisVPN"
          topic: "gnosisvpn-js"
          content: |
            The PR ${{ github.event.pull_request.number }} has changed the folder `deploy/` which contains the deployment files for hoprnet.
            Review the changes manually and update the `uhttp-docker` repository accordingly.<|MERGE_RESOLUTION|>--- conflicted
+++ resolved
@@ -120,139 +120,10 @@
     uses: ./.github/workflows/create-release.yaml
     needs:
       - build_docker
-<<<<<<< HEAD
     with:
       head_branch: ${{ github.event.pull_request.head.ref }}
       base_branch: ${{ github.event.pull_request.base.ref }}
     secrets: inherit
-=======
-    steps:
-      - name: Harden Runner
-        uses: step-security/harden-runner@002fdce3c6a235733a90a27c80493a3241e56863 # v2.12.1
-        with:
-          disable-sudo: true
-          egress-policy: audit # TODO: change to 'egress-policy: block' after couple of runs
-
-      - name: Checkout hoprnet repository
-        uses: actions/checkout@11bd71901bbe5b1630ceea73d27597364c9af683 # v4.2.2
-        with:
-          repository: ${{ github.event.pull_request.head.repo.full_name || github.repository }}
-          ref: ${{ github.event.pull_request.head.ref || github.ref }}
-          persist-credentials: false
-
-      - name: Setup GCP
-        id: gcp
-        uses: hoprnet/hopr-workflows/actions/setup-gcp@12c56020e16036982e6cc529848edeedfc705865 # master
-        with:
-          google-credentials: ${{ secrets.GOOGLE_HOPRASSOCIATION_CREDENTIALS_REGISTRY }}
-          login-artifact-registry: 'true'
-          install-sdk: 'true'
-
-      - name: Log in to Docker Hub
-        uses: docker/login-action@74a5d142397b4f367a81961eba4e8cd7edddf772 # v3.4.0
-        with:
-          username: ${{ secrets.DOCKER_HUB_USERNAME }}
-          password: ${{ secrets.DOCKER_HUB_TOKEN }}
-
-      - name: Setup workspace
-        id: setup
-        run: |
-          current_version=$(./scripts/get-current-version.sh semver)
-          echo "current_version=${current_version}" >> $GITHUB_OUTPUT
-          if [[ $current_version == *"-rc."* ]]; then
-            echo "prerelease=true" >> $GITHUB_OUTPUT
-          else
-            echo "prerelease=false" >> $GITHUB_OUTPUT
-          fi
-          ./scripts/download-workflow-binaries.sh "bot/close-${current_version}"
-        env:
-          GH_TOKEN: ${{ secrets.GH_RUNNER_TOKEN }}
-
-      - name: Tag repository
-        id: tag
-        run: |
-          # Tag semver
-          git tag v${{ steps.setup.outputs.current_version }}
-          git push origin v${{ steps.setup.outputs.current_version }}
-
-          declare base_branch=${{ github.event.pull_request.base.ref }}
-          # Tag release name
-          if [[ "${base_branch}" == "master" ]]; then
-            release_name=${{ vars.BRANCH_MASTER_RELEASE_NAME }}
-          elif [[ "${base_branch}" =~ ^"release" ]]; then
-            release_name=${{ vars.BRANCH_RELEASE_RELEASE_NAME }}
-          fi
-          git tag --force ${release_name}
-          git push --force origin ${release_name}
-          echo "release_name=${release_name}" >> $GITHUB_OUTPUT
-
-      - name: Generate Changelog
-        id: changelog
-        run: |
-          milestone_number=$(gh api repos/${{ github.repository }}/milestones | jq -r --arg version "${{ steps.setup.outputs.current_version }}"  ' to_entries[] | select(.value.title | test($version)).value.number')
-          ./scripts/generate-changelog.sh ${milestone_number} | tee docs/changelog/changelog.md
-          echo "milestone_number=${milestone_number}" >> $GITHUB_OUTPUT
-        env:
-          GH_TOKEN: ${{ github.token }}
-
-      - name: Tag docker images with release name
-        run: |
-          images=(hopli hoprd)
-          for image in ${images[@]};
-          do
-            echo "Tagging ${image}:${{ steps.tag.outputs.release_name }}"
-            gcloud artifacts docker tags add \
-              ${{ vars.DOCKER_IMAGE_REGISTRY }}/${image}:${{ steps.setup.outputs.current_version }} \
-              ${{ vars.DOCKER_IMAGE_REGISTRY }}/${image}:${{ steps.tag.outputs.release_name }}
-            docker pull ${{ vars.DOCKER_IMAGE_REGISTRY }}/${image}:${{ steps.setup.outputs.current_version }}
-            docker tag \
-              ${{ vars.DOCKER_IMAGE_REGISTRY }}/${image}:${{ steps.setup.outputs.current_version }} \
-              ${{ vars.DOCKER_HUB_ORGANIZATION_NAME }}/${image}:${{ steps.setup.outputs.current_version }}
-            docker tag \
-              ${{ vars.DOCKER_IMAGE_REGISTRY }}/${image}:${{ steps.setup.outputs.current_version }} \
-              ${{ vars.DOCKER_HUB_ORGANIZATION_NAME }}/${image}:${{ steps.tag.outputs.release_name }}
-            echo "Pushing images into Docker Hub"
-            docker push ${{ vars.DOCKER_HUB_ORGANIZATION_NAME }}/${image}:${{ steps.setup.outputs.current_version }}
-            docker push ${{ vars.DOCKER_HUB_ORGANIZATION_NAME }}/${image}:${{ steps.tag.outputs.release_name }}
-          done
-
-      - name: Create Release
-        uses: softprops/action-gh-release@72f2c25fcb47643c292f7107632f7a47c1df5cd8 # v2.3.2
-        with:
-          body_path: docs/changelog/changelog.md
-          prerelease: ${{ steps.setup.outputs.prerelease }}
-          name: HOPR - v${{ steps.setup.outputs.current_version }}
-          tag_name: v${{ steps.setup.outputs.current_version }}
-
-      - name: Upload release assets
-        run: |
-          for binary in ./binaries/*; do
-            echo "Uploading $binary to release v${{ steps.setup.outputs.current_version }}"
-            gh release upload v${{ steps.setup.outputs.current_version }} "$binary" --clobber
-          done
-        env:
-          GITHUB_TOKEN: ${{ secrets.GITHUB_TOKEN }}
-
-      - name: Close Milestone
-        run: |
-          gh api --method PATCH -H "Accept: application/vnd.github+json" -H "X-GitHub-Api-Version: 2022-11-28" /repos/${{ github.repository }}/milestones/${{ steps.changelog.outputs.milestone_number }} -f state='closed'
-        env:
-          GH_TOKEN: ${{ secrets.GH_RUNNER_TOKEN }}
-
-      - name: Notify release
-        uses: zulip/github-actions-zulip/send-message@e4c8f27c732ba9bd98ac6be0583096dea82feea5 # v1.0.2
-        with:
-          api-key: ${{ secrets.ZULIP_API_KEY }}
-          email: ${{ secrets.ZULIP_EMAIL }}
-          organization-url: "https://hopr.zulipchat.com"
-          type: "stream"
-          to: "HOPRd"
-          topic: "Releases"
-          content: |
-            I'm thrilled to inform the new hoprd version v${{ steps.setup.outputs.current_version }} has been released.
-            [Release Notes](https://github.com/hoprnet/hoprnet/releases/tag/v${{ steps.setup.outputs.current_version }})
-            [Docker Hub](https://hub.docker.com/repository/docker/hoprnet/hoprd/tags)
->>>>>>> 890ac4c1
 
   new_release:
     name: Open new release
@@ -286,14 +157,15 @@
       source_branch: ${{ github.event.pull_request.base.ref }}
       publish: true
 
-  # bencher:
-  #   name: Benchmarks
-  #   uses: ./.github/workflows/bencher.yaml
-  #   secrets: inherit
-  #   with:
-  #     source_repo: ${{ github.event.pull_request.base.repo.full_name }}
-  #     source_branch: ${{ github.event.pull_request.base.ref }}
-  #     type: merge
+  bencher:
+    name: Benchmarks
+    uses: ./.github/workflows/bencher.yaml
+    if: vars.BENCHMARK_TESTS_ENABLED == 'true'
+    secrets: inherit
+    with:
+      source_repo: ${{ github.event.pull_request.base.repo.full_name }}
+      source_branch: ${{ github.event.pull_request.base.ref }}
+      type: merge
 
   notify_failure:
     name: Notify in Zulip on merge pipeline failure
