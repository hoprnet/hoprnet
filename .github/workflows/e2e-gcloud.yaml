--- conflicted
+++ resolved
@@ -50,13 +50,7 @@
           cache: yarn
 
       - name: Build
-<<<<<<< HEAD
-        run: |
-          yarn
-          yarn build; yarn build
-=======
         run: make deps builds
->>>>>>> 7a5b1920
 
       - name: Install websocat
         run: ./scripts/install-websocat.sh
