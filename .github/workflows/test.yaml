name: HOPR Test

on:
  push:
    branches: ['**']
    paths-ignore:
      - '.processes/**/*'
      - 'docs/**/*'
      - 'packages/*/docs/**/*'

jobs:
  build_and_test:
    name: Build & Test
    runs-on: ${{ matrix.os }}

    strategy:
      matrix:
        node-version: [16]
        os: ['ubuntu-latest']
        rust: ['stable']

    steps:
      - uses: actions/checkout@v3
<<<<<<< HEAD
      - uses: actions-rs/toolchain@v1
        with: 
          toolchain: stable
          target: wasm32-unknown-unknown
          override: true

      - uses: jetli/wasm-pack-action@v0.3.0
        with:
          version: 'latest'

      - uses: jetli/wasm-bindgen-action@v0.1.0
        with:
          version: 'latest'
=======
        with:
          fetch-depth: 0

      - name: restore cargo cache
        uses: actions/cache@v3
        with:
          path: |
            ~/.cargo/bin/
            ~/.cargo/registry/index/
            ~/.cargo/registry/cache/
            ~/.cargo/git/db/
            target/
          key: ${{ runner.os }}-cargo-${{ hashFiles('**/Cargo.lock') }}
>>>>>>> cd5fd907

      - name: Use Node.js ${{ matrix.node-version }}
        uses: actions/setup-node@v3
        with:
          node-version: ${{ matrix.node-version }}
          registry-url: https://registry.npmjs.org/
          cache: yarn

      - name: Install dependencies
        run: yarn

      - name: Build
<<<<<<< HEAD
        run: yarn build; yarn build
=======
        run: 
          yarn build
>>>>>>> cd5fd907

      - name: Test
        run: yarn test
        env:
          HOPR_ENVIRONMENT_ID: hardhat-localhost<|MERGE_RESOLUTION|>--- conflicted
+++ resolved
@@ -21,21 +21,6 @@
 
     steps:
       - uses: actions/checkout@v3
-<<<<<<< HEAD
-      - uses: actions-rs/toolchain@v1
-        with: 
-          toolchain: stable
-          target: wasm32-unknown-unknown
-          override: true
-
-      - uses: jetli/wasm-pack-action@v0.3.0
-        with:
-          version: 'latest'
-
-      - uses: jetli/wasm-bindgen-action@v0.1.0
-        with:
-          version: 'latest'
-=======
         with:
           fetch-depth: 0
 
@@ -49,7 +34,6 @@
             ~/.cargo/git/db/
             target/
           key: ${{ runner.os }}-cargo-${{ hashFiles('**/Cargo.lock') }}
->>>>>>> cd5fd907
 
       - name: Use Node.js ${{ matrix.node-version }}
         uses: actions/setup-node@v3
@@ -62,12 +46,8 @@
         run: yarn
 
       - name: Build
-<<<<<<< HEAD
-        run: yarn build; yarn build
-=======
         run: 
           yarn build
->>>>>>> cd5fd907
 
       - name: Test
         run: yarn test
