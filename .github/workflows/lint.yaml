name: HOPR Lint and fix

on:
  push:
    branches: ['**']
    paths-ignore:
      - '**/docs/**/*'

jobs:
  lint:
<<<<<<< HEAD
    if: github.actor != 'dependabot'
    name: Lint 
=======
    name: Lint
>>>>>>> a3fd70a2
    runs-on: ubuntu-latest
    steps:
      - uses: actions/checkout@v2

      - name: Use Node.js
        uses: actions/setup-node@v2
        with:
          node-version: 14
          registry-url: https://registry.npmjs.org/

      - name: Get yarn cache directory path
        id: yarn-cache-dir-path
        run: echo "::set-output name=dir::$(yarn config get cacheFolder)"

      - name: Restore cache of node modules and yarn cache
        uses: actions/cache@v2
        with:
          path: |
            node_modules
            */*/node_modules
            ${{ steps.yarn-cache-dir-path.outputs.dir }}
          key: ${{ runner.os }}-nodejs-${{ hashFiles('**/yarn.lock') }}
          restore-keys: |
            ${{ runner.os }}-nodejs-

      - name: Install dependencies
        run: |
          yarn

      - name: Run shellcheck
        run: |
          find . -name "*.sh" ! -ipath "**/node_modules/**" | xargs shellcheck -a -Calways

      - name: Lint & Fix
        run: |
          git config --global user.email "noreply@hoprnet.org"
          git config --global user.name "HOPR Linting robot"
          yarn lint:fix
          git commit -a -m "Fix linting" || true
          git pull origin ${{ github.ref }}
          git push origin ${{ github.ref }}<|MERGE_RESOLUTION|>--- conflicted
+++ resolved
@@ -8,12 +8,8 @@
 
 jobs:
   lint:
-<<<<<<< HEAD
     if: github.actor != 'dependabot'
     name: Lint 
-=======
-    name: Lint
->>>>>>> a3fd70a2
     runs-on: ubuntu-latest
     steps:
       - uses: actions/checkout@v2
