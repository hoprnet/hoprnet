---
#################################################################################
# Child pipeline to build hoprnet binaries
#################################################################################
name: Build binaries


on:
  workflow_call:
    inputs:
      source_repo:
        required: true
        type: string
      source_branch:
        required: true
        type: string
      binary:
        required: true
        type: string
      runner:
        required: true
        type: string
      target:
        required: true
        type: string
  workflow_dispatch:
    inputs:
      binary:
        required: true
        description: 'Binary to build'
        type: choice
        options:
          - hoprd
          - hopli
      runner:
        type: choice
        options:
          - self-hosted-hoprnet-bigger
          - macos-13
          - macos-14
        required: true
        description: 'GH Runner to use: macos-13=x86_64-darwin and macos-14=aarch64-darwin'
      target:
        type: choice
        options:
          - x86_64-linux
          - aarch64-linux
          - aarch64-darwin
          - x86_64-darwin
        required: true
        description: 'Architecture to build for'

concurrency:
  group: ${{ inputs.source_branch || github.ref_name }}-build-binary-${{ inputs.binary }}-${{ inputs.target }}
  cancel-in-progress: true

permissions:
  contents: read

jobs:
  binary:
    if: >-
      github.event_name == 'workflow_dispatch' || (github.event_name == 'pull_request_target' && inputs.target != '' && contains(github.event.pull_request.labels.*.name, format('binary:{0}', inputs.target)))
    runs-on: ${{ github.event.inputs.runner || inputs.runner }}
    timeout-minutes: 60
    steps:
      - name: Harden Runner
        uses: step-security/harden-runner@002fdce3c6a235733a90a27c80493a3241e56863 # v2.12.1
        with:
          disable-sudo: true
          egress-policy: audit # TODO: change to 'egress-policy: block' after couple of runs
      - name: Set environment variables
        id: vars
        run: |
          declare branch binary target package_suffix runner_needs_nix_setup
          if [[ "${{ github.event_name }}" == "pull_request_target" ]]; then
            echo "The workflow is triggered by other pipeline"
            repo=${{ inputs.source_repo }}
            branch=${{ inputs.source_branch }}
            binary=${{ inputs.binary }}
            target=${{ inputs.target }}
          else
            echo "The workflow is triggered manually"
            repo=${{ github.repository }}
            branch=${{ github.ref_name }}
            binary=${{ github.event.inputs.binary }}
            target=${{ github.event.inputs.target }}
          fi
          case "${target}" in
          "x86_64-linux")
              package_suffix="-x86_64-linux"
              runner_needs_nix_setup=false
              ;;
          "aarch64-linux")
            package_suffix="-aarch64-linux"
            runner_needs_nix_setup=false
            ;;
          *)
            package_suffix=""
            runner_needs_nix_setup=true
            ;;
          esac
          echo "Invocation parameters:"
          echo "source_repo=${repo}" | tee -a $GITHUB_OUTPUT
          echo "source_branch=${branch}" | tee -a $GITHUB_OUTPUT
          echo "binary=${binary}" | tee -a $GITHUB_OUTPUT
          echo "target=${target}" | tee -a $GITHUB_OUTPUT
          echo "package_suffix=${package_suffix}" | tee -a $GITHUB_OUTPUT
          echo "runner_needs_nix_setup=${runner_needs_nix_setup}" | tee -a $GITHUB_OUTPUT
          echo "runner=${{ inputs.runner || github.event.inputs.runner }}"

      - name: Checkout hoprnet repository
        uses: actions/checkout@11bd71901bbe5b1630ceea73d27597364c9af683 # v4.2.2
        with:
          persist-credentials: false
          repository: ${{ steps.vars.outputs.source_repo }}
          ref: ${{ steps.vars.outputs.source_branch }}

      - name: Install Nix
        if: steps.vars.outputs.runner_needs_nix_setup == 'true'
        uses: cachix/install-nix-action@17fe5fb4a23ad6cbbe47d6b3f359611ad276644c # v31
        with:
          github_access_token: ${{ secrets.GITHUB_TOKEN }}
          nix_path: nixpkgs=channel:nixos-24.05

      - uses: cachix/cachix-action@0fc020193b5a1fa3ac4575aa3a7d3aa6a35435ad # v16
        if: steps.vars.outputs.runner_needs_nix_setup == 'true'
        with:
          name: hoprnet
          authToken: "${{ secrets.CACHIX_AUTH_TOKEN }}"
        env:
          USER: runner

      - name: Build ${{ steps.vars.outputs.binary }} binaries
        run: nix build -L .#${{ steps.vars.outputs.binary }}${{ steps.vars.outputs.package_suffix }}

      - name: Create ${{ steps.vars.outputs.binary }} Signature
        id: signature
        run: |
          nix develop .#citest -c bash -c '
          set -x
          mv "${{ github.workspace }}/result/bin/${{ steps.vars.outputs.binary }}" "${{ github.workspace }}/result/bin/${{ steps.vars.outputs.binary }}-${{ steps.vars.outputs.target }}"
          artifact_name="${{ steps.vars.outputs.binary }}-${{ steps.vars.outputs.target }}"
          artifact_path="${{ github.workspace }}/result/bin/${artifact_name}"
          echo "artifact_name=${artifact_name}" | tee -a $GITHUB_OUTPUT
          echo "artifact_path=${artifact_path}" | tee -a $GITHUB_OUTPUT

          # Import the GPG private key
          echo "${{ secrets.GPG_HOPRNET_PRIVATE_KEY }}" | gpg --batch --import

          # Generate the SHA256 hash for the artifact
          shasum -a 256 "${artifact_path}" > "${artifact_path}.sha256"

          # Sign binary and hash
          gpg --armor --output "${artifact_path}.sig" --detach-sign "${artifact_path}"
          gpg --armor --output "${artifact_path}.sha256.asc" --sign ${artifact_path}.sha256
          '

      - name: Publish Github Workflow artifact
        uses: actions/upload-artifact@ea165f8d65b6e75b540449e92b4886f43607fa02 # v4.6.2
        with:
          name: ${{ steps.signature.outputs.artifact_name }}
          path: ${{ steps.signature.outputs.artifact_path }}

      - name: Publish Github Workflow artifact signature
        uses: actions/upload-artifact@ea165f8d65b6e75b540449e92b4886f43607fa02 # v4.6.2
        with:
          name: ${{ steps.signature.outputs.artifact_name }}.sig
          path: ${{ steps.signature.outputs.artifact_path }}.sig

      - name: Publish Github Workflow artifact hash
        uses: actions/upload-artifact@ea165f8d65b6e75b540449e92b4886f43607fa02 # v4.6.2
        with:
          name: ${{ steps.signature.outputs.artifact_name }}.sha256
          path: ${{ steps.signature.outputs.artifact_path }}.sha256

      - name: Publish Github Workflow artifact hash signature
        uses: actions/upload-artifact@ea165f8d65b6e75b540449e92b4886f43607fa02 # v4.6.2
        with:
          name: ${{ steps.signature.outputs.artifact_name }}.sha256.asc
          path: ${{ steps.signature.outputs.artifact_path }}.sha256.asc

      - name: Update Homebrew formula
        uses: peter-evans/repository-dispatch@ff45666b9427631e3450c54a1bcbee4d9ff4d7c0 # v3.0.0
        if: steps.vars.outputs.target == 'aarch64-darwin' && steps.vars.outputs.binary == 'hoprd'
        with:
<<<<<<< HEAD
          destination: 'github-workflow'
          gpg-private-key: ${{ secrets.GPG_HOPRNET_PRIVATE_KEY }}
          artifact-path: ${{ github.workspace }}/result/bin/${{ steps.vars.outputs.binary }}
          artifact-name: ${{ steps.vars.outputs.binary }}-${{ steps.vars.outputs.target }}

      - name: Update Homebrew formula
        uses: peter-evans/repository-dispatch@ff45666b9427631e3450c54a1bcbee4d9ff4d7c0 # v3.0.0
        if: steps.vars.outputs.target == 'aarch64-darwin'
        with:
=======
>>>>>>> 264b53ca
          token: ${{ secrets.GITHUB_TOKEN }}
          repository: hoprnet/homebrew-hoprd
          event-type: create_release
          client-payload: '{"version": "3.0.0"}'<|MERGE_RESOLUTION|>--- conflicted
+++ resolved
@@ -184,18 +184,6 @@
         uses: peter-evans/repository-dispatch@ff45666b9427631e3450c54a1bcbee4d9ff4d7c0 # v3.0.0
         if: steps.vars.outputs.target == 'aarch64-darwin' && steps.vars.outputs.binary == 'hoprd'
         with:
-<<<<<<< HEAD
-          destination: 'github-workflow'
-          gpg-private-key: ${{ secrets.GPG_HOPRNET_PRIVATE_KEY }}
-          artifact-path: ${{ github.workspace }}/result/bin/${{ steps.vars.outputs.binary }}
-          artifact-name: ${{ steps.vars.outputs.binary }}-${{ steps.vars.outputs.target }}
-
-      - name: Update Homebrew formula
-        uses: peter-evans/repository-dispatch@ff45666b9427631e3450c54a1bcbee4d9ff4d7c0 # v3.0.0
-        if: steps.vars.outputs.target == 'aarch64-darwin'
-        with:
-=======
->>>>>>> 264b53ca
           token: ${{ secrets.GITHUB_TOKEN }}
           repository: hoprnet/homebrew-hoprd
           event-type: create_release
