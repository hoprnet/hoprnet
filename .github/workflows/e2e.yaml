name: HOPR End-to-end tests

env:
  HOPR_GITHUB_REF: ${{ github.ref }}
  MATRIX_ROOM: ${{ secrets.MATRIX_ROOM }}
  MATRIX_SERVER: ${{ secrets.MATRIX_SERVER }}
  MATRIX_ACCESS_TOKEN: ${{ secrets.MATRIX_ACCESS_TOKEN }}

on:
  push:
    branches: ['**']
    paths-ignore:
      - '.processes/**/*'
      - 'docs/**/*'
      - 'packages/*/docs/**/*'

jobs:
  source-e2e:
    runs-on: ${{ matrix.os }}
    timeout-minutes: 30

    strategy:
      matrix:
        node-version: [16]
        os: ['ubuntu-latest', 'macos-latest']
        rust: ['stable']

    steps:
      - uses: actions/checkout@v3

      - name: restore cargo cache
        uses: actions/cache@v3
        with:
          path: |
            ~/.cargo/bin/
            ~/.cargo/registry/index/
            ~/.cargo/registry/cache/
            ~/.cargo/git/db/
            target/
          key: ${{ runner.os }}-cargo-${{ hashFiles('**/Cargo.lock') }}
<<<<<<< HEAD

      - name: restore node_modules
        uses: actions/cache@v3
        with:
          path: |
            packages/*/node_modules
            node_modules
          key: node_modules_${{ runner.os }}-${{ hashFiles('**/yarn.lock') }}
=======
>>>>>>> 8359f14b

      - name: Use Node.js ${{ matrix.node-version }}
        uses: actions/setup-node@v3
        with:
          node-version: ${{ matrix.node-version }}
          registry-url: https://registry.npmjs.org/

      - name: Build
        run: make deps build

      - name: Install websocat
        run: ./scripts/install-websocat.sh

      - name: Install jq
        run: ./scripts/install-jq.sh

      - name: Test
        run: ./scripts/run-integration-tests-source.sh

      - name: Upload node logs (Linux)
        uses: actions/upload-artifact@v2
        if: ${{ always() && runner.os == 'Linux' }}
        with:
          name: hopr-linux-e2e-source-node-logs
          path: |
            /tmp/hopr-source-node-*.log
            /tmp/hopr-source-hardhat-rpc.log

      - name: Upload node logs (macOS)
        uses: actions/upload-artifact@v2
        if: ${{ always() && runner.os == 'macOS' }}
        with:
          name: hopr-macOS-e2e-source-node-logs
          path: |
            /var/tmp/hopr-source-node-*.log
            /var/tmp/hopr-source-hardhat-rpc.log

      - name: Send notification if anything failed on master or release branches
        if: ${{ failure() && (github.ref == 'refs/heads/master' || startsWith(github.ref, 'refs/heads/release/')) && !env.ACT }}
        run: |
          ./scripts/notify-matrix-github-workflow-failure.sh "${MATRIX_ROOM}" "${{ github.repository }}" \
            "${{ github.workflow }}" "${{ github.run_id }}"<|MERGE_RESOLUTION|>--- conflicted
+++ resolved
@@ -38,23 +38,13 @@
             ~/.cargo/git/db/
             target/
           key: ${{ runner.os }}-cargo-${{ hashFiles('**/Cargo.lock') }}
-<<<<<<< HEAD
-
-      - name: restore node_modules
-        uses: actions/cache@v3
-        with:
-          path: |
-            packages/*/node_modules
-            node_modules
-          key: node_modules_${{ runner.os }}-${{ hashFiles('**/yarn.lock') }}
-=======
->>>>>>> 8359f14b
 
       - name: Use Node.js ${{ matrix.node-version }}
         uses: actions/setup-node@v3
         with:
           node-version: ${{ matrix.node-version }}
           registry-url: https://registry.npmjs.org/
+          cache: yarn
 
       - name: Build
         run: make deps build
