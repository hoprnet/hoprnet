name: HOPR End-to-end tests

env:
  HOPR_GITHUB_REF: ${{ github.ref }}
  MATRIX_ROOM: ${{ secrets.MATRIX_ROOM }}
  MATRIX_SERVER: ${{ secrets.MATRIX_SERVER }}
  MATRIX_ACCESS_TOKEN: ${{ secrets.MATRIX_ACCESS_TOKEN }}

on:
  push:
    branches: ['**']
    paths-ignore:
      - '.processes/**/*'
      - 'docs/**/*'
      - 'packages/*/docs/**/*'

jobs:
  source-e2e:
    runs-on: ${{ matrix.os }}
    timeout-minutes: 30

    strategy:
      matrix:
        os: ['ubuntu-latest', 'macos-latest']

    steps:
      - uses: actions/checkout@v3

      - name: install toolchain
        run: ./scripts/toolchain/install-toolchain.sh

      - name: get yarn cache directory path
        id: yarn-cache-dir-path
        run: echo "::set-output name=dir::$(yarn config get cacheFolder)"

      - name: restore yarn cache
        uses: actions/cache@v3
        id: yarn-cache
        with:
          path: ${{ steps.yarn-cache-dir-path.outputs.dir }}
          key: ${{ runner.os }}-yarn-${{ hashFiles('**/yarn.lock') }}
          restore-keys: |
            ${{ runner.os }}-yarn-

      - name: restore cargo cache
        uses: actions/cache@v3
        with:
          key: ${{ runner.os }}-cargo-${{ hashFiles('**/Cargo.lock', 'rust-toolchain.toml') }}
          path: |
            ~/.cargo/bin/
            ~/.cargo/registry/index/
            ~/.cargo/registry/cache/
            ~/.cargo/git/db/
            target/
            .cargo/.package-cache/
            .cargo/bin/
<<<<<<< HEAD
            .foundry/bin/
          key: ${{ runner.os }}-cargo-${{ hashFiles('**/Cargo.lock', 'rust-toolchain.toml') }}
=======
>>>>>>> 87b7b445

      - name: Install dependencies
        run: make -j deps-ci

<<<<<<< HEAD
      - name: Build run: |
          make -j build
=======
      - name: Build
        run: make -j build
>>>>>>> 87b7b445

      - name: Install websocat
        run: ./scripts/install-websocat.sh

      - name: Install jq
        run: ./scripts/install-jq.sh

      - name: Test
        run: ./scripts/run-integration-tests-source.sh

      - name: Upload node logs (Linux)
        uses: actions/upload-artifact@v3
        if: ${{ always() && runner.os == 'Linux' }}
        with:
          name: hopr-linux-e2e-source-node-logs
          path: |
            /tmp/hopr-source-node-*.log
            /tmp/hopr-source-hardhat-rpc.log

      - name: Upload node logs (macOS)
        uses: actions/upload-artifact@v3
        if: ${{ always() && runner.os == 'macOS' }}
        with:
          name: hopr-macOS-e2e-source-node-logs
          path: |
            /var/tmp/hopr-source-node-*.log
            /var/tmp/hopr-source-hardhat-rpc.log

      - name: Send notification if anything failed on master or release branches
        if: ${{ failure() && (github.ref == 'refs/heads/master' || startsWith(github.ref, 'refs/heads/release/')) && !env.ACT }}
        run: |
          ./scripts/notify-matrix-github-workflow-failure.sh "${MATRIX_ROOM}" "${{ github.repository }}" \
            "${{ github.workflow }}" "${{ github.run_id }}"<|MERGE_RESOLUTION|>--- conflicted
+++ resolved
@@ -54,22 +54,13 @@
             target/
             .cargo/.package-cache/
             .cargo/bin/
-<<<<<<< HEAD
             .foundry/bin/
-          key: ${{ runner.os }}-cargo-${{ hashFiles('**/Cargo.lock', 'rust-toolchain.toml') }}
-=======
->>>>>>> 87b7b445
 
       - name: Install dependencies
         run: make -j deps-ci
 
-<<<<<<< HEAD
-      - name: Build run: |
-          make -j build
-=======
       - name: Build
         run: make -j build
->>>>>>> 87b7b445
 
       - name: Install websocat
         run: ./scripts/install-websocat.sh
