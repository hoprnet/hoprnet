--- conflicted
+++ resolved
@@ -58,11 +58,7 @@
 
       - name: Upload node logs (Linux)
         uses: actions/upload-artifact@v2
-<<<<<<< HEAD
-        if: always()
-=======
         if: ${{ runner.os }} == 'Linux' }}
->>>>>>> 37027712
         with:
           name: hopr-e2e-source-node-logs
           path: |
