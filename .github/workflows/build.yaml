---
################################################################################
# Main pipeline to build hoprnet artifacts
################################################################################
name: Build

on:
  merge_group:
    types: [checks_requested]
  pull_request_target:
    types:
      - opened
      - synchronize
      - reopened
      - ready_for_review

permissions:
  contents: write
  actions: read
  security-events: write

concurrency:
  group: ${{ github.ref }}-build
  cancel-in-progress: true

jobs:
  build-docker:
    strategy:
      matrix:
        package:
          - hopli
          - hoprd
    name: ${{ matrix.package }}
    uses: ./.github/workflows/build-docker.yaml
    with:
      source_repo: ${{ github.event.pull_request.head.repo.full_name || github.repository }}
      source_branch: ${{ github.event.pull_request.head.ref || github.ref }}
      package: ${{ matrix.package }}
      production: false
    secrets: inherit

  build-dappnode:
    strategy:
      matrix:
        dappnode_repository:
          - DAppNodePackage-Hopr
          - DAppNodePackage-Hopr-testnet
    name: ${{ matrix.dappnode_repository }}
    needs:
      - build-docker
    uses: ./.github/workflows/build-dappnode.yaml
    with:
      source_repo: ${{ github.event.pull_request.head.repo.full_name || github.repository }}
      source_branch: ${{ github.event.pull_request.head.ref || github.ref }}
      dappnode_repository: ${{ matrix.dappnode_repository }}
      labels: ${{ format('{0},', join(github.event.pull_request.labels.*.name, ',')) }}
    secrets: inherit

  build-binaries:
    strategy:
      matrix:
        binary:
          - hopli
          - hoprd
        target:
          - name: x86_64-linux
            runner: self-hosted-hoprnet-bigger
          - name: aarch64-linux
            runner: self-hosted-hoprnet-bigger
          - name: aarch64-darwin
            runner: macos-14 # M1 machine
          - name: x86_64-darwin
            runner: macos-13 # Intel machine
          - name: armv7l-linux
            runner: self-hosted-hoprnet-bigger
    name: ${{ matrix.binary }}-${{ matrix.target.name }}
    uses: ./.github/workflows/build-binaries.yaml
    with:
      source_repo: ${{ github.event.pull_request.head.repo.full_name || github.repository }}
      source_branch: ${{ github.event.pull_request.head.ref || github.ref }}
      binary: ${{ matrix.binary }}
      runner: ${{ matrix.target.runner }}
      target: ${{ matrix.target.name }}
    secrets: inherit

<<<<<<< HEAD
  package:
    name: ${{ matrix.target }}
    needs: build-binaries
    strategy:
      matrix:
        target:
          - x86_64-linux
          - aarch64-linux
          - armv7l-linux

    uses: ./.github/workflows/package.yaml
    with:
      branch: ${{ github.event.pull_request.head.ref }}
      target: ${{ matrix.target }}
      workflow_run_id: ${{ github.run_id }}
    secrets: inherit

  label:
    name: Add PR labels
    runs-on: self-hosted-hoprnet-small
    permissions:
      contents: read
      # This grants the necessary permissions to manage labels on PRs.
      # PRs are a type of issue.
      issues: write
      pull-requests: write
    steps:
      - name: Harden Runner
        uses: step-security/harden-runner@0634a2670c59f64b4a01f0f96f84700a4088b9f0 # v2.12.0
        with:
          disable-sudo: true
          egress-policy: audit # TODO: change to 'egress-policy: block' after couple of runs

      - name: Checkout hoprnet repository
        uses: actions/checkout@11bd71901bbe5b1630ceea73d27597364c9af683 # v4.2.2
        with:
          persist-credentials: false

      - uses: actions/labeler@6463cdb00ee92c05bec55dffc4e1fce250301945 # main on 20.02.2025
        with:
          sync-labels: true

=======
>>>>>>> 890ac4c1
  docs:
    name: Docs
    uses: ./.github/workflows/build-docs.yaml
    secrets: inherit
    with:
      source_repo: ${{ github.event.pull_request.head.repo.full_name || github.repository }}
      source_branch: ${{ github.event.pull_request.head.ref || github.ref }}
      publish: false<|MERGE_RESOLUTION|>--- conflicted
+++ resolved
@@ -83,7 +83,6 @@
       target: ${{ matrix.target.name }}
     secrets: inherit
 
-<<<<<<< HEAD
   package:
     name: ${{ matrix.target }}
     needs: build-binaries
@@ -101,33 +100,6 @@
       workflow_run_id: ${{ github.run_id }}
     secrets: inherit
 
-  label:
-    name: Add PR labels
-    runs-on: self-hosted-hoprnet-small
-    permissions:
-      contents: read
-      # This grants the necessary permissions to manage labels on PRs.
-      # PRs are a type of issue.
-      issues: write
-      pull-requests: write
-    steps:
-      - name: Harden Runner
-        uses: step-security/harden-runner@0634a2670c59f64b4a01f0f96f84700a4088b9f0 # v2.12.0
-        with:
-          disable-sudo: true
-          egress-policy: audit # TODO: change to 'egress-policy: block' after couple of runs
-
-      - name: Checkout hoprnet repository
-        uses: actions/checkout@11bd71901bbe5b1630ceea73d27597364c9af683 # v4.2.2
-        with:
-          persist-credentials: false
-
-      - uses: actions/labeler@6463cdb00ee92c05bec55dffc4e1fce250301945 # main on 20.02.2025
-        with:
-          sync-labels: true
-
-=======
->>>>>>> 890ac4c1
   docs:
     name: Docs
     uses: ./.github/workflows/build-docs.yaml
