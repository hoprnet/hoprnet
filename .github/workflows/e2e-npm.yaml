name: HOPR End-to-end tests (NPM)

env:
  HOPR_GITHUB_REF: ${{ github.ref }}
  MATRIX_ROOM: ${{ secrets.MATRIX_ROOM }}
  MATRIX_SERVER: ${{ secrets.MATRIX_SERVER }}
  MATRIX_ACCESS_TOKEN: ${{ secrets.MATRIX_ACCESS_TOKEN }}

on:
  push:
    branches: ['master', 'release/**', 'debug-e2e-npm/**']
    paths-ignore:
      - '.processes/**/*'
      - 'docs/**/*'
      - 'packages/*/docs/**/*'

jobs:
  e2e-npm:
    runs-on: ${{ matrix.os }}
    timeout-minutes: 15

    strategy:
      matrix:
        node-version: [16]
        os: ['ubuntu-latest', 'macos-latest']

    steps:
      - uses: actions/checkout@v2

      - name: Use Node.js ${{ matrix.node-version }}
        uses: actions/setup-node@v2
        with:
          node-version: ${{ matrix.node-version }}
          registry-url: https://registry.npmjs.org/
          cache: yarn

      - name: Build
        run: |
          yarn
          yarn build

      - name: Install websocat
        run: ./scripts/install-websocat.sh

      - name: Install jq
        run: ./scripts/install-jq.sh

      - name: Test
        run: ./scripts/run-integration-tests-npm.sh

      - name: Upload node logs (Linux)
        uses: actions/upload-artifact@v2
        if: ${{ always() && runner.os == 'Linux' }}
        with:
          name: hopr-linux-e2e-npm-node-logs
          path: |
<<<<<<< HEAD
            /tmp/hopr-npm-node*.log
            /tmp/hopr-npm-hardhat-rpc.log
=======
            /tmp/hopr-npm-hardhat-rpc.log
            /tmp/hopr-npm-node*.log
>>>>>>> b1d81cd6

      - name: Upload node logs (macOS)
        uses: actions/upload-artifact@v2
        if: ${{ always() && runner.os == 'macOS' }}
        with:
          name: hopr-macOS-e2e-npm-node-logs
          path: |
<<<<<<< HEAD
            /var/tmp/hopr-npm-node*.log
            /var/tmp/hopr-npm-hardhat-rpc.log
=======
            /var/tmp/hopr-npm-hardhat-rpc.log
            /var/tmp/hopr-npm-node*.log
>>>>>>> b1d81cd6

      - name: Send notification if anything failed on master or release branches
        if: ${{ failure() && (github.ref == 'refs/heads/master' || startsWith(github.ref, 'refs/heads/release/')) && !env.ACT }}
        run: |
          ./scripts/notify-matrix-github-workflow-failure.sh "${MATRIX_ROOM}" "${{ github.repository }}" \
            "${{ github.workflow }}" "${{ github.run_id }}"<|MERGE_RESOLUTION|>--- conflicted
+++ resolved
@@ -54,13 +54,8 @@
         with:
           name: hopr-linux-e2e-npm-node-logs
           path: |
-<<<<<<< HEAD
-            /tmp/hopr-npm-node*.log
-            /tmp/hopr-npm-hardhat-rpc.log
-=======
             /tmp/hopr-npm-hardhat-rpc.log
             /tmp/hopr-npm-node*.log
->>>>>>> b1d81cd6
 
       - name: Upload node logs (macOS)
         uses: actions/upload-artifact@v2
@@ -68,13 +63,8 @@
         with:
           name: hopr-macOS-e2e-npm-node-logs
           path: |
-<<<<<<< HEAD
-            /var/tmp/hopr-npm-node*.log
-            /var/tmp/hopr-npm-hardhat-rpc.log
-=======
             /var/tmp/hopr-npm-hardhat-rpc.log
             /var/tmp/hopr-npm-node*.log
->>>>>>> b1d81cd6
 
       - name: Send notification if anything failed on master or release branches
         if: ${{ failure() && (github.ref == 'refs/heads/master' || startsWith(github.ref, 'refs/heads/release/')) && !env.ACT }}
