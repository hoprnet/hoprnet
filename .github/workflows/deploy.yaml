--- conflicted
+++ resolved
@@ -69,11 +69,7 @@
       - name: '[BUILD] Install dependencies / link / build'
         run: |
           # Deploying with hardhat requires built hopr-utils package
-<<<<<<< HEAD
-          yarn build; yarn build
-=======
           make deps build
->>>>>>> 7a5b1920
 
       - name: '[SMART-CONTRACTS] Deploy for known environments'
         if: ${{ !env.ACT }}
@@ -380,11 +376,7 @@
           # get latest version
           git pull
           # need to build our packages which might by used by the scripts, such as the fund script
-<<<<<<< HEAD
-          yarn build; yarn build
-=======
           make deps build
->>>>>>> 7a5b1920
 
       - name: Run deploy script for public nodes
         if: ${{ !env.ACT }}
@@ -460,11 +452,7 @@
           # get latest version
           git pull
           # need to build our packages which might by used by the scripts, such as the fund script
-<<<<<<< HEAD
-          yarn build; yarn build
-=======
           make deps build
->>>>>>> 7a5b1920
 
       - name: Run deploy script for nodes behind NAT
         if: ${{ !env.ACT }}
