--- conflicted
+++ resolved
@@ -46,19 +46,10 @@
       - name: '[SETUP] Configure Git info'
         run: ./scripts/configure-git-info.sh
 
-      - uses: actions-rs/toolchain@v1
-        with: 
-          toolchain: stable
-          target: wasm32-unknown-unknown
-          override: true
-
-      - uses: jetli/wasm-pack-action@v0.3.0
-        with:
-          version: 'latest'
-
-      - uses: jetli/wasm-bindgen-action@v0.1.0
-        with:
-          version: 'latest'
+      - name: '[SETUP] Use Node.js'
+        uses: actions/setup-node@v3
+        with:
+          version: '16'
 
       - name: '[SETUP] Use Node.js'
         uses: actions/setup-node@v3
@@ -287,11 +278,8 @@
     needs: [build_deploy_sc_npm,build_hoprd_docker]
     steps:
       - uses: actions/checkout@v3
-<<<<<<< HEAD
-=======
-        with:
-          fetch-depth: 0
->>>>>>> cd5fd907
+        with:
+          fetch-depth: 0
 
       - name: Configure Git info
         run: ./scripts/configure-git-info.sh
@@ -362,23 +350,10 @@
       - name: Configure Git info
         run: ./scripts/configure-git-info.sh
 
-<<<<<<< HEAD
-      - uses: actions-rs/toolchain@v1
-        with: 
-          toolchain: stable
-          target: wasm32-unknown-unknown
-          override: true
-      - uses: jetli/wasm-pack-action@v0.3.0
-        with:
-          version: 'latest'
-
-      - uses: jetli/wasm-bindgen-action@v0.1.0
-=======
       - name: Use Node.js 16
         uses: actions/setup-node@v3
->>>>>>> cd5fd907
-        with:
-          version: 'latest'
+        with:
+          version: '16'
 
       - name: Use Node.js ${{ matrix.node-version }}
         uses: actions/setup-node@v3
@@ -453,25 +428,12 @@
       - name: Configure Git info
         run: ./scripts/configure-git-info.sh
 
-<<<<<<< HEAD
-      - uses: actions-rs/toolchain@v1
-        with: 
-          toolchain: stable
-          target: wasm32-unknown-unknown
-          override: true
-
-      - uses: jetli/wasm-pack-action@v0.3.0
-        with:
-          version: 'latest'
-
-      - uses: jetli/wasm-bindgen-action@v0.1.0
-        with:
-          version: 'latest'
+      - name: Use Node.js 16
+        uses: actions/setup-node@v3
+        with:
+          version: '16'
 
       - name: Use Node.js ${{ matrix.node-version }}
-=======
-      - name: Use Node.js 16
->>>>>>> cd5fd907
         uses: actions/setup-node@v3
         with:
           node-version: ${{ matrix.node-version }}
