--- conflicted
+++ resolved
@@ -79,10 +79,7 @@
       - name: '[BUILD] Install dependencies / link / build'
         run: |
           # Deploying with hardhat requires built hopr-utils package
-<<<<<<< HEAD
           make -j toolchain
-=======
->>>>>>> 671512c9
           CI=true make -j deps
           make -j build
           
@@ -354,13 +351,8 @@
 
       - name: Restore built artifacts
         uses: actions/cache@v3
-<<<<<<< HEAD
-          path: |
-            packages/
-=======
         with:
           path: packages/
->>>>>>> 671512c9
           key: hoprnet-build-${{ github.run_id }}
 
       - name: Run deploy script for public nodes
@@ -447,13 +439,8 @@
 
       - name: Restore built artifacts
         uses: actions/cache@v3
-<<<<<<< HEAD
-          path: |
-            packages/
-=======
         with:
           path: packages/
->>>>>>> 671512c9
           key: hoprnet-build-${{ github.run_id }}
 
       - name: Run deploy script for nodes behind NAT
