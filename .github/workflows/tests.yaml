--- conflicted
+++ resolved
@@ -195,8 +195,6 @@
             .cargo/bin/
             .foundry/bin/
 
-<<<<<<< HEAD
-=======
       - name: Install dependencies
         run: nix develop -c make -j deps-ci
 
@@ -210,8 +208,7 @@
       - name: Install
         run: nix develop -c make -j install
 
->>>>>>> ea2ad746
-      - name: Test with pytest
+- name: Test with pytest
         run: nix develop -c make smoke-test suite=${{ matrix.suite }}
         timeout-minutes: 30
 
