--- conflicted
+++ resolved
@@ -66,11 +66,7 @@
 
       - name: Set up Google Cloud Credentials
         id: auth
-<<<<<<< HEAD
         uses: google-github-actions/auth@7c6bc770dae815cd3e89ee6cdf493a5fab2cc093 # v3.0.0
-=======
-        uses: google-github-actions/auth@b7593ed2efd1c1617e1b0254da33b86225adb2a5 # v2.1.12
->>>>>>> edf94d32
         if: ${{ !env.ACT }}
         with:
           token_format: "access_token"
@@ -101,11 +97,7 @@
 
       - name: Set up Google Cloud Credentials
         id: auth
-<<<<<<< HEAD
         uses: google-github-actions/auth@7c6bc770dae815cd3e89ee6cdf493a5fab2cc093 # v3.0.0
-=======
-        uses: google-github-actions/auth@b7593ed2efd1c1617e1b0254da33b86225adb2a5 # v2.1.12
->>>>>>> edf94d32
         if: ${{ !env.ACT }}
         with:
           token_format: "access_token"
