--- conflicted
+++ resolved
@@ -57,16 +57,7 @@
           apt update
           apt install -y --no-install-recommends lsof yq
 
-<<<<<<< HEAD
-      - name: Install Protoc
-        uses: arduino/setup-protoc@v1
-        with:
-          repo-token: ${{ secrets.GITHUB_TOKEN }}
-
-      - name: Generate docs
-=======
       - name: Generate docs (first run)
->>>>>>> 6bead359
         run: |
           make -j deps-ci
           make -j build-docs
