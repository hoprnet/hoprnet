--- conflicted
+++ resolved
@@ -41,11 +41,7 @@
 log "Verifying docker image ${image} has bundled package version ${package_version}"
 
 declare version
-<<<<<<< HEAD
-version=$(docker run -v /var/run/docker.sock:/var/run/docker.sock ${image} --version | sed -n '/^[0-9]\{1,\}\.[0-9]\{1,\}\.[0-9]\{1,\}$/p')
-=======
 version=$(docker run -v /var/run/docker.sock:/var/run/docker.sock ${image} --version | sed -En '/^[0-9]+\.[0-9]+\.[0-9]+(-next\.[0-9]+)?$/p')
->>>>>>> 21c2b07b
 
 if [ "${version}" != "${package_version}" ]; then
   log "Docker image ${image} has bundled package version ${version}, expected ${package_version}"
