#!/usr/bin/env bash

# prevent sourcing of this script, only allow execution
$(return >/dev/null 2>&1)
test "$?" -eq "0" && { echo "This script should only be executed." >&2; exit 1; }

# exit on errors, undefined variables, ensure errors in pipes are not hidden
set -Eeuo pipefail

# set log id and use shared log function for readable logs
declare mydir
mydir=$(cd "$(dirname "${BASH_SOURCE[0]}")" &>/dev/null && pwd -P)
declare -x HOPR_LOG_ID="build-rest-api-spec"
source "${mydir}/utils.sh"

usage() {
  msg
  msg "This script can be used to generate the OpenAPI spec file for hoprd's Rest API v2."
  msg
  msg "Usage: $0"
  msg
}

# return early with help info when requested
{ [ "${1:-}" = "-h" ] || [ "${1:-}" = "--help" ]; } && { usage; exit 0; }

declare spec_file_path="${mydir}/../packages/hoprd/rest-api-v2-full-spec.json"
declare api_port=9876
declare tmp="$(find_tmp_dir)"
declare node_log_file="${tmp}/node.logs"
declare hardhat_rpc_log="${tmp}/hopr-apidocgen-hardhat-rpc.log"

function cleanup {
  local EXIT_CODE=$?

  # at this point we don't want to fail hard anymore
  trap - SIGINT SIGTERM ERR EXIT
  set +Eeuo pipefail

  log "Stop hoprd node"
  lsof -i ":${api_port}" -s TCP:LISTEN -t | xargs -I {} -n 1 kill {}

  log "Stop anvil"
  lsof -i ":8545" -s TCP:LISTEN -t | xargs -I {} -n 1 kill {}

  log "Remove logs"
  rm -f "${node_log_file}" "${hardhat_rpc_log}"

  wait

  exit $EXIT_CODE
}
trap cleanup SIGINT SIGTERM ERR EXIT

log "Clean previously generated spec (if exists)"
rm -f "${spec_file_path}"

${mydir}/run-local-anvil.sh

# need to mirror contract data because of anvil-deploy node only writing to localhost {{{
declare protocol_config="${mydir}/../packages/core/protocol-config.json"
declare deployments_summary="${mydir}/../packages/ethereum/contracts/contracts-addresses.json"
update_protocol_config_addresses "${protocol_config}" "${deployments_summary}" "anvil-localhost" "anvil-localhost"
update_protocol_config_addresses "${protocol_config}" "${deployments_summary}" "anvil-localhost" "anvil-localhost2"

log "Start hoprd node"
cd "${mydir}/.."
DEBUG="hopr*" CI="true" \
<<<<<<< HEAD
  yarn run run:hoprd --environment=hardhat-localhost \
    --apiPort ${api_port} > "${node_log_file}" \
=======
  yarn run run:hoprd --environment=anvil-localhost \
    --api true --apiPort ${api_port} > "${node_log_file}" \
>>>>>>> dc06fc09
    2>&1 &

log "Wait 15 seconds for node startup to complete"
sleep 15

log "Verify spec has been generated at ${spec_file_path}"
test -f "${spec_file_path}" || {
  log "Spec file missing, printing node logs"
  cat "${node_log_file}"
}<|MERGE_RESOLUTION|>--- conflicted
+++ resolved
@@ -66,13 +66,8 @@
 log "Start hoprd node"
 cd "${mydir}/.."
 DEBUG="hopr*" CI="true" \
-<<<<<<< HEAD
-  yarn run run:hoprd --environment=hardhat-localhost \
+  yarn run run:hoprd --environment=anvil-localhost \
     --apiPort ${api_port} > "${node_log_file}" \
-=======
-  yarn run run:hoprd --environment=anvil-localhost \
-    --api true --apiPort ${api_port} > "${node_log_file}" \
->>>>>>> dc06fc09
     2>&1 &
 
 log "Wait 15 seconds for node startup to complete"
