#!/usr/bin/env bash

# prevent souring of this script, only allow execution
$(return >/dev/null 2>&1)
test "$?" -eq "0" && { echo "This script should only be executed." >&2; exit 1; }

# exit on errors, undefined variables, ensure errors in pipes are not hidden
set -Eeuo pipefail

# set log id and use shared log function for readable logs
declare mydir
mydir=$(cd "$(dirname "${BASH_SOURCE[0]}")" &>/dev/null && pwd -P)
declare HOPR_LOG_ID="e2e-npm-test"
source "${mydir}/utils.sh"

usage() {
  msg
  msg "Usage: $0 [<npm_package_version>]"
  msg
  msg "\twhere <npm_package_version> uses the most recent Git tag as default"
  msg
}

# return early with help info when requested
([ "${1:-}" = "-h" ] || [ "${1:-}" = "--help" ]) && { usage; exit 0; }

# verify and set parameters
declare npm_package_version

# we rely on Git tags so need to fetch the tags in case they are not present
git fetch --unshallow --tags || :
npm_package_version=${1:-$(git describe --abbrev=0)}

declare wait_delay=2
declare wait_max_wait=1000

if [ "${CI:-}" = "true" ] && [ -z "${ACT:-}" ]; then
  wait_delay=10
  wait_max_wait=10
fi

declare npm_install_dir="/tmp/hopr-npm"

declare node1_dir="/tmp/hopr-npm-node-1"
declare node2_dir="/tmp/hopr-npm-node-2"
declare node3_dir="/tmp/hopr-npm-node-3"
declare node4_dir="/tmp/hopr-npm-node-4"
declare node5_dir="/tmp/hopr-npm-node-5"
declare node6_dir="/tmp/hopr-npm-node-6"

declare node1_log="${node1_dir}.log"
declare node2_log="${node2_dir}.log"
declare node3_log="${node3_dir}.log"
declare node4_log="${node4_dir}.log"
declare node5_log="${node5_dir}.log"
declare node6_log="${node6_dir}.log"

declare node1_id="${node1_dir}.id"
declare node2_id="${node2_dir}.id"
declare node3_id="${node3_dir}.id"
declare node4_id="${node4_dir}.id"
declare node5_id="${node4_dir}.id"
declare node6_id="${node4_dir}.id"

declare hardhat_rpc_log="/tmp/hopr-npm-hardhat-rpc.log"

function cleanup {
  local EXIT_CODE=$?

  trap - SIGINT SIGTERM ERR EXIT

  # Cleaning up everything
  if [ "$EXIT_CODE" != "0" ]; then
    log "Exited with fail, code $EXIT_CODE"
    for log_file in "${node1_log}" "${node2_log}" "${node3_log}" "${node4_log}"; do
      if [ -n "${log_file}" ] && [ -f "${log_file}" ]; then
        log "Printing last 100 lines from logs"
        tail -n 100 "${node1_log}" "${node2_log}" "${node3_log}" \
          "${node4_log}" | sed "s/^/\t/" || :
        log "Printing last 100 lines from logs DONE"
      fi
    done
  fi

  log "Wiping databases"
  rm -rf "${node1_dir}" "${node2_dir}" "${node3_dir}" "${npm_install_dir}"

  log "Cleaning up processes"
  for port in 8545 3301 3302 3303 3304 3305 3306 9091 9092 9093 9094 9095 9096; do
    if lsof -i ":${port}" -s TCP:LISTEN; then
      lsof -i ":${port}" -s TCP:LISTEN -t | xargs -I {} -n 1 kill {}
    fi
  done

  exit $EXIT_CODE
}

trap cleanup SIGINT SIGTERM ERR EXIT

# $1 = rest port
# $2 = host port
# $3 = node data directory
# $4 = node log file
# $5 = node id file
# $6 = npm package version
# $7 = OPTIONAL: additions args to hoprd
function setup_node() {
  local port=${1}
  local host_port=${2}
  local dir=${3}
  local log=${4}
  local id=${5}
  local version=${6}
  local additional_args=${7:-""}

  if [ -n "${additional_args}" ]; then
    log "Additional args: \"${additional_args}\""
  fi

  mkdir -p "${npm_install_dir}"
  yarn --cwd "${npm_install_dir}" add @hoprnet/hoprd@${version}

  log "Run node ${id} on rest port ${port}"
  DEBUG="hopr*" yarn --cwd "${npm_install_dir}" hoprd \
    --init --provider=http://127.0.0.1:8545/ \
    --testAnnounceLocalAddresses --identity="${id}" \
    --host="127.0.0.1:${host_port}" --testPreferLocalAddresses \
    --data="${dir}" --rest --restPort "${port}" --announce \
    --password="e2e-test" --testUseWeakCrypto \
    ${additional_args} \
    > "${log}" 2>&1 &

  wait_for_http_port "${port}" "${log}" "${wait_delay}" "${wait_max_wait}"
}

# $1 = port
# $2 = node log file
function fund_node() {
  local port=${1}
  local log=${2}
  local api="127.0.0.1:${port}"

  local eth_address
  eth_address="$(curl --silent "${api}/api/v1/address/hopr")"

  if [ -z "${eth_address}" ]; then
    log "Can't fund node - couldn't load ETH address"
    exit 1
  fi

  log "Funding 1 ETH and 1 HOPR to ${eth_address}"
  yarn hardhat faucet --config packages/ethereum/hardhat.config.ts \
    --address "${eth_address}" --network localhost --ishopraddress true
}

# --- Log test info {{{
log "Test files and directories"
log "\thardhat"
log "\t\tlog: ${hardhat_rpc_log}"
log "\tnpm package"
log "\t\tdir: ${npm_install_dir} (will be removed)"
log "\tnode1"
log "\t\tdata dir: ${node1_dir} (will be removed)"
log "\t\tlog: ${node1_log}"
log "\t\tid: ${node1_id}"
log "\tnode2"
log "\t\tdata dir: ${node2_dir} (will be removed)"
log "\t\tlog: ${node2_log}"
log "\t\tid: ${node2_id}"
log "\tnode3"
log "\t\tdata dir: ${node3_dir} (will be removed)"
log "\t\tlog: ${node3_log}"
log "\t\tid: ${node3_id}"
log "\tnode4"
log "\t\tdata dir: ${node4_dir} (will be removed)"
log "\t\tlog: ${node4_log}"
log "\t\tid: ${node4_id}"
log "\tnode5"
log "\t\tdata dir: ${node5_dir} (will be removed)"
log "\t\tlog: ${node5_log}"
log "\t\tid: ${node5_id}"
log "\tnode6"
log "\t\tdata dir: ${node6_dir} (will be removed)"
log "\t\tlog: ${node6_log}"
log "\t\tid: ${node6_id}"
# }}}

# --- Check all resources we need are free {{{
ensure_port_is_free 8545
ensure_port_is_free 3301
ensure_port_is_free 3302
ensure_port_is_free 3303
ensure_port_is_free 3304
ensure_port_is_free 3305
ensure_port_is_free 3306
ensure_port_is_free 9091
ensure_port_is_free 9092
ensure_port_is_free 9093
ensure_port_is_free 9094
ensure_port_is_free 9095
ensure_port_is_free 9096
# }}}

# --- Running Mock Blockchain --- {{{
log "Running hardhat local node"
DEVELOPMENT=true yarn hardhat node --config packages/ethereum/hardhat.config.ts \
  --network hardhat --as-network localhost --show-stack-traces > \
  "${hardhat_rpc_log}" 2>&1 &

log "Hardhat node started (127.0.0.1:8545)"
wait_for_http_port 8545 "${hardhat_rpc_log}" "${wait_delay}" "${wait_max_wait}"
# }}}

#  --- Run nodes --- {{{
setup_node 3301 9091 "${node1_dir}" "${node1_log}" "${node1_id}" "${npm_package_version}"
setup_node 3302 9092 "${node2_dir}" "${node2_log}" "${node2_id}" "${npm_package_version}"
setup_node 3303 9093 "${node3_dir}" "${node3_log}" "${node3_id}" "${npm_package_version}"
setup_node 3304 9094 "${node4_dir}" "${node4_log}" "${node4_id}" "${npm_package_version}"
setup_node 3305 9095 "${node5_dir}" "${node5_log}" "${node5_id}" "${npm_package_version}"
setup_node 3306 9096 "${node6_dir}" "${node6_log}" "${node6_id}" "${npm_package_version}" "--run \"info;balance\""
# }}}

#  --- Fund nodes --- {{{
fund_node 3301 "${node1_log}"
fund_node 3302 "${node2_log}"
fund_node 3303 "${node3_log}"
fund_node 3304 "${node4_log}"
fund_node 3305 "${node4_log}"
fund_node 3306 "${node4_log}"
# }}}

#  --- Wait for ports to be bound --- {{{
wait_for_port 9091 "${node1_log}"
wait_for_port 9092 "${node2_log}"
wait_for_port 9093 "${node3_log}"
wait_for_port 9094 "${node4_log}"
wait_for_port 9095 "${node4_log}"
wait_for_port 9096 "${node4_log}"
# }}}

# --- Run test --- {{{
${mydir}/../test/integration-test.sh \
<<<<<<< HEAD
  "localhost:3301" "localhost:3302" "localhost:3303" "localhost:3304" "localhost:3305"
=======
  "localhost:3301" "localhost:3302" "localhost:3303" "localhost:3304"
>>>>>>> 9f78a3c3
# }}}

# -- Verify node4 has executed the commands {{{
# REMOVED AS THIS IS BROKEN
#echo "- Verifying node4 log output"
#grep -q "^HOPR Balance:" "${node4_log}"
#grep -q "^Running on: localhost" "${node4_log}"
#}}}<|MERGE_RESOLUTION|>--- conflicted
+++ resolved
@@ -240,11 +240,7 @@
 
 # --- Run test --- {{{
 ${mydir}/../test/integration-test.sh \
-<<<<<<< HEAD
   "localhost:3301" "localhost:3302" "localhost:3303" "localhost:3304" "localhost:3305"
-=======
-  "localhost:3301" "localhost:3302" "localhost:3303" "localhost:3304"
->>>>>>> 9f78a3c3
 # }}}
 
 # -- Verify node4 has executed the commands {{{
