--- conflicted
+++ resolved
@@ -38,7 +38,6 @@
 declare environment_id="${2:-"$(${mydir}/get-default-environment.sh)"}"
 declare release_id="${3:-"$(${mydir}/get-default-environment.sh --release)"}"
 declare api_token="${4:-"!5qxc9Lp1BE7IFQ-nrtttU"}" # <- Default AVADO API token
-<<<<<<< HEAD
 
 # Validate environment and release ids
 if [[ -z "${environment_id}" ]] || [[ -z "${release_id}" ]]; then
@@ -46,15 +45,6 @@
   exit 1
 fi
 
-=======
-
-# Validate environment and release ids
-if [[ -z "${environment_id}" ]] || [[ -z "${release_id}" ]]; then
-  msg "Could not determine default environment or release id"
-  exit 1
-fi
-
->>>>>>> 792cc06a
 # AVADO build tool requires proper semver versions
 if ! [[ $avado_version =~ [0-9]{1,}\.[0-9]{1,}\.[0-9]{1,}$ ]]; then
   msg "Version '${avado_version}' is not semver"
@@ -84,9 +74,6 @@
   exit $EC
 }
 
-<<<<<<< HEAD
-msg "Building Avado v. ${avado_version} for release ${release_id} using environment ${environment_id} with default provider ${provider_url}"
-=======
 # For master builds, we need to use special upstream version, since we do not publish 0.100.0 Docker tag
 declare upstream_version="${avado_version}"
 if [[ "${avado_version}" = "0.100.0" && "${release_id}" = "master-goerli" ]]; then
@@ -94,7 +81,6 @@
 fi
 
 msg "Building Avado v. ${avado_version} for release ${release_id} (upstream v. ${upstream_version}) using environment ${environment_id} with default provider ${provider_url}"
->>>>>>> 792cc06a
 
 # Create backups
 cp ./docker-compose.yml ./docker-compose.bak
@@ -104,11 +90,7 @@
 trap cleanup SIGINT SIGTERM ERR EXIT
 
 ### Update docker-compose.yaml
-<<<<<<< HEAD
-sed -E "s/%AVADO_VERSION%/${avado_version}/g ; s/%TOKEN%/${api_token}/g ; \
-=======
 sed -E "s/%AVADO_VERSION%/${avado_version}/g ; s/%TOKEN%/${api_token}/g ; s/%UPSTREAM_VERSION%/${upstream_version}/g ; \
->>>>>>> 792cc06a
  s/%ENV_ID%/${environment_id}/g ; s|%PROVIDER_URL%|${provider_url}|g" ./docker-compose.yml \
   > ./docker-compose.yml.tmp && mv ./docker-compose.yml.tmp ./docker-compose.yml
 
