# Debian 11.7
# https://hub.docker.com/layers/library/debian/11.7-slim/images/sha256-b74f58783fdb8f58107f1d0b3d8e7721e11feeacd9c4c8faa159a14bb0fc6bb3?context=explore
FROM --platform=linux/amd64 debian:11.7-slim@sha256:b74f58783fdb8f58107f1d0b3d8e7721e11feeacd9c4c8faa159a14bb0fc6bb3 as runtime

LABEL description="Image that contains all utilities necessary to build hopr monorepo"

# use bash to have source command and persistent environment
SHELL ["/bin/bash", "-lc"]

WORKDIR /app/hoprnet-toolchain

RUN mkdir -p scripts/toolchain

ENV DEBIAN_FRONTEND="noninteractive"

RUN apt-get update \
 && apt-get install -y --no-install-recommends \
      bash \
      build-essential \
      ca-certificates \
      curl \
      unzip \
      git \
      jq \
      lsof \
      python3 \
      unzip \
      xz-utils \
      time \
 && rm -rf /var/lib/apt/lists/* \
 && apt-get purge -y --auto-remove -o APT::AutoRemove::RecommendsImportant=false

<<<<<<< HEAD
# Hoprd Docker image copies files from .cargo
COPY .cargo .cargo
=======
# Enable cargo vendoring
COPY .cargo/config.toml .cargo
>>>>>>> fa58afe0
COPY Makefile rust-toolchain.toml Cargo.toml ./

COPY scripts/toolchain/install-toolchain.sh ./scripts/toolchain

# Make sure that Rust toolchain utilities can be found
ENV PATH=${PATH}:${HOME}/.cargo/bin:/app/hoprnet-toolchain/.foundry/bin

# Install foundry
RUN make install-foundry

# Downloads prebuilt toolchain utilities
RUN ./scripts/toolchain/install-toolchain.sh
RUN echo "export PATH=${PATH}:${HOME}/.cargo/bin:/app/hoprnet-toolchain/.foundry/bin" >> /root/.bashrc<|MERGE_RESOLUTION|>--- conflicted
+++ resolved
@@ -30,13 +30,8 @@
  && rm -rf /var/lib/apt/lists/* \
  && apt-get purge -y --auto-remove -o APT::AutoRemove::RecommendsImportant=false
 
-<<<<<<< HEAD
-# Hoprd Docker image copies files from .cargo
-COPY .cargo .cargo
-=======
 # Enable cargo vendoring
 COPY .cargo/config.toml .cargo
->>>>>>> fa58afe0
 COPY Makefile rust-toolchain.toml Cargo.toml ./
 
 COPY scripts/toolchain/install-toolchain.sh ./scripts/toolchain
