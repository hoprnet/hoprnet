#!/usr/bin/env bash

# prevent execution of this script, only allow sourcing
$(return >/dev/null 2>&1)
test "$?" -eq "0" || { echo "This script should only be sourced." >&2; exit 1; }

# exit on errors, undefined variables, ensure errors in pipes are not hidden
set -Eeuo pipefail

# set log id and use shared log function for readable logs
declare mydir
mydir=$(cd "$(dirname "${BASH_SOURCE[0]}")" &>/dev/null && pwd -P)
declare HOPR_LOG_ID="testnet"
source "${mydir}/utils.sh"
source "${mydir}/gcloud.sh"
source "${mydir}/dns.sh"

# Native (e.g. XDAI)
declare min_funds=0.1

# HOPR tokens
# a topology node uses 0.5 HOPR to open channels, the rest are left in reserve
declare min_funds_hopr=1

# $1=role (ie. node-4)
# $2=network name
vm_name() {
  local role="${1}"
  local network_name="${2}"

  echo "${network_name}-${role}"
}

# $1=vm name
disk_name() {
  local vm_name="${1}"
  echo "${vm_name}-dsk"
}

# $1=environment id
get_rpc() {
  local environment_id="${1}"
  local network_id=$(cat "${mydir}/../packages/core/protocol-config.json" | jq -r ".environments.\"${environment_id}\".network_id")
  local unresolved_rpc=$(cat "${mydir}/../packages/core/protocol-config.json" | jq -r ".networks.\"${network_id}\".default_provider")

  echo "${unresolved_rpc}" | envsubst
}

# $1=account (hex)
# $2=environment
fund_if_empty() {
  local address="${1}"
  local environment="${2}"

  # start funding in sequence (nonce-tracker will not be able to keep track of nonce in two processes)
  # we need to use yarn explicitely to ensure packages can be resolved properly
  local fundNativeCmd="PRIVATE_KEY=${FUNDING_PRIV_KEY} yarn --silent run ts-node ${mydir}/fund-address.ts \
<<<<<<< HEAD
	  --environment ${environment} --address ${address} --targetERC20 ${min_funds_hopr} --targetNative ${min_funds}"
  try_cmd fundNativeCmd 3
=======
	  --environment ${environment} --address ${address} --target ${min_funds}"
  try_cmd "${fundNativeCmd}" 3

  sleep 10

  local fundErc20Cmd="PRIVATE_KEY=${FUNDING_PRIV_KEY} yarn --silent run ts-node ${mydir}/fund-address.ts \
	  --environment ${environment} --address ${address} --target ${min_funds_hopr} --erc20"
  try_cmd "${fundErc20Cmd}" 3

  sleep 10
>>>>>>> e105d407
}

# $1=IP
# $2=Hopr command
# $3=optional: port
run_command(){
  curl --silent -X POST --data "${2}" "${1}:${3:-3001}/api/v1/command"
}

# $1=vm name
# $2=docker image
# $3=environment id
update_if_existing() {
  local vm_name=${1}
  local docker_image=${2}
  local environment_id=${3}

  if [[ $(gcloud_find_vm_with_name $1) ]]; then
    log "Container exists, updating" 1>&2
    PREV=$(gcloud_get_image_running_on_vm $1)
    if [ "$PREV" == "$2" ]; then
      log "Same version of image is currently running. Skipping update to $PREV" 1>&2
      return 0
    fi
    log "Previous GCloud VM Image: $PREV"
    gcloud_update_container_with_image "${vm_name}" "${docker_image}" "$(disk_name ${vm_name})" "/app/db" "${environment_id}"

    # prevent docker images overloading the disk space
    gcloud_cleanup_docker_images "${vm_name}"
  else
    echo "no container"
  fi

}

# $1=vm name
# $2=docker image
# $3=environment id
# NB: --run needs to be at the end or it will ignore the other arguments.
start_testnode_vm() {
  local vm_name=${1}
  local docker_image=${2}
  local environment_id=${3}
  local api_token="${HOPRD_API_TOKEN}"
  local password="${BS_PASSWORD}"

  local rpc=$(get_rpc "${environment_id}")

  if [ "$(update_if_existing ${vm_name} ${docker_image} ${environment_id})"="no container" ]; then
    gcloud compute instances create-with-container ${vm_name} $GCLOUD_DEFAULTS \
      --create-disk name=$(disk_name ${vm_name}),size=10GB,type=pd-standard,mode=rw \
      --container-mount-disk mount-path="/app/db" \
      --container-env=^,@^DEBUG=hopr\*,@NODE_OPTIONS=--max-old-space-size=4096,@GCLOUD=1 \
      --container-image=${docker_image} \
      --container-arg="--admin" \
      --container-arg="--adminHost" --container-arg="0.0.0.0" \
      --container-arg="--announce" \
      --container-arg="--apiToken" --container-arg="${api_token}" \
      --container-arg="--healthCheck" \
      --container-arg="--healthCheckHost" --container-arg="0.0.0.0" \
      --container-arg="--identity" --container-arg="/app/db/.hopr-identity" \
      --container-arg="--init" \
      --container-arg="--password" --container-arg="${password}" \
      --container-arg="--environment" --container-arg="${environment_id}" \
      --container-arg="--rest" \
      --container-arg="--restHost" --container-arg="0.0.0.0" \
      --container-arg="--run" --container-arg="\"cover-traffic start;daemonize\"" \
      --container-restart-policy=always
  fi
}

# $1=vm name
# Run a VM with a hardhat instance
start_chain_provider(){
  gcloud compute instances create-with-container $1-provider $GCLOUD_DEFAULTS \
      --create-disk name=$(disk_name $1),size=10GB,type=pd-standard,mode=rw \
      --container-image='hopr-provider'

  #hardhat node --config packages/ethereum/hardhat.config.ts
}

# $1=testnet name
# $2=docker image
# $3=node number
# $4=environment id
start_testnode() {
  local vm ip eth_address

  local testnet_name=${1}
  local docker_image=${2}
  local node_number=${3}
  local environment_id=${4}

  # start or update vm
  vm=$(vm_name "node-${node_number}" ${testnet_name})
  log "- Starting test node ${vm} with ${docker_image} ${environment_id}"
  start_testnode_vm ${vm} ${docker_image} ${environment_id}

  # ensure node has funds, even after just updating a release
  ip=$(gcloud_get_ip "${vm}")
  wait_until_node_is_ready ${ip}
  eth_address=$(get_native_address "${ip}:3001")
  fund_if_empty "${eth_address}" "${environment_id}"
}

# $1 authorized keys file
add_keys() {
  if test -f "$1"; then
    log "Reading keys from $1"
    cat $1 | xargs -I {} gcloud compute os-login ssh-keys add --key="{}"
  else
    echo "Authorized keys file not found"
  fi
}<|MERGE_RESOLUTION|>--- conflicted
+++ resolved
@@ -55,21 +55,8 @@
   # start funding in sequence (nonce-tracker will not be able to keep track of nonce in two processes)
   # we need to use yarn explicitely to ensure packages can be resolved properly
   local fundNativeCmd="PRIVATE_KEY=${FUNDING_PRIV_KEY} yarn --silent run ts-node ${mydir}/fund-address.ts \
-<<<<<<< HEAD
 	  --environment ${environment} --address ${address} --targetERC20 ${min_funds_hopr} --targetNative ${min_funds}"
-  try_cmd fundNativeCmd 3
-=======
-	  --environment ${environment} --address ${address} --target ${min_funds}"
   try_cmd "${fundNativeCmd}" 3
-
-  sleep 10
-
-  local fundErc20Cmd="PRIVATE_KEY=${FUNDING_PRIV_KEY} yarn --silent run ts-node ${mydir}/fund-address.ts \
-	  --environment ${environment} --address ${address} --target ${min_funds_hopr} --erc20"
-  try_cmd "${fundErc20Cmd}" 3
-
-  sleep 10
->>>>>>> e105d407
 }
 
 # $1=IP
