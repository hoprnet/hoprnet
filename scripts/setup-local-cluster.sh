--- conflicted
+++ resolved
@@ -18,12 +18,8 @@
 declare myne_chat_url="http://app.myne.chat"
 declare init_script=""
 declare hoprd_command="node packages/hoprd/lib/main.cjs"
-<<<<<<< HEAD
-declare hardhat_basedir="packages/ethereum"
-=======
 declare hardhat_basedir="."
 declare listen_host="127.0.0.1"
->>>>>>> d754a252
 declare node_env="development"
 
 usage() {
@@ -192,14 +188,9 @@
       --identity="${id}" \
       --init \
       --password="${password}" \
-<<<<<<< HEAD
       --api \
+      --apiHost "${host}" \
       --apiPort "${api_port}" \
-=======
-      --rest \
-      --restHost "${host}" \
-      --restPort "${rest_port}" \
->>>>>>> d754a252
       --testAnnounceLocalAddresses \
       --testPreferLocalAddresses \
       --testUseWeakCrypto \
