#!/usr/bin/env bash

# prevent sourcing of this script, only allow execution
$(return >/dev/null 2>&1)
test "$?" -eq "0" && { echo "This script should only be executed." >&2; exit 1; }

# exit on errors, undefined variables, ensure errors in pipes are not hidden
set -Eeuo pipefail

# set log id and use shared log function for readable logs
declare mydir
mydir=$(cd "$(dirname "${BASH_SOURCE[0]}")" &>/dev/null && pwd -P)
declare HOPR_LOG_ID="smoke-fixture-setup"
# shellcheck disable=SC1090
source "${mydir}/testnet.sh"
# shellcheck disable=SC1090
source "${mydir}/utils.sh"

PATH="${mydir}/../.foundry/bin:${mydir}/../.cargo/bin:${PATH}"

usage() {
  msg
  msg "Usage: $0 [-h|--help] [-s|--setup] [-t|--teardown]"
  msg
  msg "The cleanup process can be skipped by using '--setup'."
  msg "The cleanup process can be triggered by using '--teardown'."
  msg
}

# verify and set parameters
declare wait_delay=2
declare wait_max_wait=1000
declare setup="false"
declare teardown="false"
declare default_api_token="e2e-API-token^^"

while (( "$#" )); do
  case "$1" in
    -h|--help)
      # return early with help info when requested
      usage
      exit 0
      ;;
    -s|--setup)
      setup="true"
      shift
      ;;
    -t|--teardown)
      teardown="true"
      shift
      ;;
    -*|--*=)
      usage
      exit 1
      ;;
    *)
      shift
      ;;
  esac
done

if [ "${CI:-}" = "true" ] && [ -z "${ACT:-}" ]; then
  wait_delay=10
  wait_max_wait=10
fi

# find usable tmp dir
declare tmp_dir="$(find_tmp_dir)"

declare node_prefix="hopr-smoke-test-node"

declare node1_dir="${tmp_dir}/${node_prefix}_1"
declare node2_dir="${tmp_dir}/${node_prefix}_2"
declare node3_dir="${tmp_dir}/${node_prefix}_3"
declare node4_dir="${tmp_dir}/${node_prefix}_4"
declare node5_dir="${tmp_dir}/${node_prefix}_5"
declare node6_dir="${tmp_dir}/${node_prefix}_6"
declare node7_dir="${tmp_dir}/${node_prefix}_7"

declare node1_log="${node1_dir}.log"
declare node2_log="${node2_dir}.log"
declare node3_log="${node3_dir}.log"
declare node4_log="${node4_dir}.log"
declare node5_log="${node5_dir}.log"
declare node6_log="${node6_dir}.log"
declare node7_log="${node7_dir}.log"

declare node1_id="${node1_dir}.id"
declare node2_id="${node2_dir}.id"
declare node3_id="${node3_dir}.id"
declare node4_id="${node4_dir}.id"
declare node5_id="${node5_dir}.id"
declare node6_id="${node6_dir}.id"
declare node7_id="${node7_dir}.id"

declare password="e2e-test"

declare anvil_rpc_log="${tmp_dir}/hopr-smoke-test-anvil-rpc.log"
declare anvil_cfg_file="${tmp_dir}/hopr-smoke-test-anvil.cfg"

declare cluster_size
cluster_size=7

# anvil port
declare -a all_ports=( 8545 )
# HOPRd API ports
all_ports+=( 13301 13302 13303 13304 13305 13306 13307 )
# HOPRd p2p ports
all_ports+=( 19091 19092 19093 19094 19095 19096 19097 )

function cleanup {
  local EXIT_CODE=$?

  # at this point we don't want to fail hard anymore
  trap - SIGINT SIGTERM ERR EXIT
  set +Eeuo pipefail

  # Cleaning up everything
  log "Cleaning up processes"
  for port in "${all_ports[@]}"; do
    lsof -i ":${port}" -s TCP:LISTEN -t | xargs -I {} -n 1 kill {}
  done

  local log exit_code non_zero
  for node_log in "${node1_log}" "${node2_log}" "${node3_log}" "${node4_log}" "${node5_log}" "${node6_log}" "${node7_log}"; do
    if [ ! -f "${node_log}" ]; then
      continue
    fi

    log=$(grep -E "Process exiting with signal [0-9]" "${node_log}" || echo "")

    if [ -z "${log}" ]; then
      log "${node_log}: Process did not exit properly"
      exit_code=1
    else
      exit_code=$(echo "${log}" | sed -E "s/.*signal[ ]([0-9]+).*/\1/")
    fi

    if [ "${exit_code}" != "0" ]; then
      non_zero=true
      log "${node_log}: terminated with non-zero exit code ${exit_code}"
    fi
  done

  log "Wiping databases"
  rm -rf "${node1_dir}" "${node2_dir}" "${node3_dir}" "${node4_dir}" "${node5_dir}" "${node6_dir}" "${node7_dir}"

  if [ ${non_zero} ]; then
    exit 1
  else
    exit $EXIT_CODE
  fi
}

if [ "${teardown}" == "1" ] || [ "${teardown}" == "true" ]; then
  cleanup
  exit $?
fi

if [ "${setup}" != "1" ] && [ "${setup}" != "true" ]; then
  trap cleanup SIGINT SIGTERM ERR EXIT
fi

function reuse_pregenerated_identities() {
  log "Reuse pre-generated identities"

  # remove existing identity files in tmp folder, .safe.args
  find -L "${tmp_dir}" -maxdepth 1 -type f -name "${node_prefix}_*.safe.args" -delete || true
  find -L "${tmp_dir}" -maxdepth 1 -type f -name "${node_prefix}_*.id" -delete || true

  local ready_id_files
  mapfile -t ready_id_files <<< "$(find -L "${mydir}/../tests/identities/" -maxdepth 1 -type f -name "*.id" | sort)"

  # we copy and rename the files according to the expected file name format and
  # destination folder

  local ids_info
  ids_info="$(ETHERSCAN_API_KEY="" IDENTITY_PASSWORD="${password}" hopli identity -a read -d tests/identities)"

  log "ADDRESSES INFORMATION"
  for i in ${!ready_id_files[@]}; do
    local node_nr=$(( i + 1 ))
    cp "${ready_id_files[$i]}" "${tmp_dir}/${node_prefix}_${node_nr}.id"

    local peer_id native_address id_file
    id_file="$(basename ${ready_id_files[$i]})"
    peer_id="$(echo "${ids_info}" | jq -r "to_entries[] | select(.key==\"${id_file}\").value.peer_id")"
    native_address="$(echo "${ids_info}" | jq -r "to_entries[] | select(.key==\"${id_file}\").value.native_address")"

    log "\tnode ${i}"
    log "\t\tidentity file: ${tmp_dir}/${node_prefix}_${node_nr}.id"
    log "\t\tpeer id: ${peer_id}"
    log "\t\tnative address: ${native_address}"
  done
}

function generate_local_identities() {
  log "Generate local identities"

  # remove existing identity files, .safe.args
  find -L "${tmp_dir}" -maxdepth 1 -type f -name "${node_prefix}_*.safe.args" -delete || true
  find -L "${tmp_dir}" -maxdepth 1 -type f -name "${node_prefix}_*.id" -delete || true

  env ETHERSCAN_API_KEY="${ETHERSCAN_API_KEY:-}" IDENTITY_PASSWORD="${password}" \
    hopli identity \
    --action create \
    --identity-directory "${tmp_dir}" \
    --identity-prefix "${node_prefix}_" \
    --number "${cluster_size}"
}

# read the identity file is located at $id_path
# create safe and module for each identity
function create_local_safes() {
  log "Create safe"

  mapfile -t id_files <<< "$(find -L "${tmp_dir}" -maxdepth 1 -type f -name "${node_prefix}_*.id" | sort)"

  # create a loop so safes are created for all the nodes TODO:
  for id_file in ${id_files[@]}; do
    # store the returned `--safeAddress <safe_address> --moduleAddress <module_address>` to `safe_i.log` for each id
    # `hopli create-safe-module` will also add nodes to network registry and approve token transfers for safe
    env \
      ETHERSCAN_API_KEY="${ETHERSCAN_API_KEY:-}" \
      IDENTITY_PASSWORD="${password}" \
      DEPLOYER_PRIVATE_KEY="${PRIVATE_KEY}" \
      hopli create-safe-module \
        --network anvil-localhost \
        --identity-from-path "${id_file}" \
        --contracts-root "./packages/ethereum/contracts" > "${id_file%.id}.safe.log" \
        --hopr-amount "20000.0"

    # store safe arguments in separate file for later use
    grep -oE "\--safeAddress.*--moduleAddress.*" "${id_file%.id}.safe.log" > "${id_file%.id}.safe.args"
    rm "${id_file%.id}.safe.log"
  done
}


# $1 = api port
# $2 = api token
# $3 = node port
# $4 = node data directory
# $5 = node log file
# $6 = node id file
# $7 = node host addr
# $8 = OPTIONAL: additional args to hoprd
function setup_node() {
  local api_port=${1}
  local api_token=${2}
  local node_port=${3}
  local dir=${4}
  local log=${5}
  local id=${6}
  local host_addr=${7}
  local additional_args=${8:-""}

  local safe_args
  safe_args="$(<${dir}.safe.args)"

  log "Run node ${id} on API port ${api_port} -> ${log}"

  if [[ "${additional_args}" != *"--network "* ]]; then
    additional_args="--network anvil-localhost ${additional_args}"
  fi

  if [[ -n "${api_token}" ]]; then
    additional_args="--api-token='${api_token}' ${additional_args}"
  else
    additional_args="--disableApiAuthentication ${additional_args}"
  fi

  # Remove previous logs to make sure the regex does not match
  rm -f "${log}"

  log "safe args ${safe_args}"
  # read safe args and append to additional_args TODO:
  additional_args="${additional_args} ${safe_args}"

  # add explicit yaml config, if it exists
  CFG=$(echo -e "${log}" | sed 's/\(.*\).log/\1.cfg.yaml/')
  if [[ -f "$CFG" ]]; then
      additional_args="${additional_args} --configurationFilePath=${CFG}"
  fi

  log "Additional args: \"${additional_args}\""

  # Using a mix of CLI parameters and env variables to ensure
  # both work.
  env \
    DEBUG="hopr*" \
    NODE_ENV=development \
    HOPRD_HEARTBEAT_INTERVAL=2500 \
    HOPRD_HEARTBEAT_THRESHOLD=2500 \
    HOPRD_HEARTBEAT_VARIANCE=1000 \
    HOPRD_NETWORK_QUALITY_THRESHOLD="0.3" \
    NODE_OPTIONS="--experimental-wasm-modules" \
    node packages/hoprd/lib/main.cjs \
      --data="${dir}" \
      --host="${host_addr}:${node_port}" \
      --identity="${id}" \
      --init \
      --password="${password}" \
      --api \
      --apiPort "${api_port}" \
      --testAnnounceLocalAddresses \
      --disableTicketAutoRedeem \
      --testPreferLocalAddresses \
      --testUseWeakCrypto \
      ${additional_args} \
      > "${log}" 2>&1 &
}

# --- Log test info {{{
log "Test files and directories"
log "\tanvil"
log "\t\tlog: ${anvil_rpc_log}"
log "\t\tcfg: ${anvil_cfg_file}"
log "\tnode1"
log "\t\tdata dir: ${node1_dir} (will be removed)"
log "\t\tlog: ${node1_log}"
log "\t\tid: ${node1_id}"
log "\tnode2"
log "\t\tdata dir: ${node2_dir} (will be removed)"
log "\t\tlog: ${node2_log}"
log "\t\tid: ${node2_id}"
log "\tnode3"
log "\t\tdata dir: ${node3_dir} (will be removed)"
log "\t\tlog: ${node3_log}"
log "\t\tid: ${node3_id}"
log "\tnode4"
log "\t\tdata dir: ${node4_dir} (will be removed)"
log "\t\tlog: ${node4_log}"
log "\t\tid: ${node4_id}"
log "\tnode5"
log "\t\tdata dir: ${node5_dir} (will be removed)"
log "\t\tlog: ${node5_log}"
log "\t\tid: ${node5_id}"
log "\tnode6"
log "\t\tdata dir: ${node6_dir} (will be removed)"
log "\t\tlog: ${node6_log}"
log "\t\tid: ${node6_id}"
log "\tnode7"
log "\t\tdata dir: ${node7_dir} (will be removed)"
log "\t\tlog: ${node7_log}"
log "\t\tid: ${node7_id}"
# }}}

# --- Check all resources we need are free {{{
for p in "${all_ports[@]}"; do
  ensure_port_is_free "${p}"
done
# }}}

declare protocol_config="${mydir}/../packages/core/protocol-config.json"
declare deployments_summary="${mydir}/../packages/ethereum/contracts/contracts-addresses.json"

# --- Running Mock Blockchain --- {{{
"${mydir}"/run-local-anvil.sh -l "${anvil_rpc_log}" -c "${anvil_cfg_file}"
if [ ! -f "${anvil_cfg_file}" ]; then
  log "Could not find anvil cfg file ${anvil_cfg_file}"
  exit 1
fi

# read auto-generated private key from anvil configuration
declare anvil_private_key
anvil_private_key="$(jq -r ".private_keys[0]" "${anvil_cfg_file}")"
if [ -z "${anvil_private_key}" ]; then
  log "Could not find private key in anvil cfg file ${anvil_cfg_file}"
  exit 1
fi
# we export the private key so it gets picked up by other sub-shells
export PRIVATE_KEY=${anvil_private_key}

# need to mirror contract data because of anvil-deploy node only writing to localhost {{{
update_protocol_config_addresses "${protocol_config}" "${deployments_summary}" "anvil-localhost" "anvil-localhost"
update_protocol_config_addresses "${protocol_config}" "${deployments_summary}" "anvil-localhost" "anvil-localhost2"
# }}}

# create identity files to node1_id, .... node7_id
# generate_local_identities
reuse_pregenerated_identities

# create safe and modules for all the ids, store them in args files
create_local_safes

#  --- Run nodes --- {{{
setup_node 13301 ${default_api_token} 19091 "${node1_dir}" "${node1_log}" "${node1_id}" "localhost" "--announce"
# use empty auth token to be able to test this in the security tests
setup_node 13302 ""                   19092 "${node2_dir}" "${node2_log}" "${node2_id}" "127.0.0.1" "--announce"
setup_node 13303 ${default_api_token} 19093 "${node3_dir}" "${node3_log}" "${node3_id}" "localhost" "--announce"
setup_node 13304 ${default_api_token} 19094 "${node4_dir}" "${node4_log}" "${node4_id}" "127.0.0.1" " --announce"
setup_node 13305 ${default_api_token} 19095 "${node5_dir}" "${node5_log}" "${node5_id}" "localhost" " --announce"
# should not be able to talk to the rest
setup_node 13306 ${default_api_token} 19096 "${node6_dir}" "${node6_log}" "${node6_id}" "127.0.0.1" "--announce --network anvil-localhost2"
# node n7 will be the only one NOT registered
setup_node 13307 ${default_api_token} 19097 "${node7_dir}" "${node7_log}" "${node7_id}" "localhost" "--announce"
# }}}

# DO NOT MOVE THIS STEP
#  --- Wait until private key has been created or recovered --- {{{
wait_for_regex "${node1_log}" "please fund this node"
wait_for_regex "${node2_log}" "please fund this node"
wait_for_regex "${node3_log}" "please fund this node"
wait_for_regex "${node4_log}" "please fund this node"
wait_for_regex "${node5_log}" "please fund this node"
wait_for_regex "${node6_log}" "please fund this node"
wait_for_regex "${node7_log}" "please fund this node"
# }}}

log "Funding nodes"
#  --- Fund nodes --- {{{
env \
  ETHERSCAN_API_KEY="" IDENTITY_PASSWORD="${password}" \
  PRIVATE_KEY=0xac0974bec39a17e36ba4a6b4d238ff944bacb478cbed5efcae784d7bf4f2ff80 \
  hopli faucet \
  --network anvil-localhost \
  --identity-prefix "${node_prefix}" \
  --identity-directory "${tmp_dir}" \
  --contracts-root "./packages/ethereum/contracts" \
  --hopr-amount "0.0"
# }}}

log "Waiting for port binding"

#  --- Wait for ports to be bound --- {{{
wait_for_regex "${node1_log}" "STARTED NODE"
wait_for_regex "${node2_log}" "STARTED NODE"
wait_for_regex "${node3_log}" "STARTED NODE"
wait_for_regex "${node4_log}" "STARTED NODE"
wait_for_regex "${node5_log}" "STARTED NODE"
wait_for_regex "${node6_log}" "STARTED NODE"
wait_for_port 19096 "127.0.0.1" "${node6_log}"
wait_for_regex "${node7_log}" "STARTED NODE"
# }}}

log "Sleep for 30 seconds to ensure announcements are confirmed on-chain"
sleep 30

<<<<<<< HEAD
# log "Restarting node 1 to ensure restart works as expected"
# #  --- Restart check --- {{{
# lsof -i ":13301" -s TCP:LISTEN -t | xargs -I {} -n 1 kill {}
# setup_node 13301 ${default_api_token} 19091 "${node1_dir}" "${node1_log}" "${node1_id}" "--announce"
# wait_for_regex "${node1_log}" "STARTED NODE"
# # }}}
=======
log "Restarting node 1 to ensure restart works as expected"
#  --- Restart check --- {{{
lsof -i ":13301" -s TCP:LISTEN -t | xargs -I {} -n 1 kill {}
setup_node 13301 ${default_api_token} 19091 "${node1_dir}" "${node1_log}" "${node1_id}" "localhost" "--announce"
wait_for_regex "${node1_log}" "STARTED NODE"
# }}}
>>>>>>> 9c4d13e0

#  --- Ensure data directories are used --- {{{
for node_dir in ${node1_dir} ${node2_dir} ${node3_dir} ${node4_dir} ${node5_dir} ${node6_dir} ${node7_dir}; do
  declare node_dir_db="${node_dir}/db"
  declare node_dir_tbf="${node_dir}/tbf"
  [ -d "${node_dir_db}" ] || { echo "Data directory ${node_dir_db} missing"; exit 1; }
  [ -f "${node_dir_tbf}" ] || { echo "Data file ${node_dir_tbf} missing"; exit 1; }
done
# }}}

log "All nodes came up online"<|MERGE_RESOLUTION|>--- conflicted
+++ resolved
@@ -437,21 +437,12 @@
 log "Sleep for 30 seconds to ensure announcements are confirmed on-chain"
 sleep 30
 
-<<<<<<< HEAD
-# log "Restarting node 1 to ensure restart works as expected"
-# #  --- Restart check --- {{{
-# lsof -i ":13301" -s TCP:LISTEN -t | xargs -I {} -n 1 kill {}
-# setup_node 13301 ${default_api_token} 19091 "${node1_dir}" "${node1_log}" "${node1_id}" "--announce"
-# wait_for_regex "${node1_log}" "STARTED NODE"
-# # }}}
-=======
 log "Restarting node 1 to ensure restart works as expected"
 #  --- Restart check --- {{{
 lsof -i ":13301" -s TCP:LISTEN -t | xargs -I {} -n 1 kill {}
 setup_node 13301 ${default_api_token} 19091 "${node1_dir}" "${node1_log}" "${node1_id}" "localhost" "--announce"
 wait_for_regex "${node1_log}" "STARTED NODE"
 # }}}
->>>>>>> 9c4d13e0
 
 #  --- Ensure data directories are used --- {{{
 for node_dir in ${node1_dir} ${node2_dir} ${node3_dir} ${node4_dir} ${node5_dir} ${node6_dir} ${node7_dir}; do
