#!/usr/bin/env bash

# prevent souring of this script, only allow execution
$(return >/dev/null 2>&1)
test "$?" -eq "0" && { echo "This script should only be executed." >&2; exit 1; }

# exit on errors, undefined variables, ensure errors in pipes are not hidden
set -Eeuo pipefail

# set log id and use shared log function for readable logs
declare mydir
mydir=$(cd "$(dirname "${BASH_SOURCE[0]}")" &>/dev/null && pwd -P)
declare HOPR_LOG_ID="e2e-source-test"
source "${mydir}/utils.sh"

usage() {
  msg
  msg "Usage: $0"
  msg
}

# return early with help info when requested
([ "${1:-}" = "-h" ] || [ "${1:-}" = "--help" ]) && { usage; exit 0; }

# verify and set parameters
declare wait_delay=2
declare wait_max_wait=1000

if [ "${CI:-}" = "true" ] && [ -z "${ACT:-}" ]; then
  wait_delay=10
  wait_max_wait=10
fi

declare node1_dir="/tmp/hopr-source-node-1"
declare node2_dir="/tmp/hopr-source-node-2"
declare node3_dir="/tmp/hopr-source-node-3"
declare node4_dir="/tmp/hopr-source-node-4"
declare node5_dir="/tmp/hopr-source-node-5"
declare node6_dir="/tmp/hopr-source-node-6"

declare node1_log="${node1_dir}.log"
declare node2_log="${node2_dir}.log"
declare node3_log="${node3_dir}.log"
declare node4_log="${node4_dir}.log"
declare node5_log="${node5_dir}.log"
declare node6_log="${node6_dir}.log"

declare node1_id="${node1_dir}.id"
declare node2_id="${node2_dir}.id"
declare node3_id="${node3_dir}.id"
declare node4_id="${node4_dir}.id"
declare node5_id="${node5_dir}.id"
declare node6_id="${node6_dir}.id"

declare hardhat_rpc_log="/tmp/hopr-source-hardhat-rpc.log"

function cleanup {
  local EXIT_CODE=$?

  trap - SIGINT SIGTERM ERR EXIT

  # Cleaning up everything
<<<<<<< HEAD
  if [ "$EXIT_CODE" != "0" ]; then
    log "Exited with fail, code $EXIT_CODE"
    for log_file in "${node1_log}" "${node2_log}" "${node3_log}" "${node4_log}" "${node5_log}" "${node6_log}"; do
      if [ -n "${log_file}" ] && [ -f "${log_file}" ]; then
        log "Printing last 100 lines from logs"
        tail -n 100 "${node1_log}" "${node2_log}" "${node3_log}" "${node4_log}" "${node5_log}" "${node6_log}" | sed "s/^/\t/" || :
        log "Printing last 100 lines from logs DONE"
      fi
    done
  fi

=======
>>>>>>> 23b75f8d
  log "Wiping databases"
  rm -rf "${node1_dir}" "${node2_dir}" "${node3_dir}" "${node4_dir}" "${node5_dir}" "${node6_dir}"

  log "Cleaning up processes"
  for port in 8545 13301 13302 13303 13304 13305 13306 19091 19092 19093 19094 19095 19096; do
    if lsof -i ":${port}" -s TCP:LISTEN; then
      lsof -i ":${port}" -s TCP:LISTEN -t | xargs -I {} -n 1 kill {}
    fi
  done

  exit $EXIT_CODE
}

trap cleanup SIGINT SIGTERM ERR EXIT

# $1 = rest port
# $2 = node port
# $3 = admin port
# $4 = node data directory
# $5 = node log file
# $6 = node id file
# $7 = OPTIONAL: additional args to hoprd
function setup_node() {
  local rest_port=${1}
  local node_port=${2}
  local admin_port=${3}
  local dir=${4}
  local log=${5}
  local id=${6}
  local additional_args=${7:-""}

  log "Run node ${id} on rest port ${rest_port}"

  if [ -n "${additional_args}" ]; then
    log "Additional args: \"${additional_args}\""
  fi

  DEBUG="hopr*" node packages/hoprd/lib/index.js \
    --init --provider=http://127.0.0.1:8545/ \
    --testAnnounceLocalAddresses --identity="${id}" \
    --host="127.0.0.1:${node_port}" --testPreferLocalAddresses \
    --data="${dir}" --rest --restPort "${rest_port}" --announce \
    --api-token "e2e-api-token" \
    --admin --adminHost "127.0.0.1" --adminPort ${admin_port} \
    --password="e2e-test" --testUseWeakCrypto \
    ${additional_args} \
    > "${log}" 2>&1 &

  wait_for_http_port "${rest_port}" "${log}" "${wait_delay}" "${wait_max_wait}"
}

# $1 = rest port
# $2 = node log file
function fund_node() {
  local rest_port=${1}
  local log=${2}
  local api="127.0.0.1:${rest_port}"

  local eth_address
  eth_address="$(curl --silent "${api}/api/v1/address/hopr")"

  if [ -z "${eth_address}" ]; then
    log "Can't fund node - couldn't load ETH address"
    exit 1
  fi

  log "Funding 1 ETH and 1 HOPR to ${eth_address}"
  yarn hardhat faucet --config packages/ethereum/hardhat.config.ts \
    --address "${eth_address}" --network localhost --ishopraddress true
}

# --- Log test info {{{
log "Test files and directories"
log "\thardhat"
log "\t\tlog: ${hardhat_rpc_log}"
log "\tnode1"
log "\t\tdata dir: ${node1_dir} (will be removed)"
log "\t\tlog: ${node1_log}"
log "\t\tid: ${node1_id}"
log "\tnode2"
log "\t\tdata dir: ${node2_dir} (will be removed)"
log "\t\tlog: ${node2_log}"
log "\t\tid: ${node2_id}"
log "\tnode3"
log "\t\tdata dir: ${node3_dir} (will be removed)"
log "\t\tlog: ${node3_log}"
log "\t\tid: ${node3_id}"
log "\tnode4"
log "\t\tdata dir: ${node4_dir} (will be removed)"
log "\t\tlog: ${node4_log}"
log "\t\tid: ${node4_id}"
log "\tnode5"
log "\t\tdata dir: ${node5_dir} (will be removed)"
log "\t\tlog: ${node5_log}"
log "\t\tid: ${node5_id}"
log "\tnode6"
log "\t\tdata dir: ${node6_dir} (will be removed)"
log "\t\tlog: ${node6_log}"
log "\t\tid: ${node6_id}"
# }}}

# --- Check all resources we need are free {{{
ensure_port_is_free 8545
<<<<<<< HEAD
ensure_port_is_free 13301
ensure_port_is_free 13302
ensure_port_is_free 13303
ensure_port_is_free 13304
ensure_port_is_free 13305
ensure_port_is_free 13306
ensure_port_is_free 19091
ensure_port_is_free 19092
ensure_port_is_free 19093
ensure_port_is_free 19094
ensure_port_is_free 19095
ensure_port_is_free 19096
=======
ensure_port_is_free 3301
ensure_port_is_free 3302
ensure_port_is_free 3303
ensure_port_is_free 3304
ensure_port_is_free 9091
ensure_port_is_free 9092
ensure_port_is_free 9093
ensure_port_is_free 9094
ensure_port_is_free 9501
ensure_port_is_free 9502
ensure_port_is_free 9503
ensure_port_is_free 9504
>>>>>>> 23b75f8d
# }}}

# --- Running Mock Blockchain --- {{{
log "Running hardhat local node"
DEVELOPMENT=true yarn hardhat node --config packages/ethereum/hardhat.config.ts \
  --network hardhat --as-network localhost --show-stack-traces > \
  "${hardhat_rpc_log}" 2>&1 &

log "Hardhat node started (127.0.0.1:8545)"
wait_for_http_port 8545 "${hardhat_rpc_log}" "${wait_delay}" "${wait_max_wait}"
# }}}

#  --- Run nodes --- {{{
<<<<<<< HEAD
setup_node 13301 19091 "${node1_dir}" "${node1_log}" "${node1_id}"
setup_node 13302 19092 "${node2_dir}" "${node2_log}" "${node2_id}"
setup_node 13303 19093 "${node3_dir}" "${node3_log}" "${node3_id}"
setup_node 13304 19094 "${node4_dir}" "${node4_log}" "${node4_id}"
setup_node 13305 19095 "${node5_dir}" "${node5_log}" "${node5_id}"
setup_node 13306 19096 "${node6_dir}" "${node6_log}" "${node6_id}" "--run \"info;balance\""
=======
setup_node 3301 9091 9501 "${node1_dir}" "${node1_log}" "${node1_id}"
setup_node 3302 9092 9502 "${node2_dir}" "${node2_log}" "${node2_id}"
setup_node 3303 9093 9503 "${node3_dir}" "${node3_log}" "${node3_id}"
setup_node 3304 9094 9504 "${node4_dir}" "${node4_log}" "${node4_id}" "--run \"info;balance\""
>>>>>>> 23b75f8d
# }}}

#  --- Fund nodes --- {{{
fund_node 13301 "${node1_log}"
fund_node 13302 "${node2_log}"
fund_node 13303 "${node3_log}"
fund_node 13304 "${node4_log}"
fund_node 13305 "${node5_log}"
fund_node 13306 "${node6_log}"
# }}}

#  --- Wait for ports to be bound --- {{{
wait_for_port 19091 "${node1_log}"
wait_for_port 19092 "${node2_log}"
wait_for_port 19093 "${node3_log}"
wait_for_port 19094 "${node4_log}"
wait_for_port 19095 "${node5_log}"
# no need to wait for node 6 since that will stop right away
# }}}

# --- Run security tests --- {{{
${mydir}/../test/security-test.sh \
  127.0.0.1 3301 9501
#}}}

# --- Run protocol test --- {{{
${mydir}/../test/integration-test.sh \
  "localhost:13301" "localhost:13302" "localhost:13303" "localhost:13304" "localhost:13305"
# }}}

# -- Verify node6 has executed the commands {{{
log "Verifying node6 log output"
grep -q "^HOPR Balance: *1 HOPR$" "${node6_log}"
grep -q "^ETH Balance: *1 xDAI$" "${node6_log}"
grep -q "^Running on: localhost$" "${node6_log}"
# }}}<|MERGE_RESOLUTION|>--- conflicted
+++ resolved
@@ -60,20 +60,6 @@
   trap - SIGINT SIGTERM ERR EXIT
 
   # Cleaning up everything
-<<<<<<< HEAD
-  if [ "$EXIT_CODE" != "0" ]; then
-    log "Exited with fail, code $EXIT_CODE"
-    for log_file in "${node1_log}" "${node2_log}" "${node3_log}" "${node4_log}" "${node5_log}" "${node6_log}"; do
-      if [ -n "${log_file}" ] && [ -f "${log_file}" ]; then
-        log "Printing last 100 lines from logs"
-        tail -n 100 "${node1_log}" "${node2_log}" "${node3_log}" "${node4_log}" "${node5_log}" "${node6_log}" | sed "s/^/\t/" || :
-        log "Printing last 100 lines from logs DONE"
-      fi
-    done
-  fi
-
-=======
->>>>>>> 23b75f8d
   log "Wiping databases"
   rm -rf "${node1_dir}" "${node2_dir}" "${node3_dir}" "${node4_dir}" "${node5_dir}" "${node6_dir}"
 
@@ -177,7 +163,6 @@
 
 # --- Check all resources we need are free {{{
 ensure_port_is_free 8545
-<<<<<<< HEAD
 ensure_port_is_free 13301
 ensure_port_is_free 13302
 ensure_port_is_free 13303
@@ -190,20 +175,6 @@
 ensure_port_is_free 19094
 ensure_port_is_free 19095
 ensure_port_is_free 19096
-=======
-ensure_port_is_free 3301
-ensure_port_is_free 3302
-ensure_port_is_free 3303
-ensure_port_is_free 3304
-ensure_port_is_free 9091
-ensure_port_is_free 9092
-ensure_port_is_free 9093
-ensure_port_is_free 9094
-ensure_port_is_free 9501
-ensure_port_is_free 9502
-ensure_port_is_free 9503
-ensure_port_is_free 9504
->>>>>>> 23b75f8d
 # }}}
 
 # --- Running Mock Blockchain --- {{{
@@ -217,19 +188,12 @@
 # }}}
 
 #  --- Run nodes --- {{{
-<<<<<<< HEAD
 setup_node 13301 19091 "${node1_dir}" "${node1_log}" "${node1_id}"
 setup_node 13302 19092 "${node2_dir}" "${node2_log}" "${node2_id}"
 setup_node 13303 19093 "${node3_dir}" "${node3_log}" "${node3_id}"
 setup_node 13304 19094 "${node4_dir}" "${node4_log}" "${node4_id}"
 setup_node 13305 19095 "${node5_dir}" "${node5_log}" "${node5_id}"
 setup_node 13306 19096 "${node6_dir}" "${node6_log}" "${node6_id}" "--run \"info;balance\""
-=======
-setup_node 3301 9091 9501 "${node1_dir}" "${node1_log}" "${node1_id}"
-setup_node 3302 9092 9502 "${node2_dir}" "${node2_log}" "${node2_id}"
-setup_node 3303 9093 9503 "${node3_dir}" "${node3_log}" "${node3_id}"
-setup_node 3304 9094 9504 "${node4_dir}" "${node4_log}" "${node4_id}" "--run \"info;balance\""
->>>>>>> 23b75f8d
 # }}}
 
 #  --- Fund nodes --- {{{
