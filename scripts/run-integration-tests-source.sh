#!/usr/bin/env bash

# prevent sourcing of this script, only allow execution
$(return >/dev/null 2>&1)
test "$?" -eq "0" && { echo "This script should only be executed." >&2; exit 1; }

# exit on errors, undefined variables, ensure errors in pipes are not hidden
set -Eeuo pipefail

# set log id and use shared log function for readable logs
declare mydir
mydir=$(cd "$(dirname "${BASH_SOURCE[0]}")" &>/dev/null && pwd -P)
declare HOPR_LOG_ID="e2e-source-test"

source "${mydir}/testnet.sh"
source "${mydir}/utils.sh"

usage() {
  msg
  msg "Usage: $0 [-h|--help] [-s|--skip-cleanup]"
  msg
  msg "The cleanup process can be skipped by using '--skip-cleanup'."
  msg
}

# verify and set parameters
declare wait_delay=2
declare wait_max_wait=1000
declare skip_cleanup="false"
declare api_token="e2e-API-token^^"

while (( "$#" )); do
  case "$1" in
    -h|--help)
      # return early with help info when requested
      usage
      exit 0
      ;;
    -s|--skip-cleanup)
      skip_cleanup="true"
      shift
      ;;
    -*|--*=)
      usage
      exit 1
      ;;
    *)
      shift
      ;;
  esac
done

if [ "${CI:-}" = "true" ] && [ -z "${ACT:-}" ]; then
  wait_delay=10
  wait_max_wait=10
fi

# find usable tmp dir
declare tmp="$(find_tmp_dir)"

declare node_prefix="hopr-source-node"

declare node1_dir="${tmp}/${node_prefix}-1"
declare node2_dir="${tmp}/${node_prefix}-2"
declare node3_dir="${tmp}/${node_prefix}-3"
declare node4_dir="${tmp}/${node_prefix}-4"
declare node5_dir="${tmp}/${node_prefix}-5"
declare node6_dir="${tmp}/${node_prefix}-6"
declare node7_dir="${tmp}/${node_prefix}-7"
declare node8_dir="${tmp}/${node_prefix}-8"

declare ct_node1_dir="${tmp}/${node_prefix}-ct1"

declare node1_log="${node1_dir}.log"
declare node2_log="${node2_dir}.log"
declare node3_log="${node3_dir}.log"
declare node4_log="${node4_dir}.log"
declare node5_log="${node5_dir}.log"
declare node6_log="${node6_dir}.log"
declare node7_log="${node7_dir}.log"
declare node8_log="${node8_dir}.log"

declare ct_node1_log="${ct_node1_dir}.log"

declare node1_id="${node1_dir}.id"
declare node2_id="${node2_dir}.id"
declare node3_id="${node3_dir}.id"
declare node4_id="${node4_dir}.id"
declare node5_id="${node5_dir}.id"
declare node6_id="${node6_dir}.id"
declare node7_id="${node7_dir}.id"
declare node8_id="${node8_dir}.id"

declare node1_privkey="0x1f5b172a64947589be6e279fbcbc09aca6e623a64a92aa359fae9c6613b7e801"
declare node2_privkey="0xcb9c3533beb75b996b6c77150ecda32134d13710a16121f04dc591113329cd7c"
declare node3_privkey="0x9a96a7711e2e9c9f71767bb9f248f699b29aebe7f590de8eeec0e71796b869e0"
declare node4_privkey="0x7dea49b4dbeea4dcbbb9d071bc7212347748dc3a2f16896f504417236b6adb84"
declare node5_privkey="0x800fee12d472c1a8448b786eb9e5d6c7f643c78b9727032893da9a6a55db288b"
declare node6_privkey="0x79b94be0c06dac87139c54416228dcacfb084c6884bbf4e48fff4cab8f40baa6"
declare node7_privkey="0x9b813edd8a85cffbe3cd2e242dc0992cfa04be15caa9f50b0b03b5ebcb2f770a"
declare node8_privkey="0xc7453d74b13c6ad452b2b261d9b85e47ef8e8781a18c3a7063c68c3cdf6600c0"

declare password="e2e-test"

declare ct_db_file="${tmp}/hopr-ct-db.json"

declare hardhat_rpc_log="${tmp}/hopr-source-hardhat-rpc.log"

function cleanup {
  local EXIT_CODE=$?

  # at this point we don't want to fail hard anymore
  trap - SIGINT SIGTERM ERR EXIT
  set +Eeuo pipefail

  # Cleaning up everything
  log "Wiping databases"
  rm -rf "${node1_dir}" "${node2_dir}" "${node3_dir}" "${node4_dir}" "${node5_dir}" "${node6_dir}" "${node7_dir}" "${node8_dir}" "${ct_node1_dir}"

  log "Cleaning up processes"
  for port in 8545 13301 13302 13303 13304 13305 13306 13307 13308 19091 19092 19093 19094 19095 19096 19097 19098 20000; do
    lsof -i ":${port}" -s TCP:LISTEN -t | xargs -I {} -n 1 kill {}
  done

  local log exit_code non_zero
  for node_log in "${node1_log}" "${node2_log}" "${node3_log}" "${node4_log}" "${node5_log}" "${node6_log}" "${node7_log}" "${node8_log}"; do
    log=$(wait_for_regex ${node_log} "Process exiting with signal [0-9]")

    if [ -z "${log}" ]; then
      log "${node_log}"
      log "Process did not exit properly"
      exit 1
    fi

    exit_code=$(echo ${log} | sed -E "s/.*signal[ ]([0-9]+).*/\1/")
    if [ ${exit_code} != "0" ]; then
      non_zero=true
      log "${node_log}"
      log "terminated with non-zero exit code ${exit_code}"
    fi
  done

  if [ ${non_zero} ]; then
    exit 1
  else
    exit $EXIT_CODE
  fi
}

if [ "${skip_cleanup}" != "1" ] && [ "${skip_cleanup}" != "true" ]; then
  trap cleanup SIGINT SIGTERM ERR EXIT
fi

# $1 = api port
# $2 = node port
# $3 = admin port
# $4 = node data directory
# $5 = node log file
# $6 = node id file
# $7 = private key to use
# $8 = OPTIONAL: additional args to hoprd
function setup_node() {
  local api_port=${1}
  local node_port=${2}
  local admin_port=${3}
  local dir=${4}
  local log=${5}
  local id=${6}
  local private_key=${7}
  local additional_args=${8:-""}

  log "Run node ${id} on API port ${api_port} -> ${log}"

  if [[ "${additional_args}" != *"--environment "* ]]; then
    additional_args="--environment hardhat-localhost ${additional_args}"
  fi

  log "Additional args: \"${additional_args}\""

  # Remove previous logs to make sure the regex does not match
<<<<<<< HEAD
  rm -f "${log}"
=======
  rm -Rf "${log}"
>>>>>>> 2473d8b5

  # Set NODE_ENV=development to rebuild hopr-admin next files
  # at runtime. Necessary to start multiple instances of hoprd
  # in parallel. Using a mix of CLI parameters and env variables to ensure
  # both work.
  env \
    DEBUG="hopr*" \
    NODE_ENV=development \
    HOPRD_HEARTBEAT_INTERVAL=2500 \
    HOPRD_HEARTBEAT_THRESHOLD=2500 \
    HOPRD_HEARTBEAT_VARIANCE=1000 \
    HOPRD_NETWORK_QUALITY_THRESHOLD="0.3" \
    HOPRD_ON_CHAIN_CONFIRMATIONS=2 \
    node packages/hoprd/lib/main.cjs \
      --admin \
      --adminHost "127.0.0.1" \
      --adminPort ${admin_port} \
      --api-token "${api_token}" \
      --data="${dir}" \
      --host="127.0.0.1:${node_port}" \
      --identity="${id}" \
      --init \
      --password="${password}" \
      --privateKey="${private_key}" \
      --api \
      --apiPort "${api_port}" \
      --testAnnounceLocalAddresses \
      --testPreferLocalAddresses \
      --testUseWeakCrypto \
      --testNoUPNP \
      --allowLocalNodeConnections \
      --allowPrivateNodeConnections \
      ${additional_args} \
      > "${log}" 2>&1 &
}

# $1 = node log file
# $2 = private key, must be hex string of length 66
# $3 = health check port
# $4 = data directory
# $5 = OPTIONAL: additional args to ct daemon
function setup_ct_node() {
  local log=${1}
  local private_key=${2}
  local health_check_port=${3}
  local dir=${4}
  local additional_args=${5:-""}

  # Remove previous logs to make sure the regex does not match
  rm -f "${log}"

  log "Run CT node -> ${log}"

  if [[ "${additional_args}" != *"--environment "* ]]; then
    additional_args="--environment hardhat-localhost ${additional_args}"
  fi
  log "Additional args: \"${additional_args}\""

<<<<<<< HEAD
=======
  # Remove previous logs to make sure the regex does not match
  rm -Rf "${log}"

>>>>>>> 2473d8b5
  HOPR_CTD_HEARTBEAT_INTERVAL=2500 \
  HOPR_CTD_HEARTBEAT_THRESHOLD=2500 \
  HOPR_CTD_HEARTBEAT_VARIANCE=1000 \
  DEBUG="hopr*" NODE_ENV=development node packages/cover-traffic-daemon/lib/index.js \
    --privateKey "${private_key}" \
    --dbFile "${ct_db_file}" \
    --data="${dir}" \
    --healthCheck \
    --healthCheckPort "${health_check_port}" \
    --allowLocalNodeConnections \
    --testAnnounceLocalAddresses \
    --testPreferLocalAddresses \
    ${additional_args} \
     > "${log}" 2>&1 &
}

# --- Log test info {{{
log "Test files and directories"
log "\thardhat"
log "\t\tlog: ${hardhat_rpc_log}"
log "\tnode1"
log "\t\tdata dir: ${node1_dir} (will be removed)"
log "\t\tlog: ${node1_log}"
log "\t\tid: ${node1_id}"
log "\tnode2"
log "\t\tdata dir: ${node2_dir} (will be removed)"
log "\t\tlog: ${node2_log}"
log "\t\tid: ${node2_id}"
log "\tnode3"
log "\t\tdata dir: ${node3_dir} (will be removed)"
log "\t\tlog: ${node3_log}"
log "\t\tid: ${node3_id}"
log "\tnode4"
log "\t\tdata dir: ${node4_dir} (will be removed)"
log "\t\tlog: ${node4_log}"
log "\t\tid: ${node4_id}"
log "\tnode5"
log "\t\tdata dir: ${node5_dir} (will be removed)"
log "\t\tlog: ${node5_log}"
log "\t\tid: ${node5_id}"
log "\tnode6"
log "\t\tdata dir: ${node6_dir} (will be removed)"
log "\t\tlog: ${node6_log}"
log "\t\tid: ${node6_id}"
log "\tnode7"
log "\t\tdata dir: ${node7_dir} (will be removed)"
log "\t\tlog: ${node7_log}"
log "\t\tid: ${node7_id}"
log "\tnode8"
log "\t\tdata dir: ${node8_dir} (will be removed)"
log "\t\tlog: ${node8_log}"
log "\t\tid: ${node8_id}"
log "\tct_node1"
log "\t\tdata dir: ${ct_node1_dir} (will be removed)"
log "\t\tlog: ${ct_node1_log}"
# }}}

# --- Check all resources we need are free {{{
ensure_port_is_free 8545
ensure_port_is_free 13301
ensure_port_is_free 13302
ensure_port_is_free 13303
ensure_port_is_free 13304
ensure_port_is_free 13305
ensure_port_is_free 13306
ensure_port_is_free 13307
ensure_port_is_free 13308
ensure_port_is_free 19091
ensure_port_is_free 19092
ensure_port_is_free 19093
ensure_port_is_free 19094
ensure_port_is_free 19095
ensure_port_is_free 19096
ensure_port_is_free 19097
ensure_port_is_free 19098
ensure_port_is_free 20000
# }}}

# --- Cleanup old contract deployments {{{
log "Removing artifacts from old contract deployments"
rm -Rf \
  "${mydir}/../packages/ethereum/deployments/hardhat-localhost" \
  "${mydir}/../packages/ethereum/deployments/hardhat-localhost2"
# }}}

# --- Running Mock Blockchain --- {{{
start_local_hardhat "${hardhat_rpc_log}"

wait_for_regex ${hardhat_rpc_log} "Started HTTP and WebSocket JSON-RPC server"
log "Hardhat node started (127.0.0.1:8545)"

# need to mirror contract data because of hardhat-deploy node only writing to localhost {{{
cp -R \
  "${mydir}/../packages/ethereum/deployments/hardhat-localhost/localhost" \
  "${mydir}/../packages/ethereum/deployments/hardhat-localhost/hardhat"
cp -R \
  "${mydir}/../packages/ethereum/deployments/hardhat-localhost" \
  "${mydir}/../packages/ethereum/deployments/hardhat-localhost2"
# }}}

# static address because static private key
declare ct_node1_address="0xde913eeed23bce5274ead3de8c196a41176fbd49"

#  --- Run nodes --- {{{
setup_node 13301 19091 19501 "${node1_dir}" "${node1_log}" "${node1_id}" "${node1_privkey}" "--announce"
setup_node 13302 19092 19502 "${node2_dir}" "${node2_log}" "${node2_id}" "${node2_privkey}" "--announce --testNoAuthentication"
setup_node 13303 19093 19503 "${node3_dir}" "${node3_log}" "${node3_id}" "${node3_privkey}" "--announce"
setup_node 13304 19094 19504 "${node4_dir}" "${node4_log}" "${node4_id}" "${node4_privkey}" "--testNoDirectConnections"
setup_node 13305 19095 19505 "${node5_dir}" "${node5_log}" "${node5_id}" "${node5_privkey}" "--testNoDirectConnections"
setup_node 13306 19096 19506 "${node6_dir}" "${node6_log}" "${node6_id}" "${node6_privkey}" "--announce --run \"info;balance\""
# should not be able to talk to the rest
setup_node 13307 19097 19507 "${node7_dir}" "${node7_log}" "${node7_id}" "${node7_privkey}" "--announce --environment hardhat-localhost2"
# node n8 will be the only one NOT registered
setup_node 13308 19098 19508 "${node8_dir}" "${node8_log}" "${node8_id}" "${node8_privkey}" "--announce"
<<<<<<< HEAD
setup_ct_node "${ct_node1_log}" "0xa08666bca1363cb00b5402bbeb6d47f6b84296f3bba0f2f95b1081df5588a613" 20000 "${ct_node1_dir}" 
=======
setup_ct_node "${ct_node1_log}" "0xa08666bca1363cb00b5402bbeb6d47f6b84296f3bba0f2f95b1081df5588a613" 20000 "${ct_node1_dir}"
>>>>>>> 2473d8b5
# }}}

log "CT node1 address: ${ct_node1_address}"

# DO NOT MOVE THIS STEP
#  --- Wait until private key has been created or recovered --- {{{
wait_for_regex ${node1_log} "please fund this node"
wait_for_regex ${node2_log} "please fund this node"
wait_for_regex ${node3_log} "please fund this node"
wait_for_regex ${node4_log} "please fund this node"
wait_for_regex ${node5_log} "please fund this node"
wait_for_regex ${node6_log} "please fund this node"
wait_for_regex ${node7_log} "please fund this node"
wait_for_regex ${node8_log} "please fund this node"
# }}}

log "Funding nodes"
#  --- Fund nodes --- {{{
fund_nodes "${node_prefix}" "${tmp}" "${password}" "${ct_node1_address}"
# }}}

log "Waiting for port binding"

#  --- Wait for ports to be bound --- {{{
wait_for_regex ${node1_log} "STARTED NODE"
wait_for_regex ${node2_log} "STARTED NODE"
wait_for_regex ${node3_log} "STARTED NODE"
wait_for_regex ${node4_log} "STARTED NODE"
wait_for_regex ${node5_log} "STARTED NODE"
# no need to wait for node 6 since that will stop right away
wait_for_regex ${node7_log} "STARTED NODE"
wait_for_port 19097 "127.0.0.1" "${node7_log}"
wait_for_regex ${node8_log} "STARTED NODE"
# }}}

#  --- Ensure data directories are used --- {{{
for node_dir in ${node1_dir} ${node2_dir} ${node3_dir} ${node4_dir} ${node5_dir} ${node7_dir} ${node8_dir}; do
  declare node_dir_db="${node_dir}/db/LOG"
  declare node_dir_peerstore="${node_dir}/peerstore/LOG"
  [ -f "${node_dir_db}" ] || { echo "Data file ${node_dir_db} missing"; exit 1; }
  [ -f "${node_dir_peerstore}" ] || { echo "Data file ${node_dir_peerstore} missing"; exit 1; }
done
# }}}

log "All nodes came up online"

# --- Run security tests --- {{{
# ${mydir}/../test/security-test.sh \
#   127.0.0.1 13301 13302 19501 19502 "${api_token}"
# }}}

# --- Run protocol test --- {{{
ADDITIONAL_NODE_ADDRS="0xde913eeed23bce5274ead3de8c196a41176fbd49" \
ADDITIONAL_NODE_PEERIDS="16Uiu2HAm2VD6owCxPEZwP6Moe1jzapqziVeaTXf1h7jVzu5dW1mk" \
HOPRD_API_TOKEN="${api_token}" \
${mydir}/../test/integration-test.sh \
  "localhost:13301" "localhost:13302" "localhost:13303" "localhost:13304" "localhost:13305" "localhost:13306" "localhost:13307" "localhost:13308"
# }}}

# -- Verify node6 has executed the commands {{{
log "Verifying node6 log output"
grep -E "HOPR Balance: +20000 txHOPR" "${node6_log}"
<<<<<<< HEAD
=======
# Node balance must be a little bit smaller than 10 xDAI due to the announce transaction
>>>>>>> 2473d8b5
grep -E "ETH Balance: +[789]\.[[:digit:]]?.+ xDAI" "${node6_log}"
grep -E "Running on: hardhat" "${node6_log}"
log "Output of node6 correct"
# }}}

# -- CT test {{{
${mydir}/../test/ct-test.sh \
  "${ct_node1_log}" "127.0.0.1" 20000
# }}}<|MERGE_RESOLUTION|>--- conflicted
+++ resolved
@@ -178,11 +178,7 @@
   log "Additional args: \"${additional_args}\""
 
   # Remove previous logs to make sure the regex does not match
-<<<<<<< HEAD
   rm -f "${log}"
-=======
-  rm -Rf "${log}"
->>>>>>> 2473d8b5
 
   # Set NODE_ENV=development to rebuild hopr-admin next files
   # at runtime. Necessary to start multiple instances of hoprd
@@ -241,12 +237,9 @@
   fi
   log "Additional args: \"${additional_args}\""
 
-<<<<<<< HEAD
-=======
   # Remove previous logs to make sure the regex does not match
-  rm -Rf "${log}"
-
->>>>>>> 2473d8b5
+  rm -f "${log}"
+
   HOPR_CTD_HEARTBEAT_INTERVAL=2500 \
   HOPR_CTD_HEARTBEAT_THRESHOLD=2500 \
   HOPR_CTD_HEARTBEAT_VARIANCE=1000 \
@@ -361,11 +354,7 @@
 setup_node 13307 19097 19507 "${node7_dir}" "${node7_log}" "${node7_id}" "${node7_privkey}" "--announce --environment hardhat-localhost2"
 # node n8 will be the only one NOT registered
 setup_node 13308 19098 19508 "${node8_dir}" "${node8_log}" "${node8_id}" "${node8_privkey}" "--announce"
-<<<<<<< HEAD
-setup_ct_node "${ct_node1_log}" "0xa08666bca1363cb00b5402bbeb6d47f6b84296f3bba0f2f95b1081df5588a613" 20000 "${ct_node1_dir}" 
-=======
 setup_ct_node "${ct_node1_log}" "0xa08666bca1363cb00b5402bbeb6d47f6b84296f3bba0f2f95b1081df5588a613" 20000 "${ct_node1_dir}"
->>>>>>> 2473d8b5
 # }}}
 
 log "CT node1 address: ${ct_node1_address}"
@@ -428,10 +417,7 @@
 # -- Verify node6 has executed the commands {{{
 log "Verifying node6 log output"
 grep -E "HOPR Balance: +20000 txHOPR" "${node6_log}"
-<<<<<<< HEAD
-=======
 # Node balance must be a little bit smaller than 10 xDAI due to the announce transaction
->>>>>>> 2473d8b5
 grep -E "ETH Balance: +[789]\.[[:digit:]]?.+ xDAI" "${node6_log}"
 grep -E "Running on: hardhat" "${node6_log}"
 log "Output of node6 correct"
