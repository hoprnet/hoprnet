{
  "name": "hoprnet",
  "repository": "https://github.com/hoprnet/hoprnet",
  "workspaces": [
    "packages/connect",
    "packages/core",
    "packages/core-ethereum",
    "packages/cover-traffic-daemon",
    "packages/ethereum",
    "packages/utils",
    "packages/hoprd"
  ],
  "scripts": {
    "build": "yarn workspace @hoprnet/hopr-ethereum run build:sol:types && echo \"Building Typescript files\" && tsc --build tsconfig.build.json && yarn workspace @hoprnet/hoprd run buildAdmin",
    "build:core": "yarn workspace @hoprnet/hopr-core run build",
    "build:utils": "yarn workspace @hoprnet/hopr-utils run build",
    "build:chain": "yarn workspace @hoprnet/hopr-core-ethereum run build",
    "build:yp": "yarn exec \"make -C docs/yellowpaper\"",
    "lint": "prettier --check .",
    "lint:fix": "prettier --write .",
    "test": "yarn workspaces foreach -pv run test",
    "test:core": "yarn workspace @hoprnet/hopr-core run test",
    "test:hoprd": "yarn workspace @hoprnet/hoprd run test",
    "test:ct": "yarn workspace @hoprnet/hopr-cover-traffic-daemon run test",
    "test:utils": "yarn workspace @hoprnet/hopr-utils run test",
    "test:contracts": "yarn workspace @hoprnet/hopr-ethereum run test",
    "run:network": "yarn workspace @hoprnet/hopr-ethereum run network",
    "run:hoprd": "yarn workspace @hoprnet/hoprd run start --password='d3f4uL+!' --data=/tmp/default --identity=/tmp/default-identity --testNoAuthentication",
    "run:hoprd:xdai": "yarn workspace @hoprnet/hoprd run start --host=0.0.0.0:9080 --adminPort=2990 --restPort=2991 --password='xDai' --announce --data=/tmp/xdai --identity=/tmp/xdai-identity --testNoAuthentication",
    "run:hoprd:xdai:protected": "yarn workspace @hoprnet/hoprd run start --host=0.0.0.0:9080 --adminPort=2990 --restPort=2991 --password='xDai' --announce --data=/tmp/xdai --identity=/tmp/xdai-identity --apiToken=xD4!-N3+w0rK",
    "run:hoprd:goerli": "yarn workspace @hoprnet/hoprd run start --host=0.0.0.0:9060 --adminPort=2970 --restPort=2971 --provider=https://goerli.infura.io/v3/${HOPRD_INFURA_KEY} --password='goerli' --announce --data=/tmp/goerli --identity=/tmp/goerli-identity --testNoAuthentication",
    "run:hoprd:goerli:protected": "yarn workspace @hoprnet/hoprd run start --host=0.0.0.0:9060 --adminPort=2970 --restPort=2971 --provider=https://goerli.infura.io/v3/${HOPRD_INFURA_KEY} --password='goerli' --announce --data=/tmp/goerli --identity=/tmp/goerli-identity --apiToken=g03rL!-N3+w0rK",
    "run:hoprd:alice": "yarn workspace @hoprnet/hoprd run dev --host=0.0.0.0:9092 --adminPort=3010 --restPort=3011 --provider=http://127.0.0.1:8545/ --password='local' --announce --testUseWeakCrypto --testAnnounceLocalAddresses --testPreferLocalAddresses --testNoAuthentication --data=/tmp/alice --identity=/tmp/local-alice.id",
    "run:hoprd:bob": "yarn workspace @hoprnet/hoprd run dev --host=0.0.0.0:9093 --adminPort=3020 --restPort=3021 --provider=http://127.0.0.1:8545/ --password='local' --announce --testUseWeakCrypto --testAnnounceLocalAddresses  --testPreferLocalAddresses --testNoAuthentication --data=/tmp/bob --identity=/tmp/local-bob.id",
    "run:hoprd:charlie": "yarn workspace @hoprnet/hoprd run dev --host=0.0.0.0:9094 --adminPort=3030 --restPort=3031 --provider=http://127.0.0.1:8545/ --password='local' --announce --testUseWeakCrypto --testAnnounceLocalAddresses  --testPreferLocalAddresses --testNoAuthentication --data=/tmp/charlie --identity=/tmp/local-charly.id",
    "run:faucet:all": "yarn workspace @hoprnet/hopr-ethereum hardhat faucet --use-local-identities --identity-directory /tmp --identity-prefix local --password local --network hardhat",
    "docs:generate": "yarn workspaces foreach -pv run docs:generate",
<<<<<<< HEAD
    "clean": "yarn workspaces foreach --exclude hoprnet -v run clean && rimraf tsconfig.scripts.tsbuildinfo tsconfig.build.tsbuildinfo",
=======
    "clean": "yarn workspaces foreach --exclude hoprnet -v run clean && rimraf ./tsconfig.scripts.tsbuildinfo ./tsconfig.build.tsbuildinfo",
>>>>>>> c28a7ba1
    "reset": "rimraf packages/*/node_modules node_modules"
  },
  "devDependencies": {
    "@ethersproject/cli": "5.5.0",
    "prettier": "2.5.1",
    "rimraf": "3.0.2",
    "ts-node": "10.4.0",
    "typescript": "4.5.2",
    "yargs": "17.2.1"
  },
  "prettier": {
    "tabWidth": 2,
    "semi": false,
    "singleQuote": true,
    "printWidth": 120,
    "trailingComma": "none"
  },
  "packageManager": "yarn@3.1.1"
}<|MERGE_RESOLUTION|>--- conflicted
+++ resolved
@@ -35,11 +35,7 @@
     "run:hoprd:charlie": "yarn workspace @hoprnet/hoprd run dev --host=0.0.0.0:9094 --adminPort=3030 --restPort=3031 --provider=http://127.0.0.1:8545/ --password='local' --announce --testUseWeakCrypto --testAnnounceLocalAddresses  --testPreferLocalAddresses --testNoAuthentication --data=/tmp/charlie --identity=/tmp/local-charly.id",
     "run:faucet:all": "yarn workspace @hoprnet/hopr-ethereum hardhat faucet --use-local-identities --identity-directory /tmp --identity-prefix local --password local --network hardhat",
     "docs:generate": "yarn workspaces foreach -pv run docs:generate",
-<<<<<<< HEAD
-    "clean": "yarn workspaces foreach --exclude hoprnet -v run clean && rimraf tsconfig.scripts.tsbuildinfo tsconfig.build.tsbuildinfo",
-=======
     "clean": "yarn workspaces foreach --exclude hoprnet -v run clean && rimraf ./tsconfig.scripts.tsbuildinfo ./tsconfig.build.tsbuildinfo",
->>>>>>> c28a7ba1
     "reset": "rimraf packages/*/node_modules node_modules"
   },
   "devDependencies": {
