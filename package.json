--- conflicted
+++ resolved
@@ -1,10 +1,6 @@
 {
   "name": "@hoprnet/hopr-core",
-<<<<<<< HEAD
-  "version": "0.6.32-xdai",
-=======
-  "version": "0.6.31",
->>>>>>> 16eeb93b
+  "version": "0.6.33",
   "description": "Privacy-preserving messaging protocol with incentivations for relay operators",
   "license": "GPL-3.0-only",
   "keywords": [
