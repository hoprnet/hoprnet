{
  "name": "hoprnet",
  "repository": "https://github.com/hoprnet/hoprnet",
  "workspaces": [
    "packages/connect",
    "packages/core",
    "packages/core-ethereum",
    "packages/utils",
    "packages/hoprd",
    "packages/real",
    "docs/hopr-documentation"
  ],
  "scripts": {
    "build:core": "yarn workspace @hoprnet/hopr-core run build",
    "build:core:all": "yarn workspaces foreach -ptv --include @hoprnet/hopr-core --include @hoprnet/hopr-core-ethereum run build",
    "build:hoprd": "yarn workspace @hoprnet/hoprd run build",
    "build:utils": "yarn workspace @hoprnet/hopr-utils run build",
    "build:chain": "yarn workspace @hoprnet/hopr-core-ethereum run build",
    "run:hoprd": "yarn workspace @hoprnet/hoprd run start --password='d3f4uL+!' --identity=/tmp/default-identity --disableApiAuthentication",
    "run:hoprd:xdai": "yarn workspace @hoprnet/hoprd run start --host=0.0.0.0:9080 --apiPort=2991 --password='xDai' --announce --data=/tmp/xdai --identity=/tmp/xdai-identity --disableApiAuthentication",
    "run:hoprd:xdai:protected": "yarn workspace @hoprnet/hoprd run start --host=0.0.0.0:9080 --apiPort=2991 --password='xDai' --announce --data=/tmp/xdai --identity=/tmp/xdai-identity --apiToken=xD4!-N3+w0rK",
    "run:hoprd:staging": "yarn workspace @hoprnet/hoprd run start --host=0.0.0.0:9060 --apiPort=2971 --password='staging' --announce --data=/tmp/staging --identity=/tmp/staging-identity --disableApiAuthentication",
    "run:hoprd:staging:protected": "yarn workspace @hoprnet/hoprd run start --host=0.0.0.0:9060 --apiPort=2971 --password='staging' --announce --data=/tmp/staging --identity=/tmp/staging-identity --apiToken=g03rL!-N3+w0rK",
    "run:hoprd:alice": "yarn workspace @hoprnet/hoprd run dev --host=0.0.0.0:9092 --apiPort=3011  --data=/tmp/local-alice --identity=/tmp/local-alice.id",
    "run:hoprd:bob": "yarn workspace @hoprnet/hoprd run dev --host=0.0.0.0:9093 --apiPort=3021 --data=/tmp/local-bob --identity=/tmp/local-bob.id",
    "run:hoprd:charlie": "yarn workspace @hoprnet/hoprd run dev --host=0.0.0.0:9094 --apiPort=3031 --data=/tmp/local-charlie --identity=/tmp/local-charly.id",
<<<<<<< HEAD
    "run:faucet:all": "yarn workspace @hoprnet/hopr-ethereum run faucet",
    "clean": "yarn workspaces foreach --exclude hoprnet --exclude hopr-docs -v run clean && rm -Rf ./tsconfig.scripts.tsbuildinfo ./tsconfig.build.tsbuildinfo",
=======
    "clean": "yarn workspaces foreach --exclude hoprnet --exclude hopr-docs -v run clean && rm -Rf ./target ./tsconfig.scripts.tsbuildinfo ./tsconfig.build.tsbuildinfo",
>>>>>>> dc06fc09
    "reset": "rm -Rf packages/*/node_modules node_modules"
  },
  "devDependencies": {
    "@ethersproject/cli": "5.7.0",
    "@hoprnet/avadosdk": "0.4.4-rc.1",
    "@types/node": "16",
    "prettier": "2.7.1",
    "ts-node": "10.9.1",
    "typescript": "4.8.4",
    "yargs": "17.5.1"
  },
  "resolutions": {
    "@ethersproject/providers": "https://github.com/hoprnet/ethers-js-provider/archive/refs/tags/v5.7.0-fixed-memory-leak.tar.gz",
    "@libp2p/kad-dht": "https://github.com/hoprnet/js-libp2p-kad-dht/archive/refs/tags/v1.0.17.tar.gz",
    "@overnightjs/logger": "1.2.1",
    "colors": "1.4.0",
    "it-length-prefixed": "https://github.com/hoprnet/it-length-prefixed/archive/refs/tags/v7.0.3.tar.gz"
  },
  "prettier": {
    "tabWidth": 2,
    "semi": false,
    "singleQuote": true,
    "printWidth": 120,
    "trailingComma": "none"
  },
  "packageManager": "yarn@3.3.0"
}<|MERGE_RESOLUTION|>--- conflicted
+++ resolved
@@ -24,12 +24,7 @@
     "run:hoprd:alice": "yarn workspace @hoprnet/hoprd run dev --host=0.0.0.0:9092 --apiPort=3011  --data=/tmp/local-alice --identity=/tmp/local-alice.id",
     "run:hoprd:bob": "yarn workspace @hoprnet/hoprd run dev --host=0.0.0.0:9093 --apiPort=3021 --data=/tmp/local-bob --identity=/tmp/local-bob.id",
     "run:hoprd:charlie": "yarn workspace @hoprnet/hoprd run dev --host=0.0.0.0:9094 --apiPort=3031 --data=/tmp/local-charlie --identity=/tmp/local-charly.id",
-<<<<<<< HEAD
-    "run:faucet:all": "yarn workspace @hoprnet/hopr-ethereum run faucet",
     "clean": "yarn workspaces foreach --exclude hoprnet --exclude hopr-docs -v run clean && rm -Rf ./tsconfig.scripts.tsbuildinfo ./tsconfig.build.tsbuildinfo",
-=======
-    "clean": "yarn workspaces foreach --exclude hoprnet --exclude hopr-docs -v run clean && rm -Rf ./target ./tsconfig.scripts.tsbuildinfo ./tsconfig.build.tsbuildinfo",
->>>>>>> dc06fc09
     "reset": "rm -Rf packages/*/node_modules node_modules"
   },
   "devDependencies": {
