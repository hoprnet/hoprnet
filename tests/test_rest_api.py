import random

import aiohttp
import pytest

from sdk.python.localcluster.node import Node
from tests.conftest import nodes_with_auth


<<<<<<< HEAD
@pytest.mark.usefixtures("swarm7_reset")
class TestRestApiWithSwarm:
    @pytest.mark.asyncio
    @pytest.mark.parametrize("peer", random.sample(nodes_with_auth(), 1))
    async def test_hoprd_rest_api_should_reject_connection_without_any_auth(self, swarm7: dict[str, Node], peer: str):
        url = f"http://{swarm7[peer].host_addr}:{swarm7[peer].api_port}/api/v3/node/version"

        async with aiohttp.ClientSession() as s:
            assert (await s.get(url)).status == 401

    @pytest.mark.asyncio
    @pytest.mark.parametrize("peer", random.sample(nodes_with_auth(), 1))
    async def test_hoprd_rest_api_should_reject_connection_with_invalid_token(self, peer: str, swarm7: dict[str, Node]):
        url = f"http://{swarm7[peer].host_addr}:{swarm7[peer].api_port}/api/v3/node/version"
        invalid_token = swarm7[peer].api_token.swapcase()
        headers = {"X-Auth-Token": invalid_token}

        async with aiohttp.ClientSession(headers=headers) as s:
            assert (await s.get(url)).status == 401

    @pytest.mark.asyncio
    @pytest.mark.parametrize("peer", random.sample(nodes_with_auth(), 1))
    async def test_hoprd_rest_api_should_accept_connection_with_valid_token(self, peer: str, swarm7: dict[str, Node]):
        url = f"http://{swarm7[peer].host_addr}:{swarm7[peer].api_port}/api/v3/node/version"
        headers = {"X-Auth-Token": swarm7[peer].api_token}

        async with aiohttp.ClientSession(headers=headers) as s:
            assert (await s.get(url)).status == 200
=======
@pytest.mark.asyncio
@pytest.mark.parametrize("peer", random.sample(nodes_with_auth(), 1))
async def test_hoprd_rest_api_should_reject_connection_without_any_auth(swarm7: dict[str, Node], peer: str):
    url = f"http://{swarm7[peer].host_addr}:{swarm7[peer].api_port}/api/v3/node/version"

    async with aiohttp.ClientSession() as s:
        assert (await s.get(url)).status == 401


@pytest.mark.asyncio
@pytest.mark.parametrize("peer", random.sample(nodes_with_auth(), 1))
async def test_hoprd_rest_api_should_reject_connection_with_invalid_token(peer: str, swarm7: dict[str, Node]):
    url = f"http://{swarm7[peer].host_addr}:{swarm7[peer].api_port}/api/v3/node/version"
    invalid_token = swarm7[peer].api_token.swapcase()
    headers = {"X-Auth-Token": invalid_token}

    async with aiohttp.ClientSession(headers=headers) as s:
        assert (await s.get(url)).status == 401


@pytest.mark.asyncio
@pytest.mark.parametrize("peer", random.sample(nodes_with_auth(), 1))
async def test_hoprd_rest_api_should_accept_connection_with_valid_token(peer: str, swarm7: dict[str, Node]):
    url = f"http://{swarm7[peer].host_addr}:{swarm7[peer].api_port}/api/v3/node/version"
    headers = {"X-Auth-Token": swarm7[peer].api_token}

    async with aiohttp.ClientSession(headers=headers) as s:
        assert (await s.get(url)).status == 200


@pytest.mark.asyncio
@pytest.mark.parametrize("peer", random.sample(nodes_with_auth(), 1))
async def test_metric_endpoint_accepts_plain_text_header(peer: str, swarm7: dict[str, Node]):
    url = f"http://{swarm7[peer].host_addr}:{swarm7[peer].api_port}/metrics"
    headers = {"X-Auth-Token": swarm7[peer].api_token}

    async with aiohttp.ClientSession(headers=headers) as s:
        assert (await s.get(url)).status == 200

    headers["accept"] = "text/plain"
    async with aiohttp.ClientSession(headers=headers) as s:
        assert (await s.get(url)).status == 200

    headers["accept"] = "application/json"
    async with aiohttp.ClientSession(headers=headers) as s:
        assert (await s.get(url)).status == 406


@pytest.mark.asyncio
@pytest.mark.parametrize("peer", random.sample(nodes_with_auth(), 1))
async def test_info_endpoint_accepts_application_json_header(peer: str, swarm7: dict[str, Node]):
    url = f"http://{swarm7[peer].host_addr}:{swarm7[peer].api_port}/api/v3/node/info"
    headers = {"X-Auth-Token": swarm7[peer].api_token}

    async with aiohttp.ClientSession(headers=headers) as s:
        assert (await s.get(url)).status == 200

    headers["accept"] = "text/plain"
    async with aiohttp.ClientSession(headers=headers) as s:
        assert (await s.get(url)).status == 406

    headers["accept"] = "application/json"
    async with aiohttp.ClientSession(headers=headers) as s:
        assert (await s.get(url)).status == 200
>>>>>>> b39881af
<|MERGE_RESOLUTION|>--- conflicted
+++ resolved
@@ -7,7 +7,7 @@
 from tests.conftest import nodes_with_auth
 
 
-<<<<<<< HEAD
+
 @pytest.mark.usefixtures("swarm7_reset")
 class TestRestApiWithSwarm:
     @pytest.mark.asyncio
@@ -36,69 +36,37 @@
 
         async with aiohttp.ClientSession(headers=headers) as s:
             assert (await s.get(url)).status == 200
-=======
-@pytest.mark.asyncio
-@pytest.mark.parametrize("peer", random.sample(nodes_with_auth(), 1))
-async def test_hoprd_rest_api_should_reject_connection_without_any_auth(swarm7: dict[str, Node], peer: str):
-    url = f"http://{swarm7[peer].host_addr}:{swarm7[peer].api_port}/api/v3/node/version"
 
-    async with aiohttp.ClientSession() as s:
-        assert (await s.get(url)).status == 401
+    @pytest.mark.asyncio
+    @pytest.mark.parametrize("peer", random.sample(nodes_with_auth(), 1))
+    async def test_metric_endpoint_accepts_plain_text_header(peer: str, swarm7: dict[str, Node]):
+        url = f"http://{swarm7[peer].host_addr}:{swarm7[peer].api_port}/metrics"
+        headers = {"X-Auth-Token": swarm7[peer].api_token}
 
+        async with aiohttp.ClientSession(headers=headers) as s:
+            assert (await s.get(url)).status == 200
 
-@pytest.mark.asyncio
-@pytest.mark.parametrize("peer", random.sample(nodes_with_auth(), 1))
-async def test_hoprd_rest_api_should_reject_connection_with_invalid_token(peer: str, swarm7: dict[str, Node]):
-    url = f"http://{swarm7[peer].host_addr}:{swarm7[peer].api_port}/api/v3/node/version"
-    invalid_token = swarm7[peer].api_token.swapcase()
-    headers = {"X-Auth-Token": invalid_token}
+        headers["accept"] = "text/plain"
+        async with aiohttp.ClientSession(headers=headers) as s:
+            assert (await s.get(url)).status == 200
 
-    async with aiohttp.ClientSession(headers=headers) as s:
-        assert (await s.get(url)).status == 401
+        headers["accept"] = "application/json"
+        async with aiohttp.ClientSession(headers=headers) as s:
+            assert (await s.get(url)).status == 406
 
+    @pytest.mark.asyncio
+    @pytest.mark.parametrize("peer", random.sample(nodes_with_auth(), 1))
+    async def test_info_endpoint_accepts_application_json_header(peer: str, swarm7: dict[str, Node]):
+        url = f"http://{swarm7[peer].host_addr}:{swarm7[peer].api_port}/api/v3/node/info"
+        headers = {"X-Auth-Token": swarm7[peer].api_token}
 
-@pytest.mark.asyncio
-@pytest.mark.parametrize("peer", random.sample(nodes_with_auth(), 1))
-async def test_hoprd_rest_api_should_accept_connection_with_valid_token(peer: str, swarm7: dict[str, Node]):
-    url = f"http://{swarm7[peer].host_addr}:{swarm7[peer].api_port}/api/v3/node/version"
-    headers = {"X-Auth-Token": swarm7[peer].api_token}
+        async with aiohttp.ClientSession(headers=headers) as s:
+            assert (await s.get(url)).status == 200
 
-    async with aiohttp.ClientSession(headers=headers) as s:
-        assert (await s.get(url)).status == 200
+        headers["accept"] = "text/plain"
+        async with aiohttp.ClientSession(headers=headers) as s:
+            assert (await s.get(url)).status == 406
 
-
-@pytest.mark.asyncio
-@pytest.mark.parametrize("peer", random.sample(nodes_with_auth(), 1))
-async def test_metric_endpoint_accepts_plain_text_header(peer: str, swarm7: dict[str, Node]):
-    url = f"http://{swarm7[peer].host_addr}:{swarm7[peer].api_port}/metrics"
-    headers = {"X-Auth-Token": swarm7[peer].api_token}
-
-    async with aiohttp.ClientSession(headers=headers) as s:
-        assert (await s.get(url)).status == 200
-
-    headers["accept"] = "text/plain"
-    async with aiohttp.ClientSession(headers=headers) as s:
-        assert (await s.get(url)).status == 200
-
-    headers["accept"] = "application/json"
-    async with aiohttp.ClientSession(headers=headers) as s:
-        assert (await s.get(url)).status == 406
-
-
-@pytest.mark.asyncio
-@pytest.mark.parametrize("peer", random.sample(nodes_with_auth(), 1))
-async def test_info_endpoint_accepts_application_json_header(peer: str, swarm7: dict[str, Node]):
-    url = f"http://{swarm7[peer].host_addr}:{swarm7[peer].api_port}/api/v3/node/info"
-    headers = {"X-Auth-Token": swarm7[peer].api_token}
-
-    async with aiohttp.ClientSession(headers=headers) as s:
-        assert (await s.get(url)).status == 200
-
-    headers["accept"] = "text/plain"
-    async with aiohttp.ClientSession(headers=headers) as s:
-        assert (await s.get(url)).status == 406
-
-    headers["accept"] = "application/json"
-    async with aiohttp.ClientSession(headers=headers) as s:
-        assert (await s.get(url)).status == 200
->>>>>>> b39881af
+        headers["accept"] = "application/json"
+        async with aiohttp.ClientSession(headers=headers) as s:
+            assert (await s.get(url)).status == 200