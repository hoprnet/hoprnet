import json
import logging
import os
<<<<<<< HEAD
import random
import re
from subprocess import PIPE, STDOUT, CalledProcessError, Popen, run
=======
from subprocess import run, CalledProcessError
>>>>>>> 5292e374

import pytest

from .conftest import (
    FIXTURES_PREFIX,
    INPUT_DEPLOYMENTS_SUMMARY_FILE,
    NETWORK1,
    PASSWORD,
    barebone_nodes,
    fixtures_dir,
    load_private_key, run_hopli_cmd,
)
from .node import Node
from .test_integration import balance_str_to_int

FIXTURES_PREFIX_NEW = "hopr-node-new_"
PASSWORD_NEW = "e2e-test-new"

PORT_BASE = 19200
ANVIL_ENDPOINT = f"http://127.0.0.1:{PORT_BASE}"


def run_cast_cmd(cmd: str, params: list[str]):
    cast_cmd = ["cast", cmd, "-r", ANVIL_ENDPOINT] + params
    logging.info("Running cast command: %s", " ".join(cast_cmd))
    try:
        result = run(cast_cmd, check=True, capture_output=True)
        return result
    except CalledProcessError as e:
        logging.error("Error executing cast command: %s", str(e))
        raise

<<<<<<< HEAD

def run_hopli_cmd(cmd: list[str], custom_env):
    env = os.environ | custom_env
    proc = Popen(cmd, env=env, stdout=PIPE, stderr=STDOUT, bufsize=0)
    # filter out ansi color codes
    color_regex = re.compile(r"\x1b\[\d{,3}m")
    with proc.stdout:
        for line in iter(proc.stdout.readline, b""):
            logging.info("[Hopli] %r", color_regex.sub("", line.decode("utf-8")[:-1]))
    retcode = proc.wait()
    if retcode:
        raise CalledProcessError(retcode, cmd)

=======
>>>>>>> 5292e374

def faucet(private_key: str, hopr_amount: str, native_amount: str):
    test_suite_name = __name__.split(".")[-1]
    test_dir = fixtures_dir(test_suite_name)

    custom_env = {
        "ETHERSCAN_API_KEY": "anykey",
        "IDENTITY_PASSWORD": PASSWORD,
        "PRIVATE_KEY": private_key,
        "PATH": os.environ["PATH"],
    }
    cmd = [
        "hopli",
        "faucet",
        "--network",
        NETWORK1,
        "--identity-prefix",
        FIXTURES_PREFIX,
        "--identity-directory",
        test_dir,
        "--contracts-root",
        "./ethereum/contracts",
        "--hopr-amount",
        hopr_amount,
        "--native-amount",
        native_amount,
        "--provider-url",
        ANVIL_ENDPOINT,
    ]
    run_hopli_cmd(cmd, custom_env)


def manager_deregister(private_key: str, node_addr: str):
    custom_env = {
        "ETHERSCAN_API_KEY": "anykey",
        "IDENTITY_PASSWORD": PASSWORD,
        "MANAGER_PRIVATE_KEY": private_key,
        "PATH": os.environ["PATH"],
    }
    run_hopli_cmd(
        [
            "hopli",
            "network-registry",
            "manager-deregister",
            "--network",
            NETWORK1,
            "--node-address",
            node_addr,
            "--contracts-root",
            "./ethereum/contracts",
            "--provider-url",
            ANVIL_ENDPOINT,
        ],
        custom_env,
    )


def manager_register(private_key: str, node_addr: str, safe_addr: str):
    custom_env = {
        "ETHERSCAN_API_KEY": "anykey",
        "IDENTITY_PASSWORD": PASSWORD,
        "MANAGER_PRIVATE_KEY": private_key,
        "PATH": os.environ["PATH"],
    }
    run_hopli_cmd(
        [
            "hopli",
            "network-registry",
            "manager-register",
            "--network",
            NETWORK1,
            "--contracts-root",
            "./ethereum/contracts",
            "--node-address",
            node_addr,
            "--safe-address",
            safe_addr,
            "--provider-url",
            ANVIL_ENDPOINT,
        ],
        custom_env,
    )


def manager_force_sync(private_key: str, safes: str, eligibility: str):
    custom_env = {
        "ETHERSCAN_API_KEY": "anykey",
        "IDENTITY_PASSWORD": PASSWORD,
        "MANAGER_PRIVATE_KEY": private_key,
        "PATH": os.environ["PATH"],
    }
    run_hopli_cmd(
        [
            "hopli",
            "network-registry",
            "manager-force-sync",
            "--network",
            NETWORK1,
            "--safe-address",
            safes,
            "--contracts-root",
            "./ethereum/contracts",
            "--eligibility",
            eligibility,
            "--provider-url",
            ANVIL_ENDPOINT,
        ],
        custom_env,
    )


def new_identity(extra_prefix: str):
    test_suite_name = __name__.split(".")[-1]
    test_dir = fixtures_dir(test_suite_name)

    custom_env = {
        "ETHERSCAN_API_KEY": "anykey",
        "IDENTITY_PASSWORD": PASSWORD,
        "PATH": os.environ["PATH"],
    }
    run_hopli_cmd(
        [
            "hopli",
            "identity",
            "create",
            "--identity-prefix",
            FIXTURES_PREFIX_NEW + extra_prefix,
            "--identity-directory",
            test_dir,
            "--number",
            "1",
        ],
        custom_env,
    )


def read_identity(extra_prefix: str, pwd: str):
    test_suite_name = __name__.split(".")[-1]
    test_dir = fixtures_dir(test_suite_name)

    custom_env = {
        "ETHERSCAN_API_KEY": "anykey",
        "IDENTITY_PASSWORD": pwd,
        "PATH": os.environ["PATH"],
    }
    res = run(
        [
            "hopli",
            "identity",
            "read",
            "--identity-prefix",
            FIXTURES_PREFIX_NEW + extra_prefix,
            "--identity-directory",
            test_dir,
        ],
        env=os.environ | custom_env,
        check=True,
        capture_output=True,
    )

    for el in res.stdout.decode("utf-8").split("\n"):
        for p in el.split(": ["):
            if p.startswith("0x"):
                return p.split("]")[0]


def update_identity(extra_prefix: str, old_pwd: str, new_pwd: str):
    test_suite_name = __name__.split(".")[-1]
    test_dir = fixtures_dir(test_suite_name)

    custom_env = {
        "ETHERSCAN_API_KEY": "anykey",
        "IDENTITY_PASSWORD": old_pwd,
        "NEW_IDENTITY_PASSWORD": new_pwd,
        "PATH": os.environ["PATH"],
    }
    run_hopli_cmd(
        [
            "hopli",
            "identity",
            "update",
            "--identity-prefix",
            FIXTURES_PREFIX_NEW + extra_prefix,
            "--identity-directory",
            test_dir,
        ],
        custom_env,
    )


def create_safe_module(extra_prefix: str, private_key: str, manager_private_key: str):
    test_suite_name = __name__.split(".")[-1]
    test_dir = fixtures_dir(test_suite_name)

    custom_env = {
        "ETHERSCAN_API_KEY": "anykey",
        "IDENTITY_PASSWORD": PASSWORD,
        "PRIVATE_KEY": private_key,
        "MANAGER_PRIVATE_KEY": manager_private_key,
        "PATH": os.environ["PATH"],
    }
    res = run(
        [
            "hopli",
            "safe-module",
            "create",
            "--network",
            NETWORK1,
            "--identity-prefix",
            FIXTURES_PREFIX_NEW + extra_prefix,
            "--identity-directory",
            test_dir,
            "--contracts-root",
            "./ethereum/contracts",
            "--allowance",
            "10.5",
            "--native-amount",
            "0.1",
            "--provider-url",
            ANVIL_ENDPOINT,
        ],
        env=os.environ | custom_env,
        check=True,
        capture_output=True,
    )

    safe_address: str = None
    module_address: str = None

    for el in res.stdout.decode("utf-8").split("\n"):
        logging.info(el)
        if el.startswith("safe 0x"):
            safe_address = el.split()[-1]

        if el.startswith("node_module 0x"):
            module_address = el.split()[-1]
    return (safe_address, module_address)


def migrate_safe_module(private_key: str, manager_private_key: str, safe: str, module: str):
    test_suite_name = __name__.split(".")[-1]
    test_dir = fixtures_dir(test_suite_name)

    new_network = "anvil-localhost2"

    custom_env = {
        "ETHERSCAN_API_KEY": "anykey",
        "IDENTITY_PASSWORD": PASSWORD,
        "PRIVATE_KEY": private_key,
        "MANAGER_PRIVATE_KEY": manager_private_key,
        "PATH": os.environ["PATH"],
    }
    run_hopli_cmd(
        [
            "hopli",
            "safe-module",
            "migrate",
            "--network",
            new_network,
            "--identity-prefix",
            FIXTURES_PREFIX_NEW,
            "--identity-directory",
            test_dir,
            "--contracts-root",
            "./ethereum/contracts",
            "--safe-address",
            safe,
            "--module-address",
            module,
            "--provider-url",
            ANVIL_ENDPOINT,
        ],
        custom_env,
    )


def manager_set_win_prob(private_key: str, win_prob: str):
    custom_env = {
        "ETHERSCAN_API_KEY": "anykey",
        "PRIVATE_KEY": private_key,
        "PATH": os.environ["PATH"],
    }
    run_hopli_cmd(
        [
            "hopli",
            "win-prob",
            "set",
            "--network",
            NETWORK1,
            "--winning-probability",
            win_prob,
            "--contracts-root",
            "./ethereum/contracts",
            "--provider-url",
            ANVIL_ENDPOINT,
        ],
        custom_env,
    )


def get_win_prob():
    custom_env = {
        "PATH": os.environ["PATH"],
    }
    run_hopli_cmd(
        [
            "hopli",
            "win-prob",
            "get",
            "--network",
            NETWORK1,
            "--contracts-root",
            "./ethereum/contracts",
            "--provider-url",
            ANVIL_ENDPOINT,
        ],
        custom_env,
    )

@pytest.mark.asyncio
@pytest.mark.parametrize("peer", random.sample(barebone_nodes(), 1))
@pytest.mark.xfail(reason="race-conditions lead to incorrect balances on nodes")
async def test_hopli_should_be_able_to_fund_nodes(peer: str, swarm7: dict[str, Node]):
    test_suite_name = __name__.split(".")[-1]
    private_key = load_private_key(test_suite_name)

    balance_before = await swarm7[peer].api.balances()
    logging.debug(f"balance_before of {peer} / {swarm7[peer].address}: {balance_before}")

    # fund node with 1 HOPR token and 10 native token
    faucet(private_key, "1.0", "10.0")

    balance_after = await swarm7[peer].api.balances()
    logging.debug(f"balance_after of {peer} / {swarm7[peer].address}: {balance_after}")

    # Check if `hopli faucet` funds node to the desired amount
    # on the native token
    if balance_str_to_int(balance_before.native) > 10 * 1e18:
        assert balance_str_to_int(balance_after.native) == balance_str_to_int(balance_before.native)
    else:
        assert balance_str_to_int(balance_after.native) == int(10 * 1e18)

    # on the HOPR token
    if balance_str_to_int(balance_before.hopr) > 1 * 1e18:
        assert balance_str_to_int(balance_after.hopr) == balance_str_to_int(balance_before.native)
    else:
        assert balance_str_to_int(balance_after.hopr) == int(1 * 1e18)


@pytest.mark.asyncio
@pytest.mark.parametrize("peer", random.sample(barebone_nodes(), 1))
async def test_hopli_should_be_able_to_deregister_nodes_and_register_it(peer: str, swarm7: dict[str, Node]):
    test_suite_name = __name__.split(".")[-1]
    private_key = load_private_key(test_suite_name)

    with open(INPUT_DEPLOYMENTS_SUMMARY_FILE, "r") as file:
        address_data: dict = json.load(file)
        network_registry_contract = address_data["networks"][NETWORK1]["addresses"]["network_registry"]

    res_before = run_cast_cmd(
        "call", [network_registry_contract, "nodeRegisterdToAccount(address)(address)", swarm7[peer].address]
    )

    # check the returned value is address safe
    assert res_before.stdout.decode("utf-8").split("\n")[0].lower() == swarm7[peer].safe_address.lower()

    # remove node from the network registry
    manager_deregister(private_key, swarm7[peer].address)

    # Check if nodes are removed from the network
    run_cast_cmd("code", [network_registry_contract])
    res_after_deregster = run_cast_cmd(
        "call", [network_registry_contract, "nodeRegisterdToAccount(address)(address)", swarm7[peer].address]
    )

    # check the returned value is address zero
    assert (
        res_after_deregster.stdout.decode("utf-8").split("\n")[0].lower()
        == "0x0000000000000000000000000000000000000000"
    )

    # register node to the network registry
    manager_register(private_key, swarm7[peer].address, swarm7[peer].safe_address)

    # Check if nodes are removed from the network
    run_cast_cmd("code", [network_registry_contract])
    res_after_register = run_cast_cmd(
        "call", [network_registry_contract, "nodeRegisterdToAccount(address)(address)", swarm7[peer].address]
    )

    # check the returned value is address safe
    assert res_after_register.stdout.decode("utf-8").split("\n")[0].lower() == swarm7[peer].safe_address.lower()


@pytest.mark.asyncio
@pytest.mark.parametrize("peer", random.sample(barebone_nodes(), 1))
async def test_hopli_should_be_able_to_sync_eligibility_for_all_nodes(peer: str, swarm7: dict[str, Node]):
    test_suite_name = __name__.split(".")[-1]
    private_key = load_private_key(test_suite_name)

    # remove all the nodes from the network registry
    manager_force_sync(private_key, swarm7[peer].safe_address, "true")


@pytest.mark.asyncio
async def test_hopli_create_update_read_identity():
    test_suite_name = __name__.split(".")[-1]
    test_dir = fixtures_dir(test_suite_name)
    extra_prefix = "one"

    # create a new identity
    new_identity(extra_prefix)

    # read the identity
    res_first_read = read_identity(extra_prefix, PASSWORD)

    # udpate identtiy password
    update_identity(extra_prefix, PASSWORD, PASSWORD_NEW)

    # still can read the identity
    res_second_read = read_identity(extra_prefix, PASSWORD_NEW)

    assert res_first_read == res_second_read

    # Remove the created identity
    run(["rm", "-f", test_dir.joinpath(f"{FIXTURES_PREFIX_NEW}{extra_prefix}0.id")], check=True, capture_output=True)


@pytest.mark.asyncio
async def test_hopli_should_be_able_to_create_safe_module(swarm7: dict[str, Node]):
    test_suite_name = __name__.split(".")[-1]
    test_dir = fixtures_dir(test_suite_name)
    manager_private_key = load_private_key(test_suite_name)
    private_key = load_private_key(test_suite_name, 1)
    extra_prefix = "two"

    # READ CONTRACT ADDRESS
    with open(INPUT_DEPLOYMENTS_SUMMARY_FILE, "r") as file:
        address_data: dict = json.load(file)
        network_registry_contract_1 = address_data["networks"][NETWORK1]["addresses"]["network_registry"]
        # network_registry_contract_2 = address_data["networks"][NETWORK2]["addresses"]["network_registry"]

    # create identity
    new_identity(extra_prefix)

    # read the identity
    new_node = read_identity(extra_prefix, PASSWORD)

    # create safe and module for
    safe_address, module_address = create_safe_module(extra_prefix, private_key, manager_private_key)
    run_cast_cmd("balance", [new_node])
    run_cast_cmd("code", [safe_address])
    run_cast_cmd("code", [module_address])

    # Check the node node is registered with the new safe
    res_check_created_safe_registration = run_cast_cmd(
        "call", [network_registry_contract_1, "nodeRegisterdToAccount(address)(address)", new_node]
    )
    res_registration = res_check_created_safe_registration.stdout.decode("utf-8").split("\n")[0].lower()
    assert res_registration == safe_address.lower()

    # Remove the created identity
    run(["rm", "-f", test_dir.joinpath(f"{FIXTURES_PREFIX_NEW}{extra_prefix}0.id")], check=True, capture_output=True)

@pytest.mark.asyncio
async def test_hopli_should_be_able_to_set_and_read_win_prob():
    test_suite_name = __name__.split('.')[-1]

    # READ CONTRACT ADDRESS
    with open(INPUT_DEPLOYMENTS_SUMMARY_FILE, "r") as file:
        address_data: dict = json.load(file)
        win_prob_oracle = address_data["networks"][NETWORK1]["addresses"]["winning_probability_oracle"]

    # get current win prob
    get_win_prob()
    old_win_prob = run_cast_cmd(
        "call", [win_prob_oracle, "currentWinProb()()"]
    )
    logging.info("old_win_prob %s", old_win_prob.stdout.decode("utf-8").split("is")[0].split("\n")[0].lower())
    assert old_win_prob.stdout.decode("utf-8").split("is")[0].split("\n")[0].lower() == "0x00000000000000000000000000000000000000000000000000ffffffffffffff"

    # set new win prob
    private_key = load_private_key(test_suite_name)
    manager_set_win_prob(private_key, "0.5")

    # get new win prob
    get_win_prob()
    new_win_prob = run_cast_cmd(
        "call", [win_prob_oracle, "currentWinProb()()"]
    )
    logging.info("new_win_prob %s", new_win_prob.stdout.decode("utf-8").split("is")[0].split("\n")[0].lower())
    assert new_win_prob.stdout.decode("utf-8").split("is")[0].split("\n")[0].lower() == "0x000000000000000000000000000000000000000000000000007fffffffffffff"<|MERGE_RESOLUTION|>--- conflicted
+++ resolved
@@ -1,13 +1,8 @@
 import json
 import logging
 import os
-<<<<<<< HEAD
-import random
-import re
-from subprocess import PIPE, STDOUT, CalledProcessError, Popen, run
-=======
 from subprocess import run, CalledProcessError
->>>>>>> 5292e374
+
 
 import pytest
 
@@ -39,23 +34,7 @@
     except CalledProcessError as e:
         logging.error("Error executing cast command: %s", str(e))
         raise
-
-<<<<<<< HEAD
-
-def run_hopli_cmd(cmd: list[str], custom_env):
-    env = os.environ | custom_env
-    proc = Popen(cmd, env=env, stdout=PIPE, stderr=STDOUT, bufsize=0)
-    # filter out ansi color codes
-    color_regex = re.compile(r"\x1b\[\d{,3}m")
-    with proc.stdout:
-        for line in iter(proc.stdout.readline, b""):
-            logging.info("[Hopli] %r", color_regex.sub("", line.decode("utf-8")[:-1]))
-    retcode = proc.wait()
-    if retcode:
-        raise CalledProcessError(retcode, cmd)
-
-=======
->>>>>>> 5292e374
+        
 
 def faucet(private_key: str, hopr_amount: str, native_amount: str):
     test_suite_name = __name__.split(".")[-1]
