--- conflicted
+++ resolved
@@ -485,18 +485,11 @@
     # read the identity
     new_node = read_identity(extra_prefix, PASSWORD)
 
-    # create safe and module for
-<<<<<<< HEAD
-    new_safe_module = create_safe_module(extra_prefix, private_key, manager_private_key)
-    _ = run_cast_cmd("balance", [new_node])
-    _ = run_cast_cmd("code", [new_safe_module[0]])
-    _ = run_cast_cmd("code", [new_safe_module[1]])
-=======
+    # create safe and module
     safe_address, module_address = create_safe_module(extra_prefix, private_key, manager_private_key)
     run_cast_cmd("balance", [new_node])
     run_cast_cmd("code", [safe_address])
     run_cast_cmd("code", [module_address])
->>>>>>> 2bfedb92
 
     # Check the node node is registered with the new safe
     res_check_created_safe_registration = run_cast_cmd(
