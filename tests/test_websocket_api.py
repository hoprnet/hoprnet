import asyncio
import json
import random
import re
import time
from contextlib import closing

import pytest
import logging
import websocket
import websockets
from websockets.asyncio.client import connect

from sdk.python.localcluster.node import Node

from .conftest import nodes_with_auth, random_distinct_pairs_from, to_ws_url
from .test_session import STANDARD_MTU_SIZE, EchoServer, SocketType

DEFAULT_ARGS = [
    ("hops", 0),
    ("capabilities", "Segmentation"),
    ("capabilities", "Retransmission"),
    ("target", "127.0.0.1:4677"),
]


@pytest.mark.usefixtures("swarm7_reset")
class TestWebsocketWithSwarm:
    @pytest.mark.parametrize("src,dest", random_distinct_pairs_from(nodes_with_auth(), count=1))
    def test_hoprd_websocket_api_should_reject_a_connection_without_a_valid_token(
        self, src: str, dest: str, swarm7: dict[str, Node]
    ):
        with closing(websocket.WebSocket()) as ws:
            try:
                url = to_ws_url(
                    swarm7[src].host_addr,
                    swarm7[src].api_port,
                    args=DEFAULT_ARGS + [("destination", f"{swarm7[dest].peer_id}")],
                )
                ws.connect(url)
            except websocket.WebSocketBadStatusException as e:
                assert "401 Unauthorized" in str(e)
            else:
                pytest.fail("Should fail with 401 Unauthorized")

    @pytest.mark.parametrize("src,dest", random_distinct_pairs_from(nodes_with_auth(), count=1))
    def test_hoprd_websocket_api_should_reject_a_connection_with_an_invalid_token(
        self, src: str, dest: str, swarm7: dict[str, Node]
    ):
        with closing(websocket.WebSocket()) as ws:
            try:
                url = to_ws_url(
                    swarm7[src].host_addr,
                    swarm7[src].api_port,
                    args=DEFAULT_ARGS + [("destination", f"{swarm7[dest].peer_id}")],
                )
                ws.connect(url, header={"X-Auth-Token": "InvAliD_toKeN"})
            except websocket.WebSocketBadStatusException as e:
                assert "401 Unauthorized" in str(e)
            else:
                pytest.fail("Should fail with 401 Unauthorized")

    @pytest.mark.parametrize("src,dest", random_distinct_pairs_from(nodes_with_auth(), count=1))
    def test_hoprd_websocket_api_should_not_accept_a_connection_with_an_invalid_token_passed_as_query_param(
        self, src: str, dest: str, swarm7: dict[str, Node]
    ):
        with closing(websocket.WebSocket()) as ws:
            try:
                url = to_ws_url(
                    swarm7[src].host_addr,
                    swarm7[src].api_port,
                    args=[("apiToken", "InvAlid_Token")] + DEFAULT_ARGS + [("destination", f"{swarm7[dest].peer_id}")],
                )
                ws.connect(url)
            except websocket.WebSocketBadStatusException as e:
                assert "401 Unauthorized" in str(e)
            else:
                pytest.fail("Should fail with 401 Unauthorized")

    @pytest.mark.parametrize("src,dest", random_distinct_pairs_from(nodes_with_auth(), count=1))
    def test_hoprd_websocket_api_should_reject_a_connection_with_an_invalid_bearer_token(
        self, src: str, dest: str, swarm7: dict[str, Node]
    ):
        with closing(websocket.WebSocket()) as ws:
            try:
                url = to_ws_url(
                    swarm7[src].host_addr,
                    swarm7[src].api_port,
                    args=DEFAULT_ARGS + [("destination", f"{swarm7[dest].peer_id}")],
                )
                ws.connect(url, header={"Authorization": "Bearer InvAliD_toKeN"})
            except websocket.WebSocketBadStatusException as e:
                assert "401 Unauthorized" in str(e)
            else:
                pytest.fail("Should fail with 401 Unauthorized")

    @pytest.mark.parametrize("src,dest", random_distinct_pairs_from(nodes_with_auth(), count=1))
    def test_hoprd_websocket_api_should_accept_a_connection_with_a_valid_token(
        self, src: str, dest: str, swarm7: dict[str, Node]
    ):
        with closing(websocket.WebSocket()) as ws:
            url = to_ws_url(
                swarm7[src].host_addr,
                swarm7[src].api_port,
                args=DEFAULT_ARGS + [("destination", f"{swarm7[dest].peer_id}")],
            )
            ws.connect(url, header={"X-Auth-Token": swarm7[src].api_token})

        time.sleep(0.5)

    @pytest.mark.xfail(
        reason="This test is expected to fail due to a bug in the axum code, where the query is not parsed for the token"
    )
    @pytest.mark.parametrize("src,dest", random_distinct_pairs_from(nodes_with_auth(), count=1))
    def test_hoprd_websocket_api_should_accept_a_connection_with_a_query_param_passed_valid_token(
        self, src: str, dest: str, swarm7: dict[str, Node]
    ):
        with closing(websocket.WebSocket()) as ws:
            url = to_ws_url(
                swarm7[src].host_addr,
                swarm7[src].api_port,
                args=[("apiToken", swarm7[src].api_token)]
                + DEFAULT_ARGS
                + [("destination", f"{swarm7[dest].peer_id}")],
            )
            ws.connect(url)

        time.sleep(0.5)

    @pytest.mark.parametrize("src,dest", random_distinct_pairs_from(nodes_with_auth(), count=1))
    def test_hoprd_websocket_api_should_accept_a_connection_with_a_valid_bearer_token(
        self, src: str, dest: str, swarm7: dict[str, Node]
    ):
        with closing(websocket.WebSocket()) as ws:
            url = to_ws_url(
                swarm7[src].host_addr,
                swarm7[src].api_port,
                args=DEFAULT_ARGS + [("destination", f"{swarm7[dest].peer_id}")],
            )
            ws.connect(url, header={"Authorization": "Bearer " + swarm7[src].api_token})

        time.sleep(0.5)

    @pytest.mark.parametrize("src,dest", random_distinct_pairs_from(nodes_with_auth(), count=1))
    def test_hoprd_websocket_api_should_reject_connection_on_invalid_path(
        self, src: str, dest: str, swarm7: dict[str, Node]
    ):
        ws = websocket.WebSocket()
        try:
            url = to_ws_url(
                swarm7[src].host_addr,
                f"{swarm7[src].api_port}/defIniteLY_InVAliD_paTh",
                args=DEFAULT_ARGS + [("destination", f"{swarm7[dest].peer_id}")],
            )
            ws.connect(url, header={"X-Auth-Token": swarm7[src].api_token})
        except websocket.WebSocketBadStatusException as e:
            assert "404 Not Found" in str(e)
        else:
            pytest.fail("Should fail with 404 Not Found")

    @pytest.mark.asyncio
    @pytest.mark.parametrize("src,dest", random_distinct_pairs_from(nodes_with_auth(), count=1))
    async def test_websocket_send_receive_messages(self, src: str, dest: str, swarm7: dict[str, Node]):
        message_target_count = 10

        with EchoServer(SocketType.TCP, STANDARD_MTU_SIZE) as server:
            async with connect(
                to_ws_url(
                    swarm7[src].host_addr,
                    swarm7[src].api_port,
                    args=[("target", f"127.0.0.1:{server.port}")]
                    + DEFAULT_ARGS
                    + [("destination", f"{swarm7[dest].peer_id}")],
                ),
                additional_headers=[("X-Auth-Token", swarm7[src].api_token)],
            ) as ws:
                for i in range(message_target_count):
                    body = f"hello msg #{i} from peer {swarm7[src].peer_id} to peer {swarm7[dest].peer_id}"

                    await ws.send(body.encode())

                    try:
                        msg = await asyncio.wait_for(ws.recv(), timeout=5)
                    except Exception:
                        pytest.fail(f"Timeout when receiving msg {i} from {src} to {dest}")
<<<<<<< HEAD
                    assert body == msg.decode(), "sent data content should be identical"

    ## DEPRECATED BELOW

    @pytest.mark.xfail(reason="The websocket connections seem to be dropped early.")
    @pytest.mark.asyncio
    @pytest.mark.parametrize("src,dest", random_distinct_pairs_from(nodes_with_auth(), count=1))
    async def test_websocket_send_receive_messages_DEPRECATED(
        self, src: str, dest: str, swarm7: dict[str, Node], ws_connections
    ):
        tag = random.randint(30000, 60000)

        message_target_count = 10

        for i in range(message_target_count):
            body = f"hello msg {i} from peer {swarm7[src].peer_id} to peer {swarm7[dest].peer_id}"

            # we test direct messaging only
            msg = {
                "body": body,
                "destination": random.choice([swarm7[dest].peer_id, swarm7[dest].address]),
                "path": [],
                "tag": tag,
            }

            await ws_connections[src].send(json.dumps(msg))

            try:
                msg = await asyncio.wait_for(ws_connections[dest].recv(), timeout=5)
            except Exception:
                pytest.fail(f"Timeout when receiving msg {i} from {src} to {dest}")
            assert re.match(f".*{body}.*$", msg)


def to_ws_url_deprecated(host, port):
    return f"ws://{host}:{port}/api/v3/messages/websocket"


@pytest.fixture
async def ws_connections(swarm7: dict[str, Node]):
    async with (
        websockets.connect(
            to_ws_url_deprecated(swarm7["1"].host_addr, swarm7["1"].api_port),
            extra_headers=[("X-Auth-Token", swarm7["1"].api_token)],
        ) as ws1,
        websockets.connect(
            to_ws_url_deprecated(swarm7["2"].host_addr, swarm7["2"].api_port),
            extra_headers=[("X-Auth-Token", swarm7["2"].api_token)],
        ) as ws2,
        websockets.connect(
            to_ws_url_deprecated(swarm7["3"].host_addr, swarm7["3"].api_port),
            extra_headers=[("X-Auth-Token", swarm7["3"].api_token)],
        ) as ws3,
        websockets.connect(
            to_ws_url_deprecated(swarm7["4"].host_addr, swarm7["4"].api_port),
            extra_headers=[("X-Auth-Token", swarm7["4"].api_token)],
        ) as ws4,
    ):
        yield {"1": ws1, "2": ws2, "3": ws3, "4": ws4}
=======
                    assert body == msg.decode(), "sent data content should be identical"
>>>>>>> d7b0dc6f
<|MERGE_RESOLUTION|>--- conflicted
+++ resolved
@@ -183,66 +183,4 @@
                         msg = await asyncio.wait_for(ws.recv(), timeout=5)
                     except Exception:
                         pytest.fail(f"Timeout when receiving msg {i} from {src} to {dest}")
-<<<<<<< HEAD
-                    assert body == msg.decode(), "sent data content should be identical"
-
-    ## DEPRECATED BELOW
-
-    @pytest.mark.xfail(reason="The websocket connections seem to be dropped early.")
-    @pytest.mark.asyncio
-    @pytest.mark.parametrize("src,dest", random_distinct_pairs_from(nodes_with_auth(), count=1))
-    async def test_websocket_send_receive_messages_DEPRECATED(
-        self, src: str, dest: str, swarm7: dict[str, Node], ws_connections
-    ):
-        tag = random.randint(30000, 60000)
-
-        message_target_count = 10
-
-        for i in range(message_target_count):
-            body = f"hello msg {i} from peer {swarm7[src].peer_id} to peer {swarm7[dest].peer_id}"
-
-            # we test direct messaging only
-            msg = {
-                "body": body,
-                "destination": random.choice([swarm7[dest].peer_id, swarm7[dest].address]),
-                "path": [],
-                "tag": tag,
-            }
-
-            await ws_connections[src].send(json.dumps(msg))
-
-            try:
-                msg = await asyncio.wait_for(ws_connections[dest].recv(), timeout=5)
-            except Exception:
-                pytest.fail(f"Timeout when receiving msg {i} from {src} to {dest}")
-            assert re.match(f".*{body}.*$", msg)
-
-
-def to_ws_url_deprecated(host, port):
-    return f"ws://{host}:{port}/api/v3/messages/websocket"
-
-
-@pytest.fixture
-async def ws_connections(swarm7: dict[str, Node]):
-    async with (
-        websockets.connect(
-            to_ws_url_deprecated(swarm7["1"].host_addr, swarm7["1"].api_port),
-            extra_headers=[("X-Auth-Token", swarm7["1"].api_token)],
-        ) as ws1,
-        websockets.connect(
-            to_ws_url_deprecated(swarm7["2"].host_addr, swarm7["2"].api_port),
-            extra_headers=[("X-Auth-Token", swarm7["2"].api_token)],
-        ) as ws2,
-        websockets.connect(
-            to_ws_url_deprecated(swarm7["3"].host_addr, swarm7["3"].api_port),
-            extra_headers=[("X-Auth-Token", swarm7["3"].api_token)],
-        ) as ws3,
-        websockets.connect(
-            to_ws_url_deprecated(swarm7["4"].host_addr, swarm7["4"].api_port),
-            extra_headers=[("X-Auth-Token", swarm7["4"].api_token)],
-        ) as ws4,
-    ):
-        yield {"1": ws1, "2": ws2, "3": ws3, "4": ws4}
-=======
-                    assert body == msg.decode(), "sent data content should be identical"
->>>>>>> d7b0dc6f
+                    assert body == msg.decode(), "sent data content should be identical"