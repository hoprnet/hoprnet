--- conflicted
+++ resolved
@@ -1,58 +1,31 @@
-<<<<<<< HEAD
-=======
 import random
 import json
 import pytest
 import time
->>>>>>> a2df7508
 import asyncio
 import json
 import random
 import re
-from contextlib import asynccontextmanager
-
-import pytest
-import rlp
-<<<<<<< HEAD
-import websockets
-
-from .conftest import API_TOKEN
-from .node import Node
-
-LOCALHOST = "127.0.0.1"
-=======
-from contextlib import asynccontextmanager
 
 import websocket
 import websockets
-from tests.conftest import DEFAULT_API_TOKEN, default_nodes_with_auth, random_distinct_pairs_from
->>>>>>> a2df7508
+from .conftest import API_TOKEN, default_nodes_with_auth, random_distinct_pairs_from
+
+from .node import Node
 
 
 def url(host, port):
     return f"ws://{host}:{port}/api/v3/messages/websocket"
 
 
-<<<<<<< HEAD
-EXTRA_HEADERS = [("Cookie", f"X-Auth-Token={API_TOKEN}")]
-
-
-async def connect_to(port: int):
-    return await websockets.connect(url(port), extra_headers=EXTRA_HEADERS)
-
-
-@asynccontextmanager
-async def web_socket_connection(port: int):
-    conn = await connect_to(port)
-=======
-EXTRA_HEADERS = [("X-Auth-Token", DEFAULT_API_TOKEN)]
+EXTRA_HEADERS = [("X-Auth-Token", API_TOKEN)]
 
 
 @pytest.mark.parametrize("peer", random.sample(default_nodes_with_auth(), 1))
-def test_hoprd_websocket_api_should_reject_a_connection_without_a_valid_token(peer, swarm7):
+def test_hoprd_websocket_api_should_reject_a_connection_without_a_valid_token(peer: int, swarm7: list[Node]):
     ws = websocket.WebSocket()
     try:
-        ws.connect(url(swarm7[peer]["host_addr"], swarm7[peer]["api_port"]))
+        ws.connect(url(swarm7[peer].host_addr, swarm7[peer].api_port))
     except websocket.WebSocketBadStatusException as e:
         assert "401 Unauthorized" in str(e)
     else:
@@ -60,11 +33,11 @@
 
 
 @pytest.mark.parametrize("peer", random.sample(default_nodes_with_auth(), 1))
-def test_hoprd_websocket_api_should_reject_a_connection_with_an_invalid_token(peer, swarm7):
+def test_hoprd_websocket_api_should_reject_a_connection_with_an_invalid_token(peer: int, swarm7: list[Node]):
     ws = websocket.WebSocket()
     try:
         ws.connect(
-            url(swarm7[peer]["host_addr"], swarm7[peer]["api_port"]),
+            url(swarm7[peer].host_addr, swarm7[peer].api_port),
             header={"X-Auth-Token": "InvAliD_toKeN"},
         )
     except websocket.WebSocketBadStatusException as e:
@@ -74,24 +47,23 @@
 
 
 @pytest.mark.parametrize("peer", random.sample(default_nodes_with_auth(), 1))
-def test_hoprd_websocket_api_should_accept_a_connection_with_a_valid_token(peer, swarm7):
+def test_hoprd_websocket_api_should_accept_a_connection_with_a_valid_token(peer: int, swarm7: list[Node]):
     ws = websocket.WebSocket()
     ws.connect(
-        url(swarm7[peer]["host_addr"], swarm7[peer]["api_port"]),
-        header={"X-Auth-Token": DEFAULT_API_TOKEN},
+        url(swarm7[peer].host_addr, swarm7[peer].api_port),
+        header={"X-Auth-Token": API_TOKEN},
     )
 
     time.sleep(0.5)
 
 
 @pytest.mark.parametrize("peer", random.sample(default_nodes_with_auth(), 1))
-def test_hoprd_websocket_api_should_reject_connection_on_invalid_path(peer, swarm7):
+def test_hoprd_websocket_api_should_reject_connection_on_invalid_path(peer: int, swarm7: list[Node]):
     ws = websocket.WebSocket()
->>>>>>> a2df7508
     try:
         ws.connect(
-            f"{url(swarm7[peer]['host_addr'], swarm7[peer]['api_port'])}/defIniteLY_InVAliD_paTh",
-            header={"X-Auth-Token": DEFAULT_API_TOKEN},
+            f"{url(swarm7[peer].host_addr, swarm7[peer].api_port)}/defIniteLY_InVAliD_paTh",
+            header={"X-Auth-Token": API_TOKEN},
         )
     except websocket.WebSocketBadStatusException as e:
         assert "404 Not Found" in str(e)
@@ -100,60 +72,30 @@
 
 
 @pytest.fixture
-<<<<<<< HEAD
 async def ws_connections(swarm7: list[Node]):
-    async with web_socket_connection(swarm7[0].api_port) as ws1, web_socket_connection(
-        swarm7[1].api_port
-    ) as ws2, web_socket_connection(swarm7[2].api_port) as ws3, web_socket_connection(
-        swarm7[3].api_port
-    ) as ws4, web_socket_connection(
-        swarm7[4].api_port
-    ) as ws5:
-        yield {"1": ws1, "2": ws2, "3": ws3, "4": ws4, "5": ws5}
-
-
-async def test_websocket_send_receive_messages(swarm7: list[Node], ws_connections):
-    # FIXME: for some reason sending NAT-to-NAT does not work in the test setup
-    # valid_node_keys = ["1", "2", "3", "4", "5"]
-    valid_node_keys = list(range(4))
-    message_target_count = 50
-
-    for i in range(message_target_count):
-        source_key, target_key = random.sample(valid_node_keys, 2)
-
-        source_peer = swarm7[source_key].peer_id
-        target_peer = swarm7[target_key].peer_id
-
-        source_ws = ws_connections[source_key]
-        target_ws = ws_connections[target_key]
-
-        body = f"hello msg {i} from peer {source_peer} to peer {target_peer}"
-=======
-async def ws_connections(swarm7):
     async with websockets.connect(
-        url(swarm7["1"]["host_addr"], swarm7["1"]["api_port"]), extra_headers=EXTRA_HEADERS
+        url(swarm7[0].host_addr, swarm7[0].api_port), extra_headers=EXTRA_HEADERS
     ) as ws1, websockets.connect(
-        url(swarm7["2"]["host_addr"], swarm7["2"]["api_port"]), extra_headers=EXTRA_HEADERS
+        url(swarm7[1].host_addr, swarm7[1].api_port), extra_headers=EXTRA_HEADERS
     ) as ws2, websockets.connect(
-        url(swarm7["3"]["host_addr"], swarm7["3"]["api_port"]), extra_headers=EXTRA_HEADERS
+        url(swarm7[2].host_addr, swarm7[2].api_port), extra_headers=EXTRA_HEADERS
     ) as ws3, websockets.connect(
-        url(swarm7["4"]["host_addr"], swarm7["4"]["api_port"]), extra_headers=EXTRA_HEADERS
+        url(swarm7[3].host_addr, swarm7[3].api_port), extra_headers=EXTRA_HEADERS
     ) as ws4:
-        yield {"1": ws1, "2": ws2, "3": ws3, "4": ws4}
+        yield {0: ws1, 1: ws2, 2: ws3, 3: ws4}
 
 
 @pytest.mark.asyncio
 @pytest.mark.parametrize("src,dest", random_distinct_pairs_from(default_nodes_with_auth(), count=1))
-async def test_websocket_send_receive_messages(src, dest, swarm7, ws_connections):
+async def test_websocket_send_receive_messages(src: int, dest: int, swarm7: list[Node], ws_connections):
     tag = random.randint(30000, 60000)
     message_target_count = 10
 
     for i in range(message_target_count):
-        body = f"hello msg {i} from peer {swarm7[src]['peer_id']} to peer {swarm7[dest]['peer_id']}"
->>>>>>> a2df7508
+        body = f"hello msg {i} from peer {swarm7[src].peer_id} to peer {swarm7[dest].peer_id}"
 
         # we test direct messaging only
-        msg = {"cmd": "sendmsg", "args": {"body": body, "peerId": swarm7[dest]["peer_id"], "path": [], "tag": tag}}
+        msg = {"cmd": "sendmsg", "args": {"body": body, "peerId": swarm7[dest].peer_id, "path": [], "tag": tag}}
 
         await ws_connections[src].send(json.dumps(msg))
 
