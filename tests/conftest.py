--- conflicted
+++ resolved
@@ -11,10 +11,6 @@
 from subprocess import run
 
 import pytest
-<<<<<<< HEAD
-=======
-from .hopr import HoprdAPI
->>>>>>> a07a2f8b
 
 from .node import Node
 
@@ -54,7 +50,7 @@
         13301,
         API_TOKEN,
         FIXTURES_DIR.joinpath(f"{NODE_NAME_PREFIX}_1"),
-        LOCALHOST,
+        "localhost",
         NETWORK1,
     ),
     "2": Node(
@@ -70,7 +66,7 @@
         13303,
         API_TOKEN,
         FIXTURES_DIR.joinpath(f"{NODE_NAME_PREFIX}_3"),
-        LOCALHOST,
+        "localhost",
         NETWORK1,
     ),
     "4": Node(
@@ -86,7 +82,7 @@
         13305,
         API_TOKEN,
         FIXTURES_DIR.joinpath(f"{NODE_NAME_PREFIX}_5"),
-        LOCALHOST,
+        "localhost",
         NETWORK1,
         FIXTURES_DIR.joinpath(f"{NODE_NAME_PREFIX}_5.cfg.yaml"),
     ),
@@ -103,7 +99,7 @@
         13307,
         API_TOKEN,
         FIXTURES_DIR.joinpath(f"{NODE_NAME_PREFIX}_7"),
-        LOCALHOST,
+        "localhost",
         NETWORK1,
     ),
 }
@@ -167,6 +163,7 @@
 def random_distinct_pairs_from(values: list, count: int):
     return random.sample([(left, right) for left, right in itertools.product(values, repeat=2) if left != right], count)
 
+
 def check_socket(address: str, port: str):
     s = socket.socket()
     try:
@@ -229,6 +226,7 @@
     for f in PWD.glob(f"{NODE_NAME_PREFIX}_*.cfg.yaml"):
         shutil.copy(f, FIXTURES_DIR.joinpath(f.name))
     logging.info(f"Copied '*.cfg.yaml' files to {FIXTURES_DIR}")
+
 
 def fund_nodes(private_key: str):
     custom_env = {
@@ -322,9 +320,9 @@
     # WAIT FOR NODES TO BE UP
     logging.info(f"Wait for {len(nodes)} nodes to start up")
 
-    # minimal wait to ensure api is ready for `stardedz` call. 
-    # This prevents cloging the log with "WARNING"s and "ERROR"s from the api
-    await asyncio.sleep(10) 
+    # minimal wait to ensure api is ready for `stardedz` call.
+    # This prevents cloging the log with "WARNING"s and "ERROR"s from the api
+    await asyncio.sleep(10)
     for id, node in nodes.items():
         while not await node.api.startedz():
             await asyncio.sleep(0.1)
