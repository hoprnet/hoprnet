--- conflicted
+++ resolved
@@ -1,10 +1,5 @@
-<<<<<<< HEAD
 import asyncio
-=======
-import fnmatch
-import http.client
 import itertools
->>>>>>> a2df7508
 import json
 import logging
 import os
@@ -150,114 +145,28 @@
     return args
 
 
-<<<<<<< HEAD
+def default_nodes():
+    """All nodes within the same network as specified in the swarm7 fixture"""
+    return list(range(4))
+
+
+def default_nodes_with_auth():
+    """All nodes within the same network as specified in the swarm7 fixture"""
+    return [0, 2, 3]
+
+
+def passive_node():
+    """A node that uses no strategy"""
+    return 5
+
+
+def random_distinct_pairs_from(values: list, count: int):
+    return random.sample([(left, right) for left, right in itertools.product(values, repeat=2) if left != right], count)
+
+
 def setup_node(node: Node):
     logging.info(f"Setting up {node}")
     api_token_param = f"--api-token={node.api_token}" if node.api_token else "--disableApiAuthentication"
-=======
-MYDIR = os.path.dirname(os.path.realpath(__file__))
-
-FIXTURE_FILES_DIR = "/tmp/"
-FIXTURE_FILES_PREFIX = "hopr-smoke-test"
-
-NODE_NAME_PREFIX = "hopr-smoke-test-node"
-
-ANVIL_CFG_FILE = f"{FIXTURE_FILES_DIR}{FIXTURE_FILES_PREFIX}-anvil.cfg"
-ANVIL_LOG_FILE = f"{FIXTURE_FILES_DIR}{FIXTURE_FILES_PREFIX}-anvil.log"
-ANVIL_NETWORK1 = "anvil-localhost"
-ANVIL_NETWORK2 = "anvil-localhost2"
-
-PROTOCOL_CONFIG_FILE = f"{MYDIR}/../scripts/protocol-config-anvil.json"
-TEST_PROTOCOL_CONFIG_FILE = f"/tmp/{NODE_NAME_PREFIX}-protocol-config.json"
-DEPLOYMENTS_SUMMARY_FILE = f"{MYDIR}/../ethereum/contracts/contracts-addresses.json"
-
-PREGENERATED_IDENTITIES_DIR = f"{MYDIR}/identities"
-
-DEFAULT_API_TOKEN = "e2e-API-token^^"
-PASSWORD = "e2e-test"
-NODES = {
-    "1": {
-        "api_port": 19091,
-        "p2p_port": 13301,
-        "api_token": DEFAULT_API_TOKEN,
-        "dir": f"{FIXTURE_FILES_DIR}{NODE_NAME_PREFIX}_1",
-        "host_addr": "localhost",
-    },
-    "2": {
-        "api_port": 19092,
-        "p2p_port": 13302,
-        "dir": f"{FIXTURE_FILES_DIR}{NODE_NAME_PREFIX}_2",
-        "host_addr": "127.0.0.1",
-    },
-    "3": {
-        "api_port": 19093,
-        "p2p_port": 13303,
-        "api_token": DEFAULT_API_TOKEN,
-        "dir": f"{FIXTURE_FILES_DIR}{NODE_NAME_PREFIX}_3",
-        "host_addr": "localhost",
-    },
-    "4": {
-        "api_port": 19094,
-        "p2p_port": 13304,
-        "api_token": DEFAULT_API_TOKEN,
-        "dir": f"{FIXTURE_FILES_DIR}{NODE_NAME_PREFIX}_4",
-        "host_addr": "127.0.0.1",
-    },
-    "5": {
-        "api_port": 19095,
-        "p2p_port": 13305,
-        "api_token": DEFAULT_API_TOKEN,
-        "dir": f"{FIXTURE_FILES_DIR}{NODE_NAME_PREFIX}_5",
-        "host_addr": "localhost",
-        "cfg_file": f"{FIXTURE_FILES_DIR}{NODE_NAME_PREFIX}_5.cfg.yaml",
-    },
-    "6": {
-        "api_port": 19096,
-        "p2p_port": 13306,
-        "api_token": DEFAULT_API_TOKEN,
-        "dir": f"{FIXTURE_FILES_DIR}{NODE_NAME_PREFIX}_6",
-        "host_addr": "127.0.0.1",
-        "network": ANVIL_NETWORK2,
-    },
-    "7": {
-        "api_port": 19097,
-        "p2p_port": 13307,
-        "api_token": DEFAULT_API_TOKEN,
-        "dir": f"{FIXTURE_FILES_DIR}{NODE_NAME_PREFIX}_7",
-        "host_addr": "localhost",
-    },
-}
-
-
-def default_nodes():
-    """All nodes within the same network as specified in the swarm7 fixture"""
-    return list(NODES.keys())[:4]
-
-
-def default_nodes_with_auth():
-    """All nodes within the same network as specified in the swarm7 fixture"""
-    return ["1", "3", "4"]
-
-
-def random_distinct_pairs_from(values: list, count: int):
-    return random.sample([(left, right) for left, right in itertools.product(values, repeat=2) if left != right], count)
-
-
-def cleanup_node(args):
-    try:
-        proc = args["proc"]
-        proc.kill()
-    except Exception:
-        pass
-
-
-def setup_node(args: dict):
-    logging.info(f"Setting up a node with configuration: {args}")
-    log_file = open(f"{args['dir']}.log", "w")
-    network = args.get("network", ANVIL_NETWORK1)
-    api_token = args.get("api_token", None)
-    api_token_param = f"--api-token={api_token}" if api_token else "--disableApiAuthentication"
->>>>>>> a2df7508
     custom_env = {
         "HOPRD_HEARTBEAT_INTERVAL": "2500",
         "HOPRD_HEARTBEAT_THRESHOLD": "2500",
@@ -479,7 +388,10 @@
 
     # WAIT FOR NODES TO BE UP
     logging.info(f"Wait for {len(nodes)} nodes to start up")
-    [await node.api.startedz() for node in nodes]
+    for id, node in enumerate(nodes):
+        while not await node.api.startedz():
+            asyncio.sleep(0.1)
+        logging.info(f"Node {id} is up")
 
     # FUND NODES
     logging.info("Funding nodes")
@@ -488,7 +400,9 @@
     # FINAL WAIT FOR NODES TO BE UP
     logging.info("Node setup finished, waiting for nodes to be up")
     for node in nodes:
-        await node.api.readyz()
+        while not await node.api.readyz():
+            asyncio.sleep(0.1)
+
         node.peer_id = await node.api.addresses("hopr")
         node.address = await node.api.addresses("native")
 
