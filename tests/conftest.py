import asyncio
import itertools
import json
import logging
import os
import random
import re
import shutil
from copy import deepcopy
from pathlib import Path
from subprocess import run, Popen, PIPE, STDOUT, CalledProcessError

import pytest

from .node import Node

# prepend the timestamp in front of any log line
logging.basicConfig(format="%(asctime)s %(message)s")

SEED = int.from_bytes(os.urandom(8), byteorder="big")
random.seed(SEED)


def pytest_addoption(parser: pytest.Parser):
    parser.addoption(
        "--stress-request-count",
        action="store",
        default=1000,
        type=int,
        help="Number of requests performed by each source node towards the stressed target",
    )
    parser.addoption(
        "--stress-sources",
        action="store",
        type=str,
        help="""The JSON string containing the list of dicts with 'url' and 'token' keys for each 
        stress test source node""",
    )
    parser.addoption(
        "--stress-target",
        action="store",
        type=str,
        help="""The JSON string containing the dict with 'url' and 'token' keys for the stressed
        target node""",
    )


# Global variables
LOCALHOST = "127.0.0.1"
OPEN_CHANNEL_FUNDING_VALUE_HOPR = 1000

TICKET_AGGREGATION_THRESHOLD = 100
TICKET_PRICE_PER_HOP = 100

RESERVED_TAG_UPPER_BOUND = 1023

FIXTURES_PREFIX = "hopr"
NODE_NAME_PREFIX = f"{FIXTURES_PREFIX}-node"

NETWORK1 = "anvil-localhost"

API_TOKEN = "e2e-API-token^^"
PASSWORD = "e2e-test"

# the test framework uses the following folder structure:
#
# /tmp/hopr-smoke-test/ - parent directory for all test related files
# /tmp/hopr-smoke-test/snapshot/ - directory for snapshot files which can be re-used
# /tmp/hopr-smoke-test/${SUITE_NAME}/ - directory for a specific test suite
# /tmp/hopr-smoke-test/${SUITE_NAME}/hopr-node_*.id - identity file for nodes
# /tmp/hopr-smoke-test/${SUITE_NAME}/hopr-node_*.log - log file for nodes
# /tmp/hopr-smoke-test/${SUITE_NAME}/anvil.cfg - anvil configuration file
# /tmp/hopr-smoke-test/${SUITE_NAME}/anvil.log - anvil configuration file

PWD = Path(__file__).parent


def fixtures_dir(name: str):
    return Path(f"/tmp/hopr-smoke-test/{name}")


def anvil_cfg_file(name: str):
    return Path(f"{fixtures_dir(name)}/anvil.cfg")


def anvil_log_file(name: str):
    return Path(f"{fixtures_dir(name)}/anvil.log")


def protocol_config_file(name: str):
    return Path(f"{fixtures_dir(name)}/protocol-config.json")


def snapshot_dir(parent_dir: Path):
    return parent_dir.joinpath("snapshot")


def anvil_state_file(parent_dir: Path):
    return parent_dir.joinpath("anvil.state.json")


INPUT_PROTOCOL_CONFIG_FILE = PWD.parent.joinpath("scripts/protocol-config-anvil.json")
INPUT_DEPLOYMENTS_SUMMARY_FILE = PWD.parent.joinpath("ethereum/contracts/contracts-addresses.json")
PREGENERATED_IDENTITIES_DIR = PWD.joinpath("identities")

NODES = {
    "1": Node(
        1,
        API_TOKEN,
        "localhost",
        NETWORK1,
        "barebone.cfg.yaml",
    ),
    "2": Node(
        2,
        None,
        LOCALHOST,
        NETWORK1,
        "barebone.cfg.yaml",
    ),
    "3": Node(
        3,
        API_TOKEN,
        "localhost",
        NETWORK1,
        "barebone.cfg.yaml",
    ),
    "4": Node(
        4,
        API_TOKEN,
        LOCALHOST,
        NETWORK1,
        "barebone.cfg.yaml",
    ),
    "5": Node(
        5,
        API_TOKEN,
        "localhost",
        NETWORK1,
        "default.cfg.yaml",
    ),
    "6": Node(
        6,
        API_TOKEN,
        LOCALHOST,
        NETWORK1,
        "barebone-lower-win-prob.cfg.yaml",
    ),
}


def barebone_nodes():
    """Nodes using only the barebones config without any strategies"""
    return ["1", "2", "3", "4"]


def nodes_with_auth():
    """All nodes within the same network as specified in the swarm7 fixture"""
    return ["1", "3", "4"]


def default_nodes():
    """A node that uses the default strategies"""
    return ["5"]


def nodes_with_lower_outgoing_win_prob():
    """Nodes with outgoing ticket winning probability"""
    return ["6"]


def random_distinct_pairs_from(values: list, count: int):
    return random.sample([(left, right) for left, right in itertools.product(values, repeat=2) if left != right], count)


def mirror_contract_data(dest_file_path: Path, src_file_path: Path, src_network: str, dest_network: str):
    with open(src_file_path, "r") as file:
        src_data = json.load(file)

    with open(dest_file_path, "r") as file:
        dest_data = json.load(file)

    network_data = src_data["networks"][src_network]
    partial_network_data = {
        "environment_type": network_data["environment_type"],
        "indexer_start_block_number": 1,
        "addresses": network_data["addresses"],
    }
    new_network_data = dest_data["networks"][dest_network] | partial_network_data
    dest_data["networks"][dest_network] = new_network_data

    with open(dest_file_path, "w") as file:
        json.dump(dest_data, file, sort_keys=True)


def cleanup_data(parent_dir: Path):
    # Remove old db
    for f in parent_dir.glob(f"{NODE_NAME_PREFIX}_*"):
        if not f.is_dir():
            continue
        logging.debug(f"Remove db in {f}")
        shutil.rmtree(f, ignore_errors=True)
    logging.info(f"Removed all dbs in {parent_dir}")


def copy_identities(dir: Path):
    # Remove old identities
    for f in dir.glob(f"{NODE_NAME_PREFIX}*.id"):
        os.remove(f)
    logging.info(f"Removed '*.id' files in {dir}")

    # Remove old logs
    for f in dir.glob(f"{NODE_NAME_PREFIX}_*.log"):
        os.remove(f)
    logging.info(f"Removed '*.log' files in {dir}")

    # Copy new identity files
    for node_id in range(len(NODES)):
        f = f"{NODE_NAME_PREFIX}_{node_id+1}.id"
        shutil.copy(
            PREGENERATED_IDENTITIES_DIR.joinpath(f),
            dir.joinpath(f),
        )
    logging.info(f"Copied '*.id' files to {dir}")

    # Copy new config files
    for f in PWD.glob("*.cfg.yaml"):
        shutil.copy(f, dir.joinpath(f.name))
    logging.info(f"Copied '*.cfg.yaml' files to {dir}")


def snapshot_reuse(parent_dir: Path, nodes):
    sdir = snapshot_dir(parent_dir)

    # copy anvil state
    parent_dir.joinpath("anvil.state.json").unlink(missing_ok=True)
    shutil.copy(sdir.joinpath("anvil.state.json"), parent_dir)

    # copy configuration files
    for f in sdir.glob("*.cfg.yaml"):
        parent_dir.joinpath(f.name).unlink(missing_ok=True)
        shutil.copy(f, parent_dir)

    # copy protocol-config.json
    shutil.copy(sdir.joinpath("protocol-config.json"), parent_dir)

    # copy node data
    for i in range(len(nodes)):
        node_target_dir = parent_dir.joinpath(f"{NODE_NAME_PREFIX}_{i+1}/db/")
        node_snapshot_dir = sdir.joinpath(f"{NODE_NAME_PREFIX}_{i+1}/db/")

        shutil.rmtree(node_target_dir, ignore_errors=True)
        node_target_dir.mkdir(parents=True, exist_ok=False)

        shutil.copy(node_snapshot_dir.joinpath("hopr_index.db"), node_target_dir)
        shutil.copy(node_snapshot_dir.joinpath("hopr_index.db-shm"), node_target_dir)
        shutil.copy(node_snapshot_dir.joinpath("hopr_index.db-wal"), node_target_dir)

        parent_dir.joinpath(f"{NODE_NAME_PREFIX}_{i+1}.env").unlink(missing_ok=True)
        shutil.copy(sdir.joinpath(f"{NODE_NAME_PREFIX}_{i+1}.env"), parent_dir)


def snapshot_create(anvil_port, parent_dir: Path, nodes):
    sdir = snapshot_dir(parent_dir)

    # delete old snapshot
    shutil.rmtree(sdir, ignore_errors=True)

    # create new snapshot
    sdir.mkdir(parents=True, exist_ok=True)

    # stop anvil and nodes
    [node.clean_up() for node in nodes.values()]
    run(["make", "kill-anvil", f"port={anvil_port}"], cwd=PWD.parent, check=True)

    # copy anvil state
    shutil.copy(anvil_state_file(parent_dir), sdir)

    # copy configuration files
    for f in parent_dir.glob("*.cfg.yaml"):
        shutil.copy(f, sdir)

    # copy protocol config file
    shutil.copy(parent_dir.joinpath("protocol-config.json"), sdir)

    # copy node data and env files
    for i in range(len(nodes)):
        node_dir = parent_dir.joinpath(f"{NODE_NAME_PREFIX}_{i+1}")
        node_target_dir = sdir.joinpath(f"{NODE_NAME_PREFIX}_{i+1}/db/")
        node_target_dir.mkdir(parents=True, exist_ok=True)

        shutil.copy(f"{node_dir}/db/hopr_index.db", node_target_dir)
        shutil.copy(f"{node_dir}/db/hopr_index.db-shm", node_target_dir)
        shutil.copy(f"{node_dir}/db/hopr_index.db-wal", node_target_dir)
        shutil.copy(f"{node_dir}.env", sdir)


def snapshot_usable(parent_dir: Path, nodes):
    sdir = snapshot_dir(parent_dir)

    expected_files = [
        "anvil.state.json",
        "barebone.cfg.yaml",
        "default.cfg.yaml",
        "protocol-config.json",
    ]
    for i in range(len(nodes)):
        node_dir = f"{NODE_NAME_PREFIX}_{i+1}"
        expected_files.append(f"{node_dir}/db/hopr_index.db")
        expected_files.append(f"{node_dir}/db/hopr_index.db-shm")
        expected_files.append(f"{node_dir}/db/hopr_index.db-wal")
        expected_files.append(f"{node_dir}.env")

    for f in expected_files:
        file_path = sdir.joinpath(f)
        if not file_path.exists():
            logging.info(f"Cannot find {file_path} in snapshot")
            return False

    return True


def fund_nodes(test_suite_name, test_dir: Path, anvil_port):
    private_key = load_private_key(test_suite_name)

    custom_env = {
        "ETHERSCAN_API_KEY": "anykey",
        "IDENTITY_PASSWORD": PASSWORD,
        "PRIVATE_KEY": private_key,
        "PATH": os.environ["PATH"],
    }
    run(
        [
            "hopli",
            "faucet",
            "--network",
            NETWORK1,
            "--identity-prefix",
            FIXTURES_PREFIX,
            "--identity-directory",
            test_dir,
            "--contracts-root",
            "./ethereum/contracts",
            "--hopr-amount",
            "0.0",
            "--native-amount",
            "10.0",
            "--provider-url",
            f"http://127.0.0.1:{anvil_port}",
        ],
        env=os.environ | custom_env,
        check=True,
        capture_output=True,
    )


async def all_peers_connected(node: Node, required_peers):
    ready = False

    while not ready:
        peers = [p["peer_id"] for p in await asyncio.wait_for(node.api.peers(), timeout=20)]
        missing_peers = [p for p in required_peers if p not in peers]
        ready = len(missing_peers) == 0

        if not ready:
            await asyncio.sleep(1)

    return ready


async def shared_nodes_bringup(
    test_suite_name: str, test_dir: Path, anvil_port, nodes: dict[str, Node], skip_funding=False
):
    logging.info("Setting up nodes with protocol config files")
    for node in nodes.values():
        logging.debug(f"Setting up {node}")
        node.setup(PASSWORD, protocol_config_file(test_suite_name), PWD.parent)

    # WAIT FOR NODES TO BE UP
<<<<<<< HEAD
    timeout = 60
    logging.info(f"Waiting up to {timeout}s for nodes to start up")
    nodes_readyness = await asyncio.gather(*[node.api.startedz(timeout) for node in nodes.values()])
    for node, res in zip(nodes.values(), nodes_readyness):
        if res:
            logging.debug(f"Node {node} up")
        else:
            logging.error(f"Node {node} not ready after {timeout} seconds")

    if not all(nodes_readyness):
        logging.critical("Not all nodes are started, interrupting setup")
        raise RuntimeError
=======
    logging.info(f"Wait for {len(nodes)} nodes to start up")

    # minimal wait to ensure api is ready for `startedz` call.
    for id, node in nodes.items():
        await asyncio.wait_for(node.api.startedz(), timeout=10)
        logging.info(f"Node {id} is up")
>>>>>>> 5292e374

    if not skip_funding:
        # FUND NODES
        logging.info("Funding nodes")
        fund_nodes(test_suite_name, test_dir, anvil_port)

    async def is_node_ready(target: Node):
        while not await asyncio.wait_for(target.api.readyz(), timeout=10):
            await asyncio.sleep(1)

    # WAIT FOR NODES TO BE UP
<<<<<<< HEAD
    timeout = 60
    logging.info(f"Waiting up to {timeout}s for nodes to be ready")
    nodes_readyness = await asyncio.gather(*[node.api.readyz(timeout) for node in nodes.values()])
    for node, res in zip(nodes.values(), nodes_readyness):
        if res:
            logging.debug(f"Node {node} up")
        else:
            logging.error(f"Node {node} not ready after {timeout} seconds")

    if not all(nodes_readyness):
        logging.critical("Not all nodes are ready, interrupting setup")
        raise RuntimeError
=======
    logging.info("Node setup finished, waiting for nodes to be ready")
    for node in nodes.values():
        await asyncio.wait_for(is_node_ready(node), timeout=60)

        addresses = await node.api.addresses()
        node.peer_id = addresses["hopr"]
        node.address = addresses["native"]
        logging.info(f"Node {node} is ready")
>>>>>>> 5292e374

    for node in nodes.values():
        if addresses := await node.api.addresses():
            node.peer_id = addresses["hopr"]
            node.address = addresses["native"]
        else:
            logging.error(f"Node {node} did not return addresses")

    # WAIT FOR NODES TO CONNECT TO ALL PEERS
    timeout = 60
    logging.info(f"Waiting up to {timeout}s for nodes to connect to all peers")

    tasks = []
    for node in nodes.values():
        required_peers = [n.peer_id for n in nodes.values() if n != node and n.network == node.network]
        tasks.append(asyncio.create_task(all_peers_connected(node, required_peers)))
    nodes_connectivity = await asyncio.gather(*tasks)
    for node, res in zip(nodes.values(), nodes_connectivity):
        if res:
            logging.debug(f"Node {node} connected to all peers")
        else:
            logging.error(f"Node {node} did not connect to all peers")

    if not all(nodes_connectivity):
        logging.critical("Not all nodes are connected to all peers, interrupting setup")
        raise RuntimeError


def load_private_key(test_suite_name, pos=0):
    with open(anvil_cfg_file(test_suite_name), "r") as file:
        data: dict = json.load(file)
        return data.get("private_keys", [""])[pos]


@pytest.fixture(scope="module")
def event_loop():
    policy = asyncio.get_event_loop_policy()
    loop = policy.new_event_loop()
    yield loop
    loop.close()


@pytest.fixture(scope="module")
async def paths(request):
    test_suite = request.module
    test_suite_name = test_suite.__name__.split(".")[-1]

    paths = {
        anvil_cfg_file: anvil_cfg_file(test_suite_name),
    }

    yield paths


@pytest.fixture(scope="module")
async def swarm7(request):
    logging.info(f"Using the random seed: {SEED}")

    # PREPARE TEST SUITE ENVIRONMENT
    test_suite = request.module
    test_suite_name = test_suite.__name__.split(".")[-1]
    if test_suite.PORT_BASE is None:
        raise ValueError("PORT_BASE must be set in the test suite")
    test_dir = fixtures_dir(test_suite_name)
    test_dir.mkdir(parents=True, exist_ok=True)
    anvil_port = test_suite.PORT_BASE
    logging.info(f"Setting test suite {test_suite_name} up: test_dir={test_dir}, anvil_port={anvil_port}")

    nodes: dict[str, Node] = deepcopy(NODES)
    for node in nodes.values():
        node.prepare(test_suite.PORT_BASE, test_dir, NODE_NAME_PREFIX)

    # STOP OLD LOCAL ANVIL SERVER
    logging.info("Ensure local anvil server is not running")
    run(["make", "kill-anvil", f"port={anvil_port}"], cwd=PWD.parent, check=True)

    use_snapshot = snapshot_usable(test_dir, nodes)

    cleanup_data(test_dir)

    if not use_snapshot:
        logging.info("Snapshot not usable")

        # START NEW LOCAL ANVIL SERVER
        logging.info("Starting and waiting for local anvil server to be up (dump state enabled)")
        run(
            f"""
            ./run-local-anvil.sh 
            -l {anvil_log_file(test_suite_name)} 
            -c {anvil_cfg_file(test_suite_name)} 
            -p {anvil_port} 
            -ds {anvil_state_file(test_dir)}
            """.split(),
            check=True,
            capture_output=True,
            cwd=PWD.parent.joinpath("scripts"),
        )

        logging.info("Mirror contract data because of anvil-deploy node only writing to localhost")
        shutil.copy(INPUT_PROTOCOL_CONFIG_FILE, protocol_config_file(test_suite_name))
        mirror_contract_data(protocol_config_file(test_suite_name), INPUT_DEPLOYMENTS_SUMMARY_FILE, NETWORK1, NETWORK1)

        # SETUP NODES USING STORED IDENTITIES
        logging.info("Using pre-generated identities and configs")
        copy_identities(test_dir)

        # CREATE LOCAL SAFES AND MODULES FOR ALL THE IDS
        logging.info("Creating safe and modules for all the ids, store them in args files")

        private_key = load_private_key(test_suite_name)

        safe_custom_env: dict = {
            "ETHERSCAN_API_KEY": "anykey",
            "IDENTITY_PASSWORD": PASSWORD,
            "MANAGER_PRIVATE_KEY": private_key,
            "PRIVATE_KEY": private_key,
            "PATH": os.environ["PATH"],
        }

        for node in nodes.values():
            logging.debug(f"Creating safe and module for {node}")
            assert node.create_local_safe(safe_custom_env)

        # wait before contract deployments are finalized
        await asyncio.sleep(5)

        # BRING UP NODES (with funding)
        await shared_nodes_bringup(test_suite_name, test_dir, anvil_port, nodes)

        logging.info("Taking snapshot")
        snapshot_create(anvil_port, test_dir, nodes)

    logging.info("Re-using snapshot")
    snapshot_reuse(test_dir, nodes)

    logging.info("Starting and waiting for local anvil server to be up (load state enabled)")

    run(
        f"""./run-local-anvil.sh 
        -s
        -l {anvil_log_file(test_suite_name)} 
        -c {anvil_cfg_file(test_suite_name)} 
        -p {anvil_port} 
        -ls {anvil_state_file(test_dir)}
        """.split(),
        check=True,
        capture_output=True,
        cwd=PWD.parent.joinpath("scripts"),
    )

    # SETUP NODES USING STORED IDENTITIES
    logging.info("Using pre-generated identities and configs")
    copy_identities(test_dir)
    for node in nodes.values():
        node.load_addresses()

    # BRING UP NODES (without funding)
    await shared_nodes_bringup(test_suite_name, test_dir, anvil_port, nodes, skip_funding=True)

    # YIELD NODES
    logging.info("All nodes ready, starting tests")
    yield nodes

    # POST TEST CLEANUP
    logging.info(f"Tearing down the {len(nodes)} nodes cluster")
    [node.clean_up() for node in nodes.values()]
    run(["make", "kill-anvil", f"port={anvil_port}"], cwd=PWD.parent, check=True)


@pytest.fixture(autouse=True)
async def teardown(swarm7: dict[str, Node]):
    yield

    try:
        await asyncio.gather(*[node.api.reset_tickets_statistics() for node in swarm7.values()])
    except Exception as e:
        logging.error(f"Error resetting tickets statistics in teardown: {e}")

    try:
        await asyncio.gather(*[node.api.messages_pop_all(None) for node in swarm7.values()])
    except Exception as e:
        logging.error(f"Error popping all messages in teardown: {e}")

def to_ws_url(host, port):
    return f"ws://{host}:{port}/api/v3/messages/websocket"


def run_hopli_cmd(cmd: list[str], custom_env):
    env = os.environ | custom_env
    proc = Popen(cmd, env=env, stdout=PIPE, stderr=STDOUT, bufsize=0)
    # filter out ansi color codes
    color_regex = re.compile(r"\x1b\[\d{,3}m")
    with proc.stdout:
        for line in iter(proc.stdout.readline, b""):
            logging.info("[Hopli] %r", color_regex.sub("", line.decode("utf-8")[:-1]))
    retcode = proc.wait()
    if retcode:
        raise CalledProcessError(retcode, cmd)<|MERGE_RESOLUTION|>--- conflicted
+++ resolved
@@ -377,7 +377,6 @@
         node.setup(PASSWORD, protocol_config_file(test_suite_name), PWD.parent)
 
     # WAIT FOR NODES TO BE UP
-<<<<<<< HEAD
     timeout = 60
     logging.info(f"Waiting up to {timeout}s for nodes to start up")
     nodes_readyness = await asyncio.gather(*[node.api.startedz(timeout) for node in nodes.values()])
@@ -390,14 +389,6 @@
     if not all(nodes_readyness):
         logging.critical("Not all nodes are started, interrupting setup")
         raise RuntimeError
-=======
-    logging.info(f"Wait for {len(nodes)} nodes to start up")
-
-    # minimal wait to ensure api is ready for `startedz` call.
-    for id, node in nodes.items():
-        await asyncio.wait_for(node.api.startedz(), timeout=10)
-        logging.info(f"Node {id} is up")
->>>>>>> 5292e374
 
     if not skip_funding:
         # FUND NODES
@@ -409,7 +400,6 @@
             await asyncio.sleep(1)
 
     # WAIT FOR NODES TO BE UP
-<<<<<<< HEAD
     timeout = 60
     logging.info(f"Waiting up to {timeout}s for nodes to be ready")
     nodes_readyness = await asyncio.gather(*[node.api.readyz(timeout) for node in nodes.values()])
@@ -422,16 +412,6 @@
     if not all(nodes_readyness):
         logging.critical("Not all nodes are ready, interrupting setup")
         raise RuntimeError
-=======
-    logging.info("Node setup finished, waiting for nodes to be ready")
-    for node in nodes.values():
-        await asyncio.wait_for(is_node_ready(node), timeout=60)
-
-        addresses = await node.api.addresses()
-        node.peer_id = addresses["hopr"]
-        node.address = addresses["native"]
-        logging.info(f"Node {node} is ready")
->>>>>>> 5292e374
 
     for node in nodes.values():
         if addresses := await node.api.addresses():
