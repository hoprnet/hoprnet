--- conflicted
+++ resolved
@@ -123,7 +123,6 @@
 
         api_token_param = f"--api-token={self.api_token}" if self.api_token else "--disableApiAuthentication"
         custom_env = {
-<<<<<<< HEAD
             "RUST_LOG": ",".join(
                 [
                     log_level,
@@ -131,18 +130,14 @@
                     "libp2p_mplex=info",
                     "multistream_select=info",
                     "isahc=error",
-                    "isahc::client=error",
                     "sea_orm=warn",
                     "sqlx=warn",
                     "hyper_util=warn",
                     "libp2p_tcp=info",
-                    "libp2p_dns=info"
+                    "libp2p_dns=info",
+                    "hickory_resolver=warn",
                 ]
             ),
-=======
-            "RUST_LOG": f"{log_level},libp2p_swarm=info,libp2p_mplex=info,multistream_select=info,isahc=error" +
-                        "sea_orm=warn,sqlx=warn,hyper_util=warn,libp2p_tcp=info,libp2p_dns=info,hickory_resolver=warn",
->>>>>>> 3327cb6d
             "RUST_BACKTRACE": "full",
             "HOPRD_HEARTBEAT_INTERVAL": "2500",
             "HOPRD_HEARTBEAT_THRESHOLD": "2500",
