import asyncio
import logging
from typing import Callable, Optional

import requests
from hoprd_sdk import ApiClient, Configuration
from hoprd_sdk.api import (
    AccountApi,
    AliasApi,
    ChannelsApi,
    MessagesApi,
    NetworkApi,
    NodeApi,
    PeersApi,
    TicketsApi,
)
from hoprd_sdk.models import (
    AliasPeerIdBodyRequest,
    FundBodyRequest,
    GetMessageBodyRequest,
    OpenChannelBodyRequest,
    SendMessageBodyRequest,
    TagQueryRequest,
    WithdrawBodyRequest,
)
from hoprd_sdk.rest import ApiException
from urllib3.exceptions import MaxRetryError


def getlogger():
    logger = logging.getLogger("hopr-api")
    logger.setLevel(logging.ERROR)

    return logger


log = getlogger()


MESSAGE_TAG = 1234


class HoprdAPI:
    """
    HOPRd API helper to handle exceptions and logging.
    """

    def __init__(self, url: str, token: str):
        self.configuration = Configuration()
        self.configuration.host = url
        self.configuration.api_key["X-Auth-Token"] = token

    def __call_api(self, obj: Callable[..., object], method: str, *args, **kwargs) -> tuple[bool, Optional[object]]:
        try:
            with ApiClient(self.configuration) as client:
                api_callback = getattr(obj(client), method)
                kwargs["async_req"] = True
                thread = api_callback(*args, **kwargs)
                response = thread.get()
                log.debug(
                    f"Calling {api_callback.__qualname__} with kwargs: {kwargs}, args: {args}, response: {response}"
                )
                return (True, response)
        except ApiException as e:
            log.error(
                f"ApiException calling {api_callback.__qualname__} with kwargs: {kwargs}, args: {args}, error is: {e}"
            )
            return (False, None)
        except OSError:
            log.error(f"OSError calling {api_callback.__qualname__} with kwargs: {kwargs}, args: {args}:")
            return (False, None)
        except MaxRetryError:
            log.error(f"MaxRetryError calling {api_callback.__qualname__} with kwargs: {kwargs}, args: {args}")
            return (False, None)

    async def aliases_get_aliases(self):
        """
        DO NOT USE - this is useless, returns a pair {'alice': None, 'bob': None} that never gets set!

        Returns the aliases recognized by the node.
        :return: aliases: dict
        """
        _, response = self.__call_api(AliasApi, "aliases")
        return response

    async def aliases_get_alias(self, alias: str):
        """
        Returns the peer id recognized by the node.
        :return: peer_id: str
        """
        status, response = self.__call_api(AliasApi, "get_alias", alias)
        return response.peer_id if status else None

    async def aliases_set_alias(self, alias: str, peer_id: str):
        """
        Returns the aliases recognized by the node.
        :return: bool
        """
        body = AliasPeerIdBodyRequest(alias, peer_id)
        status, _ = self.__call_api(AliasApi, "set_alias", body=body)
        return status

    async def aliases_remove_alias(self, alias: str):
        """
        Returns the aliases recognized by the node.
        :return: bool
        """
        status, _ = self.__call_api(AliasApi, "delete_alias", alias)
        return status

    async def addresses(self, address_type: str = "all"):
        """
        Returns the address of the node.
        :param: address: str = "hopr" | "native" | "all"
        :return: address: str | undefined
        """
        if address_type not in ["hopr", "native", "all"]:
            log.error(f"Invalid address type: {address_type}")
            return None
        if address_type == "all":
            address_type = ["hopr", "native"]
        if isinstance(address_type, str):
            address_type = [address_type]

        status, response = self.__call_api(AccountApi, "addresses")
        if not status:
            return None

        return_dict = {}
        for type in address_type:
            if not hasattr(response, type):
                log.error(f"No {address_type} returned from the API")
                return None
            return_dict[type] = getattr(response, type)

        return return_dict if len(return_dict) > 1 else return_dict[address_type[0]]

    async def balances(self):
        """
        Returns the balance of the node.
        :return: balances: dict | int
        """
        status, response = self.__call_api(AccountApi, "balances")
        return response if status else None

    async def open_channel(self, peer_address: str, amount: str):
        """
        Opens a channel with the given peer_address and amount.
        :param: peer_address: str
        :param: amount: str
        :return: channel id: str | undefined
        """
        body = OpenChannelBodyRequest(amount, peer_address)

        status, response = self.__call_api(ChannelsApi, "open_channel", body=body)
        return response.channel_id if status else None

    async def channels_fund_channel(self, channel_id: str, amount: str):
        """
        Funds a given channel.
        :param: channel_id: str
        :param: amount: int
        :return: bool
        """
        body = FundBodyRequest(amount=amount)
        status, _ = self.__call_api(ChannelsApi, "fund_channel", body, channel_id)
        return status

    async def close_channel(self, channel_id: str):
        """
        Closes a given channel.
        :param: channel_id: str
        :return: bool
        """
        status, _ = self.__call_api(ChannelsApi, "close_channel", channel_id)
        return status

    async def channel_redeem_tickets(self, channel_id: str):
        """
        Redeems tickets in a specific channel.
        :param: channel_id: str
        :return: bool
        """
        status, _ = self.__call_api(ChannelsApi, "redeem_tickets_in_channel", channel_id)
        return status

    async def incoming_channels(self, only_id: bool = False):
        """
        Returns all open incoming channels.
        :return: channels: list
        """

        status, response = self.__call_api(
            ChannelsApi, "list_channels", full_topology="false", including_closed="false"
        )
        if status:
            if not hasattr(response, "incoming"):
                log.warning("Response does not contain `incoming`")
                return []

            if len(response.incoming) == 0:
                log.info("No incoming channels")
                return []

            if only_id:
                return [channel.id for channel in response.incoming]
            else:
                return response.incoming
        else:
            return []

    async def outgoing_channels(self, only_id: bool = False):
        """
        Returns all open outgoing channels.
        :return: channels: list
        """
        status, response = self.__call_api(ChannelsApi, "list_channels")
        if status:
            if not hasattr(response, "outgoing"):
                log.warning("Response does not contain `outgoing`")
                return []

            if len(response.outgoing) == 0:
                log.info("No outgoing channels")
                return []

            if only_id:
                return [channel.id for channel in response.outgoing]
            else:
                return response.outgoing
        else:
            return []

    async def get_channel(self, channel_id: str):
        """
        Returns the channel object.
        :param: channel_id: str
        :return: channel: response
        """
        _, response = self.__call_api(ChannelsApi, "show_channel", channel_id)
        return response

    async def channels_aggregate_tickets(self, channel_id: str):
        """
        Aggregate channel tickets.
        :param: channel_id: str
        :return: bool
        """
        status, _ = self.__call_api(ChannelsApi, "aggregate_tickets_in_channel", channel_id)
        return status

    async def channel_get_tickets(self, channel_id: str):
        """
        Returns all channel tickets.
        :param: channel_id: str
        :return: tickets: response
        """
        status, response = self.__call_api(ChannelsApi, "show_channel_tickets", channel_id)
        return response if status else []

    async def all_channels(self, include_closed: bool):
        """
        Returns all channels.
        :param: include_closed: bool
        :return: channels: list
        """
        status, response = self.__call_api(
            ChannelsApi, "list_channels", full_topology="true", including_closed="true" if include_closed else "false"
        )
        return response if status else []

    async def ping(self, peer_id: str):
        """
        Pings the given peer_id and returns the measure.
        :param: peer_id: str
        :return: response: dict
        """
        _, response = self.__call_api(PeersApi, "ping_peer", peer_id)
        return response

    async def peers(self, params: list or str = "peer_id", status: str = "connected"):
        """
        Returns a list of peers.
        :param: param: list or str = "peer_id"
        :param: status: str = "connected"
        :param: quality: int = 0..1
        :return: peers: list
        """
        is_ok, response = self.__call_api(NodeApi, "peers")
        if is_ok:
            if not hasattr(response, status):
                log.error(f"No `{status}` returned from the API")
                return []

            if len(getattr(response, status)) == 0:
                log.info(f"No peer with status `{status}`")
                return []

            params = [params] if isinstance(params, str) else params
            for param in params:
                if not hasattr(getattr(response, status)[0], param):
                    log.error(f"No param `{param}` found for peers")
                    return []

            output_list = []
            for peer in getattr(response, status):
                output_list.append({param: getattr(peer, param) for param in params})

            return output_list
        else:
            return []

    async def get_tickets_statistics(self):
        """
        Returns the ticket statistics of the node.
        :return: statistics: dict
        """
        _, response = self.__call_api(TicketsApi, "show_ticket_statistics")
        return response

    async def send_message(self, destination: str, message: str, hops: list[str], tag: int = MESSAGE_TAG) -> bool:
        """
        Sends a message to the given destination.
        :param: destination: str
        :param: message: str
        :param: hops: list[str]
        :param: tag: int = 0x0320
        :return: bool
        """
        body = SendMessageBodyRequest(message, None, hops, destination, tag)
        _, response = self.__call_api(MessagesApi, "send_message", body=body)
        return response

    async def messages_pop(self, tag: int = MESSAGE_TAG) -> bool:
        """
        Pop next message from the inbox
        :param: tag = 0x0320
        :return: dict
        """

        body = TagQueryRequest(tag=tag)
        _, response = self.__call_api(MessagesApi, "pop", body=body)
        return response

    async def messages_peek(self, tag: int = MESSAGE_TAG) -> dict:
        """
        Peek next message from the inbox
        :param: tag = 0x0320
        :return: dict
        """

        body = TagQueryRequest(tag=tag)
        _, response = self.__call_api(MessagesApi, "peek", body=body)
        return response

    async def messages_peek_all(self, tag: int = MESSAGE_TAG, timestamp: int = 0) -> dict:
        """
        Peek all messages from the inbox
        :param: tag = 0x0320
        :return: dict
        """
        if not isinstance(timestamp, int):
            body = GetMessageBodyRequest(tag=tag)
        else:
            body = GetMessageBodyRequest(tag=tag, timestamp=timestamp)

        _, response = self.__call_api(MessagesApi, "peek_all", body=body)
        return response

    async def tickets_redeem(self):
        """
        Redeems all tickets.
        :return: bool
        """
        status, _ = self.__call_api(TicketsApi, "redeem_all_tickets")
        return status

    async def ticket_price(self):
        """
        Returns the ticket price in wei.
        :return: price: int
        """
        _, response = self.__call_api(NetworkApi, "price")
        return int(response.price) if hasattr(response, "price") else None

<<<<<<< HEAD
    async def ticket_winn_prob(self):
        """
        Returns the ticket winning probability.
        :return: probability: float
        """
        _, response = self.__call_api(NetworkApi, "probability")
        return float(response.probability) if hasattr(response, "probability") else None
=======
    async def withdraw(self, amount: str, receipient: str, currency: str):
        """
        Withdraws the given amount of token (Native or HOPR) to the given receipient.
        :param: amount: str
        :param: receipient: str
        :param: currency: str
        :return:
        """
        body = WithdrawBodyRequest(receipient, amount, currency)
        status, response = self.__call_api(AccountApi, "withdraw", body=body)
        return status, response
>>>>>>> 1598613e

    async def startedz(self):
        """
        Checks if the node is started.
        """
        return await is_url_returning_200(f"{self.configuration.host}/startedz")

    async def readyz(self):
        """
        Checks if the node is ready to accept connections.
        """
        return await is_url_returning_200(f"{self.configuration.host}/readyz")


def query_url(url):
    return requests.get(url, timeout=0.3)


async def is_url_returning_200(url, timeout=20):
    async def check_url():
        while True:
            try:
                query_url(url)
                break
            except Exception:
                await asyncio.sleep(0.2)

    try:
        await asyncio.wait_for(check_url(), timeout=timeout)
        return query_url(url).status_code == 200
    except Exception:
        return False<|MERGE_RESOLUTION|>--- conflicted
+++ resolved
@@ -383,7 +383,6 @@
         _, response = self.__call_api(NetworkApi, "price")
         return int(response.price) if hasattr(response, "price") else None
 
-<<<<<<< HEAD
     async def ticket_winn_prob(self):
         """
         Returns the ticket winning probability.
@@ -391,8 +390,8 @@
         """
         _, response = self.__call_api(NetworkApi, "probability")
         return float(response.probability) if hasattr(response, "probability") else None
-=======
-    async def withdraw(self, amount: str, receipient: str, currency: str):
+
+     async def withdraw(self, amount: str, receipient: str, currency: str):
         """
         Withdraws the given amount of token (Native or HOPR) to the given receipient.
         :param: amount: str
@@ -403,7 +402,6 @@
         body = WithdrawBodyRequest(receipient, amount, currency)
         status, response = self.__call_api(AccountApi, "withdraw", body=body)
         return status, response
->>>>>>> 1598613e
 
     async def startedz(self):
         """
