import asyncio
import pytest
import random
import re
import string
<<<<<<< HEAD
from contextlib import AsyncExitStack, asynccontextmanager

import pytest
import requests
=======
from contextlib import AsyncExitStack
>>>>>>> 5292e374

from .conftest import (
    OPEN_CHANNEL_FUNDING_VALUE_HOPR,
    RESERVED_TAG_UPPER_BOUND,
    TICKET_AGGREGATION_THRESHOLD,
    TICKET_PRICE_PER_HOP,
    barebone_nodes,
    default_nodes,
    random_distinct_pairs_from
)
from .hopr import HoprdAPI
from .node import Node

from .utils import PARAMETERIZED_SAMPLE_SIZE, balance_str_to_int, gen_random_tag, send_and_receive_packets_with_pop, \
    shuffled, create_channel, check_native_balance_below, check_safe_balance, check_all_tickets_redeemed, \
    check_unredeemed_tickets_value, check_rejected_tickets_value, check_min_incoming_win_prob_eq, \
    check_received_packets_with_peek, MULTIHOP_MESSAGE_SEND_TIMEOUT

# used by nodes to get unique port assignments
PORT_BASE = 19000

<<<<<<< HEAD

def shuffled(coll):
    random.shuffle(coll)
    return coll


def gen_random_tag():
    return random.randint(APPLICATION_TAG_THRESHOLD_FOR_SESSIONS, 65530)


@asynccontextmanager
async def create_channel(src: Node, dest: Node, funding: int, close_from_dest=True):
    channel = await src.api.open_channel(dest.address, str(int(funding)))
    assert channel is not None
    await asyncio.wait_for(check_channel_status(src, dest, status="Open"), 10.0)
    try:
        yield channel
    finally:
        if close_from_dest:
            assert await dest.api.close_channel(channel)
            await asyncio.wait_for(check_channel_status(src, dest, status="Closed"), 10.0)
        else:
            assert await src.api.close_channel(channel)
            await asyncio.wait_for(check_channel_status(src, dest, status="PendingToClose"), 10.0)

            # need to wait some more time until closure time has passed and the
            # closure may be finalized
            await asyncio.sleep(15)

            assert await src.api.close_channel(channel)
            await asyncio.wait_for(check_channel_status(src, dest, status="Closed"), 10.0)


async def get_channel(src: Node, dest: Node, include_closed=False):
    all_channels = await src.api.all_channels(include_closed=include_closed)

    channels = [
        oc for oc in all_channels.all if oc.source_address == src.address and oc.destination_address == dest.address
    ]

    return channels[0] if len(channels) > 0 else None


async def get_channel_seen_from_dst(src: Node, dest: Node, include_closed=False):
    open_channels = await dest.api.all_channels(include_closed=include_closed)
    channels = [
        oc for oc in open_channels.all if oc.source_address == src.address and oc.destination_address == dest.address
    ]

    return channels[0] if len(channels) > 0 else None


async def check_channel_status(src: Node, dest: Node, status: str):
    assert status in ["Open", "PendingToClose", "Closed"]
    include_closed = status == "Closed"
    while True:
        channel = await get_channel(src, dest, include_closed)
        channel_seen_from_dst = await get_channel_seen_from_dst(src, dest, include_closed)
        if (
            channel is not None
            and channel.status == status
            and channel_seen_from_dst is not None
            and channel_seen_from_dst.status == status
        ):
            break
        else:
            await asyncio.sleep(CHECK_RETRY_INTERVAL)


async def check_outgoing_channel_closed(src: Node, channel_id: str):
    while True:
        channel = await src.api.get_channel(channel_id)
        if channel is not None and channel.status == "Closed":
            break
        else:
            await asyncio.sleep(CHECK_RETRY_INTERVAL)


async def check_received_packets_with_pop(receiver: Node, expected_packets, tag=None, sort=True):
    received = []

    while len(received) != len(expected_packets):
        packet = await receiver.api.messages_pop(tag)
        if packet is not None:
            received.append(packet.body)
        else:
            await asyncio.sleep(CHECK_RETRY_INTERVAL)

    if sort:
        expected_packets.sort()
        received.sort()

    assert received == expected_packets


async def check_received_packets_with_peek(receiver: Node, expected_packets: list[str], tag=None, sort=True):
    received = []

    while len(received) != len(expected_packets):
        packets = await receiver.api.messages_peek_all(tag)

        if packets is None:
            await asyncio.sleep(CHECK_RETRY_INTERVAL)
            continue

        received = [m.body for m in packets.messages]

    if sort:
        expected_packets.sort()
        received.sort()

    assert received == expected_packets, f"Expected: {expected_packets}, got: {received}"

    return received


async def check_rejected_tickets_value(src: Node, value: int):
    while balance_str_to_int((await src.api.get_tickets_statistics()).rejected_value) < value:
        await asyncio.sleep(CHECK_RETRY_INTERVAL)


async def check_unredeemed_tickets_value(src: Node, value: int):
    while balance_str_to_int((await src.api.get_tickets_statistics()).unredeemed_value) < value:
        await asyncio.sleep(CHECK_RETRY_INTERVAL)


async def check_safe_balance(src: Node, value: int):
    while balance_str_to_int((await src.api.balances()).safe_hopr) != value:
        await asyncio.sleep(CHECK_RETRY_INTERVAL)


async def check_native_balance_below(src: Node, value: int):
    while balance_str_to_int((await src.api.balances()).native) >= value:
        await asyncio.sleep(CHECK_RETRY_INTERVAL)


async def check_all_tickets_redeemed(src: Node):
    while balance_str_to_int((await src.api.get_tickets_statistics()).unredeemed_value) > 0:
        await asyncio.sleep(CHECK_RETRY_INTERVAL)


async def send_and_receive_packets_with_pop(
    packets, src: Node, dest: Node, path: list[str], timeout: int = MULTIHOP_MESSAGE_SEND_TIMEOUT
):
    random_tag = gen_random_tag()

    for packet in packets:
        assert await src.api.send_message(dest.peer_id, packet, path, random_tag)

    await asyncio.wait_for(check_received_packets_with_pop(dest, packets, tag=random_tag, sort=True), timeout)


async def send_and_receive_packets_with_peek(
    packets, src: Node, dest: Node, path: str, timeout: int = MULTIHOP_MESSAGE_SEND_TIMEOUT
):
    random_tag = gen_random_tag()

    for packet in packets:
        assert await src.api.send_message(dest.peer_id, packet, path, random_tag)

    await asyncio.wait_for(check_received_packets_with_peek(dest, packets, tag=random_tag, sort=True), timeout)

    return random_tag


def balance_str_to_int(balance: str):
    return int(balance.split(" ", 1)[0])


=======
>>>>>>> 5292e374
# NOTE: this test is first, ensuring that all tests following it have ensured connectivity and
# correct ticket price from api
@pytest.mark.asyncio
async def test_hoprd_swarm_connectivity(swarm7: dict[str, Node]):
    async def check_all_connected(me: Node, others: list[str]):
        others2 = set(others)
        while True:
            current_peers = set([x["peer_id"] for x in await me.api.peers()])
            if current_peers.intersection(others) == others2:
                break
            else:
                assert current_peers.intersection(others2) == others2
                await asyncio.sleep(0.5)

    await asyncio.gather(
        *[
            asyncio.wait_for(
                check_all_connected(swarm7[k], [swarm7[v].peer_id for v in barebone_nodes() if v != k]), 60.0
            )
            for k in barebone_nodes()
        ]
    )

    ticket_price = await random.choice(list(swarm7.values())).api.ticket_price()
    if ticket_price is not None:
        global TICKET_PRICE_PER_HOP, AGGREGATED_TICKET_PRICE
        TICKET_PRICE_PER_HOP = ticket_price
        AGGREGATED_TICKET_PRICE = TICKET_AGGREGATION_THRESHOLD * TICKET_PRICE_PER_HOP
    else:
        print("Could not get ticket price from API, using default value")


@pytest.mark.asyncio
async def test_hoprd_protocol_check_balances_without_prior_tests(swarm7: dict[str, Node]):
    for node in swarm7.values():
        addr = await node.api.addresses("native")
        assert re.match("^0x[0-9a-fA-F]{40}$", addr) is not None
        balances = await node.api.balances()
        native_balance = int(balances.native.split(" ")[0])
        hopr_balance = int(balances.safe_hopr.split(" ")[0])
        assert native_balance > 0
        assert hopr_balance > 0


@pytest.mark.asyncio
@pytest.mark.parametrize("peer", random.sample(barebone_nodes(), 1))
async def test_hoprd_node_should_be_able_to_alias_other_peers(peer: str, swarm7: dict[str, Node]):
    other_peers = barebone_nodes()
    other_peers.remove(peer)

    alice_peer_id = swarm7[random.choice(other_peers)].peer_id
    my_peer_id = swarm7[peer].peer_id
    assert alice_peer_id != my_peer_id

    assert await swarm7[peer].api.aliases_get_alias("me") == my_peer_id

    assert await swarm7[peer].api.aliases_get_alias("Alice") is None
    assert await swarm7[peer].api.aliases_set_alias("Alice", alice_peer_id) is True

    assert await swarm7[peer].api.aliases_get_alias("Alice") == alice_peer_id
    assert await swarm7[peer].api.aliases_set_alias("Alice", alice_peer_id) is False

    assert await swarm7[peer].api.aliases_remove_alias("Alice")
    assert await swarm7[peer].api.aliases_get_alias("Alice") is None


@pytest.mark.asyncio
@pytest.mark.parametrize("src, dest", random_distinct_pairs_from(barebone_nodes(), count=PARAMETERIZED_SAMPLE_SIZE))
async def test_hoprd_ping_should_work_between_nodes_in_the_same_network(src: str, dest: str, swarm7: dict[str, Node]):
    response = await swarm7[src].api.ping(swarm7[dest].peer_id)

    assert response is not None
    assert int(response.latency) > 0, f"Non-0 round trip time expected, actual: '{int(response.latency)}'"


@pytest.mark.asyncio
@pytest.mark.parametrize("peer", random.sample(barebone_nodes(), 1))
async def test_hoprd_ping_to_self_should_fail(peer: str, swarm7: dict[str, Node]):
    response = await swarm7[peer].api.ping(swarm7[peer].peer_id)

    assert response is None, "Pinging self should fail"


@pytest.mark.asyncio
async def test_hoprd_ping_should_not_be_able_to_ping_nodes_not_present_in_the_registry_UNFINISHED(
    swarm7: dict[str, Node],
):
    """
    # log "Node 7 should not be able to talk to Node 1 (Node 7 is not in the register)"
    # result=$(ping "${api7}" ${addr1} "TIMEOUT")
    # log "-- ${result}"

    # log "Node 1 should not be able to talk to Node 7 (Node 7 is not in the register)"
    # result=$(ping "${api1}" ${addr7} "TIMEOUT")
    # log "-- ${result}"
    """
    assert True

@pytest.mark.asyncio
@pytest.mark.parametrize("src, dest", random_distinct_pairs_from(barebone_nodes(), count=PARAMETERIZED_SAMPLE_SIZE))
async def test_hoprd_should_be_able_to_send_0_hop_messages_without_open_channels(
    src: str, dest: str, swarm7: dict[str, Node]
):
    message_count = int(TICKET_AGGREGATION_THRESHOLD / 10)

    packets = [f"0 hop message #{i:08d}" for i in range(message_count)]
    await send_and_receive_packets_with_pop(packets, src=swarm7[src], dest=swarm7[dest], path=[])

    # Remove all messages so they do not interfere with the later tests
    await swarm7[dest].api.messages_pop_all(None)


@pytest.mark.asyncio
@pytest.mark.parametrize("src, dest", random_distinct_pairs_from(barebone_nodes(), count=PARAMETERIZED_SAMPLE_SIZE))
async def test_hoprd_should_fail_sending_a_message_that_is_too_large(src: str, dest: str, swarm7: dict[str, Node]):
    maximum_payload_size = 500
    random_tag = gen_random_tag()

    packet = "0 hop message too large: " + "".join(
        random.choices(string.ascii_uppercase + string.digits, k=maximum_payload_size)
    )
    assert await swarm7[src].api.send_message(swarm7[dest].peer_id, packet, [], random_tag) is None


@pytest.mark.asyncio
@pytest.mark.parametrize("src,dest", [tuple(shuffled(barebone_nodes())[:2]) for _ in range(PARAMETERIZED_SAMPLE_SIZE)])
async def test_hoprd_api_channel_should_register_fund_increase_using_fund_endpoint(
    src: str, dest: str, swarm7: dict[str, Node]
):
    hopr_amount = f"{OPEN_CHANNEL_FUNDING_VALUE_HOPR * 1e18:.0f}"  # convert HOPR to weiHOPR

    async with create_channel(swarm7[src], swarm7[dest], funding=TICKET_PRICE_PER_HOP) as channel:
        balance_before = await swarm7[src].api.balances()
        channel_before = await swarm7[src].api.get_channel(channel)

        assert await swarm7[src].api.channels_fund_channel(channel, hopr_amount)

        channel_after = await swarm7[src].api.get_channel(channel)

        # Updated channel balance is visible immediately
        assert balance_str_to_int(channel_after.balance) - balance_str_to_int(
            channel_before.balance
        ) == balance_str_to_int(hopr_amount)

        # Wait until the safe balance has decreased
        await asyncio.wait_for(
            check_safe_balance(
                swarm7[src], balance_str_to_int(balance_before.safe_hopr) - balance_str_to_int(hopr_amount)
            ),
            20.0,
        )

        # Safe allowance can be checked too at this point
        balance_after = await swarm7[src].api.balances()
        assert balance_str_to_int(balance_before.safe_hopr_allowance) - balance_str_to_int(
            balance_after.safe_hopr_allowance
        ) == balance_str_to_int(hopr_amount)

        await asyncio.wait_for(check_native_balance_below(swarm7[src], balance_str_to_int(balance_before.native)), 20.0)


@pytest.mark.asyncio
@pytest.mark.parametrize("src,dest", [tuple(shuffled(barebone_nodes())[:2]) for _ in range(PARAMETERIZED_SAMPLE_SIZE)])
<<<<<<< HEAD
async def test_reset_ticket_statistics_from_metrics(src: Node, dest: Node, swarm7: dict[str, Node]):
    def count_metrics(metrics: str):
        types = ["neglected", "redeemed", "rejected"]
        count = 0
        for line in metrics.split("\\n"):
            count += (
                line.startswith("hopr_tickets_incoming_statistics")
                and any(t in line for t in types)
                and line.split(" ")[-1] != "0"
            )
        return count

    async with create_channel(swarm7[src], swarm7[dest], funding=TICKET_PRICE_PER_HOP, close_from_dest=False):
        await send_and_receive_packets_with_pop(
            ["1 hop message to self"], src=swarm7[src], dest=swarm7[src], path=[swarm7[dest].peer_id]
        )

    assert count_metrics(await swarm7[dest].api.metrics()) != 0

    await swarm7[dest].api.reset_tickets_statistics()

    assert count_metrics(await swarm7[dest].api.metrics()) == 0


@pytest.mark.asyncio
@pytest.mark.parametrize("src,dest", [tuple(shuffled(barebone_nodes())[:2]) for _ in range(PARAMETERIZED_SAMPLE_SIZE)])
async def test_hoprd_api_should_redeem_tickets_in_channel_using_redeem_endpoint(
    src: Node, dest: Node, swarm7: dict[str, Node]
):
    async def channel_redeem_tickets(api: HoprdAPI, channel: str):
        while True:
            if await api.channel_redeem_tickets(channel):
                break
            else:
                await asyncio.sleep(0.5)

    message_count = 2

    async with create_channel(
        swarm7[src], swarm7[dest], funding=message_count * TICKET_PRICE_PER_HOP, close_from_dest=False
    ) as channel:
        packets = [f"Channel redeem on 1-hop: {src} - {dest} - {src} #{i:08d}" for i in range(message_count)]

        await send_and_receive_packets_with_pop(packets, src=swarm7[src], dest=swarm7[src], path=[swarm7[dest].peer_id])

        await asyncio.wait_for(check_unredeemed_tickets_value(swarm7[dest], message_count * TICKET_PRICE_PER_HOP), 30.0)

        await asyncio.wait_for(channel_redeem_tickets(swarm7[dest].api, channel), 20.0)

        await asyncio.wait_for(check_all_tickets_redeemed(swarm7[dest]), 120.0)

        assert await swarm7[dest].api.channel_get_tickets(channel) == []


@pytest.mark.asyncio
@pytest.mark.parametrize("src,dest", [tuple(shuffled(barebone_nodes())[:2]) for _ in range(PARAMETERIZED_SAMPLE_SIZE)])
=======
>>>>>>> 5292e374
async def test_hoprd_should_fail_sending_a_message_when_the_channel_is_out_of_funding(
    src: str, dest: str, swarm7: dict[str, Node]
):
    """
    # FIXME: The following part can be enabled once incoming channel closure is
    # implemented.
    #
    # need to close the incoming side to not have to wait for the closure timeout
    # api_close_channel "${second_node_id}" "${node_id}" "${second_node_api}" "${node_addr}" "incoming"

    # only fund for 2 tickets
    # channel_info=$(api_open_channel "${node_id}" "${second_node_id}" "${node_api}" "${second_node_addr}" "200")

    # need to wait a little to allow the other side to index the channel open event
    # sleep 10
    # api_get_tickets_in_channel ${second_node_api} ${channel_id} "TICKETS_NOT_FOUND"
    # for i in `seq 1 ${generated_tickets}`; do
    #   log "PendingBalance in channel: Node ${node_id} send 1 hop message to self via node ${second_node_id}"
    #   api_send_message "${node_api}" "${msg_tag}" "${peer_id}" \
    #       "pendingbalance: hello, world 1 self" "${second_peer_id}"
    # done

    # seems like there's slight delay needed for tickets endpoint to return up to date tickets, \
    #       probably because of blockchain sync delay
    # sleep 5

    # ticket_amount=$(api_get_tickets_in_channel ${second_node_api} ${channel_id} | jq '. | length')
    # if [[ "${ticket_amount}" != "${generated_tickets}" ]]; then
    #   msg "PendingBalance: Ticket amount ${ticket_amount} is different than expected ${generated_tickets}"
    #   exit 1
    # fi

    # api_redeem_tickets_in_channel ${second_node_api} ${channel_id}
    # sleep 5
    # api_get_tickets_in_channel ${second_node_api} ${channel_id} "TICKETS_NOT_FOUND"
    # api_close_channel "${node_id}" "${second_node_id}" "${node_api}" "${second_node_addr}" "outgoing"
    """

    message_count = 2

    async with AsyncExitStack() as channels:
        await asyncio.gather(
            *[
                channels.enter_async_context(
                    create_channel(
                        swarm7[i[0]], swarm7[i[1]], funding=message_count * TICKET_PRICE_PER_HOP, close_from_dest=False
                    )
                )
                for i in [[src, dest]]
            ]
        )

        packets = [f"Channel agg and redeem on 1-hop: {src} - {dest} - {src} #{i:08d}" for i in range(message_count)]
        await send_and_receive_packets_with_pop(packets, src=swarm7[src], dest=swarm7[src], path=[swarm7[dest].peer_id])

        # this message has no funding in the channel, but it still should be sent
        assert await swarm7[src].api.send_message(
            swarm7[src].peer_id, "THIS MSG IS NOT COVERED", [swarm7[dest].peer_id]
        )

        await asyncio.wait_for(check_unredeemed_tickets_value(swarm7[dest], message_count * TICKET_PRICE_PER_HOP), 30.0)

        # we should see the last message as rejected
        await asyncio.wait_for(check_rejected_tickets_value(swarm7[dest], 1), 120.0)

        await asyncio.sleep(10)  # wait for aggregation to finish
        assert await swarm7[dest].api.tickets_redeem()

        await asyncio.wait_for(check_all_tickets_redeemed(swarm7[dest]), 120.0)


@pytest.mark.asyncio
@pytest.mark.parametrize("src,dest", random_distinct_pairs_from(barebone_nodes(), count=PARAMETERIZED_SAMPLE_SIZE))
async def test_hoprd_should_be_able_to_open_and_close_channel_without_tickets(
    src: str, dest: str, swarm7: dict[str, Node]
):
    async with create_channel(swarm7[src], swarm7[dest], OPEN_CHANNEL_FUNDING_VALUE_HOPR):
        # the context manager handles opening and closing of the channel with verification
        assert True


# generate a 1-hop route with a node using strategies in the middle
@pytest.mark.asyncio
@pytest.mark.parametrize(
    "route",
    [
        [
            random.sample(barebone_nodes(), 1)[0],
            random.sample(default_nodes(), 1)[0],
            random.sample(barebone_nodes(), 1)[0],
        ]
        for _ in range(PARAMETERIZED_SAMPLE_SIZE)
    ],
)
async def test_hoprd_default_strategy_automatic_ticket_aggregation_and_redeeming(route, swarm7: dict[str, Node]):
    ticket_count = int(TICKET_AGGREGATION_THRESHOLD)
    src = route[0]
    mid = route[1]
    dest = route[-1]
    channel_funding = ticket_count * TICKET_PRICE_PER_HOP

    # create channel from src to mid, mid to dest does not need a channel
    async with create_channel(swarm7[src], swarm7[mid], funding=channel_funding):
        statistics_before = await swarm7[mid].api.get_tickets_statistics()
        assert statistics_before is not None

        redeemed_value_at_start = balance_str_to_int(statistics_before.redeemed_value)

        packets = [f"Ticket aggregation test: #{i:08d}" for i in range(ticket_count)]
        await send_and_receive_packets_with_pop(packets, src=swarm7[src], dest=swarm7[dest], path=[swarm7[mid].peer_id])

        # monitor that the node aggregates and redeems tickets until the aggregated value is reached
        async def check_aggregate_and_redeem_tickets(api: HoprdAPI):
            while True:
                statistics_now = await api.get_tickets_statistics()
                assert statistics_now is not None

                redeemed_value_now = balance_str_to_int(statistics_now.redeemed_value)
                redeemed_value_diff = redeemed_value_now - redeemed_value_at_start

                # break out of the loop if the aggregated value is reached
                if redeemed_value_diff >= AGGREGATED_TICKET_PRICE:
                    break
                else:
                    await asyncio.sleep(0.1)

        await asyncio.wait_for(check_aggregate_and_redeem_tickets(swarm7[mid].api), 60.0)


# FIXME: This test depends on side-effects and cannot be run on its own. It
# should be redesigned.
@pytest.mark.asyncio
async def test_hoprd_sanity_check_channel_status(swarm7: dict[str, Node]):
    """
    The bash integration-test.sh opens and closes channels that can be visible inside this test scope
    """
    alice_api = swarm7["1"].api

    open_channels = await alice_api.all_channels(include_closed=False)
    open_and_closed_channels = await alice_api.all_channels(include_closed=True)

    assert len(open_and_closed_channels.all) >= len(open_channels.all), "Open and closed channels should be present"

    statuses = [c.status for c in open_and_closed_channels.all]
    assert "Closed" in statuses or "PendingToClose" in statuses, "Closed channels should be present"


@pytest.mark.asyncio
async def test_hoprd_strategy_UNFINISHED():
    """
    ## NOTE: strategy testing will require separate setup so commented out for now until moved
    # test_strategy_setting() {
    #   local node_api="${1}"

    #   settings=$(get_settings ${node_api})
    #   strategy=$(echo ${settings} | jq -r .strategy)
    #   [[ "${strategy}" != "passive" ]] && { msg "Default strategy should be passive, got: ${strategy}"; exit 1; }

    #   channels_count_pre=$(get_all_channels ${node_api} false | jq '.incoming | length')

    #   set_setting ${node_api} "strategy" "promiscuous"

    #   log "Waiting 100 seconds for the node to make connections to other nodes"
    #   sleep 100

    #   channels_count_post=$(get_all_channels ${node_api} false | jq '.incoming | length')
    #   [[ "${channels_count_pre}" -ge "${channels_count_post}" ]] && { msg "Node didn't open any connections by \
    #    itself even when strategy was set to promiscuous: ${channels_count_pre} !>= ${channels_count_post}"; exit 1; }
    #   echo "Strategy setting successfull"
    # }

    # test_strategy_setting ${api4}
    """
    assert True


@pytest.mark.asyncio
@pytest.mark.parametrize("peer", random.sample(barebone_nodes(), 1))
async def test_hoprd_check_native_withdraw(peer, swarm7: dict[str, Node]):
    amount = "9876"
    remaining_attempts = 10

    before_balance = int((await swarm7[peer].api.balances()).safe_native)
    await swarm7[peer].api.withdraw(amount, swarm7[peer].safe_address, "Native")

    after_balance = before_balance
    while remaining_attempts > 0:
        after_balance = int((await swarm7[peer].api.balances()).safe_native)
        if after_balance != before_balance:
            break
        await asyncio.sleep(0.5)
        remaining_attempts -= 1

    assert after_balance - before_balance == int(amount)


@pytest.mark.asyncio
@pytest.mark.parametrize("peer", random.sample(barebone_nodes(), 1))
async def test_hoprd_check_ticket_price_is_default(peer, swarm7: dict[str, Node]):
    price = await swarm7[peer].api.ticket_price()

    assert isinstance(price, int)
    assert price > 0

@pytest.mark.asyncio
@pytest.mark.parametrize("tag", [random.randint(0, RESERVED_TAG_UPPER_BOUND) for _ in range(5)])
async def test_send_message_with_reserved_application_tag_should_fail(tag: int, swarm7: dict[str, Node]):
    src, dest = random_distinct_pairs_from(barebone_nodes(), count=1)[0]

    assert (
        await swarm7[src].api.send_message(
            swarm7[dest].peer_id, "This message should fail due to reserved tag", [], tag
        )
        is None
    )


@pytest.mark.asyncio
@pytest.mark.parametrize("tag", [random.randint(0, RESERVED_TAG_UPPER_BOUND) for _ in range(5)])
async def test_inbox_operations_with_reserved_application_tag_should_fail(tag: int, swarm7: dict[str, Node]):
    id = random.choice(barebone_nodes())

    assert await swarm7[id].api.messages_pop(tag) is None
    assert await swarm7[id].api.messages_peek(tag) is None
    assert await swarm7[id].api.messages_peek(tag) is None


@pytest.mark.asyncio
@pytest.mark.parametrize("src,dest", random_distinct_pairs_from(barebone_nodes(), count=PARAMETERIZED_SAMPLE_SIZE))
async def test_peeking_messages_with_timestamp(src: str, dest: str, swarm7: dict[str, Node]):
    message_count = int(TICKET_AGGREGATION_THRESHOLD / 10)
    split_index = int(message_count * 0.66)

    random_tag = gen_random_tag()

    src_peer = swarm7[src]
    dest_peer = swarm7[dest]

    packets = [f"0 hop message #{i:08d}" for i in range(message_count)]
    for packet in packets[:split_index]:
        await src_peer.api.send_message(dest_peer.peer_id, packet, [], random_tag)

    await asyncio.sleep(2)

    for packet in packets[split_index:]:
        await src_peer.api.send_message(dest_peer.peer_id, packet, [], random_tag)

    await asyncio.wait_for(
        check_received_packets_with_peek(dest_peer, packets, tag=random_tag, sort=True), MULTIHOP_MESSAGE_SEND_TIMEOUT
    )

    packets = await dest_peer.api.messages_peek_all(random_tag)
    timestamps = sorted([message.received_at for message in packets.messages])

    # ts_for_query set right before (1ms before) the first message of the second batch.
    # This is to ensure that the first message of the second batch will be returned by the query.
    # It's a workaround, it should work properly without the -1, however randmly fails.
    ts_for_query = timestamps[split_index] - 1

    async def peek_the_messages():
        packets = await dest_peer.api.messages_peek_all(random_tag, ts_for_query)

        assert len(packets.messages) == message_count - split_index

    await asyncio.wait_for(peek_the_messages(), MULTIHOP_MESSAGE_SEND_TIMEOUT)

    # Remove all messages so they do not interfere with the later tests
    await dest_peer.api.messages_pop_all(random_tag)


@pytest.mark.asyncio
@pytest.mark.parametrize("src,dest", random_distinct_pairs_from(barebone_nodes(), count=PARAMETERIZED_SAMPLE_SIZE))
async def test_send_message_return_timestamp(src: str, dest: str, swarm7: dict[str, Node]):
    message_count = int(TICKET_AGGREGATION_THRESHOLD / 10)
    random_tag = gen_random_tag()

    src_peer = swarm7[src]
    dest_peer = swarm7[dest]

    packets = [f"0 hop message #{i:08d}" for i in range(message_count)]
    timestamps = []
    for packet in packets:
        res = await src_peer.api.send_message(dest_peer.peer_id, packet, [], random_tag)
        timestamps.append(res.timestamp)

    # Remove all messages so they do not interfere with the later tests
    await dest_peer.api.messages_pop_all(random_tag)

    assert len(timestamps) == message_count
    assert timestamps == sorted(timestamps)<|MERGE_RESOLUTION|>--- conflicted
+++ resolved
@@ -3,14 +3,9 @@
 import random
 import re
 import string
-<<<<<<< HEAD
-from contextlib import AsyncExitStack, asynccontextmanager
-
-import pytest
-import requests
-=======
+
 from contextlib import AsyncExitStack
->>>>>>> 5292e374
+
 
 from .conftest import (
     OPEN_CHANNEL_FUNDING_VALUE_HOPR,
@@ -32,178 +27,6 @@
 # used by nodes to get unique port assignments
 PORT_BASE = 19000
 
-<<<<<<< HEAD
-
-def shuffled(coll):
-    random.shuffle(coll)
-    return coll
-
-
-def gen_random_tag():
-    return random.randint(APPLICATION_TAG_THRESHOLD_FOR_SESSIONS, 65530)
-
-
-@asynccontextmanager
-async def create_channel(src: Node, dest: Node, funding: int, close_from_dest=True):
-    channel = await src.api.open_channel(dest.address, str(int(funding)))
-    assert channel is not None
-    await asyncio.wait_for(check_channel_status(src, dest, status="Open"), 10.0)
-    try:
-        yield channel
-    finally:
-        if close_from_dest:
-            assert await dest.api.close_channel(channel)
-            await asyncio.wait_for(check_channel_status(src, dest, status="Closed"), 10.0)
-        else:
-            assert await src.api.close_channel(channel)
-            await asyncio.wait_for(check_channel_status(src, dest, status="PendingToClose"), 10.0)
-
-            # need to wait some more time until closure time has passed and the
-            # closure may be finalized
-            await asyncio.sleep(15)
-
-            assert await src.api.close_channel(channel)
-            await asyncio.wait_for(check_channel_status(src, dest, status="Closed"), 10.0)
-
-
-async def get_channel(src: Node, dest: Node, include_closed=False):
-    all_channels = await src.api.all_channels(include_closed=include_closed)
-
-    channels = [
-        oc for oc in all_channels.all if oc.source_address == src.address and oc.destination_address == dest.address
-    ]
-
-    return channels[0] if len(channels) > 0 else None
-
-
-async def get_channel_seen_from_dst(src: Node, dest: Node, include_closed=False):
-    open_channels = await dest.api.all_channels(include_closed=include_closed)
-    channels = [
-        oc for oc in open_channels.all if oc.source_address == src.address and oc.destination_address == dest.address
-    ]
-
-    return channels[0] if len(channels) > 0 else None
-
-
-async def check_channel_status(src: Node, dest: Node, status: str):
-    assert status in ["Open", "PendingToClose", "Closed"]
-    include_closed = status == "Closed"
-    while True:
-        channel = await get_channel(src, dest, include_closed)
-        channel_seen_from_dst = await get_channel_seen_from_dst(src, dest, include_closed)
-        if (
-            channel is not None
-            and channel.status == status
-            and channel_seen_from_dst is not None
-            and channel_seen_from_dst.status == status
-        ):
-            break
-        else:
-            await asyncio.sleep(CHECK_RETRY_INTERVAL)
-
-
-async def check_outgoing_channel_closed(src: Node, channel_id: str):
-    while True:
-        channel = await src.api.get_channel(channel_id)
-        if channel is not None and channel.status == "Closed":
-            break
-        else:
-            await asyncio.sleep(CHECK_RETRY_INTERVAL)
-
-
-async def check_received_packets_with_pop(receiver: Node, expected_packets, tag=None, sort=True):
-    received = []
-
-    while len(received) != len(expected_packets):
-        packet = await receiver.api.messages_pop(tag)
-        if packet is not None:
-            received.append(packet.body)
-        else:
-            await asyncio.sleep(CHECK_RETRY_INTERVAL)
-
-    if sort:
-        expected_packets.sort()
-        received.sort()
-
-    assert received == expected_packets
-
-
-async def check_received_packets_with_peek(receiver: Node, expected_packets: list[str], tag=None, sort=True):
-    received = []
-
-    while len(received) != len(expected_packets):
-        packets = await receiver.api.messages_peek_all(tag)
-
-        if packets is None:
-            await asyncio.sleep(CHECK_RETRY_INTERVAL)
-            continue
-
-        received = [m.body for m in packets.messages]
-
-    if sort:
-        expected_packets.sort()
-        received.sort()
-
-    assert received == expected_packets, f"Expected: {expected_packets}, got: {received}"
-
-    return received
-
-
-async def check_rejected_tickets_value(src: Node, value: int):
-    while balance_str_to_int((await src.api.get_tickets_statistics()).rejected_value) < value:
-        await asyncio.sleep(CHECK_RETRY_INTERVAL)
-
-
-async def check_unredeemed_tickets_value(src: Node, value: int):
-    while balance_str_to_int((await src.api.get_tickets_statistics()).unredeemed_value) < value:
-        await asyncio.sleep(CHECK_RETRY_INTERVAL)
-
-
-async def check_safe_balance(src: Node, value: int):
-    while balance_str_to_int((await src.api.balances()).safe_hopr) != value:
-        await asyncio.sleep(CHECK_RETRY_INTERVAL)
-
-
-async def check_native_balance_below(src: Node, value: int):
-    while balance_str_to_int((await src.api.balances()).native) >= value:
-        await asyncio.sleep(CHECK_RETRY_INTERVAL)
-
-
-async def check_all_tickets_redeemed(src: Node):
-    while balance_str_to_int((await src.api.get_tickets_statistics()).unredeemed_value) > 0:
-        await asyncio.sleep(CHECK_RETRY_INTERVAL)
-
-
-async def send_and_receive_packets_with_pop(
-    packets, src: Node, dest: Node, path: list[str], timeout: int = MULTIHOP_MESSAGE_SEND_TIMEOUT
-):
-    random_tag = gen_random_tag()
-
-    for packet in packets:
-        assert await src.api.send_message(dest.peer_id, packet, path, random_tag)
-
-    await asyncio.wait_for(check_received_packets_with_pop(dest, packets, tag=random_tag, sort=True), timeout)
-
-
-async def send_and_receive_packets_with_peek(
-    packets, src: Node, dest: Node, path: str, timeout: int = MULTIHOP_MESSAGE_SEND_TIMEOUT
-):
-    random_tag = gen_random_tag()
-
-    for packet in packets:
-        assert await src.api.send_message(dest.peer_id, packet, path, random_tag)
-
-    await asyncio.wait_for(check_received_packets_with_peek(dest, packets, tag=random_tag, sort=True), timeout)
-
-    return random_tag
-
-
-def balance_str_to_int(balance: str):
-    return int(balance.split(" ", 1)[0])
-
-
-=======
->>>>>>> 5292e374
 # NOTE: this test is first, ensuring that all tests following it have ensured connectivity and
 # correct ticket price from api
 @pytest.mark.asyncio
@@ -367,7 +190,6 @@
 
 @pytest.mark.asyncio
 @pytest.mark.parametrize("src,dest", [tuple(shuffled(barebone_nodes())[:2]) for _ in range(PARAMETERIZED_SAMPLE_SIZE)])
-<<<<<<< HEAD
 async def test_reset_ticket_statistics_from_metrics(src: Node, dest: Node, swarm7: dict[str, Node]):
     def count_metrics(metrics: str):
         types = ["neglected", "redeemed", "rejected"]
@@ -390,42 +212,8 @@
     await swarm7[dest].api.reset_tickets_statistics()
 
     assert count_metrics(await swarm7[dest].api.metrics()) == 0
-
-
-@pytest.mark.asyncio
-@pytest.mark.parametrize("src,dest", [tuple(shuffled(barebone_nodes())[:2]) for _ in range(PARAMETERIZED_SAMPLE_SIZE)])
-async def test_hoprd_api_should_redeem_tickets_in_channel_using_redeem_endpoint(
-    src: Node, dest: Node, swarm7: dict[str, Node]
-):
-    async def channel_redeem_tickets(api: HoprdAPI, channel: str):
-        while True:
-            if await api.channel_redeem_tickets(channel):
-                break
-            else:
-                await asyncio.sleep(0.5)
-
-    message_count = 2
-
-    async with create_channel(
-        swarm7[src], swarm7[dest], funding=message_count * TICKET_PRICE_PER_HOP, close_from_dest=False
-    ) as channel:
-        packets = [f"Channel redeem on 1-hop: {src} - {dest} - {src} #{i:08d}" for i in range(message_count)]
-
-        await send_and_receive_packets_with_pop(packets, src=swarm7[src], dest=swarm7[src], path=[swarm7[dest].peer_id])
-
-        await asyncio.wait_for(check_unredeemed_tickets_value(swarm7[dest], message_count * TICKET_PRICE_PER_HOP), 30.0)
-
-        await asyncio.wait_for(channel_redeem_tickets(swarm7[dest].api, channel), 20.0)
-
-        await asyncio.wait_for(check_all_tickets_redeemed(swarm7[dest]), 120.0)
-
-        assert await swarm7[dest].api.channel_get_tickets(channel) == []
-
-
-@pytest.mark.asyncio
-@pytest.mark.parametrize("src,dest", [tuple(shuffled(barebone_nodes())[:2]) for _ in range(PARAMETERIZED_SAMPLE_SIZE)])
-=======
->>>>>>> 5292e374
+    
+    
 async def test_hoprd_should_fail_sending_a_message_when_the_channel_is_out_of_funding(
     src: str, dest: str, swarm7: dict[str, Node]
 ):
