import asyncio
import pytest
import random
import re
import string
from contextlib import AsyncExitStack

from .conftest import (
    OPEN_CHANNEL_FUNDING_VALUE_HOPR,
    RESERVED_TAG_UPPER_BOUND,
    TICKET_AGGREGATION_THRESHOLD,
    TICKET_PRICE_PER_HOP,
    barebone_nodes,
    default_nodes,
    random_distinct_pairs_from
)
from .hopr import HoprdAPI
from .node import Node

from .utils import PARAMETERIZED_SAMPLE_SIZE, balance_str_to_int, gen_random_tag, send_and_receive_packets_with_pop, \
    shuffled, create_channel, check_native_balance_below, check_safe_balance, check_all_tickets_redeemed, \
    check_unredeemed_tickets_value, check_rejected_tickets_value, check_min_incoming_win_prob_eq, \
    check_received_packets_with_peek, MULTIHOP_MESSAGE_SEND_TIMEOUT

# used by nodes to get unique port assignments
PORT_BASE = 19000

# NOTE: this test is first, ensuring that all tests following it have ensured connectivity and
# correct ticket price from api
@pytest.mark.asyncio
async def test_hoprd_swarm_connectivity(swarm7: dict[str, Node]):
    async def check_all_connected(me: Node, others: list[str]):
        others2 = set(others)
        while True:
            current_peers = set([x["peer_id"] for x in await me.api.peers()])
            if current_peers.intersection(others) == others2:
                break
            else:
                assert current_peers.intersection(others2) == others2
                await asyncio.sleep(0.5)

    await asyncio.gather(
        *[
            asyncio.wait_for(
                check_all_connected(swarm7[k], [swarm7[v].peer_id for v in barebone_nodes() if v != k]), 60.0
            )
            for k in barebone_nodes()
        ]
    )

    ticket_price = await random.choice(list(swarm7.values())).api.ticket_price()
    if ticket_price is not None:
        global TICKET_PRICE_PER_HOP, AGGREGATED_TICKET_PRICE
        TICKET_PRICE_PER_HOP = ticket_price
        AGGREGATED_TICKET_PRICE = TICKET_AGGREGATION_THRESHOLD * TICKET_PRICE_PER_HOP
    else:
        print("Could not get ticket price from API, using default value")


@pytest.mark.asyncio
async def test_hoprd_protocol_check_balances_without_prior_tests(swarm7: dict[str, Node]):
    for node in swarm7.values():
        addr = await node.api.addresses("native")
        assert re.match("^0x[0-9a-fA-F]{40}$", addr) is not None
        balances = await node.api.balances()
        native_balance = int(balances.native.split(" ")[0])
        hopr_balance = int(balances.safe_hopr.split(" ")[0])
        assert native_balance > 0
        assert hopr_balance > 0


@pytest.mark.asyncio
@pytest.mark.parametrize("peer", random.sample(barebone_nodes(), 1))
async def test_hoprd_node_should_be_able_to_alias_other_peers(peer: str, swarm7: dict[str, Node]):
    other_peers = barebone_nodes()
    other_peers.remove(peer)

    alice_peer_id = swarm7[random.choice(other_peers)].peer_id
    my_peer_id = swarm7[peer].peer_id
    assert alice_peer_id != my_peer_id

    assert await swarm7[peer].api.aliases_get_alias("me") == my_peer_id

    assert await swarm7[peer].api.aliases_get_alias("Alice") is None
    assert await swarm7[peer].api.aliases_set_alias("Alice", alice_peer_id) is True

    assert await swarm7[peer].api.aliases_get_alias("Alice") == alice_peer_id
    assert await swarm7[peer].api.aliases_set_alias("Alice", alice_peer_id) is False

    assert await swarm7[peer].api.aliases_remove_alias("Alice")
    assert await swarm7[peer].api.aliases_get_alias("Alice") is None


@pytest.mark.asyncio
@pytest.mark.parametrize("src, dest", random_distinct_pairs_from(barebone_nodes(), count=PARAMETERIZED_SAMPLE_SIZE))
async def test_hoprd_ping_should_work_between_nodes_in_the_same_network(src: str, dest: str, swarm7: dict[str, Node]):
    response = await swarm7[src].api.ping(swarm7[dest].peer_id)

    assert response is not None
    assert int(response.latency) > 0, f"Non-0 round trip time expected, actual: '{int(response.latency)}'"


@pytest.mark.asyncio
@pytest.mark.parametrize("peer", random.sample(barebone_nodes(), 1))
async def test_hoprd_ping_to_self_should_fail(peer: str, swarm7: dict[str, Node]):
    response = await swarm7[peer].api.ping(swarm7[peer].peer_id)

    assert response is None, "Pinging self should fail"


@pytest.mark.asyncio
async def test_hoprd_ping_should_not_be_able_to_ping_nodes_not_present_in_the_registry_UNFINISHED(
    swarm7: dict[str, Node],
):
    """
    # log "Node 7 should not be able to talk to Node 1 (Node 7 is not in the register)"
    # result=$(ping "${api7}" ${addr1} "TIMEOUT")
    # log "-- ${result}"

    # log "Node 1 should not be able to talk to Node 7 (Node 7 is not in the register)"
    # result=$(ping "${api1}" ${addr7} "TIMEOUT")
    # log "-- ${result}"
    """
    assert True

@pytest.mark.asyncio
@pytest.mark.parametrize("src, dest", random_distinct_pairs_from(barebone_nodes(), count=PARAMETERIZED_SAMPLE_SIZE))
async def test_hoprd_should_be_able_to_send_0_hop_messages_without_open_channels(
    src: str, dest: str, swarm7: dict[str, Node]
):
    message_count = int(TICKET_AGGREGATION_THRESHOLD / 10)

    packets = [f"0 hop message #{i:08d}" for i in range(message_count)]
    await send_and_receive_packets_with_pop(packets, src=swarm7[src], dest=swarm7[dest], path=[])

    # Remove all messages so they do not interfere with the later tests
    await swarm7[dest].api.messages_pop_all(None)


@pytest.mark.asyncio
@pytest.mark.parametrize("src, dest", random_distinct_pairs_from(barebone_nodes(), count=PARAMETERIZED_SAMPLE_SIZE))
async def test_hoprd_should_fail_sending_a_message_that_is_too_large(src: str, dest: str, swarm7: dict[str, Node]):
    maximum_payload_size = 500
    random_tag = gen_random_tag()

    packet = "0 hop message too large: " + "".join(
        random.choices(string.ascii_uppercase + string.digits, k=maximum_payload_size)
    )
    assert await swarm7[src].api.send_message(swarm7[dest].peer_id, packet, [], random_tag) is None


@pytest.mark.asyncio
@pytest.mark.parametrize("src,dest", [tuple(shuffled(barebone_nodes())[:2]) for _ in range(PARAMETERIZED_SAMPLE_SIZE)])
async def test_hoprd_api_channel_should_register_fund_increase_using_fund_endpoint(
    src: str, dest: str, swarm7: dict[str, Node]
):
    hopr_amount = f"{OPEN_CHANNEL_FUNDING_VALUE_HOPR * 1e18:.0f}"  # convert HOPR to weiHOPR

    async with create_channel(swarm7[src], swarm7[dest], funding=TICKET_PRICE_PER_HOP) as channel:
        balance_before = await swarm7[src].api.balances()
        channel_before = await swarm7[src].api.get_channel(channel)

        assert await swarm7[src].api.channels_fund_channel(channel, hopr_amount)

        channel_after = await swarm7[src].api.get_channel(channel)

        # Updated channel balance is visible immediately
        assert balance_str_to_int(channel_after.balance) - balance_str_to_int(
            channel_before.balance
        ) == balance_str_to_int(hopr_amount)

        # Wait until the safe balance has decreased
        await asyncio.wait_for(
            check_safe_balance(
                swarm7[src], balance_str_to_int(balance_before.safe_hopr) - balance_str_to_int(hopr_amount)
            ),
            20.0,
        )

        # Safe allowance can be checked too at this point
        balance_after = await swarm7[src].api.balances()
        assert balance_str_to_int(balance_before.safe_hopr_allowance) - balance_str_to_int(
            balance_after.safe_hopr_allowance
        ) == balance_str_to_int(hopr_amount)

        await asyncio.wait_for(check_native_balance_below(swarm7[src], balance_str_to_int(balance_before.native)), 20.0)


@pytest.mark.asyncio
@pytest.mark.parametrize("src,dest", [tuple(shuffled(barebone_nodes())[:2]) for _ in range(PARAMETERIZED_SAMPLE_SIZE)])
async def test_hoprd_should_fail_sending_a_message_when_the_channel_is_out_of_funding(
    src: str, dest: str, swarm7: dict[str, Node]
):
    """
    # FIXME: The following part can be enabled once incoming channel closure is
    # implemented.
    #
    # need to close the incoming side to not have to wait for the closure timeout
    # api_close_channel "${second_node_id}" "${node_id}" "${second_node_api}" "${node_addr}" "incoming"

    # only fund for 2 tickets
    # channel_info=$(api_open_channel "${node_id}" "${second_node_id}" "${node_api}" "${second_node_addr}" "200")

    # need to wait a little to allow the other side to index the channel open event
    # sleep 10
    # api_get_tickets_in_channel ${second_node_api} ${channel_id} "TICKETS_NOT_FOUND"
    # for i in `seq 1 ${generated_tickets}`; do
    #   log "PendingBalance in channel: Node ${node_id} send 1 hop message to self via node ${second_node_id}"
    #   api_send_message "${node_api}" "${msg_tag}" "${peer_id}" \
    #       "pendingbalance: hello, world 1 self" "${second_peer_id}"
    # done

    # seems like there's slight delay needed for tickets endpoint to return up to date tickets, \
    #       probably because of blockchain sync delay
    # sleep 5

    # ticket_amount=$(api_get_tickets_in_channel ${second_node_api} ${channel_id} | jq '. | length')
    # if [[ "${ticket_amount}" != "${generated_tickets}" ]]; then
    #   msg "PendingBalance: Ticket amount ${ticket_amount} is different than expected ${generated_tickets}"
    #   exit 1
    # fi

    # api_redeem_tickets_in_channel ${second_node_api} ${channel_id}
    # sleep 5
    # api_get_tickets_in_channel ${second_node_api} ${channel_id} "TICKETS_NOT_FOUND"
    # api_close_channel "${node_id}" "${second_node_id}" "${node_api}" "${second_node_addr}" "outgoing"
    """

    message_count = 2

    async with AsyncExitStack() as channels:
        await asyncio.gather(
            *[
                channels.enter_async_context(
                    create_channel(
                        swarm7[i[0]], swarm7[i[1]], funding=message_count * TICKET_PRICE_PER_HOP, close_from_dest=False
                    )
                )
                for i in [[src, dest]]
            ]
        )

        packets = [f"Channel agg and redeem on 1-hop: {src} - {dest} - {src} #{i:08d}" for i in range(message_count)]
        await send_and_receive_packets_with_pop(packets, src=swarm7[src], dest=swarm7[src], path=[swarm7[dest].peer_id])

        # this message has no funding in the channel, but it still should be sent
        assert await swarm7[src].api.send_message(
            swarm7[src].peer_id, "THIS MSG IS NOT COVERED", [swarm7[dest].peer_id]
        )

        await asyncio.wait_for(check_unredeemed_tickets_value(swarm7[dest], message_count * TICKET_PRICE_PER_HOP), 30.0)

        # we should see the last message as rejected
        await asyncio.wait_for(check_rejected_tickets_value(swarm7[dest], 1), 120.0)

        await asyncio.sleep(10)  # wait for aggregation to finish
        assert await swarm7[dest].api.tickets_redeem()

        await asyncio.wait_for(check_all_tickets_redeemed(swarm7[dest]), 120.0)


@pytest.mark.asyncio
@pytest.mark.parametrize("src,dest", random_distinct_pairs_from(barebone_nodes(), count=PARAMETERIZED_SAMPLE_SIZE))
async def test_hoprd_should_be_able_to_open_and_close_channel_without_tickets(
    src: str, dest: str, swarm7: dict[str, Node]
):
    async with create_channel(swarm7[src], swarm7[dest], OPEN_CHANNEL_FUNDING_VALUE_HOPR):
        # the context manager handles opening and closing of the channel with verification
        assert True


# generate a 1-hop route with a node using strategies in the middle
@pytest.mark.asyncio
@pytest.mark.parametrize(
    "route",
    [
        [
            random.sample(barebone_nodes(), 1)[0],
            random.sample(default_nodes(), 1)[0],
            random.sample(barebone_nodes(), 1)[0],
        ]
        for _ in range(PARAMETERIZED_SAMPLE_SIZE)
    ],
)
async def test_hoprd_default_strategy_automatic_ticket_aggregation_and_redeeming(route, swarm7: dict[str, Node]):
    ticket_count = int(TICKET_AGGREGATION_THRESHOLD)
    src = route[0]
    mid = route[1]
    dest = route[-1]
    channel_funding = ticket_count * TICKET_PRICE_PER_HOP

    # create channel from src to mid, mid to dest does not need a channel
    async with create_channel(swarm7[src], swarm7[mid], funding=channel_funding) as channel:
        statistics_before = await swarm7[mid].api.get_tickets_statistics()
        assert statistics_before is not None

        redeemed_value_at_start = balance_str_to_int(statistics_before.redeemed_value)

        packets = [f"Ticket aggregation test: #{i:08d}" for i in range(ticket_count)]
        await send_and_receive_packets_with_pop(packets, src=swarm7[src], dest=swarm7[dest], path=[swarm7[mid].peer_id])

        # monitor that the node aggregates and redeems tickets until the aggregated value is reached
        async def check_aggregate_and_redeem_tickets(api: HoprdAPI):
            while True:
                statistics_now = await api.get_tickets_statistics()
                assert statistics_now is not None

                redeemed_value_now = balance_str_to_int(statistics_now.redeemed_value)
                redeemed_value_diff = redeemed_value_now - redeemed_value_at_start

                # break out of the loop if the aggregated value is reached
                if redeemed_value_diff >= AGGREGATED_TICKET_PRICE:
                    break
                else:
                    await asyncio.sleep(0.1)

        await asyncio.wait_for(check_aggregate_and_redeem_tickets(swarm7[mid].api), 60.0)


# FIXME: This test depends on side-effects and cannot be run on its own. It
# should be redesigned.
@pytest.mark.asyncio
async def test_hoprd_sanity_check_channel_status(swarm7: dict[str, Node]):
    """
    The bash integration-test.sh opens and closes channels that can be visible inside this test scope
    """
    alice_api = swarm7["1"].api

    open_channels = await alice_api.all_channels(include_closed=False)
    open_and_closed_channels = await alice_api.all_channels(include_closed=True)

    assert len(open_and_closed_channels.all) >= len(open_channels.all), "Open and closed channels should be present"

    statuses = [c.status for c in open_and_closed_channels.all]
    assert "Closed" in statuses or "PendingToClose" in statuses, "Closed channels should be present"


@pytest.mark.asyncio
async def test_hoprd_strategy_UNFINISHED():
    """
    ## NOTE: strategy testing will require separate setup so commented out for now until moved
    # test_strategy_setting() {
    #   local node_api="${1}"

    #   settings=$(get_settings ${node_api})
    #   strategy=$(echo ${settings} | jq -r .strategy)
    #   [[ "${strategy}" != "passive" ]] && { msg "Default strategy should be passive, got: ${strategy}"; exit 1; }

    #   channels_count_pre=$(get_all_channels ${node_api} false | jq '.incoming | length')

    #   set_setting ${node_api} "strategy" "promiscuous"

    #   log "Waiting 100 seconds for the node to make connections to other nodes"
    #   sleep 100

    #   channels_count_post=$(get_all_channels ${node_api} false | jq '.incoming | length')
    #   [[ "${channels_count_pre}" -ge "${channels_count_post}" ]] && { msg "Node didn't open any connections by \
    #    itself even when strategy was set to promiscuous: ${channels_count_pre} !>= ${channels_count_post}"; exit 1; }
    #   echo "Strategy setting successfull"
    # }

    # test_strategy_setting ${api4}
    """
    assert True


@pytest.mark.asyncio
@pytest.mark.parametrize("peer", random.sample(barebone_nodes(), 1))
async def test_hoprd_check_native_withdraw(peer, swarm7: dict[str, Node]):
    amount = "9876"
    remaining_attempts = 10

    before_balance = int((await swarm7[peer].api.balances()).safe_native)
    await swarm7[peer].api.withdraw(amount, swarm7[peer].safe_address, "Native")

    after_balance = before_balance
    while remaining_attempts > 0:
        after_balance = int((await swarm7[peer].api.balances()).safe_native)
        if after_balance != before_balance:
            break
        await asyncio.sleep(0.5)
        remaining_attempts -= 1

    assert after_balance - before_balance == int(amount)


@pytest.mark.asyncio
@pytest.mark.parametrize("peer", random.sample(barebone_nodes(), 1))
async def test_hoprd_check_ticket_price_is_default(peer, swarm7: dict[str, Node]):
    price = await swarm7[peer].api.ticket_price()

    assert isinstance(price, int)
    assert price > 0

@pytest.mark.asyncio
@pytest.mark.parametrize("tag", [random.randint(0, RESERVED_TAG_UPPER_BOUND) for _ in range(5)])
async def test_send_message_with_reserved_application_tag_should_fail(tag: int, swarm7: dict[str, Node]):
    src, dest = random_distinct_pairs_from(barebone_nodes(), count=1)[0]

    assert await swarm7[src].api.send_message(
        swarm7[dest].peer_id, "This message should fail due to reserved tag", [], tag
    ) is None


@pytest.mark.asyncio
@pytest.mark.parametrize("tag", [random.randint(0, RESERVED_TAG_UPPER_BOUND) for _ in range(5)])
async def test_inbox_operations_with_reserved_application_tag_should_fail(tag: int, swarm7: dict[str, Node]):
    id = random.choice(barebone_nodes())

    assert await swarm7[id].api.messages_pop(tag) is None
    assert await swarm7[id].api.messages_peek(tag) is None
    assert await swarm7[id].api.messages_peek(tag) is None


@pytest.mark.asyncio
@pytest.mark.parametrize("src,dest", random_distinct_pairs_from(barebone_nodes(), count=PARAMETERIZED_SAMPLE_SIZE))
async def test_peeking_messages_with_timestamp(src: str, dest: str, swarm7: dict[str, Node]):
    message_count = int(TICKET_AGGREGATION_THRESHOLD / 10)
    split_index = int(message_count * 0.66)

    random_tag = gen_random_tag()

    src_peer = swarm7[src]
    dest_peer = swarm7[dest]

    packets = [f"0 hop message #{i:08d}" for i in range(message_count)]
    for packet in packets[:split_index]:
        await src_peer.api.send_message(dest_peer.peer_id, packet, [], random_tag)

    await asyncio.sleep(2)

    for packet in packets[split_index:]:
        await src_peer.api.send_message(dest_peer.peer_id, packet, [], random_tag)

    await asyncio.wait_for(
        check_received_packets_with_peek(dest_peer, packets, tag=random_tag, sort=True), MULTIHOP_MESSAGE_SEND_TIMEOUT
    )

    packets = await dest_peer.api.messages_peek_all(random_tag)
    timestamps = sorted([message.received_at for message in packets.messages])

    # ts_for_query set right before (1ms before) the first message of the second batch.
    # This is to ensure that the first message of the second batch will be returned by the query.
    # It's a workaround, it should work properly without the -1, however randmly fails.
    ts_for_query = timestamps[split_index] - 1

    async def peek_the_messages():
        packets = await dest_peer.api.messages_peek_all(random_tag, ts_for_query)

        assert len(packets.messages) == message_count - split_index

    await asyncio.wait_for(peek_the_messages(), MULTIHOP_MESSAGE_SEND_TIMEOUT)

    # Remove all messages so they do not interfere with the later tests
    await dest_peer.api.messages_pop_all(random_tag)


@pytest.mark.asyncio
@pytest.mark.parametrize("src,dest", random_distinct_pairs_from(barebone_nodes(), count=PARAMETERIZED_SAMPLE_SIZE))
async def test_send_message_return_timestamp(src: str, dest: str, swarm7: dict[str, Node]):
    message_count = int(TICKET_AGGREGATION_THRESHOLD / 10)
    random_tag = gen_random_tag()

    src_peer = swarm7[src]
    dest_peer = swarm7[dest]

    packets = [f"0 hop message #{i:08d}" for i in range(message_count)]
    timestamps = []
    for packet in packets:
        res = await src_peer.api.send_message(dest_peer.peer_id, packet, [], random_tag)
        timestamps.append(res.timestamp)

    # Remove all messages so they do not interfere with the later tests
    await dest_peer.api.messages_pop_all(random_tag)

    assert len(timestamps) == message_count
    assert timestamps == sorted(timestamps)
<<<<<<< HEAD


ECHO_SERVER_PORT = 10101
HOPR_SESSION_MAX_PAYLOAD_SIZE = 462


def run_tcp_echo_server(port: int):
    with socket.socket(socket.AF_INET, socket.SOCK_STREAM) as s:
        s.bind(("127.0.0.1", port))
        s.listen()
        conn, _addr = s.accept()
        with conn:
            while True:
                data = conn.recv(HOPR_SESSION_MAX_PAYLOAD_SIZE)
                conn.sendall(data)


def run_udp_echo_server(port: int):
    with socket.socket(socket.AF_INET, socket.SOCK_DGRAM) as s:
        s.bind(("127.0.0.1", port))

        while True:
            data, addr = s.recvfrom(HOPR_SESSION_MAX_PAYLOAD_SIZE)
            s.sendto(data, addr)


@contextmanager
def echo_tcp_server(port: int):
    process = multiprocessing.Process(target=run_tcp_echo_server, args=(port,))
    process.start()
    try:
        yield port
    finally:
        process.terminate()


@contextmanager
def echo_udp_server(port: int):
    process = multiprocessing.Process(target=run_udp_echo_server, args=(port,))
    process.start()
    try:
        yield port
    finally:
        process.terminate()


@contextmanager
def connect_tcp_socket(port):
    s = socket.socket(socket.AF_INET, socket.SOCK_STREAM)
    s.connect(("127.0.0.1", port))

    try:
        yield s
    finally:
        s.close()


@contextmanager
def connect_udp_socket():
    s = socket.socket(socket.AF_INET, socket.SOCK_DGRAM)

    try:
        yield s
    finally:
        s.close()


@pytest.mark.asyncio
@pytest.mark.parametrize("src,dest", random_distinct_pairs_from(barebone_nodes(), count=PARAMETERIZED_SAMPLE_SIZE))
async def test_session_communication_with_a_tcp_echo_server(src: str, dest: str, swarm7: dict[str, Node]):
    """
    HOPR TCP socket buffers are set to 462 bytes to mimic the underlying MTU of the HOPR protocol.
    """

    packet_count = 1000 if os.getenv("CI", default="false") == "false" else 50
    expected = [f"{i}".ljust(HOPR_SESSION_MAX_PAYLOAD_SIZE) for i in range(packet_count)]

    assert [len(x) for x in expected] == packet_count * [HOPR_SESSION_MAX_PAYLOAD_SIZE]

    src_peer = swarm7[src]
    dest_peer = swarm7[dest]

    src_sock_port = await src_peer.api.session_client(
        dest_peer.peer_id, path={"Hops": 0}, protocol="tcp", target=f"localhost:{ECHO_SERVER_PORT}"
    )

    assert len(await src_peer.api.session_list_clients("tcp")) == 1

    actual = ""

    with echo_tcp_server(ECHO_SERVER_PORT):
        # socket.listen does not actually listen immediately and needs some time to be working
        # otherwise a `ConnectionRefusedError: [Errno 61] Connection refused` will be encountered
        await asyncio.sleep(1.0)

        with connect_tcp_socket(src_sock_port) as s:
            s.settimeout(20)
            total_sent = 0
            for message in expected:
                total_sent = total_sent + s.send(message.encode())

            while total_sent > 0:
                chunk = s.recv(min(HOPR_SESSION_MAX_PAYLOAD_SIZE, total_sent))
                total_sent = total_sent - len(chunk)
                actual = actual + chunk.decode()

    assert "".join(expected) == actual

    await src_peer.api.session_close_client(protocol="tcp", bound_ip="127.0.0.1", bound_port=src_sock_port) is True
    assert len(await src_peer.api.session_list_clients("tcp")) == 0


@pytest.mark.asyncio
@pytest.mark.parametrize("src,dest", random_distinct_pairs_from(barebone_nodes(), count=PARAMETERIZED_SAMPLE_SIZE))
async def test_session_communication_with_a_udp_echo_server(src: str, dest: str, swarm7: dict[str, Node]):
    """
    HOPR UDP socket buffers are set to 462 bytes to mimic the underlying MTU of the HOPR protocol.
    """

    packet_count = 100 if os.getenv("CI", default="false") == "false" else 50
    expected = [f"{i}".rjust(HOPR_SESSION_MAX_PAYLOAD_SIZE) for i in range(packet_count)]

    assert [len(x) for x in expected] == packet_count * [HOPR_SESSION_MAX_PAYLOAD_SIZE]

    src_peer = swarm7[src]
    dest_peer = swarm7[dest]

    src_sock_port = await src_peer.api.session_client(
        dest_peer.peer_id, path={"Hops": 0}, protocol="udp", target=f"localhost:{ECHO_SERVER_PORT}"
    )

    assert len(await src_peer.api.session_list_clients("udp")) == 1

    actual = []

    with echo_udp_server(ECHO_SERVER_PORT):
        # socket.listen does not actually listen immediately and needs some time to be working
        # otherwise a `ConnectionRefusedError: [Errno 61] Connection refused` will be encountered
        await asyncio.sleep(1.0)

        addr = ("127.0.0.1", src_sock_port)
        with connect_udp_socket() as s:
            s.settimeout(20)
            total_sent = 0
            for message in expected:
                total_sent = total_sent + s.sendto(message.encode(), addr)
                await asyncio.sleep(0.01)  # UDP has no flow-control, so we must insert an artificial gap

            while total_sent > 0:
                chunk, _ = s.recvfrom(min(HOPR_SESSION_MAX_PAYLOAD_SIZE, total_sent))
                total_sent = total_sent - len(chunk)
                actual.append(chunk.decode())

    actual.sort()
    expected.sort()
    assert actual == expected

    await src_peer.api.session_close_client(protocol="udp", bound_ip="127.0.0.1", bound_port=src_sock_port) is True
    assert len(await src_peer.api.session_list_clients("udp")) == 0
=======
>>>>>>> 5292e374
<|MERGE_RESOLUTION|>--- conflicted
+++ resolved
@@ -474,166 +474,4 @@
     await dest_peer.api.messages_pop_all(random_tag)
 
     assert len(timestamps) == message_count
-    assert timestamps == sorted(timestamps)
-<<<<<<< HEAD
-
-
-ECHO_SERVER_PORT = 10101
-HOPR_SESSION_MAX_PAYLOAD_SIZE = 462
-
-
-def run_tcp_echo_server(port: int):
-    with socket.socket(socket.AF_INET, socket.SOCK_STREAM) as s:
-        s.bind(("127.0.0.1", port))
-        s.listen()
-        conn, _addr = s.accept()
-        with conn:
-            while True:
-                data = conn.recv(HOPR_SESSION_MAX_PAYLOAD_SIZE)
-                conn.sendall(data)
-
-
-def run_udp_echo_server(port: int):
-    with socket.socket(socket.AF_INET, socket.SOCK_DGRAM) as s:
-        s.bind(("127.0.0.1", port))
-
-        while True:
-            data, addr = s.recvfrom(HOPR_SESSION_MAX_PAYLOAD_SIZE)
-            s.sendto(data, addr)
-
-
-@contextmanager
-def echo_tcp_server(port: int):
-    process = multiprocessing.Process(target=run_tcp_echo_server, args=(port,))
-    process.start()
-    try:
-        yield port
-    finally:
-        process.terminate()
-
-
-@contextmanager
-def echo_udp_server(port: int):
-    process = multiprocessing.Process(target=run_udp_echo_server, args=(port,))
-    process.start()
-    try:
-        yield port
-    finally:
-        process.terminate()
-
-
-@contextmanager
-def connect_tcp_socket(port):
-    s = socket.socket(socket.AF_INET, socket.SOCK_STREAM)
-    s.connect(("127.0.0.1", port))
-
-    try:
-        yield s
-    finally:
-        s.close()
-
-
-@contextmanager
-def connect_udp_socket():
-    s = socket.socket(socket.AF_INET, socket.SOCK_DGRAM)
-
-    try:
-        yield s
-    finally:
-        s.close()
-
-
-@pytest.mark.asyncio
-@pytest.mark.parametrize("src,dest", random_distinct_pairs_from(barebone_nodes(), count=PARAMETERIZED_SAMPLE_SIZE))
-async def test_session_communication_with_a_tcp_echo_server(src: str, dest: str, swarm7: dict[str, Node]):
-    """
-    HOPR TCP socket buffers are set to 462 bytes to mimic the underlying MTU of the HOPR protocol.
-    """
-
-    packet_count = 1000 if os.getenv("CI", default="false") == "false" else 50
-    expected = [f"{i}".ljust(HOPR_SESSION_MAX_PAYLOAD_SIZE) for i in range(packet_count)]
-
-    assert [len(x) for x in expected] == packet_count * [HOPR_SESSION_MAX_PAYLOAD_SIZE]
-
-    src_peer = swarm7[src]
-    dest_peer = swarm7[dest]
-
-    src_sock_port = await src_peer.api.session_client(
-        dest_peer.peer_id, path={"Hops": 0}, protocol="tcp", target=f"localhost:{ECHO_SERVER_PORT}"
-    )
-
-    assert len(await src_peer.api.session_list_clients("tcp")) == 1
-
-    actual = ""
-
-    with echo_tcp_server(ECHO_SERVER_PORT):
-        # socket.listen does not actually listen immediately and needs some time to be working
-        # otherwise a `ConnectionRefusedError: [Errno 61] Connection refused` will be encountered
-        await asyncio.sleep(1.0)
-
-        with connect_tcp_socket(src_sock_port) as s:
-            s.settimeout(20)
-            total_sent = 0
-            for message in expected:
-                total_sent = total_sent + s.send(message.encode())
-
-            while total_sent > 0:
-                chunk = s.recv(min(HOPR_SESSION_MAX_PAYLOAD_SIZE, total_sent))
-                total_sent = total_sent - len(chunk)
-                actual = actual + chunk.decode()
-
-    assert "".join(expected) == actual
-
-    await src_peer.api.session_close_client(protocol="tcp", bound_ip="127.0.0.1", bound_port=src_sock_port) is True
-    assert len(await src_peer.api.session_list_clients("tcp")) == 0
-
-
-@pytest.mark.asyncio
-@pytest.mark.parametrize("src,dest", random_distinct_pairs_from(barebone_nodes(), count=PARAMETERIZED_SAMPLE_SIZE))
-async def test_session_communication_with_a_udp_echo_server(src: str, dest: str, swarm7: dict[str, Node]):
-    """
-    HOPR UDP socket buffers are set to 462 bytes to mimic the underlying MTU of the HOPR protocol.
-    """
-
-    packet_count = 100 if os.getenv("CI", default="false") == "false" else 50
-    expected = [f"{i}".rjust(HOPR_SESSION_MAX_PAYLOAD_SIZE) for i in range(packet_count)]
-
-    assert [len(x) for x in expected] == packet_count * [HOPR_SESSION_MAX_PAYLOAD_SIZE]
-
-    src_peer = swarm7[src]
-    dest_peer = swarm7[dest]
-
-    src_sock_port = await src_peer.api.session_client(
-        dest_peer.peer_id, path={"Hops": 0}, protocol="udp", target=f"localhost:{ECHO_SERVER_PORT}"
-    )
-
-    assert len(await src_peer.api.session_list_clients("udp")) == 1
-
-    actual = []
-
-    with echo_udp_server(ECHO_SERVER_PORT):
-        # socket.listen does not actually listen immediately and needs some time to be working
-        # otherwise a `ConnectionRefusedError: [Errno 61] Connection refused` will be encountered
-        await asyncio.sleep(1.0)
-
-        addr = ("127.0.0.1", src_sock_port)
-        with connect_udp_socket() as s:
-            s.settimeout(20)
-            total_sent = 0
-            for message in expected:
-                total_sent = total_sent + s.sendto(message.encode(), addr)
-                await asyncio.sleep(0.01)  # UDP has no flow-control, so we must insert an artificial gap
-
-            while total_sent > 0:
-                chunk, _ = s.recvfrom(min(HOPR_SESSION_MAX_PAYLOAD_SIZE, total_sent))
-                total_sent = total_sent - len(chunk)
-                actual.append(chunk.decode())
-
-    actual.sort()
-    expected.sort()
-    assert actual == expected
-
-    await src_peer.api.session_close_client(protocol="udp", bound_ip="127.0.0.1", bound_port=src_sock_port) is True
-    assert len(await src_peer.api.session_list_clients("udp")) == 0
-=======
->>>>>>> 5292e374
+    assert timestamps == sorted(timestamps)