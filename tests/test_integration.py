import asyncio
import random
import re
from contextlib import AsyncExitStack, asynccontextmanager

import pytest
<<<<<<< HEAD

from .conftest import (
=======
import requests
from conftest import (
    default_nodes,
    default_nodes_with_auth,
    random_distinct_pairs_from,
>>>>>>> a2df7508
    OPEN_CHANNEL_FUNDING_VALUE,
    TICKET_AGGREGATION_THRESHOLD,
    TICKET_PRICE_PER_HOP,
    DEFAULT_API_TOKEN,
)
from .hopr import HoprdAPI
from .node import Node


PARAMETERIZED_SAMPLE_SIZE = 1  # if os.getenv("CI", default="false") == "false" else 3
AGGREGATED_TICKET_PRICE = TICKET_AGGREGATION_THRESHOLD * TICKET_PRICE_PER_HOP
MULTIHOP_MESSAGE_SEND_TIMEOUT = 30.0
CHECK_RETRY_INTERVAL = 0.5


def shuffled(coll):
    random.shuffle(coll)
    return coll


<<<<<<< HEAD
def default_nodes():
    """All nodes within the same network as specified in the swarm7 fixture"""
    return list(range(4))


=======
>>>>>>> a2df7508
def passive_node():
    """A node that uses no strategy"""
    return 5


@asynccontextmanager
async def create_channel(src: Node, dest: Node, funding: int, close_from_dest=True):
    channel = await src.api.open_channel(dest.address, str(int(funding)))
    assert channel is not None
    await asyncio.wait_for(check_channel_status(src, dest, status="Open"), 10.0)
    try:
        yield channel
    finally:
        if close_from_dest:
            assert await dest.api.close_channel(channel)
            await asyncio.wait_for(check_channel_status(src, dest, status="Closed"), 10.0)
        else:
            assert await src.api.close_channel(channel)
            await asyncio.wait_for(check_channel_status(src, dest, status="PendingToClose"), 10.0)

            # need to wait some more time until closure time has passed and the
            # closure may be finalized
            await asyncio.sleep(15)

            assert await src.api.close_channel(channel)
            await asyncio.wait_for(check_channel_status(src, dest, status="Closed"), 10.0)


async def get_channel(src: Node, dest: Node, include_closed=False):
    all_channels = await src.api.all_channels(include_closed=include_closed)

    channels = [
        oc for oc in all_channels.all if oc.source_address == src.address and oc.destination_address == dest.address
    ]

    return channels[0] if len(channels) > 0 else None


async def get_channel_seen_from_dst(src: Node, dest: Node, include_closed=False):
    open_channels = await dest.api.all_channels(include_closed=include_closed)
    channels = [
        oc for oc in open_channels.all if oc.source_address == src.address and oc.destination_address == dest.address
    ]

    return channels[0] if len(channels) > 0 else None


async def check_channel_status(src: Node, dest: Node, status: str):
    assert status in ["Open", "PendingToClose", "Closed"]
    include_closed = status == "Closed"
    while True:
        channel = await get_channel(src, dest, include_closed)
        channel_seen_from_dst = await get_channel_seen_from_dst(src, dest, include_closed)
        if (
            channel is not None
            and channel.status == status
            and channel_seen_from_dst is not None
            and channel_seen_from_dst.status == status
        ):
            break
        else:
            await asyncio.sleep(CHECK_RETRY_INTERVAL)


async def check_outgoing_channel_closed(src: Node, channel_id: str):
    while True:
        channel = await src.api.get_channel(channel_id)
        if channel is not None and channel.status == "Closed":
            break
        else:
            await asyncio.sleep(CHECK_RETRY_INTERVAL)


async def check_received_packets_with_pop(receiver: Node, expected_packets, tag=None, sort=True):
    received = []

    while len(received) != len(expected_packets):
        packet = await receiver.api.messages_pop(tag)
        if packet is not None:
            received.append(packet.body)
        else:
            await asyncio.sleep(CHECK_RETRY_INTERVAL)

    if sort:
        expected_packets.sort()
        received.sort()

    assert received == expected_packets


async def check_received_packets_with_peek(receiver: Node, expected_packets: list[str], tag=None, sort=True):
    received = []

    while len(received) != len(expected_packets):
        packets = await receiver.api.messages_peek_all(tag)

        if packets is None:
            await asyncio.sleep(CHECK_RETRY_INTERVAL)
            continue

        received = [m.body for m in packets.messages]

    if sort:
        expected_packets.sort()
        received.sort()

    assert received == expected_packets, f"Expected: {expected_packets}, got: {received}"


async def check_rejected_tickets(src: Node, count):
    while int((await src.api.get_tickets_statistics()).rejected) < count:
        await asyncio.sleep(CHECK_RETRY_INTERVAL)


async def check_unredeemed_tickets_value(src: Node, value):
    while balance_str_to_int((await src.api.get_tickets_statistics()).unredeemed_value) < value:
        await asyncio.sleep(CHECK_RETRY_INTERVAL)


async def check_all_tickets_redeemed(src: Node, channel_id=None):
    if channel_id is not None:
        while len(await src.api.channel_get_tickets(channel_id)) > 0:
            await asyncio.sleep(CHECK_RETRY_INTERVAL)
    else:
        while (await src.api.get_tickets_statistics()).unredeemed > 0:
            await asyncio.sleep(CHECK_RETRY_INTERVAL)


async def send_and_receive_packets_with_pop(
    packets, src: Node, dest: Node, path, timeout=MULTIHOP_MESSAGE_SEND_TIMEOUT
):
    random_tag = random.randint(10, 65530)

    for packet in packets:
        assert await src.api.send_message(dest.peer_id, packet, path, random_tag)

    await asyncio.wait_for(check_received_packets_with_pop(dest, packets, tag=random_tag, sort=True), timeout)


async def send_and_receive_packets_with_peek(
    packets, src: Node, dest: Node, path, timeout=MULTIHOP_MESSAGE_SEND_TIMEOUT
):
    random_tag = random.randint(10, 65530)

    for packet in packets:
        assert await src.api.send_message(dest.peer_id, packet, path, random_tag)

    await asyncio.wait_for(check_received_packets_with_peek(dest, packets, tag=random_tag, sort=True), timeout)

    return random_tag


def balance_str_to_int(balance: str):
    return int(balance.split(" ", 1)[0])


# NOTE: this test is first, ensuring that all tests following it have ensured connectivity and
# correct ticket price from api
@pytest.mark.asyncio
async def test_hoprd_swarm_connectivity(swarm7: list[Node]):
    async def check_all_connected(me: Node, others: list[str]):
        others2 = set(others)
        while True:
            current_peers = set([x["peer_id"] for x in await me.api.peers()])
            if current_peers.intersection(others) == others2:
                break
            else:
                assert current_peers.intersection(others2) == others2
                await asyncio.sleep(0.5)

    await asyncio.gather(
        *[
            asyncio.wait_for(
                check_all_connected(swarm7[k], [swarm7[v].peer_id for v in default_nodes() if v != k]), 60.0
            )
            for k in default_nodes()
        ]
    )

    ticket_price = await random.choice(list(swarm7)).api.ticket_price()
    if ticket_price is not None:
        global TICKET_PRICE_PER_HOP, AGGREGATED_TICKET_PRICE
        TICKET_PRICE_PER_HOP = ticket_price
        AGGREGATED_TICKET_PRICE = TICKET_AGGREGATION_THRESHOLD * TICKET_PRICE_PER_HOP
    else:
        print("Could not get ticket price from API, using default value")


@pytest.mark.parametrize("peer", random.sample(default_nodes_with_auth(), 1))
def test_hoprd_rest_api_should_reject_connection_without_any_auth(swarm7, peer):
    url = f"http://{swarm7[peer]['host_addr']}:{swarm7[peer]['api_port']}/api/v3/node/version"

    r = requests.get(url)

    assert r.status_code == 401


@pytest.mark.parametrize("peer", random.sample(default_nodes_with_auth(), 1))
def test_hoprd_rest_api_should_reject_connection_with_invalid_token(peer, swarm7):
    url = f"http://{swarm7[peer]['host_addr']}:{swarm7[peer]['api_port']}/api/v3/node/version"
    headers = {"X-Auth-Token": "DefiNItEly_A_baD_TokEn"}

    r = requests.get(url, headers=headers)

    assert r.status_code == 401


@pytest.mark.parametrize("peer", random.sample(default_nodes_with_auth(), 1))
def test_hoprd_rest_api_should_accept_connection_with_valid_token(peer, swarm7):
    url = f"http://{swarm7[peer]['host_addr']}:{swarm7[peer]['api_port']}/api/v3/node/version"
    headers = {"X-Auth-Token": f"{DEFAULT_API_TOKEN}"}

    r = requests.get(url, headers=headers)

    assert r.status_code == 200


@pytest.mark.asyncio
async def test_hoprd_protocol_check_balances_without_prior_tests(swarm7: list[Node]):
    for node in swarm7:
        addr = await node.api.addresses("native")
        assert re.match("^0x[0-9a-fA-F]{40}$", addr) is not None
        balances = await node.api.balances()
        native_balance = int(balances.native.split(" ")[0])
        hopr_balance = int(balances.safe_hopr.split(" ")[0])
        assert native_balance > 0
        assert hopr_balance > 0


@pytest.mark.asyncio
@pytest.mark.parametrize("peer", random.sample(default_nodes(), 1))
async def test_hoprd_node_should_be_able_to_alias_other_peers(peer: int, swarm7: list[Node]):
    peer_id = swarm7[random.choice(default_nodes())].peer_id

    assert await swarm7[peer].api.aliases_set_alias("Alice", peer_id) is True
    assert await swarm7[peer].api.aliases_set_alias("Alice", peer_id)
    assert await swarm7[peer].api.aliases_get_alias("Alice") == peer_id

    assert await swarm7[peer].api.aliases_remove_alias("Alice")
    assert await swarm7[peer].api.aliases_get_alias("Alice") is None


@pytest.mark.asyncio
@pytest.mark.parametrize("src, dest", random_distinct_pairs_from(default_nodes(), count=PARAMETERIZED_SAMPLE_SIZE))
async def test_hoprd_ping_should_work_between_nodes_in_the_same_network(src: int, dest: int, swarm7: list[Node]):
    response = await swarm7[src].api.ping(swarm7[dest].peer_id)

    assert response is not None
    assert int(response.latency) > 0, f"Non-0 round trip time expected, actual: '{int(response.latency)}'"


@pytest.mark.asyncio
@pytest.mark.parametrize("peer", random.sample(default_nodes(), 1))
async def test_hoprd_ping_should_timeout_on_pinging_self(peer: int, swarm7: list[Node]):
    response = await swarm7[peer].api.ping(swarm7[peer].peer_id)

    assert response is None, f"Pinging self should produce timeout, not '{response}'"


@pytest.mark.asyncio
async def test_hoprd_ping_should_not_be_able_to_ping_nodes_in_other_network_UNFINISHED(swarm7: list[Node]):
    """
    # FIXME: re-enable when network check works
    # log "Node 1 should not be able to talk to Node 6 (different network id)"
    # result=$(api_ping "${api6}" ${addr1} "TIMEOUT")
    # log "-- ${result}"

    # FIXME: re-enable when network check works
    # log "Node 6 should not be able to talk to Node 1 (different network id)"
    # result=$(api_ping "${api6}" ${addr1} "TIMEOUT")
    # log "-- ${result}"
    """
    assert True


@pytest.mark.asyncio
async def test_hoprd_ping_should_not_be_able_to_ping_nodes_not_present_in_the_registry_UNFINISHED(swarm7: list[Node]):
    """
    # log "Node 7 should not be able to talk to Node 1 (Node 7 is not in the register)"
    # result=$(ping "${api7}" ${addr1} "TIMEOUT")
    # log "-- ${result}"

    # log "Node 1 should not be able to talk to Node 7 (Node 7 is not in the register)"
    # result=$(ping "${api1}" ${addr7} "TIMEOUT")
    # log "-- ${result}"
    """
    assert True


@pytest.mark.asyncio
@pytest.mark.parametrize("peer", default_nodes())
async def test_hoprd_should_not_have_unredeemed_tickets_without_sending_messages(peer: int, swarm7: list[Node]):
    statistics = await swarm7[peer].api.get_tickets_statistics()

    assert balance_str_to_int(statistics.unredeemed_value) == 0
    assert int(statistics.unredeemed) == 0


@pytest.mark.asyncio
@pytest.mark.parametrize("src, dest", random_distinct_pairs_from(default_nodes(), count=PARAMETERIZED_SAMPLE_SIZE))
async def test_hoprd_should_be_able_to_send_0_hop_messages_without_open_channels(
    src: Node, dest: Node, swarm7: list[Node]
):
    message_count = int(TICKET_AGGREGATION_THRESHOLD / 10)

    packets = [f"0 hop message #{i:08d}" for i in range(message_count)]
    await send_and_receive_packets_with_pop(packets, src=swarm7[src], dest=swarm7[dest], path=[])


@pytest.mark.asyncio
@pytest.mark.parametrize(
    "src,dest", [(passive_node(), random.choice(default_nodes())) for _ in range(PARAMETERIZED_SAMPLE_SIZE)]
)
async def test_hoprd_api_channel_should_register_fund_increase_using_fund_endpoint(
    src: int, dest: int, swarm7: list[Node]
):
    hopr_amount = f"{OPEN_CHANNEL_FUNDING_VALUE*1e18:.0f}" # convert HOPR (int) to weiHOPR (str)

    async with create_channel(swarm7[src], swarm7[dest], funding=TICKET_PRICE_PER_HOP) as channel:
        balance_before = await swarm7[src].api.balances()

        assert await swarm7[src].api.channels_fund_channel(channel, hopr_amount)

        balance_after = await swarm7[src].api.balances()

        assert balance_str_to_int(balance_before.safe_hopr) - balance_str_to_int(
            balance_after.safe_hopr
        ) == balance_str_to_int(hopr_amount)

        assert balance_str_to_int(
            balance_before.safe_hopr_allowance
        ) - balance_after.safe_hopr_allowance == balance_str_to_int(hopr_amount)

        assert balance_str_to_int(balance_after.native) < balance_str_to_int(balance_before.native)


@pytest.mark.asyncio
@pytest.mark.parametrize(
    "src,dest", [(random.choice(default_nodes()), passive_node()) for _ in range(PARAMETERIZED_SAMPLE_SIZE)]
)
async def test_hoprd_api_should_redeem_tickets_in_channel_using_redeem_endpoint(
    src: Node, dest: Node, swarm7: list[Node]
):
    message_count = 2

    async with create_channel(
        swarm7[src], swarm7[dest], funding=message_count * TICKET_PRICE_PER_HOP, close_from_dest=False
    ) as channel:
        packets = [f"Channel redeem on 1-hop: {src} - {dest} - {src} #{i:08d}" for i in range(message_count)]

        await send_and_receive_packets_with_pop(packets, src=swarm7[src], dest=swarm7[src], path=[swarm7[dest].peer_id])

        await asyncio.wait_for(check_unredeemed_tickets_value(swarm7[dest], message_count * TICKET_PRICE_PER_HOP), 30.0)

        async def channel_redeem_tickets(api: HoprdAPI, channel: str):
            while True:
                if await api.channel_redeem_tickets(channel):
                    break
                else:
                    await asyncio.sleep(0.5)

        await asyncio.wait_for(channel_redeem_tickets(swarm7[dest].api, channel), 20.0)

        await asyncio.wait_for(check_all_tickets_redeemed(swarm7[dest]), 120.0)

        assert await swarm7[dest].api.channel_get_tickets(channel) == []


@pytest.mark.asyncio
@pytest.mark.parametrize(
    "src,dest", [(passive_node(), random.choice(default_nodes())) for _ in range(PARAMETERIZED_SAMPLE_SIZE)]
)
async def test_hoprd_should_fail_sending_a_message_when_the_channel_is_out_of_funding(
    src: int, dest: Node, swarm7: list[Node]
):
    """
    # FIXME: The following part can be enabled once incoming channel closure is
    # implemented.
    #
    # need to close the incoming side to not have to wait for the closure timeout
    # api_close_channel "${second_node_id}" "${node_id}" "${second_node_api}" "${node_addr}" "incoming"

    # only fund for 2 tickets
    # channel_info=$(api_open_channel "${node_id}" "${second_node_id}" "${node_api}" "${second_node_addr}" "200")

    # need to wait a little to allow the other side to index the channel open event
    # sleep 10
    # api_get_tickets_in_channel ${second_node_api} ${channel_id} "TICKETS_NOT_FOUND"
    # for i in `seq 1 ${generated_tickets}`; do
    #   log "PendingBalance in channel: Node ${node_id} send 1 hop message to self via node ${second_node_id}"
    #   api_send_message "${node_api}" "${msg_tag}" "${peer_id}" \
    #       "pendingbalance: hello, world 1 self" "${second_peer_id}"
    # done

    # seems like there's slight delay needed for tickets endpoint to return up to date tickets, \
    #       probably because of blockchain sync delay
    # sleep 5

    # ticket_amount=$(api_get_tickets_in_channel ${second_node_api} ${channel_id} | jq '. | length')
    # if [[ "${ticket_amount}" != "${generated_tickets}" ]]; then
    #   msg "PendingBalance: Ticket amount ${ticket_amount} is different than expected ${generated_tickets}"
    #   exit 1
    # fi

    # api_redeem_tickets_in_channel ${second_node_api} ${channel_id}
    # sleep 5
    # api_get_tickets_in_channel ${second_node_api} ${channel_id} "TICKETS_NOT_FOUND"
    # api_close_channel "${node_id}" "${second_node_id}" "${node_api}" "${second_node_addr}" "outgoing"
    """

    message_count = 2

    async with AsyncExitStack() as channels:
        await asyncio.gather(
            *[
                channels.enter_async_context(
                    create_channel(
                        swarm7[i[0]], swarm7[i[1]], funding=message_count * TICKET_PRICE_PER_HOP, close_from_dest=False
                    )
                )
                for i in [[src, dest]]
            ]
        )

        packets = [f"Channel agg and redeem on 1-hop: {src} - {dest} - {src} #{i:08d}" for i in range(message_count)]
        await send_and_receive_packets_with_pop(packets, src=swarm7[src], dest=swarm7[src], path=[swarm7[dest].peer_id])

        # this message has no funding in the channel, but it still should be sent
        assert await swarm7[src].api.send_message(
            swarm7[src].peer_id, "THIS MSG IS NOT COVERED", [swarm7[dest].peer_id]
        )

        await asyncio.wait_for(check_unredeemed_tickets_value(swarm7[dest], message_count * TICKET_PRICE_PER_HOP), 30.0)

        # we should see last the message as rejected
        await asyncio.wait_for(check_rejected_tickets(swarm7[dest], 1), 120.0)

        await asyncio.sleep(10)  # wait for aggregation to finish
        assert await swarm7[dest].api.tickets_redeem()

        await asyncio.wait_for(check_all_tickets_redeemed(swarm7[dest]), 120.0)


@pytest.mark.asyncio
@pytest.mark.parametrize(
    "src,dest", [(random.choice(default_nodes()), passive_node()) for _ in range(PARAMETERIZED_SAMPLE_SIZE)]
)
async def test_hoprd_should_create_redeemable_tickets_on_routing_in_1_hop_to_self_scenario(
    src: int, dest: int, swarm7: list[Node]
):
    # send 90% of messages before ticket aggregation would kick in
    message_count = int(TICKET_AGGREGATION_THRESHOLD / 10 * 9)

    async with create_channel(
        swarm7[src], swarm7[dest], funding=message_count * TICKET_PRICE_PER_HOP, close_from_dest=False
    ) as channel_id:
        # ensure ticket stats are what we expect before starting
        statistics_before = await swarm7[dest].api.get_tickets_statistics()
        tickets_before = await swarm7[dest].api.channel_get_tickets(channel_id)
        assert len(tickets_before) == 0

        packets = [
            f"1 hop message to self: {src} - {dest} - {src} #{i:08d} of #{message_count:08d}"
            for i in range(message_count)
        ]
        await send_and_receive_packets_with_pop(
            packets, src=swarm7[src], dest=swarm7[src], path=[swarm7[dest].peer_id], timeout=60.0
        )

        await asyncio.wait_for(check_unredeemed_tickets_value(swarm7[dest], message_count * TICKET_PRICE_PER_HOP), 30.0)

        # ensure ticket stats are updated after messages are sent
        statistics_after = await swarm7[dest].api.get_tickets_statistics()
        tickets_after = await swarm7[dest].api.channel_get_tickets(channel_id)
        assert statistics_after.redeemed == statistics_before.redeemed
        assert (statistics_after.unredeemed - statistics_before.unredeemed) == len(packets)
        assert len(tickets_after) == len(packets)

        assert await swarm7[dest].api.channel_redeem_tickets(channel_id)

        await asyncio.wait_for(check_all_tickets_redeemed(swarm7[dest], channel_id), 120.0)

        # ensure ticket stats are updated after redemption
        statistics_after_redemption = await swarm7[dest].api.get_tickets_statistics()
        assert (statistics_after_redemption.redeemed - statistics_after.redeemed) == len(packets)
        assert statistics_after_redemption.unredeemed == 0


@pytest.mark.asyncio
@pytest.mark.parametrize(
    "src,dest", [(random.choice(default_nodes()), passive_node()) for _ in range(PARAMETERIZED_SAMPLE_SIZE)]
)
async def test_hoprd_should_aggregate_and_redeem_tickets_in_channel_on_api_request(
    src: int, dest: int, swarm7: list[Node]
):
    message_count = 2

    async with create_channel(swarm7[src], swarm7[dest], funding=message_count * TICKET_PRICE_PER_HOP) as channel:
        packets = [f"Channel agg and redeem on 1-hop: {src} - {dest} - {src} #{i:08d}" for i in range(message_count)]
        await send_and_receive_packets_with_pop(packets, src=swarm7[src], dest=swarm7[src], path=[swarm7[dest].peer_id])

        await asyncio.wait_for(check_unredeemed_tickets_value(swarm7[dest], message_count * TICKET_PRICE_PER_HOP), 30.0)

        assert len(await swarm7[dest].api.channel_get_tickets(channel)) == 2

        async def channel_aggregate_tickets(api, target_channel):
            while True:
                if await api.channels_aggregate_tickets(target_channel):
                    break
                else:
                    await asyncio.sleep(0.5)

        await asyncio.wait_for(channel_aggregate_tickets(swarm7[dest].api, channel), 20.0)

        assert len(await swarm7[dest].api.channel_get_tickets(channel)) == 1

        assert await swarm7[dest].api.channel_redeem_tickets(channel)

        await asyncio.wait_for(check_all_tickets_redeemed(swarm7[dest]), 120.0)

        assert len(await swarm7[dest].api.channel_get_tickets(channel)) == 0


@pytest.mark.asyncio
@pytest.mark.parametrize(
    "route",
    [shuffled(default_nodes())[:3] for _ in range(PARAMETERIZED_SAMPLE_SIZE)]
    # + [shuffled(nodes())[:5] for _ in range(PARAMETERIZED_SAMPLE_SIZE)],
)
async def test_hoprd_should_create_redeemable_tickets_on_routing_in_general_n_hop(route, swarm7: list[Node]):
    message_count = int(TICKET_AGGREGATION_THRESHOLD / 10)

    async with AsyncExitStack() as channels:
        await asyncio.gather(
            *[
                channels.enter_async_context(
                    create_channel(swarm7[route[i]], swarm7[route[i + 1]], funding=message_count * TICKET_PRICE_PER_HOP)
                )
                for i in range(len(route) - 1)
            ]
        )

        packets = [f"General n-hop over {route} message #{i:08d}" for i in range(message_count)]
        await send_and_receive_packets_with_pop(
            packets,
            src=swarm7[route[0]],
            dest=swarm7[route[-1]],
            path=[swarm7[x].peer_id for x in route[1:-1]],
        )

        await asyncio.wait_for(
            check_unredeemed_tickets_value(swarm7[route[1]], message_count * TICKET_PRICE_PER_HOP), 30.0
        )

        await asyncio.sleep(10)  # wait for aggregation to finish before redeeming
        assert await swarm7[route[1]].api.tickets_redeem()

        await asyncio.wait_for(check_all_tickets_redeemed(swarm7[route[1]]), 120.0)


@pytest.mark.asyncio
@pytest.mark.parametrize("route", [shuffled(default_nodes())[:3] for _ in range(PARAMETERIZED_SAMPLE_SIZE)])
async def test_hoprd_should_be_able_to_close_open_channels_with_unredeemed_tickets(route, swarm7: list[Node]):
    ticket_count = 2

    async with AsyncExitStack() as channels:
        await asyncio.gather(
            *[
                channels.enter_async_context(
                    create_channel(swarm7[route[i]], swarm7[route[i + 1]], funding=ticket_count * TICKET_PRICE_PER_HOP)
                )
                for i in range(len(route) - 1)
            ]
        )

        packets = [f"Channel unredeemed check: #{i:08d}" for i in range(ticket_count)]
        await send_and_receive_packets_with_pop(
            packets, src=swarm7[route[0]], dest=swarm7[route[-1]], path=[swarm7[route[1]].peer_id]
        )

        await asyncio.wait_for(
            check_unredeemed_tickets_value(swarm7[route[1]], ticket_count * TICKET_PRICE_PER_HOP), 30.0
        )

        # NOTE: will be closed on context manager exit


@pytest.mark.asyncio
@pytest.mark.parametrize("src,dest", random_distinct_pairs_from(default_nodes(), count=PARAMETERIZED_SAMPLE_SIZE))
async def test_hoprd_should_be_able_to_open_and_close_channel_without_tickets(src: int, dest: int, swarm7: list[Node]):
    async with create_channel(swarm7[src], swarm7[dest], OPEN_CHANNEL_FUNDING_VALUE):
        # the context manager handles opening and closing of the channel with verification
        assert True


@pytest.mark.asyncio
@pytest.mark.parametrize("route", [shuffled(default_nodes())[:3] for _ in range(PARAMETERIZED_SAMPLE_SIZE)])
async def test_hoprd_strategy_automatic_ticket_aggregation_and_redeeming(route, swarm7: list[Node]):
    ticket_count = int(TICKET_AGGREGATION_THRESHOLD)

    async with AsyncExitStack() as channels:
        await asyncio.gather(
            *[
                channels.enter_async_context(
                    create_channel(swarm7[route[i]], swarm7[route[i + 1]], funding=ticket_count * TICKET_PRICE_PER_HOP)
                )
                for i in range(len(route) - 1)
            ]
        )

        statistics_before = await swarm7[route[1]].api.get_tickets_statistics()

        packets = [f"Ticket aggregation test: #{i:08d}" for i in range(ticket_count)]
        await send_and_receive_packets_with_pop(
            packets, src=swarm7[route[0]], dest=swarm7[route[-1]], path=[swarm7[route[1]].peer_id]
        )

        async def aggregate_and_redeem_tickets():
            while True:
                statistics_after = await swarm7[route[1]].api.get_tickets_statistics()
                redeemed_value = balance_str_to_int(statistics_after.redeemed_value) - balance_str_to_int(
                    statistics_before.redeemed_value
                )
                redeemed_ticket_count = statistics_after.redeemed - statistics_before.redeemed

                if redeemed_value >= AGGREGATED_TICKET_PRICE:
                    break
                else:
                    await asyncio.sleep(0.5)

            assert redeemed_value >= AGGREGATED_TICKET_PRICE
            assert redeemed_ticket_count == pytest.approx(redeemed_value / AGGREGATED_TICKET_PRICE, 0.1)

        await asyncio.wait_for(aggregate_and_redeem_tickets(), 60.0)


@pytest.mark.asyncio
async def test_hoprd_sanity_check_channel_status(swarm7: list[Node]):
    """
    The bash integration-test.sh opens and closes channels that can be visible inside this test scope
    """
    alice_api = swarm7[0].api

    open_channels = await alice_api.all_channels(include_closed=False)
    open_and_closed_channels = await alice_api.all_channels(include_closed=True)

    assert len(open_and_closed_channels.all) >= len(open_channels.all), "Open and closed channels should be present"

    statuses = [c.status for c in open_and_closed_channels.all]
    assert "Closed" in statuses or "PendingToClose" in statuses, "Closed channels should be present"


@pytest.mark.asyncio
async def test_hoprd_strategy_UNFINISHED():
    """
    ## NOTE: strategy testing will require separate setup so commented out for now until moved
    # test_strategy_setting() {
    #   local node_api="${1}"

    #   settings=$(get_settings ${node_api})
    #   strategy=$(echo ${settings} | jq -r .strategy)
    #   [[ "${strategy}" != "passive" ]] && { msg "Default strategy should be passive, got: ${strategy}"; exit 1; }

    #   channels_count_pre=$(get_all_channels ${node_api} false | jq '.incoming | length')

    #   set_setting ${node_api} "strategy" "promiscuous"

    #   log "Waiting 100 seconds for the node to make connections to other nodes"
    #   sleep 100

    #   channels_count_post=$(get_all_channels ${node_api} false | jq '.incoming | length')
    #   [[ "${channels_count_pre}" -ge "${channels_count_post}" ]] && { msg "Node didn't open any connections by \
    #    itself even when strategy was set to promiscuous: ${channels_count_pre} !>= ${channels_count_post}"; exit 1; }
    #   echo "Strategy setting successfull"
    # }

    # test_strategy_setting ${api4}
    """
    assert True


@pytest.mark.asyncio
async def test_hoprd_check_native_withdraw_results_UNFINISHED():
    """
    # this 2 functions are runned at the end of the tests when withdraw transaction should clear on blockchain
    # and we don't have to block and wait for it
    check_native_withdraw_results() {
    local initial_native_balance="${1}"

    balances=$(api_get_balances ${api1})
    new_native_balance=$(echo ${balances} | jq -r .native)
    [[ "${initial_native_balance}" == "${new_native_balance}" ]] && \
        { msg "Native withdraw failed, pre: ${initial_native_balance}, post: ${new_native_balance}"; exit 1; }

    echo "withdraw native successful"
    }

    # checking statuses of the long running tests
    balances=$(api_get_balances ${api1})
    native_balance=$(echo ${balances} | jq -r .native)
    """
    assert True


@pytest.mark.asyncio
@pytest.mark.parametrize("peer", random.sample(default_nodes(), 1))
async def test_hoprd_check_ticket_price_is_default(peer, swarm7: list[Node]):
    price = await swarm7[peer].api.ticket_price()

    assert isinstance(price, int)
    assert price > 0


@pytest.mark.asyncio
@pytest.mark.parametrize("src,dest", random_distinct_pairs_from(default_nodes(), count=PARAMETERIZED_SAMPLE_SIZE))
async def test_peeking_messages_with_timestamp(src: int, dest: int, swarm7: list[Node]):
    message_count = int(TICKET_AGGREGATION_THRESHOLD / 10)
    random_tag = random.randint(10, 65530)

    src_peer = swarm7[src]
    dest_peer = swarm7[dest]

    packets = [f"0 hop message #{i:08d}" for i in range(message_count)]
    for packet in packets:
        await src_peer.api.send_message(dest_peer.peer_id, packet, [], random_tag)

    await asyncio.wait_for(
        check_received_packets_with_peek(dest_peer, packets, tag=random_tag, sort=True), MULTIHOP_MESSAGE_SEND_TIMEOUT
    )

    packets = await dest_peer.api.messages_peek_all(random_tag)
    timestamps = sorted([message.received_at for message in packets.messages])

    packets = await dest_peer.api.messages_peek_all(random_tag, timestamps[-3])

    assert len(packets.messages) == 3


@pytest.mark.asyncio
@pytest.mark.parametrize("src,dest", random_distinct_pairs_from(default_nodes(), count=PARAMETERIZED_SAMPLE_SIZE))
async def test_send_message_return_timestamp(src: int, dest: int, swarm7: list[Node]):
    message_count = int(TICKET_AGGREGATION_THRESHOLD / 10)
    random_tag = random.randint(10, 65530)

    src_peer = swarm7[src]
    dest_peer = swarm7[dest]

    packets = [f"0 hop message #{i:08d}" for i in range(message_count)]
    timestamps = []
    for packet in packets:
        res = await src_peer.api.send_message(dest_peer.peer_id, packet, [], random_tag)
        timestamps.append(res.timestamp)

    assert len(timestamps) == message_count
    assert timestamps == sorted(timestamps)<|MERGE_RESOLUTION|>--- conflicted
+++ resolved
@@ -4,20 +4,16 @@
 from contextlib import AsyncExitStack, asynccontextmanager
 
 import pytest
-<<<<<<< HEAD
-
+import requests
 from .conftest import (
-=======
-import requests
-from conftest import (
     default_nodes,
     default_nodes_with_auth,
+    passive_node,
     random_distinct_pairs_from,
->>>>>>> a2df7508
     OPEN_CHANNEL_FUNDING_VALUE,
     TICKET_AGGREGATION_THRESHOLD,
     TICKET_PRICE_PER_HOP,
-    DEFAULT_API_TOKEN,
+    API_TOKEN,
 )
 from .hopr import HoprdAPI
 from .node import Node
@@ -32,19 +28,6 @@
 def shuffled(coll):
     random.shuffle(coll)
     return coll
-
-
-<<<<<<< HEAD
-def default_nodes():
-    """All nodes within the same network as specified in the swarm7 fixture"""
-    return list(range(4))
-
-
-=======
->>>>>>> a2df7508
-def passive_node():
-    """A node that uses no strategy"""
-    return 5
 
 
 @asynccontextmanager
@@ -252,7 +235,7 @@
 @pytest.mark.parametrize("peer", random.sample(default_nodes_with_auth(), 1))
 def test_hoprd_rest_api_should_accept_connection_with_valid_token(peer, swarm7):
     url = f"http://{swarm7[peer]['host_addr']}:{swarm7[peer]['api_port']}/api/v3/node/version"
-    headers = {"X-Auth-Token": f"{DEFAULT_API_TOKEN}"}
+    headers = {"X-Auth-Token": f"{API_TOKEN}"}
 
     r = requests.get(url, headers=headers)
 
@@ -358,7 +341,7 @@
 async def test_hoprd_api_channel_should_register_fund_increase_using_fund_endpoint(
     src: int, dest: int, swarm7: list[Node]
 ):
-    hopr_amount = f"{OPEN_CHANNEL_FUNDING_VALUE*1e18:.0f}" # convert HOPR (int) to weiHOPR (str)
+    hopr_amount = f"{OPEN_CHANNEL_FUNDING_VALUE*1e18:.0f}"  # convert HOPR (int) to weiHOPR (str)
 
     async with create_channel(swarm7[src], swarm7[dest], funding=TICKET_PRICE_PER_HOP) as channel:
         balance_before = await swarm7[src].api.balances()
