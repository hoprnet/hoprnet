import asyncio
import random
import re
import string
from contextlib import AsyncExitStack, asynccontextmanager, contextmanager

import pytest
import requests

from .conftest import (
    API_TOKEN,
    OPEN_CHANNEL_FUNDING_VALUE_HOPR,
    RESERVED_TAG_UPPER_BOUND,
    TICKET_AGGREGATION_THRESHOLD,
    TICKET_PRICE_PER_HOP,
    barebone_nodes,
    default_nodes,
    nodes_with_auth,
    random_distinct_pairs_from,
)
from .hopr import HoprdAPI
from .node import Node

PARAMETERIZED_SAMPLE_SIZE = 1  # if os.getenv("CI", default="false") == "false" else 3
AGGREGATED_TICKET_PRICE = TICKET_AGGREGATION_THRESHOLD * TICKET_PRICE_PER_HOP
MULTIHOP_MESSAGE_SEND_TIMEOUT = 30.0
CHECK_RETRY_INTERVAL = 0.5
APPLICATION_TAG_THRESHOLD_FOR_SESSIONS = RESERVED_TAG_UPPER_BOUND + 1

# used by nodes to get unique port assignments
PORT_BASE = 19000


def shuffled(coll):
    random.shuffle(coll)
    return coll


def gen_random_tag():
    return random.randint(APPLICATION_TAG_THRESHOLD_FOR_SESSIONS, 65530)


@asynccontextmanager
async def create_channel(src: Node, dest: Node, funding: int, close_from_dest=True):
    channel = await src.api.open_channel(dest.address, str(int(funding)))
    assert channel is not None
    await asyncio.wait_for(check_channel_status(src, dest, status="Open"), 10.0)
    try:
        yield channel
    finally:
        if close_from_dest:
            assert await dest.api.close_channel(channel)
            await asyncio.wait_for(check_channel_status(src, dest, status="Closed"), 10.0)
        else:
            assert await src.api.close_channel(channel)
            await asyncio.wait_for(check_channel_status(src, dest, status="PendingToClose"), 10.0)

            # need to wait some more time until closure time has passed and the
            # closure may be finalized
            await asyncio.sleep(15)

            assert await src.api.close_channel(channel)
            await asyncio.wait_for(check_channel_status(src, dest, status="Closed"), 10.0)


async def get_channel(src: Node, dest: Node, include_closed=False):
    all_channels = await src.api.all_channels(include_closed=include_closed)

    channels = [
        oc for oc in all_channels.all if oc.source_address == src.address and oc.destination_address == dest.address
    ]

    return channels[0] if len(channels) > 0 else None


async def get_channel_seen_from_dst(src: Node, dest: Node, include_closed=False):
    open_channels = await dest.api.all_channels(include_closed=include_closed)
    channels = [
        oc for oc in open_channels.all if oc.source_address == src.address and oc.destination_address == dest.address
    ]

    return channels[0] if len(channels) > 0 else None


async def check_channel_status(src: Node, dest: Node, status: str):
    assert status in ["Open", "PendingToClose", "Closed"]
    include_closed = status == "Closed"
    while True:
        channel = await get_channel(src, dest, include_closed)
        channel_seen_from_dst = await get_channel_seen_from_dst(src, dest, include_closed)
        if (
            channel is not None
            and channel.status == status
            and channel_seen_from_dst is not None
            and channel_seen_from_dst.status == status
        ):
            break
        else:
            await asyncio.sleep(CHECK_RETRY_INTERVAL)


async def check_outgoing_channel_closed(src: Node, channel_id: str):
    while True:
        channel = await src.api.get_channel(channel_id)
        if channel is not None and channel.status == "Closed":
            break
        else:
            await asyncio.sleep(CHECK_RETRY_INTERVAL)


async def check_received_packets_with_pop(receiver: Node, expected_packets, tag=None, sort=True):
    received = []

    while len(received) != len(expected_packets):
        packet = await receiver.api.messages_pop(tag)
        if packet is not None:
            received.append(packet.body)
        else:
            await asyncio.sleep(CHECK_RETRY_INTERVAL)

    if sort:
        expected_packets.sort()
        received.sort()

    assert received == expected_packets


async def check_received_packets_with_peek(receiver: Node, expected_packets: list[str], tag=None, sort=True):
    received = []

    while len(received) != len(expected_packets):
        packets = await receiver.api.messages_peek_all(tag)

        if packets is None:
            await asyncio.sleep(CHECK_RETRY_INTERVAL)
            continue

        received = [m.body for m in packets.messages]

    if sort:
        expected_packets.sort()
        received.sort()

    assert received == expected_packets, f"Expected: {expected_packets}, got: {received}"

    return received


async def check_rejected_tickets_value(src: Node, value: int):
    while balance_str_to_int((await src.api.get_tickets_statistics()).rejected_value) < value:
        await asyncio.sleep(CHECK_RETRY_INTERVAL)


async def check_unredeemed_tickets_value(src: Node, value: int):
    while balance_str_to_int((await src.api.get_tickets_statistics()).unredeemed_value) < value:
        await asyncio.sleep(CHECK_RETRY_INTERVAL)


async def check_safe_balance(src: Node, value: int):
    while balance_str_to_int((await src.api.balances()).safe_hopr) != value:
        await asyncio.sleep(CHECK_RETRY_INTERVAL)


async def check_native_balance_below(src: Node, value: int):
    while balance_str_to_int((await src.api.balances()).native) >= value:
        await asyncio.sleep(CHECK_RETRY_INTERVAL)


async def check_all_tickets_redeemed(src: Node):
    while balance_str_to_int((await src.api.get_tickets_statistics()).unredeemed_value) > 0:
        await asyncio.sleep(CHECK_RETRY_INTERVAL)


async def send_and_receive_packets_with_pop(
    packets, src: Node, dest: Node, path: list[str], timeout: int = MULTIHOP_MESSAGE_SEND_TIMEOUT
):
    random_tag = gen_random_tag()

    for packet in packets:
        assert await src.api.send_message(dest.peer_id, packet, path, random_tag)

    await asyncio.wait_for(check_received_packets_with_pop(dest, packets, tag=random_tag, sort=True), timeout)


async def send_and_receive_packets_with_peek(
    packets, src: Node, dest: Node, path: str, timeout: int = MULTIHOP_MESSAGE_SEND_TIMEOUT
):
    random_tag = gen_random_tag()

    for packet in packets:
        assert await src.api.send_message(dest.peer_id, packet, path, random_tag)

    await asyncio.wait_for(check_received_packets_with_peek(dest, packets, tag=random_tag, sort=True), timeout)

    return random_tag


def balance_str_to_int(balance: str):
    return int(balance.split(" ", 1)[0])


# NOTE: this test is first, ensuring that all tests following it have ensured connectivity and
# correct ticket price from api
@pytest.mark.asyncio
async def test_hoprd_swarm_connectivity(swarm7: dict[str, Node]):
    async def check_all_connected(me: Node, others: list[str]):
        others2 = set(others)
        while True:
            current_peers = set([x["peer_id"] for x in await me.api.peers()])
            if current_peers.intersection(others) == others2:
                break
            else:
                assert current_peers.intersection(others2) == others2
                await asyncio.sleep(0.5)

    await asyncio.gather(
        *[
            asyncio.wait_for(
                check_all_connected(swarm7[k], [swarm7[v].peer_id for v in barebone_nodes() if v != k]), 60.0
            )
            for k in barebone_nodes()
        ]
    )

    ticket_price = await random.choice(list(swarm7.values())).api.ticket_price()
    if ticket_price is not None:
        global TICKET_PRICE_PER_HOP, AGGREGATED_TICKET_PRICE
        TICKET_PRICE_PER_HOP = ticket_price
        AGGREGATED_TICKET_PRICE = TICKET_AGGREGATION_THRESHOLD * TICKET_PRICE_PER_HOP
    else:
        print("Could not get ticket price from API, using default value")


@pytest.mark.parametrize("peer", random.sample(nodes_with_auth(), 1))
def test_hoprd_rest_api_should_reject_connection_without_any_auth(swarm7: dict[str, Node], peer: str):
    url = f"http://{swarm7[peer].host_addr}:{swarm7[peer].api_port}/api/v3/node/version"

    r = requests.get(url)

    assert r.status_code == 401


@pytest.mark.parametrize("peer", random.sample(nodes_with_auth(), 1))
def test_hoprd_rest_api_should_reject_connection_with_invalid_token(peer: str, swarm7: dict[str, Node]):
    url = f"http://{swarm7[peer].host_addr}:{swarm7[peer].api_port}/api/v3/node/version"
    headers = {"X-Auth-Token": "DefiNItEly_A_baD_TokEn"}

    r = requests.get(url, headers=headers)

    assert r.status_code == 401


@pytest.mark.parametrize("peer", random.sample(nodes_with_auth(), 1))
def test_hoprd_rest_api_should_accept_connection_with_valid_token(peer: str, swarm7: dict[str, Node]):
    url = f"http://{swarm7[peer].host_addr}:{swarm7[peer].api_port}/api/v3/node/version"
    headers = {"X-Auth-Token": f"{API_TOKEN}"}

    r = requests.get(url, headers=headers)

    assert r.status_code == 200


@pytest.mark.asyncio
async def test_hoprd_protocol_check_balances_without_prior_tests(swarm7: dict[str, Node]):
    for node in swarm7.values():
        addr = await node.api.addresses("native")
        assert re.match("^0x[0-9a-fA-F]{40}$", addr) is not None
        balances = await node.api.balances()
        native_balance = int(balances.native.split(" ")[0])
        hopr_balance = int(balances.safe_hopr.split(" ")[0])
        assert native_balance > 0
        assert hopr_balance > 0


@pytest.mark.asyncio
@pytest.mark.parametrize("peer", random.sample(barebone_nodes(), 1))
async def test_hoprd_node_should_be_able_to_alias_other_peers(peer: str, swarm7: dict[str, Node]):
    other_peers = barebone_nodes()
    other_peers.remove(peer)

    alice_peer_id = swarm7[random.choice(other_peers)].peer_id
    my_peer_id = swarm7[peer].peer_id
    assert alice_peer_id != my_peer_id

    assert await swarm7[peer].api.aliases_get_alias("me") == my_peer_id

    assert await swarm7[peer].api.aliases_get_alias("Alice") is None
    assert await swarm7[peer].api.aliases_set_alias("Alice", alice_peer_id) is True

    assert await swarm7[peer].api.aliases_get_alias("Alice") == alice_peer_id
    assert await swarm7[peer].api.aliases_set_alias("Alice", alice_peer_id) is False

    assert await swarm7[peer].api.aliases_remove_alias("Alice")
    assert await swarm7[peer].api.aliases_get_alias("Alice") is None


@pytest.mark.asyncio
@pytest.mark.parametrize("src, dest", random_distinct_pairs_from(barebone_nodes(), count=PARAMETERIZED_SAMPLE_SIZE))
async def test_hoprd_ping_should_work_between_nodes_in_the_same_network(src: str, dest: str, swarm7: dict[str, Node]):
    response = await swarm7[src].api.ping(swarm7[dest].peer_id)

    assert response is not None
    assert int(response.latency) > 0, f"Non-0 round trip time expected, actual: '{int(response.latency)}'"


@pytest.mark.asyncio
@pytest.mark.parametrize("peer", random.sample(barebone_nodes(), 1))
async def test_hoprd_ping_to_self_should_fail(peer: str, swarm7: dict[str, Node]):
    response = await swarm7[peer].api.ping(swarm7[peer].peer_id)

    assert response is None, "Pinging self should fail"


@pytest.mark.asyncio
async def test_hoprd_ping_should_not_be_able_to_ping_nodes_in_other_network_UNFINISHED(swarm7: dict[str, Node]):
    """
    # FIXME: re-enable when network check works
    # log "Node 1 should not be able to talk to Node 6 (different network id)"
    # result=$(api_ping "${api6}" ${addr1} "TIMEOUT")
    # log "-- ${result}"

    # FIXME: re-enable when network check works
    # log "Node 6 should not be able to talk to Node 1 (different network id)"
    # result=$(api_ping "${api6}" ${addr1} "TIMEOUT")
    # log "-- ${result}"
    """
    assert True


@pytest.mark.asyncio
async def test_hoprd_ping_should_not_be_able_to_ping_nodes_not_present_in_the_registry_UNFINISHED(
    swarm7: dict[str, Node],
):
    """
    # log "Node 7 should not be able to talk to Node 1 (Node 7 is not in the register)"
    # result=$(ping "${api7}" ${addr1} "TIMEOUT")
    # log "-- ${result}"

    # log "Node 1 should not be able to talk to Node 7 (Node 7 is not in the register)"
    # result=$(ping "${api1}" ${addr7} "TIMEOUT")
    # log "-- ${result}"
    """
    assert True


@pytest.mark.asyncio
@pytest.mark.parametrize("peer", barebone_nodes())
async def test_hoprd_should_not_have_unredeemed_tickets_without_sending_messages(peer: str, swarm7: dict[str, Node]):
    statistics = await swarm7[peer].api.get_tickets_statistics()

    assert balance_str_to_int(statistics.unredeemed_value) == 0


@pytest.mark.asyncio
@pytest.mark.parametrize("src, dest", random_distinct_pairs_from(barebone_nodes(), count=PARAMETERIZED_SAMPLE_SIZE))
async def test_hoprd_should_be_able_to_send_0_hop_messages_without_open_channels(
    src: Node, dest: Node, swarm7: dict[str, Node]
):
    message_count = int(TICKET_AGGREGATION_THRESHOLD / 10)

    packets = [f"0 hop message #{i:08d}" for i in range(message_count)]
    await send_and_receive_packets_with_pop(packets, src=swarm7[src], dest=swarm7[dest], path=[])


@pytest.mark.asyncio
@pytest.mark.parametrize("src, dest", random_distinct_pairs_from(barebone_nodes(), count=PARAMETERIZED_SAMPLE_SIZE))
async def test_hoprd_should_fail_sending_a_message_that_is_too_large(src: Node, dest: Node, swarm7: dict[str, Node]):
    MAXIMUM_PAYLOAD_SIZE = 500
    random_tag = gen_random_tag()

    packet = "0 hop message too large: " + "".join(
        random.choices(string.ascii_uppercase + string.digits, k=MAXIMUM_PAYLOAD_SIZE)
    )
    assert await swarm7[src].api.send_message(swarm7[dest].peer_id, packet, [], random_tag) is None


@pytest.mark.asyncio
@pytest.mark.parametrize("src,dest", [tuple(shuffled(barebone_nodes())[:2]) for _ in range(PARAMETERIZED_SAMPLE_SIZE)])
async def test_hoprd_api_channel_should_register_fund_increase_using_fund_endpoint(
    src: str, dest: str, swarm7: dict[str, Node]
):
    hopr_amount = f"{OPEN_CHANNEL_FUNDING_VALUE_HOPR * 1e18:.0f}"  # convert HOPR to weiHOPR

    async with create_channel(swarm7[src], swarm7[dest], funding=TICKET_PRICE_PER_HOP) as channel:
        balance_before = await swarm7[src].api.balances()
        channel_before = await swarm7[src].api.get_channel(channel)

        assert await swarm7[src].api.channels_fund_channel(channel, hopr_amount)

        channel_after = await swarm7[src].api.get_channel(channel)

        # Updated channel balance is visible immediately
        assert balance_str_to_int(channel_after.balance) - balance_str_to_int(
            channel_before.balance
        ) == balance_str_to_int(hopr_amount)

        # Wait until the safe balance has decreased
        await asyncio.wait_for(
            check_safe_balance(
                swarm7[src], balance_str_to_int(balance_before.safe_hopr) - balance_str_to_int(hopr_amount)
            ),
            20.0,
        )

        # Safe allowance can be checked too at this point
        balance_after = await swarm7[src].api.balances()
        assert balance_str_to_int(balance_before.safe_hopr_allowance) - balance_str_to_int(
            balance_after.safe_hopr_allowance
        ) == balance_str_to_int(hopr_amount)

        await asyncio.wait_for(check_native_balance_below(swarm7[src], balance_str_to_int(balance_before.native)), 20.0)


@pytest.mark.asyncio
@pytest.mark.parametrize("src,dest", [tuple(shuffled(barebone_nodes())[:2]) for _ in range(PARAMETERIZED_SAMPLE_SIZE)])
async def test_reset_ticket_statistics_from_metrics(src: Node, dest: Node, swarm7: dict[str, Node]):
    def count_metrics(metrics: str):
        types = ["neglected", "redeemed", "rejected"]
        count = 0
        for line in metrics.split("\\n"):
            count += (
                line.startswith("hopr_tickets_incoming_statistics")
                and any(t in line for t in types)
                and line.split(" ")[-1] != "0"
            )
        return count

    async with create_channel(swarm7[src], swarm7[dest], funding=TICKET_PRICE_PER_HOP, close_from_dest=False):
        await send_and_receive_packets_with_pop(
            ["1 hop message to self"], src=swarm7[src], dest=swarm7[src], path=[swarm7[dest].peer_id]
        )

    assert count_metrics(await swarm7[dest].api.metrics()) != 0

    await swarm7[dest].api.reset_tickets_statistics()

    assert count_metrics(await swarm7[dest].api.metrics()) == 0


@pytest.mark.asyncio
@pytest.mark.parametrize("src,dest", [tuple(shuffled(barebone_nodes())[:2]) for _ in range(PARAMETERIZED_SAMPLE_SIZE)])
async def test_hoprd_api_should_redeem_tickets_in_channel_using_redeem_endpoint(
    src: Node, dest: Node, swarm7: dict[str, Node]
):
    async def channel_redeem_tickets(api: HoprdAPI, channel: str):
        while True:
            if await api.channel_redeem_tickets(channel):
                break
            else:
                await asyncio.sleep(0.5)

    message_count = 2

    async with create_channel(
        swarm7[src], swarm7[dest], funding=message_count * TICKET_PRICE_PER_HOP, close_from_dest=False
    ) as channel:
        packets = [f"Channel redeem on 1-hop: {src} - {dest} - {src} #{i:08d}" for i in range(message_count)]

        await send_and_receive_packets_with_pop(packets, src=swarm7[src], dest=swarm7[src], path=[swarm7[dest].peer_id])

        await asyncio.wait_for(check_unredeemed_tickets_value(swarm7[dest], message_count * TICKET_PRICE_PER_HOP), 30.0)

        await asyncio.wait_for(channel_redeem_tickets(swarm7[dest].api, channel), 20.0)

        await asyncio.wait_for(check_all_tickets_redeemed(swarm7[dest]), 120.0)

        assert await swarm7[dest].api.channel_get_tickets(channel) == []


@pytest.mark.asyncio
@pytest.mark.parametrize("src,dest", [tuple(shuffled(barebone_nodes())[:2]) for _ in range(PARAMETERIZED_SAMPLE_SIZE)])
async def test_hoprd_should_fail_sending_a_message_when_the_channel_is_out_of_funding(
    src: str, dest: Node, swarm7: dict[str, Node]
):
    """
    # FIXME: The following part can be enabled once incoming channel closure is
    # implemented.
    #
    # need to close the incoming side to not have to wait for the closure timeout
    # api_close_channel "${second_node_id}" "${node_id}" "${second_node_api}" "${node_addr}" "incoming"

    # only fund for 2 tickets
    # channel_info=$(api_open_channel "${node_id}" "${second_node_id}" "${node_api}" "${second_node_addr}" "200")

    # need to wait a little to allow the other side to index the channel open event
    # sleep 10
    # api_get_tickets_in_channel ${second_node_api} ${channel_id} "TICKETS_NOT_FOUND"
    # for i in `seq 1 ${generated_tickets}`; do
    #   log "PendingBalance in channel: Node ${node_id} send 1 hop message to self via node ${second_node_id}"
    #   api_send_message "${node_api}" "${msg_tag}" "${peer_id}" \
    #       "pendingbalance: hello, world 1 self" "${second_peer_id}"
    # done

    # seems like there's slight delay needed for tickets endpoint to return up to date tickets, \
    #       probably because of blockchain sync delay
    # sleep 5

    # ticket_amount=$(api_get_tickets_in_channel ${second_node_api} ${channel_id} | jq '. | length')
    # if [[ "${ticket_amount}" != "${generated_tickets}" ]]; then
    #   msg "PendingBalance: Ticket amount ${ticket_amount} is different than expected ${generated_tickets}"
    #   exit 1
    # fi

    # api_redeem_tickets_in_channel ${second_node_api} ${channel_id}
    # sleep 5
    # api_get_tickets_in_channel ${second_node_api} ${channel_id} "TICKETS_NOT_FOUND"
    # api_close_channel "${node_id}" "${second_node_id}" "${node_api}" "${second_node_addr}" "outgoing"
    """

    message_count = 2

    async with AsyncExitStack() as channels:
        await asyncio.gather(
            *[
                channels.enter_async_context(
                    create_channel(
                        swarm7[i[0]], swarm7[i[1]], funding=message_count * TICKET_PRICE_PER_HOP, close_from_dest=False
                    )
                )
                for i in [[src, dest]]
            ]
        )

        packets = [f"Channel agg and redeem on 1-hop: {src} - {dest} - {src} #{i:08d}" for i in range(message_count)]
        await send_and_receive_packets_with_pop(packets, src=swarm7[src], dest=swarm7[src], path=[swarm7[dest].peer_id])

        # this message has no funding in the channel, but it still should be sent
        assert await swarm7[src].api.send_message(
            swarm7[src].peer_id, "THIS MSG IS NOT COVERED", [swarm7[dest].peer_id]
        )

        await asyncio.wait_for(check_unredeemed_tickets_value(swarm7[dest], message_count * TICKET_PRICE_PER_HOP), 30.0)

        # we should see the last message as rejected
        await asyncio.wait_for(check_rejected_tickets_value(swarm7[dest], 1), 120.0)

        await asyncio.sleep(10)  # wait for aggregation to finish
        assert await swarm7[dest].api.tickets_redeem()

        await asyncio.wait_for(check_all_tickets_redeemed(swarm7[dest]), 120.0)


@pytest.mark.asyncio
@pytest.mark.parametrize("src,dest", [tuple(shuffled(barebone_nodes())[:2]) for _ in range(PARAMETERIZED_SAMPLE_SIZE)])
async def test_hoprd_should_create_redeemable_tickets_on_routing_in_1_hop_to_self_scenario(
    src: str, dest: str, swarm7: dict[str, Node]
):
    # send 90% of messages before ticket aggregation would kick in
    message_count = int(TICKET_AGGREGATION_THRESHOLD / 10 * 9)

    async with create_channel(
        swarm7[src], swarm7[dest], funding=message_count * TICKET_PRICE_PER_HOP, close_from_dest=False
    ) as channel_id:
        # ensure ticket stats are what we expect before starting
        statistics_before = await swarm7[dest].api.get_tickets_statistics()
        assert balance_str_to_int(statistics_before.unredeemed_value) == 0

        packets = [
            f"1 hop message to self: {src} - {dest} - {src} #{i:08d} of #{message_count:08d}"
            for i in range(message_count)
        ]
        await send_and_receive_packets_with_pop(
            packets, src=swarm7[src], dest=swarm7[src], path=[swarm7[dest].peer_id], timeout=60.0
        )

        await asyncio.wait_for(check_unredeemed_tickets_value(swarm7[dest], message_count * TICKET_PRICE_PER_HOP), 30.0)

        # ensure ticket stats are updated after messages are sent
        statistics_after = await swarm7[dest].api.get_tickets_statistics()

        unredeemed_value = balance_str_to_int(statistics_after.unredeemed_value) - balance_str_to_int(
            statistics_before.unredeemed_value
        )

        assert statistics_after.redeemed_value == statistics_before.redeemed_value
        assert unredeemed_value == (len(packets) * TICKET_PRICE_PER_HOP)

        assert await swarm7[dest].api.channel_redeem_tickets(channel_id)

        await asyncio.wait_for(check_all_tickets_redeemed(swarm7[dest]), 120.0)

        # ensure ticket stats are updated after redemption
        statistics_after_redemption = await swarm7[dest].api.get_tickets_statistics()
        assert (
            balance_str_to_int(statistics_after_redemption.redeemed_value)
            - balance_str_to_int(statistics_after.redeemed_value)
        ) == (len(packets) * TICKET_PRICE_PER_HOP)
        assert balance_str_to_int(statistics_after_redemption.unredeemed_value) == 0


@pytest.mark.asyncio
@pytest.mark.parametrize("src,dest", [tuple(shuffled(barebone_nodes())[:2]) for _ in range(PARAMETERIZED_SAMPLE_SIZE)])
async def test_hoprd_should_aggregate_and_redeem_tickets_in_channel_on_api_request(
    src: str, dest: str, swarm7: dict[str, Node]
):
    message_count = 2

    async with create_channel(swarm7[src], swarm7[dest], funding=message_count * TICKET_PRICE_PER_HOP) as channel:
        packets = [f"Channel agg and redeem on 1-hop: {src} - {dest} - {src} #{i:08d}" for i in range(message_count)]
        await send_and_receive_packets_with_pop(packets, src=swarm7[src], dest=swarm7[src], path=[swarm7[dest].peer_id])

        await asyncio.wait_for(check_unredeemed_tickets_value(swarm7[dest], message_count * TICKET_PRICE_PER_HOP), 30.0)

        ticket_statistics = await swarm7[dest].api.get_tickets_statistics()
        assert balance_str_to_int(ticket_statistics.unredeemed_value) == 2 * TICKET_PRICE_PER_HOP

        await asyncio.wait_for(swarm7[dest].api.channels_aggregate_tickets(channel), 20.0)

        ticket_statistics = await swarm7[dest].api.get_tickets_statistics()
        assert balance_str_to_int(ticket_statistics.unredeemed_value) == 2 * TICKET_PRICE_PER_HOP

        assert await swarm7[dest].api.channel_redeem_tickets(channel)

        await asyncio.wait_for(check_all_tickets_redeemed(swarm7[dest]), 120.0)

        ticket_statistics = await swarm7[dest].api.get_tickets_statistics()
        assert balance_str_to_int(ticket_statistics.unredeemed_value) == 0


@pytest.mark.asyncio
@pytest.mark.parametrize(
    "route",
    [shuffled(barebone_nodes())[:3] for _ in range(PARAMETERIZED_SAMPLE_SIZE)],
    # + [shuffled(nodes())[:5] for _ in range(PARAMETERIZED_SAMPLE_SIZE)],
)
async def test_hoprd_should_create_redeemable_tickets_on_routing_in_general_n_hop(route, swarm7: dict[str, Node]):
    message_count = int(TICKET_AGGREGATION_THRESHOLD / 10)

    async with AsyncExitStack() as channels:
        await asyncio.gather(
            *[
                channels.enter_async_context(
                    create_channel(swarm7[route[i]], swarm7[route[i + 1]], funding=message_count * TICKET_PRICE_PER_HOP)
                )
                for i in range(len(route) - 1)
            ]
        )

        packets = [f"General n-hop over {route} message #{i:08d}" for i in range(message_count)]
        await send_and_receive_packets_with_pop(
            packets,
            src=swarm7[route[0]],
            dest=swarm7[route[-1]],
            path=[swarm7[x].peer_id for x in route[1:-1]],
        )

        await asyncio.wait_for(
            check_unredeemed_tickets_value(swarm7[route[1]], message_count * TICKET_PRICE_PER_HOP), 30.0
        )

        await asyncio.sleep(10)  # wait for aggregation to finish before redeeming
        assert await swarm7[route[1]].api.tickets_redeem()

        await asyncio.wait_for(check_all_tickets_redeemed(swarm7[route[1]]), 120.0)


@pytest.mark.asyncio
@pytest.mark.parametrize("route", [shuffled(barebone_nodes())[:3] for _ in range(PARAMETERIZED_SAMPLE_SIZE)])
async def test_hoprd_should_be_able_to_close_open_channels_with_unredeemed_tickets(route, swarm7: dict[str, Node]):
    ticket_count = 2

    async with AsyncExitStack() as channels:
        await asyncio.gather(
            *[
                channels.enter_async_context(
                    create_channel(swarm7[route[i]], swarm7[route[i + 1]], funding=ticket_count * TICKET_PRICE_PER_HOP)
                )
                for i in range(len(route) - 1)
            ]
        )

        packets = [f"Channel unredeemed check: #{i:08d}" for i in range(ticket_count)]
        await send_and_receive_packets_with_pop(
            packets, src=swarm7[route[0]], dest=swarm7[route[-1]], path=[swarm7[route[1]].peer_id]
        )

        await asyncio.wait_for(
            check_unredeemed_tickets_value(swarm7[route[1]], ticket_count * TICKET_PRICE_PER_HOP), 30.0
        )

        # NOTE: will be closed on context manager exit


@pytest.mark.asyncio
@pytest.mark.parametrize("src,dest", random_distinct_pairs_from(barebone_nodes(), count=PARAMETERIZED_SAMPLE_SIZE))
async def test_hoprd_should_be_able_to_open_and_close_channel_without_tickets(
    src: str, dest: str, swarm7: dict[str, Node]
):
    async with create_channel(swarm7[src], swarm7[dest], OPEN_CHANNEL_FUNDING_VALUE_HOPR):
        # the context manager handles opening and closing of the channel with verification
        assert True


# generate a 1-hop route with a node using strategies in the middle
@pytest.mark.asyncio
@pytest.mark.parametrize(
    "route",
    [
        [
            random.sample(barebone_nodes(), 1)[0],
            random.sample(default_nodes(), 1)[0],
            random.sample(barebone_nodes(), 1)[0],
        ]
        for _ in range(PARAMETERIZED_SAMPLE_SIZE)
    ],
)
async def test_hoprd_default_strategy_automatic_ticket_aggregation_and_redeeming(route, swarm7: dict[str, Node]):
    ticket_count = int(TICKET_AGGREGATION_THRESHOLD)
    src = route[0]
    mid = route[1]
    dest = route[-1]
    channel_funding = ticket_count * TICKET_PRICE_PER_HOP

    # create channel from src to mid, mid to dest does not need a channel
    async with create_channel(swarm7[src], swarm7[mid], funding=channel_funding):
        statistics_before = await swarm7[mid].api.get_tickets_statistics()
        assert statistics_before is not None

        redeemed_value_at_start = balance_str_to_int(statistics_before.redeemed_value)

        packets = [f"Ticket aggregation test: #{i:08d}" for i in range(ticket_count)]
        await send_and_receive_packets_with_pop(packets, src=swarm7[src], dest=swarm7[dest], path=[swarm7[mid].peer_id])

        # monitor that the node aggregates and redeems tickets until the aggregated value is reached
        async def check_aggregate_and_redeem_tickets(api: HoprdAPI):
            while True:
                statistics_now = await api.get_tickets_statistics()
                assert statistics_now is not None

                redeemed_value_now = balance_str_to_int(statistics_now.redeemed_value)
                redeemed_value_diff = redeemed_value_now - redeemed_value_at_start

                # break out of the loop if the aggregated value is reached
                if redeemed_value_diff >= AGGREGATED_TICKET_PRICE:
                    break
                else:
                    await asyncio.sleep(0.1)

        await asyncio.wait_for(check_aggregate_and_redeem_tickets(swarm7[mid].api), 60.0)


# FIXME: This test depends on side-effects and cannot be run on its own. It
# should be redesigned.
@pytest.mark.asyncio
async def test_hoprd_sanity_check_channel_status(swarm7: dict[str, Node]):
    """
    The bash integration-test.sh opens and closes channels that can be visible inside this test scope
    """
    alice_api = swarm7["1"].api

    open_channels = await alice_api.all_channels(include_closed=False)
    open_and_closed_channels = await alice_api.all_channels(include_closed=True)

    assert len(open_and_closed_channels.all) >= len(open_channels.all), "Open and closed channels should be present"

    statuses = [c.status for c in open_and_closed_channels.all]
    assert "Closed" in statuses or "PendingToClose" in statuses, "Closed channels should be present"


@pytest.mark.asyncio
async def test_hoprd_strategy_UNFINISHED():
    """
    ## NOTE: strategy testing will require separate setup so commented out for now until moved
    # test_strategy_setting() {
    #   local node_api="${1}"

    #   settings=$(get_settings ${node_api})
    #   strategy=$(echo ${settings} | jq -r .strategy)
    #   [[ "${strategy}" != "passive" ]] && { msg "Default strategy should be passive, got: ${strategy}"; exit 1; }

    #   channels_count_pre=$(get_all_channels ${node_api} false | jq '.incoming | length')

    #   set_setting ${node_api} "strategy" "promiscuous"

    #   log "Waiting 100 seconds for the node to make connections to other nodes"
    #   sleep 100

    #   channels_count_post=$(get_all_channels ${node_api} false | jq '.incoming | length')
    #   [[ "${channels_count_pre}" -ge "${channels_count_post}" ]] && { msg "Node didn't open any connections by \
    #    itself even when strategy was set to promiscuous: ${channels_count_pre} !>= ${channels_count_post}"; exit 1; }
    #   echo "Strategy setting successfull"
    # }

    # test_strategy_setting ${api4}
    """
    assert True


@pytest.mark.asyncio
@pytest.mark.parametrize("peer", random.sample(barebone_nodes(), 1))
async def test_hoprd_check_native_withdraw(peer, swarm7: dict[str, Node]):
    amount = "9876"
    remaining_attempts = 10

    before_balance = int((await swarm7[peer].api.balances()).safe_native)
    await swarm7[peer].api.withdraw(amount, swarm7[peer].safe_address, "Native")

    while remaining_attempts > 0:
        after_balance = int((await swarm7[peer].api.balances()).safe_native)
        if after_balance != before_balance:
            break
        await asyncio.sleep(0.5)
        remaining_attempts -= 1

    assert after_balance - before_balance == int(amount)


@pytest.mark.asyncio
@pytest.mark.parametrize("peer", random.sample(barebone_nodes(), 1))
async def test_hoprd_check_ticket_price_is_default(peer, swarm7: dict[str, Node]):
    price = await swarm7[peer].api.ticket_price()

    assert isinstance(price, int)
    assert price > 0


@pytest.mark.asyncio
@pytest.mark.parametrize("peer", random.sample(barebone_nodes(), 1))
async def test_hoprd_check_ticket_winn_prob_is_default(peer, swarm7: dict[str, Node]):
    price = await swarm7[peer].api.ticket_winn_prob()

    assert price is not None
    assert 0.0 <= round(price, 5) <= 1.0


@pytest.mark.asyncio
@pytest.mark.parametrize("tag", [random.randint(0, RESERVED_TAG_UPPER_BOUND) for _ in range(5)])
async def test_send_message_with_reserved_application_tag_should_fail(tag: int, swarm7: dict[str, Node]):
    src, dest = random_distinct_pairs_from(barebone_nodes(), count=1)[0]

    assert await swarm7[src].api.send_message(
        swarm7[dest].peer_id, "This message should fail due to reserved tag", [], tag
    ) is None


@pytest.mark.asyncio
@pytest.mark.parametrize("tag", [random.randint(0, RESERVED_TAG_UPPER_BOUND) for _ in range(5)])
async def test_inbox_operations_with_reserved_application_tag_should_fail(tag: int, swarm7: dict[str, Node]):
    id = random.choice(barebone_nodes())

    assert await swarm7[id].api.messages_pop(tag) is None
    assert await swarm7[id].api.messages_peek(tag) is None
    assert await swarm7[id].api.messages_peek(tag) is None


@pytest.mark.asyncio
@pytest.mark.parametrize("src,dest", random_distinct_pairs_from(barebone_nodes(), count=PARAMETERIZED_SAMPLE_SIZE))
async def test_peeking_messages_with_timestamp(src: str, dest: str, swarm7: dict[str, Node]):
    message_count = int(TICKET_AGGREGATION_THRESHOLD / 10)
    split_index = int(message_count * 0.66)

    random_tag = gen_random_tag()

    src_peer = swarm7[src]
    dest_peer = swarm7[dest]

    packets = [f"0 hop message #{i:08d}" for i in range(message_count)]
    for packet in packets[:split_index]:
        await src_peer.api.send_message(dest_peer.peer_id, packet, [], random_tag)

    await asyncio.sleep(2)

    for packet in packets[split_index:]:
        await src_peer.api.send_message(dest_peer.peer_id, packet, [], random_tag)

    await asyncio.wait_for(
        check_received_packets_with_peek(dest_peer, packets, tag=random_tag, sort=True), MULTIHOP_MESSAGE_SEND_TIMEOUT
    )

    packets = await dest_peer.api.messages_peek_all(random_tag)
    timestamps = sorted([message.received_at for message in packets.messages])

    # ts_for_query set right before (1ms before) the first message of the second batch.
    # This is to ensure that the first message of the second batch will be returned by the query.
    # It's a workaround, it should work properly without the -1, however randmly fails.
    ts_for_query = timestamps[split_index] - 1

    async def peek_the_messages():
        packets = await dest_peer.api.messages_peek_all(random_tag, ts_for_query)

        assert len(packets.messages) == message_count - split_index

    await asyncio.wait_for(peek_the_messages(), MULTIHOP_MESSAGE_SEND_TIMEOUT)


@pytest.mark.asyncio
@pytest.mark.parametrize("src,dest", random_distinct_pairs_from(barebone_nodes(), count=PARAMETERIZED_SAMPLE_SIZE))
async def test_send_message_return_timestamp(src: str, dest: str, swarm7: dict[str, Node]):
    message_count = int(TICKET_AGGREGATION_THRESHOLD / 10)
    random_tag = gen_random_tag()

    src_peer = swarm7[src]
    dest_peer = swarm7[dest]

    packets = [f"0 hop message #{i:08d}" for i in range(message_count)]
    timestamps = []
    for packet in packets:
        res = await src_peer.api.send_message(dest_peer.peer_id, packet, [], random_tag)
        timestamps.append(res.timestamp)

    assert len(timestamps) == message_count
<<<<<<< HEAD
    assert timestamps == sorted(timestamps)
=======
    assert timestamps == sorted(timestamps)
>>>>>>> 4f1a056f
<|MERGE_RESOLUTION|>--- conflicted
+++ resolved
@@ -899,8 +899,4 @@
         timestamps.append(res.timestamp)
 
     assert len(timestamps) == message_count
-<<<<<<< HEAD
-    assert timestamps == sorted(timestamps)
-=======
-    assert timestamps == sorted(timestamps)
->>>>>>> 4f1a056f
+    assert timestamps == sorted(timestamps)