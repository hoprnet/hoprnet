import asyncio
import logging
import random
import re

import pytest

<<<<<<< HEAD
from sdk.python.api import HoprdAPI
from sdk.python.api.channelstatus import ChannelStatus, ChannelDirection
from sdk.python.localcluster.constants import (
    OPEN_CHANNEL_FUNDING_VALUE_HOPR,
    TICKET_PRICE_PER_HOP,
)
=======
from sdk.python.api import Protocol
from sdk.python.api.channelstatus import ChannelStatus
from sdk.python.api.request_objects import SessionCapabilitiesBody
from sdk.python.localcluster.constants import OPEN_CHANNEL_FUNDING_VALUE_HOPR
>>>>>>> fb9bc860
from sdk.python.localcluster.node import Node

from .conftest import barebone_nodes, default_nodes, random_distinct_pairs_from
from .utils import (
    PARAMETERIZED_SAMPLE_SIZE,
    TICKET_AGGREGATION_THRESHOLD,
    HoprSession,
    basic_send_and_receive_packets,
    basic_send_and_receive_packets_over_single_route,
    check_all_tickets_redeemed,
    check_native_balance_below,
    check_rejected_tickets_value,
    check_safe_balance,
    check_unredeemed_tickets_value,
    create_bidirectional_channels_for_route,
    create_channel,
    get_ticket_price,
    shuffled,
)


@pytest.mark.usefixtures("swarm7_reset")
class TestIntegrationWithSwarm:
    # NOTE: this test is first, ensuring that all tests following it have ensured connectivity and
    # correct ticket price from api
    @pytest.mark.asyncio
    async def test_hoprd_swarm_connectivity(self, swarm7: dict[str, Node]):
        async def check_all_connected(me: Node, others: list[str]):
            others2 = set(others)
            while True:
                current_peers = set([x.address for x in await me.api.peers()])
                if current_peers.intersection(others) == others2:
                    break
                else:
                    assert current_peers.intersection(others2) == others2
                    await asyncio.sleep(0.5)

        await asyncio.gather(
            *[
                asyncio.wait_for(
                    check_all_connected(swarm7[k], [swarm7[v].address for v in barebone_nodes() if v != k]), 60.0
                )
                for k in barebone_nodes()
            ]
        )

    @pytest.mark.asyncio
    async def test_hoprd_protocol_check_balances_without_prior_tests(self, swarm7: dict[str, Node]):
        for node in swarm7.values():
            addr = await node.api.addresses()
            assert re.match("^0x[0-9a-fA-F]{40}$", addr.native) is not None
            balances = await node.api.balances()
            assert int(balances.native) > 0
            assert int(balances.safe_hopr) > 0

    @pytest.mark.asyncio
    @pytest.mark.parametrize("src, dest", random_distinct_pairs_from(barebone_nodes(), count=PARAMETERIZED_SAMPLE_SIZE))
    async def test_hoprd_ping_should_work_between_nodes_in_the_same_network(
        self, src: str, dest: str, swarm7: dict[str, Node]
    ):
        response = await swarm7[src].api.ping(swarm7[dest].address)

        assert response is not None
        # Zero-roundtrip (in ms precision) can happen on fast local setups
        assert int(response.latency) >= 0

    @pytest.mark.asyncio
    @pytest.mark.parametrize("peer", random.sample(barebone_nodes(), 1))
    async def test_hoprd_ping_to_self_should_fail(self, peer: str, swarm7: dict[str, Node]):
        response = await swarm7[peer].api.ping(swarm7[peer].address)

        assert response is None, "Pinging self should fail"

    @pytest.mark.asyncio
    @pytest.mark.skip(reason="Test not yet implemented")
    async def test_hoprd_ping_should_not_be_able_to_ping_nodes_not_present_in_the_registry(
        self,
        swarm7: dict[str, Node],
    ):
        """
        # log "Node 7 should not be able to talk to Node 1 (Node 7 is not in the register)"
        # result=$(ping "${api7}" ${addr1} "TIMEOUT")
        # log "-- ${result}"

        # log "Node 1 should not be able to talk to Node 7 (Node 7 is not in the register)"
        # result=$(ping "${api1}" ${addr7} "TIMEOUT")
        # log "-- ${result}"
        """
        assert True

    @pytest.mark.asyncio
    @pytest.mark.parametrize("src, dest", random_distinct_pairs_from(barebone_nodes(), count=PARAMETERIZED_SAMPLE_SIZE))
    async def test_hoprd_should_be_able_to_send_0_hop_messages_without_open_channels(
        self, src: str, dest: str, swarm7: dict[str, Node]
    ):
        message_count = int(TICKET_AGGREGATION_THRESHOLD / 10)

        await basic_send_and_receive_packets(
            message_count, src=swarm7[src], dest=swarm7[dest], fwd_path={"Hops": 0}, return_path={"Hops": 0}
        )

    @pytest.mark.asyncio
    @pytest.mark.parametrize(
        "src,dest", [tuple(shuffled(barebone_nodes())[:2]) for _ in range(PARAMETERIZED_SAMPLE_SIZE)]
    )
    async def test_hoprd_api_channel_should_register_fund_increase_using_fund_endpoint(
        self, src: str, dest: str, swarm7: dict[str, Node]
    ):
        # convert HOPR to weiHOPR
        hopr_amount = OPEN_CHANNEL_FUNDING_VALUE_HOPR * 1e18
        ticket_price = await get_ticket_price(swarm7[src])

        async with create_channel(swarm7[src], swarm7[dest], funding=ticket_price) as channel:
            balance_before = await swarm7[src].api.balances()
            channel_before = await swarm7[src].api.get_channel(channel.id)

            assert await swarm7[src].api.fund_channel(channel.id, hopr_amount)

            channel_after = await swarm7[src].api.get_channel(channel.id)

            # The updated channel balance is visible immediately
            assert channel_after.balance - channel_before.balance == hopr_amount

            # Wait until the safe balance has decreased
            await asyncio.wait_for(
                check_safe_balance(swarm7[src], balance_before.safe_hopr - hopr_amount),
                20.0,
            )

            # Safe allowance can be checked too at this point
            balance_after = await swarm7[src].api.balances()
            assert balance_before.safe_hopr_allowance - balance_after.safe_hopr_allowance == hopr_amount

            await asyncio.wait_for(check_native_balance_below(swarm7[src], balance_before.native), 20.0)

    @pytest.mark.asyncio
    @pytest.mark.parametrize(
        "src,mid,dest", [tuple(shuffled(barebone_nodes())[:3]) for _ in range(PARAMETERIZED_SAMPLE_SIZE)]
    )
    async def test_reset_ticket_statistics_from_metrics(self, src: str, mid: str, dest: str, swarm7: dict[str, Node]):
        def count_metrics(metrics: str):
            types = ["neglected", "redeemed", "rejected"]
            count = 0
            for line in metrics.splitlines():
                count += (
                    line.startswith("hopr_tickets_incoming_statistics")
                    and any(t in line for t in types)
                    and line.split()[-1] != "0"
                )
            return count

        ticket_price = await get_ticket_price(swarm7[src])

        async with create_bidirectional_channels_for_route(
            [swarm7[src], swarm7[mid], swarm7[dest]],
            3 * ticket_price,
            2 * ticket_price,
        ):
            await basic_send_and_receive_packets_over_single_route(
                1,
                [swarm7[src], swarm7[mid], swarm7[dest]],
            )

        assert count_metrics(await swarm7[mid].api.metrics()) != 0

        await swarm7[mid].api.reset_tickets_statistics()

        assert count_metrics(await swarm7[mid].api.metrics()) == 0

    @pytest.mark.asyncio
    @pytest.mark.parametrize(
        "src,mid,dest", [tuple(shuffled(barebone_nodes())[:3]) for _ in range(PARAMETERIZED_SAMPLE_SIZE)]
    )
    async def test_hoprd_should_reject_relaying_a_message_when_the_channel_is_out_of_funding(
        self, src: str, mid: str, dest: str, swarm7: dict[str, Node]
    ):
        ticket_price = await get_ticket_price(swarm7[src])
        unredeemed_value_before = (await swarm7[mid].api.get_tickets_statistics()).unredeemed_value
        rejected_value_before = (await swarm7[mid].api.get_tickets_statistics()).rejected_value

        message_count = 3

        # The forward channel has funding for the Session establishment message, and message_count more messages
        # The return channel has only funding for the Session Establishment message
        async with create_bidirectional_channels_for_route(
            [swarm7[src], swarm7[mid], swarm7[dest]],
            (message_count + 1) * ticket_price,
            ticket_price,
        ):
            async with HoprSession(
                Protocol.UDP,
                swarm7[src],
                swarm7[dest],
                {"IntermediatePath": [swarm7[mid].address]},
                {"IntermediatePath": [swarm7[mid].address]},
                capabilities=SessionCapabilitiesBody(segmentation=True, no_delay=True),
                use_response_buffer=None,
            ) as session:
                # Unredeemed value at the relay must be greater by 2 tickets (session establishment messages)
                await asyncio.wait_for(
                    check_unredeemed_tickets_value(swarm7[mid], unredeemed_value_before + 2 * ticket_price), 5.0
                )
                unredeemed_value_before = (await swarm7[mid].api.get_tickets_statistics()).unredeemed_value
                logging.debug(f"Unredeemed value before the test: {unredeemed_value_before}")

                with session.client_socket() as s:
                    s.settimeout(5)
                    # These messages will pass through
                    for i in range(message_count):
                        message = f"#{i}".ljust(session.mtu)
                        s.sendto(message.encode(), ("127.0.0.1", session.listen_port))

                        # Each packet increases the unredeemed value
                        await asyncio.wait_for(
                            check_unredeemed_tickets_value(
                                swarm7[mid], unredeemed_value_before + (i + 1) * ticket_price
                            ),
                            5.0,
                        )
                        logging.debug(f"Message #{i + 1} accounted for")

                    # This additional message is not covered
                    s.sendto(
                        "This message is not covered".ljust(session.mtu).encode(),
                        ("127.0.0.1", session.listen_port),
                    )

                    # And it should be seen as rejected eventually
                    await asyncio.wait_for(
                        check_rejected_tickets_value(swarm7[mid], rejected_value_before + ticket_price), 5.0
                    )

                # Redeem all remaining tickets
                assert await swarm7[mid].api.tickets_redeem()
                await asyncio.wait_for(check_all_tickets_redeemed(swarm7[mid]), 30.0)

    @pytest.mark.asyncio
    @pytest.mark.parametrize("src,dest", random_distinct_pairs_from(barebone_nodes(), count=PARAMETERIZED_SAMPLE_SIZE))
    async def test_hoprd_should_be_able_to_open_and_close_channel_without_tickets(
        self, src: str, dest: str, swarm7: dict[str, Node]
    ):
        async with create_channel(swarm7[src], swarm7[dest], OPEN_CHANNEL_FUNDING_VALUE_HOPR):
            # the context manager handles opening and closing of the channel with verification,
            # using counter-party address
            assert True

    @pytest.mark.asyncio
    @pytest.mark.parametrize(
        "route",
        [shuffled(barebone_nodes())[:3] for _ in range(PARAMETERIZED_SAMPLE_SIZE)],
    )
    async def test_close_multiple_channels_at_once(self, route, swarm7: dict[str, Node]):
        src = swarm7[route[0]]

        logging.info(f"Opening channels between {src.peer_id} -> {swarm7[route[1]].peer_id}")
        logging.info(f"Opening channels between {src.peer_id} -> {swarm7[route[2]].peer_id}")
        async with AsyncExitStack() as channels:
            await asyncio.gather(
                *[
                    channels.enter_async_context(
                        create_channel(
                            src,
                            swarm7[route[i + 1]],
                            OPEN_CHANNEL_FUNDING_VALUE_HOPR,
                            close_from_dest=False,
                        )
                    )
                    for i in range(len(route) - 1)
                ]
            )

            logging.info(f"Channels opened")
            assert len((await src.api.outgoing_channels(include_closed=False)).all) == 2

            logging.info(f"Checked 2 channels are opened")
            # turn all Open channels to PendingToClose
            assert await src.api.close_channels(ChannelDirection.Outgoing, ChannelStatus.Open)
            logging.info(f"Closed open channels")

            channels = (await src.api.outgoing_channels(include_closed=False)).all
            logging.info(f"Still 2 channels are opened")

            assert all(c.status == ChannelStatus.PendingToClose for c in channels)
            logging.info(f"Two channels are in PendingToClose state")

            # turn all PendingToClose channels to Closed
            assert await src.api.close_channels(ChannelDirection.Outgoing, ChannelStatus.Open)
            logging.info(f"Closed PendingToClose channels")

            channels = (await src.api.outgoing_channels(include_closed=False)).all
            logging.info(f"Now there are {len(channels)} channels opened")
            assert len(channels) == 0

    # generate a 1-hop route with a node using strategies in the middle
    @pytest.mark.asyncio
    @pytest.mark.skip(reason="ticket aggregation is not implemented as a session protocol yet")
    @pytest.mark.parametrize(
        "route",
        [
            [
                random.sample(barebone_nodes(), 1)[0],
                random.sample(default_nodes(), 1)[0],
                random.sample(barebone_nodes(), 1)[0],
            ]
            for _ in range(PARAMETERIZED_SAMPLE_SIZE)
        ],
    )
    async def test_hoprd_default_strategy_automatic_ticket_aggregation_and_redeeming(
        self, route, swarm7: dict[str, Node]
    ):
        ticket_count = int(TICKET_AGGREGATION_THRESHOLD)
        src = route[0]
        mid = route[1]
        dest = route[-1]
        ticket_price = await get_ticket_price(swarm7[src])
        aggregated_ticket_price = TICKET_AGGREGATION_THRESHOLD * ticket_price

        # Create a channel from src to mid, mid to dest does not need a channel
        async with create_bidirectional_channels_for_route(
            [swarm7[src], swarm7[mid], swarm7[dest]], ticket_count * ticket_price, ticket_price
        ):
            statistics_before = await swarm7[mid].api.get_tickets_statistics()
            assert statistics_before is not None

            await basic_send_and_receive_packets_over_single_route(
                ticket_count,
                [swarm7[src], swarm7[mid], swarm7[dest]],
            )

            # monitor that the node aggregates and redeems tickets until the aggregated value is reached
            async def check_aggregate_and_redeem_tickets(node: Node):
                while True:
                    statistics_now = await node.api.get_tickets_statistics()
                    assert statistics_now is not None

                    redeemed_value_diff = statistics_now.redeemed_value - statistics_before.redeemed_value
                    logging.debug(
                        f"redeemed_value diff: {redeemed_value_diff} |"
                        + f"before: {statistics_before.redeemed_value} |"
                        + f"now: {statistics_now.redeemed_value} |"
                        + f"target: {aggregated_ticket_price}"
                    )

                    # break out of the loop if the aggregated value is reached
                    if redeemed_value_diff >= aggregated_ticket_price:
                        break
                    else:
                        await asyncio.sleep(0.1)

            await asyncio.wait_for(check_aggregate_and_redeem_tickets(swarm7[mid]), 60.0)

    # FIXME: This test depends on side-effects and cannot be run on its own. It
    # should be redesigned.
    @pytest.mark.asyncio
    async def test_hoprd_sanity_check_channel_status(self, swarm7: dict[str, Node]):
        """
        The bash integration-test.sh opens and closes channels that can be visible inside this test scope
        """
        alice_api = swarm7["1"].api

        open_channels = await alice_api.all_channels(include_closed=False)
        open_and_closed_channels = await alice_api.all_channels(include_closed=True)

        assert len(open_and_closed_channels.all) >= len(open_channels.all), "Open and closed channels should be present"

        statuses = [c.status for c in open_and_closed_channels.all]
        assert (
            ChannelStatus.Closed in statuses or ChannelStatus.PendingToClose in statuses
        ), "Closed channels should be present"

    @pytest.mark.asyncio
    @pytest.mark.parametrize("peer", random.sample(barebone_nodes(), 1))
    async def test_hoprd_check_native_withdraw(self, peer, swarm7: dict[str, Node]):
        amount = "9876"
        remaining_attempts = 10

        before_balance = int((await swarm7[peer].api.balances()).safe_native)
        await swarm7[peer].api.withdraw(amount, swarm7[peer].safe_address, "Native")

        after_balance = before_balance
        while remaining_attempts > 0:
            after_balance = int((await swarm7[peer].api.balances()).safe_native)
            if after_balance != before_balance:
                break
            await asyncio.sleep(0.5)
            remaining_attempts -= 1

        assert after_balance - before_balance == int(amount)

    @pytest.mark.asyncio
    @pytest.mark.parametrize("peer", random.sample(barebone_nodes(), 1))
    async def test_hoprd_check_ticket_price_is_default(self, peer, swarm7: dict[str, Node]):
        price = await swarm7[peer].api.ticket_price()

        assert isinstance(price.value, int)
        assert price.value > 0<|MERGE_RESOLUTION|>--- conflicted
+++ resolved
@@ -5,19 +5,10 @@
 
 import pytest
 
-<<<<<<< HEAD
-from sdk.python.api import HoprdAPI
+from sdk.python.api import Protocol
 from sdk.python.api.channelstatus import ChannelStatus, ChannelDirection
-from sdk.python.localcluster.constants import (
-    OPEN_CHANNEL_FUNDING_VALUE_HOPR,
-    TICKET_PRICE_PER_HOP,
-)
-=======
-from sdk.python.api import Protocol
-from sdk.python.api.channelstatus import ChannelStatus
 from sdk.python.api.request_objects import SessionCapabilitiesBody
 from sdk.python.localcluster.constants import OPEN_CHANNEL_FUNDING_VALUE_HOPR
->>>>>>> fb9bc860
 from sdk.python.localcluster.node import Node
 
 from .conftest import barebone_nodes, default_nodes, random_distinct_pairs_from
@@ -311,6 +302,53 @@
             logging.info(f"Now there are {len(channels)} channels opened")
             assert len(channels) == 0
 
+    @pytest.mark.asyncio
+    @pytest.mark.parametrize(
+        "route",
+        [shuffled(barebone_nodes())[:3] for _ in range(PARAMETERIZED_SAMPLE_SIZE)],
+    )
+    async def test_close_multiple_channels_at_once(self, route, swarm7: dict[str, Node]):
+        src = swarm7[route[0]]
+
+        logging.info(f"Opening channels between {src.peer_id} -> {swarm7[route[1]].peer_id}")
+        logging.info(f"Opening channels between {src.peer_id} -> {swarm7[route[2]].peer_id}")
+        async with AsyncExitStack() as channels:
+            await asyncio.gather(
+                *[
+                    channels.enter_async_context(
+                        create_channel(
+                            src,
+                            swarm7[route[i + 1]],
+                            OPEN_CHANNEL_FUNDING_VALUE_HOPR,
+                            close_from_dest=False,
+                        )
+                    )
+                    for i in range(len(route) - 1)
+                ]
+            )
+
+            logging.info(f"Channels opened")
+            assert len((await src.api.outgoing_channels(include_closed=False)).all) == 2
+
+            logging.info(f"Checked 2 channels are opened")
+            # turn all Open channels to PendingToClose
+            assert await src.api.close_channels(ChannelDirection.Outgoing, ChannelStatus.Open)
+            logging.info(f"Closed open channels")
+
+            channels = (await src.api.outgoing_channels(include_closed=False)).all
+            logging.info(f"Still 2 channels are opened")
+
+            assert all(c.status == ChannelStatus.PendingToClose for c in channels)
+            logging.info(f"Two channels are in PendingToClose state")
+
+            # turn all PendingToClose channels to Closed
+            assert await src.api.close_channels(ChannelDirection.Outgoing, ChannelStatus.Open)
+            logging.info(f"Closed PendingToClose channels")
+
+            channels = (await src.api.outgoing_channels(include_closed=False)).all
+            logging.info(f"Now there are {len(channels)} channels opened")
+            assert len(channels) == 0
+
     # generate a 1-hop route with a node using strategies in the middle
     @pytest.mark.asyncio
     @pytest.mark.skip(reason="ticket aggregation is not implemented as a session protocol yet")
