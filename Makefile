--- conflicted
+++ resolved
@@ -6,13 +6,8 @@
 # Gets all individual crates such that they can get built
 CRATES := $(foreach crate,${WORKSPACES_WITH_RUST_MODULES},$(dir $(wildcard $(crate)/*/Cargo.toml)))
 
-<<<<<<< HEAD
-# add local Cargo install path and use it as custom shell PATH
-PATH := ${PATH}:${HOME}/.cargo/bin:${CURDIR}/.cargo/bin
-=======
-# add local Cargo install path and use it as custom shell PATH (only once)
-PATH := $(PATH::${CURDIR}/.cargo/bin=):${CURDIR}/.cargo/bin
->>>>>>> 85ed30bd
+# add local Cargo install path and users' Cargo install path and use it as custom shell PATH (only once)
+PATH := $(subst :${CURDIR}/.cargo/bin,,$(subst :${HOME}/.cargo/bin,,$(PATH))):${HOME}/.cargo/bin:${CURDIR}/.cargo/bin
 SHELL := env PATH=$(PATH) $(shell which bash)
 
 # use custom Cargo config file for each invocation
