.POSIX:

# utility variables
space := $(subst ,, )
mydir := $(dir $(abspath $(firstword $(MAKEFILE_LIST))))

# Set local cargo directory (for binaries)
# note: $(mydir) ends with '/'
CARGO_DIR := $(mydir).cargo

# add local Cargo install path (only once)
PATH := $(subst :${CARGO_DIR}/bin,,$(PATH)):${CARGO_DIR}/bin
# add users home Cargo install path (only once)
PATH := $(subst :${HOME}/.cargo/bin,,$(PATH)):${HOME}/.cargo/bin
# add nix build result path (only once)
PATH := $(subst :$(mydir)/result/bin,,$(PATH)):$(mydir)/result/bin
# use custom PATH in all shell processes
# escape spaces
SHELL := env PATH=$(subst $(space),\$(space),$(PATH)) $(shell which bash)

# use custom Cargo config file for each invocation
cargo := cargo --config ${CARGO_DIR}/config.toml

all: help

.PHONY: init
init: ## initialize repository (idempotent operation)
	for gh in `find .githooks/ -type f`; do \
		ln -sf "../../$${gh}" .git/hooks/; \
	done

.PHONY: deps
deps: ## Installs dependencies for local setup
	if [[ ! "${name}" =~ nix-shell* ]]; then \
		command -v rustup && rustup update || echo "No rustup installed, ignoring"; \
	fi
	# we need to ensure cargo has built its local metadata for vendoring correctly, this is normally a no-op
	mkdir -p .cargo/bin

.PHONY: build
build: ## build all packages
	$(cargo) build

.PHONY: build-yellowpaper
build-yellowpaper: ## build the yellowpaper in docs/yellowpaper
	$(MAKE) -C docs/yellowpaper

.PHONY: build-docs
build-docs: ## build typedocs, Rest API docs
	echo "Deprecated"

.PHONY: install
install:
	$(cargo) install --path hopli
	$(cargo) install --path hoprd/hoprd

.PHONY: clean
clean: # Cleanup build directories
	cargo clean
	find ethereum/bindings/src -type f ! -name "lib.rs" -delete

.PHONY: test
test: smart-contract-test ## run unit tests for all packages, or a single package if package= is set
	$(cargo) test --features runtime-tokio

<<<<<<< HEAD
=======
.PHONY: smoke-tests
smoke-tests: ## run smoke tests
	uv run -m pytest tests/

>>>>>>> f728f1ed
.PHONY: stress-test-local-swarm
stress-test-local-swarm: ## run stress tests on a local node swarm
	uv run -m pytest tests/test_stress.py \
		--stress-request-count=3000 \
		--stress-sources='[{"url": "localhost:3011", "token": "e2e-API-token^^"}]' \
		--stress-target='{"url": "localhost:3031", "token": "e2e-API-token^^"}'

.PHONY: smart-contract-test
smart-contract-test: # forge test smart contracts
	$(MAKE) -C ethereum/contracts/ sc-test

.PHONY: run-anvil
run-anvil: args=
run-anvil: ## spinup a local anvil instance (daemon) and deploy contracts
	./scripts/run-local-anvil.sh $(args)

.PHONY: run-anvil-foreground
run-anvil-foreground: ## spinup a local anvil instance
	./scripts/run-local-anvil.sh -f -s

.PHONY: kill-anvil
kill-anvil: port=8545
kill-anvil: ## kill process running at port 8545 (default port of anvil)
	# may fail, we can ignore that
	lsof -i :$(port) -s TCP:LISTEN -t | xargs -I {} -n 1 kill {} || :

.PHONY: localcluster
localcluster: args=
localcluster: ## spin up the localcluster using the default configuration file
	@uv run -m sdk.python.localcluster --config ./sdk/python/localcluster.params.yml --fully_connected $(args)

.PHONY: localcluster-exposed
localcluster-exposed: ## spin up the localcluster using the default configuration file, exposing all nodes in the local network
	@make localcluster args="--exposed"

.PHONY: create-local-identity
create-local-identity: id_dir=/tmp/
create-local-identity: id_password=local
create-local-identity: id_prefix=.identity-local_
create-local-identity: id_count=1
create-local-identity: ## run HOPRd from local repo
	if [ ! -f "${id_dir}${id_prefix}0.id" ]; then \
		ETHERSCAN_API_KEY="anykey" IDENTITY_PASSWORD="${id_password}" \
		hopli identity create \
		--identity-directory "${id_dir}" \
		--identity-prefix "${id_prefix}" \
		--number ${id_count}; \
	fi

.PHONY: run-local
run-local: id_path=$$(pwd)/.identity-local.id
run-local: network=anvil-localhost
run-local: args=
run-local: ## run HOPRd from local repo
	hoprd --init --api \
		--password="local" --identity="${id_path}" \
		--network "${network}" --announce \
		--testAnnounceLocalAddresses --testPreferLocalAddresses \
		--disableApiAuthentication \
		--protocolConfig $(mydir)scripts/protocol-config-anvil.json \
		--data /tmp/ \
		$(args)

.PHONY: run-local-with-safe
run-local-with-safe: network=anvil-localhost
run-local-with-safe: id_dir=/tmp/
run-local-with-safe: ## run HOPRd from local repo. use the most recently created id file as node. create a safe and a module for the said node
	id_path=`find $(id_dir) -name ".identity-local*.id" | sort -r | head -n 1`; \
	args=`make create-safe-module id_path="$${id_path}" | grep -oE "(--safeAddress.*)"`; \
		 make run-local id_path="$${id_path}" network="${network}" args="$${args}"

run-local-dev-compose: ## run local development Compose setup
	echo "Starting Anvil on host"
	make kill-anvil
	ETHERSCAN_API_KEY=anykey make run-anvil
	echo "Starting Compose setup (grafana, prometheus)"
	cd scripts/compose && docker compose -f docker-compose.local-dev.yml up -d
	echo "Starting Hoprd from source on host"
	# hoprd must listen on the Docker bridge interface for Prometheus to be able
	# to connect to it
	make run-local args="--apiHost=0.0.0.0"

.PHONY: fund-local-all
fund-local-all: id_dir=/tmp/
fund-local-all: id_password=local
fund-local-all: id_prefix=
fund-local-all: provider_url=http://localhost:8545
fund-local-all: ## use faucet script to fund all the local identities
	ETHERSCAN_API_KEY="anykey" IDENTITY_PASSWORD="${id_password}" PRIVATE_KEY=ac0974bec39a17e36ba4a6b4d238ff944bacb478cbed5efcae784d7bf4f2ff80 \
		hopli faucet \
		--network anvil-localhost \
		--contracts-root "./ethereum/contracts" \
		--identity-prefix "${id_prefix}" \
		--identity-directory "${id_dir}" \
		--provider-url "${provider_url}"

.PHONY: create-safe-module-all
create-safe-module-all: id_dir=/tmp/
create-safe-module-all: id_password=local
create-safe-module-all: id_prefix=
create-safe-module-all: ## create a safe and a module and add all the nodes from local identities to the module
	ETHERSCAN_API_KEY="anykey" IDENTITY_PASSWORD="${id_password}" PRIVATE_KEY=ac0974bec39a17e36ba4a6b4d238ff944bacb478cbed5efcae784d7bf4f2ff80 \
		hopli safe-module create \
		--network anvil-localhost \
		--contracts-root "./ethereum/contracts" \
		--identity-prefix "${id_prefix}" \
		--identity-directory "${id_dir}" \
		--hopr-amount 1000 --native-amount 1 \
		--manager-private-key ac0974bec39a17e36ba4a6b4d238ff944bacb478cbed5efcae784d7bf4f2ff80

.PHONY: create-safe-module
create-safe-module: id_password=local
create-safe-module: id_path=/tmp/local-alice.id
create-safe-module: hopr_amount=10
create-safe-module: native_amount=1
create-safe-module: ## create a safe and a module, and add a node to the module
	ETHERSCAN_API_KEY="anykey" IDENTITY_PASSWORD="${id_password}" PRIVATE_KEY=ac0974bec39a17e36ba4a6b4d238ff944bacb478cbed5efcae784d7bf4f2ff80 \
		hopli safe-module create \
		--network anvil-localhost \
		--contracts-root "./ethereum/contracts" \
		--identity-from-path "${id_path}" \
		--hopr-amount ${hopr_amount} --native-amount ${native_amount} \
		--manager-private-key ac0974bec39a17e36ba4a6b4d238ff944bacb478cbed5efcae784d7bf4f2ff80

.PHONY: deploy-safe-module
deploy-safe-module: id_password=local
deploy-safe-module: id_path=/tmp/local-alice.id
deploy-safe-module: network=rotsee
deploy-safe-module: ## Deploy a safe and a module, and add a node to the module
ifeq ($(origin PRIVATE_KEY),undefined)
	echo "<PRIVATE_KEY> environment variable missing" >&2 && exit 1
endif
	ETHERSCAN_API_KEY="anykey" IDENTITY_PASSWORD="${id_password}" PRIVATE_KEY="${PRIVATE_KEY}" \
		hopli safe-module create \
		--network "${network}" \
		--identity-from-path "${id_path}" \
		--contracts-root "./ethereum/contracts" \
		--manager-private-key ac0974bec39a17e36ba4a6b4d238ff944bacb478cbed5efcae784d7bf4f2ff80

.PHONY: docker-build-local
docker-build-local: ## build Docker images locally, or single image if image= is set
ifeq ($(image),)
	./scripts/build-docker.sh --local --force
else
	./scripts/build-docker.sh --local --force -i $(image)
endif

.PHONY: request-funds
request-funds: ensure-environment-and-network-are-set
request-funds: ## Request 1000 xHOPR tokens for the recipient
ifeq ($(recipient),)
	echo "parameter <recipient> missing" >&2 && exit 1
endif
ifeq ($(origin PRIVATE_KEY),undefined)
	echo "<PRIVATE_KEY> environment variable missing" >&2 && exit 1
endif
	make -C ethereum/contracts request-funds network=$(network) environment-type=$(environment_type) recipient=$(recipient)

.PHONY: request-nrnft
request-nrnft: ensure-environment-and-network-are-set
request-nrnft: ## Request one HoprBoost Network_registry NFT for the recipient given it has none and hasn't staked Network_registry NFT
ifeq ($(recipient),)
	echo "parameter <recipient> missing" >&2 && exit 1
endif
ifeq ($(nftrank),)
	echo "parameter <nftrank> missing, it can be either 'developer' or 'community'" >&2 && exit 1
endif
ifeq ($(origin PRIVATE_KEY),undefined)
	echo "<PRIVATE_KEY> environment variable missing" >&2 && exit 1
endif
	make -C ethereum/contracts request-nrnft network=$(network) environment-type=$(environment_type) recipient=$(recipient) nftrank=$(nftrank)

.PHONY: stake-funds
stake-funds: ensure-environment-and-network-are-set
stake-funds: ## stake funds (idempotent operation)
ifeq ($(origin PRIVATE_KEY),undefined)
	echo "<PRIVATE_KEY> environment variable missing" >&2 && exit 1
endif
	make -C ethereum/contracts stake-funds network=$(network) environment-type=$(environment_type)

.PHONY: stake-nrnft
stake-nrnft: ensure-environment-and-network-are-set
stake-nrnft: ## stake Network_registry NFTs (idempotent operation)
ifeq ($(nftrank),)
	echo "parameter <nftrank> missing, it can be either 'developer' or 'community'" >&2 && exit 1
endif
	make -C ethereum/contracts stake-nrnft network=$(network) environment-type=$(environment_type) nftrank=$(nftrank)

enable-network-registry: ensure-environment-and-network-are-set
enable-network-registry: ## owner enables network registry (smart contract) globally
	make -C ethereum/contracts enable-network-registry network=$(network) environment-type=$(environment_type)

disable-network-registry: ensure-environment-and-network-are-set
disable-network-registry: ## owner disables network registry (smart contract) globally
	make -C ethereum/contracts disable-network-registry network=$(network) environment-type=$(environment_type)

sync-eligibility: ensure-environment-and-network-are-set
sync-eligibility: ## owner sync eligibility of peers
ifeq ($(staking_addresses),)
	echo "parameter <staking_addresses> missing" >&2 && exit 1
endif
	make -C ethereum/contracts sync-eligibility \
		network=$(network) environment-type=$(environment_type) \
		staking_addresses="$(staking_addresses)"

register-nodes: ensure-environment-and-network-are-set
register-nodes: ## manager register nodes and safes in network registry contract
ifeq ($(staking_addresses),)
	echo "parameter <staking_addresses> missing" >&2 && exit 1
endif
ifeq ($(node_addresses),)
	echo "parameter <node_addresses> missing" >&2 && exit 1
endif
	make -C ethereum/contracts register-nodes \
		network=$(network) environment-type=$(environment_type) \
		staking_addresses="$(staking_addresses)" node_addresses="$(node_addresses)"

deregister-nodes: ensure-environment-and-network-are-set
deregister-nodes: ## owner de-register given nodes in network registry contract
ifeq ($(node_addresses),)
	echo "parameter <node_addresses> missing" >&2 && exit 1
endif
	make -C ethereum/contracts deregister-nodes \
		network=$(network) environment-type=$(environment_type) \
		node_addresses="$(node_addresses)"

.PHONY: register-node-with-nft
# node_api?=localhost:3001 provide endpoint of hoprd, with a default value 'localhost:3001'
register-node-with-nft: ensure-environment-and-network-are-set
ifeq ($(endpoint),)
	echo "parameter <endpoint> is default to localhost:3001" >&2
endif
ifeq ($(api_token),)
	echo "parameter <api_token> missing" >&2 && exit 1
endif
ifeq ($(nftrank),)
	echo "parameter <nftrank> missing, it can be either 'developer' or 'community'" >&2 && exit 1
endif
ifeq ($(account),)
	echo "parameter <account> missing" >&2 && exit 1
endif
ifeq ($(origin ACCOUNT_PRIVKEY),undefined)
	echo "<ACCOUNT_PRIVKEY> environment variable missing" >&2 && exit 1
endif
ifeq ($(origin DEV_BANK_PRIVKEY),undefined)
	echo "<DEV_BANK_PRIVKEY> environment variable missing" >&2 && exit 1
endif
	PRIVATE_KEY=${DEV_BANK_PRIVKEY} make request-nrnft recipient=${account} nftrank=${nftrank}
	PRIVATE_KEY=${ACCOUNT_PRIVKEY} make stake-nrnft nftrank=${nftrank}
	PRIVATE_KEY=${ACCOUNT_PRIVKEY} make self-register-node peer_ids=$(shell eval ./scripts/get-hopr-address.sh "$(api_token)" "$(endpoint)")

.PHONY: register-node-with-stake
# node_api?=localhost:3001 provide endpoint of hoprd, with a default value 'localhost:3001'
register-node-with-stake: ensure-environment-and-network-are-set
ifeq ($(account),)
	echo "parameter <account> missing" >&2 && exit 1
endif
ifeq ($(origin ACCOUNT_PRIVKEY),undefined)
	echo "<ACCOUNT_PRIVKEY> environment variable missing" >&2 && exit 1
endif
ifeq ($(origin DEV_BANK_PRIVKEY),undefined)
	echo "<DEV_BANK_PRIVKEY> environment variable missing" >&2 && exit 1
endif
	PRIVATE_KEY=${DEV_BANK_PRIVKEY} make request-funds recipient=${account}
	PRIVATE_KEY=${ACCOUNT_PRIVKEY} make stake-funds
	PRIVATE_KEY=${ACCOUNT_PRIVKEY} make self-register-node peer_ids=$(shell eval ./scripts/get-hopr-address.sh "$(api_token)" "$(endpoint)")

# These targets needs to be splitted in macOs systems
ensure-environment-and-network-are-set: ensure-network-is-set ensure-environment-is-set

ensure-network-is-set:
ifeq ($(network),)
	echo "parameter <network> missing" >&2 && exit 1
else
environment_type != jq '.networks."$(network)".environment_type // empty' ethereum/contracts/contracts-addresses.json
endif

ensure-environment-is-set:
ifeq ($(environment_type),)
	echo "could not read environment info from ethereum/contracts/contracts-addresses.json" >&2 && exit 1
endif

.PHONY: run-docker-dev
run-docker-dev: ## start a local development Docker container
	docker run -v `pwd`:/src -ti -w "/src" --name hoprd-local-dev nixos/nix nix \
		--extra-experimental-features nix-command \
		--extra-experimental-features flakes \
		develop

.PHONY: run-hopr-admin
run-hopr-admin: version=latest
run-hopr-admin: port=3000
run-hopr-admin: ## launches HOPR Admin in a Docker container, supports port= and version=, use http://host.docker.internal to access the host machine
	docker run -p $(port):80 --name hopr-admin --platform linux/amd64 \
		europe-west3-docker.pkg.dev/hoprassociation/docker-images/hopr-admin:$(version)

.PHONY: exec-script
exec-script: ## execute given script= with the correct PATH set
ifeq ($(script),)
	echo "parameter <script> missing" >&2 && exit 1
endif
	bash "${script}"

.PHONY: help
help:
	@grep -E '^[a-zA-Z_-]+:.*?## .*$$' Makefile | sort | awk 'BEGIN {FS = ":.*?## "}; {printf "\033[36m%-30s\033[0m %s\n", $$1, $$2}'<|MERGE_RESOLUTION|>--- conflicted
+++ resolved
@@ -63,13 +63,6 @@
 test: smart-contract-test ## run unit tests for all packages, or a single package if package= is set
 	$(cargo) test --features runtime-tokio
 
-<<<<<<< HEAD
-=======
-.PHONY: smoke-tests
-smoke-tests: ## run smoke tests
-	uv run -m pytest tests/
-
->>>>>>> f728f1ed
 .PHONY: stress-test-local-swarm
 stress-test-local-swarm: ## run stress tests on a local node swarm
 	uv run -m pytest tests/test_stress.py \
