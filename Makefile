.POSIX:

# utility variables
space := $(subst ,, )
mydir := $(dir $(abspath $(firstword $(MAKEFILE_LIST))))

# Gets all packages that include a Rust crates
# Disable automatic compilation of SC bindings. Can still be done manually.
WORKSPACES_WITH_RUST_MODULES := $(filter-out ./packages/ethereum/crates,$(wildcard $(addsuffix /crates, $(wildcard ./packages/*))))

# Gets all individual crates such that they can get built
CRATES := $(foreach crate,${WORKSPACES_WITH_RUST_MODULES},$(dir $(wildcard $(crate)/*/Cargo.toml)))

# base names of all crates
CRATES_NAMES := $(foreach crate,${CRATES},$(shell basename $(crate)))

# define specific crate for hopli which is a native helper
HOPLI_CRATE := ./packages/hopli

# Set local foundry directory (for binaries) and versions
FOUNDRY_DIR ?= $(mydir)/.foundry
FOUNDRY_VSN := ed9298d

# Set local cargo directory (for binaries)
CARGO_DIR := $(mydir)/.cargo

# use custom foundryup to ensure the local directory is used
foundryup := env FOUNDRY_DIR="${FOUNDRY_DIR}" foundryup

# add local Cargo install path (only once)
PATH := $(subst :${CARGO_DIR}/bin,,$(PATH)):${CARGO_DIR}/bin
# add users home Cargo install path (only once)
PATH := $(subst :${HOME}/.cargo/bin,,$(PATH)):${HOME}/.cargo/bin
# add local Foundry install path (only once)
PATH := $(subst :${FOUNDRY_DIR}/bin,,$(PATH)):${FOUNDRY_DIR}/bin
# use custom PATH in all shell processes, escape spaces
SHELL := env PATH=$(subst $(space),\$(space),$(PATH)) $(shell which bash)

# use custom Cargo config file for each invocation
cargo := cargo --config ${CARGO_DIR}/config.toml

# use custom flags for installing dependencies
YARNFLAGS :=

# Build specific package
ifeq ($(package),)
	YARNFLAGS := ${YARNFLAGS} -A
else
	YARNFLAGS := ${YARNFLAGS} @hoprnet/${package}
endif

# Don't install devDependencies in production
ifneq ($(origin PRODUCTION),undefined)
	YARNFLAGS := ${YARNFLAGS} --production
endif

all: help

.PHONY: init
init: ## initialize repository (idempotent operation)
	for gh in `find .githooks/ -type f`; do \
		ln -sf "../../$${gh}" .git/hooks/; \
	done

.PHONY: $(CRATES)
$(CRATES): ## builds all Rust crates with wasm-pack (except for hopli)
# --out-dir is relative to working directory
	echo "use wasm-pack build"
	env WASM_BINDGEN_WEAKREF=1 WASM_BINDGEN_EXTERNREF=1 \
		wasm-pack build --target=bundler --out-dir ./pkg $@

.PHONY: $(HOPLI_CRATE)
$(HOPLI_CRATE): ## builds hopli Rust crates with cargo
	echo "use cargo build"
	cargo build --manifest-path $@/Cargo.toml
# install the package
	cargo install --path $@ --force

.PHONY: $(WORKSPACES_WITH_RUST_MODULES)
$(WORKSPACES_WITH_RUST_MODULES): ## builds all WebAssembly modules
	$(MAKE) -C $@ install

.PHONY: deps-ci
deps-ci: ## Installs dependencies when running in CI
# we need to ensure cargo has built its local metadata for vendoring correctly, this is normally a no-op
	$(MAKE) cargo-update
	CI=true yarn workspaces focus ${YARNFLAGS}
# install foundry (cast + forge + anvil)
	$(MAKE) install-foundry

.PHONY: deps-docker
deps-docker: ## Installs dependencies when building Docker images
# Toolchain dependencies are already installed using scripts/install-toolchain.sh script
ifeq ($(origin PRODUCTION),undefined)
# we need to ensure cargo has built its local metadata for vendoring correctly, this is normally a no-op
	$(MAKE) cargo-update
endif
	DEBUG= CI=true yarn workspaces focus ${YARNFLAGS}

.PHONY: deps
deps: ## Installs dependencies for development setup
	if [[ ! "${name}" =~ nix-shell* ]]; then \
		corepack enable; \
		command -v rustup && rustup update || echo "No rustup installed, ignoring"; \
	fi
# we need to ensure cargo has built its local metadata for vendoring correctly, this is normally a no-op
	mkdir -p .cargo/bin
	$(MAKE) cargo-update
	command -v wasm-opt || $(cargo) install wasm-opt
	command -v wasm-pack || $(cargo) install wasm-pack
	yarn workspaces focus ${YARNFLAGS}
# install foundry (cast + forge + anvil)
	$(MAKE) install-foundry

.PHONY: install-foundry
install-foundry: ## install foundry
	mkdir -p "${FOUNDRY_DIR}/bin"
	mkdir -p "${FOUNDRY_DIR}/share/man/man1"
	@if [ -f "${FOUNDRY_DIR}/bin/foundryup" ]; then \
		echo "foundryup already installed under "${FOUNDRY_DIR}/bin", skipping"; \
	else \
		echo "installing foundryup (vsn ${FOUNDRY_VSN})"; \
		curl -L "https://raw.githubusercontent.com/foundry-rs/foundry/${FOUNDRY_VSN}/foundryup/foundryup" > "${FOUNDRY_DIR}/bin/foundryup"; \
	  chmod +x "${FOUNDRY_DIR}/bin/foundryup"; \
	fi
	@if [ ! -f "${FOUNDRY_DIR}/bin/anvil" ] || [ ! -f "${FOUNDRY_DIR}/bin/cast" ] || [ ! -f "${FOUNDRY_DIR}/bin/forge" ]; then \
		echo "missing foundry binaries, installing via foundryup"; \
		$(foundryup); \
	else \
	  echo "foundry binaries already installed under "${FOUNDRY_DIR}/bin", skipping"; \
	fi
	@forge --version
	@anvil --version
	@chisel --version
	@cast --version

.PHONY: cargo-update
cargo-update: ## update vendored Cargo dependencies
	$(cargo) update

.PHONY: cargo-download
cargo-download: ## download vendored Cargo dependencies
	$(cargo) vendor --versioned-dirs vendor/cargo
	$(cargo) fetch

.PHONY: build
build: ## build all packages
build: build-yarn

.PHONY: build-solidity-types
build-solidity-types: ## generate Solidity typings
	echo "Foundry create binding"
	$(MAKE) -C packages/ethereum/contracts/ overwrite-sc-bindings
# Change git = "http://..." into version = "1.0.2"
	sed -i -e 's/https:\/\/github.com\/gakonst\/ethers-rs/1.0.2/g' $(mydir)/packages/ethereum/crates/bindings/Cargo.toml
	sed -i -e 's/git/version/g' $(mydir)/packages/ethereum/crates/bindings/Cargo.toml
# add [lib] as rlib is necessary to run integration tests
	echo -e "\n[lib] \ncrate-type = [\"cdylib\", \"rlib\"]" >> $(mydir)/packages/ethereum/crates/bindings/Cargo.toml

.PHONY: build-yarn
build-yarn: ## build yarn packages
build-yarn: build-cargo
ifeq ($(package),)
	npx tsc --build tsconfig.build.json
else
	npx tsc --build packages/${package}/tsconfig.json
endif

.PHONY: build-yarn-watch
build-yarn-watch: ## build yarn packages (in watch mode)
build-yarn-watch: build-solidity-types build-cargo
	npx tsc --build tsconfig.build.json -w

.PHONY: build-cargo
build-cargo: ## build cargo packages and create boilerplate JS code
# build-cargo: build-solidity-types ## build cargo packages and create boilerplate JS code
# Skip building Rust crates
ifeq ($(origin NO_CARGO),undefined)
# First compile Rust crates and create bindings
# filter out proc-macro crates since they need no compilation
	$(MAKE) -j 1 $(filter-out %proc-macros/,$(CRATES))
# Copy bindings to their destination
# filter out proc-macro crates since they need no compilation
	$(MAKE) $(filter-out %proc-macros/,$(WORKSPACES_WITH_RUST_MODULES))
ifeq ($(origin NO_HOPLI),undefined)
# build hopli
	$(MAKE) $(HOPLI_CRATE)
endif
endif

.PHONY: build-yellowpaper
build-yellowpaper: ## build the yellowpaper in docs/yellowpaper
	$(MAKE) -C docs/yellowpaper

.PHONY: build-docs
build-docs: ## build typedocs, Rest API docs
build-docs: | build-docs-typescript build-docs-api

.PHONY: build-docs-typescript
build-docs-typescript: ## build typedocs
build-docs-typescript: build
	yarn workspaces foreach -pv run docs:generate

.PHONY: build-docs-api
build-docs-api: ## build Rest API docs
build-docs-api: build
	./scripts/build-rest-api-spec.sh

.PHONY: clean
clean: # Cleanup build directories (lib,build, ...etc.)
	cargo clean
	yarn clean

.PHONY: reset
reset: # Performs cleanup & also deletes all "node_modules" directories
reset: clean
	yarn reset

.PHONY: test
test: smart-contract-test ## run unit tests for all packages, or a single package if package= is set
ifeq ($(package),)
	yarn workspaces foreach -pv run test
	cargo test
# disabled until `wasm-bindgen-test-runner` supports ESM
# cargo test --target wasm32-unknown-unknow
else
	yarn workspace @hoprnet/${package} run test
	yarn workspace @hoprnet/${package} run test:wasm
endif

.PHONY: smoke-test
smoke-test: ## run smoke tests
<<<<<<< HEAD
	source .venv/bin/activate && python3 -m pytest tests/

=======
	source .venv/bin/activate && (python3 -m pytest tests/ || (cat /tmp/integration_test_out && false))
>>>>>>> 0232bb25

.PHONY: smart-contract-test
smart-contract-test: # forge test smart contracts
	$(MAKE) -C packages/ethereum/contracts/ sc-test

.PHONY: lint
lint: lint-ts lint-rust lint-python
lint: ## run linter for TS, Rust and Python

.PHONY: lint-ts
lint-ts: ## run linter for TS
	npx prettier --check .

.PHONY: lint-rust
lint-rust: ## run linter for Rust
	$(foreach c, $(CRATES_NAMES), cargo fmt --check -p $(c) && ) echo ""

.PHONY: lint-python
lint-python: ## run linter for Python
	source .venv/bin/activate && ruff --fix . && black --check tests/

.PHONY: fmt
fmt: fmt-ts fmt-rust fmt-python
fmt: ## run code formatter for TS, Rust and Python

.PHONY: fmt-ts
fmt-ts: ## run code formatter for TS
	npx prettier --write .

.PHONY: fmt-rust
fmt-rust: ## run code formatter for Rust
	$(foreach c, $(CRATES_NAMES), cargo fmt -p $(c) && ) echo ""

.PHONY: fmt-python
fmt-python: ## run code formatter for Python
	source .venv/bin/activate && black tests/

.PHONY: run-anvil
run-anvil: args=
run-anvil: ## spinup a local anvil instance (daemon) and deploy contracts
	./scripts/run-local-anvil.sh $(args)

.PHONY: run-anvil-foreground
run-anvil-foreground: ## spinup a local anvil instance
	./scripts/run-local-anvil.sh -f -s

.PHONY: kill-anvil
kill-anvil: ## kill process running at port 8545 (default port of anvil)
	# may fail, we can ignore that
	lsof -i :8545 -s TCP:LISTEN -t | xargs -I {} -n 1 kill {} || :

.PHONY: run-local
run-local: args=
run-local: ## run HOPRd from local repo
	env NODE_OPTIONS="--experimental-wasm-modules" NODE_ENV=development DEBUG="hopr*" node \
		--experimental-wasm-reftypes \
		packages/hoprd/lib/main.cjs --init --api \
		--password="local" --identity=`pwd`/.identity-local.id \
		--environment anvil-localhost --announce \
		--testUseWeakCrypto --testAnnounceLocalAddresses \
		--testPreferLocalAddresses --disableApiAuthentication \
		$(args)

run-local-dev-compose: ## run local development Compose setup
	echo "Starting Anvil on host"
	make kill-anvil
	ETHERSCAN_API_KEY=anykey make run-anvil
	echo "Starting Compose setup (grafana, prometheus)"
	cd scripts/compose && docker compose -f docker-compose.local-dev.yml up -d
	echo "Starting Hoprd from source on host"
	# hoprd must listen on the Docker bridge interface for Prometheus to be able
	# to connect to it
	make run-local args="--apiHost=0.0.0.0"

.PHONY: fund-local-all
fund-local-all: id_dir=/tmp/
fund-local-all: id_password=local
fund-local-all: id_prefix=
fund-local-all: ## use faucet script to fund all the local identities
	IDENTITY_PASSWORD="${id_password}" PRIVATE_KEY=0xac0974bec39a17e36ba4a6b4d238ff944bacb478cbed5efcae784d7bf4f2ff80 \
		hopli faucet \
		--environment-name anvil-localhost \
		--use-local-identities \
		--identity-prefix "${id_prefix}" \
		--identity-directory "${id_dir}" \
		--contracts-root "./packages/ethereum/contracts"

.PHONY: docker-build-local
docker-build-local: ## build Docker images locally, or single image if image= is set
ifeq ($(image),)
	./scripts/build-docker.sh --local --force
else
	./scripts/build-docker.sh --local --force -i $(image)
endif

.PHONY: docker-build-gcb
docker-build-gcb: ## build Docker images on Google Cloud Build
	./scripts/build-docker.sh --no-tags --force

.PHONY: request-funds
request-funds: ensure-environment-is-set
request-funds: ## Request 1000 xHOPR tokens for the recipient
ifeq ($(recipient),)
	echo "parameter <recipient> missing" >&2 && exit 1
endif
ifeq ($(origin PRIVATE_KEY),undefined)
	echo "<PRIVATE_KEY> environment variable missing" >&2 && exit 1
endif
	make -C packages/ethereum/contracts request-funds environment-name=$(environment) environment-type=$(environment_type) recipient=$(recipient)

.PHONY: request-nrnft
request-nrnft: ensure-environment-is-set
request-nrnft: ## Request one HoprBoost Network_registry NFT for the recipient given it has none and hasn't staked Network_registry NFT
ifeq ($(recipient),)
	echo "parameter <recipient> missing" >&2 && exit 1
endif
ifeq ($(nftrank),)
	echo "parameter <nftrank> missing, it can be either 'developer' or 'community'" >&2 && exit 1
endif
ifeq ($(origin PRIVATE_KEY),undefined)
	echo "<PRIVATE_KEY> environment variable missing" >&2 && exit 1
endif
	make -C packages/ethereum/contracts request-nrnft environment-name=$(environment) environment-type=$(environment_type) recipient=$(recipient) nftrank=$(nftrank)

.PHONY: stake-funds
stake-funds: ensure-environment-is-set
stake-funds: ## stake funds (idempotent operation)
ifeq ($(origin PRIVATE_KEY),undefined)
	echo "<PRIVATE_KEY> environment variable missing" >&2 && exit 1
endif
	make -C packages/ethereum/contracts stake-funds environment-name=$(environment) environment-type=$(environment_type)

.PHONY: stake-nrnft
stake-nrnft: ensure-environment-is-set
stake-nrnft: ## stake Network_registry NFTs (idempotent operation)
ifeq ($(nftrank),)
	echo "parameter <nftrank> missing, it can be either 'developer' or 'community'" >&2 && exit 1
endif
	make -C packages/ethereum/contracts stake-nrnft environment-name=$(environment) environment-type=$(environment_type) nftrank=$(nftrank)


enable-network-registry: ensure-environment-is-set
enable-network-registry: ## owner enables network registry (smart contract) globally
	make -C packages/ethereum/contracts enable-network-registry environment-name=$(environment) environment-type=$(environment_type)

disable-network-registry: ensure-environment-is-set
disable-network-registry: ## owner disables network registry (smart contract) globally
	make -C packages/ethereum/contracts disable-network-registry environment-name=$(environment) environment-type=$(environment_type)

force-eligibility-update: ensure-environment-is-set
force-eligibility-update: ## owner forces eligibility update
ifeq ($(native_addresses),)
	echo "parameter <native_addresses> missing" >&2 && exit 1
endif
ifeq ($(eligibility),)
	echo "parameter <eligibility> missing" >&2 && exit 1
endif
	make -C packages/ethereum/contracts force-eligibility-update \
		environment-name=$(environment) environment-type=$(environment_type) \
		staking_addresses="$(native_addresses)" eligibility="$(eligibility)"

sync-eligibility: ensure-environment-is-set
sync-eligibility: ## owner sync eligibility of peers
ifeq ($(peer_ids),)
	echo "parameter <peer_ids> missing" >&2 && exit 1
endif
	make -C packages/ethereum/contracts sync-eligibility \
		environment-name=$(environment) environment-type=$(environment_type) \
		peer_ids="$(peer_ids)"

register-nodes: ensure-environment-is-set
register-nodes: ## owner register given nodes in network registry contract
ifeq ($(native_addresses),)
	echo "parameter <native_addresses> missing" >&2 && exit 1
endif
ifeq ($(peer_ids),)
	echo "parameter <peer_ids> missing" >&2 && exit 1
endif
	make -C packages/ethereum/contracts register-nodes \
		environment-name=$(environment) environment-type=$(environment_type) \
		staking_addresses="$(native_addresses)" peer_ids="$(peer_ids)"

deregister-nodes: ensure-environment-is-set
deregister-nodes: ## owner de-register given nodes in network registry contract
ifeq ($(peer_ids),)
	echo "parameter <peer_ids> missing" >&2 && exit 1
endif
	make -C packages/ethereum/contracts deregister-nodes \
		environment-name=$(environment) environment-type=$(environment_type) \
		staking_addresses="$(native_addresses)" peer_ids="$(peer_ids)"

.PHONY: self-register-node
self-register-node: ensure-environment-is-set
self-register-node: ## staker register a node in network registry contract
ifeq ($(peer_ids),)
	echo "parameter <peer_ids> missing" >&2 && exit 1
endif
	make -C packages/ethereum/contracts self-register-node \
		environment-name=$(environment) environment-type=$(environment_type) \
		peer_ids="$(peer_ids)"

.PHONY: self-deregister-node
self-deregister-node: ensure-environment-is-set
self-deregister-node: ## staker deregister a node in network registry contract
ifeq ($(peer_ids),)
	echo "parameter <peer_ids> missing" >&2 && exit 1
endif
	make -C packages/ethereum/contracts self-deregister-node \
		environment-name=$(environment) environment-type=$(environment_type) \
		peer_ids="$(peer_ids)"

.PHONY: register-node-with-nft
# node_api?=localhost:3001 provide endpoint of hoprd, with a default value 'localhost:3001'
register-node-with-nft: ensure-environment-is-set
ifeq ($(endpoint),)
	echo "parameter <endpoint> is default to localhost:3001" >&2
endif
ifeq ($(api_token),)
	echo "parameter <api_token> missing" >&2 && exit 1
endif
ifeq ($(nftrank),)
	echo "parameter <nftrank> missing, it can be either 'developer' or 'community'" >&2 && exit 1
endif
ifeq ($(account),)
	echo "parameter <account> missing" >&2 && exit 1
endif
ifeq ($(origin ACCOUNT_PRIVKEY),undefined)
	echo "<ACCOUNT_PRIVKEY> environment variable missing" >&2 && exit 1
endif
ifeq ($(origin DEV_BANK_PRIVKEY),undefined)
	echo "<DEV_BANK_PRIVKEY> environment variable missing" >&2 && exit 1
endif
	PRIVATE_KEY=${DEV_BANK_PRIVKEY} make request-nrnft recipient=${account} nftrank=${nftrank}
	PRIVATE_KEY=${ACCOUNT_PRIVKEY} make stake-nrnft nftrank=${nftrank}
	PRIVATE_KEY=${ACCOUNT_PRIVKEY} make self-register-node peer_ids=$(shell eval ./scripts/get-hopr-address.sh "$(api_token)" "$(endpoint)")

.PHONY: register-node-with-stake
# node_api?=localhost:3001 provide endpoint of hoprd, with a default value 'localhost:3001'
register-node-with-stake: ensure-environment-is-set
ifeq ($(account),)
	echo "parameter <account> missing" >&2 && exit 1
endif
ifeq ($(origin ACCOUNT_PRIVKEY),undefined)
	echo "<ACCOUNT_PRIVKEY> environment variable missing" >&2 && exit 1
endif
ifeq ($(origin DEV_BANK_PRIVKEY),undefined)
	echo "<DEV_BANK_PRIVKEY> environment variable missing" >&2 && exit 1
endif
	PRIVATE_KEY=${DEV_BANK_PRIVKEY} make request-funds recipient=${account}
	PRIVATE_KEY=${ACCOUNT_PRIVKEY} make stake-funds
	PRIVATE_KEY=${ACCOUNT_PRIVKEY} make self-register-node peer_ids=$(shell eval ./scripts/get-hopr-address.sh "$(api_token)" "$(endpoint)")

ensure-environment-is-set:
ifeq ($(environment),)
	echo "parameter <environment> missing" >&2 && exit 1
else
environment_type != jq '.environments."$(environment)".environment_type // empty' packages/ethereum/contracts/contracts-addresses.json
ifeq ($(environment_type),)
	echo "could not read environment type info from contracts-addresses.json" >&2 && exit 1
endif
endif

.PHONY: run-docker-dev
run-docker-dev: ## start a local development Docker container
	docker run -v `pwd`:/src -ti -w "/src" --name hoprd-local-dev nixos/nix nix \
		--extra-experimental-features nix-command \
		--extra-experimental-features flakes \
		develop

.PHONY: run-hopr-admin
run-hopr-admin: version=07aec21b
run-hopr-admin: port=3000
run-hopr-admin: ## launches HOPR Admin in a Docker container, supports port= and version=, use http://host.docker.internal to access the host machine
	docker run -p $(port):3000 --add-host=host.docker.internal:host-gateway \
		gcr.io/hoprassociation/hopr-admin:$(version)

.PHONY: exec-script
exec-script: ## execute given script= with the correct PATH set
ifeq ($(script),)
	echo "parameter <script> missing" >&2 && exit 1
endif
	bash "${script}"

.PHONY: help
help:
	@grep -E '^[a-zA-Z_-]+:.*?## .*$$' Makefile | sort | awk 'BEGIN {FS = ":.*?## "}; {printf "\033[36m%-30s\033[0m %s\n", $$1, $$2}'<|MERGE_RESOLUTION|>--- conflicted
+++ resolved
@@ -230,12 +230,7 @@
 
 .PHONY: smoke-test
 smoke-test: ## run smoke tests
-<<<<<<< HEAD
-	source .venv/bin/activate && python3 -m pytest tests/
-
-=======
 	source .venv/bin/activate && (python3 -m pytest tests/ || (cat /tmp/integration_test_out && false))
->>>>>>> 0232bb25
 
 .PHONY: smart-contract-test
 smart-contract-test: # forge test smart contracts
