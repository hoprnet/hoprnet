--- conflicted
+++ resolved
@@ -246,7 +246,7 @@
    --network $(network) \
    --task remove \
    --peer-ids "$(peer_ids)" \
-   --native-addresses "$(native_addresses)" 
+   --native-addresses "$(native_addresses)"
 endif
 
 .PHONY: self-register-node
@@ -281,10 +281,7 @@
    --privatekey "$(PRIVATE_KEY)"
 
 .PHONY: register-node-when-dummy-proxy
-<<<<<<< HEAD
-=======
 # DEPRECATED. Only use it when a dummy network registry proxy is in use
->>>>>>> 21c2b07b
 # Register a node when a dummy proxy is in place of staking proxy
 # node_api?=localhost:3001 provide endpoint of hoprd, with a default value 'localhost:3001'
 register-node-when-dummy-proxy: ensure-environment-is-set
@@ -318,12 +315,12 @@
 ifeq ($(api_token),)
 	echo "parameter <api_token> missing" >&2 && exit 1
 endif
-<<<<<<< HEAD
-=======
+ifeq ($(api_token),)
+	echo "parameter <api_token> missing" >&2 && exit 1
+endif
 ifeq ($(nftrank),)
 	echo "parameter <nftrank> missing, it can be either 'developer' or 'community'" >&2 && exit 1
 endif
->>>>>>> 21c2b07b
 ifeq ($(account),)
 	echo "parameter <account> missing" >&2 && exit 1
 endif
@@ -333,15 +330,9 @@
 ifeq ($(origin DEV_BANK_PRIVKEY),undefined)
 	echo "<DEV_BANK_PRIVKEY> environment variable missing" >&2 && exit 1
 endif
-<<<<<<< HEAD
-	PRIVATE_KEY=${DEV_BANK_PRIVKEY} make request-devnft recipient=${account}
-	PRIVATE_KEY=${ACCOUNT_PRIVKEY} make stake-devnft
-	PRIVATE_KEY=${ACCOUNT_PRIVKEY} make self-register-node peer_id=$(shell eval ./scripts/get-hopr-address.sh "$(api_token)" "$(endpoint)")
-=======
 	PRIVATE_KEY=${DEV_BANK_PRIVKEY} make request-nrnft recipient=${account} nftrank=${nftrank}
 	PRIVATE_KEY=${ACCOUNT_PRIVKEY} make stake-nrnft nftrank=${nftrank}
 	PRIVATE_KEY=${ACCOUNT_PRIVKEY} make self-register-node peer_ids=$(shell eval ./scripts/get-hopr-address.sh "$(api_token)" "$(endpoint)")
->>>>>>> 21c2b07b
 
 .PHONY: register-node-with-stake
 # node_api?=localhost:3001 provide endpoint of hoprd, with a default value 'localhost:3001'
