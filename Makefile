--- conflicted
+++ resolved
@@ -3,10 +3,19 @@
 # Gets all packages that include a Rust crates
 WORKSPACES_WITH_RUST_MODULES := $(wildcard $(addsuffix /crates, $(wildcard ./packages/*)))
 
-<<<<<<< HEAD
+# Gets all individual crates such that they can get built
+CRATES := $(foreach crate,${WORKSPACES_WITH_RUST_MODULES},$(dir $(wildcard $(crate)/*/Cargo.toml)))
+
+# add local Cargo install path and use it as custom shell PATH
+PATH := ${PATH}:${CURDIR}/.cargo/bin
+SHELL := env PATH=$(PATH) $(shell which bash)
+
+# use custom Cargo config file for each invocation
+cargo := cargo --config ${CURDIR}/.cargo/config.toml
+
+# use custom flags for installing dependencies
 YARNFLAGS :=
 YARN_ENVIRONMENT :=
-CARGOFLAGS :=
 
 # Build specific package
 ifeq ($(package),)
@@ -21,24 +30,6 @@
 	YARN_ENVIRONMENT := ${YARN_ENVIRONMENT} DEBUG=
 endif
 
-# Don't try to resolve dependencies if CI=true
-ifneq ($(origin CI),undefined)
-	CARGOFLAGS := ${CARGOFLAGS} --locked
-endif
-
-.POSIX:
-=======
-# Gets all individual crates such that they can get built
-CRATES := $(foreach crate,${WORKSPACES_WITH_RUST_MODULES},$(dir $(wildcard $(crate)/*/Cargo.toml)))
-
-# add local Cargo install path and use it as custom shell PATH
-PATH := ${PATH}:${CURDIR}/.cargo/bin
-SHELL := env PATH=$(PATH) $(shell which bash)
-
-# use custom Cargo config file for each invocation
-cargo := cargo --config ${CURDIR}/.cargo/config.toml
->>>>>>> e91d43e2
-
 all: help
 
 .PHONY: $(CRATES) ## builds all Rust crates
@@ -55,22 +46,13 @@
 	scripts/toolchain/install-toolchain.sh
 
 .PHONY: deps
-<<<<<<< HEAD
 deps: ## install dependencies in CI
 	${YARN_ENVIRONMENT} yarn workspaces focus ${YARNFLAGS}
 # Don't fetch Rust crates since syncing with crates registry is slow
 ifeq ($(origin NO_CARGO),undefined)
-	cargo fetch --target wasm32-unknown-unknown ${CARGOFLAGS}
-endif
-=======
-deps: ## install dependencies
-# only use corepack on non-nix systems
-	[ -n "${NIX_PATH}" ] || corepack enable
-	command -v rustup && rustup update || echo "No rustup installed, ignoring"
 # we need to ensure cargo has built its local metadata for vendoring correctly, this is normally a no-op
 	$(MAKE) cargo-update
-	command -v wasm-pack || $(cargo) install wasm-pack
-	yarn
+endif
 
 .PHONY: cargo-update
 cargo-update: ## update vendored Cargo dependencies
@@ -80,7 +62,6 @@
 cargo-download: ## download vendored Cargo dependencies
 	$(cargo) vendor --versioned-dirs vendor/cargo
 	$(cargo) fetch
->>>>>>> e91d43e2
 
 .PHONY: build
 build: ## build all packages
@@ -113,17 +94,13 @@
 
 .PHONY: build-cargo
 build-cargo: ## build cargo packages and create boilerplate JS code
-<<<<<<< HEAD
 # Skip building Rust crates
 ifeq ($(origin NO_CARGO),undefined)
-	$(MAKE) -j 1 $(WORKSPACES_WITH_RUST_MODULES)
-endif
-=======
 # First compile Rust crates and create bindings
 	$(MAKE) -j 1 $(CRATES)
 # Copy bindings to their destination
 	$(MAKE) ${WORKSPACES_WITH_RUST_MODULES}
->>>>>>> e91d43e2
+endif
 
 .PHONY: build-yellowpaper
 build-yellowpaper: ## build the yellowpaper in docs/yellowpaper
