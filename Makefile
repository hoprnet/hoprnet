.POSIX:

# Gets all packages that include a Rust crates
WORKSPACES_WITH_RUST_MODULES := $(wildcard $(addsuffix /crates, $(wildcard ./packages/*)))

# Gets all individual crates such that they can get built
CRATES := $(foreach crate,${WORKSPACES_WITH_RUST_MODULES},$(dir $(wildcard $(crate)/*/Cargo.toml)))

# add local Cargo install path and users' Cargo install path and use it as custom shell PATH (only once)
PATH := $(subst :${CURDIR}/.cargo/bin,,$(subst :${HOME}/.cargo/bin,,$(PATH))):${HOME}/.cargo/bin:${CURDIR}/.cargo/bin
SHELL := env PATH=$(PATH) $(shell which bash)

# use custom Cargo config file for each invocation
cargo := cargo --config ${CURDIR}/.cargo/config.toml

# use custom flags for installing dependencies
YARNFLAGS :=

# Build specific package
ifeq ($(package),)
	YARNFLAGS := ${YARNFLAGS} -A
else
	YARNFLAGS := ${YARNFLAGS} @hoprnet/${package}
endif

# Don't install devDependencies in production
ifneq ($(origin PRODUCTION),undefined)
	YARNFLAGS := ${YARNFLAGS} --production
endif

all: help


.PHONY: $(CRATES) ## builds all Rust crates with wasm-pack (except for foundry-tool)
$(CRATES):
# --out-dir is relative to working directory
	echo "use wasm-pack build"
	wasm-pack build --target=bundler --out-dir ./pkg $@

.PHONY: ./packages/ethereum/crates/foundry-tool/ ## builds foundry-tool Rust crates with cargo
./packages/ethereum/crates/foundry-tool/:
	echo "use cargo build" 
	cargo build --manifest-path $@/Cargo.toml
# install the package
	cargo install --path $@

.PHONY: $(WORKSPACES_WITH_RUST_MODULES) ## builds all WebAssembly modules
$(WORKSPACES_WITH_RUST_MODULES):
	$(MAKE) -C $@ install

.PHONY: deps-ci
deps-ci: ## Installs dependencies when running in CI
# GitHub Actions: fetch prebuilt sources
	${CURDIR}/scripts/toolchain/install-toolchain.sh
# we need to ensure cargo has built its local metadata for vendoring correctly, this is normally a no-op
	$(MAKE) cargo-update
	CI=true yarn workspaces focus ${YARNFLAGS}

.PHONY: deps-docker
deps-docker: ## Installs dependencies when building Docker images
# Toolchain dependencies are already installed using scripts/install-toolchain.sh script
ifeq ($(origin PRODUCTION),undefined)
# we need to ensure cargo has built its local metadata for vendoring correctly, this is normally a no-op
	$(MAKE) cargo-update
endif
	DEBUG= CI=true yarn workspaces focus ${YARNFLAGS}

.PHONY: deps
deps: ## Installs dependencies for development setup
	[ -n "${NIX_PATH}" ] || corepack enable
	command -v rustup && rustup update || echo "No rustup installed, ignoring"
# we need to ensure cargo has built its local metadata for vendoring correctly, this is normally a no-op
	mkdir -p .cargo/bin
	$(MAKE) cargo-update
	command -v wasm-pack || $(cargo) install wasm-pack
<<<<<<< HEAD
	yarn
# install foundry (cast + forge + anvil)
	$(MAKE) install-foundry
  

.PHONY: install-foundry
install-foundry: ## install foundry
	curl -L https://foundry.paradigm.xyz | bash
	foundryup
=======
	command -v wasm-opt || $(cargo) install wasm-opt
	yarn workspaces focus ${YARNFLAGS}
>>>>>>> 82fa5407

.PHONY: cargo-update
cargo-update: ## update vendored Cargo dependencies
	$(cargo) update

.PHONY: cargo-download
cargo-download: ## download vendored Cargo dependencies
	$(cargo) vendor --versioned-dirs vendor/cargo
	$(cargo) fetch

.PHONY: build
build: ## build all packages
build: build-hopr-admin build-yarn

.PHONY: build-hopr-admin
build-hopr-admin: ## build hopr admin React frontend
# Don't build hopr-admin e.g. for cover-traffic-daemon
ifeq ($(origin NO_NEXT),undefined)	
	yarn workspace @hoprnet/hoprd run buildAdmin
endif

.PHONY: build-solidity-types
build-solidity-types: ## generate Solidity typings
# FIXME: replace this with foundry binding generation
	echo "TODO: Foundry create binding"
# yarn workspace @hoprnet/hopr-ethereum run build:sol:types

.PHONY: build-yarn
build-yarn: ## build yarn packages
build-yarn: build-solidity-types build-cargo
ifeq ($(package),)
	npx tsc --build tsconfig.build.json
else
	npx tsc --build packages/${package}/tsconfig.json
endif

.PHONY: build-yarn-watch
build-yarn-watch: ## build yarn packages (in watch mode)
build-yarn-watch: build-solidity-types build-cargo
	npx tsc --build tsconfig.build.json -w

.PHONY: build-cargo
build-cargo: ## build cargo packages and create boilerplate JS code
# Skip building Rust crates
ifeq ($(origin NO_CARGO),undefined)
# First compile Rust crates and create bindings
	$(MAKE) -j 1 $(CRATES)
# Copy bindings to their destination
	$(MAKE) ${WORKSPACES_WITH_RUST_MODULES}
endif

.PHONY: build-yellowpaper
build-yellowpaper: ## build the yellowpaper in docs/yellowpaper
	$(MAKE) -C docs/yellowpaper

.PHONY: build-docs
build-docs: ## build typedocs, Rest API docs, and docs website
build-docs: build-docs-typescript build-docs-website build-docs-api

.PHONY: build-docs-typescript
build-docs-typescript: ## build typedocs
build-docs-typescript: build
	yarn workspaces foreach -pv run docs:generate

.PHONY: build-docs-website
build-docs-website: ## build docs website
	yarn workspace hopr-docs build

.PHONY: build-docs-api
build-docs-api: ## build Rest API docs
build-docs-api: build
	./scripts/build-rest-api-spec.sh

.PHONY: clean
clean: # Cleanup build directories (lib,build, ...etc.)
	yarn clean

.PHONY: reset
reset: # Performs cleanup & also deletes all "node_modules" directories
reset: clean
	yarn reset

.PHONY: test
test: ## run unit tests for all packages, or a single package if package= is set
ifeq ($(package),)
	yarn workspaces foreach -pv run test
else
# Prebuild Rust unit tests
	$(cargo) --frozen --offline build --tests
	yarn workspace @hoprnet/${package} run test
endif

.PHONY: lint-check
lint-check: ## run linter in check mode
	npx prettier --check .

.PHONY: lint-check
lint-fix: ## run linter in fix mode
	npx prettier --write .

.PHONY: run-anvil
run-anvil: ## spinup a local anvil instance (daemon) and deploy contracts
	echo "Spin up a local anvil instance and deploy all the contracts, incl. Erc1820Registry, to the local environment"
	anvil & \
	$(MAKE) -C packages/ethereum/contracts/ -j anvil-deploy-all

.PHONY: kill-anvil
kill-anvil: ## kill process running at port 8545 (default port of anvil)
	kill $(lsof -i :8545 | grep 8545 | awk '{ print $2 }')

s.PHONY: run-local
run-local: ## run HOPRd from local repo
	env NODE_OPTIONS="--experimental-wasm-modules" NODE_ENV=development node \
		packages/hoprd/lib/main.cjs --admin --init --api \
		--password="local" --identity=`pwd`/.identity-local \
		--environment anvil-localhost --announce \
		--testUseWeakCrypto --testAnnounceLocalAddresses \
		--testPreferLocalAddresses --testNoAuthentication

.PHONY: docker-build-local
docker-build-local: ## build Docker images locally, or single image if image= is set
ifeq ($(image),)
	./scripts/build-docker.sh --local --force
else
	./scripts/build-docker.sh --local --force -i $(image)
endif

.PHONY: docker-build-gcb
docker-build-gcb: ## build Docker images on Google Cloud Build
	./scripts/build-docker.sh --no-tags --force

.PHONY: request-funds
request-funds: ensure-environment-is-set
request-funds: ## Request 1000 xHOPR tokens for the recipient
ifeq ($(recipient),)
	echo "parameter <recipient> missing" >&2 && exit 1
endif
ifeq ($(origin PRIVATE_KEY),undefined)
	echo "<PRIVATE_KEY> environment variable missing" >&2 && exit 1
endif
	make -C packages/ethereum/contracts request-funds environment-name=$(environment) environment-type=$(environment_type) recipient=$(recipient)

.PHONY: request-nrnft
request-nrnft: ensure-environment-is-set
request-nrnft: ## Request one HoprBoost Network_registry NFT for the recipient given it has none and hasn't staked Network_registry NFT
ifeq ($(recipient),)
	echo "parameter <recipient> missing" >&2 && exit 1
endif
ifeq ($(nftrank),)
	echo "parameter <nftrank> missing, it can be either 'developer' or 'community'" >&2 && exit 1
endif
ifeq ($(origin PRIVATE_KEY),undefined)
	echo "<PRIVATE_KEY> environment variable missing" >&2 && exit 1
endif
	make -C packages/ethereum/contracts request-nrnft environment-name=$(environment) environment-type=$(environment_type) recipient=$(recipient) nftrank=$(nftrank)

.PHONY: stake-funds
stake-funds: ensure-environment-is-set
stake-funds: ## stake funds (idempotent operation)
ifeq ($(origin PRIVATE_KEY),undefined)
	echo "<PRIVATE_KEY> environment variable missing" >&2 && exit 1
endif
	make -C packages/ethereum/contracts stake-funds environment-name=$(environment) environment-type=$(environment_type)

.PHONY: stake-nrnft
stake-nrnft: ensure-environment-is-set
stake-nrnft: ## stake Network_registry NFTs (idempotent operation)
ifeq ($(nftrank),)
	echo "parameter <nftrank> missing, it can be either 'developer' or 'community'" >&2 && exit 1
endif
	make -C packages/ethereum/contracts stake-nrnft environment-name=$(environment) environment-type=$(environment_type) nftrank=$(nftrank)


enable-network-registry: ensure-environment-is-set
enable-network-registry: ## owner enables network registry (smart contract) globally
	make -C packages/ethereum/contracts enable-network-registry environment-name=$(environment) environment-type=$(environment_type)

disable-network-registry: ensure-environment-is-set
disable-network-registry: ## owner disables network registry (smart contract) globally
	make -C packages/ethereum/contracts disable-network-registry environment-name=$(environment) environment-type=$(environment_type)

force-eligibility-update: ensure-environment-is-set
force-eligibility-update: ## owner forces eligibility update
ifeq ($(native_addresses),)
	echo "parameter <native_addresses> missing" >&2 && exit 1
endif
ifeq ($(eligibility),)
	echo "parameter <eligibility> missing" >&2 && exit 1
endif
	make -C packages/ethereum/contracts force-eligibility-update \
	environment-name=$(environment) environment-type=$(environment_type) \
	staking_addresses="$(native_addresses)" eligibility="$(eligibility)"

sync-eligibility: ensure-environment-is-set
sync-eligibility: ## owner sync eligibility of peers
ifeq ($(peer_ids),)
	echo "parameter <peer_ids> missing" >&2 && exit 1
endif
	make -C packages/ethereum/contracts sync-eligibility \
	environment-name=$(environment) environment-type=$(environment_type) \
	peer_ids="$(peer_ids)"

register-nodes: ensure-environment-is-set
register-nodes: ## owner register given nodes in network registry contract
ifeq ($(native_addresses),)
	echo "parameter <native_addresses> missing" >&2 && exit 1
endif
ifeq ($(peer_ids),)
	echo "parameter <peer_ids> missing" >&2 && exit 1
endif
	make -C packages/ethereum/contracts register-nodes \
	environment-name=$(environment) environment-type=$(environment_type) \
	staking_addresses="$(native_addresses)" peer_ids="$(peer_ids)"

deregister-nodes: ensure-environment-is-set
deregister-nodes: ## owner de-register given nodes in network registry contract
ifeq ($(peer_ids),)
	echo "parameter <peer_ids> missing" >&2 && exit 1
endif
	make -C packages/ethereum/contracts deregister-nodes \
	environment-name=$(environment) environment-type=$(environment_type) \
	staking_addresses="$(native_addresses)" peer_ids="$(peer_ids)"

.PHONY: self-register-node
self-register-node: ensure-environment-is-set
self-register-node: ## staker register a node in network registry contract
ifeq ($(peer_ids),)
	echo "parameter <peer_ids> missing" >&2 && exit 1
endif
	make -C packages/ethereum/contracts self-register-node \
	environment-name=$(environment) environment-type=$(environment_type) \
	peer_ids="$(peer_ids)"

.PHONY: self-deregister-node
self-deregister-node: ensure-environment-is-set
self-deregister-node: ## staker deregister a node in network registry contract
ifeq ($(peer_ids),)
	echo "parameter <peer_ids> missing" >&2 && exit 1
endif
	make -C packages/ethereum/contracts self-deregister-node \
	environment-name=$(environment) environment-type=$(environment_type) \
	peer_ids="$(peer_ids)"

# .PHONY: register-node-when-dummy-proxy
# # DEPRECATED. Only use it when a dummy network registry proxy is in use
# # Register a node when a dummy proxy is in place of staking proxy
# # node_api?=localhost:3001 provide endpoint of hoprd, with a default value 'localhost:3001'
# register-node-when-dummy-proxy: ensure-environment-is-set
# ifeq ($(endpoint),)
# 	echo "parameter <endpoint> is default to localhost:3001" >&2
# endif
# ifeq ($(api_token),)
# 	echo "parameter <api_token> missing" >&2 && exit 1
# endif
# ifeq ($(account),)
# 	echo "parameter <account> missing" >&2 && exit 1
# endif
# ifeq ($(origin CI_DEPLOYER_PRIVKEY),undefined)
# 	echo "<CI_DEPLOYER_PRIVKEY> environment variable missing" >&2 && exit 1
# endif
# 	TS_NODE_PROJECT=./tsconfig.hardhat.json \
# 	HOPR_ENVIRONMENT_ID="$(environment)" \
# 	  yarn workspace @hoprnet/hopr-ethereum run hardhat register \
#    --network $(network) \
#    --task add \
#    --native-addresses "$(account)" \
#    --peer-ids "$(shell eval ./scripts/get-hopr-address.sh "$(api_token)" "$(endpoint)")" \
#    --privatekey "$(CI_DEPLOYER_PRIVKEY)"

.PHONY: register-node-with-nft
# node_api?=localhost:3001 provide endpoint of hoprd, with a default value 'localhost:3001'
register-node-with-nft: ensure-environment-is-set
ifeq ($(endpoint),)
	echo "parameter <endpoint> is default to localhost:3001" >&2
endif
ifeq ($(api_token),)
	echo "parameter <api_token> missing" >&2 && exit 1
endif
ifeq ($(nftrank),)
	echo "parameter <nftrank> missing, it can be either 'developer' or 'community'" >&2 && exit 1
endif
ifeq ($(account),)
	echo "parameter <account> missing" >&2 && exit 1
endif
ifeq ($(origin ACCOUNT_PRIVKEY),undefined)
	echo "<ACCOUNT_PRIVKEY> environment variable missing" >&2 && exit 1
endif
ifeq ($(origin DEV_BANK_PRIVKEY),undefined)
	echo "<DEV_BANK_PRIVKEY> environment variable missing" >&2 && exit 1
endif
	PRIVATE_KEY=${DEV_BANK_PRIVKEY} make request-nrnft recipient=${account} nftrank=${nftrank}
	PRIVATE_KEY=${ACCOUNT_PRIVKEY} make stake-nrnft nftrank=${nftrank}
	PRIVATE_KEY=${ACCOUNT_PRIVKEY} make self-register-node peer_ids=$(shell eval ./scripts/get-hopr-address.sh "$(api_token)" "$(endpoint)")

.PHONY: register-node-with-stake
# node_api?=localhost:3001 provide endpoint of hoprd, with a default value 'localhost:3001'
register-node-with-stake: ensure-environment-is-set
ifeq ($(account),)
	echo "parameter <account> missing" >&2 && exit 1
endif
ifeq ($(origin ACCOUNT_PRIVKEY),undefined)
	echo "<ACCOUNT_PRIVKEY> environment variable missing" >&2 && exit 1
endif
ifeq ($(origin DEV_BANK_PRIVKEY),undefined)
	echo "<DEV_BANK_PRIVKEY> environment variable missing" >&2 && exit 1
endif
	PRIVATE_KEY=${DEV_BANK_PRIVKEY} make request-funds recipient=${account}
	PRIVATE_KEY=${ACCOUNT_PRIVKEY} make stake-funds
	PRIVATE_KEY=${ACCOUNT_PRIVKEY} make self-register-node peer_ids=$(shell eval ./scripts/get-hopr-address.sh "$(api_token)" "$(endpoint)")

ensure-environment-is-set:
ifeq ($(environment),)
	echo "parameter <environment> missing" >&2 && exit 1
else
environment_type != jq '.environments."$(environment)".environment_type // empty' packages/ethereum/contracts/contracts-addresses.json
ifeq ($(environment_type),)
	echo "could not read environment type info from contracts-addresses.json" >&2 && exit 1
endif
endif

.PHONY: help
help:
	@grep -E '^[a-zA-Z_-]+:.*?## .*$$' Makefile | sort | awk 'BEGIN {FS = ":.*?## "}; {printf "\033[36m%-30s\033[0m %s\n", $$1, $$2}'<|MERGE_RESOLUTION|>--- conflicted
+++ resolved
@@ -73,20 +73,16 @@
 	mkdir -p .cargo/bin
 	$(MAKE) cargo-update
 	command -v wasm-pack || $(cargo) install wasm-pack
-<<<<<<< HEAD
-	yarn
+	command -v wasm-opt || $(cargo) install wasm-opt
+	yarn workspaces focus ${YARNFLAGS}
 # install foundry (cast + forge + anvil)
 	$(MAKE) install-foundry
-  
+
 
 .PHONY: install-foundry
 install-foundry: ## install foundry
 	curl -L https://foundry.paradigm.xyz | bash
 	foundryup
-=======
-	command -v wasm-opt || $(cargo) install wasm-opt
-	yarn workspaces focus ${YARNFLAGS}
->>>>>>> 82fa5407
 
 .PHONY: cargo-update
 cargo-update: ## update vendored Cargo dependencies
