.POSIX:

# Gets all packages that include a Rust crates
# Disable automatic compilation of SC bindings. Can still be done manually.
WORKSPACES_WITH_RUST_MODULES := $(filter-out ./packages/ethereum/crates,$(wildcard $(addsuffix /crates, $(wildcard ./packages/*))))

# Gets all individual crates such that they can get built
CRATES := $(foreach crate,${WORKSPACES_WITH_RUST_MODULES},$(dir $(wildcard $(crate)/*/Cargo.toml)))

# define specific crate for hopli which is a native helper
HOPLI_CRATE := ./packages/hopli

# Set local foundry directory (for binaries) and versions
FOUNDRY_DIR ?= ${CURDIR}/.foundry
FOUNDRY_VSN := ed9298d

# Set local cargo directory (for binaries)
CARGO_DIR := ${CURDIR}/.cargo

# use custom foundryup to ensure the local directory is used
foundryup := env FOUNDRY_DIR="${FOUNDRY_DIR}" foundryup

# add local Cargo install path (only once)
PATH := $(subst :${CARGO_DIR}/bin,,$(PATH)):${CARGO_DIR}/bin
# add users home Cargo install path (only once)
PATH := $(subst :${HOME}/.cargo/bin,,$(PATH)):${HOME}/.cargo/bin
# add local Foundry install path (only once)
PATH := $(subst :${FOUNDRY_DIR}/bin,,$(PATH)):${FOUNDRY_DIR}/bin
# use custom PATH in all shell processes
SHELL := env PATH=$(PATH) $(shell which bash)

# use custom Cargo config file for each invocation
cargo := cargo --config ${CARGO_DIR}/config.toml

# use custom flags for installing dependencies
YARNFLAGS :=

# Build specific package
ifeq ($(package),)
	YARNFLAGS := ${YARNFLAGS} -A
else
	YARNFLAGS := ${YARNFLAGS} @hoprnet/${package}
endif

# Don't install devDependencies in production
ifneq ($(origin PRODUCTION),undefined)
	YARNFLAGS := ${YARNFLAGS} --production
endif

all: help

.PHONY: $(CRATES)
$(CRATES): ## builds all Rust crates with wasm-pack (except for hopli)
# --out-dir is relative to working directory
	echo "use wasm-pack build"
	wasm-pack build --target=bundler --out-dir ./pkg $@

.PHONY: $(HOPLI_CRATE)
$(HOPLI_CRATE): ## builds hopli Rust crates with cargo
	echo "use cargo build"
	cargo build --manifest-path $@/Cargo.toml
# install the package
	cargo install --path $@ --force

.PHONY: $(WORKSPACES_WITH_RUST_MODULES)
$(WORKSPACES_WITH_RUST_MODULES): ## builds all WebAssembly modules
	$(MAKE) -C $@ install

.PHONY: deps-ci
deps-ci: ## Installs dependencies when running in CI
# we need to ensure cargo has built its local metadata for vendoring correctly, this is normally a no-op
	$(MAKE) cargo-update
	CI=true yarn workspaces focus ${YARNFLAGS}
# install foundry (cast + forge + anvil)
	$(MAKE) install-foundry

.PHONY: deps-docker
deps-docker: ## Installs dependencies when building Docker images
# Toolchain dependencies are already installed using scripts/install-toolchain.sh script
ifeq ($(origin PRODUCTION),undefined)
# we need to ensure cargo has built its local metadata for vendoring correctly, this is normally a no-op
	$(MAKE) cargo-update
endif
	DEBUG= CI=true yarn workspaces focus ${YARNFLAGS}

.PHONY: deps
deps: ## Installs dependencies for development setup
	[ -n "${NIX_PATH}" ] || corepack enable
	command -v rustup && rustup update || echo "No rustup installed, ignoring"
# we need to ensure cargo has built its local metadata for vendoring correctly, this is normally a no-op
	mkdir -p .cargo/bin
	$(MAKE) cargo-update
	command -v wasm-opt || $(cargo) install wasm-opt
	command -v wasm-pack || $(cargo) install wasm-pack
	yarn workspaces focus ${YARNFLAGS}
# install foundry (cast + forge + anvil)
	$(MAKE) install-foundry

.PHONY: install-foundry
install-foundry: ## install foundry
	mkdir -p "${FOUNDRY_DIR}/bin"
	mkdir -p "${FOUNDRY_DIR}/share/man/man1"
	@if [ -f "${FOUNDRY_DIR}/bin/foundryup" ]; then \
		echo "foundryup already installed under "${FOUNDRY_DIR}/bin", skipping"; \
	else \
		echo "installing foundryup (vsn ${FOUNDRY_VSN})"; \
		curl -L "https://raw.githubusercontent.com/foundry-rs/foundry/${FOUNDRY_VSN}/foundryup/foundryup" > "${FOUNDRY_DIR}/bin/foundryup"; \
	  chmod +x "${FOUNDRY_DIR}/bin/foundryup"; \
	fi
	@if [ ! -f "${FOUNDRY_DIR}/bin/anvil" ] || [ ! -f "${FOUNDRY_DIR}/bin/cast" ] || [ ! -f "${FOUNDRY_DIR}/bin/forge" ]; then \
		echo "missing foundry binaries, installing via foundryup"; \
		$(foundryup); \
	else \
	  echo "foundry binaries already installed under "${FOUNDRY_DIR}/bin", skipping"; \
	fi

.PHONY: cargo-update
cargo-update: ## update vendored Cargo dependencies
	$(cargo) update

.PHONY: cargo-download
cargo-download: ## download vendored Cargo dependencies
	$(cargo) vendor --versioned-dirs vendor/cargo
	$(cargo) fetch

.PHONY: build
build: ## build all packages
build: build-yarn

.PHONY: build-solidity-types
build-solidity-types: ## generate Solidity typings
	echo "Foundry create binding"
# $(MAKE) -C packages/ethereum/contracts/ overwrite-sc-bindings
# Change git = "http://..." into version = "1.0.2"
	sed -i -e 's/https:\/\/github.com\/gakonst\/ethers-rs/1.0.2/g' ${CURDIR}/packages/ethereum/crates/bindings/Cargo.toml
	sed -i -e 's/git/version/g' ${CURDIR}/packages/ethereum/crates/bindings/Cargo.toml
# add [lib] as rlib is necessary to run integration tests
	echo -e "\n[lib] \ncrate-type = [\"cdylib\", \"rlib\"]" >> ${CURDIR}/packages/ethereum/crates/bindings/Cargo.toml

.PHONY: build-yarn
build-yarn: ## build yarn packages
build-yarn: build-cargo
ifeq ($(package),)
	npx tsc --build tsconfig.build.json
else
	npx tsc --build packages/${package}/tsconfig.json
endif

.PHONY: build-yarn-watch
build-yarn-watch: ## build yarn packages (in watch mode)
build-yarn-watch: build-solidity-types build-cargo
	npx tsc --build tsconfig.build.json -w

.PHONY: build-cargo
build-cargo: ## build cargo packages and create boilerplate JS code
<<<<<<< HEAD
=======
# build-cargo: build-solidity-types ## build cargo packages and create boilerplate JS code
>>>>>>> 82947954
# Skip building Rust crates
ifeq ($(origin NO_CARGO),undefined)
# First compile Rust crates and create bindings
# filter out proc-macro crates since they need no compilation
	$(MAKE) -j 1 $(filter-out %proc-macros/,$(CRATES))
# Copy bindings to their destination
# filter out proc-macro crates since they need no compilation
	$(MAKE) $(filter-out %proc-macros/,$(WORKSPACES_WITH_RUST_MODULES))
# build hopli
	$(MAKE) $(HOPLI_CRATE)
endif

.PHONY: build-yellowpaper
build-yellowpaper: ## build the yellowpaper in docs/yellowpaper
	$(MAKE) -C docs/yellowpaper

.PHONY: build-docs
build-docs: ## build typedocs, Rest API docs, and docs website
build-docs: | build-docs-typescript build-docs-website build-docs-api

.PHONY: build-docs-typescript
build-docs-typescript: ## build typedocs
build-docs-typescript: build
	yarn workspaces foreach -pv run docs:generate

.PHONY: build-docs-website
build-docs-website: ## build docs website
	yarn workspace @hoprnet/hopr-docs build

.PHONY: build-docs-api
build-docs-api: ## build Rest API docs
build-docs-api: build
	./scripts/build-rest-api-spec.sh

.PHONY: clean
clean: # Cleanup build directories (lib,build, ...etc.)
	cargo clean
	yarn clean

.PHONY: reset
reset: # Performs cleanup & also deletes all "node_modules" directories
reset: clean
	yarn reset

.PHONY: test
test: smart-contract-test ## run unit tests for all packages, or a single package if package= is set
ifeq ($(package),)
	yarn workspaces foreach -pv run test
	cargo test
# disabled until `wasm-bindgen-test-runner` supports ESM
# cargo test --target wasm32-unknown-unknow
else
	yarn workspace @hoprnet/${package} run test
	yarn workspace @hoprnet/${package} run test:wasm
endif

.PHONY: smart-contract-test
smart-contract-test: # forge test smart contracts
	$(MAKE) -C packages/ethereum/contracts/ sc-test

.PHONY: lint-check
lint-check: ## run linter in check mode
	npx prettier --check .

.PHONY: lint-fix
lint-fix: ## run linter in fix mode
	npx prettier --write .

.PHONY: run-anvil
run-anvil: args=""
run-anvil: ## spinup a local anvil instance (daemon) and deploy contracts
	./scripts/run-local-anvil.sh $(args)

.PHONY: run-anvil-foreground
run-anvil-foreground: ## spinup a local anvil instance
	./scripts/run-local-anvil.sh -f -s

.PHONY: kill-anvil
kill-anvil: ## kill process running at port 8545 (default port of anvil)
	# may fail, we can ignore that
	lsof -i :8545 -s TCP:LISTEN -t | xargs -I {} -n 1 kill {} || :

.PHONY: run-local
run-local: ## run HOPRd from local repo
	env NODE_OPTIONS="--experimental-wasm-modules" NODE_ENV=development DEBUG="hopr*" node \
		packages/hoprd/lib/main.cjs --init --api \
		--password="local" --identity=`pwd`/.identity-local.id \
		--environment anvil-localhost --announce \
		--testUseWeakCrypto --testAnnounceLocalAddresses \
		--testPreferLocalAddresses --disableApiAuthentication

.PHONY: fund-local
fund-local: id_dir=.
fund-local: ## use faucet script to fund local identities
	IDENTITY_PASSWORD=local PRIVATE_KEY=0xac0974bec39a17e36ba4a6b4d238ff944bacb478cbed5efcae784d7bf4f2ff80 \
		hopli faucet \
		--environment-name anvil-localhost \
		--use-local-identities --identity-directory "${id_dir}" \
		--contracts-root "./packages/ethereum/contracts"

.PHONY: fund-local-all
fund-local-all: ## use faucet script to fund all the local identities
	IDENTITY_PASSWORD=local PRIVATE_KEY=0xac0974bec39a17e36ba4a6b4d238ff944bacb478cbed5efcae784d7bf4f2ff80 \
		hopli faucet \
		--environment-name anvil-localhost \
		--use-local-identities --identity-directory "/tmp/" \
		--contracts-root "./packages/ethereum/contracts"

.PHONY: docker-build-local
docker-build-local: ## build Docker images locally, or single image if image= is set
ifeq ($(image),)
	./scripts/build-docker.sh --local --force
else
	./scripts/build-docker.sh --local --force -i $(image)
endif

.PHONY: docker-build-gcb
docker-build-gcb: ## build Docker images on Google Cloud Build
	./scripts/build-docker.sh --no-tags --force

.PHONY: request-funds
request-funds: ensure-environment-is-set
request-funds: ## Request 1000 xHOPR tokens for the recipient
ifeq ($(recipient),)
	echo "parameter <recipient> missing" >&2 && exit 1
endif
ifeq ($(origin PRIVATE_KEY),undefined)
	echo "<PRIVATE_KEY> environment variable missing" >&2 && exit 1
endif
	make -C packages/ethereum/contracts request-funds environment-name=$(environment) environment-type=$(environment_type) recipient=$(recipient)

.PHONY: request-nrnft
request-nrnft: ensure-environment-is-set
request-nrnft: ## Request one HoprBoost Network_registry NFT for the recipient given it has none and hasn't staked Network_registry NFT
ifeq ($(recipient),)
	echo "parameter <recipient> missing" >&2 && exit 1
endif
ifeq ($(nftrank),)
	echo "parameter <nftrank> missing, it can be either 'developer' or 'community'" >&2 && exit 1
endif
ifeq ($(origin PRIVATE_KEY),undefined)
	echo "<PRIVATE_KEY> environment variable missing" >&2 && exit 1
endif
	make -C packages/ethereum/contracts request-nrnft environment-name=$(environment) environment-type=$(environment_type) recipient=$(recipient) nftrank=$(nftrank)

.PHONY: stake-funds
stake-funds: ensure-environment-is-set
stake-funds: ## stake funds (idempotent operation)
ifeq ($(origin PRIVATE_KEY),undefined)
	echo "<PRIVATE_KEY> environment variable missing" >&2 && exit 1
endif
	make -C packages/ethereum/contracts stake-funds environment-name=$(environment) environment-type=$(environment_type)

.PHONY: stake-nrnft
stake-nrnft: ensure-environment-is-set
stake-nrnft: ## stake Network_registry NFTs (idempotent operation)
ifeq ($(nftrank),)
	echo "parameter <nftrank> missing, it can be either 'developer' or 'community'" >&2 && exit 1
endif
	make -C packages/ethereum/contracts stake-nrnft environment-name=$(environment) environment-type=$(environment_type) nftrank=$(nftrank)


enable-network-registry: ensure-environment-is-set
enable-network-registry: ## owner enables network registry (smart contract) globally
	make -C packages/ethereum/contracts enable-network-registry environment-name=$(environment) environment-type=$(environment_type)

disable-network-registry: ensure-environment-is-set
disable-network-registry: ## owner disables network registry (smart contract) globally
	make -C packages/ethereum/contracts disable-network-registry environment-name=$(environment) environment-type=$(environment_type)

force-eligibility-update: ensure-environment-is-set
force-eligibility-update: ## owner forces eligibility update
ifeq ($(native_addresses),)
	echo "parameter <native_addresses> missing" >&2 && exit 1
endif
ifeq ($(eligibility),)
	echo "parameter <eligibility> missing" >&2 && exit 1
endif
	make -C packages/ethereum/contracts force-eligibility-update \
		environment-name=$(environment) environment-type=$(environment_type) \
		staking_addresses="$(native_addresses)" eligibility="$(eligibility)"

sync-eligibility: ensure-environment-is-set
sync-eligibility: ## owner sync eligibility of peers
ifeq ($(peer_ids),)
	echo "parameter <peer_ids> missing" >&2 && exit 1
endif
	make -C packages/ethereum/contracts sync-eligibility \
		environment-name=$(environment) environment-type=$(environment_type) \
		peer_ids="$(peer_ids)"

register-nodes: ensure-environment-is-set
register-nodes: ## owner register given nodes in network registry contract
ifeq ($(native_addresses),)
	echo "parameter <native_addresses> missing" >&2 && exit 1
endif
ifeq ($(peer_ids),)
	echo "parameter <peer_ids> missing" >&2 && exit 1
endif
	make -C packages/ethereum/contracts register-nodes \
		environment-name=$(environment) environment-type=$(environment_type) \
		staking_addresses="$(native_addresses)" peer_ids="$(peer_ids)"

deregister-nodes: ensure-environment-is-set
deregister-nodes: ## owner de-register given nodes in network registry contract
ifeq ($(peer_ids),)
	echo "parameter <peer_ids> missing" >&2 && exit 1
endif
	make -C packages/ethereum/contracts deregister-nodes \
		environment-name=$(environment) environment-type=$(environment_type) \
		staking_addresses="$(native_addresses)" peer_ids="$(peer_ids)"

.PHONY: self-register-node
self-register-node: ensure-environment-is-set
self-register-node: ## staker register a node in network registry contract
ifeq ($(peer_ids),)
	echo "parameter <peer_ids> missing" >&2 && exit 1
endif
	make -C packages/ethereum/contracts self-register-node \
		environment-name=$(environment) environment-type=$(environment_type) \
		peer_ids="$(peer_ids)"

.PHONY: self-deregister-node
self-deregister-node: ensure-environment-is-set
self-deregister-node: ## staker deregister a node in network registry contract
ifeq ($(peer_ids),)
	echo "parameter <peer_ids> missing" >&2 && exit 1
endif
	make -C packages/ethereum/contracts self-deregister-node \
		environment-name=$(environment) environment-type=$(environment_type) \
		peer_ids="$(peer_ids)"

.PHONY: register-node-with-nft
# node_api?=localhost:3001 provide endpoint of hoprd, with a default value 'localhost:3001'
register-node-with-nft: ensure-environment-is-set
ifeq ($(endpoint),)
	echo "parameter <endpoint> is default to localhost:3001" >&2
endif
ifeq ($(api_token),)
	echo "parameter <api_token> missing" >&2 && exit 1
endif
ifeq ($(nftrank),)
	echo "parameter <nftrank> missing, it can be either 'developer' or 'community'" >&2 && exit 1
endif
ifeq ($(account),)
	echo "parameter <account> missing" >&2 && exit 1
endif
ifeq ($(origin ACCOUNT_PRIVKEY),undefined)
	echo "<ACCOUNT_PRIVKEY> environment variable missing" >&2 && exit 1
endif
ifeq ($(origin DEV_BANK_PRIVKEY),undefined)
	echo "<DEV_BANK_PRIVKEY> environment variable missing" >&2 && exit 1
endif
	PRIVATE_KEY=${DEV_BANK_PRIVKEY} make request-nrnft recipient=${account} nftrank=${nftrank}
	PRIVATE_KEY=${ACCOUNT_PRIVKEY} make stake-nrnft nftrank=${nftrank}
	PRIVATE_KEY=${ACCOUNT_PRIVKEY} make self-register-node peer_ids=$(shell eval ./scripts/get-hopr-address.sh "$(api_token)" "$(endpoint)")

.PHONY: register-node-with-stake
# node_api?=localhost:3001 provide endpoint of hoprd, with a default value 'localhost:3001'
register-node-with-stake: ensure-environment-is-set
ifeq ($(account),)
	echo "parameter <account> missing" >&2 && exit 1
endif
ifeq ($(origin ACCOUNT_PRIVKEY),undefined)
	echo "<ACCOUNT_PRIVKEY> environment variable missing" >&2 && exit 1
endif
ifeq ($(origin DEV_BANK_PRIVKEY),undefined)
	echo "<DEV_BANK_PRIVKEY> environment variable missing" >&2 && exit 1
endif
	PRIVATE_KEY=${DEV_BANK_PRIVKEY} make request-funds recipient=${account}
	PRIVATE_KEY=${ACCOUNT_PRIVKEY} make stake-funds
	PRIVATE_KEY=${ACCOUNT_PRIVKEY} make self-register-node peer_ids=$(shell eval ./scripts/get-hopr-address.sh "$(api_token)" "$(endpoint)")

ensure-environment-is-set:
ifeq ($(environment),)
	echo "parameter <environment> missing" >&2 && exit 1
else
environment_type != jq '.environments."$(environment)".environment_type // empty' packages/ethereum/contracts/contracts-addresses.json
ifeq ($(environment_type),)
	echo "could not read environment type info from contracts-addresses.json" >&2 && exit 1
endif
endif

.PHONY: run-hopr-admin
run-hopr-admin: version=07aec21b
run-hopr-admin: port=3000
run-hopr-admin: ## launches HOPR Admin in a Docker container, supports port= and version=, use http://host.docker.internal to access the host machine
	docker run -p $(port):3000 --add-host=host.docker.internal:host-gateway \
		gcr.io/hoprassociation/hopr-admin:$(version)

.PHONY: exec-script
exec-script: ## execute given script= with the correct PATH set
ifeq ($(script),)
	echo "parameter <script> missing" >&2 && exit 1
endif
	bash "${script}"

.PHONY: help
help:
	@grep -E '^[a-zA-Z_-]+:.*?## .*$$' Makefile | sort | awk 'BEGIN {FS = ":.*?## "}; {printf "\033[36m%-30s\033[0m %s\n", $$1, $$2}'<|MERGE_RESOLUTION|>--- conflicted
+++ resolved
@@ -153,10 +153,7 @@
 
 .PHONY: build-cargo
 build-cargo: ## build cargo packages and create boilerplate JS code
-<<<<<<< HEAD
-=======
 # build-cargo: build-solidity-types ## build cargo packages and create boilerplate JS code
->>>>>>> 82947954
 # Skip building Rust crates
 ifeq ($(origin NO_CARGO),undefined)
 # First compile Rust crates and create bindings
