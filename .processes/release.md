# Release Process

The purpose of this process is to streamline the releases of HOPR packages.

- [Release Process](#release-process)
  - [Types of release](#types-of-release)
    - [Internal release](#internal-release)
    - [Public release](#public-release)
  - [When to release](#when-to-release)
    - [Milestone based releases](#milestone-based-releases)
    - [Deadline based releases](#deadline-based-releases)
  - [Testing phases](#testing-phases)
    - [Tech team testing](#tech-team-testing)
    - [HOPR team testing](#hopr-team-testing)
    - [Ambassador testing](#ambassador-testing)
  - [Release promotion](#release-promotion)
  - [On a new chain](#on-a-new-chain)
  - [On a new release](#on-a-new-release)
    - [Release Cycle](#release-cycle)
    - [Actions](#actions)
      - [Pre-release Version Bump (`feature` -> `master` = `x.y.z-0.next.*` -> `x.y.z-0.next.* + 1`)](#pre-release-version-bump-feature---master--xyz-0next---xyz-0next--1)
      - [Release Version Bump (`master` -> `release/**` = `x.y.z-0.next.*` -> `x.y.0`)](#release-version-bump-master---release--xyz-0next---xy0)
      - [Minor Version Bump (`release/**` -> `master` = `x.y.*` -> `x.y+1.0-next.0`)](#minor-version-bump-release---master--xy---xy10-next0)
    - [Deployment checklist](#deployment-checklist)
      - [Per $release](#per-release)
      - [Per $chain](#per-chain)
    - [Scripts](#scripts)
      - [`cover-traffic` deployment script](#cover-traffic-deployment-script)
      - [`topology` deployment script](#topology-deployment-script)

## Types of release

| Type     | Goal                                                   | Ambassadors | Public |
| -------- | ------------------------------------------------------ | ----------- | ------ |
| Internal | Test new features and bug fixes                        | MAYBE       | NO     |
| Public   | New HOPRd version, showcase new features and bug fixes | YES         | YES    |

### Internal release

- Internal releases are more frequent and their goal is to test new features and bug fixes.
- There should be no public involvement unless the [internal release](#internal-release) is promoted to a [public release](#public-release).
- All releases start as an [internal release](#internal-release) and may be promoted to a [public release](#public-release), see [release promotion](#release-promotion).
- When an internal release is created, one of the [representatives](./development.md#representatives) is assigned to oversee the release cycle, this includes:
  - notifies the HOPR team that the [internal release](#internal-release) has been created in element channel `releases`
  - [creating release](#release-cycle)
  - [testing release](#testing-phases)
  - [promoting release](#release-promotion)

### Public release

- Public releases are less frequent and their goal is to showcase new features and bug fixes.
- A [public release](#public-release) occurs when an [internal release](#internal-release) is promoted to a [public release](#public-release), see [release promotion](#release-promotion).

## When to release

### Milestone based releases

At the end of a sprint, if a sufficient amount of features / bug fixes were implemented since last release, the [Trifecta](./development.md#trifecta) may queue and prioritize a new release for the **upcoming** sprint, this happens during [epic prioritization](./development.md#epic-prioritization).
This new release is considered an [internal release](#internal-release) and may be [promoted](#release-promotion) to a [public release](#public-release) if [testing phases](#testing-phases) are successful.

### Deadline based releases

Deadline based releases are releases which have a defined deadline and scope agreed between the [Trifecta](./development.md#trifecta) and `founders`.
These releases should be of a large scope and occur only on occasions where a release is necessary.

## Testing phases

Testing phases occur only when a release is queued and prioritized during [epic prioritization](./development.md#epic-prioritization).

For every phase completed, release owner must update the release's PR with the current testing phase status.

| Phase name         | Description                                                                           |
| ------------------ | ------------------------------------------------------------------------------------- |
| CORE team testing  | First phase, testing by CORE team members only (see [Phase 1 testing](./testing.md) ) |
| HOPR team testing  | Second phase, testing by available HOPR team members                                  |
| ambassador testing | Third (optional) phase, testing with the help of ambassadors                          |

### Tech team testing

- Capture low-hanging bugs which are easily detectable.
- Test new features and bug fixes included in the release.
- Avoid taking resources from the HOPR team members.

### HOPR team testing

- Occurs after [Tech team testing](#tech-team-testing) is successful.
- With the help of a [changelog](#release-cycle), test HOPRd.

### Ambassador testing

A third and final phase of testing is to include ambassadors.
This is optional in the possibility we want to gather more data points and/or a specific feature requires larger network topology.

- May occur after [HOPR team testing](#hopr-team-testing) is successful.
- Launch and fund HOPRd, then follow release instructions.

## Release promotion

- All releases start by being internal releases.
- An [internal release](#internal-release) may be promoted to a [public release](#public-release) when all [testing phases](#testing-phases) are successful.
- Before promoting, release owner ensures that comm team actually needs this to be public.

An [internal release](#internal-release) is promoted to a [public release](#public-release) by tagging its binaries with the public facing release name. See [Deployment checklist](#deployment-checklist).

Once promoted, a release owner notifies the HOPR team that the [internal release](#internal-release) has been promoted to a [public release](#public-release):

- by commenting into the release's epic
- by writing in element channel `releases`

## On a new chain

Every chain has its own unique characteristics. While it may be EVM compatible, various other factors can make the chain incompatible with HOPR.
When an epic is prioritized to switch the default `HOPRd` chain to a new one, [this issue](../.github/ISSUE_TEMPLATE/new-chain-epic.md) must be added to the sprint as part of the new chain epic.

This requirement will become simpler once [#2140](https://github.com/hoprnet/hoprnet/issues/2140) is completed.

## On a new release

Before a new release is started, a release owner is picked by the [Tech Representatives](./development.md#representatives).

To release, we do a code-freeze in our codebase by branching out a specific
release by naming the branch `release/*`. New patches are then merged on that
particular branch to deploy on every change.

### Release Cycle

```
   hotfix/patch-bogota    staging/bogota         release/bogota           master

         x                   x                       x  create new release  x
         x                   x                       x◄─────────────────────x 1.91.0-next.44
         x                   x   create new staging  x 1.91.0               x
         x                   │ ◄─────────────────────│                      x
         x                   │                       │   first merge-back   x
         x                   │                       │ ──────────────────►  x 1.92.0-next.0
         x                   │ 1.91.0-next.0         │                      x
         x                   │                       │                      x
         x  start hotfix     ▼                       │                      x
         ┌◄──────────────────x                       │                      x
         │                   x                       │                      x
         │  hotfix merge     x                       │                      x
         ▼──────────────────►┐ 1.91.0-next.1         │                      x
         x                   │                       │                      x
                             │   release upgrade     │                      x
         x                   ▼──────────────────────►┐ 1.91.1               x
         x                   x   staging upgrade     │                      x
         x                   x ◄─────────────────────│                      x
         x                   x 1.91.1-next.0         │                      x
         x                   x                       │   next merge-back    x
         x                   x                       │ ──────────────────►  x

```

1. Setup some environment variables:

- Give a name to the release like `paleochora`, `valencia`. For instance : `export RELEASE_NAME=bogota`.
- Give a name to the previous release: `export OLD_RELEASE_NAME=valencia`
- Give a name to the target environment of the release. For instance: `export ENVIRONMENT_NAME=monte_rosa`

2. Create a release tracking issue on GitHub. Use previous issues as [templates](https://github.com/hoprnet/hoprnet/issues/4275)
3. On the `master` branch, and before the creation of the release branch, there should be an entry in `packages/hoprd/releases.json` for the new release name.

- If the release will run in its own environment ($RELEASENAME == $ENVIRONMENT_NAME) then a new entry in `packages/core/protocol-config.json` should be created for the network.
- If the release will run in a multienvironment network like `monte_rosa` then update the monte_rosa entry to accespt the new `version_range` of the new release.

4. On the `master` branch, create the release branch locally by executing `git checkout -b release/${RELEASE_NAME}`.
5. On the `release/${RELEASE_NAME}` branch, and before pushing the branch to GitHub, some release-specific changes should be applied to ensure the resulting CD artifacts actually are proper release artifacts.

   - Change all occurences of the last release name to the new release name within documentation files and Docker files. Don't touch the `protocol-config.json` and `releases.json` files in this step. Changes should be committed locally.
   - Update `CHANGELOG.md` with the new release's information. Changes should be committed locally.
   - Release owner checks if docs are correctly updated by comparing with the changes in `CHANGELOG.md`.
   - If the release will run in a new environment then, copy contract deployment files from the old environment by executing these commands:

   ```
   mkdir -p packages/ethereum/deployments/${RELEASE_NAME}/xdai
   cp packages/ethereum/deployments/${ENVIRONMENT_NAME}/xdai/* packages/ethereum/deployments/${RELEASE_NAME}/xdai/
   cp packages/ethereum/deployments/${ENVIRONMENT_NAME}/xdai/.chainId packages/ethereum/deployments/${RELEASE_NAME}/xdai/
   rm packages/ethereum/deployments/${RELEASE_NAME}/xdai/HoprChannels.json
   ```

   NOTE: Don't include the deployment of HoprChannels, because this will be re-deployed anyway by the CD system.
   Changes should be committed locally.

6. Delete the topology VM instances of the ${OLD_RELEASE_NAME}

- Check `gcloud compute instance-groups managed list` for a list and delete the instance groups using

```sh
HOPRD_PERFORM_CLEANUP=true ./scripts/setup-gcloud-cluster.sh "${ENVIRONMENT_NAME}" "" "${OLD_RELEASE_NAME}-topology-1-91"
```

7. On the `release/${RELEASE_NAME}` branch, check that everything is ready and push it to GitHub by executing : `git push origin`. Wait until the [deployment of the cluster](https://github.com/hoprnet/hoprnet/actions/workflows/deploy.yaml) has finished successfully.
8. Create a Pull Request for tracking the release changes against the `master` branch. Remark in the PR description that it should never be merged!. Also use the label `DO NOT MERGE`, `release` and `release/${RELEASE_NAME}`. As a reference take a look at https://github.com/hoprnet/hoprnet/pull/4311
9. On the `release/${RELEASE_NAME}` branch, create a topology cluster using the [script](./release.md#topology-deployment-script) mentioned at the end of this document.
10. Create a release testnet page in the wiki at: https://www.notion.so/Testnets-e53255f7003f4c8eae2f1b6644a676e0
    You may use previous testnet pages as templates. Ensure all started nodes are documented.
11. Share the links to the release tracking issue, tracking PR and testnet wiki page in the `#release` Element channel.
    On the `#testing` channel, members are expected to run their own nodes (either AVADO or via their workstation) to participate in the release.
<<<<<<< HEAD
11. For details how patches are applied to the release, see the `Release patching` section below.
12. Once the first release version has been built and is running, the release branch should be merged-back into `master` once to trigger version upgrades on `master`. See [the next](./release.md#release-merge-back) section for details.
=======
12. For details how patches are applied to the release, see the `Release patching` section below.
13. Once the first release version has been built and is running, the release branch should be merged-back into `master` once to trigger version upgrades on `master`. See [the next](./release.md#release-merge-back) section for details.
>>>>>>> e91d43e2

Once the release testing has concluded, or if any significant amount of patches has been applied to the release branch, the release branch should be merged back into `master` again.

#### Release patching

Whenever a patch to a release `${RELEASE_NAME}` is needed, it first needs to be tested in the Staging deployment. The Staging deployment
is specific per each release and runs within the same network environment as the Release. Once the fix is
considered stable enough (after testing in the Staging deployment), it can be merged into the Release branch (this is called Release upgrade).
The developers are encourage to batch the hotfixes in the Staging branch and minimize the number of Release upgrades.

If `staging/${RELEASE_NAME}` does not exist yet:

1. (on `release/${RELEASE_NAME}`) if `staging/${RELEASE_NAME}` branch does not exist yet, create it: `git checkout -b staging/${RELEASE_NAME}`
<<<<<<< HEAD
2. (on `staging/${RELEASE_NAME}`) create and push empty commit to trigger deployment: `git commit --allow-empty -m "Deploy staging ${RELEASE_NAME} && git push -u origin staging/${RELEASE_NAME}"`
=======
2. (on `staging/${RELEASE_NAME}`) create and push empty commit to trigger deployment: `git commit --allow-empty -m "Deploy staging ${RELEASE_NAME}" && git push -u origin staging/${RELEASE_NAME}`
>>>>>>> e91d43e2

To create a hotfix:

1. (on `staging/${RELEASE_NAME}`) create a hotfix branch `hotfix/fix-bug`
2. (on `hotfix/fix-bug`) add commits to fix the bug
3. Once the fix needs to be tested, create a PR of `hotfix/fix-bug` to `staging/${RELEASE_NAME}` and merge once peer-reviewed & approved.

#### Release upgrade

The Release upgrade is done, when the Staging deployment is considered stable, so it can be merged back to the Release.
Once the upgraded release is deployed, the Staging deployment must be updated as well from the Release branch (this is called Staging upgrade).

1. (on `staging/${RELEASE_NAME}`) create branch `release-upgrade-${RELEASE_NAME}`: `git checkout -b release-upgrade-${RELEASE_NAME}`
2. (on `release-upgrade-${RELEASE_NAME}`) merge `release/${RELEASE_NAME}` into the branch: `git merge release/${RELEASE_NAME}`.
   In case of a merge conflict, the changes from the `release-upgrade-${RELEASE_NAME}` branch take precedence.
3. Create a PR of `release-upgrade-${RELEASE_NAME}` and ask for a peer review.
   Each of such PR merges will trigger a new release version, and re-build our infrastructure.
4. Wait for the CI to deploy upgraded Release. Then perform the following steps for Staging upgrade.
5. (on `staging/${RELEASE_NAME}`) create branch `staging-upgrade-${RELEASE_NAME}`: `git checkout -b staging-upgrade-${RELEASE_NAME}`
6. (on `staging-upgrade-${RELEASE_NAME}`) merge `release/${RELEASE_NAME}` into the branch: `git merge release/${RELEASE_NAME}`.
   In case of a merge conflict, the changes from `release/${RELEASE_NAME}` take precedence.
7. Create a PR of `staging-upgrade-${RELEASE_NAME}` and ask for a peer review (should be straight-forward).
   The merge of the PR will trigger re-build of the Staging infrastructure.

#### Release merge-back

1. On the `master` branch update the latest changes by executing: `git pull`
2. On the `release/${RELEASE_NAME}` branch, create a PR branch of the release branch: `git checkout -b merge-back-release-${RELEASE_NAME}`
3. On the `merge-back-release-${RELEASE_NAME}` branch, merge `master` into the branch: `git merge master`.
   For an example of a merge-back, take a look at older releases: https://github.com/hoprnet/hoprnet/pull/2956
   In case of conflicts (which is expected) changes from `master` have preference in the following cases:
   1. Revert changes in `packages/avado/docker-compose.yml`
   2. Revert any chain specific changes.
   3. Revert changes made to Avado configuration files as part of the initial release creation.
      In regards to version naming convention for the merge-back:
   - If it is the first merge-back, then the version number to be used should be the one being used in the release branch which does not have the suffix `-next.XX`.
   - If it is other merge-back, then the version number to be used should be the one being used in the master branch which it has the suffix `-next.XX`.
4. Modify the above created PR to add reviewers, and labels accordingly. Wait for the review before merge the `merge-back-release-${RELEASE_NAME}` branch to `master`.
5. If the release runs in a new environment, then redeploy `api.hoprnet.org` in Vercel to pickup release specific changes from the `protocol-config.json`.
6. Remind that the release must be merged-back every week (Friday) to minimise conflicts whenever we want to merge a hotfix back to master.

### Actions

We made active use of actions to automate tasks trivial to our workflow.

#### Pre-release Version Bump (`feature` -> `master` = `x.y.z-0.next.*` -> `x.y.z-0.next.* + 1`)

When a PR to `master` is merged, an action bumps the package.json pre-release
version and commits that change to `master`. When a PR to `master` is merged,
a tag on GitHub is pushed specifying that feature on that version.

#### Release Version Bump (`master` -> `release/**` = `x.y.z-0.next.*` -> `x.y.0`)

On first build, a `release/**` bumps the package.json by a `minor`, clearing
the `pre-release` tag. Subsequent commits on `release` branches bump the
`patch` version.

#### Minor Version Bump (`release/**` -> `master` = `x.y.*` -> `x.y+1.0-next.0`)

After testing a release, we can merge it back to `master` to trigger a bump on the
package.json by a `minor`, and restoring the `pre-release` tag, to keep our normal
daily workflow as it was before.

### Deployment checklist

#### Per $release

The following are a series of manual tasks that are needed to be executed for the launch of a release. Ideally, we automate these entirely and delete this document in the future, but in the meantime, we'll have this document to keep track of these.

- [ ] Deploy a set of `$release` CT nodes for our testnet using our **`cover-traffic` deployment script**.
- [ ] Deploy a set of `$release` cloud nodes for our testnet with a full topology connected to feed event data for our leaderboard using our **`topology` deployment script**.
- [ ] Verify the $release smart contract in the explorer platform, see [verification guide](../VERIFICATION_GUIDE.md).

##### Optional

- [ ] Create a DNS alias for each node (cloud, cover-traffic, topology), to be accessed via our `hoprnet.link` domain (e.g. ct-1-$release.hoprnet.link)
- [ ] Tag a distribution manually $release on npm and on Docker Hub.
  - `npm login`, `npm dist-tag add @hoprnet/hoprd@$version $mountain/$city`
  - `docker login`, `docker tag gcr.io/hoprassociation/hoprd:latest hopr/hoprd:$city/$mountain`

#### Per $chain

- [ ] Deploy HOPR token on $chain and mint 130M HOPR tokens for our Development Address `0x2402da10A6172ED018AEEa22CA60EDe1F766655C`.

- [ ] Transfer 1M HOPR token and 1 native $chain to our funding wallet in our CI/CD.

- [ ] Transfer 1M HOPR token and 20 native $chain to our leaderboard wallet in network.hoprnet.org.

### Scripts

#### `cover-traffic` deployment script

```
CT_PRIV_KEY=14e6...a6a5 \
  ./scripts/setup-ct-gcloud-cluster.sh athens
```

#### `topology` deployment script

```

export PRIVATE_KEY=
export FAUCET_SECRET_API_KEY=
export HOPRD_PASSWORD=open-sesame-iTwnsPNg0hpagP+o6T0KOwiH9RQ0
export HOPRD_API_TOKEN=^binary6wire6GLEEMAN9urbanebetween1watch^


HOPRD_PERFORM_CLEANUP=false \
HOPRD_SHOW_PRESTART_INFO=true \
./scripts/setup-gcloud-cluster.sh monte_rosa `pwd`/scripts/topologies/full_interconnected_cluster.sh bogota-topology-1-91 gcr.io/hoprassociation/hoprd:bogota 6 bogota-topology-1-91 true


```<|MERGE_RESOLUTION|>--- conflicted
+++ resolved
@@ -196,13 +196,8 @@
     You may use previous testnet pages as templates. Ensure all started nodes are documented.
 11. Share the links to the release tracking issue, tracking PR and testnet wiki page in the `#release` Element channel.
     On the `#testing` channel, members are expected to run their own nodes (either AVADO or via their workstation) to participate in the release.
-<<<<<<< HEAD
-11. For details how patches are applied to the release, see the `Release patching` section below.
-12. Once the first release version has been built and is running, the release branch should be merged-back into `master` once to trigger version upgrades on `master`. See [the next](./release.md#release-merge-back) section for details.
-=======
 12. For details how patches are applied to the release, see the `Release patching` section below.
 13. Once the first release version has been built and is running, the release branch should be merged-back into `master` once to trigger version upgrades on `master`. See [the next](./release.md#release-merge-back) section for details.
->>>>>>> e91d43e2
 
 Once the release testing has concluded, or if any significant amount of patches has been applied to the release branch, the release branch should be merged back into `master` again.
 
@@ -216,11 +211,7 @@
 If `staging/${RELEASE_NAME}` does not exist yet:
 
 1. (on `release/${RELEASE_NAME}`) if `staging/${RELEASE_NAME}` branch does not exist yet, create it: `git checkout -b staging/${RELEASE_NAME}`
-<<<<<<< HEAD
-2. (on `staging/${RELEASE_NAME}`) create and push empty commit to trigger deployment: `git commit --allow-empty -m "Deploy staging ${RELEASE_NAME} && git push -u origin staging/${RELEASE_NAME}"`
-=======
 2. (on `staging/${RELEASE_NAME}`) create and push empty commit to trigger deployment: `git commit --allow-empty -m "Deploy staging ${RELEASE_NAME}" && git push -u origin staging/${RELEASE_NAME}`
->>>>>>> e91d43e2
 
 To create a hotfix:
 
