# Release Process

The purpose of this process is to streamline the releases of HOPR packages.

- [Release Process](#release-process)
  - [Types of release](#types-of-release)
    - [Internal release](#internal-release)
    - [Public release](#public-release)
  - [When to release](#when-to-release)
    - [Milestone based releases](#milestone-based-releases)
    - [Deadline based releases](#deadline-based-releases)
  - [Testing phases](#testing-phases)
    - [Tech team testing](#tech-team-testing)
    - [HOPR team testing](#hopr-team-testing)
    - [Ambassador testing](#ambassador-testing)
  - [Release promotion](#release-promotion)
  - [On a new chain](#on-a-new-chain)
  - [On a new release](#on-a-new-release)
    - [Release Cycle](#release-cycle)
    - [Actions](#actions)
      - [Pre-release Version Bump (`feature` -> `master` = `x.y.z-0.next.*` -> `x.y.z-0.next.* + 1`)](#pre-release-version-bump-feature---master--xyz-0next---xyz-0next--1)
      - [Release Version Bump (`master` -> `release/**` = `x.y.z-0.next.*` -> `x.y.0`)](#release-version-bump-master---release--xyz-0next---xy0)
      - [Minor Version Bump (`release/**` -> `master` = `x.y.*` -> `x.y+1.0-next.0`)](#minor-version-bump-release---master--xy---xy10-next0)
    - [Deployment checklist](#deployment-checklist)
      - [Per $release](#per-release)
      - [Per $chain](#per-chain)
    - [Scripts](#scripts)
      - [`cover-traffic` deployment script](#cover-traffic-deployment-script)
      - [`topology` deployment script](#topology-deployment-script)

## Types of release

| Type     | Goal                                                   | Ambassadors | Public |
| -------- | ------------------------------------------------------ | ----------- | ------ |
| Internal | Test new features and bug fixes                        | MAYBE       | NO     |
| Public   | New HOPRd version, showcase new features and bug fixes | YES         | YES    |

### Internal release

- Internal releases are more frequent and their goal is to test new features and bug fixes.
- There should be no public involvement unless the [internal release](#internal-release) is promoted to a [public release](#public-release).
- All releases start as an [internal release](#internal-release) and may be promoted to a [public release](#public-release), see [release promotion](#release-promotion).
- When an internal release is created, one of the [representatives](./development.md#representatives) is assigned to oversee the release cycle, this includes:
  - notifies the HOPR team that the [internal release](#internal-release) has been created in element channel `releases`
  - [creating release](#release-cycle)
  - [testing release](#testing-phases)
  - [promoting release](#release-promotion)

### Public release

- Public releases are less frequent and their goal is to showcase new features and bug fixes.
- A [public release](#public-release) occurs when an [internal release](#internal-release) is promoted to a [public release](#public-release), see [release promotion](#release-promotion).

## When to release

### Milestone based releases

At the end of a sprint, if a sufficient amount of features / bug fixes were implemented since last release, the [Trifecta](./development.md#trifecta) may queue and prioritize a new release for the **upcoming** sprint, this happens during [epic prioritization](./development.md#epic-prioritization).
This new release is considered an [internal release](#internal-release) and may be [promoted](#release-promotion) to a [public release](#public-release) if [testing phases](#testing-phases) are successful.

### Deadline based releases

Deadline based releases are releases which have a defined deadline and scope agreed between the [Trifecta](./development.md#trifecta) and `founders`.
These releases should be of a large scope and occur only on occasions where a release is necessary.

## Testing phases

Testing phases occur only when a release is queued and prioritized during [epic prioritization](./development.md#epic-prioritization).

For every phase completed, release owner must update the release's PR with the current testing phase status.

| Phase name         | Description                                                                           |
| ------------------ | ------------------------------------------------------------------------------------- |
| CORE team testing  | First phase, testing by CORE team members only (see [Phase 1 testing](./testing.md) ) |
| HOPR team testing  | Second phase, testing by available HOPR team members                                  |
| ambassador testing | Third (optional) phase, testing with the help of ambassadors                          |

### Tech team testing

- Capture low-hanging bugs which are easily detectable.
- Test new features and bug fixes included in the release.
- Avoid taking resources from the HOPR team members.

### HOPR team testing

- Occurs after [Tech team testing](#tech-team-testing) is successful.
- With the help of a [changelog](#release-cycle), test HOPRd.

### Ambassador testing

A third and final phase of testing is to include ambassadors.
This is optional in the possibility we want to gather more data points and/or a specific feature requires larger network topology.

- May occur after [HOPR team testing](#hopr-team-testing) is successful.
- Launch and fund HOPRd, then follow release instructions.

## Release promotion

- All releases start by being internal releases.
- An [internal release](#internal-release) may be promoted to a [public release](#public-release) when all [testing phases](#testing-phases) are successful.
- Before promoting, release owner ensures that comm team actually needs this to be public.

An [internal release](#internal-release) is promoted to a [public release](#public-release) by tagging its binaries with the public facing release name. See [Deployment checklist](#deployment-checklist).

Once promoted, a release owner notifies the HOPR team that the [internal release](#internal-release) has been promoted to a [public release](#public-release):

- by commenting into the release's epic
- by writing in element channel `releases`

## On a new chain

Every chain has its own unique characteristics. While it may be EVM compatible, various other factors can make the chain incompatible with HOPR.
When an epic is prioritized to switch the default `HOPRd` chain to a new one, [this issue](../.github/ISSUE_TEMPLATE/new-chain-epic.md) must be added to the sprint as part of the new chain epic.

This requirement will become simpler once [#2140](https://github.com/hoprnet/hoprnet/issues/2140) is completed.

## On a new release

Before a new release is started, a release owner is picked by the [Tech Representatives](./development.md#representatives).

To release, we do a code-freeze in our codebase by branching out a specific
release by naming the branch `release/*`. New patches are then merged on that
particular branch to deploy on every change.

### Release Cycle

```

<<<<<<< HEAD
   hotfix/patch-bogota    staging/bogota         release/bogota           master

         x                   x                       x  create new release  x
         x                   x                       x◄─────────────────────x 1.91.0-next.44
         x                   x   create new staging  x 1.91.0               x
         x                   │ ◄─────────────────────│                      x
         x                   │                       │   first merge-back   x
         x                   │                       │ ──────────────────►  x 1.92.0-next.0
         x                   │ 1.91.0-next.0         │                      x
         x                   │                       │                      x
         x  start hotfix     ▼                       │                      x
         ┌◄──────────────────x                       │                      x
         │                   x                       │                      x
         │  hotfix merge     x                       │                      x
         ▼──────────────────►┐ 1.91.0-next.1         │                      x
         x                   │                       │                      x
                             │   release upgrade     │                      x
         x                   ▼──────────────────────►┐ 1.91.1               x
         x                   x   staging upgrade     │                      x
         x                   x ◄─────────────────────│                      x
         x                   x 1.91.1-next.0         │                      x
         x                   x                       │   next merge-back    x
         x                   x                       │ ──────────────────►  x
=======
   hotfix/patch-constantine    release/constantine          master

         x                   x                       x 1.90.0-next.44
         x                   │ ◄─────────────────────x
         x                   │                       x
         x                   │ 1.90.0                x
         x                   │                       x
         x                   ▼                       x
         ┌◄──────────────────x                       x
         │                   x                       x
         │                   x                       x
         │                   x                       x
         ▼──────────────────►┐ 1.90.1                x
         x                   │                       x
         x                   ▼──────────────────────►x 1.91.0-next.0
         x                   x                       x
         x                   x                       x
>>>>>>> 6104b9e6

```

1. Setup some environment variables:

- Give a name to the release like `paleochora`, `valencia`. For instance : `export RELEASE_NAME=bogota`.
- Give a name to the previous release: `export OLD_RELEASE_NAME=valencia`
- Give a name to the target environment of the release. For instance: `export ENVIRONMENT_NAME=monte_rosa`

2. Create a release tracking issue on GitHub. Use previous issues as [templates](https://github.com/hoprnet/hoprnet/issues/4275)
3. On the `master` branch, and before the creation of the release branch, there should be an entry in `packages/hoprd/releases.json` for the new release name.

- If the release will run in its own environment ($RELEASENAME == $ENVIRONMENT_NAME) then a new entry in `packages/core/protocol-config.json` should be created for the network.
- If the release will run in a multienvironment network like `monte_rosa` then update the monte_rosa entry to accespt the new `version_range` of the new release.

4. On the `master` branch, create the release branch locally by executing `git checkout -b release/${RELEASE_NAME}`.
5. On the `release/${RELEASE_NAME}` branch, and before pushing the branch to GitHub, some release-specific changes should be applied to ensure the resulting CD artifacts actually are proper release artifacts.

   - Change all occurences of the last release name to the new release name within documentation files and Docker files. Don't touch the `protocol-config.json` and `releases.json` files in this step. Changes should be committed locally.
   - Update `CHANGELOG.md` with the new release's information. Changes should be committed locally.
   - Release owner checks if docs are correctly updated by comparing with the changes in `CHANGELOG.md`.
   - If the release will run in a new environment then, copy contract deployment files from the old environment by executing these commands:

   ```
   mkdir -p packages/ethereum/deployments/${RELEASE_NAME}/xdai
   cp packages/ethereum/deployments/${ENVIRONMENT_NAME}/xdai/* packages/ethereum/deployments/${RELEASE_NAME}/xdai/
   cp packages/ethereum/deployments/${ENVIRONMENT_NAME}/xdai/.chainId packages/ethereum/deployments/${RELEASE_NAME}/xdai/
   rm packages/ethereum/deployments/${RELEASE_NAME}/xdai/HoprChannels.json
   ```

   NOTE: Don't include the deployment of HoprChannels, because this will be re-deployed anyway by the CD system.
   Changes should be committed locally.

6. Delete the topology VM instances of the ${OLD_RELEASE_NAME}

- Check `gcloud compute instance-groups managed list` for a list and delete the instance groups using

```sh
HOPRD_PERFORM_CLEANUP=true ./scripts/setup-gcloud-cluster.sh "${ENVIRONMENT_NAME}" "" "${OLD_RELEASE_NAME}-topology-1-91"
```

7. On the `release/${RELEASE_NAME}` branch, check that everything is ready and push it to GitHub by executing : `git push origin`. Wait until the [deployment of the cluster](https://github.com/hoprnet/hoprnet/actions/workflows/deploy.yaml) has finished successfully.
8. Create a Pull Request for tracking the release changes against the `master` branch. Remark in the PR description that it should never be merged!. Also use the label `DO NOT MERGE`, `release` and `release/${RELEASE_NAME}`. As a reference take a look at https://github.com/hoprnet/hoprnet/pull/4311
9. On the `release/${RELEASE_NAME}` branch, create a topology cluster using the [script](./release.md#topology-deployment-script) mentioned at the end of this document.
10. Create a release testnet page in the wiki at: https://www.notion.so/Testnets-e53255f7003f4c8eae2f1b6644a676e0
    You may use previous testnet pages as templates. Ensure all started nodes are documented.
11. Share the links to the release tracking issue, tracking PR and testnet wiki page in the `#release` Element channel.
    On the `#testing` channel, members are expected to run their own nodes (either AVADO or via their workstation) to participate in the release.
<<<<<<< HEAD
11. For details how patches are applied to the release, see the `Release patching` section below.
12. Once the first release version has been built and is running, the release branch should be merged-back into `master` once to trigger version upgrades on `master`. See the next section for details.
=======
12. Patches to the release are created via `hotfix/RELEASE_NAME/**` branches.
    Each of these merges will trigger a new release version, and re-build our infrastructure
    for that version. Upon successfully testing a release
13. Once the first release version has been built and is running, the release branch should be merged-back into `master` once to trigger version upgrades on `master`. See [the next](./release.md#release-merge-back) section for details.
>>>>>>> 6104b9e6

Once the release testing has concluded, or if any significant amount of patches has been applied to the release branch, the release branch should be merged back into `master` again.

#### Release patching

Whenever a patch to a release `${RELEASE_NAME}` is needed, it first needs to be tested in the Staging deployment. The Staging deployment
is specific per each release and runs within the same network environment as the Release. Once the fix is
considered stable enough (after testing in the Staging deployment), it can be merged into the Release branch (this is called Release upgrade).
The developers are encourage to batch the hotfixes in the Staging branch and minimize the number of Release upgrades.

If `staging/${RELEASE_NAME}` does not exist yet:

1. (on `release/${RELEASE_NAME}`) if `staging/${RELEASE_NAME}` branch does not exist yet, create it: `git checkout -b staging/${RELEASE_NAME}`
2. (on `staging/${RELEASE_NAME}`) create and push empty commit to trigger deployment: `git commit --allow-empty -m "Deploy staging ${RELEASE_NAME} && git push -u origin staging/${RELEASE_NAME}"`

To create a hotfix:

1. (on `staging/${RELEASE_NAME}`) create a hotfix branch `hotfix/fix-bug`
2. (on `hotfix/fix-bug`) add commits to fix the bug
3. Once the fix needs to be tested, create a PR of `hotfix/fix-bug` to `staging/${RELEASE_NAME}` and merge once peer-reviewed & approved.

#### Release upgrade

The Release upgrade is done, when the Staging deployment is considered stable, so it can be merged back to the Release.
Once the upgraded release is deployed, the Staging deployment must be updated as well from the Release branch (this is called Staging upgrade).

1. (on `staging/${RELEASE_NAME}`) create branch `release-upgrade-${RELEASE_NAME}`: `git checkout -b release-upgrade-${RELEASE_NAME}`
2. (on `release-upgrade-${RELEASE_NAME}`) merge `release/${RELEASE_NAME}` into the branch: `git merge release/${RELEASE_NAME}`.
   In case of a merge conflict, the changes from the `release-upgrade-${RELEASE_NAME}` branch take precedence.
3. Create a PR of `release-upgrade-${RELEASE_NAME}` and ask for a peer review.
4. Wait for the CI to deploy upgraded Release. Then perform the following steps for Staging upgrade.
5. (on `staging/${RELEASE_NAME}`) create branch `staging-upgrade-${RELEASE_NAME}`: `git checkout -b staging-upgrade-${RELEASE_NAME}`
6. (on `staging-upgrade-${RELEASE_NAME}`) merge `release/${RELEASE_NAME}` into the branch: `git merge release/${RELEASE_NAME}`.
   In case of a merge conflict, the changes from `release/${RELEASE_NAME}` take precedence.
7. Create a PR of `staging-upgrade-${RELEASE_NAME}` and ask for a peer review (should be straight-forward).

#### Release merge-back

1. On the `master` branch update the latest changes by executing: `git pull`
2. On the `release/${RELEASE_NAME}` branch, create a PR branch of the release branch: `git checkout -b merge-back-release-${RELEASE_NAME}`
3. On the `merge-back-release-${RELEASE_NAME}` branch, merge `master` into the branch: `git merge master`.
   For an example of a merge-back, take a look at older releases: https://github.com/hoprnet/hoprnet/pull/2956
   In case of conflicts (which is expected) changes from `master` have preference in the following cases:
   1. Revert changes in `packages/avado/docker-compose.yml`
   2. Revert any chain specific changes.
   3. Revert changes made to Avado configuration files as part of the initial release creation.
      In regards to version naming convention for the merge-back:
   - If it is the first merge-back, then the version number to be used should be the one being used in the release branch which does not have the suffix `-next.XX`.
   - If it is other merge-back, then the version number to be used should be the one being used in the master branch which it has the suffix `-next.XX`.
4. Modify the above created PR to add reviewers, and labels accordingly. Wait for the review before merge the `merge-back-release-${RELEASE_NAME}` branch to `master`.
5. If the release runs in a new environment, then redeploy `api.hoprnet.org` in Vercel to pickup release specific changes from the `protocol-config.json`.
6. Remind that the release must be merged-back every week (Friday) to minimise conflicts whenever we want to merge a hotfix back to master.

### Actions

We made active use of actions to automate tasks trivial to our workflow.

#### Pre-release Version Bump (`feature` -> `master` = `x.y.z-0.next.*` -> `x.y.z-0.next.* + 1`)

When a PR to `master` is merged, an action bumps the package.json pre-release
version and commits that change to `master`. When a PR to `master` is merged,
a tag on GitHub is pushed specifying that feature on that version.

#### Release Version Bump (`master` -> `release/**` = `x.y.z-0.next.*` -> `x.y.0`)

On first build, a `release/**` bumps the package.json by a `minor`, clearing
the `pre-release` tag. Subsequent commits on `release` branches bump the
`patch` version.

#### Minor Version Bump (`release/**` -> `master` = `x.y.*` -> `x.y+1.0-next.0`)

After testing a release, we can merge it back to `master` to trigger a bump on the
package.json by a `minor`, and restoring the `pre-release` tag, to keep our normal
daily workflow as it was before.

### Deployment checklist

#### Per $release

The following are a series of manual tasks that are needed to be executed for the launch of a release. Ideally, we automate these entirely and delete this document in the future, but in the meantime, we'll have this document to keep track of these.

- [ ] Deploy a set of `$release` CT nodes for our testnet using our **`cover-traffic` deployment script**.
- [ ] Deploy a set of `$release` cloud nodes for our testnet with a full topology connected to feed event data for our leaderboard using our **`topology` deployment script**.
- [ ] Verify the $release smart contract in the explorer platform, see [verification guide](../VERIFICATION_GUIDE.md).

##### Optional

- [ ] Create a DNS alias for each node (cloud, cover-traffic, topology), to be accessed via our `hoprnet.link` domain (e.g. ct-1-$release.hoprnet.link)
- [ ] Tag a distribution manually $release on npm and on Docker Hub.
  - `npm login`, `npm dist-tag add @hoprnet/hoprd@$version $mountain/$city`
  - `docker login`, `docker tag gcr.io/hoprassociation/hoprd:latest hopr/hoprd:$city/$mountain`

#### Per $chain

- [ ] Deploy HOPR token on $chain and mint 130M HOPR tokens for our Development Address `0x2402da10A6172ED018AEEa22CA60EDe1F766655C`.

- [ ] Transfer 1M HOPR token and 1 native $chain to our funding wallet in our CI/CD.

- [ ] Transfer 1M HOPR token and 20 native $chain to our leaderboard wallet in network.hoprnet.org.

### Scripts

#### `cover-traffic` deployment script

```
CT_PRIV_KEY=14e6...a6a5 \
  ./scripts/setup-ct-gcloud-cluster.sh athens
```

#### `topology` deployment script

```

export PRIVATE_KEY=
export FAUCET_SECRET_API_KEY=
export HOPRD_PASSWORD=open-sesame-iTwnsPNg0hpagP+o6T0KOwiH9RQ0
export HOPRD_API_TOKEN=^binary6wire6GLEEMAN9urbanebetween1watch^


HOPRD_PERFORM_CLEANUP=false \
HOPRD_SHOW_PRESTART_INFO=true \
./scripts/setup-gcloud-cluster.sh monte_rosa `pwd`/scripts/topologies/full_interconnected_cluster.sh bogota-topology-1-91 gcr.io/hoprassociation/hoprd:bogota 6 bogota-topology-1-91 true


```<|MERGE_RESOLUTION|>--- conflicted
+++ resolved
@@ -125,8 +125,6 @@
 ### Release Cycle
 
 ```
-
-<<<<<<< HEAD
    hotfix/patch-bogota    staging/bogota         release/bogota           master
 
          x                   x                       x  create new release  x
@@ -150,25 +148,6 @@
          x                   x 1.91.1-next.0         │                      x
          x                   x                       │   next merge-back    x
          x                   x                       │ ──────────────────►  x
-=======
-   hotfix/patch-constantine    release/constantine          master
-
-         x                   x                       x 1.90.0-next.44
-         x                   │ ◄─────────────────────x
-         x                   │                       x
-         x                   │ 1.90.0                x
-         x                   │                       x
-         x                   ▼                       x
-         ┌◄──────────────────x                       x
-         │                   x                       x
-         │                   x                       x
-         │                   x                       x
-         ▼──────────────────►┐ 1.90.1                x
-         x                   │                       x
-         x                   ▼──────────────────────►x 1.91.0-next.0
-         x                   x                       x
-         x                   x                       x
->>>>>>> 6104b9e6
 
 ```
 
@@ -217,15 +196,8 @@
     You may use previous testnet pages as templates. Ensure all started nodes are documented.
 11. Share the links to the release tracking issue, tracking PR and testnet wiki page in the `#release` Element channel.
     On the `#testing` channel, members are expected to run their own nodes (either AVADO or via their workstation) to participate in the release.
-<<<<<<< HEAD
 11. For details how patches are applied to the release, see the `Release patching` section below.
-12. Once the first release version has been built and is running, the release branch should be merged-back into `master` once to trigger version upgrades on `master`. See the next section for details.
-=======
-12. Patches to the release are created via `hotfix/RELEASE_NAME/**` branches.
-    Each of these merges will trigger a new release version, and re-build our infrastructure
-    for that version. Upon successfully testing a release
-13. Once the first release version has been built and is running, the release branch should be merged-back into `master` once to trigger version upgrades on `master`. See [the next](./release.md#release-merge-back) section for details.
->>>>>>> 6104b9e6
+12. Once the first release version has been built and is running, the release branch should be merged-back into `master` once to trigger version upgrades on `master`. See [the next](./release.md#release-merge-back) section for details.
 
 Once the release testing has concluded, or if any significant amount of patches has been applied to the release branch, the release branch should be merged back into `master` again.
 
@@ -256,12 +228,14 @@
 2. (on `release-upgrade-${RELEASE_NAME}`) merge `release/${RELEASE_NAME}` into the branch: `git merge release/${RELEASE_NAME}`.
    In case of a merge conflict, the changes from the `release-upgrade-${RELEASE_NAME}` branch take precedence.
 3. Create a PR of `release-upgrade-${RELEASE_NAME}` and ask for a peer review.
+   Each of such PR merges will trigger a new release version, and re-build our infrastructure.
 4. Wait for the CI to deploy upgraded Release. Then perform the following steps for Staging upgrade.
 5. (on `staging/${RELEASE_NAME}`) create branch `staging-upgrade-${RELEASE_NAME}`: `git checkout -b staging-upgrade-${RELEASE_NAME}`
 6. (on `staging-upgrade-${RELEASE_NAME}`) merge `release/${RELEASE_NAME}` into the branch: `git merge release/${RELEASE_NAME}`.
    In case of a merge conflict, the changes from `release/${RELEASE_NAME}` take precedence.
 7. Create a PR of `staging-upgrade-${RELEASE_NAME}` and ask for a peer review (should be straight-forward).
-
+   The merge of the PR will trigger re-build of the Staging infrastructure.
+   
 #### Release merge-back
 
 1. On the `master` branch update the latest changes by executing: `git pull`
