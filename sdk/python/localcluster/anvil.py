import json
import shutil
from enum import Enum, auto
from pathlib import Path
from subprocess import run

from .constants import PORT_BASE, PWD, logging


class AnvilState(Enum):
    DUMP = auto()
    LOAD = auto()


class Anvil:
    def __init__(self, log_file: Path, cfg_file: Path, state_file: Path):
        self.log_file = log_file
        self.cfg_file = cfg_file
        self.state_file = state_file

        self.log_file.parent.mkdir(parents=True, exist_ok=True)
        self.cfg_file.parent.mkdir(parents=True, exist_ok=True)
        self.state_file.parent.mkdir(parents=True, exist_ok=True)

    def run(self, state=AnvilState.DUMP):
        logging.info("Starting and waiting for local anvil server to be up" +
                     f"({state.name.lower()} state enabled)")

        command = f"""
            bash scripts/run-local-anvil.sh
            {'-s ' if state is AnvilState.LOAD else ''}
            -l {self.log_file}
            -c {self.cfg_file}
            -p {PORT_BASE}
            {'-ls' if state is AnvilState.LOAD else '-ds'} {self.state_file}
            """

        run(
            command.split(),
            check=True,
            capture_output=True,
            cwd=PWD,
        )

    def mirror_contracts(self, src_file: Path, dest_file: Path, src_network: str, dest_network: str):
        logging.info(
            "Mirror contract data because of anvil-deploy node only writing to localhost")
        shutil.copy(PWD.joinpath(
            "scripts", "protocol-config-anvil.json"), dest_file)

        with open(src_file, "r") as file:
            src_data = json.load(file)

        with open(dest_file, "r") as file:
            dest_data = json.load(file)

        network_data = src_data["networks"][src_network]
        partial_network_data = {
            "environment_type": network_data["environment_type"],
            "indexer_start_block_number": 1,
            "addresses": network_data["addresses"],
        }
        new_network_data = dest_data["networks"][dest_network] | partial_network_data
        dest_data["networks"][dest_network] = new_network_data

        with open(dest_file, "w") as file:
            json.dump(dest_data, file, sort_keys=True)

    @classmethod
    def kill(cls):
<<<<<<< HEAD
        logging.info("Stop any local anvil server running")
        run(f"make -s kill-anvil port={PORT_BASE}".split(),
            cwd=PWD, check=False)
=======
        logging.info("Stop all local anvil servers running")
        run(f"make -s kill-anvil port={PORT_BASE}".split(), cwd=PWD, check=True)
>>>>>>> 46778343
<|MERGE_RESOLUTION|>--- conflicted
+++ resolved
@@ -68,11 +68,5 @@
 
     @classmethod
     def kill(cls):
-<<<<<<< HEAD
-        logging.info("Stop any local anvil server running")
-        run(f"make -s kill-anvil port={PORT_BASE}".split(),
-            cwd=PWD, check=False)
-=======
         logging.info("Stop all local anvil servers running")
-        run(f"make -s kill-anvil port={PORT_BASE}".split(), cwd=PWD, check=True)
->>>>>>> 46778343
+        run(f"make -s kill-anvil port={PORT_BASE}".split(), cwd=PWD, check=False)