--- conflicted
+++ resolved
@@ -24,16 +24,13 @@
 
 
 async def bringup(
-<<<<<<< HEAD
-    config: str, test_mode: bool = False, fully_connected: bool = False, use_nat: bool = False, exposed: bool = False, extra_env: Optional[dict] = None
-=======
     config: str,
     test_mode: bool = False,
     fully_connected: bool = False,
     use_nat: bool = False,
     exposed: bool = False,
     base_port: int = BASE_PORT,
->>>>>>> 62a0a9fb
+    extra_env: Optional[dict] = None
 ) -> Optional[Tuple[Cluster, Anvil]]:
     logging.info(f"Using the random seed: {SEED}")
 
@@ -44,17 +41,12 @@
     with open(config, "r") as f:
         config = yaml.safe_load(f)
 
-<<<<<<< HEAD
-    cluster = Cluster(config, ANVIL_CONFIG_FILE, ANVIL_FOLDER.joinpath("protocol-config.json"), use_nat, exposed, extra_env)
-    anvil = Anvil(ANVIL_FOLDER.joinpath("anvil.log"), ANVIL_CONFIG_FILE, ANVIL_FOLDER.joinpath("anvil.state.json"))
-=======
     cluster = Cluster(
-        config, ANVIL_CONFIG_FILE, ANVIL_FOLDER.joinpath("protocol-config.json"), use_nat, exposed, base_port
+        config, ANVIL_CONFIG_FILE, ANVIL_FOLDER.joinpath("protocol-config.json"), use_nat, exposed, base_port, extra_env
     )
     anvil = Anvil(
         ANVIL_FOLDER.joinpath("anvil.log"), ANVIL_CONFIG_FILE, ANVIL_FOLDER.joinpath("anvil.state.json"), base_port
     )
->>>>>>> 62a0a9fb
 
     snapshot = Snapshot(base_port, MAIN_DIR, cluster)
 
