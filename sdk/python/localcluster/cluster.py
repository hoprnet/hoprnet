import asyncio
import os
import shutil
from pathlib import Path
from subprocess import run

from . import utils
from .constants import (
    IDENTITY_PREFIX,
    MAIN_DIR,
    NETWORK,
    NODE_NAME_PREFIX,
    PASSWORD,
    PWD,
    logging,
)
from .node import Node

<<<<<<< HEAD
GLOBAL_TIMEOUT = 400
=======
GLOBAL_TIMEOUT = 200
>>>>>>> 9576fae2


class Cluster:
    def __init__(
        self, config: dict, anvil_config: Path, protocol_config: Path, use_nat: bool, exposed: bool, base_port: int
    ):
        self.anvil_config = anvil_config
        self.protocol_config = protocol_config
        self.use_nat = use_nat
        self.base_port = base_port
        self.nodes: dict[str, Node] = {}
        index = 1

        for network_name, params in config["networks"].items():
            for alias, node in params["nodes"].items():
                self.nodes[str(index)] = Node.fromConfig(
                    index, alias, node, config["defaults"], network_name, use_nat, exposed, base_port
                )
                index += 1

    def clean_up(self):
        logging.info(f"Tearing down the {self.size} nodes cluster")
        [node.clean_up() for node in self.nodes.values()]

    def create_safes(self):
        logging.info("Creating safe and modules for all the ids, store them in args files")
        for node in self.nodes.values():
            assert node.create_local_safe(self.anvil_config)

    async def shared_bringup(self, skip_funding: bool = False):
        logging.info("Setting up nodes with protocol config files")
        for node in self.nodes.values():
            logging.debug(f"Setting up {node}")
            node.setup(PASSWORD, self.protocol_config, PWD)

        # WAIT FOR NODES TO BE UP
        logging.info(f"Waiting up to {GLOBAL_TIMEOUT}s for nodes to start up")
        nodes_readyness = await asyncio.gather(*[node.api.startedz(GLOBAL_TIMEOUT) for node in self.nodes.values()])
        for node, res in zip(self.nodes.values(), nodes_readyness):
            if res:
                logging.debug(f"Node {node} up")
            else:
                logging.error(f"Node {node} not started after {GLOBAL_TIMEOUT} seconds")

        if not all(nodes_readyness):
            logging.critical("Not all nodes are started, interrupting setup")
            raise RuntimeError

        if not skip_funding:
            self.fund_nodes()
            return

        # WAIT FOR NODES TO BE UP
        logging.info(f"Waiting up to {GLOBAL_TIMEOUT}s for nodes to be ready")
        nodes_readyness = await asyncio.gather(*[node.api.readyz(GLOBAL_TIMEOUT) for node in self.nodes.values()])
        for node, res in zip(self.nodes.values(), nodes_readyness):
            if res:
                logging.debug(f"Node {node} up")
            else:
                logging.error(f"Node {node} not ready after {GLOBAL_TIMEOUT} seconds")

        if not all(nodes_readyness):
            raise RuntimeError("Not all nodes are ready, interrupting setup")

        logging.info("Retrieve nodes addresses and peer ids")
        for node in self.nodes.values():
            if addresses := await node.api.addresses():
                node.peer_id = addresses.hopr
                node.address = addresses.native
            else:
                raise RuntimeError(f"Node {node} did not return addresses")

        # # WAIT FOR NODES TO CONNECT TO ALL PEERS
        # peer_connection_timeout = 2 * GLOBAL_TIMEOUT
        # logging.info(f"Waiting up to {peer_connection_timeout}s for nodes to connect to all peers")

        # tasks = []
        # for node in self.nodes.values():
        #     required_peers = [n.peer_id for n in self.nodes.values() if n != node and n.network == node.network]
        #     tasks.append(asyncio.create_task(node.all_peers_connected(required_peers)))

        # try:
        #     await asyncio.wait_for(asyncio.gather(*tasks), peer_connection_timeout)
        # except asyncio.TimeoutError:
        #     raise RuntimeError("Not all nodes are connected to all peers, interrupting setup")

    def fund_nodes(self):
        logging.info("Funding nodes")

        private_key = utils.load_private_key(self.anvil_config)

        custom_env = {
            "ETHERSCAN_API_KEY": "anykey",
            "IDENTITY_PASSWORD": PASSWORD,
            "PRIVATE_KEY": private_key,
            "PATH": os.environ["PATH"],
        }
        run(
            [
                "hopli",
                "faucet",
                "--network",
                NETWORK,
                "--identity-prefix",
                IDENTITY_PREFIX,
                "--identity-directory",
                MAIN_DIR,
                "--contracts-root",
                "./ethereum/contracts",
                "--hopr-amount",
                "0.0",
                "--native-amount",
                "10.0",
                "--provider-url",
                f"http://127.0.0.1:{self.base_port}",
            ],
            env=os.environ | custom_env,
            check=True,
            capture_output=True,
            cwd=PWD,
        )

    def copy_identities(self):
        logging.info("Using pre-generated identities and configs")

        # prepare folders
        for node_id in range(self.size):
            MAIN_DIR.joinpath(f"{NODE_NAME_PREFIX}_{node_id+1}").mkdir(parents=True, exist_ok=True)

        # Remove old identities
        for f in MAIN_DIR.glob(f"{NODE_NAME_PREFIX}/*.id"):
            os.remove(f)
        logging.info(f"Removed '*.id' files in {MAIN_DIR} subfolders")

        # Remove old logs
        for f in MAIN_DIR.glob(f"{NODE_NAME_PREFIX}/*.log"):
            os.remove(f)
        logging.info(f"Removed '*.log' files in {MAIN_DIR} subfolders")

        # Copy new identity files
        for idx, node in enumerate(self.nodes.values(), start=1):
            shutil.copy(
                PWD.joinpath(node.identity_path),
                MAIN_DIR.joinpath(f"{NODE_NAME_PREFIX}_{idx}", "hoprd.id"),
            )
        logging.info(f"Copied '*.id' files to {MAIN_DIR}")

        # Copy new config files
        for f in PWD.joinpath("sdk").glob("*.cfg.yaml"):
            shutil.copy(f, MAIN_DIR.joinpath(f.name))
        logging.info(f"Copied '*.cfg.yaml' files to {MAIN_DIR}")

    def load_addresses(self):
        for node in self.nodes.values():
            node.load_addresses()

    def get_safe_and_module_addresses(self):
        for node in self.node.values():
            node.get_safe_and_module_addresses()

    async def alias_peers(self):
        logging.info("Aliasing every other node")
        aliases_dict = {node.peer_id: node.alias for node in self.nodes.values()}

        for node in self.nodes.values():
            await node.alias_peers(aliases_dict)

    async def connect_peers(self):
        logging.info("Creating a channel to every other node")
        peer_ids = [node.peer_id for node in self.nodes.values()]

        tasks = [node.connect_peers(peer_ids) for node in self.nodes.values()]
        await asyncio.gather(*tasks)

    async def links(self):
        links_blocks = ["\n\n"]
        for node in self.nodes.values():
            links_blocks.append(await node.links())

        logging.info("\n".join(links_blocks))

    @property
    def size(self):
        return len(self.nodes)<|MERGE_RESOLUTION|>--- conflicted
+++ resolved
@@ -16,11 +16,7 @@
 )
 from .node import Node
 
-<<<<<<< HEAD
-GLOBAL_TIMEOUT = 400
-=======
 GLOBAL_TIMEOUT = 200
->>>>>>> 9576fae2
 
 
 class Cluster:
