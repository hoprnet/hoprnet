import asyncio
import logging
import os
import tempfile
from decimal import Decimal
from pathlib import Path
from subprocess import STDOUT, Popen, run

from ..api import HoprdAPI
from . import utils
from .constants import (
    MAIN_DIR,
    NODE_NAME_PREFIX,
    OPEN_CHANNEL_FUNDING_VALUE_HOPR,
    PASSWORD,
    PWD,
)


def load_env_file(env_file: str) -> dict:
    env = {}
    try:
        with open(env_file, "r") as f:
            for line in f:
                if line.startswith("#"):
                    continue
                key, value = line.strip().split("=", 1)
                env[key] = value
    except FileNotFoundError:
        logging.error(f"Environment file {env_file} not found.")
    except ValueError:
        logging.error(f"Incorrect format in environment file {env_file}.")
    return env


class Node:
    def __init__(
        self,
        id: int,
        api_token: str,
        host_addr: str,
        network: str,
        identity_path: str,
        cfg_file: str,
        base_port: int,
        api_addr: str = None,
        use_nat: bool = False,
        remove_temp_data: bool = True,
    ):
        # initialized
        self.id = id
        self.host_addr: str = host_addr
        self.api_token: str = api_token
        self.network: str = network
        self.identity_path: str = identity_path
        self.use_nat: bool = use_nat
        self.remove_temp_data: bool = remove_temp_data
        self.base_port: int = base_port
        self.temp_data_dir = tempfile.TemporaryDirectory(prefix=f"{NODE_NAME_PREFIX}_{self.id}_")

        # optional
        self.cfg_file: str = cfg_file
        self.api_addr: str = api_addr
        if api_addr is None:
            self.api_addr = host_addr

        # generated
        self.safe_address: str = None
        self.module_address: str = None
        self.proc: Popen = None

        # private
        self.address: str = None
        self.dir: Path = None
        self.cfg_file_path: Path = None
        self.api_port: int = 0
        self.p2p_port: int = 0
        self.anvil_port: int = 0
        self.tokio_console_port: int = 0

        self.prepare()

    @property
    def api(self):
        return HoprdAPI(f"http://{self.api_addr}:{self.api_port}", self.api_token)

    def prepare(self):
        self.dir = MAIN_DIR.joinpath(f"{NODE_NAME_PREFIX}_{self.id}")
        self.cfg_file_path = MAIN_DIR.joinpath(self.cfg_file)
        self.anvil_port = self.base_port
        self.api_port = self.base_port + (self.id * 3)
        self.p2p_port = self.api_port + 1
        self.tokio_console_port = self.p2p_port + 1

        logging.info(
            f"Node {self.id} ports: "
            + f"api {self.api_port}, "
            + f"p2p {self.p2p_port}, "
            + f"tokio console {self.tokio_console_port}, "
            + f"anvil {self.anvil_port}"
        )

    def load_addresses(self):
        loaded_env = load_env_file(self.dir.joinpath(".env"))
        self.safe_address = loaded_env.get("HOPRD_SAFE_ADDRESS")
        self.module_address = loaded_env.get("HOPRD_MODULE_ADDRESS")
        if self.safe_address is None or self.module_address is None:
            raise ValueError("Critical addresses are missing in the environment file.")

    def create_local_safe(self, anvil_config: Path):
        logging.debug(f"Creating safe and module for {self}")

        private_key = utils.load_private_key(anvil_config)

        safe_custom_env = {
            "ETHERSCAN_API_KEY": "anykey",
            "IDENTITY_PASSWORD": PASSWORD,
            "MANAGER_PRIVATE_KEY": private_key,
            "PRIVATE_KEY": private_key,
            "PATH": os.environ["PATH"],
        }

        res = run(
            [
                "hopli",
                "safe-module",
                "create",
                "--network",
                self.network,
                "--identity-from-path",
                self.dir.joinpath("hoprd.id"),
                "--contracts-root",
                "./ethereum/contracts",
                "--hopr-amount",
                "200000000000.0",
                "--native-amount",
                "10.0",
                "--private-key",
                "ac0974bec39a17e36ba4a6b4d238ff944bacb478cbed5efcae784d7bf4f2ff80",
                "--manager-private-key",
                "ac0974bec39a17e36ba4a6b4d238ff944bacb478cbed5efcae784d7bf4f2ff80",
                "--provider-url",
                f"http://127.0.0.1:{self.anvil_port}",
            ],
            env=os.environ | safe_custom_env,
            check=True,
            capture_output=True,
            text=True,
            cwd=PWD,
        )

        for el in res.stdout.split("\n"):
            if el.startswith("safe 0x"):
                self.safe_address = el.split()[-1]

            if el.startswith("node_module 0x"):
                self.module_address = el.split()[-1]

        # store the addresses in a file which can be loaded later
        if self.safe_address is not None and self.module_address is not None:
            self.dir.mkdir(parents=True, exist_ok=True)
            with open(self.dir.joinpath(".env"), "w") as env_file:
                env_file.write(f"HOPRD_SAFE_ADDRESS={self.safe_address}\n")
                env_file.write(f"HOPRD_MODULE_ADDRESS={self.module_address}\n")
            return True

        logging.error(f"Failed to create safe for node {self.id}: {res.stdout} - {res.stderr}")
        return False

    def setup(self, password: str, config_file: Path, dir: Path, log_tag: str):
        trace_telemetry = "true" if os.getenv("TRACE_TELEMETRY") is not None else "false"
        log_level = "trace" if os.getenv("TRACE_TELEMETRY") is not None else "debug"

        api_token_param = f"--api-token={self.api_token}" if self.api_token else "--disableApiAuthentication"
        custom_env = {
            "RUST_LOG": ",".join(
                [
                    log_level,
<<<<<<< HEAD
                    # "libp2p_swarm=info",
=======
                    "hyper_util=warn",
                    "hickory_resolver=warn",
                    "isahc=error",
                    "libp2p_swarm=info",
                    "libp2p_tcp=info",
                    "libp2p_dns=info",
>>>>>>> a8489a9c
                    "multistream_select=info",
                    "sea_orm=warn",
                    "sqlx=warn",
<<<<<<< HEAD
                    "hyper_util=warn",
                    # "libp2p_tcp=info",
                    # "libp2p_dns=info",
                    "hickory_resolver=warn",
=======
>>>>>>> a8489a9c
                ]
            ),
            "RUST_BACKTRACE": "full",
            "HOPR_TEST_DISABLE_CHECKS": "true",
            "HOPRD_USE_OPENTELEMETRY": trace_telemetry,
            "OTEL_SERVICE_NAME": f"hoprd-{self.p2p_port}",
            "TOKIO_CONSOLE_BIND": f"localhost:{self.tokio_console_port}",
            "HOPRD_NAT": "true" if self.use_nat else "false",
        }
        loaded_env = load_env_file(self.dir.joinpath(".env"))

        cmd = [
            "hoprd",
            "--announce",
            "--api",
            "--init",
            "--testAnnounceLocalAddresses",
            "--testPreferLocalAddresses",
            f"--apiHost={self.api_addr}",
            f"--apiPort={self.api_port}",
            f"--data={self.temp_data_dir.name}",
            f"--host={self.host_addr}:{self.p2p_port}",
            f"--identity={self.dir.joinpath('hoprd.id')}",
            f"--network={self.network}",
            f"--password={password}",
            f"--protocolConfig={config_file}",
            f"--provider=http://127.0.0.1:{self.anvil_port}",
            api_token_param,
        ]
        if self.cfg_file_path is not None:
            cmd += [f"--configurationFilePath={self.cfg_file_path}"]
        log_file_name = f"hoprd.{log_tag}.log" if log_tag else "hoprd.log"

        with open(self.dir.joinpath(log_file_name), "w") as log_file:
            self.proc = Popen(
                cmd,
                stdout=log_file,
                stderr=STDOUT,
                env=os.environ | custom_env | loaded_env,
                cwd=dir,
            )

        return self.proc is not None

    async def all_peers_connected(self, required_peers):
        ready = False

        while not ready:
            # we choose a long timeout here to accomodate the node just starting
            peers_info = await asyncio.wait_for(self.api.peers(), timeout=10)
            logging.debug(f"Peers info on {self.id}: {peers_info}")

            # filter out peers that are not well-connected yet
            connected_peers = [p.address for p in peers_info if p.quality >= 0.25]
            connected_peers.sort()
            logging.debug(f"Peers connected on {self.id}: {connected_peers}")

            missing_peers = [p for p in required_peers if p not in connected_peers]
            logging.debug(f"Peers not connected on {self.id}: {missing_peers}")

            ready = missing_peers == []

            if not ready:
                await asyncio.sleep(0.5)
            else:
                logging.info(f"All peers connected on {self.id}")

        return ready

    def clean_up(self):
        self.proc.kill()
        if self.remove_temp_data:
            try:
                self.temp_data_dir.cleanup()
            except OSError as e:
                logging.warning(f"Failed to cleanup temporary directory for node {self.id}: {e}")

    @classmethod
    def fromConfig(
        cls,
        index: int,
        config: dict,
        defaults: dict,
        network: str,
        use_nat: bool,
        exposed: bool,
        base_port: int,
    ):
        token = config.get("api_token", defaults.get("api_token"))

        return cls(
            index,
            token,
            config["host"],
            network,
            config["identity_path"],
            config["config_file"],
            api_addr="0.0.0.0" if exposed else None,
            use_nat=use_nat,
            base_port=base_port,
        )

    async def connect_peers(self, addresses: list[str]):
        tasks = []

        for address in addresses:
            if address == self.address:
                continue
            tasks.append(asyncio.create_task(self.api.open_channel(address, OPEN_CHANNEL_FUNDING_VALUE_HOPR)))

        await asyncio.gather(*tasks)

    async def links(self):
        addresses = await self.api.addresses()
        admin_ui_params = f"apiEndpoint=http://{self.api_addr}:{self.api_port}&apiToken={self.api_token}"

        output_strings = []

        output_strings.append(f"\t{self}")
        output_strings.append(f"\t\tAddress:\t{addresses.native}")
        output_strings.append(
            f"\t\tRest API:\thttp://{self.api_addr}:{self.api_port}/scalar | http://{self.api_addr}:{self.api_port}/swagger-ui/index.html"
        )
        output_strings.append(f"\t\tAdmin UI:\thttp://{self.host_addr}:4677/?{admin_ui_params}\n\n")

        return "\n".join(output_strings)

    def __eq__(self, other):
        return self.address == other.address

    def __str__(self):
        return f"node @ {self.api_addr}:{self.api_port}"<|MERGE_RESOLUTION|>--- conflicted
+++ resolved
@@ -176,26 +176,15 @@
             "RUST_LOG": ",".join(
                 [
                     log_level,
-<<<<<<< HEAD
-                    # "libp2p_swarm=info",
-=======
                     "hyper_util=warn",
                     "hickory_resolver=warn",
                     "isahc=error",
                     "libp2p_swarm=info",
                     "libp2p_tcp=info",
                     "libp2p_dns=info",
->>>>>>> a8489a9c
                     "multistream_select=info",
                     "sea_orm=warn",
                     "sqlx=warn",
-<<<<<<< HEAD
-                    "hyper_util=warn",
-                    # "libp2p_tcp=info",
-                    # "libp2p_dns=info",
-                    "hickory_resolver=warn",
-=======
->>>>>>> a8489a9c
                 ]
             ),
             "RUST_BACKTRACE": "full",
