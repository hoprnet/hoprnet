[project]
name = "sdk-localcluster"
<<<<<<< HEAD
version = "1.0.0"
requires-python = ">=3.13,<3.14"
dependencies = ["pyyaml>=6.0.2"]
=======
version = "1.0.1"
requires-python = ">=3.12,<3.13"
dependencies = ["click>=8.1.8", "pyyaml>=6.0.2"]
>>>>>>> cdfa19bf
<|MERGE_RESOLUTION|>--- conflicted
+++ resolved
@@ -1,11 +1,5 @@
 [project]
 name = "sdk-localcluster"
-<<<<<<< HEAD
-version = "1.0.0"
+version = "1.0.1"
 requires-python = ">=3.13,<3.14"
-dependencies = ["pyyaml>=6.0.2"]
-=======
-version = "1.0.1"
-requires-python = ">=3.12,<3.13"
-dependencies = ["click>=8.1.8", "pyyaml>=6.0.2"]
->>>>>>> cdfa19bf
+dependencies = ["click>=8.1.8", "pyyaml>=6.0.2"]