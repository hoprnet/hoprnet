# Network Registry

To test HOPR protocol and develop dApps on top of HOPR at a resonable scale, nodes are only allowed to join the network (sending messages) if they are registered on a "Network Registry" smart contract.

This restriction on the access guarded by the "Network Registry" is only enabled in the staging or production environment by default. If you are running a cluster of HOPR nodes locally in the hardhat network, the "Network Registry" is not enabled.

There are two ways of registering a node:

- By the node runner itself, providing the node runner is eligible; or
- By the owner of the `HoprNetworkRegistry` smart contract

Relevant smart contracts are listed below, per environment:

| Contract                 | Staging                                                                                                                      | Production                                                                                                                           |
| ------------------------ | ---------------------------------------------------------------------------------------------------------------------------- | ------------------------------------------------------------------------------------------------------------------------------------ |
| xHOPR                    | [0xe8aD2ac347dA7549Aaca8F5B1c5Bf979d85bC78F](https://goerli.etherscan.io/token/0xe8aD2ac347dA7549Aaca8F5B1c5Bf979d85bC78F)   | [0xD057604A14982FE8D88c5fC25Aac3267eA142a08](https://blockscout.com/xdai/mainnet/address/0xD057604A14982FE8D88c5fC25Aac3267eA142a08) |
| HOPR Boost               | [0xd7ECa0E90cD85b08875E7d10d4D25B274C6CC549](https://goerli.etherscan.io/token/0xd7eca0e90cd85b08875e7d10d4d25b274c6cc549)   | [0x43d13D7B83607F14335cF2cB75E87dA369D056c7](https://blockscout.com/xdai/mainnet/address/0x43d13D7B83607F14335cF2cB75E87dA369D056c7) |
| HOPR Stake (Season 3)    | [0x0d4Ec37e692BcD36FE7dDcB37a14358d7F44d72C](https://goerli.etherscan.io/address/0x0d4Ec37e692BcD36FE7dDcB37a14358d7F44d72C) | [0xae933331ef0bE122f9499512d3ed4Fa3896DCf20](https://blockscout.com/xdai/mainnet/address/0xae933331ef0bE122f9499512d3ed4Fa3896DCf20) |
| HoprNetworkRegistry      | [0x3e5AA27125C90686444b2d093BFe9b843E82D2F5](https://goerli.etherscan.io/address/0x3e5AA27125C90686444b2d093BFe9b843E82D2F5) |                                                                                                                                      |
| HoprNetworkRegistryProxy | [0x3ee6e1eaE59C44EC30bc5e8FEeE587f95C9F2626](https://goerli.etherscan.io/address/0x3ee6e1eaE59C44EC30bc5e8FEeE587f95C9F2626) |                                                                                                                                      |

## Register a node by the runner

### Eligibility

A node can be registered by its runner if the runner is eligible. There are two ways to become an eligible account:

- A node runner's Ethereum account is staking in the HOPR stake program for a minimum stake of 1000 xHOPR token
- A node runner's Ethereum account is staking a "HOPR Boost NFT" of type `Network_registry`

#### Stake xHOPR tokens in staging environment

To stake xHOPR tokens, you can interact directly with the staking contract of the environment your HOPR node is running on. For production network, there is even a web application for such a purpose.

For the <mark>staging environment</mark>, please call the following function where the `PRIVATE_KEY` is the private key of the node runner's account. This call can only succeed if the caller (i.e. the `PRIVATE_KEY` or the node runner) has enough xHOPR (on goerli staging environment).

```
PRIVATE_KEY=<private key of "account"> make stake-funds environment=master-goerli network=goerli
```

If there's not enough xHOPR token, please use "Dev Bank" account to transfer some to the node runner's account.

#### Stake Network_registry NFT in staging environment

<mark>When not in production</mark>, CI/CD will mint "Network_registry" NFTs to `CLUSTER_NETWORK_REGISTERY_LINKED_ADDRESSES[1]` and `CLUSTER_NETWORK_REGISTERY_LINKED_ADDRESSES[3]` on deployment.

There are 10 "Network_registry" NFTs being minted to the "Dev Bank" account per deployment, where you can transfer some tokens from.

For the <mark>staging environment</mark>, please call the following function where the `PRIVATE_KEY` is the private key of the node runner's account. This call can only succeed if the caller (i.e. the `PRIVATE_KEY` or the node runner) has "Network_registry" NFT (on goerli staging environment).

```
PRIVATE_KEY<private key of "account"> make stake-devnft environment=master-goerli network=goerli nftrank <rank of "Network_registry" nft>
```

### Register the peer ID

An eligible node runner can call `selfRegister(string[] hoprPeerIds)` method from `HoprNetworkRegistry` smart contract to register one or multiple HOPR node(s).

For the <mark>staging environment</mark>, please call the following function where the `PRIVATE_KEY` is the private key of the node runner's account. This call can only succeed if the caller (i.e. the `PRIVATE_KEY` of the node runner) is eligible (having enough stake or a "Network_registry" NFT).

```
PRIVATE_KEY=<private key of “account”> make self-register-node environment=master-goerli network=goerli peer-ids=<peerId1,peerId2,peerId3>
```

## Deregister a node

A node runner can call `selfDeregister(string[] hoprPeerIds)` method from `HoprNetworkRegistry` smart contract to de-register old HOPR node(s).

For the <mark>staging environment</mark>, please call the following function where the `PRIVATE_KEY` is the private key of the node runner's account.

```
PRIVATE_KEY=<private key of “account”> make self-deregister-node environment=master-goerli network=goerli peer-ids=<peerId1,peerId2,peerId3>
```

## Register a node by the Network Registry contract owner

### Eligibility

Owner can register any account for any node. The eligibility of an account is not going to be checked unless a `sync` method for that account gets called.

### Register the peer ID

Owner can call `ownerRegister(address[] accounts, string[] hoprPeerIds)` method from `HoprNetworkRegistry` smart contract to register a list of HOPR nodes for a list of accounts respectively. Note that this registration can overwrite existing entries.

```
make register-nodes environment=master-goerli network=goerli --native-addresses=<address1,address2,address3,address4> --peer-ids=<peerid1,peerid2,peerid3,peerid4>
```

## Deregister a node

Owner can call `ownerDeregister(string[] hoprPeerIds)` method from `HoprNetworkRegistry` smart contract to de-register for a list of peers.

```
make deregister-nodes environment=master-goerli network=goerli --peer_ids=<peerId1,peerId2,peerId3,peerId4>
```

## Enable and disable globally

As mentioned in the beginning, by default, Network Registry is enabled for staging envirionment and disabled in the local network.
To toggle the network registry, the following method can be called

```
make disable-network-registry environment=master-goerli network=goerli --peer_ids=<peerId1,peerId2,peerId3,peerId4>
```

or

```
make enable-network-registry environment=master-goerli network=goerli --peer_ids=<peerId1,peerId2,peerId3,peerId4>
```

## Internal NR testing

### Staging

To register an eligible node in the NR, there are two options:

- obtain a "Network_registry" NFT and register your node on NR
- stake tokens and register your node on NR

The procedure for both options are very similar, which only some differences in the last step.

#### Procedure

1. Create a MetaMask wallet (note as “account”)
2. Fund 1 Goerli ETH (from “DevBank” or from the faucet) to the “account”
3. Start your local HOPR node
4. Save private keys (`ACCOUNT_PRIVKEY` and `DEV_BANK_PRIVKEY`) into `.env` file

```
export ACCOUNT_PRIVKEY=<account_private_key>
export DEV_BANK_PRIVKEY=<dev_bank_private_key>
```

and

```
source .env
```

5. Run either command. In both cases, provide `<hoprd_endpoint>` when it's different from `localhost:3001`

- Option 1: obtain a "Network_registry" NFT (with nftrank of "developer" or "community") and register your node on NR

  ```
  make register-node-with-nft endpoint=<hoprd_endpoint> nftrank=<"Network_registry" NFT Rank> account=<staking_account> environment=master-goerli network=goerli
  ```

- Option 2: stake tokens and register your node on NR

  ```
  make register-node-with-stake endpoint=<hoprd_endpoint> account=<staking_account> environment=master-goerli network=goerli
  ```

### Production

<<<<<<< HEAD
Before "Network_registry" NFT gets minted in production environment, "Dummy proxy" is used to faciliate the process.
=======
Before Dev NFT gets minted in production environment, "Dummy proxy" is used to faciliate the process.
>>>>>>> 94f907eb
Deployer wallet in the CI/CD registers node and its peerId when calling `make register-nodes` (followed by more flags and arguments). Developers must follow these steps to register their node in the registry:

1. Create a MetaMask wallet (note as “account”)
2. Start your local HOPR node
3. Save private keys (`CI_DEPLOYER_PRIVKEY`) into `.env` file

```
export CI_DEPLOYER_PRIVKEY=<CI deployer account private key>
```

and

```
source .env
```

4. Run command

```
<<<<<<< HEAD
make register-node-when-dummy-proxy endpoint=<hoprd_endpoint> account=<staking_account> environment=master-goerli network=goerli
=======
make register-node-when-dummy-proxy endpoint=<hoprd_endpoint> api_token=<api_token> account=<staking_account> environment=<release name> network=xdai
```

e.g.

```
make register-node-when-dummy-proxy endpoint="localhost:3001" api_token="^MYtoken4testing^" account=0x35A3e15A2E2C297686A4fac5999647312fdDfa3f environment=paleochora network=xdai
>>>>>>> 94f907eb
```<|MERGE_RESOLUTION|>--- conflicted
+++ resolved
@@ -154,11 +154,7 @@
 
 ### Production
 
-<<<<<<< HEAD
 Before "Network_registry" NFT gets minted in production environment, "Dummy proxy" is used to faciliate the process.
-=======
-Before Dev NFT gets minted in production environment, "Dummy proxy" is used to faciliate the process.
->>>>>>> 94f907eb
 Deployer wallet in the CI/CD registers node and its peerId when calling `make register-nodes` (followed by more flags and arguments). Developers must follow these steps to register their node in the registry:
 
 1. Create a MetaMask wallet (note as “account”)
@@ -178,15 +174,11 @@
 4. Run command
 
 ```
-<<<<<<< HEAD
-make register-node-when-dummy-proxy endpoint=<hoprd_endpoint> account=<staking_account> environment=master-goerli network=goerli
-=======
-make register-node-when-dummy-proxy endpoint=<hoprd_endpoint> api_token=<api_token> account=<staking_account> environment=<release name> network=xdai
+make register-node-when-dummy-proxy endpoint=<hoprd_endpoint> account=<staking_account> environment=paleochora network=xdai
 ```
 
 e.g.
 
 ```
 make register-node-when-dummy-proxy endpoint="localhost:3001" api_token="^MYtoken4testing^" account=0x35A3e15A2E2C297686A4fac5999647312fdDfa3f environment=paleochora network=xdai
->>>>>>> 94f907eb
 ```