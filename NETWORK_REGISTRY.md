# Network Registry

To test HOPR protocol and develop dApps on top of HOPR at a resonable scale, nodes are only allowed to join the network (sending messages) if they are registered on a "Network Registry" smart contract.

This restriction on the access guarded by the "Network Registry" is only enabled in the staging or production environment by default. If you are running a cluster of HOPR nodes locally in the hardhat network, the "Network Registry" is not enabled.

There are two ways of registering a node:

- By the node runner itself, providing the node runner is eligible; or
- By the owner of the `HoprNetworkRegistry` smart contract

Relevant smart contracts are listed below, per environment **(to be updated)**:

| Contract                 | Staging                                                                                                                      | Production                                                                                                                           |
| ------------------------ | ---------------------------------------------------------------------------------------------------------------------------- | ------------------------------------------------------------------------------------------------------------------------------------ |
| xHOPR                    | [0xe8aD2ac347dA7549Aaca8F5B1c5Bf979d85bC78F](https://goerli.etherscan.io/token/0xe8aD2ac347dA7549Aaca8F5B1c5Bf979d85bC78F)   | [0xD057604A14982FE8D88c5fC25Aac3267eA142a08](https://blockscout.com/xdai/mainnet/address/0xD057604A14982FE8D88c5fC25Aac3267eA142a08) |
| HOPR Boost               | [0xd7ECa0E90cD85b08875E7d10d4D25B274C6CC549](https://goerli.etherscan.io/token/0xd7eca0e90cd85b08875e7d10d4d25b274c6cc549)   | [0x43d13D7B83607F14335cF2cB75E87dA369D056c7](https://blockscout.com/xdai/mainnet/address/0x43d13D7B83607F14335cF2cB75E87dA369D056c7) |
| HOPR Stake (Season 3)    | [0x0d4Ec37e692BcD36FE7dDcB37a14358d7F44d72C](https://goerli.etherscan.io/address/0x0d4Ec37e692BcD36FE7dDcB37a14358d7F44d72C) | [0xae933331ef0bE122f9499512d3ed4Fa3896DCf20](https://blockscout.com/xdai/mainnet/address/0xae933331ef0bE122f9499512d3ed4Fa3896DCf20) |
| HoprNetworkRegistry      | [0x3e5AA27125C90686444b2d093BFe9b843E82D2F5](https://goerli.etherscan.io/address/0x3e5AA27125C90686444b2d093BFe9b843E82D2F5) |                                                                                                                                      |
| HoprNetworkRegistryProxy | [0x3ee6e1eaE59C44EC30bc5e8FEeE587f95C9F2626](https://goerli.etherscan.io/address/0x3ee6e1eaE59C44EC30bc5e8FEeE587f95C9F2626) |                                                                                                                                      |

## Register a node by the runner

### Eligibility

A node can be registered by its runner if the runner is eligible. There are two ways to become an eligible account:

- A node runner's Ethereum account is staking in the HOPR stake program for a minimum stake of 1000 xHOPR token and one of the NFTs from the "allowed list"
- A node runner's Ethereum account is staking a "HOPR Boost NFT" of type `Network_registry`

#### Stake xHOPR tokens in staging environment

To stake xHOPR tokens, you can interact directly with the staking contract of the environment your HOPR node is running on. For production network, there is even a web application for such a purpose.

For the <mark>staging environment</mark>, please call the following function where the `PRIVATE_KEY` is the private key of the node runner's account. This call can only succeed if the caller (i.e. the `PRIVATE_KEY` or the node runner) has enough xHOPR (on goerli staging environment).

```
PRIVATE_KEY=<private key of "account"> make stake-funds environment=master-goerli network=goerli
```

If there's not enough xHOPR token, please use "Dev Bank" account to transfer some to the node runner's account.

#### Stake Network_registry NFT in staging environment

<mark>When not in production</mark>, CI/CD will mint "Network_registry" NFTs to `CLUSTER_NETWORK_REGISTERY_LINKED_ADDRESSES[1]` and `CLUSTER_NETWORK_REGISTERY_LINKED_ADDRESSES[3]` on deployment.

There are 6 "Network_registry" NFTs (3 "developer" rank and 3 of "community" rank) being minted to the "Dev Bank" account per deployment, where you can transfer some tokens from.

For the <mark>staging environment</mark>, please call the following function where the `PRIVATE_KEY` is the private key of the node runner's account. This call can only succeed if the caller (i.e. the `PRIVATE_KEY` or the node runner) has "Network_registry" NFT (on goerli staging environment).

```
PRIVATE_KEY<private key of "account"> make stake-nrnft environment=master-goerli network=goerli nftrank=<rank of "Network_registry" nft>
```

### Register the peer ID

An eligible node runner can call `selfRegister(string[] hoprPeerIds)` method from `HoprNetworkRegistry` smart contract to register one or multiple HOPR node(s). The number of nodes one account is allowed to register is subject to the `rank` of the "Network Registry" NFT the account has staked.

For the <mark>staging environment</mark>, please call the following function where the `PRIVATE_KEY` is the private key of the node runner's account. This call can only succeed if the caller (i.e. the `PRIVATE_KEY` of the node runner) is eligible (having enough stake or a "Network_registry" NFT).

```
PRIVATE_KEY=<private key of “account”> make self-register-node environment=master-goerli network=goerli peer-ids=<peerId1,peerId2,peerId3>
```

## Deregister a node

A node runner can call `selfDeregister(string[] hoprPeerIds)` method from `HoprNetworkRegistry` smart contract to remove previously registered HOPR nodes.

For the <mark>staging environment</mark>, please call the following function where the `PRIVATE_KEY` is the private key of the node runner's account.

```
PRIVATE_KEY=<private key of “account”> make self-deregister-node environment=master-goerli network=goerli peer-ids=<peerId1,peerId2,peerId3>
```

## Register a node by the Network Registry contract owner

### Eligibility

Owner can register any account for any node. The eligibility of an account is not going to be checked unless a `sync` method for that account gets called.

### Register the peer ID

Owner can call `ownerRegister(address[] accounts, string[] hoprPeerIds)` method from `HoprNetworkRegistry` smart contract to register a list of HOPR nodes for a list of accounts respectively. Note that this registration can overwrite existing entries.

```
make register-nodes environment=master-goerli network=goerli --native-addresses=<address1,address2,address3,address4> --peer-ids=<peerid1,peerid2,peerid3,peerid4>
make force-eligibility-update environment=master-goerli network=goerli --native-addresses=<address1,address2,address3,address4> --eligibility=<true,false,true,true, etc>
```

## Deregister a node

Owner can call `ownerDeregister(string[] hoprPeerIds)` method from `HoprNetworkRegistry` smart contract to remove a list of nodes.

```
make deregister-nodes environment=master-goerli network=goerli --peer_ids=<peerId1,peerId2,peerId3,peerId4>
```

## Enable and disable globally

As mentioned in the beginning, by default, Network Registry is enabled for staging envirionment and disabled in the local network.
To toggle the network registry, the following method can be called

```
make disable-network-registry environment=master-goerli network=goerli --peer_ids=<peerId1,peerId2,peerId3,peerId4>
```

or

```
make enable-network-registry environment=master-goerli network=goerli --peer_ids=<peerId1,peerId2,peerId3,peerId4>
```

## Internal NR testing

### Staging

To register an eligible node in the NR, there are two options:

- obtain a "Network_registry" NFT and register your node on NR
- stake tokens and register your node on NR

The procedure for both options are very similar, which only some differences in the last step.

#### Procedure

1. Create a MetaMask wallet (note as “account”)
2. Fund 1 Goerli ETH (from “DevBank” or from the faucet) to the “account”
3. Start your local HOPR node
4. Save private keys (`ACCOUNT_PRIVKEY` and `DEV_BANK_PRIVKEY`) into `.env` file

```
export ACCOUNT_PRIVKEY=<account_private_key>
export DEV_BANK_PRIVKEY=<dev_bank_private_key>
```

and

```
source .env
```

5. Run either command. In both cases, provide `<hoprd_endpoint>` when it's different from `localhost:3001`

- Option 1: obtain a "Network_registry" NFT (with nftrank of "developer" or "community") and register your node on NR

  ```
  make register-node-with-nft endpoint=<hoprd_endpoint> nftrank=<"Network_registry" NFT Rank> account=<staking_account> environment=master-goerli network=goerli
  ```

- Option 2: stake tokens and register your node on NR

  ```
  make register-node-with-stake endpoint=<hoprd_endpoint> account=<staking_account> environment=master-goerli network=goerli
  ```

<<<<<<< HEAD
### Production

Before Dev NFT gets minted in production environment, "Dummy proxy" is used to faciliate the process.
=======
### [DEPRECATED] Production (with dummy proxy)

Before "Network_registry" NFT gets minted in production environment, "Dummy proxy" is used to faciliate the process.
>>>>>>> 21c2b07b
Deployer wallet in the CI/CD registers node and its peerId when calling `make register-nodes` (followed by more flags and arguments). Developers must follow these steps to register their node in the registry:

1. Create a MetaMask wallet (note as “account”)
2. Start your local HOPR node
3. Save private keys (`CI_DEPLOYER_PRIVKEY`) into `.env` file

```
export CI_DEPLOYER_PRIVKEY=<CI deployer account private key>
```

and

```
source .env
```

4. Run command

```
<<<<<<< HEAD
make register-node-when-dummy-proxy endpoint=<hoprd_endpoint> api_token=<api_token> account=<staking_account> environment=<release name> network=xdai
=======
make register-node-when-dummy-proxy endpoint=<hoprd_endpoint> account=<staking_account> environment=paleochora network=xdai
>>>>>>> 21c2b07b
```

e.g.

```
make register-node-when-dummy-proxy endpoint="localhost:3001" api_token="^MYtoken4testing^" account=0x35A3e15A2E2C297686A4fac5999647312fdDfa3f environment=paleochora network=xdai
<<<<<<< HEAD
```
=======
```

### Production

For nodes running in the upcoming "monte rosa" environment, only wallets with one "Network_registry" HoprBoost NFT (be `developer` or `community` rank) staked in the staking program are eligible to spin up HOPR nodes.

""
To register one (`community` rank) or many (`developer` rank) eligible node in the NR, please follow:

#### Procedure

1. Create a MetaMask wallet (note as “account”)
2. Fund “account” with some xDAI (e.g 0.1 xDAI)
3. Start your local HOPR node
4. Save private keys (`ACCOUNT_PRIVKEY` and `DEV_BANK_PRIVKEY`) into `.env` file

   ```
   export ACCOUNT_PRIVKEY=<account_private_key>
   ```

   and

   ```
   source .env
   ```

5. Request "Network_registry" NFT. Either by requesting from TECH (or COM) team, or by obtaining directly from "Dev Bank". For the latter, add the following line into `.env` file

   ```
   export DEV_BANK_PRIVKEY=<dev_bank_private_key>
   ```

   and

   ```
   source .env
   ```

   run

   ```
   make register-node-with-nft endpoint=<hoprd_endpoint> nftrank=<"Network_registry" NFT Rank ("developer" or "community")> account=<staking_account> environment=<release_name> network=xdai
   ```

   Note: please provide `endpoint=<hoprd_endpoint>` when the node exposes port different from `localhost:3001`.
>>>>>>> 21c2b07b
<|MERGE_RESOLUTION|>--- conflicted
+++ resolved
@@ -153,15 +153,9 @@
   make register-node-with-stake endpoint=<hoprd_endpoint> account=<staking_account> environment=master-goerli network=goerli
   ```
 
-<<<<<<< HEAD
-### Production
-
-Before Dev NFT gets minted in production environment, "Dummy proxy" is used to faciliate the process.
-=======
 ### [DEPRECATED] Production (with dummy proxy)
 
 Before "Network_registry" NFT gets minted in production environment, "Dummy proxy" is used to faciliate the process.
->>>>>>> 21c2b07b
 Deployer wallet in the CI/CD registers node and its peerId when calling `make register-nodes` (followed by more flags and arguments). Developers must follow these steps to register their node in the registry:
 
 1. Create a MetaMask wallet (note as “account”)
@@ -181,20 +175,13 @@
 4. Run command
 
 ```
-<<<<<<< HEAD
-make register-node-when-dummy-proxy endpoint=<hoprd_endpoint> api_token=<api_token> account=<staking_account> environment=<release name> network=xdai
-=======
 make register-node-when-dummy-proxy endpoint=<hoprd_endpoint> account=<staking_account> environment=paleochora network=xdai
->>>>>>> 21c2b07b
 ```
 
 e.g.
 
 ```
 make register-node-when-dummy-proxy endpoint="localhost:3001" api_token="^MYtoken4testing^" account=0x35A3e15A2E2C297686A4fac5999647312fdDfa3f environment=paleochora network=xdai
-<<<<<<< HEAD
-```
-=======
 ```
 
 ### Production
@@ -239,5 +226,4 @@
    make register-node-with-nft endpoint=<hoprd_endpoint> nftrank=<"Network_registry" NFT Rank ("developer" or "community")> account=<staking_account> environment=<release_name> network=xdai
    ```
 
-   Note: please provide `endpoint=<hoprd_endpoint>` when the node exposes port different from `localhost:3001`.
->>>>>>> 21c2b07b
+   Note: please provide `endpoint=<hoprd_endpoint>` when the node exposes port different from `localhost:3001`.