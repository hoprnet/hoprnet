//! This module contains arguments and functions to interact with the Winning Probability contract for a privileged account.
//! It can set the global minimum winning probability and read the current global minimum winning probability.
//! Some sample commands:
//! - Set winning probability:
//! ```text
//! hopli win-prob set \
//!     --network anvil-localhost \
//!     --contracts-root "../ethereum/contracts" \
//!     --winning-probability 0.5 \
//!     --private-key ac0974bec39a17e36ba4a6b4d238ff944bacb478cbed5efcae784d7bf4f2ff80 \
//!     --provider-url "http://localhost:8545"
//! ```
//! - Get winning probability:
//! ```text
//! hopli win-prob get \
//!     --network anvil-localhost \
//!     --contracts-root "../ethereum/contracts" \
//!     --provider-url "http://localhost:8545"
//! ```
use crate::key_pair::ArgEnvReader;
use crate::{
    environment_config::NetworkProviderArgs,
    key_pair::PrivateKeyArgs,
    utils::{Cmd, HelperErrors},
};
use alloy::primitives::aliases::U56;
use clap::Parser;
<<<<<<< HEAD
use hopr_bindings::hoprwinningprobabilityoracle::HoprWinningProbabilityOracle;
use hopr_internal_types::prelude::{f64_to_win_prob, win_prob_to_f64};
=======
use hopr_bindings::hopr_winning_probability_oracle::HoprWinningProbabilityOracle;
use hopr_internal_types::prelude::WinningProbability;
>>>>>>> a4f91f6e
use tracing::{debug, info};

/// CLI arguments for `hopli win-prob`
#[derive(Clone, Debug, Parser)]
pub enum WinProbSubcommands {
    /// Set the global minimum ticket winning probability as an owner
    #[command(visible_alias = "s")]
    Set {
        /// Network name, contracts config file root, and customized provider, if available
        #[command(flatten)]
        network_provider: NetworkProviderArgs,

        /// New winning probability
        #[clap(help = "New winning probability", short = 'w', long, default_value_t = 1.0f64)]
        winning_probability: f64,

        /// Access to the private key of a manager of Network Registry contract
        #[command(flatten)]
        private_key: PrivateKeyArgs,
    },

    /// Read the current global minimum winning probability
    #[command(visible_alias = "g")]
    Get {
        /// Network name, contracts config file root, and customized provider, if available
        #[command(flatten)]
        network_provider: NetworkProviderArgs,
    },
}

impl WinProbSubcommands {
    pub async fn execute_set_win_prob(
        network_provider: NetworkProviderArgs,
        winning_probability: f64,
        private_key: PrivateKeyArgs,
    ) -> Result<(), HelperErrors> {
        // Read the private key from arguments or the "PRIVATE_KEY" environment variable
        let signer_private_key = private_key.read("PRIVATE_KEY")?;

        // get RPC provider for the given network and environment
        let rpc_provider = network_provider.get_provider_with_signer(&signer_private_key).await?;
        let contract_addresses = network_provider.get_network_details_from_name()?;

        let hopr_win_prob = HoprWinningProbabilityOracle::new(
            contract_addresses.addresses.winning_probability_oracle.into(),
            rpc_provider.clone(),
        );

        // convert the winning probability to the format required by the contract
        let winning_probability = WinningProbability::try_from(winning_probability).map_err(|_| {
            HelperErrors::ParseError("Failed to convert winning probability to the required format".into())
        })?;

<<<<<<< HEAD
        // // convert the new winning probability
        // let mut win_prob_param = [0u8; 8];
        // win_prob_param[1..].copy_from_slice(&winning_probability);
        // let win_prob_param = u64::from_be_bytes(win_prob_param);
=======
        // convert the new winning probability
        let win_prob_param = winning_probability.as_luck();
>>>>>>> a4f91f6e

        // info!(
        //     "Setting the global minimum winning probability to {:?} ({:?} in uint56 format)",
        //     winning_probability, win_prob_param
        // );

        hopr_win_prob
            .setWinProb(U56::from_be_slice(&winning_probability))
            .send()
            .await?
            .watch()
            .await?;
        Ok(())
    }

    pub async fn execute_get_win_prob(network_provider: NetworkProviderArgs) -> Result<f64, HelperErrors> {
        // get RPC provider for the given network and environment
        let rpc_provider = network_provider.get_provider_without_signer().await?;
        let contract_addresses = network_provider.get_network_details_from_name()?;

        let hopr_win_prob = HoprWinningProbabilityOracle::new(
            contract_addresses.addresses.winning_probability_oracle.into(),
            rpc_provider.clone(),
        );

        // get winning probability from the contract
        let current_win_prob = hopr_win_prob
            .currentWinProb()
            .call()
            .await
            .map_err(|e| HelperErrors::MiddlewareError(format!("Failed to get current winning probability: {}", e)))?
            ._0;

        // convert into f64
<<<<<<< HEAD
        let mut tmp = [0u8; 7];
        tmp.copy_from_slice(&current_win_prob.to_be_bytes::<7>());
        let current_win_prob_f64 = win_prob_to_f64(&tmp);
=======
        let current_win_prob = WinningProbability::from(current_win_prob);
        let current_win_prob_f64 = current_win_prob.as_f64();
>>>>>>> a4f91f6e
        info!(
            "Current global minimum winning probability is {:?} ({:?} in uint56 format)",
            current_win_prob_f64, current_win_prob
        );
        Ok(current_win_prob_f64)
    }
}

impl Cmd for WinProbSubcommands {
    /// Run the execute_register function.
    /// By default, registration is done by manager wallet
    fn run(self) -> Result<(), HelperErrors> {
        Ok(())
    }

    async fn async_run(self) -> Result<(), HelperErrors> {
        match self {
            WinProbSubcommands::Set {
                network_provider,
                winning_probability,
                private_key,
            } => {
                WinProbSubcommands::execute_set_win_prob(network_provider, winning_probability, private_key).await?;
            }
            WinProbSubcommands::Get { network_provider } => {
                let win_prob = WinProbSubcommands::execute_get_win_prob(network_provider).await?;
                debug!("Current global minimum winning probability is: {}", win_prob);
            }
        }
        Ok(())
    }
}<|MERGE_RESOLUTION|>--- conflicted
+++ resolved
@@ -25,13 +25,8 @@
 };
 use alloy::primitives::aliases::U56;
 use clap::Parser;
-<<<<<<< HEAD
 use hopr_bindings::hoprwinningprobabilityoracle::HoprWinningProbabilityOracle;
-use hopr_internal_types::prelude::{f64_to_win_prob, win_prob_to_f64};
-=======
-use hopr_bindings::hopr_winning_probability_oracle::HoprWinningProbabilityOracle;
 use hopr_internal_types::prelude::WinningProbability;
->>>>>>> a4f91f6e
 use tracing::{debug, info};
 
 /// CLI arguments for `hopli win-prob`
@@ -85,16 +80,6 @@
             HelperErrors::ParseError("Failed to convert winning probability to the required format".into())
         })?;
 
-<<<<<<< HEAD
-        // // convert the new winning probability
-        // let mut win_prob_param = [0u8; 8];
-        // win_prob_param[1..].copy_from_slice(&winning_probability);
-        // let win_prob_param = u64::from_be_bytes(win_prob_param);
-=======
-        // convert the new winning probability
-        let win_prob_param = winning_probability.as_luck();
->>>>>>> a4f91f6e
-
         // info!(
         //     "Setting the global minimum winning probability to {:?} ({:?} in uint56 format)",
         //     winning_probability, win_prob_param
@@ -128,14 +113,10 @@
             ._0;
 
         // convert into f64
-<<<<<<< HEAD
-        let mut tmp = [0u8; 7];
+        let mut tmp: EncodedWinProb = Default::default();
         tmp.copy_from_slice(&current_win_prob.to_be_bytes::<7>());
-        let current_win_prob_f64 = win_prob_to_f64(&tmp);
-=======
-        let current_win_prob = WinningProbability::from(current_win_prob);
+        let current_win_prob = WinningProbability::from(tmp);
         let current_win_prob_f64 = current_win_prob.as_f64();
->>>>>>> a4f91f6e
         info!(
             "Current global minimum winning probability is {:?} ({:?} in uint56 format)",
             current_win_prob_f64, current_win_prob
