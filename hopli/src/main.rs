//! `hopli` is a collection of commands to help with identity creation, funding, registration, etc. for HOPR nodes

use crate::faucet::FaucetArgs;
<<<<<<< HEAD
use crate::identity::IdentitySubcommands;
use crate::network_registry::NetworkRegistrySubcommands;
use crate::safe_module::SafeModuleSubcommands;
use crate::utils::{Cmd, HelperErrors};
use clap::{Parser, Subcommand};
pub mod environment_config;
pub mod faucet;
pub mod identity;
=======
use crate::identity::IdentityArgs;
use crate::identity_update::IdentityUpdateArgs;
use crate::initialize_node::InitializeNodeArgs;
use crate::migrate_safe_module::MigrateSafeModuleArgs;
use crate::move_node_to_safe_module::MoveNodeToSafeModuleArgs;
use crate::network_registry::RegisterInNetworkRegistryArgs;
use crate::sync_network_registry::SyncNetworkRegistryArgs;
use crate::utils::{Cmd, HelperErrors};
use clap::{Parser, Subcommand};
use tracing_subscriber::layer::SubscriberExt;
pub mod create_safe_module;
pub mod environment_config;
pub mod faucet;
pub mod identity;
pub mod identity_input;
pub mod identity_update;
pub mod initialize_node;
>>>>>>> 440c6900
pub mod key_pair;
pub mod methods;
pub mod network_registry;
pub mod safe_module;
pub mod utils;

#[derive(Parser, Debug)]
#[clap(name = "hopli")]
struct Cli {
    #[command(subcommand)]
    pub command: Commands,
}

/// Helper for running your HOPR nodes
#[derive(Subcommand, Debug)]
#[clap(
    name = "HOPR ethereum package helper",
    author = "HOPR <tech@hoprnet.org>",
    version = "0.1",
    about = "Helper to create node identities, fund nodes, manage network registry, manage HOPR staking safes and modules, etc."
)]
enum Commands {
<<<<<<< HEAD
    /// Commands around identity
    #[command(visible_alias = "id")]
    Identity {
        #[command(subcommand)]
        command: IdentitySubcommands,
    },

    /// Fund given address and/or addressed derived from identity files native tokens or HOPR tokens
=======
    #[clap(about = "Create and store identity files")]
    Identity(IdentityArgs),
    #[clap(about = "Update identity password")]
    UpdateIdentityPassword(IdentityUpdateArgs),
>>>>>>> 440c6900
    #[clap(about = "Fund given address and/or addressed derived from identity files native tokens or HOPR tokens")]
    Faucet(FaucetArgs),

    /// Commands around network registry.
    #[command(visible_alias = "nr")]
    NetworkRegistry {
        #[command(subcommand)]
        command: NetworkRegistrySubcommands,
    },

    /// Commands around safe module
    #[command(visible_alias = "sm")]
    SafeModule {
        #[command(subcommand)]
        command: SafeModuleSubcommands,
    },
}

<<<<<<< HEAD
#[async_std::main]
async fn main() -> Result<(), HelperErrors> {
=======
fn main() -> Result<(), HelperErrors> {
    let env_filter = tracing_subscriber::EnvFilter::try_from_default_env()
        .unwrap_or_else(|_| tracing_subscriber::EnvFilter::new("info"));
    let format = tracing_subscriber::fmt::layer()
        .with_level(true)
        .with_target(true)
        .with_thread_ids(true)
        .with_thread_names(false);

    let subscriber = tracing_subscriber::Registry::default().with(env_filter).with(format);

    tracing::subscriber::set_global_default(subscriber).expect("Failed to set tracing subscriber");

>>>>>>> 440c6900
    let cli = Cli::parse();

    match cli.command {
        Commands::Identity { command } => {
            command.run()?;
        }
        Commands::UpdateIdentityPassword(opt) => {
            opt.run()?;
        }
        Commands::Faucet(opt) => {
            opt.async_run().await?;
        }
        Commands::NetworkRegistry { command } => {
            command.async_run().await?;
        }
        Commands::SafeModule { command } => {
            command.async_run().await?;
        }
    }

    Ok(())
}<|MERGE_RESOLUTION|>--- conflicted
+++ resolved
@@ -1,7 +1,6 @@
 //! `hopli` is a collection of commands to help with identity creation, funding, registration, etc. for HOPR nodes
 
 use crate::faucet::FaucetArgs;
-<<<<<<< HEAD
 use crate::identity::IdentitySubcommands;
 use crate::network_registry::NetworkRegistrySubcommands;
 use crate::safe_module::SafeModuleSubcommands;
@@ -10,25 +9,6 @@
 pub mod environment_config;
 pub mod faucet;
 pub mod identity;
-=======
-use crate::identity::IdentityArgs;
-use crate::identity_update::IdentityUpdateArgs;
-use crate::initialize_node::InitializeNodeArgs;
-use crate::migrate_safe_module::MigrateSafeModuleArgs;
-use crate::move_node_to_safe_module::MoveNodeToSafeModuleArgs;
-use crate::network_registry::RegisterInNetworkRegistryArgs;
-use crate::sync_network_registry::SyncNetworkRegistryArgs;
-use crate::utils::{Cmd, HelperErrors};
-use clap::{Parser, Subcommand};
-use tracing_subscriber::layer::SubscriberExt;
-pub mod create_safe_module;
-pub mod environment_config;
-pub mod faucet;
-pub mod identity;
-pub mod identity_input;
-pub mod identity_update;
-pub mod initialize_node;
->>>>>>> 440c6900
 pub mod key_pair;
 pub mod methods;
 pub mod network_registry;
@@ -51,7 +31,6 @@
     about = "Helper to create node identities, fund nodes, manage network registry, manage HOPR staking safes and modules, etc."
 )]
 enum Commands {
-<<<<<<< HEAD
     /// Commands around identity
     #[command(visible_alias = "id")]
     Identity {
@@ -60,12 +39,6 @@
     },
 
     /// Fund given address and/or addressed derived from identity files native tokens or HOPR tokens
-=======
-    #[clap(about = "Create and store identity files")]
-    Identity(IdentityArgs),
-    #[clap(about = "Update identity password")]
-    UpdateIdentityPassword(IdentityUpdateArgs),
->>>>>>> 440c6900
     #[clap(about = "Fund given address and/or addressed derived from identity files native tokens or HOPR tokens")]
     Faucet(FaucetArgs),
 
@@ -84,11 +57,8 @@
     },
 }
 
-<<<<<<< HEAD
 #[async_std::main]
 async fn main() -> Result<(), HelperErrors> {
-=======
-fn main() -> Result<(), HelperErrors> {
     let env_filter = tracing_subscriber::EnvFilter::try_from_default_env()
         .unwrap_or_else(|_| tracing_subscriber::EnvFilter::new("info"));
     let format = tracing_subscriber::fmt::layer()
@@ -101,15 +71,11 @@
 
     tracing::subscriber::set_global_default(subscriber).expect("Failed to set tracing subscriber");
 
->>>>>>> 440c6900
     let cli = Cli::parse();
 
     match cli.command {
         Commands::Identity { command } => {
             command.run()?;
-        }
-        Commands::UpdateIdentityPassword(opt) => {
-            opt.run()?;
         }
         Commands::Faucet(opt) => {
             opt.async_run().await?;
