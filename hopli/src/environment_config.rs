//! This module contains definiation of arguments that specify the environment
//! and networks that a HOPR node runs in.
//!
//! [EnvironmentType] defines the environment type. EnvironmentType of a network is defined in
//! `contracts-addresses.json` under the foundry contract root. Different environment type uses
//! a different foundry profile.
//!
//! Network is a collection of several major/minor releases.
//!
//! [NetworkDetail] specifies the environment type of the network, the starting block number, and
//! the deployed contract addresses in [ContractAddresses]
use alloy::{
    network::EthereumWallet,
    providers::{
        fillers::{
            BlobGasFiller, CachedNonceManager, ChainIdFiller, FillProvider, GasFiller, JoinFill, NonceFiller,
            WalletFiller,
        },
        Identity, ProviderBuilder, RootProvider,
    },
    rpc::client::ClientBuilder,
    signers::local::PrivateKeySigner,
};
use clap::Parser;
use serde::{Deserialize, Serialize};
use serde_with::{serde_as, DisplayFromStr};
use std::{
    collections::HashMap,
    ffi::OsStr,
    path::{Path, PathBuf},
    sync::Arc,
};

<<<<<<< HEAD
use hopr_chain_api::config::{Addresses as ContractAddresses, EnvironmentType};
use hopr_chain_rpc::transport::SurfTransport;
=======
use hopr_chain_api::{
    config::{Addresses as ContractAddresses, EnvironmentType},
    DefaultHttpRequestor, JsonRpcClient,
};
use hopr_chain_rpc::{client::SimpleJsonRpcRetryPolicy, errors::RpcError, rpc::RpcOperationsConfig};
>>>>>>> aca0f457
use hopr_crypto_types::keypairs::ChainKeypair;
use hopr_crypto_types::keypairs::Keypair;

use crate::utils::HelperErrors;

<<<<<<< HEAD
type SharedFillerChain = JoinFill<
    JoinFill<JoinFill<JoinFill<Identity, ChainIdFiller>, NonceFiller<CachedNonceManager>>, GasFiller>,
    BlobGasFiller,
>;
pub type RpcProvider = FillProvider<JoinFill<SharedFillerChain, WalletFiller<EthereumWallet>>, RootProvider>;
pub type RpcProviderWithoutSigner = FillProvider<SharedFillerChain, RootProvider>;

=======
>>>>>>> aca0f457
// replace NetworkConfig with ProtocolConfig
#[serde_as]
#[derive(Debug, Clone, Deserialize, Serialize, Eq, PartialEq)]
#[serde(deny_unknown_fields)]
pub struct NetworkDetail {
    /// block number to start the indexer from
    pub indexer_start_block_number: u32,
    /// Type of environment
    #[serde_as(as = "DisplayFromStr")]
    pub environment_type: EnvironmentType,
    /// contract addresses used by the network
    pub addresses: ContractAddresses,
}

/// mapping of networks with its details
#[derive(Default, Debug, Clone, Serialize, Deserialize)]
pub struct NetworkConfig {
    // #[serde(flatten)]
    networks: HashMap<String, NetworkDetail>,
}

/// Arguments for getting network and ethereum RPC provider.
///
/// RPC provider specifies an endpoint that enables an application to communicate with a blockchain network
/// If not specified, it uses the default value according to the environment config
/// Network specifies a set of contracts used in HOPR network.
#[derive(Debug, Clone, Parser)]
pub struct NetworkProviderArgs {
    /// Name of the network that the node is running on
    #[clap(help = "Network name. E.g. monte_rosa", long, short)]
    network: String,

    /// Path to the root of foundry project (ethereum/contracts), where all the contracts and `contracts-addresses.json` are stored
    /// Default to "./ethereum/contracts", which is the path to the `contracts` folder from the root of monorepo
    #[clap(
        env = "HOPLI_CONTRACTS_ROOT",
        help = "Specify path pointing to the contracts root",
        long,
        short,
        default_value = "./ethereum/contracts"
    )]
    contracts_root: Option<String>,

    /// Customized RPC provider endpoint
    #[clap(help = "Blockchain RPC provider endpoint.", long, short = 'r')]
    provider_url: String,
}

impl Default for NetworkProviderArgs {
    fn default() -> Self {
        Self {
            network: "anvil-localhost".into(),
            contracts_root: Some("./ethereum/contracts".into()),
            provider_url: "http://127.0.0.1:8545".into(),
        }
    }
}

impl NetworkProviderArgs {
    /// Get the NetworkDetail (contract addresses, environment type) from network names
    pub fn get_network_details_from_name(&self) -> Result<NetworkDetail, HelperErrors> {
        // read `contracts-addresses.json` at make_root_dir_path
        let contract_root = self.contracts_root.to_owned().unwrap_or(
            NetworkProviderArgs::default()
                .contracts_root
                .ok_or(HelperErrors::UnableToSetFoundryRoot)?,
        );
        let contract_environment_config_path =
            PathBuf::from(OsStr::new(&contract_root)).join("contracts-addresses.json");

        let file_read =
            std::fs::read_to_string(contract_environment_config_path).map_err(HelperErrors::UnableToReadFromPath)?;

        let network_config = serde_json::from_str::<NetworkConfig>(&file_read).map_err(HelperErrors::SerdeJson)?;

        network_config
            .networks
            .get(&self.network)
            .cloned()
            .ok_or_else(|| HelperErrors::UnknownNetwork)
    }

    /// get the provider object
    pub async fn get_provider_with_signer(&self, chain_key: &ChainKeypair) -> Result<Arc<RpcProvider>, HelperErrors>
// ) -> Result<Arc<NonceManagerMiddleware<SignerMiddleware<Provider<JsonRpcClient>, Wallet<SigningKey>>>>, HelperErrors>
    {
<<<<<<< HEAD
        // Build transport
        let parsed_url = url::Url::parse(&self.provider_url.as_str()).unwrap();
        let transport_client = SurfTransport::new(parsed_url);
=======
        // Build JSON RPC client
        let rpc_client = JsonRpcClient::new(
            self.provider_url.as_str(),
            DefaultHttpRequestor::new(hopr_chain_rpc::HttpPostRequestorConfig {
                max_requests_per_sec: None,
                ..Default::default()
            }),
            SimpleJsonRpcRetryPolicy::default(),
        );
>>>>>>> aca0f457

        // Build JSON RPC client
        let rpc_client = ClientBuilder::default().transport(transport_client.clone(), transport_client.guess_local());

        if rpc_client.is_local() {
            rpc_client.set_poll_interval(std::time::Duration::from_millis(10));
        };

        // build wallet
        let wallet = PrivateKeySigner::from_slice(chain_key.secret().as_ref()).expect("failed to construct wallet");

        // Build default JSON RPC provider
        let provider = ProviderBuilder::new()
            .disable_recommended_fillers()
            .filler(ChainIdFiller::default())
            .filler(NonceFiller::new(CachedNonceManager::default()))
            .filler(GasFiller)
            .filler(BlobGasFiller)
            .wallet(wallet)
            .on_client(rpc_client);

        Ok(Arc::new(provider))
    }

    /// get the provider object without signer
<<<<<<< HEAD
    pub async fn get_provider_without_signer(&self) -> Result<Arc<RpcProviderWithoutSigner>, HelperErrors> {
        // Build transport
        let parsed_url = url::Url::parse(&self.provider_url.as_str()).unwrap();
        let transport_client = SurfTransport::new(parsed_url);
=======
    pub async fn get_provider_without_signer(&self) -> Result<Arc<Provider<JsonRpcClient>>, HelperErrors> {
        // Build JSON RPC client
        let rpc_client = JsonRpcClient::new(
            self.provider_url.as_str(),
            DefaultHttpRequestor::new(hopr_chain_rpc::HttpPostRequestorConfig {
                max_requests_per_sec: None,
                ..Default::default()
            }),
            SimpleJsonRpcRetryPolicy::default(),
        );
>>>>>>> aca0f457

        // Build JSON RPC client
        let rpc_client = ClientBuilder::default().transport(transport_client.clone(), transport_client.guess_local());

        if rpc_client.is_local() {
            rpc_client.set_poll_interval(std::time::Duration::from_millis(10));
        };

        // Build default JSON RPC provider
        let provider = ProviderBuilder::new()
            .disable_recommended_fillers()
            // .wallet(wallet)
            .filler(ChainIdFiller::default())
            .filler(NonceFiller::new(CachedNonceManager::default()))
            .filler(GasFiller)
            .filler(BlobGasFiller)
            .on_client(rpc_client);

        Ok(Arc::new(provider))
    }
}

/// ensures that the network and environment_type exist
/// in `contracts-addresses.json` and are matched
pub fn ensure_environment_and_network_are_set(
    make_root_dir_path: &Path,
    network: &str,
    environment_type: &str,
) -> Result<bool, HelperErrors> {
    let network_detail = get_network_details_from_name(make_root_dir_path, network)?;

    if network_detail.environment_type.to_string() == environment_type {
        Ok(true)
    } else {
        Ok(false)
    }
}

/// Returns the environment type from the network name
/// according to `contracts-addresses.json`
pub fn get_environment_type_from_name(
    make_root_dir_path: &Path,
    network: &str,
) -> Result<EnvironmentType, HelperErrors> {
    let network_detail = get_network_details_from_name(make_root_dir_path, network)?;
    Ok(network_detail.environment_type)
}

/// Get the NetworkDetail (contract addresses, environment type) from network names
pub fn get_network_details_from_name(make_root_dir_path: &Path, network: &str) -> Result<NetworkDetail, HelperErrors> {
    // read `contracts-addresses.json` at make_root_dir_path
    let contract_environment_config_path = make_root_dir_path.join("contracts-addresses.json");

    let file_read =
        std::fs::read_to_string(contract_environment_config_path).map_err(HelperErrors::UnableToReadFromPath)?;

    let network_config = serde_json::from_str::<NetworkConfig>(&file_read).map_err(HelperErrors::SerdeJson)?;

    network_config
        .networks
        .get(network)
        .cloned()
        .ok_or_else(|| HelperErrors::UnknownNetwork)
}

#[cfg(test)]
mod tests {
    use super::*;
    use alloy::{
        node_bindings::{Anvil, AnvilInstance},
        providers::Provider,
    };
    use anyhow::Context;

    fn create_anvil_at_port(default: bool) -> AnvilInstance {
        let mut anvil = Anvil::new();

        if !default {
            let listener =
                std::net::TcpListener::bind("127.0.0.1:0").unwrap_or_else(|_| panic!("Failed to bind localhost"));
            let random_port = listener
                .local_addr()
                .unwrap_or_else(|_| panic!("Failed to get local address"))
                .port();
            anvil = anvil.port(random_port);
            anvil = anvil.chain_id(random_port.into());
        } else {
            anvil = anvil.port(8545u16);
        }
        anvil.spawn()
    }

    #[test]
    fn read_anvil_localhost_at_right_path() -> anyhow::Result<()> {
        let correct_dir = &std::env::current_dir()
            .context("Current dir failed")?
            .parent()
            .context("Parent dir failed")?
            .join("ethereum")
            .join("contracts");
        let network = "anvil-localhost";
        let environment_type = "local";
        match ensure_environment_and_network_are_set(correct_dir, network, environment_type) {
            Ok(result) => assert!(result),
            _ => assert!(false),
        }
        Ok(())
    }

    #[test]
    fn read_anvil_localhost_at_wrong_path() -> anyhow::Result<()> {
        let wrong_dir = &std::env::current_dir().context("Current dir failed")?;
        let network = "anvil-localhost";
        let environment_type = "local";
        assert!(ensure_environment_and_network_are_set(wrong_dir, network, environment_type).is_err());
        Ok(())
    }

    #[test]
    fn read_non_existing_environment_at_right_path() -> anyhow::Result<()> {
        let correct_dir = &std::env::current_dir()
            .context("Current dir failed")?
            .parent()
            .context("Parent dir failed")?
            .join("ethereum")
            .join("contracts");

        assert!(ensure_environment_and_network_are_set(correct_dir, "non-existing", "development").is_err());
        Ok(())
    }

    #[test]
    fn read_wrong_type_at_right_path() -> anyhow::Result<()> {
        let correct_dir = &std::env::current_dir()
            .context("Current dir failed")?
            .parent()
            .context("Parent dir failed")?
            .join("ethereum")
            .join("contracts");
        let network = "anvil-localhost";
        let environment_type = "production";
        match ensure_environment_and_network_are_set(correct_dir, network, environment_type) {
            Ok(result) => assert!(!result),
            _ => assert!(false),
        }
        Ok(())
    }

    #[tokio::test]
    async fn test_network_provider_with_signer() -> anyhow::Result<()> {
        // create an identity
        let chain_key = ChainKeypair::random();

        // launch local anvil instance
        let anvil = create_anvil_at_port(false);

        let network_provider_args = NetworkProviderArgs {
            network: "anvil-localhost".into(),
            contracts_root: Some("../ethereum/contracts".into()),
            provider_url: anvil.endpoint().into(),
        };

        let provider = network_provider_args.get_provider_with_signer(&chain_key).await?;

        let chain_id = provider.get_chain_id().await?;
        assert_eq!(chain_id, anvil.chain_id());
        Ok(())
    }

    #[tokio::test]
    async fn test_default_contracts_root() -> anyhow::Result<()> {
        // create an identity
        let chain_key = ChainKeypair::random();

        // launch local anvil instance
        let anvil = create_anvil_at_port(false);

        let network_provider_args = NetworkProviderArgs {
            network: "anvil-localhost".into(),
            contracts_root: None,
            provider_url: anvil.endpoint().into(),
        };

        let provider = network_provider_args.get_provider_with_signer(&chain_key).await?;

        let chain_id = provider.get_chain_id().await?;
        assert_eq!(chain_id, anvil.chain_id());
        Ok(())
    }
}<|MERGE_RESOLUTION|>--- conflicted
+++ resolved
@@ -20,6 +20,7 @@
     },
     rpc::client::ClientBuilder,
     signers::local::PrivateKeySigner,
+    transports::http::ReqwestTransport,
 };
 use clap::Parser;
 use serde::{Deserialize, Serialize};
@@ -31,22 +32,12 @@
     sync::Arc,
 };
 
-<<<<<<< HEAD
 use hopr_chain_api::config::{Addresses as ContractAddresses, EnvironmentType};
-use hopr_chain_rpc::transport::SurfTransport;
-=======
-use hopr_chain_api::{
-    config::{Addresses as ContractAddresses, EnvironmentType},
-    DefaultHttpRequestor, JsonRpcClient,
-};
-use hopr_chain_rpc::{client::SimpleJsonRpcRetryPolicy, errors::RpcError, rpc::RpcOperationsConfig};
->>>>>>> aca0f457
 use hopr_crypto_types::keypairs::ChainKeypair;
 use hopr_crypto_types::keypairs::Keypair;
 
 use crate::utils::HelperErrors;
 
-<<<<<<< HEAD
 type SharedFillerChain = JoinFill<
     JoinFill<JoinFill<JoinFill<Identity, ChainIdFiller>, NonceFiller<CachedNonceManager>>, GasFiller>,
     BlobGasFiller,
@@ -54,8 +45,6 @@
 pub type RpcProvider = FillProvider<JoinFill<SharedFillerChain, WalletFiller<EthereumWallet>>, RootProvider>;
 pub type RpcProviderWithoutSigner = FillProvider<SharedFillerChain, RootProvider>;
 
-=======
->>>>>>> aca0f457
 // replace NetworkConfig with ProtocolConfig
 #[serde_as]
 #[derive(Debug, Clone, Deserialize, Serialize, Eq, PartialEq)]
@@ -142,21 +131,9 @@
     pub async fn get_provider_with_signer(&self, chain_key: &ChainKeypair) -> Result<Arc<RpcProvider>, HelperErrors>
 // ) -> Result<Arc<NonceManagerMiddleware<SignerMiddleware<Provider<JsonRpcClient>, Wallet<SigningKey>>>>, HelperErrors>
     {
-<<<<<<< HEAD
         // Build transport
         let parsed_url = url::Url::parse(&self.provider_url.as_str()).unwrap();
-        let transport_client = SurfTransport::new(parsed_url);
-=======
-        // Build JSON RPC client
-        let rpc_client = JsonRpcClient::new(
-            self.provider_url.as_str(),
-            DefaultHttpRequestor::new(hopr_chain_rpc::HttpPostRequestorConfig {
-                max_requests_per_sec: None,
-                ..Default::default()
-            }),
-            SimpleJsonRpcRetryPolicy::default(),
-        );
->>>>>>> aca0f457
+        let transport_client = ReqwestTransport::new(parsed_url);
 
         // Build JSON RPC client
         let rpc_client = ClientBuilder::default().transport(transport_client.clone(), transport_client.guess_local());
@@ -182,23 +159,10 @@
     }
 
     /// get the provider object without signer
-<<<<<<< HEAD
     pub async fn get_provider_without_signer(&self) -> Result<Arc<RpcProviderWithoutSigner>, HelperErrors> {
         // Build transport
         let parsed_url = url::Url::parse(&self.provider_url.as_str()).unwrap();
-        let transport_client = SurfTransport::new(parsed_url);
-=======
-    pub async fn get_provider_without_signer(&self) -> Result<Arc<Provider<JsonRpcClient>>, HelperErrors> {
-        // Build JSON RPC client
-        let rpc_client = JsonRpcClient::new(
-            self.provider_url.as_str(),
-            DefaultHttpRequestor::new(hopr_chain_rpc::HttpPostRequestorConfig {
-                max_requests_per_sec: None,
-                ..Default::default()
-            }),
-            SimpleJsonRpcRetryPolicy::default(),
-        );
->>>>>>> aca0f457
+        let transport_client = ReqwestTransport::new(parsed_url);
 
         // Build JSON RPC client
         let rpc_client = ClientBuilder::default().transport(transport_client.clone(), transport_client.guess_local());
