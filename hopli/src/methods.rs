--- conflicted
+++ resolved
@@ -1393,11 +1393,6 @@
     use hopr_chain_rpc::client::create_rpc_client_to_anvil;
     use std::vec;
 
-<<<<<<< HEAD
-=======
-    use hopr_bindings::{hopr_announcements::HoprAnnouncements, hopr_channels::HoprChannels};
-    use hopr_chain_rpc::client::{create_rpc_client_to_anvil, reqwest_client::ReqwestRequestor};
->>>>>>> aca0f457
     use hopr_chain_types::ContractInstances;
     use hopr_crypto_types::keypairs::{ChainKeypair, Keypair};
     use hopr_primitive_types::prelude::BytesRepresentable;
@@ -1486,11 +1481,7 @@
         // launch local anvil instance
         let anvil = hopr_chain_types::utils::create_anvil(None);
         let contract_deployer = ChainKeypair::from_secret(anvil.keys()[0].to_bytes().as_ref())?;
-<<<<<<< HEAD
         let client = create_rpc_client_to_anvil(&anvil, &contract_deployer);
-=======
-        let client = create_rpc_client_to_anvil(ReqwestRequestor::default(), &anvil, &contract_deployer);
->>>>>>> aca0f457
         // deploy hopr contracts
         let instances = ContractInstances::deploy_for_testing(client.clone(), &contract_deployer)
             .await
@@ -1522,11 +1513,7 @@
         // launch local anvil instance
         let anvil = hopr_chain_types::utils::create_anvil(None);
         let contract_deployer = ChainKeypair::from_secret(anvil.keys()[0].to_bytes().as_ref())?;
-<<<<<<< HEAD
         let client = create_rpc_client_to_anvil(&anvil, &contract_deployer);
-=======
-        let client = create_rpc_client_to_anvil(ReqwestRequestor::default(), &anvil, &contract_deployer);
->>>>>>> aca0f457
         // deploy hopr contracts
         let instances = ContractInstances::deploy_for_testing(client.clone(), &contract_deployer)
             .await
@@ -1588,11 +1575,7 @@
         // launch local anvil instance
         let anvil = hopr_chain_types::utils::create_anvil(None);
         let contract_deployer = ChainKeypair::from_secret(anvil.keys()[0].to_bytes().as_ref())?;
-<<<<<<< HEAD
         let client = create_rpc_client_to_anvil(&anvil, &contract_deployer);
-=======
-        let client = create_rpc_client_to_anvil(ReqwestRequestor::default(), &anvil, &contract_deployer);
->>>>>>> aca0f457
         // deploy hopr contracts
         let instances = ContractInstances::deploy_for_testing(client.clone(), &contract_deployer)
             .await
@@ -1652,11 +1635,7 @@
         // launch local anvil instance
         let anvil = hopr_chain_types::utils::create_anvil(None);
         let contract_deployer = ChainKeypair::from_secret(anvil.keys()[0].to_bytes().as_ref())?;
-<<<<<<< HEAD
         let client = create_rpc_client_to_anvil(&anvil, &contract_deployer);
-=======
-        let client = create_rpc_client_to_anvil(ReqwestRequestor::default(), &anvil, &contract_deployer);
->>>>>>> aca0f457
         // deploy hopr contracts
         let instances = ContractInstances::deploy_for_testing(client.clone(), &contract_deployer)
             .await
@@ -1697,11 +1676,7 @@
         // launch local anvil instance
         let anvil = hopr_chain_types::utils::create_anvil(None);
         let contract_deployer = ChainKeypair::from_secret(anvil.keys()[0].to_bytes().as_ref())?;
-<<<<<<< HEAD
         let client = create_rpc_client_to_anvil(&anvil, &contract_deployer);
-=======
-        let client = create_rpc_client_to_anvil(ReqwestRequestor::default(), &anvil, &contract_deployer);
->>>>>>> aca0f457
         let instances = ContractInstances::deploy_for_testing(client.clone(), &contract_deployer)
             .await
             .expect("failed to deploy");
@@ -1742,11 +1717,7 @@
         // launch local anvil instance
         let anvil = hopr_chain_types::utils::create_anvil(None);
         let contract_deployer = ChainKeypair::from_secret(anvil.keys()[0].to_bytes().as_ref())?;
-<<<<<<< HEAD
         let client = create_rpc_client_to_anvil(&anvil, &contract_deployer);
-=======
-        let client = create_rpc_client_to_anvil(ReqwestRequestor::default(), &anvil, &contract_deployer);
->>>>>>> aca0f457
         let instances = ContractInstances::deploy_for_testing(client.clone(), &contract_deployer)
             .await
             .expect("failed to deploy");
@@ -1841,11 +1812,7 @@
         // launch local anvil instance
         let anvil = hopr_chain_types::utils::create_anvil(None);
         let contract_deployer = ChainKeypair::from_secret(anvil.keys()[0].to_bytes().as_ref())?;
-<<<<<<< HEAD
         let client = create_rpc_client_to_anvil(&anvil, &contract_deployer);
-=======
-        let client = create_rpc_client_to_anvil(ReqwestRequestor::default(), &anvil, &contract_deployer);
->>>>>>> aca0f457
         let instances = ContractInstances::deploy_for_testing(client.clone(), &contract_deployer)
             .await
             .expect("failed to deploy");
@@ -1930,11 +1897,7 @@
         // launch local anvil instance
         let anvil = hopr_chain_types::utils::create_anvil(None);
         let contract_deployer = ChainKeypair::from_secret(anvil.keys()[0].to_bytes().as_ref())?;
-<<<<<<< HEAD
         let client = create_rpc_client_to_anvil(&anvil, &contract_deployer);
-=======
-        let client = create_rpc_client_to_anvil(ReqwestRequestor::default(), &anvil, &contract_deployer);
->>>>>>> aca0f457
         let instances = ContractInstances::deploy_for_testing(client.clone(), &contract_deployer)
             .await
             .expect("failed to deploy");
@@ -2004,11 +1967,7 @@
         // launch local anvil instance
         let anvil = hopr_chain_types::utils::create_anvil(None);
         let contract_deployer = ChainKeypair::from_secret(anvil.keys()[0].to_bytes().as_ref())?;
-<<<<<<< HEAD
         let client = create_rpc_client_to_anvil(&anvil, &contract_deployer);
-=======
-        let client = create_rpc_client_to_anvil(ReqwestRequestor::default(), &anvil, &contract_deployer);
->>>>>>> aca0f457
         let instances = ContractInstances::deploy_for_testing(client.clone(), &contract_deployer)
             .await
             .expect("failed to deploy");
@@ -2104,11 +2063,7 @@
         // launch local anvil instance
         let anvil = hopr_chain_types::utils::create_anvil(None);
         let contract_deployer = ChainKeypair::from_secret(anvil.keys()[0].to_bytes().as_ref())?;
-<<<<<<< HEAD
         let client = create_rpc_client_to_anvil(&anvil, &contract_deployer);
-=======
-        let client = create_rpc_client_to_anvil(ReqwestRequestor::default(), &anvil, &contract_deployer);
->>>>>>> aca0f457
         let instances = ContractInstances::deploy_for_testing(client.clone(), &contract_deployer)
             .await
             .expect("failed to deploy");
@@ -2190,11 +2145,7 @@
         // launch local anvil instance
         let anvil = hopr_chain_types::utils::create_anvil(None);
         let contract_deployer = ChainKeypair::from_secret(anvil.keys()[0].to_bytes().as_ref())?;
-<<<<<<< HEAD
         let client = create_rpc_client_to_anvil(&anvil, &contract_deployer);
-=======
-        let client = create_rpc_client_to_anvil(ReqwestRequestor::default(), &anvil, &contract_deployer);
->>>>>>> aca0f457
         let instances = ContractInstances::deploy_for_testing(client.clone(), &contract_deployer)
             .await
             .expect("failed to deploy");
@@ -2252,13 +2203,8 @@
         // launch local anvil instance
         let anvil = hopr_chain_types::utils::create_anvil(None);
         let contract_deployer = ChainKeypair::from_secret(anvil.keys()[0].to_bytes().as_ref())?;
-<<<<<<< HEAD
         let self_address: Address = contract_deployer.public().to_address().into();
         let client = create_rpc_client_to_anvil(&anvil, &contract_deployer);
-=======
-        let self_address: H160 = contract_deployer.public().to_address().into();
-        let client = create_rpc_client_to_anvil(ReqwestRequestor::default(), &anvil, &contract_deployer);
->>>>>>> aca0f457
         let instances = ContractInstances::deploy_for_testing(client.clone(), &contract_deployer)
             .await
             .expect("failed to deploy");
@@ -2341,11 +2287,7 @@
         // launch local anvil instance
         let anvil = hopr_chain_types::utils::create_anvil(None);
         let contract_deployer = ChainKeypair::from_secret(anvil.keys()[0].to_bytes().as_ref())?;
-<<<<<<< HEAD
         let client = create_rpc_client_to_anvil(&anvil, &contract_deployer);
-=======
-        let client = create_rpc_client_to_anvil(ReqwestRequestor::default(), &anvil, &contract_deployer);
->>>>>>> aca0f457
         let instances = ContractInstances::deploy_for_testing(client.clone(), &contract_deployer)
             .await
             .expect("failed to deploy");
@@ -2418,11 +2360,7 @@
         // launch local anvil instance
         let anvil = hopr_chain_types::utils::create_anvil(None);
         let contract_deployer = ChainKeypair::from_secret(anvil.keys()[0].to_bytes().as_ref())?;
-<<<<<<< HEAD
         let client = create_rpc_client_to_anvil(&anvil, &contract_deployer);
-=======
-        let client = create_rpc_client_to_anvil(ReqwestRequestor::default(), &anvil, &contract_deployer);
->>>>>>> aca0f457
         let instances = ContractInstances::deploy_for_testing(client.clone(), &contract_deployer)
             .await
             .expect("failed to deploy");
