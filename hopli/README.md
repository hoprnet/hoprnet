# Hopli

CLI tool to manage HOPR identity generation, decryption, funding and registering to network registry.

## Installation

hopli requires contract bindings (`../ethereum/contracts/bindings`) which is build by foundry (`forge bind`)

## Commands

### General arguments

#### Identity directory or path

Identities can be read from a directory or directly from a path.

When reading from a directory, identity files MUST contain "id" in their file name to be considered as an identity file.
An additional parameter which specifies its prefix can also be passed.

```
    --identity-directory "./test" \
    --identity-prefix node_ \
```

When reading from a path, use `--identity-from-path "./test/hopr.id"`

Path and directory can be passed at the same time. When both are provided, files from the directory are read first and file from path is read later.

Note: when CREATing identities, you must pass `--identity-directory`. `--identity-from-path` is not accepted

#### Password

Password can be passed either as an env variable `IDENTITY_PASSWORD`, or via a path to the password file `--password-path`, e.g. `--password-path ./.pwd`

#### Private key

Private key to signer wallet can be passed either as an env variable or as a command line argument `--private-key`, e.g. `--private-key ac0974bec39a17e36ba4a6b4d238ff944bacb478cbed5efcae784d7bf4f2ff80`.

Unless specified, the name of the env variable is `PRIVATE_KEY` by default. In commands that accept two or more private keys, each private key has its own specific name. E.g. `MANAGER_PRIVATE_KEY` for network registry commands that are reserved for wallets with manager privilege.

### Create identities
To create identities, a [path to it](####Identity-directory-or-path) and a [password](####Password) must be provided.
```
hopli identity create \
  --identity-directory "./test" \
  --identity-prefix nodes_ \
  --number 2 \
  --password-path "./test/pwd"
```

#### Read identities
Read ethereum addresses from identities. A [path to it](####Identity-directory-or-path) and a [password](####Password) must be provided.

```
hopli identity read \
  --identity-directory "./test" \
  --identity-prefix node_ \
  --password-path "./test/pwd"
```

#### Update identities password
To update some identites' password. Two [passwords](####Password) must be provided:
- an old (and valid) password to the identity files. Either provided as cli argument `--password-path` or as an env variable `IDENTITY_PASSWORD`
- a new password to the identity files. Either provided as cli argument `--new-password-path` or as an env variable `NEW_IDENTITY_PASSWORD`

```
hopli identity update \
  --identity-directory "./test" \
  --identity-prefix node_ \
  --password-path "./test/pwd" \
  --new-password-path "./test/newpwd"
```

The identities will be modified inplace.

### Faucet
To fund nodes with password, a [path to it](####Identity-directory-or-path), a [password](####Password), and a [private key](####Private-key) to the faucet wallet (EOA) must be provided.

`--hopr-amount` and `native-amount` can be floating number

```
hopli faucet \
    --network anvil-localhost \
    --contracts-root "../ethereum/contracts" \
    --address 0x0aa7420c43b8c1a7b165d216948870c8ecfe1ee1,0xd057604a14982fe8d88c5fc25aac3267ea142a08 \
    --identity-directory "./test" --identity-prefix node_ \
    --password-path "./test/pwd" \
    --private-key ac0974bec39a17e36ba4a6b4d238ff944bacb478cbed5efcae784d7bf4f2ff80 \
    --hopr-amount 10 --native-amount 0.1
```

### Network registery
#### Register nodes
A manager (EOA) of the network registry can register node and safe pairs to the network. Nodes' Ethereum addresses can either be provided as string or read from identity files.

The private key to the manager wallet (EOA) should be provided as a cli argument as in [private key](####Private-key) or as an env variable `MANAGER_PRIVATE_KEY`,

Note that when registering a node, if the said node:
- has been registered with the given safe, skip it. (It's idempotent) 
- has been registered to a different safe, remove the registration with the old safe and register with the new safe
- has not been registered to the network registry, register it.

After the registration, manager will also call "force-sync" to set all the added safes to be "eligible" to the network.

```
export MANAGER_PRIVATE_KEY=<bank_private_key> \
hopli network-registry manager-register \
    --network anvil-localhost \
    --contracts-root "../ethereum/contracts" \
    --node-address 0x9e820e68f8c024779ebcb6cd2edda1885e1dbe1f,0xb3724772badf4d8fffa186a5ca0bea87693a6c2a \
    --safe-address 0x0aa7420c43b8c1a7b165d216948870c8ecfe1ee1,0xd057604a14982fe8d88c5fc25aac3267ea142a08
```

with node identities in the network registry contract

```
hopli -- network-registry manager-register \
    --network anvil-localhost \
    --contracts-root "../ethereum/contracts" \
    --identity-directory "./test" --password-path "./test/pwd" \
    --node-address 0x9e820e68f8c024779ebcb6cd2edda1885e1dbe1f,0xb3724772badf4d8fffa186a5ca0bea87693a6c2a \
    --safe-address 0x0aa7420c43b8c1a7b165d216948870c8ecfe1ee1,0x0aa7420c43b8c1a7b165d216948870c8ecfe1ee1,0x0aa7420c43b8c1a7b165d216948870c8ecfe1ee1,0xd057604a14982fe8d88c5fc25aac3267ea142a08,0xd057604a14982fe8d88c5fc25aac3267ea142a08 \
    --private-key ac0974bec39a17e36ba4a6b4d238ff944bacb478cbed5efcae784d7bf4f2ff80 
```

#### Deregister nodes
A manager (EOA) of the network registry can remove node and safe pairs from the network. Nodes' Ethereum addresses can either be provided as string or read from identity files.

The private key to the manager wallet (EOA) should be provided as a cli argument as in [private key](####Private-key) or as an env variable `MANAGER_PRIVATE_KEY`,

If the node address has not been registered in the network registry contract, it's will be skipped. 

```
hopli -- network-registry manager-deregister \
    --network anvil-localhost \
    --contracts-root "../ethereum/contracts" \
    --node-address 0x9e820e68f8c024779ebcb6cd2edda1885e1dbe1f,0xb3724772badf4d8fffa186a5ca0bea87693a6c2a \
    --private-key ac0974bec39a17e36ba4a6b4d238ff944bacb478cbed5efcae784d7bf4f2ff80 
```

#### Sync eligibility
A manager (EOA) of the network registry can forcely set eligibility of safes.

The private key to the manager wallet (EOA) should be provided as a cli argument as in [private key](####Private-key) or as an env variable `MANAGER_PRIVATE_KEY`,

```
hopli -- network-registry manager-force-sync \
    --network anvil-localhost \
    --contracts-root "../ethereum/contracts" \
    --node-address 0x9e820e68f8c024779ebcb6cd2edda1885e1dbe1f,0xb3724772badf4d8fffa186a5ca0bea87693a6c2a \
    --eligibility true \
    --private-key ac0974bec39a17e36ba4a6b4d238ff944bacb478cbed5efcae784d7bf4f2ff80 
```

<<<<<<< HEAD
The identities will be modified inplace.

## Development
=======
### Safe module
To launch a HOPR node, it requires a Safe with HOPR node management module to be pre-established. 
Such a safe is designed to hold assets (wxHOPR tokens in particular) so that funds are held outside of node for better security. 
HOPR node management module is a plugin to the safe so that permitted nodes can interact with the Safe to transfer funds between the said Safe and the HoprChannels smart contract.
>>>>>>> 39a9af22

The private key to the deployer wallet (EOA) should be provided as a cli argument `--private-key` as in [private key](####Private-key) or as an env variable `PRIVATE_KEY`.

The private key to the manager wallet (EOA) should be provided as a cli argument `--manager-private-key` as in [private key](####Private-key) or as an env variable `MANAGER_PRIVATE_KEY`.

#### Create: express create and setup a safe and a module

Express create a safe and a module instances, and
- set default permissions to scope channels and token contracts as targets.
- add announcement as a permitted target in the deployed module proxy
- approve token transfer to be done for the safe by channels contracts
- if node addresses are known, include nodes to the module by the safe
- set desired threshold
- if no `admin-address` is provided, the only admin will be the caller (wallet of the `private-key`)
- fund safe with wxHOPR tokens
- if node addresses are known, fund nodes with native tokens
- if node addresses are known and a manager private key is proivded, add created safe and node to the network registry.

```
hopli safe-module create \
    --network anvil-localhost \
    --contracts-root "../ethereum/contracts" \
    --identity-directory "./test" \
    --password-path "./test/pwd" \
    --admin-address 0x47f2710069F01672D01095cA252018eBf08bF85e,0x0D07Eb66Deb54D48D004765E13DcC028cf56592b \
    --allowance 10.5 \
    --hopr-amount 10 \
    --native-amount 0.1 \
    --manager-private-key ac0974bec39a17e36ba4a6b4d238ff944bacb478cbed5efcae784d7bf4f2ff80 \
    --private-key 59c6995e998f97a5a0044966f0945389dc9e86dae88c7a8412f4603b6b78690d 
```

#### Migrate: make safe and module compatible with a new network
Migrate an exising set of node(d) with safe and module to a new network: 
- add the Channel contract of the new network to the module as target and set default permissions.
- add the Announcement contract as target to the module
- approve HOPR tokens of the Safe proxy to be transferred by the new Channels contract
- Use the manager wallet to add nodes and Safes to the Network Registry contract of the new network.

```
hopli safe-module migrate \
    --network anvil-localhost2 \
    --contracts-root "../ethereum/contracts" \
    --identity-directory "./test" \
    --password-path "./test/pwd" \
    --safe-address 0x6a64fe01c3aba5bdcd04b81fef375369ca47326f \
    --module-address 0x5d46d0c5279fd85ce7365e4d668f415685922839 \
    --manager-private-key ac0974bec39a17e36ba4a6b4d238ff944bacb478cbed5efcae784d7bf4f2ff80 \
    --private-key 59c6995e998f97a5a0044966f0945389dc9e86dae88c7a8412f4603b6b78690d 
```

#### Move: move registered nodes to a new pair of safe and module
For each node, if the node has been registered to the NodeSafeRegistry, deregister itself and register it to the new pair of safe and module.
- use old safes to deregister nodes from Node-safe registry
- use the new safe to include nodes to the module
- use manager wallet to deregister nodes from the network registry
- use manager wallet to register nodes with new safes to the network regsitry

```
hopli safe-module safe-module move \
    --network anvil-localhost \
    --contracts-root "../ethereum/contracts"  \
    --old-module-address 0x5d46d0c5279fd85ce7365e4d668f415685922839 \
    --new-safe-address 0xce66d19a86600f3c6eb61edd6c431ded5cc92b21 \
    --new-module-address 0x3086c20265cf742b169b05cd0eae1941455e4e9f \
    --node-address 0x93a50B0fFF7b4ED36A3C6445e280E72AC2AEFc51,0x58033D3074D001a32bF379801eaf8969817fFfCf,0xeEDaab91158928647a9270Fe290897eBB1230250 \
    --manager-private-key ac0974bec39a17e36ba4a6b4d238ff944bacb478cbed5efcae784d7bf4f2ff80 \
    --private-key 59c6995e998f97a5a0044966f0945389dc9e86dae88c7a8412f4603b6b78690d 
```<|MERGE_RESOLUTION|>--- conflicted
+++ resolved
@@ -39,7 +39,9 @@
 Unless specified, the name of the env variable is `PRIVATE_KEY` by default. In commands that accept two or more private keys, each private key has its own specific name. E.g. `MANAGER_PRIVATE_KEY` for network registry commands that are reserved for wallets with manager privilege.
 
 ### Create identities
+
 To create identities, a [path to it](####Identity-directory-or-path) and a [password](####Password) must be provided.
+
 ```
 hopli identity create \
   --identity-directory "./test" \
@@ -49,6 +51,7 @@
 ```
 
 #### Read identities
+
 Read ethereum addresses from identities. A [path to it](####Identity-directory-or-path) and a [password](####Password) must be provided.
 
 ```
@@ -59,7 +62,9 @@
 ```
 
 #### Update identities password
+
 To update some identites' password. Two [passwords](####Password) must be provided:
+
 - an old (and valid) password to the identity files. Either provided as cli argument `--password-path` or as an env variable `IDENTITY_PASSWORD`
 - a new password to the identity files. Either provided as cli argument `--new-password-path` or as an env variable `NEW_IDENTITY_PASSWORD`
 
@@ -74,6 +79,7 @@
 The identities will be modified inplace.
 
 ### Faucet
+
 To fund nodes with password, a [path to it](####Identity-directory-or-path), a [password](####Password), and a [private key](####Private-key) to the faucet wallet (EOA) must be provided.
 
 `--hopr-amount` and `native-amount` can be floating number
@@ -90,13 +96,16 @@
 ```
 
 ### Network registery
+
 #### Register nodes
+
 A manager (EOA) of the network registry can register node and safe pairs to the network. Nodes' Ethereum addresses can either be provided as string or read from identity files.
 
 The private key to the manager wallet (EOA) should be provided as a cli argument as in [private key](####Private-key) or as an env variable `MANAGER_PRIVATE_KEY`,
 
 Note that when registering a node, if the said node:
-- has been registered with the given safe, skip it. (It's idempotent) 
+
+- has been registered with the given safe, skip it. (It's idempotent)
 - has been registered to a different safe, remove the registration with the old safe and register with the new safe
 - has not been registered to the network registry, register it.
 
@@ -120,25 +129,27 @@
     --identity-directory "./test" --password-path "./test/pwd" \
     --node-address 0x9e820e68f8c024779ebcb6cd2edda1885e1dbe1f,0xb3724772badf4d8fffa186a5ca0bea87693a6c2a \
     --safe-address 0x0aa7420c43b8c1a7b165d216948870c8ecfe1ee1,0x0aa7420c43b8c1a7b165d216948870c8ecfe1ee1,0x0aa7420c43b8c1a7b165d216948870c8ecfe1ee1,0xd057604a14982fe8d88c5fc25aac3267ea142a08,0xd057604a14982fe8d88c5fc25aac3267ea142a08 \
-    --private-key ac0974bec39a17e36ba4a6b4d238ff944bacb478cbed5efcae784d7bf4f2ff80 
+    --private-key ac0974bec39a17e36ba4a6b4d238ff944bacb478cbed5efcae784d7bf4f2ff80
 ```
 
 #### Deregister nodes
+
 A manager (EOA) of the network registry can remove node and safe pairs from the network. Nodes' Ethereum addresses can either be provided as string or read from identity files.
 
 The private key to the manager wallet (EOA) should be provided as a cli argument as in [private key](####Private-key) or as an env variable `MANAGER_PRIVATE_KEY`,
 
-If the node address has not been registered in the network registry contract, it's will be skipped. 
+If the node address has not been registered in the network registry contract, it's will be skipped.
 
 ```
 hopli -- network-registry manager-deregister \
     --network anvil-localhost \
     --contracts-root "../ethereum/contracts" \
     --node-address 0x9e820e68f8c024779ebcb6cd2edda1885e1dbe1f,0xb3724772badf4d8fffa186a5ca0bea87693a6c2a \
-    --private-key ac0974bec39a17e36ba4a6b4d238ff944bacb478cbed5efcae784d7bf4f2ff80 
+    --private-key ac0974bec39a17e36ba4a6b4d238ff944bacb478cbed5efcae784d7bf4f2ff80
 ```
 
 #### Sync eligibility
+
 A manager (EOA) of the network registry can forcely set eligibility of safes.
 
 The private key to the manager wallet (EOA) should be provided as a cli argument as in [private key](####Private-key) or as an env variable `MANAGER_PRIVATE_KEY`,
@@ -149,19 +160,14 @@
     --contracts-root "../ethereum/contracts" \
     --node-address 0x9e820e68f8c024779ebcb6cd2edda1885e1dbe1f,0xb3724772badf4d8fffa186a5ca0bea87693a6c2a \
     --eligibility true \
-    --private-key ac0974bec39a17e36ba4a6b4d238ff944bacb478cbed5efcae784d7bf4f2ff80 
-```
-
-<<<<<<< HEAD
-The identities will be modified inplace.
-
-## Development
-=======
+    --private-key ac0974bec39a17e36ba4a6b4d238ff944bacb478cbed5efcae784d7bf4f2ff80
+```
+
 ### Safe module
-To launch a HOPR node, it requires a Safe with HOPR node management module to be pre-established. 
-Such a safe is designed to hold assets (wxHOPR tokens in particular) so that funds are held outside of node for better security. 
+
+To launch a HOPR node, it requires a Safe with HOPR node management module to be pre-established.
+Such a safe is designed to hold assets (wxHOPR tokens in particular) so that funds are held outside of node for better security.
 HOPR node management module is a plugin to the safe so that permitted nodes can interact with the Safe to transfer funds between the said Safe and the HoprChannels smart contract.
->>>>>>> 39a9af22
 
 The private key to the deployer wallet (EOA) should be provided as a cli argument `--private-key` as in [private key](####Private-key) or as an env variable `PRIVATE_KEY`.
 
@@ -170,6 +176,7 @@
 #### Create: express create and setup a safe and a module
 
 Express create a safe and a module instances, and
+
 - set default permissions to scope channels and token contracts as targets.
 - add announcement as a permitted target in the deployed module proxy
 - approve token transfer to be done for the safe by channels contracts
@@ -191,11 +198,13 @@
     --hopr-amount 10 \
     --native-amount 0.1 \
     --manager-private-key ac0974bec39a17e36ba4a6b4d238ff944bacb478cbed5efcae784d7bf4f2ff80 \
-    --private-key 59c6995e998f97a5a0044966f0945389dc9e86dae88c7a8412f4603b6b78690d 
+    --private-key 59c6995e998f97a5a0044966f0945389dc9e86dae88c7a8412f4603b6b78690d
 ```
 
 #### Migrate: make safe and module compatible with a new network
-Migrate an exising set of node(d) with safe and module to a new network: 
+
+Migrate an exising set of node(d) with safe and module to a new network:
+
 - add the Channel contract of the new network to the module as target and set default permissions.
 - add the Announcement contract as target to the module
 - approve HOPR tokens of the Safe proxy to be transferred by the new Channels contract
@@ -210,11 +219,13 @@
     --safe-address 0x6a64fe01c3aba5bdcd04b81fef375369ca47326f \
     --module-address 0x5d46d0c5279fd85ce7365e4d668f415685922839 \
     --manager-private-key ac0974bec39a17e36ba4a6b4d238ff944bacb478cbed5efcae784d7bf4f2ff80 \
-    --private-key 59c6995e998f97a5a0044966f0945389dc9e86dae88c7a8412f4603b6b78690d 
+    --private-key 59c6995e998f97a5a0044966f0945389dc9e86dae88c7a8412f4603b6b78690d
 ```
 
 #### Move: move registered nodes to a new pair of safe and module
+
 For each node, if the node has been registered to the NodeSafeRegistry, deregister itself and register it to the new pair of safe and module.
+
 - use old safes to deregister nodes from Node-safe registry
 - use the new safe to include nodes to the module
 - use manager wallet to deregister nodes from the network registry
@@ -229,5 +240,5 @@
     --new-module-address 0x3086c20265cf742b169b05cd0eae1941455e4e9f \
     --node-address 0x93a50B0fFF7b4ED36A3C6445e280E72AC2AEFc51,0x58033D3074D001a32bF379801eaf8969817fFfCf,0xeEDaab91158928647a9270Fe290897eBB1230250 \
     --manager-private-key ac0974bec39a17e36ba4a6b4d238ff944bacb478cbed5efcae784d7bf4f2ff80 \
-    --private-key 59c6995e998f97a5a0044966f0945389dc9e86dae88c7a8412f4603b6b78690d 
+    --private-key 59c6995e998f97a5a0044966f0945389dc9e86dae88c7a8412f4603b6b78690d
 ```