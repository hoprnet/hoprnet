[package]
name = "hopli"
version = "0.4.0"
edition = "2021"
license = "GPL-3.0-only"

# See more keys and their definitions at https://doc.rust-lang.org/cargo/reference/manifest.html

[dependencies]
# using own fork until the PR was merged
clap = { version = "4.4", features = ["derive", "env", "string"] }
ethers = { workspace = true }
serde = "1.0"
serde_json = "1.0"
<<<<<<< HEAD
hopr-crypto-types = { workspace = true, default-features = false }
hoprd-keypair = { workspace = true, default-features = false }
utils-types = { workspace = true, default-features = false }
=======
hopr-crypto = { workspace = true }
hoprd-keypair = { workspace = true }
hopr-internal-types = { workspace = true }
hopr-primitive-types = { workspace = true }
>>>>>>> 34678740
thiserror = "1.0"
log = "0.4.17"

[dev-dependencies]
tempfile = "3"<|MERGE_RESOLUTION|>--- conflicted
+++ resolved
@@ -12,16 +12,10 @@
 ethers = { workspace = true }
 serde = "1.0"
 serde_json = "1.0"
-<<<<<<< HEAD
-hopr-crypto-types = { workspace = true, default-features = false }
-hoprd-keypair = { workspace = true, default-features = false }
-utils-types = { workspace = true, default-features = false }
-=======
-hopr-crypto = { workspace = true }
+hopr-crypto-types = { workspace = true }
 hoprd-keypair = { workspace = true }
 hopr-internal-types = { workspace = true }
 hopr-primitive-types = { workspace = true }
->>>>>>> 34678740
 thiserror = "1.0"
 log = "0.4.17"
 
