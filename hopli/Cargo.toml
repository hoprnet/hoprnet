--- conflicted
+++ resolved
@@ -19,7 +19,8 @@
 hopr-internal-types = { workspace = true }
 hopr-primitive-types = { workspace = true }
 thiserror = { workspace = true }
-<<<<<<< HEAD
+tracing = { workspace = true }
+tracing-subscriber = { workspace = true }
 log = { workspace = true }
 chain-rpc = {workspace = true}
 chain-api = {workspace = true}
@@ -29,12 +30,5 @@
 bindings = { workspace = true }
 
 [dev-dependencies]
-tempfile = "3"
-env_logger = { workspace = true }
-=======
-tracing = { workspace = true }
-tracing-subscriber = { workspace = true }
-
-[dev-dependencies]
 tempfile = { workspace = true }
->>>>>>> 440c6900
+env_logger = { workspace = true }