[package]
name = "hopli"
version = "0.5.0"
edition = "2021"
license = "GPL-3.0-only"

# See more keys and their definitions at https://doc.rust-lang.org/cargo/reference/manifest.html

[dependencies]
# using own fork until the PR was merged
clap = { workspace = true }
ethers = { workspace = true }
serde = { workspace = true }
serde_json = { workspace = true }
serde_with = { workspace = true }
hex = { workspace = true }
hopr-crypto-types = { workspace = true }
hoprd-keypair = { features = ["hopli"], workspace = true }
hopr-primitive-types = { workspace = true }
thiserror = { workspace = true }
tracing = { workspace = true }
tracing-subscriber = { workspace = true }
uuid = { workspace = true }
chain-rpc = { workspace = true }
chain-api = { workspace = true }
<<<<<<< HEAD
=======
hopr-lib = { workspace = true, features = ["runtime-async-std"] }
>>>>>>> 3e82b8d0
chain-types = { workspace = true }
async-std = { workspace = true, features = ["attributes"] }
hex-literal = { workspace = true }
bindings = { workspace = true }

[dev-dependencies]
tempfile = { workspace = true }
hopr-crypto-random = { workspace = true }
env_logger = { workspace = true }<|MERGE_RESOLUTION|>--- conflicted
+++ resolved
@@ -23,10 +23,7 @@
 uuid = { workspace = true }
 chain-rpc = { workspace = true }
 chain-api = { workspace = true }
-<<<<<<< HEAD
-=======
 hopr-lib = { workspace = true, features = ["runtime-async-std"] }
->>>>>>> 3e82b8d0
 chain-types = { workspace = true }
 async-std = { workspace = true, features = ["attributes"] }
 hex-literal = { workspace = true }
