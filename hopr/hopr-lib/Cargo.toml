[package]
name = "hopr-lib"
version = "3.1.0"
authors = ["HOPR Association <tech@hoprnet.org>"]
edition = "2021"
description = "HOPR library containing the entire functionality importable without the HOPRd daemon"
homepage = "https://hoprnet.org/"
repository = "https://github.com/hoprnet/hoprnet"
license = "GPL-3.0-only"

[lib]
crate-type = ["rlib"]

[features]
default = []
session-client = []
session-server = []
transport-quic = ["hopr-transport/transport-quic"]
runtime-tokio = [
  "hopr-chain-api/runtime-tokio",
  "hopr-chain-rpc/runtime-tokio",
  "hopr-async-runtime/runtime-tokio",
  "hopr-db-sql/runtime-tokio",
  "hopr-network-types/runtime-tokio",
  "hopr-strategy/runtime-tokio",
  "hopr-transport/runtime-tokio",
]
prometheus = [
  "hopr-chain-api/prometheus",
  "hopr-chain-indexer/prometheus",
  "hopr-chain-rpc/prometheus",
  "dep:hopr-metrics",
  "hopr-db-sql/prometheus",
  "hopr-transport/prometheus",
  "hopr-network-types/prometheus",
  "hopr-strategy/prometheus",
]

[dependencies]
alloy = { workspace = true, default-features = false, features = [
  "essentials",
  "json-rpc",
  "node-bindings",
] }
async-channel = { workspace = true }
async-lock = { workspace = true }
async-trait = { workspace = true }
atomic_enum = { workspace = true }
backon = { workspace = true, default-features = false }
const_format = { workspace = true }
either = { workspace = true }
futures = { workspace = true }
futures-timer = { workspace = true }
lazy_static = { workspace = true }
tracing = { workspace = true }
serde = { workspace = true }
serde_with = { workspace = true }
serde_json = { workspace = true }
strum = { workspace = true }
smart-default = { workspace = true }
thiserror = { workspace = true }
url = { workspace = true }
validator = { workspace = true }

hopr-async-runtime = { workspace = true }
hopr-chain-actions = { workspace = true }
hopr-chain-api = { workspace = true }
hopr-chain-indexer = { workspace = true }
hopr-chain-rpc = { workspace = true }
hopr-chain-types = { workspace = true }
hopr-crypto-types = { workspace = true }
hopr-db-api = { workspace = true }
hopr-db-sql = { workspace = true }
hopr-internal-types = { workspace = true }
hopr-metrics = { workspace = true, optional = true }
hopr-network-types = { workspace = true }
hopr-path = { workspace = true, features = ["serde"] }
hopr-platform = { workspace = true }
hopr-primitive-types = { workspace = true }
hopr-strategy = { workspace = true }
hopr-transport = { workspace = true }

[dev-dependencies]
anyhow = { workspace = true }
<<<<<<< HEAD
async-std = { workspace = true }
=======
ethers = { workspace = true }
>>>>>>> aca0f457
hex-literal = { workspace = true }
serde_yaml = { workspace = true }
tracing-test = { workspace = true }
tokio = { workspace = true }
tokio-util = { workspace = true }

hopr-crypto-types = { workspace = true }
hopr-crypto-random = { workspace = true }
hopr-db-sql = { workspace = true, features = ["runtime-tokio"] }
hopr-transport-session = { workspace = true, features = ["runtime-tokio"] }<|MERGE_RESOLUTION|>--- conflicted
+++ resolved
@@ -17,30 +17,30 @@
 session-server = []
 transport-quic = ["hopr-transport/transport-quic"]
 runtime-tokio = [
-  "hopr-chain-api/runtime-tokio",
-  "hopr-chain-rpc/runtime-tokio",
-  "hopr-async-runtime/runtime-tokio",
-  "hopr-db-sql/runtime-tokio",
-  "hopr-network-types/runtime-tokio",
-  "hopr-strategy/runtime-tokio",
-  "hopr-transport/runtime-tokio",
+    "hopr-chain-api/runtime-tokio",
+    "hopr-chain-rpc/runtime-tokio",
+    "hopr-async-runtime/runtime-tokio",
+    "hopr-db-sql/runtime-tokio",
+    "hopr-network-types/runtime-tokio",
+    "hopr-strategy/runtime-tokio",
+    "hopr-transport/runtime-tokio",
 ]
 prometheus = [
-  "hopr-chain-api/prometheus",
-  "hopr-chain-indexer/prometheus",
-  "hopr-chain-rpc/prometheus",
-  "dep:hopr-metrics",
-  "hopr-db-sql/prometheus",
-  "hopr-transport/prometheus",
-  "hopr-network-types/prometheus",
-  "hopr-strategy/prometheus",
+    "hopr-chain-api/prometheus",
+    "hopr-chain-indexer/prometheus",
+    "hopr-chain-rpc/prometheus",
+    "dep:hopr-metrics",
+    "hopr-db-sql/prometheus",
+    "hopr-transport/prometheus",
+    "hopr-network-types/prometheus",
+    "hopr-strategy/prometheus",
 ]
 
 [dependencies]
 alloy = { workspace = true, default-features = false, features = [
-  "essentials",
-  "json-rpc",
-  "node-bindings",
+    "essentials",
+    "json-rpc",
+    "node-bindings",
 ] }
 async-channel = { workspace = true }
 async-lock = { workspace = true }
@@ -82,11 +82,6 @@
 
 [dev-dependencies]
 anyhow = { workspace = true }
-<<<<<<< HEAD
-async-std = { workspace = true }
-=======
-ethers = { workspace = true }
->>>>>>> aca0f457
 hex-literal = { workspace = true }
 serde_yaml = { workspace = true }
 tracing-test = { workspace = true }
