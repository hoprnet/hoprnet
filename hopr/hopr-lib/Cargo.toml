--- conflicted
+++ resolved
@@ -16,52 +16,29 @@
 session-client = []
 session-server = []
 runtime-async-std = [
-<<<<<<< HEAD
-  "async-std",
-=======
->>>>>>> 3e82b8d0
   "chain-api/runtime-async-std",
   "chain-rpc/runtime-async-std",
   "core-transport/runtime-async-std",
   "hopr-db-sql/runtime-async-std",
-<<<<<<< HEAD
-=======
   "hopr-async-runtime/runtime-async-std",
-  "hopr-network-types/runtime-async-std",
->>>>>>> 3e82b8d0
   "hopr-network-types/runtime-async-std",
   "hopr-strategy/runtime-async-std",
 ]
 runtime-tokio = [
-<<<<<<< HEAD
-  "tokio",
-=======
->>>>>>> 3e82b8d0
   "chain-api/runtime-tokio",
   "chain-rpc/runtime-tokio",
   "core-transport/runtime-tokio",
   "hopr-db-sql/runtime-tokio",
-<<<<<<< HEAD
-=======
   "hopr-async-runtime/runtime-tokio",
->>>>>>> 3e82b8d0
   "hopr-network-types/runtime-tokio",
   "hopr-strategy/runtime-tokio",
 ]
 prometheus = [
-<<<<<<< HEAD
-  "dep:hopr-metrics",
-  "core-transport/prometheus",
-  "chain-api/prometheus",
-  "chain-indexer/prometheus",
-  "chain-rpc/prometheus",
-=======
   "chain-api/prometheus",
   "chain-indexer/prometheus",
   "chain-rpc/prometheus",
   "core-transport/prometheus",
   "dep:hopr-metrics",
->>>>>>> 3e82b8d0
   "hopr-db-sql/prometheus",
 ]
 
