[package]
name = "hopr-lib"
version = "4.0.0"
authors = ["HOPR Association <tech@hoprnet.org>"]
edition = "2021"
description = "HOPR library containing the entire functionality importable without the HOPRd daemon"
homepage = "https://hoprnet.org/"
repository = "https://github.com/hoprnet/hoprnet"
license = "GPL-3.0-only"

[lib]
crate-type = ["rlib"]

[features]
default = []
session-client = []
session-server = []
transport-announce-quic = ["hopr-transport/p2p-announce-quic"]
transport-use-quic = ["hopr-transport/p2p-transport-quic"]
runtime-tokio = [
  "hopr-async-runtime/runtime-tokio",
  "hopr-network-types/runtime-tokio",
  "hopr-transport/runtime-tokio",
]
prometheus = [
  "dep:hopr-metrics",
  "hopr-transport/prometheus",
  "hopr-network-types/prometheus",
]
capture = ["hopr-transport/capture"]
fixed_rng = ["hopr-crypto-random/fixed_rng"]

# === utility features ===
utils_session = [ # utility session functionality for advanced interaction with hopr-lib
  "dep:base64",
  "dep:bytesize",
  "dep:dashmap",
  "dep:human-bandwidth",
  "dep:parking_lot",
  "dep:tokio",
  "dep:tokio-stream",
]
utils_futures = [] # utility futures for async adapters
utils_parallel = [] # utility parallelization functionality

testing = [
<<<<<<< HEAD
=======
  "dep:futures-time",
>>>>>>> 69a69e02
  "dep:rand",
  "dep:rstest",
  "dep:tokio",
  "dep:tokio-util",
] # testing related functionality

[dependencies]
<<<<<<< HEAD
anyhow = { workspace = true }
=======
alloy = { workspace = true, default-features = false, features = [
  "essentials",
  "json-rpc",
  "node-bindings",
] }
anyhow = { workspace = true }
async-lock = { workspace = true }
>>>>>>> 69a69e02
async-trait = { workspace = true }
atomic_enum = { workspace = true }
backon = { workspace = true, features = ["futures-timer-sleep"] }
base64 = { workspace = true, optional = true }
bytesize = { workspace = true, optional = true }
cfg-if = { workspace = true }
const_format = { workspace = true }
dashmap = { workspace = true, optional = true }
futures = { workspace = true }
futures-time = { workspace = true }
futures-concurrency = { workspace = true }
human-bandwidth = { workspace = true, optional = true }
lazy_static = { workspace = true }
parking_lot = { workspace = true, optional = true }
rand = { workspace = true, optional = true }
rstest = { workspace = true, optional = true }
serde = { workspace = true }
serde_with = { workspace = true }
serde_json = { workspace = true }
strum = { workspace = true }
smart-default = { workspace = true }
thiserror = { workspace = true }
tokio = { workspace = true, optional = true }
tokio-stream = { workspace = true, optional = true }
tokio-util = { workspace = true, features = ["compat"], optional = true }
tracing = { workspace = true }
validator = { workspace = true }

hopr-api = { workspace = true }
hopr-async-runtime = { workspace = true }
hopr-crypto-keypair = { workspace = true }
hopr-crypto-random = { workspace = true }
hopr-crypto-types = { workspace = true }
hopr-internal-types = { workspace = true }
hopr-metrics = { workspace = true, optional = true }
hopr-network-types = { workspace = true }
hopr-parallelize = { workspace = true }
hopr-platform = { workspace = true }
hopr-primitive-types = { workspace = true }
hopr-transport = { workspace = true }

[dev-dependencies]
env_logger = { workspace = true }
hex-literal = { workspace = true }
mockall = { workspace = true }
mockito = { workspace = true }
parameterized = { workspace = true }
rstest = { workspace = true }
serial_test = { workspace = true }
serde_yaml = { workspace = true }
tokio = { workspace = true }
test-log = { workspace = true }
url = { workspace = true }

hopr-transport-session = { workspace = true, features = ["runtime-tokio"] }
hopr-lib = { workspace = true, features = [
  "runtime-tokio",
  "session-server",
  "session-client",
  "testing",
] }<|MERGE_RESOLUTION|>--- conflicted
+++ resolved
@@ -44,10 +44,7 @@
 utils_parallel = [] # utility parallelization functionality
 
 testing = [
-<<<<<<< HEAD
-=======
   "dep:futures-time",
->>>>>>> 69a69e02
   "dep:rand",
   "dep:rstest",
   "dep:tokio",
@@ -55,17 +52,7 @@
 ] # testing related functionality
 
 [dependencies]
-<<<<<<< HEAD
 anyhow = { workspace = true }
-=======
-alloy = { workspace = true, default-features = false, features = [
-  "essentials",
-  "json-rpc",
-  "node-bindings",
-] }
-anyhow = { workspace = true }
-async-lock = { workspace = true }
->>>>>>> 69a69e02
 async-trait = { workspace = true }
 atomic_enum = { workspace = true }
 backon = { workspace = true, features = ["futures-timer-sleep"] }
