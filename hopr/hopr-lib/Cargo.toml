--- conflicted
+++ resolved
@@ -92,12 +92,7 @@
 
 hopr-api = { workspace = true }
 hopr-async-runtime = { workspace = true }
-<<<<<<< HEAD
 hopr-chain-connector = { workspace = true }
-=======
-hopr-chain-api = { workspace = true }
-hopr-chain-rpc = { workspace = true, optional = true }
->>>>>>> cc6d2501
 hopr-chain-types = { workspace = true }
 hopr-crypto-keypair = { workspace = true }
 hopr-crypto-random = { workspace = true }
@@ -127,18 +122,10 @@
 test-log = { workspace = true }
 url = { workspace = true }
 
-<<<<<<< HEAD
 hopr-transport-session = { workspace = true, features = ["runtime-tokio"] }
-=======
-hopr-chain-actions = { workspace = true, features = ["runtime-tokio"] }
-hopr-chain-api = { workspace = true, features = ["runtime-tokio"] }
-hopr-chain-rpc = { workspace = true, features = ["runtime-tokio"] }
-hopr-chain-indexer = { workspace = true, features = ["runtime-tokio"] }
-hopr-db-sql = { workspace = true, features = ["runtime-tokio"] }
 hopr-lib = { workspace = true, features = [
-  "runtime-tokio",
-  "session-server",
-  "session-client",
-  "testing",
-] }
->>>>>>> cc6d2501
+    "runtime-tokio",
+    "session-server",
+    "session-client",
+    "testing",
+] }