--- conflicted
+++ resolved
@@ -1,10 +1,6 @@
 [package]
 name = "hopr-lib"
-<<<<<<< HEAD
 version = "2.2.0-rc.1"
-=======
-version = "2.1.2"
->>>>>>> 52f2c992
 authors = ["HOPR Association <tech@hoprnet.org>"]
 edition = "2021"
 description = "HOPR library containing the entire functionality importable without the HOPRd daemon"
@@ -80,4 +76,4 @@
 ethers = { workspace = true }
 hopr-crypto-types = { workspace = true }
 hopr-db-sql = { workspace = true, features = ["runtime-async-std"] }
-serde_yaml = { version = "0.9" }
+serde_yaml = { version = "0.9" }