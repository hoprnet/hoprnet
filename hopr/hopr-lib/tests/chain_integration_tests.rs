--- conflicted
+++ resolved
@@ -15,20 +15,8 @@
 use chain_actions::ChainActions;
 use chain_api::executors::{EthereumTransactionExecutor, RpcEthereumClient, RpcEthereumClientConfig};
 use chain_indexer::{block::Indexer, handlers::ContractEventHandlers, IndexerConfig};
-<<<<<<< HEAD
-use chain_rpc::client::surf_client::SurfRequestor;
-use chain_rpc::client::{JsonRpcProviderClient, SimpleJsonRpcRetryPolicy};
-use chain_rpc::rpc::{RpcOperations, RpcOperationsConfig};
 use chain_types::chain_events::ChainEventType;
 use chain_types::ContractInstances;
-use core_transport::{ChainKeypair, Hash, Keypair, Multiaddr, OffchainKeypair};
-=======
-use chain_types::chain_events::ChainEventType;
-use chain_types::utils::{
-    add_announcement_as_target, approve_channel_transfer_from_safe, create_anvil, include_node_to_module_by_safe,
-};
-use chain_types::{ContractAddresses, ContractInstances};
->>>>>>> c4a13d3b
 use hopr_async_runtime::prelude::{cancel_join_handle, sleep, spawn, JoinHandle};
 use hopr_chain_rpc::client::surf_client::SurfRequestor;
 use hopr_chain_rpc::client::{
@@ -73,9 +61,6 @@
     Ok(())
 }
 
-<<<<<<< HEAD
-type TestRpc = RpcOperations<JsonRpcProviderClient<SurfRequestor, SimpleJsonRpcRetryPolicy>>;
-=======
 async fn onboard_node<M: Middleware + 'static>(
     instances: &ContractInstances<M>,
     contract_deployer: &ChainKeypair,
@@ -146,7 +131,6 @@
 type Requestor = SnapshotRequestor<SurfRequestor>;
 
 type TestRpc = RpcOperations<JsonRpcProviderClient<Requestor, SimpleJsonRpcRetryPolicy>>;
->>>>>>> c4a13d3b
 
 struct ChainNode {
     chain_key: ChainKeypair,
@@ -161,19 +145,12 @@
 async fn start_node_chain_logic(
     chain_key: &ChainKeypair,
     offchain_key: &OffchainKeypair,
-<<<<<<< HEAD
-    chain_env: &TestChainEnv,
-    module_addr: Address,
-    safe_addr: Address,
-    rpc_cfg: RpcOperationsConfig,
-=======
     anvil: &AnvilInstance,
     requestor_in: Requestor,
     requestor_out: Requestor,
     contract_addrs: ContractAddresses,
     safe_cfg: NodeSafeConfig,
     mut rpc_cfg: RpcOperationsConfig,
->>>>>>> c4a13d3b
     actions_cfg: ActionQueueConfig,
     indexer_cfg: IndexerConfig,
 ) -> anyhow::Result<ChainNode> {
@@ -197,19 +174,11 @@
         .await?;
 
     // RPC
-<<<<<<< HEAD
-    let json_rpc_client = JsonRpcProviderClient::new(
-        &chain_env.anvil.endpoint(),
-        SurfRequestor::default(),
-        SimpleJsonRpcRetryPolicy::default(),
-    );
-=======
     rpc_cfg.safe_address = safe_cfg.safe_address;
     rpc_cfg.module_address = safe_cfg.module_address;
 
     let json_rpc_client =
-        JsonRpcProviderClient::new(&anvil.endpoint(), requestor_in, SimpleJsonRpcRetryPolicy::default());
->>>>>>> c4a13d3b
+        JsonRpcProviderClient::new(&chain_env.anvil.endpoint(), requestor_in, SimpleJsonRpcRetryPolicy::default());
 
     let rpc_ops_in = RpcOperations::new(json_rpc_client, chain_key, rpc_cfg)?;
 
@@ -222,11 +191,7 @@
     let eth_client = RpcEthereumClient::new(rpc_ops_out, RpcEthereumClientConfig::default());
     let tx_exec = EthereumTransactionExecutor::new(
         eth_client,
-<<<<<<< HEAD
-        SafePayloadGenerator::new(chain_key, chain_env.contract_addresses, module_addr),
-=======
-        SafePayloadGenerator::new(chain_key, contract_addrs, safe_cfg.module_address),
->>>>>>> c4a13d3b
+        SafePayloadGenerator::new(chain_key, chain_env.contract_addresses, safe_cfg.module_address),
     );
 
     // Actions
@@ -254,11 +219,7 @@
 
     // Indexer
     let chain_log_handler =
-<<<<<<< HEAD
-        ContractEventHandlers::new(chain_env.contract_addresses, safe_addr, chain_key.clone(), db.clone());
-=======
-        ContractEventHandlers::new(contract_addrs, safe_cfg.safe_address, chain_key.clone(), db.clone());
->>>>>>> c4a13d3b
+        ContractEventHandlers::new(chain_env.contract_addresses, safe_cfg.safe_address, chain_key.clone(), db.clone());
 
     let mut indexer = Indexer::new(rpc_ops_in, chain_log_handler, db.clone(), indexer_cfg, sce_tx);
     indexer.start().await?;
@@ -273,18 +234,6 @@
     })
 }
 
-<<<<<<< HEAD
-#[cfg_attr(feature = "runtime-async-std", async_std::test)]
-#[cfg_attr(all(feature = "runtime-tokio", not(feature = "runtime-async-std")), tokio::test)]
-async fn integration_test_indexer() {
-    let block_time = Duration::from_secs(1);
-    let finality = 2;
-
-    let chain_env = deploy_test_environment(block_time, finality).await;
-
-    let alice_chain_key = chain_env.node_chain_keys[0].clone();
-    let bob_chain_key = chain_env.node_chain_keys[1].clone();
-=======
 #[derive(Clone, Copy, Default)]
 struct NodeSafeConfig {
     pub safe_address: Address,
@@ -301,7 +250,6 @@
 const SNAPSHOT_ALICE_RX: &str = "tests/snapshots/indexer_snapshot_alice_in";
 const SNAPSHOT_BOB_TX: &str = "tests/snapshots/indexer_snapshot_bob_out";
 const SNAPSHOT_BOB_RX: &str = "tests/snapshots/indexer_snapshot_bob_in";
->>>>>>> c4a13d3b
 
 async fn onboard_nodes<const N: usize>(
     keys: [&ChainKeypair; N],
@@ -316,15 +264,6 @@
 
     let contract_deployer = ChainKeypair::from_secret(anvil.keys()[0].to_bytes().as_ref())?;
 
-<<<<<<< HEAD
-    // ----------------------------------------
-
-    let mut rpc_cfg = RpcOperationsConfig {
-        chain_id: chain_env.anvil.chain_id(),
-        finality,
-        contract_addrs: chain_env.contract_addresses,
-        module_address: Address::default(),
-=======
     let client = create_rpc_client_to_anvil(requestor, anvil, &contract_deployer);
     info!("Deploying SCs to Anvil...");
     let instances = ContractInstances::deploy_for_testing(client.clone(), &contract_deployer).await?;
@@ -400,10 +339,9 @@
     let domain_separator: Hash = instances.channels.domain_separator().call().await?.into();
 
     let rpc_cfg = RpcOperationsConfig {
-        chain_id: anvil.chain_id(),
+        chain_id: chain_env.anvil.chain_id(),
         finality,
-        contract_addrs,
->>>>>>> c4a13d3b
+        contract_addrs: chain_env.contract_addresses,
         expected_block_time: block_time,
         tx_polling_interval: Duration::from_millis(100),
         max_block_range_fetch_size: 100,
@@ -419,32 +357,17 @@
         fast_sync: false,
     };
 
-<<<<<<< HEAD
-    // Set up ALICE
-    info!("Setting up ALICE");
-    let (alice_module_addr, alice_safe_addr) =
-        onboard_node(&chain_env, &alice_chain_key, 10_u32.into(), 10_000_u32.into()).await;
-
-    rpc_cfg.module_address = alice_module_addr;
-=======
     // Setup ALICE
     info!("Starting up ALICE");
->>>>>>> c4a13d3b
 
     let alice_node = start_node_chain_logic(
         &alice_chain_key,
         &alice_offchain_key,
-<<<<<<< HEAD
-        &chain_env,
-        alice_module_addr,
-        alice_safe_addr,
-=======
         &anvil,
         requestor_alice_rx,
         requestor_alice_tx,
         contract_addrs,
         safe_cfgs[0],
->>>>>>> c4a13d3b
         rpc_cfg,
         actions_cfg,
         indexer_cfg,
@@ -452,30 +375,16 @@
     .await?;
 
     // Setup BOB
-<<<<<<< HEAD
-    info!("Setting up BOB");
-    let (bob_module_addr, bob_safe_addr) =
-        onboard_node(&chain_env, &bob_chain_key, 10_u32.into(), 10_000_u32.into()).await;
-
-    rpc_cfg.module_address = bob_module_addr;
-=======
     info!("Starting up BOB");
->>>>>>> c4a13d3b
 
     let bob_node = start_node_chain_logic(
         &bob_chain_key,
         &bob_offchain_key,
-<<<<<<< HEAD
-        &chain_env,
-        bob_module_addr,
-        bob_safe_addr,
-=======
         &anvil,
         requestor_bob_rx,
         requestor_bob_tx,
         contract_addrs,
         safe_cfgs[1],
->>>>>>> c4a13d3b
         rpc_cfg,
         actions_cfg,
         indexer_cfg,
@@ -755,11 +664,7 @@
     let ticket_price = Balance::new(1, BalanceType::HOPR);
 
     // Create a ticket from Alice in Bob's DB
-<<<<<<< HEAD
-    generate_the_first_ack_ticket(&bob_node, &alice_chain_key, ticket_price, &chain_env.contract_instances).await;
-=======
     generate_the_first_ack_ticket(&bob_node, &alice_chain_key, ticket_price, domain_separator).await?;
->>>>>>> c4a13d3b
 
     let bob_ack_tickets = bob_node
         .db
@@ -789,15 +694,9 @@
         .channels
         .channels(channel_bob_alice.get_id().into())
         .call()
-<<<<<<< HEAD
-        .await
-        .unwrap();
+        .await?;
     let (on_chain_channel_alice_bob_balance, _, _, _, _) = chain_env
         .contract_instances
-=======
-        .await?;
-    let (on_chain_channel_alice_bob_balance, _, _, _, _) = instances
->>>>>>> c4a13d3b
         .channels
         .channels(channel_alice_bob.get_id().into())
         .call()
