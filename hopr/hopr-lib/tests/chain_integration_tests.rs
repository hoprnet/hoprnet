--- conflicted
+++ resolved
@@ -72,13 +72,8 @@
     offchain_key: OffchainKeypair,
     db: HoprDb,
     actions: ChainActions<HoprDb>,
-<<<<<<< HEAD
     _indexer: Indexer<TestRpc, ContractEventHandlers<TestRpc, HoprDb>, HoprDb>,
-    node_tasks: Vec<JoinHandle<()>>,
-=======
-    _indexer: Indexer<TestRpc, ContractEventHandlers<HoprDb>, HoprDb>,
     node_tasks: Vec<AbortHandle>,
->>>>>>> defb66e0
 }
 
 #[allow(clippy::too_many_arguments)]
