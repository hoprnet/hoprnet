use async_std::task::JoinHandle;
use chain_actions::action_queue::{ActionQueue, ActionQueueConfig};
use chain_actions::action_state::{ActionState, IndexerActionTracker};
use chain_actions::channels::ChannelActions;
use chain_actions::node::NodeActions;
use chain_actions::payload::SafePayloadGenerator;
use chain_actions::redeem::TicketRedeemActions;
use chain_actions::ChainActions;
use chain_api::executors::{EthereumTransactionExecutor, RpcEthereumClient, RpcEthereumClientConfig};
use chain_indexer::{block::Indexer, handlers::ContractEventHandlers, IndexerConfig};
use chain_rpc::client::native::SurfRequestor;
use chain_rpc::client::{create_rpc_client_to_anvil, JsonRpcProviderClient, SimpleJsonRpcRetryPolicy};
use chain_rpc::rpc::{RpcOperations, RpcOperationsConfig};
use chain_types::chain_events::ChainEventType;
use chain_types::utils::{
    add_announcement_as_target, approve_channel_transfer_from_safe, create_anvil, include_node_to_module_by_safe,
};
use chain_types::{ContractAddresses, ContractInstances};
use core_transport::{ChainKeypair, Hash, Keypair, Multiaddr, OffchainKeypair};
use ethers::providers::Middleware;
use ethers::utils::AnvilInstance;
use futures::StreamExt;
use hopr_crypto_types::prelude::*;
use hopr_db_api::prelude::*;
use hopr_internal_types::prelude::*;
use hopr_primitive_types::prelude::*;
use std::time::Duration;
use tracing::info;

// Helper function to generate the first acked ticket (channel_epoch 1, index 0, offset 0) of win prob 100%
async fn generate_the_first_ack_ticket<M: Middleware>(
    myself: &ChainNode,
    counterparty: &ChainKeypair,
    price: Balance,
    instances: &ContractInstances<M>,
) {
    let hk1 = HalfKey::random();
    let hk2 = HalfKey::random();

    let cp1: CurvePoint = hk1.to_challenge().into();
    let cp2: CurvePoint = hk2.to_challenge().into();
    let cp_sum = CurvePoint::combine(&[&cp1, &cp2]);

    let domain_separator: Hash = instances.channels.domain_separator().call().await.unwrap().into();

    let ticket = Ticket::new(
        &myself.chain_key.public().to_address(),
        &price,
        U256::zero(),
        U256::one(),
        1.0f64,
        U256::one(),
        Challenge::from(cp_sum).to_ethereum_challenge(),
        counterparty,
        &domain_separator,
    )
    .unwrap();

    let unacked_ticket = UnacknowledgedTicket::new(ticket, hk1, counterparty.public().to_address());
    let ack_ticket = unacked_ticket
        .acknowledge(&hk2, &myself.chain_key, &domain_separator)
        .unwrap();

    myself
        .db
        .upsert_ticket(None, ack_ticket)
        .await
        .expect("should store ack key");
}

async fn onboard_node<M: Middleware>(
    instances: &ContractInstances<M>,
    contract_deployer: &ChainKeypair,
    node_chain_key: &ChainKeypair,
) -> (Address, Address) {
    let client = instances.token.client();

    // Deploy Safe and Module for node
    let (module, safe) = chain_types::utils::deploy_one_safe_one_module_and_setup_for_testing(
        instances,
        client.clone(),
        contract_deployer,
    )
    .await
    .expect("could not deploy safe and module");

    // ----------------
    // Onboarding:
    // Include node to the module
    // Add announcement contract to be a target in the module
    // Mint HOPR tokens to the Safe
    // Approve token transfer for Channel contract

    // Include node to the module
    include_node_to_module_by_safe(
        client.clone(),
        safe,
        module,
        node_chain_key.public().to_address(),
        contract_deployer,
    )
    .await
    .expect("could not include node to module");

    // Add announcement as target into the module
    add_announcement_as_target(
        client.clone(),
        safe,
        module,
        instances.announcements.address().into(),
        contract_deployer,
    )
    .await
    .expect("could not add announcement to module");

    // Fund the node's Safe with 10 native token and 10 000 * 1e-18 HOPR token
    chain_types::utils::fund_node(safe, 10_u128.into(), 10_000_u128.into(), instances.token.clone()).await;

    // Fund node's address with 10 native token
    chain_types::utils::fund_node(
        node_chain_key.public().to_address(),
        10_u128.into(),
        0.into(),
        instances.token.clone(),
    )
    .await;

    // Approve token transfer for channels contract
    approve_channel_transfer_from_safe(
        client.clone(),
        safe,
        instances.token.address().into(),
        instances.channels.address().into(),
        contract_deployer,
    )
    .await
    .expect("could not approve channels to be a spender for safe");

    (module, safe)
}

type TestRpc = RpcOperations<JsonRpcProviderClient<SurfRequestor, SimpleJsonRpcRetryPolicy>>;

struct ChainNode {
    chain_key: ChainKeypair,
    offchain_key: OffchainKeypair,
    db: HoprDb,
    actions: ChainActions<HoprDb>,
    _indexer: Indexer<TestRpc, ContractEventHandlers<HoprDb>, HoprDb>,
    node_tasks: Vec<JoinHandle<()>>,
}

#[allow(clippy::too_many_arguments)]
async fn start_node_chain_logic(
    chain_key: &ChainKeypair,
    offchain_key: &OffchainKeypair,
    anvil: &AnvilInstance,
    contract_addrs: ContractAddresses,
    module_addr: Address,
    safe_addr: Address,
    rpc_cfg: RpcOperationsConfig,
    actions_cfg: ActionQueueConfig,
    indexer_cfg: IndexerConfig,
) -> ChainNode {
    // DB
    let db = HoprDb::new_in_memory(chain_key.clone()).await;
    let self_db = db.clone();
    let ock = offchain_key.public().clone();
    let ckp = chain_key.public().to_address().clone();
    db.begin_transaction()
        .await
        .unwrap()
        .perform(|tx| {
            Box::pin(async move {
                self_db
                    .set_domain_separator(Some(tx), DomainSeparator::Channel, Hash::default())
                    .await?;
                self_db
                    .insert_account(Some(tx), AccountEntry::new(ock, ckp, AccountType::NotAnnounced))
                    .await
            })
        })
        .await
        .unwrap();

    // RPC
    let json_rpc_client = JsonRpcProviderClient::new(
        &anvil.endpoint(),
        SurfRequestor::default(),
        SimpleJsonRpcRetryPolicy::default(),
    );

    let rpc_ops = RpcOperations::new(json_rpc_client, chain_key, rpc_cfg).expect("failed to create RpcOperations");

    // Transaction executor
    let eth_client = RpcEthereumClient::new(rpc_ops.clone(), RpcEthereumClientConfig::default());
    let tx_exec = EthereumTransactionExecutor::new(
        eth_client,
        SafePayloadGenerator::new(chain_key, contract_addrs, module_addr),
    );

    // Actions
    let action_queue = ActionQueue::new(db.clone(), IndexerActionTracker::default(), tx_exec, actions_cfg);
    let action_state = action_queue.action_state();
    let actions = ChainActions::new(chain_key.public().to_address(), db.clone(), action_queue.new_sender());

    let mut node_tasks = Vec::new();

    node_tasks.push(async_std::task::spawn(action_queue.action_loop()));

    // Action state tracking
    let (sce_tx, mut sce_rx) = futures::channel::mpsc::unbounded();
    node_tasks.push(async_std::task::spawn(async move {
        while let Some(sce) = sce_rx.next().await {
            let _ = action_state.match_and_resolve(&sce).await;
            //debug!("{:?}: expectations resolved {:?}", sce, res);
        }
    }));

    // Indexer
    let chain_log_handler = ContractEventHandlers::new(contract_addrs, safe_addr, chain_key.clone(), db.clone());

    let mut indexer = Indexer::new(rpc_ops.clone(), chain_log_handler, db.clone(), indexer_cfg, sce_tx);
    indexer.start().await.expect("indexer should sync");

    ChainNode {
        offchain_key: offchain_key.clone(),
        chain_key: chain_key.clone(),
        db,
        actions,
        _indexer: indexer,
        node_tasks,
    }
}

#[async_std::test]
async fn integration_test_indexer() {
    let _ = env_logger::builder().is_test(true).try_init();

    let block_time = Duration::from_secs(1);
    let anvil = create_anvil(Some(block_time));
    let contract_deployer = ChainKeypair::from_secret(anvil.keys()[0].to_bytes().as_ref()).unwrap();

    let alice_chain_key = ChainKeypair::from_secret(anvil.keys()[1].to_bytes().as_ref()).unwrap();
    let bob_chain_key = ChainKeypair::from_secret(anvil.keys()[2].to_bytes().as_ref()).unwrap();

    let alice_offchain_key = OffchainKeypair::random();
    let bob_offchain_key = OffchainKeypair::random();

    let client = create_rpc_client_to_anvil(SurfRequestor::default(), &anvil, &contract_deployer);
    info!("Deploying SCs to Anvil...");
    let instances = ContractInstances::deploy_for_testing(client.clone(), &contract_deployer)
        .await
        .expect("failed to deploy");

    // Mint some tokens
    chain_types::utils::mint_tokens(instances.token.clone(), 1_000_000_u128.into()).await;

    let contract_addrs = ContractAddresses::from(&instances);

    let finality = 2;
    async_std::task::sleep((1 + finality) * block_time).await;

    // ----------------------------------------

    let mut rpc_cfg = RpcOperationsConfig {
        chain_id: anvil.chain_id(),
        finality,
        contract_addrs,
        module_address: Address::default(),
        expected_block_time: block_time,
        tx_polling_interval: Duration::from_millis(100),
        max_block_range_fetch_size: 100,
    };

    let actions_cfg = ActionQueueConfig {
        max_action_confirmation_wait: Duration::from_secs(60), // lower action confirmation limit
    };

    let indexer_cfg = IndexerConfig { start_block_number: 1 };

    // Setup ALICE
    info!("Setting up ALICE");
    let (alice_module_addr, alice_safe_addr) = onboard_node(&instances, &contract_deployer, &alice_chain_key).await;

    rpc_cfg.module_address = alice_module_addr;

    let alice_node = start_node_chain_logic(
        &alice_chain_key,
        &alice_offchain_key,
        &anvil,
        contract_addrs,
        alice_module_addr,
        alice_safe_addr,
        rpc_cfg,
        actions_cfg,
        indexer_cfg,
    )
    .await;

    // Setup BOB
    info!("Setting up BOB");
    let (bob_module_addr, bob_safe_addr) = onboard_node(&instances, &contract_deployer, &bob_chain_key).await;

    rpc_cfg.module_address = bob_module_addr;

    let bob_node = start_node_chain_logic(
        &bob_chain_key,
        &bob_offchain_key,
        &anvil,
        contract_addrs,
        bob_module_addr,
        bob_safe_addr,
        rpc_cfg,
        actions_cfg,
        indexer_cfg,
    )
    .await;

    info!("======== STARTING TEST ========");

    // ----------------
    // Test plan:
    // Register Safe for both nodes
    // Announce both nodes
    // Open channel to Bob
    // Fund channel to Bob
    // Open channel to Alice
    // Redeem ticket in the channel
    // Close channel to Bob

    // Register Safe Alice
    let confirmation = alice_node
        .actions
        .register_safe_by_node(alice_safe_addr)
        .await
        .expect("should submit safe registration tx")
        .await
        .expect("should confirm safe registration");

    assert!(
        matches!(confirmation.event, Some(ChainEventType::NodeSafeRegistered(reg_safe)) if reg_safe == alice_safe_addr),
        "confirmed safe address must match"
    );
    info!("--> Alice's Safe has been registered");

    // Register Safe Bob
    let confirmation = bob_node
        .actions
        .register_safe_by_node(bob_safe_addr)
        .await
        .expect("should submit safe registration tx")
        .await
        .expect("should confirm safe registration");

    assert!(
        matches!(confirmation.event, Some(ChainEventType::NodeSafeRegistered(reg_safe)) if reg_safe == bob_safe_addr),
        "confirmed safe address must match"
    );
    info!("--> Bob's Safe has been registered");

    // Announce the node by Alice
    let maddr: Multiaddr = "/ip4/127.0.0.1/tcp/10000".parse().unwrap();
    let confirmation = alice_node
        .actions
        .announce(&[maddr.clone()], &alice_node.offchain_key)
        .await
        .expect("should submit announcement tx")
        .await
        .expect("should confirm announcement");

    assert!(
        matches!(confirmation.event,
            Some(ChainEventType::Announcement{ peer, address, multiaddresses })
            if peer == alice_node.offchain_key.public().into() &&
            address == alice_chain_key.public().to_address() &&
            multiaddresses.contains(&maddr)
        ),
        "confirmed announcement must match"
    );
    info!(
        "--> Alice's node {} has been announced as {maddr}",
        alice_chain_key.public().to_address()
    );

    // Announce the node by Bob
    let maddr: Multiaddr = "/ip4/127.0.0.1/tcp/20000".parse().unwrap();
    let confirmation = bob_node
        .actions
        .announce(&[maddr.clone()], &bob_node.offchain_key)
        .await
        .expect("should submit announcement tx")
        .await
        .expect("should confirm announcement");

    assert!(
        matches!(confirmation.event,
            Some(ChainEventType::Announcement{ peer, address, multiaddresses })
            if peer == bob_node.offchain_key.public().into() &&
            address == bob_chain_key.public().to_address() &&
            multiaddresses.contains(&maddr)
        ),
        "confirmed announcement must match"
    );
    info!(
        "--> Bob's node {} has been announced as {maddr}",
        bob_chain_key.public().to_address()
    );

    async_std::task::sleep(Duration::from_millis(1000)).await;

    assert_eq!(
        Some(alice_node.chain_key.public().to_address()),
        bob_node
            .db
            .resolve_chain_key(alice_node.offchain_key.public())
            .await
            .expect("resolve should not fail"),
        "bob must resolve alice's chain key correctly"
    );

    assert_eq!(
        Some(*alice_node.offchain_key.public()),
        bob_node
            .db
            .resolve_packet_key(&alice_node.chain_key.public().to_address())
            .await
            .expect("resolve should not fail"),
        "bob must resolve alice's offchain key correctly"
    );

    assert_eq!(
        Some(bob_node.chain_key.public().to_address()),
        alice_node
            .db
            .resolve_chain_key(bob_node.offchain_key.public())
            .await
            .expect("resolve should not fail"),
        "alice must resolve bob's chain key correctly"
    );

    assert_eq!(
        Some(*bob_node.offchain_key.public()),
        alice_node
            .db
            .resolve_packet_key(&bob_node.chain_key.public().to_address())
            .await
            .expect("resolve should not fail"),
        "alice must resolve bob's offchain key correctly"
    );

    // Open channel (from Alice to Bob) with 1 HOPR
    let initial_channel_funds = BalanceType::HOPR.balance(1);
    let confirmation = alice_node
        .actions
        .open_channel(bob_chain_key.public().to_address(), initial_channel_funds)
        .await
        .expect("should submit channel open tx")
        .await
        .expect("should confirm open channel");

    // Delay the fetch, so that channel increase can be processed first
    async_std::task::sleep(Duration::from_millis(100)).await;

    let channel_alice_bob = alice_node
        .db
        .get_channel_by_id(
            None,
            &generate_channel_id(
                &alice_chain_key.public().to_address(),
                &bob_chain_key.public().to_address(),
            ),
        )
        .await
        .expect("db call should not fail")
        .expect("should contain a channel to Bob");

    match confirmation.event {
        Some(ChainEventType::ChannelOpened(channel)) => {
            assert_eq!(
                channel.get_id(),
                channel_alice_bob.get_id(),
                "channel in the DB must match the confirmed action"
            );
            info!("--> successfully opened channel Alice -> Bob: {channel}");
        }
        _ => panic!("invalid confirmation"),
    };

    assert_eq!(ChannelStatus::Open, channel_alice_bob.status, "channel must be opened");
    assert_eq!(
        U256::from(1),
        channel_alice_bob.balance.amount(),
        "channel must have the correct balance"
    );

    // Fund the channel from Alice to Bob with additional 99 HOPR
    let funding_amount = BalanceType::HOPR.balance(99);
    let confirmation = alice_node
        .actions
        .fund_channel(channel_alice_bob.get_id(), funding_amount)
        .await
        .expect("should submit fund channel tx")
        .await
        .expect("should confirm fund channel");

    match confirmation.event {
        Some(ChainEventType::ChannelBalanceIncreased(channel, amount)) => {
            assert_eq!(
                channel.get_id(),
                channel_alice_bob.get_id(),
                "channel in the DB must match the confirmed action"
            );
            assert_eq!(funding_amount, amount, "invalid balance increase");
            info!("--> successfully opened channel Alice -> Bob with 99 HOPR: {channel}");
        }
        _ => panic!("invalid confirmation"),
    };

    async_std::task::sleep(Duration::from_millis(1000)).await;

    // After the funding, read channel_alice_bob again and compare its balance
    let channel_alice_bob = alice_node
        .db
        .get_channel_by_id(
            None,
            &generate_channel_id(
                &alice_chain_key.public().to_address(),
                &bob_chain_key.public().to_address(),
            ),
        )
        .await
        .expect("db call should not fail")
        .expect("should contain a channel to Bob");

    let channel_alice_bob_seen_by_bob = bob_node
        .db
        .get_channel_by_id(
            None,
            &generate_channel_id(
                &alice_chain_key.public().to_address(),
                &bob_chain_key.public().to_address(),
            ),
        )
        .await
        .expect("db call should not fail")
        .expect("should contain a channel from Alice");

    assert_eq!(
        channel_alice_bob.get_id(),
        channel_alice_bob_seen_by_bob.get_id(),
        "channel ids must match"
    );
    assert_eq!(
        channel_alice_bob.balance, channel_alice_bob_seen_by_bob.balance,
        "channel balance must match"
    );

    // Bob fund channel with 100 HOPR
    let incoming_funding_amount = BalanceType::HOPR.balance(100);

    let confirmation = bob_node
        .actions
        .open_channel(alice_chain_key.public().to_address(), incoming_funding_amount)
        .await
        .expect("should submit incoming channel open tx")
        .await
        .expect("should confirm open incoming channel");

    match confirmation.event {
        Some(ChainEventType::ChannelOpened(channel)) => {
            assert_eq!(
                channel.get_id(),
                generate_channel_id(
                    &bob_chain_key.public().to_address(),
                    &alice_chain_key.public().to_address(),
                ),
                "channel in the DB must match the confirmed action"
            );
            info!("--> successfully opened channel Bob -> Alice: {channel}");
        }
        _ => panic!("invalid confirmation"),
    };

    async_std::task::sleep(Duration::from_millis(1000)).await;

    let channel_bob_alice = alice_node
        .db
        .get_channel_by_id(
            None,
            &generate_channel_id(
                &bob_chain_key.public().to_address(),
                &alice_chain_key.public().to_address(),
            ),
        )
        .await
        .expect("db call should not fail")
        .expect("should contain a channel to Bob");

    let ticket_price = Balance::new(1, BalanceType::HOPR);

    // Create ticket from Alice in Bob's DB
    generate_the_first_ack_ticket(&bob_node, &alice_chain_key, ticket_price, &instances).await;

    let bob_ack_tickets = bob_node
        .db
        .get_tickets(None, channel_alice_bob_seen_by_bob.into())
        .await
        .expect("get ack ticket call on Alice's db must not fail");

    assert_eq!(1, bob_ack_tickets.len(), "Bob must have a single acknowledged ticket");
    info!("--> successfully created acknowledged winning ticket by Alice for Bob");

    let channel_alice_bob_balance_before_redeem = channel_alice_bob.balance;
    let channel_alice_bob = alice_node
        .db
        .get_channel_by_id(
            None,
            &generate_channel_id(
                &alice_chain_key.public().to_address(),
                &bob_chain_key.public().to_address(),
            ),
        )
        .await
        .expect("db call should not fail")
        .expect("should contain a channel from Bob");

    let (on_chain_channel_bob_alice_balance, _, _, _, _) = instances
        .channels
        .channels(channel_bob_alice.get_id().into())
        .call()
        .await
        .unwrap();
    let (on_chain_channel_alice_bob_balance, _, _, _, _) = instances
        .channels
        .channels(channel_alice_bob.get_id().into())
        .call()
        .await
        .unwrap();

    assert_eq!(
        channel_alice_bob.balance.amount(),
        on_chain_channel_alice_bob_balance.into(),
        "channel alice->bob balance (before ticket redemption) must match"
    );

    assert_eq!(
        100, on_chain_channel_alice_bob_balance,
        "channel alice->bob balance (before ticket redemption) must be 100"
    );

    assert_eq!(
        100, on_chain_channel_bob_alice_balance,
        "channel bob->alice balance (before ticket redemption) must be 100"
    );

    // Bob redeems ticket
    let confirmations = futures::future::try_join_all(
        bob_node
            .actions
            .redeem_tickets_with_counterparty(&alice_chain_key.public().to_address(), false)
            .await
            .expect("should submit redeem action"),
    )
    .await
    .expect("should redeem all tickets");

    assert_eq!(1, confirmations.len(), "Bob should redeem a single ticket");

    match &confirmations.first().unwrap().event {
        Some(ChainEventType::TicketRedeemed(channel, ack_ticket)) => {
            assert_eq!(
                channel.get_id(),
                channel_alice_bob.get_id(),
                "channel in the DB must match the confirmed action"
            );
            let ack_ticket = ack_ticket.clone().expect("event must contain ack ticket");
            assert_eq!(
                ack_ticket.ticket.channel_id,
                channel_alice_bob.get_id(),
                "channel id on ticket must match"
            );
            assert_eq!(0, ack_ticket.ticket.index, "ticket index must match");

            info!("--> Bob successfully redeemed {ack_ticket}");
        }
        _ => panic!("invalid confirmation"),
    };

    async_std::task::sleep(Duration::from_millis(1000)).await;

    let bob_ack_tickets = alice_node
        .db
        .get_tickets(None, channel_bob_alice.into())
        .await
        .expect("get ack ticket call on Alice's db must not fail");

    assert_eq!(
        0,
        bob_ack_tickets.len(),
        "Bob must have no acknowledged tickets after redeeming"
    );

    let channel_bob_alice = alice_node
        .db
        .get_channel_by_id(
            None,
            &generate_channel_id(
                &bob_chain_key.public().to_address(),
                &alice_chain_key.public().to_address(),
            ),
        )
        .await
        .expect("db call should not fail")
        .expect("should contain a channel from Alice");

    let channel_alice_bob = alice_node
        .db
        .get_channel_by_id(
            None,
            &generate_channel_id(
                &alice_chain_key.public().to_address(),
                &bob_chain_key.public().to_address(),
            ),
        )
        .await
        .expect("db call should not fail")
        .expect("should contain a channel from Alice");

    let (on_chain_channel_bob_alice_balance, _, _, _, _) = instances
        .channels
        .channels(channel_bob_alice.get_id().into())
        .call()
        .await
        .unwrap();

    let (on_chain_channel_alice_bob_balance, _, _, _, _) = instances
        .channels
        .channels(channel_alice_bob.get_id().into())
        .call()
        .await
        .unwrap();

    assert_eq!(
        channel_alice_bob.balance.amount(),
        on_chain_channel_alice_bob_balance.into(),
        "channel alice->bob balance (after ticket redemption) must match"
    );

    assert_eq!(
        channel_alice_bob_balance_before_redeem - ticket_price,
        BalanceType::HOPR.balance(on_chain_channel_alice_bob_balance),
        "channel alice->bob balance (after ticket redemption) must be decreased"
    );

    // Channel balances were the same on both channels before redeeming
    assert_eq!(
        channel_alice_bob_balance_before_redeem + ticket_price,
        BalanceType::HOPR.balance(on_chain_channel_bob_alice_balance),
        "channel bob->alice balance (after ticket redemption) must be increase"
    );

    info!("--> successfully passed all tests after redemption");

    // Close channel
    let confirmation = alice_node
        .actions
        .close_channel(bob_chain_key.public().to_address(), ChannelDirection::Outgoing, true)
        .await
        .expect("should submit channel close tx")
        .await
        .expect("should confirm close channel");

    match confirmation.event {
        Some(ChainEventType::ChannelClosureInitiated(channel)) => {
            let closing_channel_in_db = alice_node
                .db
                .get_channel_by_id(
                    None,
                    &generate_channel_id(
                        &alice_chain_key.public().to_address(),
                        &bob_chain_key.public().to_address(),
                    ),
                )
                .await
                .expect("db call should not fail")
                .expect("should contain a channel to Bob");

            assert_eq!(
                channel.get_id(),
                closing_channel_in_db.get_id(),
                "channel in the DB must match the confirmed action"
            );
        }
        _ => panic!("invalid confirmation"),
    }

    async_std::task::sleep(Duration::from_millis(1000)).await;

    let channel_alice_bob = alice_node
        .db
        .get_channel_by_id(
            None,
            &generate_channel_id(
                &alice_chain_key.public().to_address(),
                &bob_chain_key.public().to_address(),
            ),
        )
        .await
        .expect("must get channel")
        .expect("channel to bob must exist");

    assert!(
        matches!(channel_alice_bob.status, ChannelStatus::PendingToClose(_)),
        "channel must be pending to close"
    );

    info!("--> successfully initiated channel closure for Alice -> Bob");

    let alice_checksum = alice_node.db.get_last_indexed_block(None).await.unwrap();
    let bob_checksum = bob_node.db.get_last_indexed_block(None).await.unwrap();
    info!("alice completed at {:?}", alice_checksum);
    info!("bob completed at {:?}", bob_checksum);

    assert_eq!(
        alice_checksum.1, bob_checksum.1,
<<<<<<< HEAD
        "alice and bob must be at the same indexer checksum"
=======
        "alice and bob must be at the same checksum"
>>>>>>> 935b7754
    );

    futures::future::join_all(alice_node.node_tasks.into_iter().map(|t| t.cancel())).await;
}<|MERGE_RESOLUTION|>--- conflicted
+++ resolved
@@ -824,11 +824,7 @@
 
     assert_eq!(
         alice_checksum.1, bob_checksum.1,
-<<<<<<< HEAD
-        "alice and bob must be at the same indexer checksum"
-=======
         "alice and bob must be at the same checksum"
->>>>>>> 935b7754
     );
 
     futures::future::join_all(alice_node.node_tasks.into_iter().map(|t| t.cancel())).await;
