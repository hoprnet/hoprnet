--- conflicted
+++ resolved
@@ -20,14 +20,10 @@
     let mut alice_session = Session::new(
         id,
         DestinationRouting::forward_only(dst, RoutingOptions::Hops(0_u32.try_into()?)),
-<<<<<<< HEAD
         HoprSessionConfig {
             capabilities: cap,
             ..Default::default()
         },
-        (alice_tx, alice_rx.map(|(_, d)| d.plain_text)),
-=======
-        cap,
         (
             alice_tx,
             alice_rx.map(|(_, d)| ApplicationDataIn {
@@ -35,21 +31,16 @@
                 packet_info: Default::default(),
             }),
         ),
->>>>>>> d99f2f8d
         None,
     )?;
 
     let mut bob_session = Session::new(
         id,
         DestinationRouting::Return(id.pseudonym().into()),
-<<<<<<< HEAD
         HoprSessionConfig {
             capabilities: cap,
             ..Default::default()
         },
-        (bob_tx, bob_rx.map(|(_, d)| d.plain_text)),
-=======
-        cap,
         (
             bob_tx,
             bob_rx.map(|(_, d)| ApplicationDataIn {
@@ -57,7 +48,6 @@
                 packet_info: Default::default(),
             }),
         ),
->>>>>>> d99f2f8d
         None,
     )?;
 
