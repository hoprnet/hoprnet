--- conflicted
+++ resolved
@@ -55,7 +55,6 @@
     Ok(())
 }
 
-<<<<<<< HEAD
 // #[rstest]
 // #[tokio::test]
 // #[serial]
@@ -71,23 +70,6 @@
 //
 // Ok(())
 // }
-=======
-#[rstest]
-#[tokio::test]
-#[serial]
-async fn safe_and_module_shouldnt_change(#[future(awt)] cluster_fixture: ClusterGuard) -> anyhow::Result<()> {
-    let [idx] = exclusive_indexes::<1>();
-    let safe_address = cluster_fixture[idx].inner().get_safe_config();
-
-    assert_eq!(
-        safe_address.module_address,
-        cluster_fixture[idx].safe_config.module_address
-    );
-    assert_eq!(safe_address.safe_address, cluster_fixture[idx].safe_config.safe_address);
-
-    Ok(())
-}
->>>>>>> 674c9566
 
 #[rstest]
 #[tokio::test]
