use std::{sync::Arc, time::Duration};

use alloy::{
    node_bindings::AnvilInstance, primitives::U256, rpc::client::RpcClient, transports::http::ReqwestTransport,
};
use hopr_chain_rpc::client::{AnvilRpcClient, SnapshotRequestor};
use hopr_chain_types::{
    ContractAddresses, ContractInstances,
    utils::{
        add_announcement_as_target, approve_channel_transfer_from_safe, create_anvil, include_node_to_module_by_safe,
    },
};
use hopr_crypto_types::prelude::*;
use hopr_primitive_types::prelude::*;
use tokio::time::sleep;
use tracing::info;

/// Used for testing. Creates RPC client to the local Anvil instance.
<<<<<<< HEAD
#[allow(unused)]
=======
#[allow(dead_code)]
>>>>>>> 93b343ee
#[cfg(not(target_arch = "wasm32"))]
pub fn create_rpc_client_to_anvil_with_snapshot(
    snapshot_requestor: SnapshotRequestor,
    anvil: &alloy::node_bindings::AnvilInstance,
) -> RpcClient {
    use alloy::rpc::client::ClientBuilder;
    use hopr_chain_rpc::client::SnapshotRequestorLayer;

    let transport_client = ReqwestTransport::new(anvil.endpoint_url());

    ClientBuilder::default()
        .layer(SnapshotRequestorLayer::from_requestor(snapshot_requestor))
        .transport(transport_client.clone(), transport_client.guess_local())
}

/// Used for testing. Creates an RPC client to the local Anvil instance.
#[cfg(not(target_arch = "wasm32"))]
pub fn create_provider_to_anvil_with_snapshot(
    snapshot_requestor: SnapshotRequestor,
    anvil: &alloy::node_bindings::AnvilInstance,
    signer: &hopr_crypto_types::keypairs::ChainKeypair,
) -> Arc<AnvilRpcClient> {
    use alloy::{providers::ProviderBuilder, rpc::client::ClientBuilder, signers::local::PrivateKeySigner};
    use hopr_chain_rpc::client::SnapshotRequestorLayer;
    use hopr_crypto_types::keypairs::Keypair;

    let wallet = PrivateKeySigner::from_slice(signer.secret().as_ref()).expect("failed to construct wallet");

    let transport_client = ReqwestTransport::new(anvil.endpoint_url());

    let rpc_client = ClientBuilder::default()
        .layer(SnapshotRequestorLayer::from_requestor(snapshot_requestor))
        .transport(transport_client.clone(), transport_client.guess_local());

    let provider = ProviderBuilder::new().wallet(wallet).connect_client(rpc_client);

    Arc::new(provider)
}

/// Represents a HOPR environment deployment into Anvil.
#[allow(unused)]
pub struct TestChainEnv {
    /// Running Anvil instance
    pub anvil: AnvilInstance,
    /// Private key of smart contracts deployer
    pub contract_deployer: ChainKeypair,
    /// Chain keys of 9 possible HOPR nodes
    pub node_chain_keys: Vec<ChainKeypair>,
    /// Instances of deployed smart contracts
    pub contract_instances: ContractInstances<Arc<AnvilRpcClient>>,
    /// Addresses of deployed smart contracts
    pub contract_addresses: ContractAddresses,
}

/// Deploys Anvil and all HOPR smart contracts as a testing environment
pub async fn deploy_test_environment(
    requestor: SnapshotRequestor,
    block_time: Duration,
    finality: u32,
) -> TestChainEnv {
    let anvil: AnvilInstance = create_anvil(Some(block_time));
    let contract_deployer = ChainKeypair::from_secret(anvil.keys()[0].to_bytes().as_ref()).unwrap();

    let provider = create_provider_to_anvil_with_snapshot(requestor, &anvil, &contract_deployer);
    info!("Deploying SCs to Anvil...");
    let contract_instances = ContractInstances::deploy_for_testing(provider.clone(), &contract_deployer)
        .await
        .expect("failed to deploy");

    // Mint some tokens
    let _ = hopr_chain_types::utils::mint_tokens(contract_instances.token.clone(), U256::from(1_000_000_u128)).await;

    sleep((1 + finality) * block_time).await;

    TestChainEnv {
        contract_deployer,
        node_chain_keys: anvil
            .keys()
            .iter()
            .skip(1)
            .map(|k| ChainKeypair::from_secret(k.to_bytes().as_ref()).unwrap())
            .collect(),
        contract_addresses: ContractAddresses::from(&contract_instances),
        contract_instances,
        anvil,
    }
}

#[allow(unused)]
#[derive(Clone, Copy, Default)]
pub struct NodeSafeConfig {
    pub safe_address: Address,
    pub module_address: Address,
}

/// Onboards HOPR node by deploying its Safe and Module and funding them.
pub async fn onboard_node(
    chain_env: &TestChainEnv,
    node_chain_key: &ChainKeypair,
    fund_native: U256,
    fund_hopr: U256,
) -> NodeSafeConfig {
    let provider = chain_env.contract_instances.token.provider();

    // Deploy Safe and Module for node
    let (module, safe) =
        hopr_chain_types::utils::deploy_one_safe_one_module_and_setup_for_testing::<Arc<AnvilRpcClient>>(
            &chain_env.contract_instances,
            provider.clone(),
            &chain_env.contract_deployer,
        )
        .await
        .expect("could not deploy safe and module");

    // ----------------
    // Onboarding:
    // Include node to the module
    // Add announcement contract to be a target in the module
    // Mint HOPR tokens to the Safe
    // Approve token transfer for Channel contract

    // Include node to the module
    include_node_to_module_by_safe(
        provider.clone(),
        safe,
        module,
        node_chain_key.public().to_address(),
        &chain_env.contract_deployer,
    )
    .await
    .expect("could not include node to module");

    // Add an announcement as target into the module
    add_announcement_as_target(
        provider.clone(),
        safe,
        module,
        chain_env.contract_instances.announcements.address().0.0.into(),
        &chain_env.contract_deployer,
    )
    .await
    .expect("could not add announcement to module");

    // Fund the node's Safe with native tokens and HOPR token
    let _ =
        hopr_chain_types::utils::fund_node(safe, fund_native, fund_hopr, chain_env.contract_instances.token.clone())
            .await;

    // Fund node's address with 10 native tokens
    let _ = hopr_chain_types::utils::fund_node(
        node_chain_key.public().to_address(),
        fund_native,
        U256::from(0_u32),
        chain_env.contract_instances.token.clone(),
    )
    .await;

    // Approve token transfer for HOPR Channels contract
    approve_channel_transfer_from_safe(
        provider.clone(),
        safe,
        chain_env.contract_instances.token.address().0.0.into(),
        chain_env.contract_instances.channels.address().0.0.into(),
        &chain_env.contract_deployer,
    )
    .await
    .expect("could not approve channels to be a spender for safe");

    NodeSafeConfig {
        safe_address: safe,
        module_address: module,
    }
}<|MERGE_RESOLUTION|>--- conflicted
+++ resolved
@@ -16,11 +16,7 @@
 use tracing::info;
 
 /// Used for testing. Creates RPC client to the local Anvil instance.
-<<<<<<< HEAD
-#[allow(unused)]
-=======
 #[allow(dead_code)]
->>>>>>> 93b343ee
 #[cfg(not(target_arch = "wasm32"))]
 pub fn create_rpc_client_to_anvil_with_snapshot(
     snapshot_requestor: SnapshotRequestor,
