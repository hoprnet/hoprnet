//! HOPR library creating a unified [`Hopr`] object that can be used on its own,
//! as well as integrated into other systems and libraries.
//!
//! The [`Hopr`] object is standalone, meaning that once it is constructed and run,
//! it will perform its functionality autonomously. The API it offers serves as a
//! high level integration point for other applications and utilities, but offers
//! a complete and fully featured HOPR node stripped from top level functionality
//! such as the REST API, key management...
//!
//! The intended way to use hopr_lib is for a specific tool to be built on top of it,
//! should the default `hoprd` implementation not be acceptable.
//!
//! For most of the practical use cases, the `hoprd` application should be a preferable
//! choice.

/// Configuration related public types
pub mod config;
/// Various public constants.
pub mod constants;
/// Enumerates all errors thrown from this library.
pub mod errors;

use std::{
    collections::HashMap,
    str::FromStr,
    sync::{atomic::Ordering, Arc},
    time::Duration,
};

use async_lock::RwLock;
use futures::{
    channel::mpsc::{unbounded, UnboundedReceiver, UnboundedSender},
    Stream, StreamExt,
};
use futures_concurrency::stream::StreamExt as _;
<<<<<<< HEAD

#[cfg(feature = "runtime-async-std")]
use async_std::task::{sleep, spawn, JoinHandle};

#[cfg(all(feature = "runtime-tokio", not(feature = "runtime-async-std")))]
use tokio::{
    task::{spawn, JoinHandle},
    time::sleep,
};
=======
use tracing::{debug, error, info, warn};
>>>>>>> 3e82b8d0

use chain_actions::{
    action_state::{ActionState, IndexerActionTracker},
    channels::ChannelActions,
    node::NodeActions,
    redeem::TicketRedeemActions,
};
use chain_api::{
    can_register_with_safe, config::ChainNetworkConfig, wait_for_funds, HoprChain, HoprChainProcess,
    SignificantChainEvent,
};
use chain_types::chain_events::ChainEventType;
use chain_types::ContractAddresses;
use core_path::channel_graph::ChannelGraph;
use core_transport::{execute_on_tick, HoprTransportConfig, HoprTransportProcess, PeerTransportEvent};
use core_transport::{ChainKeypair, Hash, HoprTransport, OffchainKeypair};
use core_transport::{IndexerTransportEvent, Network, PeerEligibility, PeerOrigin};
use hopr_async_runtime::prelude::{sleep, spawn, JoinHandle};
use hopr_crypto_types::prelude::OffchainPublicKey;
use hopr_db_sql::{
    accounts::HoprDbAccountOperations,
    api::{info::SafeInfo, resolver::HoprDbResolverOperations, tickets::HoprDbTicketOperations},
    channels::HoprDbChannelOperations,
    db::{HoprDb, HoprDbConfig},
    info::HoprDbInfoOperations,
    prelude::{ChainOrPacketKey::ChainKey, DbSqlError, HoprDbPeersOperations},
    HoprDbAllOperations, HoprDbGeneralModelOperations,
};
use hopr_platform::file::native::{join, remove_dir_all};
use hopr_strategy::strategy::{MultiStrategy, SingularStrategy};
pub use {
    chain_actions::errors::ChainActionsError,
    chain_api::config::{
        Addresses as NetworkContractAddresses, EnvironmentType, Network as ChainNetwork, ProtocolsConfig,
    },
    core_transport::{
        config::{looks_like_domain, HostConfig, HostType},
        constants::RESERVED_TAG_UPPER_LIMIT,
        errors::{HoprTransportError, ProtocolError},
        libp2p::identity::PeerId,
        ApplicationData, HalfKeyChallenge, Health, Keypair, Multiaddr, PathOptions, Session as HoprSession,
        SessionComponents, TicketStatistics, TransportOutput,
    },
    hopr_internal_types::prelude::*,
    hopr_primitive_types::prelude::*,
    hopr_primitive_types::rlp,
    hopr_strategy::Strategy,
};

use crate::constants::{MIN_NATIVE_BALANCE, ONBOARDING_INFORMATION_INTERVAL, SUGGESTED_NATIVE_BALANCE};
use crate::{config::SafeModule, errors::HoprLibError};

#[cfg(all(feature = "prometheus", not(test)))]
use {
    hopr_metrics::metrics::{MultiGauge, SimpleGauge},
    hopr_platform::time::native::current_time,
};

#[cfg(all(feature = "prometheus", not(test)))]
lazy_static::lazy_static! {
    static ref METRIC_PROCESS_START_TIME: SimpleGauge = SimpleGauge::new(
        "hopr_up",
        "The unix timestamp in seconds at which the process was started"
    ).unwrap();
    static ref METRIC_HOPR_LIB_VERSION: MultiGauge = MultiGauge::new(
        "hopr_lib_version",
        "Executed version of hopr-lib",
        &["version"]
    ).unwrap();
    static ref METRIC_HOPR_NODE_INFO: MultiGauge = MultiGauge::new(
        "hopr_node_addresses",
        "Node on-chain and off-chain addresses",
        &["peerid", "address", "safe_address", "module_address"]
    ).unwrap();
}

/// Interface representing the HOPR server behavior for each incoming session instance
/// supplied as an argument.
#[cfg(feature = "session-server")]
#[async_trait::async_trait]
pub trait HoprSessionServerActionable {
    /// Fully process a single HOPR session
    async fn process(&self, session: HoprSession) -> errors::Result<()>;
}

/// An enum representing the current state of the HOPR node
#[atomic_enum::atomic_enum]
#[derive(PartialEq, Eq)]
pub enum HoprState {
    Uninitialized = 0,
    Initializing = 1,
    Indexing = 2,
    Starting = 3,
    Running = 4,
}

pub struct OpenChannelResult {
    pub tx_hash: Hash,
    pub channel_id: Hash,
}

pub struct CloseChannelResult {
    pub tx_hash: Hash,
    pub status: ChannelStatus,
}

/// Enum differentiator for loop component futures.
///
/// Used to differentiate the type of the future that exits the loop premateruly
/// by tagging it as an enum.
#[derive(Debug, Clone, PartialEq, Eq, Hash, strum::Display)]
pub enum HoprLibProcesses {
    #[strum(to_string = "libp2p component responsible for the handling of the p2p communication")]
    Swarm,
    #[strum(to_string = "session router pairing the session streams based on the PeerId and ApplicationTag")]
    SessionsRouter,
    #[cfg(feature = "session-server")]
    #[strum(to_string = "session server providing the exit node session stream functionality")]
    SessionServer,
    #[strum(to_string = "heartbeat component responsible for maintaining the network quality measurements")]
    Heartbeat,
    #[strum(to_string = "tick wake up the strategies to perform an action")]
    StrategyTick,
    #[strum(to_string = "save operation for the bloom filter")]
    BloomFilterSave,
    #[strum(to_string = "initial indexing operation into the DB")]
    Indexing,
    #[strum(to_string = "processing of indexed operations in internal components")]
    IndexReflection,
    #[strum(to_string = "on-chain transaction queue component for outgoing transactions")]
    OutgoingOnchainActionQueue,
    #[strum(to_string = "flush operation of outgoing ticket indices to the DB")]
    TicketIndexFlush,
    #[strum(to_string = "on received ack ticket trigger")]
    OnReceivedAcknowledgement,
}

impl HoprLibProcesses {
    /// Identifies whether a loop is allowed to finish or should
    /// run indefinitely.
    pub fn can_finish(&self) -> bool {
        matches!(self, HoprLibProcesses::Indexing)
    }
}

impl From<HoprTransportProcess> for HoprLibProcesses {
    fn from(value: HoprTransportProcess) -> Self {
        match value {
            core_transport::HoprTransportProcess::Swarm => HoprLibProcesses::Swarm,
            core_transport::HoprTransportProcess::Heartbeat => HoprLibProcesses::Heartbeat,
            core_transport::HoprTransportProcess::SessionsRouter => HoprLibProcesses::SessionsRouter,
            core_transport::HoprTransportProcess::BloomFilterSave => HoprLibProcesses::BloomFilterSave,
        }
    }
}

/// Creates a pipeline that chains the indexer generated data, processes them into
/// the individual components and creates a filtered output stream that is fed into
/// the transport layer swarm.
///
/// * `event_stream` - represents the events generated by the indexer. If indexer is not synced,
/// it will not generate any events.
/// * `preloading_event_stream` - a stream used by the components to preload the data from the objects
/// (db, channel graph...)
#[allow(clippy::too_many_arguments)] // TODO: refactor this function into a reasonable group of components once fully rearchitected
pub async fn chain_events_to_transport_events<StreamIn, StreamInPreloading, Db>(
    event_stream: StreamIn,
    preloading_event_stream: StreamInPreloading,
    me: PeerId,
    me_onchain: Address,
    db: Db,
    multi_strategy: Arc<MultiStrategy>,
    channel_graph: Arc<RwLock<core_path::channel_graph::ChannelGraph>>,
    indexer_action_tracker: Arc<IndexerActionTracker>,
    network: Arc<Network<Db>>,
) -> impl Stream<Item = PeerTransportEvent> + Send + 'static
where
    Db: HoprDbAllOperations + Clone + Send + Sync + std::fmt::Debug + 'static,
    StreamIn: Stream<Item = SignificantChainEvent> + Send + 'static,
    StreamInPreloading: Stream<Item = IndexerTransportEvent> + Send + 'static,
{
    let network_clone = network.clone();

    Box::pin(event_stream.filter_map(move |event| {
        let db = db.clone();
        let multi_strategy = multi_strategy.clone();
        let channel_graph = channel_graph.clone();
        let indexer_action_tracker = indexer_action_tracker.clone();
        let network = network.clone();

        async move {

        let resolved = indexer_action_tracker.match_and_resolve(&event).await;
        debug!("resolved {} indexer expectations in {event}", resolved.len());

        match event.event_type {
                ChainEventType::Announcement{peer, address, multiaddresses} => {
                    if peer != me {
                        // decapsulate the `p2p/<peer_id>` to remove duplicities
                        let mas = multiaddresses
                            .into_iter()
                            .map(|ma| core_transport::strip_p2p_protocol(&ma))
                            .filter(|v| !v.is_empty())
                            .collect::<Vec<_>>();

                        if ! mas.is_empty() {
                            if let Err(e) = network.add(&peer, PeerOrigin::NetworkRegistry, mas.clone()).await
                            {
                                error!("failed to record '{peer}' from the NetworkRegistry: {e}");
                            }

                            if db
                                .is_allowed_in_network_registry(None, address)
                                .await
                                .unwrap_or(false)
                            {
                                Some(vec![IndexerTransportEvent::Announce(peer, mas), IndexerTransportEvent::EligibilityUpdate(peer, PeerEligibility::Eligible)])
                            } else {
                                Some(vec![IndexerTransportEvent::Announce(peer, mas)])
                            }
                        } else { None }
                    } else {
                        debug!("Skipping announcements for myself ({peer})");
                        None
                    }
                }
                ChainEventType::ChannelOpened(channel) |
                ChainEventType::ChannelClosureInitiated(channel) |
                ChainEventType::ChannelClosed(channel) |
                ChainEventType::ChannelBalanceIncreased(channel, _) | // needed ?
                ChainEventType::ChannelBalanceDecreased(channel, _) | // needed ?
                ChainEventType::TicketRedeemed(channel, _) => {   // needed ?
                    let maybe_direction = channel.direction(&me_onchain);

                    let change = channel_graph
                        .write()
                        .await
                        .update_channel(channel);

                    // Check if this is our own channel
                    if let Some(own_channel_direction) = maybe_direction {
                        if let Some(change_set) = change {
                            for channel_change in change_set {
                                let _ = hopr_strategy::strategy::SingularStrategy::on_own_channel_changed(
                                    &*multi_strategy,
                                    &channel,
                                    own_channel_direction,
                                    channel_change,
                                )
                                .await;
                            }
                        } else if channel.status == ChannelStatus::Open {
                            // Emit Opening event if the channel did not exist before in the graph
                            let _ = hopr_strategy::strategy::SingularStrategy::on_own_channel_changed(
                                &*multi_strategy,
                                &channel,
                                own_channel_direction,
                                ChannelChange::Status {
                                    left: ChannelStatus::Closed,
                                    right: ChannelStatus::Open,
                                },
                            )
                            .await;
                        }
                    }

                    None
                }
                ChainEventType::NetworkRegistryUpdate(address, allowed) => {
                    let packet_key = db.translate_key(None, address).await;
                    match packet_key {
                        Ok(pk) => {
                            if let Some(pk) = pk {
                                let offchain_key: OffchainPublicKey = pk.try_into().expect("must be an offchain key at this point");
                                let peer_id = offchain_key.into();

                                match allowed {
                                    chain_types::chain_events::NetworkRegistryStatus::Allowed => {
                                        if let Err(e) = network.add(&peer_id, PeerOrigin::NetworkRegistry, vec![]).await {
                                            error!("failed to allow '{peer_id}' locally, although it is allowed on-chain: {e}")
                                        }
                                    },
                                    chain_types::chain_events::NetworkRegistryStatus::Denied => {
                                        if let Err(e) = network.remove(&peer_id).await {
                                            error!("failed to allow '{peer_id}' locally, although it is allowed on-chain: {e}")
                                        }
                                    },
                                };

                            Some(vec![IndexerTransportEvent::EligibilityUpdate(
                                peer_id,
                                allowed.clone().into()
                            )])
                            } else { None }

                        }
                        Err(e) => {
                            error!("on_network_registry_node_allowed failed with: {}", e);
                            None
                        },
                    }
                }
                ChainEventType::NodeSafeRegistered(safe_address) =>  {
                    info!("node safe registered {safe_address}");
                    None
                }
            }
    }})
    .flat_map(futures::stream::iter))
    // merge the indexer source with the init source
    .merge(preloading_event_stream)
    .filter_map(move |event| {
        let network = network_clone.clone();

        async move {
            match event {
                IndexerTransportEvent::EligibilityUpdate(peer, eligibility) => match eligibility {
                    PeerEligibility::Eligible => Some(vec![PeerTransportEvent::Allow(peer)]),
                    PeerEligibility::Ineligible => {
                        if let Err(e) = network.remove(&peer).await {
                            error!("failed to remove '{peer}' from the local registry: {e}")
                        }
                        Some(vec![PeerTransportEvent::Ban(peer)])
                    }
                },
                IndexerTransportEvent::Announce(peer, multiaddress) => {
                    Some(vec![PeerTransportEvent::Announce(peer, multiaddress)])
                }
            }
        }
    })
    .flat_map(futures::stream::iter)
}

/// Represents the socket behavior of the hopr-lib spawned [`Hopr`] object.
///
/// Provides a read and write stream for Hopr socket recognized data formats.
pub struct HoprSocket {
    rx: UnboundedReceiver<TransportOutput>,
    tx: UnboundedSender<TransportOutput>,
}

impl Default for HoprSocket {
    fn default() -> Self {
        let (tx, rx) = unbounded::<TransportOutput>();
        Self { rx, tx }
    }
}

impl HoprSocket {
    pub fn new() -> Self {
        Self::default()
    }

    pub fn reader(self) -> UnboundedReceiver<TransportOutput> {
        self.rx
    }

    pub fn writer(&self) -> UnboundedSender<TransportOutput> {
        self.tx.clone()
    }
}

fn as_host_multiaddress(host_cfg: &crate::HostConfig) -> Multiaddr {
    match &host_cfg.address {
        core_transport::config::HostType::IPv4(ip) => {
            Multiaddr::from_str(format!("/ip4/{}/tcp/{}", ip.as_str(), host_cfg.port).as_str()).unwrap()
        }
        core_transport::config::HostType::Domain(domain) => {
            Multiaddr::from_str(format!("/dns4/{}/tcp/{}", domain.as_str(), host_cfg.port).as_str()).unwrap()
        }
    }
}

/// HOPR main object providing the entire HOPR node functionality
///
/// Instantiating this object creates all processes and objects necessary for
/// running the HOPR node. Once created, the node can be started using the
/// `run()` method.
///
/// Externally offered API should be sufficient to perform all necessary tasks
/// with the HOPR node manually, but it is advised to create such a configuration
/// that manual interaction is unnecessary.
///
/// As such, the `hopr_lib` serves mainly as an integration point into Rust programs.
pub struct Hopr {
    me: OffchainKeypair,
    // onchain keypair is necessary, because the ack interaction needs it to be constructable in runtime
    me_onchain: ChainKeypair,
    cfg: config::HoprLibConfig,
    state: Arc<AtomicHoprState>,
    transport_api: HoprTransport<HoprDb>,
    chain_api: HoprChain<HoprDb>,
    // objects that could be removed pending architectural cleanup ========
    db: HoprDb,
    chain_cfg: ChainNetworkConfig,
    channel_graph: Arc<RwLock<core_path::channel_graph::ChannelGraph>>,
    multistrategy: Arc<MultiStrategy>,
    rx_indexer_significant_events: async_channel::Receiver<SignificantChainEvent>,
}

impl Hopr {
    pub fn new(mut cfg: config::HoprLibConfig, me: &OffchainKeypair, me_onchain: &ChainKeypair) -> Self {
        let multiaddress = as_host_multiaddress(&cfg.host);

        let db_path: String = join(&[&cfg.db.data, "db"]).expect("Could not create a db storage path");
        info!("Initiating the DB at: {db_path}");

        if cfg.db.force_initialize {
            info!("Force cleaning up existing database");
            remove_dir_all(&db_path).expect("Failed to remove the preexisting DB directory");
            cfg.db.initialize = true
        }

        // create DB dir if it does not exist
        if let Some(parent_dir_path) = std::path::Path::new(&db_path).parent() {
            if !parent_dir_path.is_dir() {
                std::fs::create_dir_all(parent_dir_path).expect("Failed to create a DB directory")
            }
        }

        let db_cfg = HoprDbConfig {
            create_if_missing: cfg.db.initialize,
            force_create: cfg.db.force_initialize,
            log_slow_queries: std::time::Duration::from_millis(150),
        };
        let db = futures::executor::block_on(HoprDb::new(db_path.clone(), me_onchain.clone(), db_cfg));

        if let Some(provider) = &cfg.chain.provider {
            info!("Creating chain components using the custom provider: {provider}");
        } else {
            info!("Creating chain components using the default provider");
        }
        let resolved_environment = chain_api::config::ChainNetworkConfig::new(
            &cfg.chain.network,
            crate::constants::APP_VERSION_COERCED,
            cfg.chain.provider.as_deref(),
            cfg.chain.max_rpc_requests_per_sec,
            &mut cfg.chain.protocols,
        )
        .expect("Failed to resolve blockchain environment");
        let contract_addresses = ContractAddresses::from(&resolved_environment);
        info!(
            "Resolved contract addresses for myself as '{}': {contract_addresses:?}",
            me_onchain.public().to_hex(),
        );

        // let mut packetCfg = PacketInteractionConfig::new(packetKeypair, chainKeypair)
        // packetCfg.check_unrealized_balance = cfg.chain.check_unrealized_balance

        let my_multiaddresses = vec![multiaddress];

        let (tx_indexer_events, rx_indexer_events) = async_channel::unbounded::<SignificantChainEvent>();

        let channel_graph = Arc::new(RwLock::new(ChannelGraph::new(me_onchain.public().to_address())));

        let hopr_transport_api = HoprTransport::new(
            me,
            me_onchain,
            HoprTransportConfig {
                transport: cfg.transport.clone(),
                network: cfg.network_options.clone(),
                protocol: cfg.protocol,
                heartbeat: cfg.heartbeat,
            },
            db.clone(),
            channel_graph.clone(),
            my_multiaddresses,
        );

        let hopr_chain_api = chain_api::HoprChain::new(
            me_onchain.clone(),
            db.clone(),
            resolved_environment.clone(),
            cfg.safe_module.module_address,
            ContractAddresses {
                announcements: resolved_environment.announcements,
                channels: resolved_environment.channels,
                token: resolved_environment.token,
                price_oracle: resolved_environment.ticket_price_oracle,
                network_registry: resolved_environment.network_registry,
                network_registry_proxy: resolved_environment.network_registry_proxy,
                stake_factory: resolved_environment.node_stake_v2_factory,
                safe_registry: resolved_environment.node_safe_registry,
                module_implementation: resolved_environment.module_implementation,
            },
            cfg.safe_module.safe_address,
            chain_indexer::IndexerConfig {
                start_block_number: resolved_environment.channel_contract_deploy_block as u64,
            },
            tx_indexer_events,
        );

        let multi_strategy = Arc::new(MultiStrategy::new(
            cfg.strategy.clone(),
            db.clone(),
            hopr_chain_api.actions_ref().clone(),
            hopr_transport_api.ticket_aggregator(),
        ));
        debug!("Initialized strategies: {multi_strategy:?}");

        #[cfg(all(feature = "prometheus", not(test)))]
        {
            METRIC_PROCESS_START_TIME.set(current_time().as_unix_timestamp().as_secs_f64());
            METRIC_HOPR_LIB_VERSION.set(
                &[const_format::formatcp!("{}", constants::APP_VERSION)],
                f64::from_str(const_format::formatcp!(
                    "{}.{}",
                    env!("CARGO_PKG_VERSION_MAJOR"),
                    env!("CARGO_PKG_VERSION_MINOR")
                ))
                .unwrap_or(0.0),
            );
        }

        Self {
            me: me.clone(),
            me_onchain: me_onchain.clone(),
            cfg,
            state: Arc::new(AtomicHoprState::new(HoprState::Uninitialized)),
            transport_api: hopr_transport_api,
            chain_api: hopr_chain_api,
            db,
            chain_cfg: resolved_environment,
            channel_graph,
            multistrategy: multi_strategy,
            rx_indexer_significant_events: rx_indexer_events,
        }
    }

    fn error_if_not_in_state(&self, state: HoprState, error: String) -> errors::Result<()> {
        if self.status() == state {
            Ok(())
        } else {
            Err(errors::HoprLibError::StatusError(error))
        }
    }

    pub fn status(&self) -> HoprState {
        self.state.load(Ordering::Relaxed)
    }

    pub fn version_coerced(&self) -> String {
        String::from(constants::APP_VERSION_COERCED)
    }

    pub fn version(&self) -> String {
        String::from(constants::APP_VERSION)
    }

    pub fn network(&self) -> String {
        self.cfg.chain.network.clone()
    }

    pub async fn get_balance(&self, balance_type: BalanceType) -> errors::Result<Balance> {
        Ok(self.chain_api.get_balance(balance_type).await?)
    }

    pub async fn get_safe_balance(&self, balance_type: BalanceType) -> errors::Result<Balance> {
        let safe_balance = self
            .chain_api
            .get_safe_balance(self.cfg.safe_module.safe_address, balance_type)
            .await?;

        if balance_type == BalanceType::HOPR {
            let my_db = self.db.clone();
            self.db
                .begin_transaction()
                .await?
                .perform(|tx| {
                    Box::pin(async move {
                        let db_safe_balance = my_db.get_safe_hopr_balance(Some(tx)).await?;
                        if safe_balance != db_safe_balance {
                            warn!(
                                "Safe balance in the DB {db_safe_balance} mismatches on chain balance: {safe_balance}"
                            );
                            my_db.set_safe_hopr_balance(Some(tx), safe_balance).await?;
                        }
                        Ok::<_, DbSqlError>(())
                    })
                })
                .await?;
        }
        Ok(safe_balance)
    }

    pub fn get_safe_config(&self) -> SafeModule {
        self.cfg.safe_module.clone()
    }

    pub fn chain_config(&self) -> ChainNetworkConfig {
        self.chain_cfg.clone()
    }

    #[inline]
    fn is_public(&self) -> bool {
        self.cfg.chain.announce
    }

    pub async fn run<#[cfg(feature = "session-server")] T: HoprSessionServerActionable + Clone + Send + 'static>(
        &self,
        #[cfg(feature = "session-server")] serve_handler: T,
    ) -> errors::Result<(HoprSocket, HashMap<HoprLibProcesses, JoinHandle<()>>)> {
        self.error_if_not_in_state(
            HoprState::Uninitialized,
            "Cannot start the hopr node multiple times".into(),
        )?;

        info!(
            "Node is not started, please fund this node {} with at least {}",
            self.me_onchain(),
            Balance::new_from_str(SUGGESTED_NATIVE_BALANCE, BalanceType::HOPR).to_formatted_string()
        );

        let mut processes: HashMap<HoprLibProcesses, JoinHandle<()>> = HashMap::new();

        wait_for_funds(
            self.me_onchain(),
            Balance::new_from_str(MIN_NATIVE_BALANCE, BalanceType::Native),
            Duration::from_secs(200),
            self.chain_api.rpc(),
        )
        .await
        .expect("failed to wait for funds");

        info!("Starting hopr node...");

        self.state.store(HoprState::Initializing, Ordering::Relaxed);

        let balance = self.get_balance(BalanceType::Native).await?;

        let minimum_balance = Balance::new_from_str(constants::MIN_NATIVE_BALANCE, BalanceType::Native);

        info!(
            "Ethereum account {} has {}. Minimum balance is {}",
            self.chain_api.me_onchain(),
            balance.to_formatted_string(),
            minimum_balance.to_formatted_string()
        );

        if balance.le(&minimum_balance) {
            return Err(errors::HoprLibError::GeneralError(
                "Cannot start the node without a sufficiently funded wallet".to_string(),
            ));
        }

        info!("Linking chain and packet keys");
        self.db
            .insert_account(
                None,
                AccountEntry {
                    public_key: *self.me.public(),
                    chain_addr: self.chain_api.me_onchain(),
                    // Will be set once we announce ourselves and Indexer processes the announcement
                    entry_type: AccountType::NotAnnounced,
                },
            )
            .await?;

        self.state.store(HoprState::Indexing, Ordering::Relaxed);

        let (to_process_tx, to_process_rx) = async_channel::unbounded::<IndexerTransportEvent>();

        let (indexer_peer_update_tx, indexer_peer_update_rx) =
            futures::channel::mpsc::unbounded::<PeerTransportEvent>();

        let indexer_event_pipeline = chain_events_to_transport_events(
            self.rx_indexer_significant_events.clone(),
            to_process_rx,
            self.me_peer_id(),
            self.me_onchain(),
            self.db.clone(),
            self.multistrategy.clone(),
            self.channel_graph.clone(),
            self.chain_api.action_state(),
            self.transport_api.network(),
        )
        .await;

        spawn(async move {
            indexer_event_pipeline
                .map(Ok)
                .forward(indexer_peer_update_tx)
                .await
                .expect("The index to transport event chain failed");
        });

        info!("Start the chain process and sync the indexer");
        for (id, proc) in self.chain_api.start().await?.into_iter() {
            let nid = match id {
                HoprChainProcess::Indexer => HoprLibProcesses::Indexing,
                HoprChainProcess::OutgoingOnchainActionQueue => HoprLibProcesses::OutgoingOnchainActionQueue,
            };
            processes.insert(nid, proc);
        }

        {
            // Show onboarding information
            let my_ethereum_address = self.me_onchain().to_hex();
            let my_peer_id = self.me_peer_id();
            let my_version = crate::constants::APP_VERSION;

            while !self.is_allowed_to_access_network(&my_peer_id).await.unwrap_or(false) {
                info!("Once you become eligible to join the HOPR network, you can continue your onboarding by using the following URL: https://hub.hoprnet.org/staking/onboarding?HOPRdNodeAddressForOnboarding={my_ethereum_address}, or by manually entering the node address of your node on https://hub.hoprnet.org/.");

                sleep(ONBOARDING_INFORMATION_INTERVAL).await;

                info!("Node information: peerID => {my_peer_id}, Ethereum address => {my_ethereum_address}, version => {my_version}");
                info!("Node Ethereum address: {my_ethereum_address} <- put this into staking hub");
            }
        }
        // TODO: wait here for the confirmation that the node is allowed in the registry

        info!("Loading initial peers from the storage");
        for (peer, _address, multiaddresses) in self.transport_api.get_public_nodes().await? {
            if self.is_allowed_to_access_network(&peer).await? {
                debug!("Using initial public node '{peer}' with '{:?}'", multiaddresses);
                if let Err(e) = to_process_tx
                    .send(IndexerTransportEvent::EligibilityUpdate(
                        peer,
                        PeerEligibility::Eligible,
                    ))
                    .await
                {
                    error!("Failed to send index update event to transport: {e}");
                }

                if let Err(e) = to_process_tx
                    .send(IndexerTransportEvent::Announce(peer, multiaddresses.clone()))
                    .await
                {
                    error!("Failed to send index update event to transport: {e}");
                }

                // Self-reference is not needed in the network storage
                if &peer != self.transport_api.me() {
                    if let Err(e) = self
                        .transport_api
                        .network()
                        .add(&peer, PeerOrigin::Initialization, multiaddresses)
                        .await
                    {
                        error!("Failed to store the peer observation: {e}");
                    }
                }
            }
        }

        // Possibly register node-safe pair to NodeSafeRegistry. Following that the
        // connector is set to use safe tx variants.
        if can_register_with_safe(
            self.me_onchain(),
            self.cfg.safe_module.safe_address,
            self.chain_api.rpc(),
        )
        .await?
        {
            info!("Registering safe by node");

            if self.me_onchain() == self.cfg.safe_module.safe_address {
                return Err(errors::HoprLibError::GeneralError(
                    "cannot self as staking safe address".into(),
                ));
            }

            if let Err(e) = self
                .chain_api
                .actions_ref()
                .register_safe_by_node(self.cfg.safe_module.safe_address)
                .await?
                .await
            {
                // Intentionally ignoring the errored state
                error!("Failed to register node with safe: {e}")
            }
        }

        self.db
            .set_safe_info(
                None,
                SafeInfo {
                    safe_address: self.cfg.safe_module.safe_address,
                    module_address: self.cfg.safe_module.module_address,
                },
            )
            .await?;

        if self.is_public() {
            // At this point the node is already registered with Safe, so
            // we can announce via Safe-compliant TX

            let multiaddresses_to_announce = self.transport_api.announceable_multiaddresses();

            // The announcement is intentionally not awaited until confirmation
            match self
                .chain_api
                .actions_ref()
                .announce(&multiaddresses_to_announce, &self.me)
                .await
            {
                Ok(_) => info!("Announcing node on chain: {:?}", multiaddresses_to_announce),
                Err(ChainActionsError::AlreadyAnnounced) => {
                    info!("Node already announced on chain as {:?}", multiaddresses_to_announce)
                }
                // If the announcement fails we keep going to prevent the node from retrying
                // after restart. Functionality is limited and users must check the logs for
                // errors.
                Err(e) => error!("Failed to transmit node announcement: {e}"),
            }
        }

        {
            let channel_graph = self.channel_graph.clone();
            let mut cg = channel_graph.write().await;

            info!("Syncing channels from the previous runs");
            let channels = self.db.get_all_channels(None).await?;

            cg.sync_channels(channels).map_err(|e| {
                HoprLibError::GeneralError(format!("failed to initialize channel graph from the DB: {e}"))
            })?;

            // Sync all the qualities there too
            let mut peer_stream = self
                .db
                .get_network_peers(Default::default(), false)
                .await
                .map_err(hopr_db_sql::api::errors::DbError::from)?;
            while let Some(peer) = peer_stream.next().await {
                if let Some(ChainKey(key)) = self.db.translate_key(None, peer.id.0).await? {
                    cg.update_channel_quality(self.me_onchain(), key, peer.get_quality());
                } else {
                    error!("could not translate peer info: {}", peer.id.1);
                }
            }
        }

        let socket = HoprSocket::new();
        let transport_output_tx = socket.writer();

        // notifier on acknowledged ticket reception
        let multi_strategy_ack_ticket = self.multistrategy.clone();
        let (on_ack_tkt_tx, mut on_ack_tkt_rx) = unbounded::<AcknowledgedTicket>();
        processes.insert(
            HoprLibProcesses::OnReceivedAcknowledgement,
            spawn(async move {
                while let Some(ack) = on_ack_tkt_rx.next().await {
                    let _ = hopr_strategy::strategy::SingularStrategy::on_acknowledged_winning_ticket(
                        &*multi_strategy_ack_ticket,
                        &ack,
                    )
                    .await;
                }
            }),
        );

        let (session_tx, _session_rx) = unbounded::<HoprSession>();

        #[cfg(feature = "session-server")]
        {
            processes.insert(
                HoprLibProcesses::SessionServer,
                spawn(_session_rx.for_each_concurrent(None, move |session| {
                    let serve_handler = serve_handler.clone();
                    async move {
                        let _ = serve_handler.process(session).await;
                    }
                })),
            );
        }

        for (id, proc) in self
            .transport_api
            .run(
                &self.me,
                &self.me_onchain,
                String::from(constants::APP_VERSION),
                self.transport_api.network(),
                join(&[&self.cfg.db.data, "tbf"]).map_err(|e| {
                    errors::HoprLibError::GeneralError(format!("Failed to construct the bloom filter: {e}"))
                })?,
                transport_output_tx,
                on_ack_tkt_tx,
                indexer_peer_update_rx,
                session_tx,
            )
            .await
            .into_iter()
        {
            processes.insert(id.into(), proc);
        }

        let db_clone = self.db.clone();
        processes.insert(
            HoprLibProcesses::TicketIndexFlush,
            spawn(Box::pin(execute_on_tick(Duration::from_secs(5), move || {
                let db_clone = db_clone.clone();
                async move {
                    match db_clone.persist_outgoing_ticket_indices().await {
                        Ok(n) => debug!("successfully flushed states of {} outgoing ticket indices", n),
                        Err(e) => error!("failed to flush ticket indices: {e}"),
                    }
                }
            }))),
        );

        // NOTE: strategy ticks must start after the chain is synced, otherwise
        // the strategy would react to historical data and drain through the native
        // balance on chain operations not relevant for the present network state
        let multi_strategy = self.multistrategy.clone();
        processes.insert(
            HoprLibProcesses::StrategyTick,
            spawn(async move {
                execute_on_tick(Duration::from_secs(60), move || {
                    let multi_strategy = multi_strategy.clone();

                    async move {
                        info!("doing strategy tick");
                        let _ = multi_strategy.on_tick().await;
                        info!("strategy tick done");
                    }
                })
                .await;
            }),
        );

        self.state.store(HoprState::Running, Ordering::Relaxed);

        info!(
            id = self.transport_api.me().to_string(),
            version = constants::APP_VERSION,
            "NODE STARTED AND RUNNING"
        );

        #[cfg(all(feature = "prometheus", not(test)))]
        METRIC_HOPR_NODE_INFO.set(
            &[
                &self.me.public().to_peerid_str(),
                &self.me_onchain().to_string(),
                &self.cfg.safe_module.safe_address.to_string(),
                &self.cfg.safe_module.module_address.to_string(),
            ],
            1.0,
        );

        Ok((socket, processes))
    }

    // p2p transport =========
    /// Own PeerId used in the libp2p transport layer
    pub fn me_peer_id(&self) -> PeerId {
        (*self.me.public()).into()
    }

    /// Get the list of all announced public nodes in the network
    pub async fn get_public_nodes(&self) -> errors::Result<Vec<(PeerId, Address, Vec<Multiaddr>)>> {
        Ok(self.transport_api.get_public_nodes().await?)
    }

    /// Test whether the peer with PeerId is allowed to access the network
    pub async fn is_allowed_to_access_network(&self, peer: &PeerId) -> errors::Result<bool> {
        Ok(self.transport_api.is_allowed_to_access_network(peer).await?)
    }

    /// Ping another node in the network based on the PeerId
    pub async fn ping(&self, peer: &PeerId) -> errors::Result<Option<std::time::Duration>> {
        self.error_if_not_in_state(HoprState::Running, "Node is not ready for on-chain operations".into())?;

        Ok(self.transport_api.ping(peer).await?)
    }

    #[cfg(feature = "session_client")]
    pub async fn connect_to(&self, peer: PeerId, path_opts: PathOptions) -> errors::Result<HoprSession> {
        self.error_if_not_in_state(HoprState::Running, "Node is not ready for on-chain operations".into())?;

        Ok(self.transport_api.new_session(peer, path_opts).await?)
    }

    /// Send a message to another peer in the network
    ///
    /// @param msg message to send
    /// @param destination PeerId of the destination
    /// @param intermediatePath optional set path manually
    /// @param hops optional number of required intermediate nodes
    /// @param applicationTag optional tag identifying the sending application
    /// @returns ack challenge
    #[tracing::instrument(level = "debug", skip(self, msg))]
    pub async fn send_message(
        &self,
        msg: Box<[u8]>,
        destination: PeerId,
        options: PathOptions,
        application_tag: Option<u16>,
    ) -> errors::Result<HalfKeyChallenge> {
        self.error_if_not_in_state(HoprState::Running, "Node is not ready for on-chain operations".into())?;

        let result = self
            .transport_api
            .send_message(msg, destination, options, application_tag)
            .await;

        Ok(result?)
    }

    /// Attempts to aggregate all tickets in the given channel
    pub async fn aggregate_tickets(&self, channel: &Hash) -> errors::Result<()> {
        Ok(self.transport_api.aggregate_tickets(channel).await?)
    }

    /// List all multiaddresses announced by this node
    pub fn local_multiaddresses(&self) -> Vec<Multiaddr> {
        self.transport_api.local_multiaddresses()
    }

    /// List all multiaddresses on which the node is listening
    pub async fn listening_multiaddresses(&self) -> Vec<Multiaddr> {
        self.transport_api.listening_multiaddresses().await
    }

    /// List all multiaddresses observed for a PeerId
    pub async fn network_observed_multiaddresses(&self, peer: &PeerId) -> Vec<Multiaddr> {
        self.transport_api.network_observed_multiaddresses(peer).await
    }

    /// List all multiaddresses announced on-chain for the given node.
    pub async fn multiaddresses_announced_on_chain(&self, peer: &PeerId) -> Vec<Multiaddr> {
        let key = match OffchainPublicKey::try_from(peer) {
            Ok(k) => k,
            Err(e) => {
                error!("failed to convert peer id {peer} to off-chain key: {e}");
                return vec![];
            }
        };

        match self.db.get_account(None, key).await {
            Ok(Some(entry)) => Vec::from_iter(entry.get_multiaddr()),
            Ok(None) => {
                error!("no information about {peer}");
                vec![]
            }
            Err(e) => {
                error!("failed to retrieve information about {peer}: {e}");
                vec![]
            }
        }
    }

    // Network =========

    /// Get measured network health
    pub async fn network_health(&self) -> Health {
        self.transport_api.network_health().await
    }

    /// List all peers connected to this
    pub async fn network_connected_peers(&self) -> errors::Result<Vec<PeerId>> {
        Ok(self.transport_api.network_connected_peers().await?)
    }

    /// Get all data collected from the network relevant for a PeerId
    pub async fn network_peer_info(&self, peer: &PeerId) -> errors::Result<Option<core_transport::PeerStatus>> {
        Ok(self.transport_api.network_peer_info(peer).await?)
    }

    /// Get peers connected peers with quality higher than some value
    pub async fn all_network_peers(
        &self,
        minimum_quality: f64,
    ) -> errors::Result<Vec<(Option<Address>, PeerId, core_transport::PeerStatus)>> {
        Ok(
            futures::stream::iter(self.transport_api.network_connected_peers().await?)
                .filter_map(|peer| async move {
                    if let Ok(Some(info)) = self.transport_api.network_peer_info(&peer).await {
                        if info.get_average_quality() >= minimum_quality {
                            Some((peer, info))
                        } else {
                            None
                        }
                    } else {
                        None
                    }
                })
                .filter_map(|(peer_id, info)| async move {
                    let address = self.peerid_to_chain_key(&peer_id).await.ok().flatten();
                    Some((address, peer_id, info))
                })
                .collect::<Vec<_>>()
                .await,
        )
    }

    // Ticket ========
    /// Get all tickets in a channel specified by Hash
    pub async fn tickets_in_channel(&self, channel: &Hash) -> errors::Result<Option<Vec<AcknowledgedTicket>>> {
        Ok(self.transport_api.tickets_in_channel(channel).await?)
    }

    /// Get all tickets
    pub async fn all_tickets(&self) -> errors::Result<Vec<Ticket>> {
        Ok(self.transport_api.all_tickets().await?)
    }

    /// Get statistics for all tickets
    pub async fn ticket_statistics(&self) -> errors::Result<TicketStatistics> {
        Ok(self.transport_api.ticket_statistics().await?)
    }

    // Chain =========
    pub fn me_onchain(&self) -> Address {
        self.chain_api.me_onchain()
    }

    /// Get ticket price
    pub async fn get_ticket_price(&self) -> errors::Result<Option<U256>> {
        Ok(self.chain_api.ticket_price().await?)
    }

    /// List of all accounts announced on the chain
    pub async fn accounts_announced_on_chain(&self) -> errors::Result<Vec<AccountEntry>> {
        Ok(self.db.get_accounts(None, false).await?)
    }

    /// Get the channel entry from Hash.
    /// @returns the channel entry of those two nodes
    pub async fn channel_from_hash(&self, channel_id: &Hash) -> errors::Result<Option<ChannelEntry>> {
        Ok(self.db.get_channel_by_id(None, channel_id).await?)
    }

    /// Get the channel entry between source and destination node.
    /// @param src Address
    /// @param dest Address
    /// @returns the channel entry of those two nodes
    pub async fn channel(&self, src: &Address, dest: &Address) -> errors::Result<ChannelEntry> {
        Ok(self.chain_api.channel(src, dest).await?)
    }

    /// List all channels open from a specified Address
    pub async fn channels_from(&self, src: &Address) -> errors::Result<Vec<ChannelEntry>> {
        Ok(self.chain_api.channels_from(src).await?)
    }

    /// List all channels open to a specified address
    pub async fn channels_to(&self, dest: &Address) -> errors::Result<Vec<ChannelEntry>> {
        Ok(self.chain_api.channels_to(dest).await?)
    }

    /// List all channels
    pub async fn all_channels(&self) -> errors::Result<Vec<ChannelEntry>> {
        Ok(self.chain_api.all_channels().await?)
    }

    /// Current safe allowance balance
    pub async fn safe_allowance(&self) -> errors::Result<Balance> {
        Ok(self.chain_api.safe_allowance().await?)
    }

    /// Withdraw on-chain assets to a given address
    /// @param recipient the account where the assets should be transferred to
    /// @param amount how many tokens to be transferred
    pub async fn withdraw(&self, recipient: Address, amount: Balance) -> errors::Result<Hash> {
        self.error_if_not_in_state(HoprState::Running, "Node is not ready for on-chain operations".into())?;

        Ok(self
            .chain_api
            .actions_ref()
            .withdraw(recipient, amount)
            .await?
            .await?
            .tx_hash)
    }

    pub async fn open_channel(&self, destination: &Address, amount: &Balance) -> errors::Result<OpenChannelResult> {
        self.error_if_not_in_state(HoprState::Running, "Node is not ready for on-chain operations".into())?;

        let awaiter = self.chain_api.actions_ref().open_channel(*destination, *amount).await?;

        let channel_id = generate_channel_id(&self.chain_api.me_onchain(), destination);
        Ok(awaiter.await.map(|confirm| OpenChannelResult {
            tx_hash: confirm.tx_hash,
            channel_id,
        })?)
    }

    pub async fn fund_channel(&self, channel_id: &Hash, amount: &Balance) -> errors::Result<Hash> {
        self.error_if_not_in_state(HoprState::Running, "Node is not ready for on-chain operations".into())?;

        Ok(self
            .chain_api
            .actions_ref()
            .fund_channel(*channel_id, *amount)
            .await?
            .await
            .map(|confirm| confirm.tx_hash)?)
    }

    pub async fn close_channel(
        &self,
        counterparty: &Address,
        direction: ChannelDirection,
        redeem_before_close: bool,
    ) -> errors::Result<CloseChannelResult> {
        self.error_if_not_in_state(HoprState::Running, "Node is not ready for on-chain operations".into())?;

        let confirmation = self
            .chain_api
            .actions_ref()
            .close_channel(*counterparty, direction, redeem_before_close)
            .await?
            .await?;

        match confirmation
            .event
            .expect("channel close action confirmation must have associated chain event")
        {
            ChainEventType::ChannelClosureInitiated(c) => Ok(CloseChannelResult {
                tx_hash: confirmation.tx_hash,
                status: c.status, // copy the information about closure time
            }),
            ChainEventType::ChannelClosed(_) => Ok(CloseChannelResult {
                tx_hash: confirmation.tx_hash,
                status: ChannelStatus::Closed,
            }),
            _ => Err(errors::HoprLibError::GeneralError(
                "close channel transaction failed".into(),
            )),
        }
    }

    pub async fn close_channel_by_id(
        &self,
        channel_id: Hash,
        redeem_before_close: bool,
    ) -> errors::Result<CloseChannelResult> {
        match self.channel_from_hash(&channel_id).await? {
            Some(channel) => match channel.orientation(&self.me_onchain()) {
                Some((direction, counterparty)) => {
                    self.close_channel(&counterparty, direction, redeem_before_close).await
                }
                None => Err(errors::HoprLibError::ChainError(ChainActionsError::InvalidArguments(
                    "cannot close channel that is not own".into(),
                ))),
            },
            None => Err(errors::HoprLibError::ChainError(ChainActionsError::ChannelDoesNotExist)),
        }
    }

    pub async fn get_channel_closure_notice_period(&self) -> errors::Result<Duration> {
        Ok(self.chain_api.get_channel_closure_notice_period().await?)
    }

    pub async fn redeem_all_tickets(&self, only_aggregated: bool) -> errors::Result<()> {
        self.error_if_not_in_state(HoprState::Running, "Node is not ready for on-chain operations".into())?;

        // We do not await the on-chain confirmation
        self.chain_api.actions_ref().redeem_all_tickets(only_aggregated).await?;

        Ok(())
    }

    pub async fn redeem_tickets_with_counterparty(
        &self,
        counterparty: &Address,
        only_aggregated: bool,
    ) -> errors::Result<()> {
        self.error_if_not_in_state(HoprState::Running, "Node is not ready for on-chain operations".into())?;

        // We do not await the on-chain confirmation
        let _ = self
            .chain_api
            .actions_ref()
            .redeem_tickets_with_counterparty(counterparty, only_aggregated)
            .await?;

        Ok(())
    }

    pub async fn redeem_tickets_in_channel(&self, channel_id: &Hash, only_aggregated: bool) -> errors::Result<usize> {
        self.error_if_not_in_state(HoprState::Running, "Node is not ready for on-chain operations".into())?;

        let channel = self.db.get_channel_by_id(None, channel_id).await?;
        let mut redeem_count = 0;

        if let Some(channel) = channel {
            if channel.destination == self.chain_api.me_onchain() {
                // We do not await the on-chain confirmation
                redeem_count = self
                    .chain_api
                    .actions_ref()
                    .redeem_tickets_in_channel(&channel, only_aggregated)
                    .await?
                    .len();
            }
        }

        Ok(redeem_count)
    }

    pub async fn redeem_ticket(&self, ack_ticket: AcknowledgedTicket) -> errors::Result<()> {
        self.error_if_not_in_state(HoprState::Running, "Node is not ready for on-chain operations".into())?;

        // We do not await the on-chain confirmation
        #[allow(clippy::let_underscore_future)]
        let _ = self.chain_api.actions_ref().redeem_ticket(ack_ticket).await?;

        Ok(())
    }

    pub async fn peerid_to_chain_key(&self, peer_id: &PeerId) -> errors::Result<Option<Address>> {
        let pk = core_transport::OffchainPublicKey::try_from(peer_id)?;
        Ok(self.db.resolve_chain_key(&pk).await?)
    }

    pub async fn chain_key_to_peerid(&self, address: &Address) -> errors::Result<Option<PeerId>> {
        Ok(self
            .db
            .resolve_packet_key(address)
            .await
            .map(|pk| pk.map(|v| v.into()))?)
    }
}<|MERGE_RESOLUTION|>--- conflicted
+++ resolved
@@ -33,19 +33,7 @@
     Stream, StreamExt,
 };
 use futures_concurrency::stream::StreamExt as _;
-<<<<<<< HEAD
-
-#[cfg(feature = "runtime-async-std")]
-use async_std::task::{sleep, spawn, JoinHandle};
-
-#[cfg(all(feature = "runtime-tokio", not(feature = "runtime-async-std")))]
-use tokio::{
-    task::{spawn, JoinHandle},
-    time::sleep,
-};
-=======
 use tracing::{debug, error, info, warn};
->>>>>>> 3e82b8d0
 
 use chain_actions::{
     action_state::{ActionState, IndexerActionTracker},
@@ -1028,8 +1016,7 @@
     ///
     /// @param msg message to send
     /// @param destination PeerId of the destination
-    /// @param intermediatePath optional set path manually
-    /// @param hops optional number of required intermediate nodes
+    /// @param options optional configuration of the message path using hops and intermediatePath
     /// @param applicationTag optional tag identifying the sending application
     /// @returns ack challenge
     #[tracing::instrument(level = "debug", skip(self, msg))]
