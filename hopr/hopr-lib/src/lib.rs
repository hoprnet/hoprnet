//! HOPR library creating a unified [`Hopr`] object that can be used on its own,
//! as well as integrated into other systems and libraries.
//!
//! The [`Hopr`] object is standalone, meaning that once it is constructed and run,
//! it will perform its functionality autonomously. The API it offers serves as a
//! high-level integration point for other applications and utilities, but offers
//! a complete and fully featured HOPR node stripped from top level functionality
//! such as the REST API, key management...
//!
//! The intended way to use hopr_lib is for a specific tool to be built on top of it,
//! should the default `hoprd` implementation not be acceptable.
//!
//! For most of the practical use cases, the `hoprd` application should be a preferable
//! choice.

/// Configuration-related public types
pub mod config;
/// Various public constants.
pub mod constants;
/// Lists all errors thrown from this library.
pub mod errors;

use async_lock::RwLock;
use futures::{
    channel::mpsc::{unbounded, UnboundedReceiver, UnboundedSender},
    Stream, StreamExt,
};
use std::ops::Deref;
use std::{
    collections::HashMap,
    fmt::{Display, Formatter},
    path::PathBuf,
    sync::{atomic::Ordering, Arc},
    time::Duration,
};
use tracing::{debug, error, info, trace, warn};

use chain_actions::{
    action_state::{ActionState, IndexerActionTracker},
    channels::ChannelActions,
    node::NodeActions,
    redeem::TicketRedeemActions,
};
use chain_api::{
    can_register_with_safe, config::ChainNetworkConfig, errors::HoprChainError, wait_for_funds, HoprChain,
    HoprChainProcess, SignificantChainEvent,
};
use chain_types::chain_events::ChainEventType;
use chain_types::ContractAddresses;
use core_path::channel_graph::ChannelGraph;
use errors::{HoprLibError, HoprStatusError};
use hopr_async_runtime::prelude::{sleep, spawn, JoinHandle};
use hopr_chain_rpc::HoprRpcOperations;
use hopr_crypto_types::prelude::OffchainPublicKey;
use hopr_db_api::logs::HoprDbLogOperations;
use hopr_db_sql::{
    accounts::HoprDbAccountOperations,
    api::{info::SafeInfo, resolver::HoprDbResolverOperations, tickets::HoprDbTicketOperations},
    channels::HoprDbChannelOperations,
    db::{HoprDb, HoprDbConfig},
    info::{HoprDbInfoOperations, IndexerStateInfo},
    prelude::{ChainOrPacketKey::ChainKey, DbSqlError, HoprDbPeersOperations},
    HoprDbAllOperations, HoprDbGeneralModelOperations,
};
use hopr_platform::file::native::{join, remove_dir_all};
use hopr_strategy::strategy::{MultiStrategy, SingularStrategy};
use hopr_transport::{
    execute_on_tick, ChainKeypair, Hash, HoprTransport, HoprTransportConfig, HoprTransportProcess, IncomingSession,
    OffchainKeypair, PeerDiscovery, PeerStatus,
};
pub use {
    chain_actions::errors::ChainActionsError,
    chain_api::config::{
        Addresses as NetworkContractAddresses, EnvironmentType, Network as ChainNetwork, ProtocolsConfig,
    },
    core_path::channel_graph::GraphExportConfig,
    hopr_internal_types::prelude::*,
    hopr_network_types::prelude::{IpProtocol, RoutingOptions},
    hopr_primitive_types::prelude::*,
    hopr_primitive_types::rlp,
    hopr_strategy::Strategy,
    hopr_transport::{
        config::{looks_like_domain, HostConfig, HostType},
        constants::RESERVED_TAG_UPPER_LIMIT,
        errors::{HoprTransportError, NetworkingError, ProtocolError},
        ApplicationData, HalfKeyChallenge, Health, IncomingSession as HoprIncomingSession, Keypair, Multiaddr,
        OffchainKeypair as HoprOffchainKeypair, PeerId, SendMsg, ServiceId, Session as HoprSession, SessionCapability,
        SessionClientConfig, SessionId as HoprSessionId, SessionTarget, TicketStatistics, SESSION_USABLE_MTU_SIZE,
    },
};

#[cfg(feature = "runtime-tokio")]
pub use hopr_transport::transfer_session;

use crate::config::SafeModule;
use crate::constants::{MIN_NATIVE_BALANCE, ONBOARDING_INFORMATION_INTERVAL, SUGGESTED_NATIVE_BALANCE};

#[cfg(all(feature = "prometheus", not(test)))]
use {
    hopr_metrics::metrics::{MultiGauge, SimpleGauge},
    hopr_platform::time::native::current_time,
    std::str::FromStr,
};

#[cfg(all(feature = "prometheus", not(test)))]
lazy_static::lazy_static! {
    static ref METRIC_PROCESS_START_TIME: SimpleGauge = SimpleGauge::new(
        "hopr_up",
        "The unix timestamp in seconds at which the process was started"
    ).unwrap();
    static ref METRIC_HOPR_LIB_VERSION: MultiGauge = MultiGauge::new(
        "hopr_lib_version",
        "Executed version of hopr-lib",
        &["version"]
    ).unwrap();
    static ref METRIC_HOPR_NODE_INFO: MultiGauge = MultiGauge::new(
        "hopr_node_addresses",
        "Node on-chain and off-chain addresses",
        &["peerid", "address", "safe_address", "module_address"]
    ).unwrap();
}

pub use async_trait::async_trait;

/// Interface representing the HOPR server behavior for each incoming session instance
/// supplied as an argument.
#[cfg(feature = "session-server")]
#[async_trait::async_trait]
pub trait HoprSessionReactor {
    /// Fully process a single HOPR session
    async fn process(&self, session: HoprIncomingSession) -> errors::Result<()>;
}

/// An enum representing the current state of the HOPR node
#[atomic_enum::atomic_enum]
#[derive(PartialEq, Eq)]
pub enum HoprState {
    Uninitialized = 0,
    Initializing = 1,
    Indexing = 2,
    Starting = 3,
    Running = 4,
}

impl Display for HoprState {
    fn fmt(&self, f: &mut Formatter<'_>) -> std::fmt::Result {
        write!(f, "{:?}", self)
    }
}

pub struct OpenChannelResult {
    pub tx_hash: Hash,
    pub channel_id: Hash,
}

pub struct CloseChannelResult {
    pub tx_hash: Hash,
    pub status: ChannelStatus,
}

/// Enum differentiator for loop component futures.
///
/// Used to differentiate the type of the future that exits the loop premateruly
/// by tagging it as an enum.
#[derive(Debug, Clone, PartialEq, Eq, Hash, strum::Display)]
pub enum HoprLibProcesses {
<<<<<<< HEAD
    #[cfg(feature = "session-server")]
    #[strum(to_string = "session server providing the exit node session stream functionality")]
    SessionServer,
    #[strum(to_string = "transport process: {0}")]
    Transport(HoprTransportProcess),
=======
    #[strum(to_string = "transport: {0}")]
    Transport(HoprTransportProcess),
    #[cfg(feature = "session-server")]
    #[strum(to_string = "session server providing the exit node session stream functionality")]
    SessionServer,
>>>>>>> 2f569d1a
    #[strum(to_string = "tick wake up the strategies to perform an action")]
    StrategyTick,
    #[strum(to_string = "initial indexing operation into the DB")]
    Indexing,
    #[strum(to_string = "processing of indexed operations in internal components")]
    IndexReflection,
    #[strum(to_string = "on-chain transaction queue component for outgoing transactions")]
    OutgoingOnchainActionQueue,
    #[strum(to_string = "flush operation of outgoing ticket indices to the DB")]
    TicketIndexFlush,
    #[strum(to_string = "on received ack ticket trigger")]
    OnReceivedAcknowledgement,
}

impl HoprLibProcesses {
    /// Identifies whether a loop is allowed to finish or should
    /// run indefinitely.
    pub fn can_finish(&self) -> bool {
        matches!(self, HoprLibProcesses::Indexing)
    }
}

impl From<HoprTransportProcess> for HoprLibProcesses {
    fn from(value: HoprTransportProcess) -> Self {
        HoprLibProcesses::Transport(value)
    }
}

/// Creates a pipeline that chains the indexer-generated data, processes them into
/// the individual components and creates a filtered output stream that is fed into
/// the transport layer swarm.
///
/// * `event_stream` - represents the events generated by the indexer.
///   If the Indexer is not synced, it will not generate any events.
/// * `preloading_event_stream` - a stream used by the components to preload the data from the objects (db, channel graph...)
#[allow(clippy::too_many_arguments)]
pub async fn chain_events_to_transport_events<StreamIn, Db>(
    event_stream: StreamIn,
    me_onchain: Address,
    db: Db,
    multi_strategy: Arc<MultiStrategy>,
    channel_graph: Arc<RwLock<core_path::channel_graph::ChannelGraph>>,
    indexer_action_tracker: Arc<IndexerActionTracker>,
) -> impl Stream<Item = PeerDiscovery> + Send + 'static
where
    Db: HoprDbAllOperations + Clone + Send + Sync + std::fmt::Debug + 'static,
    StreamIn: Stream<Item = SignificantChainEvent> + Send + 'static,
{
    Box::pin(event_stream.filter_map(move |event| {
        let db = db.clone();
        let multi_strategy = multi_strategy.clone();
        let channel_graph = channel_graph.clone();
        let indexer_action_tracker = indexer_action_tracker.clone();

        async move {
            let resolved = indexer_action_tracker.match_and_resolve(&event).await;
            debug!(count = resolved.len(), event = %event, "resolved indexer expectations", );

            match event.event_type {
                ChainEventType::Announcement{peer, multiaddresses, ..} => {
                    Some(PeerDiscovery::Announce(peer, multiaddresses))
                }
                ChainEventType::ChannelOpened(channel) |
                ChainEventType::ChannelClosureInitiated(channel) |
                ChainEventType::ChannelClosed(channel) |
                ChainEventType::ChannelBalanceIncreased(channel, _) | // needed ?
                ChainEventType::ChannelBalanceDecreased(channel, _) | // needed ?
                ChainEventType::TicketRedeemed(channel, _) => {   // needed ?
                    let maybe_direction = channel.direction(&me_onchain);

                    let change = channel_graph
                        .write()
                        .await
                        .update_channel(channel);

                    // Check if this is our own channel
                    if let Some(own_channel_direction) = maybe_direction {
                        if let Some(change_set) = change {
                            for channel_change in change_set {
                                let _ = hopr_strategy::strategy::SingularStrategy::on_own_channel_changed(
                                    &*multi_strategy,
                                    &channel,
                                    own_channel_direction,
                                    channel_change,
                                )
                                .await;
                            }
                        } else if channel.status == ChannelStatus::Open {
                            // Emit Opening event if the channel did not exist before in the graph
                            let _ = hopr_strategy::strategy::SingularStrategy::on_own_channel_changed(
                                &*multi_strategy,
                                &channel,
                                own_channel_direction,
                                ChannelChange::Status {
                                    left: ChannelStatus::Closed,
                                    right: ChannelStatus::Open,
                                },
                            )
                            .await;
                        }
                    }

                    None
                }
                ChainEventType::NetworkRegistryUpdate(address, allowed) => {
                    let packet_key = db.translate_key(None, address).await;
                    match packet_key {
                        Ok(pk) => {
                            if let Some(pk) = pk {
                                let offchain_key: Result<OffchainPublicKey, _> = pk.try_into();

                                if let Ok(offchain_key) = offchain_key {
                                    let peer_id = offchain_key.into();

                                    let res = match allowed {
                                        chain_types::chain_events::NetworkRegistryStatus::Allowed => PeerDiscovery::Allow(peer_id),
                                        chain_types::chain_events::NetworkRegistryStatus::Denied => PeerDiscovery::Ban(peer_id),
                                    };

                                    Some(res)
                                } else {
                                    error!("Failed to unwrap as offchain key at this point");
                                    None
                                }
                            } else {
                                None
                            }
                        }
                        Err(e) => {
                            error!(error = %e, "on_network_registry_node_allowed failed");
                            None
                        },
                    }
                }
                ChainEventType::NodeSafeRegistered(safe_address) =>  {
                    info!(%safe_address, "Node safe registered");
                    None
                }
            }
        }
    }))
}

/// Represents the socket behavior of the hopr-lib spawned [`Hopr`] object.
///
/// Provides a read and write stream for Hopr socket recognized data formats.
pub struct HoprSocket {
    rx: UnboundedReceiver<ApplicationData>,
    tx: UnboundedSender<ApplicationData>,
}

impl Default for HoprSocket {
    fn default() -> Self {
        let (tx, rx) = unbounded::<ApplicationData>();
        Self { rx, tx }
    }
}

impl HoprSocket {
    pub fn new() -> Self {
        Self::default()
    }

    pub fn reader(self) -> UnboundedReceiver<ApplicationData> {
        self.rx
    }

    pub fn writer(&self) -> UnboundedSender<ApplicationData> {
        self.tx.clone()
    }
}

/// HOPR main object providing the entire HOPR node functionality
///
/// Instantiating this object creates all processes and objects necessary for
/// running the HOPR node. Once created, the node can be started using the
/// `run()` method.
///
/// Externally offered API should be sufficient to perform all necessary tasks
/// with the HOPR node manually, but it is advised to create such a configuration
/// that manual interaction is unnecessary.
///
/// As such, the `hopr_lib` serves mainly as an integration point into Rust programs.
pub struct Hopr {
    me: OffchainKeypair,
    me_chain: ChainKeypair,
    cfg: config::HoprLibConfig,
    state: Arc<AtomicHoprState>,
    transport_api: HoprTransport<HoprDb>,
    chain_api: HoprChain<HoprDb>,
    // objects that could be removed pending architectural cleanup ========
    db: HoprDb,
    chain_cfg: ChainNetworkConfig,
    channel_graph: Arc<RwLock<core_path::channel_graph::ChannelGraph>>,
    multistrategy: Arc<MultiStrategy>,
    rx_indexer_significant_events: async_channel::Receiver<SignificantChainEvent>,
}

impl Hopr {
    pub fn new(
        mut cfg: config::HoprLibConfig,
        me: &OffchainKeypair,
        me_onchain: &ChainKeypair,
    ) -> crate::errors::Result<Self> {
        let multiaddress: Multiaddr = (&cfg.host).try_into()?;

        let db_path: PathBuf = [&cfg.db.data, "db"].iter().collect();
        info!(path = ?db_path, "Initiating DB");

        if cfg.db.force_initialize {
            info!("Force cleaning up existing database");
            remove_dir_all(db_path.as_path()).map_err(|e| {
                HoprLibError::GeneralError(format!(
                    "Failed to remove the existing DB directory at '{db_path:?}': {e}"
                ))
            })?;
            cfg.db.initialize = true
        }

        // create DB dir if it does not exist
        if let Some(parent_dir_path) = db_path.as_path().parent() {
            if !parent_dir_path.is_dir() {
                std::fs::create_dir_all(parent_dir_path).map_err(|e| {
                    HoprLibError::GeneralError(format!(
                        "Failed to create DB parent directory at '{parent_dir_path:?}': {e}"
                    ))
                })?
            }
        }

        let db_cfg = HoprDbConfig {
            create_if_missing: cfg.db.initialize,
            force_create: cfg.db.force_initialize,
            log_slow_queries: std::time::Duration::from_millis(150),
        };
        let db = futures::executor::block_on(HoprDb::new(db_path.as_path(), me_onchain.clone(), db_cfg))?;

        if let Some(provider) = &cfg.chain.provider {
            info!(provider, "Creating chain components using the custom provider");
        } else {
            info!("Creating chain components using the default provider");
        }
        let resolved_environment = chain_api::config::ChainNetworkConfig::new(
            &cfg.chain.network,
            crate::constants::APP_VERSION_COERCED,
            cfg.chain.provider.as_deref(),
            cfg.chain.max_rpc_requests_per_sec,
            &mut cfg.chain.protocols,
        )
        .map_err(|e| HoprLibError::GeneralError(format!("Failed to resolve blockchain environment: {e}")))?;

        let contract_addresses = ContractAddresses::from(&resolved_environment);
        info!(
            myself = me_onchain.public().to_hex(),
            contract_addresses = ?contract_addresses,
            "Resolved contract addresses",
        );

        let my_multiaddresses = vec![multiaddress];

        let (tx_indexer_events, rx_indexer_events) = async_channel::unbounded::<SignificantChainEvent>();

        let channel_graph = Arc::new(RwLock::new(ChannelGraph::new(me_onchain.public().to_address())));

        let hopr_transport_api = HoprTransport::new(
            me,
            HoprTransportConfig {
                transport: cfg.transport.clone(),
                network: cfg.network_options.clone(),
                protocol: cfg.protocol,
                heartbeat: cfg.heartbeat,
                session: cfg.session,
            },
            db.clone(),
            channel_graph.clone(),
            my_multiaddresses,
        );

        let hopr_chain_api = chain_api::HoprChain::new(
            me_onchain.clone(),
            db.clone(),
            resolved_environment.clone(),
            cfg.safe_module.module_address,
            ContractAddresses {
                announcements: resolved_environment.announcements,
                channels: resolved_environment.channels,
                token: resolved_environment.token,
                price_oracle: resolved_environment.ticket_price_oracle,
                win_prob_oracle: resolved_environment.winning_probability_oracle,
                network_registry: resolved_environment.network_registry,
                network_registry_proxy: resolved_environment.network_registry_proxy,
                stake_factory: resolved_environment.node_stake_v2_factory,
                safe_registry: resolved_environment.node_safe_registry,
                module_implementation: resolved_environment.module_implementation,
            },
            cfg.safe_module.safe_address,
            chain_indexer::IndexerConfig {
                start_block_number: resolved_environment.channel_contract_deploy_block as u64,
                fast_sync: cfg.chain.fast_sync,
            },
            tx_indexer_events,
        );

        let multi_strategy = Arc::new(MultiStrategy::new(
            cfg.strategy.clone(),
            db.clone(),
            hopr_chain_api.actions_ref().clone(),
            hopr_transport_api.ticket_aggregator(),
        ));
        debug!(
            strategies = tracing::field::debug(&multi_strategy),
            "Initialized strategies"
        );

        #[cfg(all(feature = "prometheus", not(test)))]
        {
            METRIC_PROCESS_START_TIME.set(current_time().as_unix_timestamp().as_secs_f64());
            METRIC_HOPR_LIB_VERSION.set(
                &[const_format::formatcp!("{}", constants::APP_VERSION)],
                f64::from_str(const_format::formatcp!(
                    "{}.{}",
                    env!("CARGO_PKG_VERSION_MAJOR"),
                    env!("CARGO_PKG_VERSION_MINOR")
                ))
                .unwrap_or(0.0),
            );

            // Calling get_ticket_statistics will initialize the respective metrics on tickets
            if let Err(e) = futures::executor::block_on(db.get_ticket_statistics(None)) {
                error!(error = %e, "Failed to initialize ticket statistics metrics");
            }
        }

        Ok(Self {
            me: me.clone(),
            me_chain: me_onchain.clone(),
            cfg,
            state: Arc::new(AtomicHoprState::new(HoprState::Uninitialized)),
            transport_api: hopr_transport_api,
            chain_api: hopr_chain_api,
            db,
            chain_cfg: resolved_environment,
            channel_graph,
            multistrategy: multi_strategy,
            rx_indexer_significant_events: rx_indexer_events,
        })
    }

    fn error_if_not_in_state(&self, state: HoprState, error: String) -> errors::Result<()> {
        if self.status() == state {
            Ok(())
        } else {
            Err(HoprLibError::StatusError(HoprStatusError::NotThereYet(state, error)))
        }
    }

    pub fn status(&self) -> HoprState {
        self.state.load(Ordering::Relaxed)
    }

    pub fn version_coerced(&self) -> String {
        String::from(constants::APP_VERSION_COERCED)
    }

    pub fn version(&self) -> String {
        String::from(constants::APP_VERSION)
    }

    pub fn network(&self) -> String {
        self.cfg.chain.network.clone()
    }

    pub async fn get_balance(&self, balance_type: BalanceType) -> errors::Result<Balance> {
        Ok(self.chain_api.get_balance(balance_type).await?)
    }

    pub async fn get_eligibility_status(&self) -> errors::Result<bool> {
        Ok(self.chain_api.get_eligibility_status().await?)
    }

    pub async fn get_safe_balance(&self, balance_type: BalanceType) -> errors::Result<Balance> {
        let safe_balance = self
            .chain_api
            .get_safe_balance(self.cfg.safe_module.safe_address, balance_type)
            .await?;

        if balance_type == BalanceType::HOPR {
            let my_db = self.db.clone();
            self.db
                .begin_transaction()
                .await?
                .perform(|tx| {
                    Box::pin(async move {
                        let db_safe_balance = my_db.get_safe_hopr_balance(Some(tx)).await?;
                        if safe_balance != db_safe_balance {
                            warn!(
                                %db_safe_balance,
                                %safe_balance,
                                "Safe balance in the DB mismatches on chain balance"
                            );
                            my_db.set_safe_hopr_balance(Some(tx), safe_balance).await?;
                        }
                        Ok::<_, DbSqlError>(())
                    })
                })
                .await?;
        }
        Ok(safe_balance)
    }

    pub fn get_safe_config(&self) -> SafeModule {
        self.cfg.safe_module.clone()
    }

    pub fn chain_config(&self) -> ChainNetworkConfig {
        self.chain_cfg.clone()
    }

    pub fn get_provider(&self) -> String {
        self.cfg
            .chain
            .provider
            .clone()
            .unwrap_or(self.chain_cfg.chain.default_provider.clone())
    }

    #[inline]
    fn is_public(&self) -> bool {
        self.cfg.chain.announce
    }

    pub async fn run<#[cfg(feature = "session-server")] T: HoprSessionReactor + Clone + Send + 'static>(
        &self,
        #[cfg(feature = "session-server")] serve_handler: T,
    ) -> errors::Result<(HoprSocket, HashMap<HoprLibProcesses, JoinHandle<()>>)> {
        self.error_if_not_in_state(
            HoprState::Uninitialized,
            "Cannot start the hopr node multiple times".into(),
        )?;

        info!(
            address = %self.me_onchain(), minimum_balance = %Balance::new_from_str(SUGGESTED_NATIVE_BALANCE, BalanceType::Native),
            "Node is not started, please fund this node",
        );

        let mut processes: HashMap<HoprLibProcesses, JoinHandle<()>> = HashMap::new();

        wait_for_funds(
            self.me_onchain(),
            Balance::new_from_str(MIN_NATIVE_BALANCE, BalanceType::Native),
            Duration::from_secs(200),
            self.chain_api.rpc(),
        )
        .await?;

        info!("Starting the node...");

        self.state.store(HoprState::Initializing, Ordering::Relaxed);

        let balance = self.get_balance(BalanceType::Native).await?;

        let minimum_balance = Balance::new_from_str(constants::MIN_NATIVE_BALANCE, BalanceType::Native);

        info!(
            address = %self.chain_api.me_onchain(),
            %balance,
            %minimum_balance,
            "Node information"
        );

        if balance.le(&minimum_balance) {
            return Err(HoprLibError::GeneralError(
                "Cannot start the node without a sufficiently funded wallet".to_string(),
            ));
        }

        info!("Linking chain and packet keys");
        self.db
            .insert_account(
                None,
                AccountEntry {
                    public_key: *self.me.public(),
                    chain_addr: self.chain_api.me_onchain(),
                    // Will be set once we announce ourselves and Indexer processes the announcement
                    entry_type: AccountType::NotAnnounced,
                },
            )
            .await?;

        self.state.store(HoprState::Indexing, Ordering::Relaxed);

        let (indexer_peer_update_tx, indexer_peer_update_rx) = futures::channel::mpsc::unbounded::<PeerDiscovery>();

        let indexer_event_pipeline = chain_events_to_transport_events(
            self.rx_indexer_significant_events.clone(),
            self.me_onchain(),
            self.db.clone(),
            self.multistrategy.clone(),
            self.channel_graph.clone(),
            self.chain_api.action_state(),
        )
        .await;

        // terminated once all senders are dropped and no items in the receiver remain
        spawn(async move {
            indexer_event_pipeline
                .map(Ok)
                .forward(indexer_peer_update_tx)
                .await
                .expect("The index to transport event chain failed");
        });

        info!("Start the chain process and sync the indexer");
        for (id, proc) in self.chain_api.start().await?.into_iter() {
            let nid = match id {
                HoprChainProcess::Indexer => HoprLibProcesses::Indexing,
                HoprChainProcess::OutgoingOnchainActionQueue => HoprLibProcesses::OutgoingOnchainActionQueue,
            };
            processes.insert(nid, proc);
        }

        {
            // Show onboarding information
            let my_ethereum_address = self.me_onchain().to_hex();
            let my_peer_id = self.me_peer_id();
            let my_version = crate::constants::APP_VERSION;

            while !self.is_allowed_to_access_network(&my_peer_id).await.unwrap_or(false) {
                info!("Once you become eligible to join the HOPR network, you can continue your onboarding by using the following URL: https://hub.hoprnet.org/staking/onboarding?HOPRdNodeAddressForOnboarding={my_ethereum_address}, or by manually entering the node address of your node on https://hub.hoprnet.org/.");

                sleep(ONBOARDING_INFORMATION_INTERVAL).await;

                info!(peer_id = %my_peer_id, address = %my_ethereum_address, version = &my_version, "Node information");
                info!("Node Ethereum address: {my_ethereum_address} <- put this into staking hub");
            }
        }

        // Check Safe-module status:
        // 1) if the node is already included into the module
        // 2) if the module is enabled in the safe
        // 3) if the safe is the owner of the module
        // if any of the conditions is not met, return error
        let safe_module_configuration = self
            .chain_api
            .rpc()
            .check_node_safe_module_status(self.me_onchain())
            .await
            .map_err(HoprChainError::Rpc)?;

        if !safe_module_configuration.should_pass() {
            error!(
                ?safe_module_configuration,
                "Something is wrong with the safe module configuration",
            );
            return Err(HoprLibError::ChainApi(HoprChainError::Api(format!(
                "Safe and module are not configured correctly {:?}",
                safe_module_configuration,
            ))));
        }

        // Possibly register node-safe pair to NodeSafeRegistry. Following that the
        // connector is set to use safe tx variants.
        if can_register_with_safe(
            self.me_onchain(),
            self.cfg.safe_module.safe_address,
            self.chain_api.rpc(),
        )
        .await?
        {
            info!("Registering safe by node");

            if self.me_onchain() == self.cfg.safe_module.safe_address {
                return Err(HoprLibError::GeneralError("cannot self as staking safe address".into()));
            }

            if let Err(e) = self
                .chain_api
                .actions_ref()
                .register_safe_by_node(self.cfg.safe_module.safe_address)
                .await?
                .await
            {
                // Intentionally ignoring the errored state
                error!(error = %e, "Failed to register node with safe")
            }
        }

        self.db
            .set_safe_info(
                None,
                SafeInfo {
                    safe_address: self.cfg.safe_module.safe_address,
                    module_address: self.cfg.safe_module.module_address,
                },
            )
            .await?;

        if self.is_public() {
            // At this point the node is already registered with Safe, so
            // we can announce via Safe-compliant TX

            let multiaddresses_to_announce = self.transport_api.announceable_multiaddresses();

            // The announcement is intentionally not awaited until confirmation
            match self
                .chain_api
                .actions_ref()
                .announce(&multiaddresses_to_announce, &self.me)
                .await
            {
                Ok(_) => info!(?multiaddresses_to_announce, "Announcing node on chain",),
                Err(ChainActionsError::AlreadyAnnounced) => {
                    info!(multiaddresses_announced = ?multiaddresses_to_announce, "Node already announced on chain", )
                }
                // If the announcement fails, we keep going to prevent the node from retrying
                // after restart.
                // Functionality is limited, and users must check the logs for errors.
                Err(e) => error!(error = %e, "Failed to transmit node announcement"),
            }
        }

        {
            let channel_graph = self.channel_graph.clone();
            let mut cg = channel_graph.write().await;

            info!("Syncing channels from the previous runs");
            let mut channel_stream = self
                .db
                .stream_active_channels()
                .await
                .map_err(hopr_db_sql::api::errors::DbError::from)?;

            while let Some(maybe_channel) = channel_stream.next().await {
                match maybe_channel {
                    Ok(channel) => {
                        cg.update_channel(channel);
                    }
                    Err(error) => error!(%error, "Failed to sync channel into the graph"),
                }
            }

            // Sync all the qualities there too
            info!("Syncing peer qualities from the previous runs");
            let mut peer_stream = self
                .db
                .get_network_peers(Default::default(), false)
                .await
                .map_err(hopr_db_sql::api::errors::DbError::from)?;

            while let Some(peer) = peer_stream.next().await {
                if let Some(ChainKey(key)) = self.db.translate_key(None, peer.id.0).await? {
                    cg.update_node_quality(&key, peer.get_quality());
                } else {
                    error!(peer = %peer.id.1, "Could not translate peer information");
                }
            }

            info!(
                channels = cg.count_channels(),
                nodes = cg.count_nodes(),
                "Channel graph sync complete"
            );
        }

        let socket = HoprSocket::new();
        let transport_output_tx = socket.writer();

        // notifier on acknowledged ticket reception
        let multi_strategy_ack_ticket = self.multistrategy.clone();
        let (on_ack_tkt_tx, mut on_ack_tkt_rx) = unbounded::<AcknowledgedTicket>();
        self.db.start_ticket_processing(Some(on_ack_tkt_tx))?;
        processes.insert(
            HoprLibProcesses::OnReceivedAcknowledgement,
            spawn(async move {
                while let Some(ack) = on_ack_tkt_rx.next().await {
                    if let Err(error) = hopr_strategy::strategy::SingularStrategy::on_acknowledged_winning_ticket(
                        &*multi_strategy_ack_ticket,
                        &ack,
                    )
                    .await
                    {
                        error!(%error, "Failed to process acknowledged winning ticket with the strategy");
                    }
                }
            }),
        );

        let (session_tx, _session_rx) = unbounded::<IncomingSession>();

        #[cfg(feature = "session-server")]
        {
            processes.insert(
                HoprLibProcesses::SessionServer,
                spawn(_session_rx.for_each_concurrent(None, move |session| {
                    let serve_handler = serve_handler.clone();
                    async move {
                        let session_id = *session.session.id();
                        match serve_handler.process(session).await {
                            Ok(_) => debug!(
                                session_id = ?session_id,
                                "Client session processed successfully"
                            ),
                            Err(e) => error!(
                                session_id = ?session_id,
                                error = %e,
                                "Client session processing failed"
                            ),
                        }
                    }
                })),
            );
        }

        for (id, proc) in self
            .transport_api
            .run(
                &self.me_chain,
                String::from(constants::APP_VERSION),
                join(&[&self.cfg.db.data, "tbf"])
                    .map_err(|e| HoprLibError::GeneralError(format!("Failed to construct the bloom filter: {e}")))?,
                transport_output_tx,
                indexer_peer_update_rx,
                session_tx,
            )
            .await?
            .into_iter()
        {
            processes.insert(id.into(), proc);
        }

        let db_clone = self.db.clone();
        processes.insert(
            HoprLibProcesses::TicketIndexFlush,
            spawn(Box::pin(execute_on_tick(
                Duration::from_secs(5),
                move || {
                    let db_clone = db_clone.clone();
                    async move {
                        match db_clone.persist_outgoing_ticket_indices().await {
                            Ok(n) => debug!(count = n, "Successfully flushed states of outgoing ticket indices"),
                            Err(e) => error!(error = %e, "Failed to flush ticket indices"),
                        }
                    }
                },
                "flush the states of outgoing ticket indices".into(),
            ))),
        );

        // NOTE: strategy ticks must start after the chain is synced, otherwise
        // the strategy would react to historical data and drain through the native
        // balance on chain operations not relevant for the present network state
        let multi_strategy = self.multistrategy.clone();
        let strategy_interval = self.cfg.strategy.execution_interval;
        processes.insert(
            HoprLibProcesses::StrategyTick,
            spawn(async move {
                execute_on_tick(
                    Duration::from_secs(strategy_interval),
                    move || {
                        let multi_strategy = multi_strategy.clone();

                        async move {
                            trace!(state = "started", "strategy tick");
                            let _ = multi_strategy.on_tick().await;
                            trace!(state = "finished", "strategy tick");
                        }
                    },
                    "run strategies".into(),
                )
                .await;
            }),
        );

        self.state.store(HoprState::Running, Ordering::Relaxed);

        info!(
            id = %self.me_peer_id(),
            version = constants::APP_VERSION,
            "NODE STARTED AND RUNNING"
        );

        #[cfg(all(feature = "prometheus", not(test)))]
        METRIC_HOPR_NODE_INFO.set(
            &[
                &self.me.public().to_peerid_str(),
                &self.me_onchain().to_string(),
                &self.cfg.safe_module.safe_address.to_string(),
                &self.cfg.safe_module.module_address.to_string(),
            ],
            1.0,
        );

        Ok((socket, processes))
    }

    // p2p transport =========
    /// Own PeerId used in the libp2p transport layer
    pub fn me_peer_id(&self) -> PeerId {
        (*self.me.public()).into()
    }

    /// Get the list of all announced public nodes in the network
    pub async fn get_public_nodes(&self) -> errors::Result<Vec<(PeerId, Address, Vec<Multiaddr>)>> {
        Ok(self.transport_api.get_public_nodes().await?)
    }

    /// Returns the most recently indexed log, if any.
    pub async fn get_indexer_state(&self) -> errors::Result<IndexerStateInfo> {
        let indexer_state_info = self.db.get_indexer_state_info(None).await?;

        match self.db.get_last_checksummed_log().await? {
            Some(log) => {
                let checksum = match log.checksum {
                    Some(checksum) => Hash::from_hex(checksum.as_str())?,
                    None => Hash::default(),
                };
                Ok(IndexerStateInfo {
                    latest_log_block_number: log.block_number as u32,
                    latest_log_checksum: checksum,
                    ..indexer_state_info
                })
            }
            None => Ok(indexer_state_info),
        }
    }

    /// Test whether the peer with PeerId is allowed to access the network
    pub async fn is_allowed_to_access_network(&self, peer: &PeerId) -> errors::Result<bool> {
        Ok(self.transport_api.is_allowed_to_access_network(peer).await?)
    }

    /// Ping another node in the network based on the PeerId
    ///
    /// Returns the RTT (round trip time), i.e. how long it took for the ping to return.
    pub async fn ping(&self, peer: &PeerId) -> errors::Result<(std::time::Duration, PeerStatus)> {
        self.error_if_not_in_state(HoprState::Running, "Node is not ready for on-chain operations".into())?;

        Ok(self.transport_api.ping(peer).await?)
    }

    /// Create a client session connection returning a session object that implements
    /// [`AsyncRead`] and [`AsyncWrite`] and can bu used as a read/write binary session.
    #[cfg(feature = "session-client")]
    pub async fn connect_to(&self, cfg: SessionClientConfig) -> errors::Result<HoprSession> {
        self.error_if_not_in_state(HoprState::Running, "Node is not ready for on-chain operations".into())?;

        let backoff = backon::ConstantBuilder::default()
            .with_max_times(self.cfg.session.establish_max_retries as usize)
            .with_delay(self.cfg.session.establish_retry_timeout)
            .with_jitter();

        struct Sleeper;
        impl backon::Sleeper for Sleeper {
            type Sleep = futures_timer::Delay;

            fn sleep(&self, dur: Duration) -> Self::Sleep {
                futures_timer::Delay::new(dur)
            }
        }

        use backon::Retryable;

        Ok((|| {
            let cfg = cfg.clone();
            async { self.transport_api.new_session(cfg).await }
        })
        .retry(backoff)
        .sleep(Sleeper)
        .await?)
    }

    /// Send a message to another peer in the network
    ///
    /// @param msg message to send
    /// @param destination PeerId of the destination
    /// @param options optional configuration of the message path using hops and intermediatePath
    /// @param applicationTag optional tag identifying the sending application
    /// @returns ack challenge
    #[tracing::instrument(level = "debug", skip(self, msg))]
    pub async fn send_message(
        &self,
        msg: Box<[u8]>,
        destination: PeerId,
        options: RoutingOptions,
        application_tag: Option<u16>,
    ) -> errors::Result<()> {
        self.error_if_not_in_state(HoprState::Running, "Node is not ready for on-chain operations".into())?;

        self.transport_api
            .send_message(msg, destination, options, application_tag)
            .await?;

        Ok(())
    }

    /// Attempts to aggregate all tickets in the given channel
    pub async fn aggregate_tickets(&self, channel: &Hash) -> errors::Result<()> {
        Ok(self.transport_api.aggregate_tickets(channel).await?)
    }

    /// List all multiaddresses announced by this node
    pub fn local_multiaddresses(&self) -> Vec<Multiaddr> {
        self.transport_api.local_multiaddresses()
    }

    /// List all multiaddresses on which the node is listening
    pub async fn listening_multiaddresses(&self) -> Vec<Multiaddr> {
        self.transport_api.listening_multiaddresses().await
    }

    /// List all multiaddresses observed for a PeerId
    pub async fn network_observed_multiaddresses(&self, peer: &PeerId) -> Vec<Multiaddr> {
        self.transport_api.network_observed_multiaddresses(peer).await
    }

    /// List all multiaddresses announced on-chain for the given node.
    pub async fn multiaddresses_announced_on_chain(&self, peer: &PeerId) -> Vec<Multiaddr> {
        let key = match OffchainPublicKey::try_from(peer) {
            Ok(k) => k,
            Err(e) => {
                error!(%peer, error = %e, "failed to convert peer id to off-chain key");
                return vec![];
            }
        };

        match self.db.get_account(None, key).await {
            Ok(Some(entry)) => Vec::from_iter(entry.get_multiaddr()),
            Ok(None) => {
                error!(%peer, "no information");
                vec![]
            }
            Err(e) => {
                error!(%peer, error = %e, "failed to retrieve information");
                vec![]
            }
        }
    }

    // Network =========

    /// Get measured network health
    pub async fn network_health(&self) -> Health {
        self.transport_api.network_health().await
    }

    /// List all peers connected to this
    pub async fn network_connected_peers(&self) -> errors::Result<Vec<PeerId>> {
        Ok(self.transport_api.network_connected_peers().await?)
    }

    /// Get all data collected from the network relevant for a PeerId
    pub async fn network_peer_info(&self, peer: &PeerId) -> errors::Result<Option<hopr_transport::PeerStatus>> {
        Ok(self.transport_api.network_peer_info(peer).await?)
    }

    /// Get peers connected peers with quality higher than some value
    pub async fn all_network_peers(
        &self,
        minimum_quality: f64,
    ) -> errors::Result<Vec<(Option<Address>, PeerId, hopr_transport::PeerStatus)>> {
        Ok(
            futures::stream::iter(self.transport_api.network_connected_peers().await?)
                .filter_map(|peer| async move {
                    if let Ok(Some(info)) = self.transport_api.network_peer_info(&peer).await {
                        if info.get_average_quality() >= minimum_quality {
                            Some((peer, info))
                        } else {
                            None
                        }
                    } else {
                        None
                    }
                })
                .filter_map(|(peer_id, info)| async move {
                    let address = self.peerid_to_chain_key(&peer_id).await.ok().flatten();
                    Some((address, peer_id, info))
                })
                .collect::<Vec<_>>()
                .await,
        )
    }

    // Ticket ========
    /// Get all tickets in a channel specified by Hash
    pub async fn tickets_in_channel(&self, channel: &Hash) -> errors::Result<Option<Vec<AcknowledgedTicket>>> {
        Ok(self.transport_api.tickets_in_channel(channel).await?)
    }

    /// Get all tickets
    pub async fn all_tickets(&self) -> errors::Result<Vec<Ticket>> {
        Ok(self.transport_api.all_tickets().await?)
    }

    /// Get statistics for all tickets
    pub async fn ticket_statistics(&self) -> errors::Result<TicketStatistics> {
        Ok(self.transport_api.ticket_statistics().await?)
    }

    /// Reset the ticket metrics to zero
    pub async fn reset_ticket_statistics(&self) -> errors::Result<()> {
        Ok(self.db.reset_ticket_statistics().await?)
    }

    // DB ============
    pub fn peer_resolver(&self) -> &impl HoprDbResolverOperations {
        &self.db
    }

    // Chain =========
    pub fn me_onchain(&self) -> Address {
        self.chain_api.me_onchain()
    }

    /// Get ticket price
    pub async fn get_ticket_price(&self) -> errors::Result<Option<U256>> {
        Ok(self.chain_api.ticket_price().await?)
    }

    /// Get minimum incoming ticket winning probability
    pub async fn get_minimum_incoming_ticket_win_probability(&self) -> errors::Result<f64> {
        Ok(self
            .db
            .get_indexer_data(None)
            .await?
            .minimum_incoming_ticket_winning_prob)
    }

    /// List of all accounts announced on the chain
    pub async fn accounts_announced_on_chain(&self) -> errors::Result<Vec<AccountEntry>> {
        Ok(self.db.get_accounts(None, false).await?)
    }

    /// Get the channel entry from Hash.
    /// @returns the channel entry of those two nodes
    pub async fn channel_from_hash(&self, channel_id: &Hash) -> errors::Result<Option<ChannelEntry>> {
        Ok(self.db.get_channel_by_id(None, channel_id).await?)
    }

    /// Get the channel entry between source and destination node.
    /// @param src Address
    /// @param dest Address
    /// @returns the channel entry of those two nodes
    pub async fn channel(&self, src: &Address, dest: &Address) -> errors::Result<ChannelEntry> {
        Ok(self.chain_api.channel(src, dest).await?)
    }

    /// List all channels open from a specified Address
    pub async fn channels_from(&self, src: &Address) -> errors::Result<Vec<ChannelEntry>> {
        Ok(self.chain_api.channels_from(src).await?)
    }

    /// List all channels open to a specified address
    pub async fn channels_to(&self, dest: &Address) -> errors::Result<Vec<ChannelEntry>> {
        Ok(self.chain_api.channels_to(dest).await?)
    }

    /// List all channels
    pub async fn all_channels(&self) -> errors::Result<Vec<ChannelEntry>> {
        Ok(self.chain_api.all_channels().await?)
    }

    /// Current safe allowance balance
    pub async fn safe_allowance(&self) -> errors::Result<Balance> {
        Ok(self.chain_api.safe_allowance().await?)
    }

    /// Withdraw on-chain assets to a given address
    /// @param recipient the account where the assets should be transferred to
    /// @param amount how many tokens to be transferred
    pub async fn withdraw(&self, recipient: Address, amount: Balance) -> errors::Result<Hash> {
        self.error_if_not_in_state(HoprState::Running, "Node is not ready for on-chain operations".into())?;

        Ok(self
            .chain_api
            .actions_ref()
            .withdraw(recipient, amount)
            .await?
            .await?
            .tx_hash)
    }

    pub async fn open_channel(&self, destination: &Address, amount: &Balance) -> errors::Result<OpenChannelResult> {
        self.error_if_not_in_state(HoprState::Running, "Node is not ready for on-chain operations".into())?;

        let awaiter = self.chain_api.actions_ref().open_channel(*destination, *amount).await?;

        let channel_id = generate_channel_id(&self.chain_api.me_onchain(), destination);
        Ok(awaiter.await.map(|confirm| OpenChannelResult {
            tx_hash: confirm.tx_hash,
            channel_id,
        })?)
    }

    pub async fn fund_channel(&self, channel_id: &Hash, amount: &Balance) -> errors::Result<Hash> {
        self.error_if_not_in_state(HoprState::Running, "Node is not ready for on-chain operations".into())?;

        Ok(self
            .chain_api
            .actions_ref()
            .fund_channel(*channel_id, *amount)
            .await?
            .await
            .map(|confirm| confirm.tx_hash)?)
    }

    pub async fn close_channel(
        &self,
        counterparty: &Address,
        direction: ChannelDirection,
        redeem_before_close: bool,
    ) -> errors::Result<CloseChannelResult> {
        self.error_if_not_in_state(HoprState::Running, "Node is not ready for on-chain operations".into())?;

        let confirmation = self
            .chain_api
            .actions_ref()
            .close_channel(*counterparty, direction, redeem_before_close)
            .await?
            .await?;

        match confirmation
            .event
            .expect("channel close action confirmation must have associated chain event")
        {
            ChainEventType::ChannelClosureInitiated(c) => Ok(CloseChannelResult {
                tx_hash: confirmation.tx_hash,
                status: c.status, // copy the information about closure time
            }),
            ChainEventType::ChannelClosed(_) => Ok(CloseChannelResult {
                tx_hash: confirmation.tx_hash,
                status: ChannelStatus::Closed,
            }),
            _ => Err(HoprLibError::GeneralError("close channel transaction failed".into())),
        }
    }

    pub async fn close_channel_by_id(
        &self,
        channel_id: Hash,
        redeem_before_close: bool,
    ) -> errors::Result<CloseChannelResult> {
        self.error_if_not_in_state(HoprState::Running, "Node is not ready for on-chain operations".into())?;

        match self.channel_from_hash(&channel_id).await? {
            Some(channel) => match channel.orientation(&self.me_onchain()) {
                Some((direction, counterparty)) => {
                    self.close_channel(&counterparty, direction, redeem_before_close).await
                }
                None => Err(HoprLibError::ChainError(ChainActionsError::InvalidArguments(
                    "cannot close channel that is not own".into(),
                ))),
            },
            None => Err(HoprLibError::ChainError(ChainActionsError::ChannelDoesNotExist)),
        }
    }

    pub async fn get_channel_closure_notice_period(&self) -> errors::Result<Duration> {
        Ok(self.chain_api.get_channel_closure_notice_period().await?)
    }

    pub async fn redeem_all_tickets(&self, only_aggregated: bool) -> errors::Result<()> {
        self.error_if_not_in_state(HoprState::Running, "Node is not ready for on-chain operations".into())?;

        // We do not await the on-chain confirmation
        self.chain_api.actions_ref().redeem_all_tickets(only_aggregated).await?;

        Ok(())
    }

    pub async fn redeem_tickets_with_counterparty(
        &self,
        counterparty: &Address,
        only_aggregated: bool,
    ) -> errors::Result<()> {
        self.error_if_not_in_state(HoprState::Running, "Node is not ready for on-chain operations".into())?;

        // We do not await the on-chain confirmation
        let _ = self
            .chain_api
            .actions_ref()
            .redeem_tickets_with_counterparty(counterparty, only_aggregated)
            .await?;

        Ok(())
    }

    pub async fn redeem_tickets_in_channel(&self, channel_id: &Hash, only_aggregated: bool) -> errors::Result<usize> {
        self.error_if_not_in_state(HoprState::Running, "Node is not ready for on-chain operations".into())?;

        let channel = self.db.get_channel_by_id(None, channel_id).await?;
        let mut redeem_count = 0;

        if let Some(channel) = channel {
            if channel.destination == self.chain_api.me_onchain() {
                // We do not await the on-chain confirmation
                redeem_count = self
                    .chain_api
                    .actions_ref()
                    .redeem_tickets_in_channel(&channel, only_aggregated)
                    .await?
                    .len();
            }
        }

        Ok(redeem_count)
    }

    pub async fn redeem_ticket(&self, ack_ticket: AcknowledgedTicket) -> errors::Result<()> {
        self.error_if_not_in_state(HoprState::Running, "Node is not ready for on-chain operations".into())?;

        // We do not await the on-chain confirmation
        #[allow(clippy::let_underscore_future)]
        let _ = self.chain_api.actions_ref().redeem_ticket(ack_ticket).await?;

        Ok(())
    }

    pub async fn peerid_to_chain_key(&self, peer_id: &PeerId) -> errors::Result<Option<Address>> {
        let pk = hopr_transport::OffchainPublicKey::try_from(peer_id)?;
        Ok(self.db.resolve_chain_key(&pk).await?)
    }

    pub async fn chain_key_to_peerid(&self, address: &Address) -> errors::Result<Option<PeerId>> {
        Ok(self
            .db
            .resolve_packet_key(address)
            .await
            .map(|pk| pk.map(|v| v.into()))?)
    }

    pub async fn export_channel_graph(&self, cfg: GraphExportConfig) -> String {
        self.channel_graph.read().await.as_dot(cfg)
    }

    pub async fn export_raw_channel_graph(&self) -> errors::Result<String> {
        let cg = self.channel_graph.read().await;
        serde_json::to_string(cg.deref()).map_err(|e| HoprLibError::GeneralError(e.to_string()))
    }
}<|MERGE_RESOLUTION|>--- conflicted
+++ resolved
@@ -164,19 +164,11 @@
 /// by tagging it as an enum.
 #[derive(Debug, Clone, PartialEq, Eq, Hash, strum::Display)]
 pub enum HoprLibProcesses {
-<<<<<<< HEAD
-    #[cfg(feature = "session-server")]
-    #[strum(to_string = "session server providing the exit node session stream functionality")]
-    SessionServer,
-    #[strum(to_string = "transport process: {0}")]
-    Transport(HoprTransportProcess),
-=======
     #[strum(to_string = "transport: {0}")]
     Transport(HoprTransportProcess),
     #[cfg(feature = "session-server")]
     #[strum(to_string = "session server providing the exit node session stream functionality")]
     SessionServer,
->>>>>>> 2f569d1a
     #[strum(to_string = "tick wake up the strategies to perform an action")]
     StrategyTick,
     #[strum(to_string = "initial indexing operation into the DB")]
