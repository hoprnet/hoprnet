//! HOPR library creating a unified [`Hopr`] object that can be used on its own,
//! as well as integrated into other systems and libraries.
//!
//! The [`Hopr`] object is standalone, meaning that once it is constructed and run,
//! it will perform its functionality autonomously. The API it offers serves as a
//! high-level integration point for other applications and utilities, but offers
//! a complete and fully featured HOPR node stripped from top level functionality
//! such as the REST API, key management...
//!
//! The intended way to use hopr_lib is for a specific tool to be built on top of it;
//! should the default `hoprd` implementation not be acceptable.
//!
//! For most of the practical use cases, the `hoprd` application should be a preferable
//! choice.

/// Helper functions.
mod helpers;

/// Configuration-related public types
pub mod config;
/// Various public constants.
pub mod constants;
/// Lists all errors thrown from this library.
pub mod errors;

/// Utility module with helper types and functionality over hopr-lib behavior.
pub mod utils;

/// Public traits for interactions with this library.
pub mod traits;

/// Functionality related to the HOPR node state.
pub mod state;

#[cfg(any(feature = "testing", test))]
pub mod testing;

/// Re-exports of libraries necessary for API and interface operations.
#[doc(hidden)]
pub mod exports {
    pub use hopr_api as api;
    pub mod types {
        pub use hopr_primitive_types as primitive;
    }
    pub mod crypto {
        pub use hopr_crypto_keypair as keypair;
        pub use hopr_crypto_types as types;
    }

    pub mod network {
        pub use hopr_network_types as types;
    }

    pub use hopr_transport as transport;
}

/// Export of relevant types for easier integration.
#[doc(hidden)]
pub mod prelude {
    pub use super::exports::{
        crypto::{
            keypair::key_pair::HoprKeys,
            types::prelude::{ChainKeypair, Hash, OffchainKeypair},
        },
        network::types::{
            prelude::ForeignDataMode,
            udp::{ConnectedUdpStream, UdpStreamParallelism},
        },
        transport::{OffchainPublicKey, socket::HoprSocket},
        types::primitive::prelude::Address,
    };
}

use std::{
    convert::identity,
    sync::{Arc, atomic::Ordering},
    time::Duration,
};

use futures::{FutureExt, StreamExt, TryFutureExt, channel::mpsc::channel};
use futures_concurrency::stream::Chain;
use hopr_api::{
    chain::{AccountSelector, AnnouncementError, ChannelSelector, *},
    db::{HoprNodeDbApi, PeerStatus, TicketSelector},
};
use hopr_async_runtime::prelude::spawn;
pub use hopr_async_runtime::{Abortable, AbortableList};
pub use hopr_crypto_keypair::key_pair::{HoprKeys, IdentityRetrievalModes};
pub use hopr_crypto_types::prelude::*;
pub use hopr_internal_types::prelude::*;
pub use hopr_network_types::prelude::*;
#[cfg(all(feature = "prometheus", not(test)))]
use hopr_platform::time::native::current_time;
pub use hopr_primitive_types::prelude::*;
#[cfg(feature = "runtime-tokio")]
pub use hopr_transport::transfer_session;
pub use hopr_transport::*;
use tracing::{debug, error, info, warn};

pub use crate::{
    config::SafeModule,
    constants::{MIN_NATIVE_BALANCE, SUGGESTED_NATIVE_BALANCE},
    errors::{HoprLibError, HoprStatusError},
    state::{HoprLibProcess, HoprState},
    traits::chain::{CloseChannelResult, OpenChannelResult},
};

#[cfg(all(feature = "prometheus", not(test)))]
lazy_static::lazy_static! {
    static ref METRIC_PROCESS_START_TIME:  hopr_metrics::SimpleGauge =  hopr_metrics::SimpleGauge::new(
        "hopr_start_time",
        "The unix timestamp in seconds at which the process was started"
    ).unwrap();
    static ref METRIC_HOPR_LIB_VERSION:  hopr_metrics::MultiGauge =  hopr_metrics::MultiGauge::new(
        "hopr_lib_version",
        "Executed version of hopr-lib",
        &["version"]
    ).unwrap();
    static ref METRIC_HOPR_NODE_INFO:  hopr_metrics::MultiGauge =  hopr_metrics::MultiGauge::new(
        "hopr_node_addresses",
        "Node on-chain and off-chain addresses",
        &["peerid", "address", "safe_address", "module_address"]
    ).unwrap();
}

/// Prepare an optimized version of the tokio runtime setup for hopr-lib specifically.
///
/// Divide the available CPU parallelism by 2, since half of the available threads are
/// to be used for IO-bound and half for CPU-bound tasks.
#[cfg(feature = "runtime-tokio")]
pub fn prepare_tokio_runtime() -> anyhow::Result<tokio::runtime::Runtime> {
    let avail_parallelism = std::thread::available_parallelism().ok().map(|v| v.get() / 2);

    hopr_parallelize::cpu::init_thread_pool(
        std::env::var("HOPRD_NUM_CPU_THREADS")
            .ok()
            .and_then(|v| usize::from_str(&v).ok())
            .or(avail_parallelism)
            .ok_or(anyhow::anyhow!(
                "Could not determine the number of CPU threads to use. Please set the HOPRD_NUM_CPU_THREADS \
                 environment variable."
            ))?
            .max(1),
    )?;

    Ok(tokio::runtime::Builder::new_multi_thread()
        .enable_all()
        .worker_threads(
            std::env::var("HOPRD_NUM_IO_THREADS")
                .ok()
                .and_then(|v| usize::from_str(&v).ok())
                .or(avail_parallelism)
                .ok_or(anyhow::anyhow!(
                    "Could not determine the number of IO threads to use. Please set the HOPRD_NUM_IO_THREADS \
                     environment variable."
                ))?
                .max(1),
        )
        .thread_name("hoprd")
        .thread_stack_size(
            std::env::var("HOPRD_THREAD_STACK_SIZE")
                .ok()
                .and_then(|v| usize::from_str(&v).ok())
                .unwrap_or(10 * 1024 * 1024)
                .max(2 * 1024 * 1024),
        )
        .build()?)
}

/// HOPR main object providing the entire HOPR node functionality
///
/// Instantiating this object creates all processes and objects necessary for
/// running the HOPR node. Once created, the node can be started using the
/// `run()` method.
///
/// Externally offered API should be sufficient to perform all necessary tasks
/// with the HOPR node manually, but it is advised to create such a configuration
/// that manual interaction is unnecessary.
///
/// As such, the `hopr_lib` serves mainly as an integration point into Rust programs.
pub struct Hopr<Chain, Db> {
    me: OffchainKeypair,
    cfg: config::HoprLibConfig,
    state: Arc<state::AtomicHoprState>,
    transport_api: HoprTransport<Db, Chain>,
    node_db: Db,
    chain_api: Chain,
}

<<<<<<< HEAD
impl<Chain, Db> Hopr<Chain, Db>
where
    Chain: HoprChainApi + Clone + Send + Sync + 'static,
    Db: HoprNodeDbApi + Clone + Send + Sync + 'static,
{
    pub fn new(
        cfg: config::HoprLibConfig,
        hopr_chain_api: Chain,
        hopr_node_db: Db,
=======
impl Hopr {
    pub async fn new(
        mut cfg: config::HoprLibConfig,
>>>>>>> 69a69e02
        me: &OffchainKeypair,
        me_onchain: &ChainKeypair,
    ) -> errors::Result<Self> {
        if hopr_crypto_random::is_rng_fixed() {
            warn!("!! FOR TESTING ONLY !! THIS BUILD IS USING AN INSECURE FIXED RNG !!")
        }

<<<<<<< HEAD
        let multiaddress: Multiaddr = (&cfg.host).try_into().map_err(|e| HoprLibError::TransportError(e))?;
=======
        let multiaddress: Multiaddr = (&cfg.host).try_into()?;

        let db_path: PathBuf = [&cfg.db.data, "node_db"].iter().collect();
        info!(path = ?db_path, "Initiating DB");

        if cfg.db.force_initialize {
            info!("Force cleaning up existing database");
            hopr_platform::file::native::remove_dir_all(db_path.as_path()).map_err(|e| {
                HoprLibError::GeneralError(format!(
                    "Failed to remove the existing DB directory at '{db_path:?}': {e}"
                ))
            })?;
            cfg.db.initialize = true
        }

        // create DB dir if it does not exist
        if let Some(parent_dir_path) = db_path.as_path().parent() {
            if !parent_dir_path.is_dir() {
                std::fs::create_dir_all(parent_dir_path).map_err(|e| {
                    HoprLibError::GeneralError(format!(
                        "Failed to create DB parent directory at '{parent_dir_path:?}': {e}"
                    ))
                })?
            }
        }

        let db_cfg = HoprNodeDbConfig {
            create_if_missing: cfg.db.initialize,
            force_create: cfg.db.force_initialize,
            log_slow_queries: std::time::Duration::from_millis(150),
            surb_ring_buffer_size: std::env::var("HOPR_PROTOCOL_SURB_RB_SIZE")
                .ok()
                .and_then(|s| u64::from_str(&s).map(|v| v as usize).ok())
                .unwrap_or_else(|| HoprNodeDbConfig::default().surb_ring_buffer_size),
            surb_distress_threshold: std::env::var("HOPR_PROTOCOL_SURB_RB_DISTRESS")
                .ok()
                .and_then(|s| u64::from_str(&s).map(|v| v as usize).ok())
                .unwrap_or_else(|| HoprNodeDbConfig::default().surb_distress_threshold),
        };
        let node_db = HoprNodeDb::new(db_path.as_path(), me_onchain.clone(), db_cfg).await?;

        if let Some(provider) = &cfg.chain.provider {
            info!(provider, "Creating chain components using the custom provider");
        } else {
            info!("Creating chain components using the default provider");
        }
        let resolved_environment = hopr_chain_api::config::ChainNetworkConfig::new(
            &cfg.chain.network,
            crate::constants::APP_VERSION_COERCED,
            cfg.chain.provider.as_deref(),
            cfg.chain.max_rpc_requests_per_sec,
            &mut cfg.chain.protocols,
        )
        .map_err(|e| HoprLibError::GeneralError(format!("Failed to resolve blockchain environment: {e}")))?;

        let contract_addresses = ContractAddresses::from(&resolved_environment);
        info!(
            myself = me_onchain.public().to_hex(),
            contract_addresses = ?contract_addresses,
            "Resolved contract addresses",
        );
>>>>>>> 69a69e02

        let my_multiaddresses = vec![multiaddress];

        let hopr_transport_api = HoprTransport::new(
            me,
            me_onchain,
            HoprTransportConfig {
                transport: cfg.transport.clone(),
                network: cfg.network_options.clone(),
                protocol: cfg.protocol,
                probe: cfg.probe,
                session: cfg.session,
            },
            hopr_node_db.clone(),
            hopr_chain_api.clone(),
            my_multiaddresses,
        );

        #[cfg(all(feature = "prometheus", not(test)))]
        {
            METRIC_PROCESS_START_TIME.set(current_time().as_unix_timestamp().as_secs_f64());
            METRIC_HOPR_LIB_VERSION.set(
                &[const_format::formatcp!("{}", constants::APP_VERSION)],
                const_format::formatcp!(
                    "{}.{}",
                    env!("CARGO_PKG_VERSION_MAJOR"),
                    env!("CARGO_PKG_VERSION_MINOR")
                )
                .parse()
                .unwrap_or(0.0),
            );

            // Calling get_ticket_statistics will initialize the respective metrics on tickets
<<<<<<< HEAD
            if let Err(e) = futures::executor::block_on(hopr_node_db.get_ticket_statistics(None)) {
=======
            if let Err(e) = node_db.get_ticket_statistics(None).await {
>>>>>>> 69a69e02
                error!(error = %e, "Failed to initialize ticket statistics metrics");
            }
        }

        Ok(Self {
            me: me.clone(),
            cfg,
            state: Arc::new(state::AtomicHoprState::new(state::HoprState::Uninitialized)),
            transport_api: hopr_transport_api,
            chain_api: hopr_chain_api,
            node_db: hopr_node_db,
        })
    }

    fn error_if_not_in_state(&self, state: state::HoprState, error: String) -> errors::Result<()> {
        if self.status() == state {
            Ok(())
        } else {
            Err(HoprLibError::StatusError(HoprStatusError::NotThereYet(state, error)))
        }
    }

    pub fn status(&self) -> state::HoprState {
        self.state.load(Ordering::Relaxed)
    }

    pub async fn get_balance<C: Currency + Send>(&self) -> errors::Result<Balance<C>> {
        self.chain_api
            .get_balance(self.me_onchain())
            .await
            .map_err(HoprLibError::chain)
    }

    pub async fn get_safe_balance<C: Currency + Send>(&self) -> errors::Result<Balance<C>> {
        self.chain_api
            .get_balance(self.cfg.safe_module.safe_address)
            .await
            .map_err(HoprLibError::chain)
    }

    pub async fn chain_info(&self) -> errors::Result<ChainInfo> {
        self.chain_api.chain_info().await.map_err(HoprLibError::chain)
    }

    pub fn get_safe_config(&self) -> SafeModule {
        self.cfg.safe_module.clone()
    }

    pub fn config(&self) -> &config::HoprLibConfig {
        &self.cfg
    }

    #[inline]
    fn is_public(&self) -> bool {
        self.cfg.publish
    }

    pub async fn run<
        #[cfg(feature = "session-server")] T: traits::session::HoprSessionServer + Clone + Send + 'static,
    >(
        &self,
        #[cfg(feature = "session-server")] serve_handler: T,
    ) -> errors::Result<(
        hopr_transport::socket::HoprSocket<
            futures::channel::mpsc::Receiver<ApplicationDataIn>,
            futures::channel::mpsc::Sender<(DestinationRouting, ApplicationDataOut)>,
        >,
        AbortableList<HoprLibProcess>,
    )> {
        self.error_if_not_in_state(
            state::HoprState::Uninitialized,
            "Cannot start the hopr node multiple times".into(),
        )?;

        info!(
            address = %self.me_onchain(), minimum_balance = %*SUGGESTED_NATIVE_BALANCE,
            "Node is not started, please fund this node",
        );

        helpers::wait_for_funds(
            *MIN_NATIVE_BALANCE,
            *SUGGESTED_NATIVE_BALANCE,
            Duration::from_secs(200),
            self.me_onchain(),
            &self.chain_api,
        )
        .await?;

        let mut processes = AbortableList::<HoprLibProcess>::default();

        info!("Starting the node...");

        self.state.store(state::HoprState::Initializing, Ordering::Relaxed);

        let balance: XDaiBalance = self.get_balance().await?;
        let minimum_balance = *constants::MIN_NATIVE_BALANCE;

        info!(
            address = %self.me_onchain(),
            %balance,
            %minimum_balance,
            "Node information"
        );

        if balance.le(&minimum_balance) {
            return Err(HoprLibError::GeneralError(
                "Cannot start the node without a sufficiently funded wallet".to_string(),
            ));
        }

        // Once we are able to query the chain,
        // check if the ticket price is configured correctly.
        let network_min_ticket_price = self
            .chain_api
            .minimum_ticket_price()
            .await
            .map_err(HoprLibError::chain)?;
        let configured_ticket_price = self.cfg.protocol.outgoing_ticket_price;
        if configured_ticket_price.is_some_and(|c| c < network_min_ticket_price) {
            return Err(HoprLibError::GeneralError(format!(
                "configured outgoing ticket price is lower than the network minimum ticket price: \
                 {configured_ticket_price:?} < {network_min_ticket_price}"
            )));
        }
        // Once we are able to query the chain,
        // check if the winning probability is configured correctly.
        let network_min_win_prob = self
            .chain_api
            .minimum_incoming_ticket_win_prob()
            .await
            .map_err(HoprLibError::chain)?;
        let configured_win_prob = self.cfg.protocol.outgoing_ticket_winning_prob;
        if !std::env::var("HOPR_TEST_DISABLE_CHECKS").is_ok_and(|v| v.to_lowercase() == "true")
            && configured_win_prob
                .and_then(|c| WinningProbability::try_from(c).ok())
                .is_some_and(|c| c.approx_cmp(&network_min_win_prob).is_lt())
        {
            return Err(HoprLibError::GeneralError(format!(
                "configured outgoing ticket winning probability is lower than the network minimum winning \
                 probability: {configured_win_prob:?} < {network_min_win_prob}"
            )));
        }

        self.state.store(state::HoprState::Indexing, Ordering::Relaxed);

        // Calculate the minimum capacity based on accounts (each account can generate 2 messages),
        // plus 100 as an additional buffer
        let minimum_capacity = self
            .chain_api
            .count_accounts(AccountSelector {
                public_only: true,
                ..Default::default()
            })
            .await
            .map_err(HoprLibError::chain)?
            .saturating_mul(2)
            .saturating_add(100);

        let chain_discovery_events_capacity = std::env::var("HOPR_INTERNAL_CHAIN_DISCOVERY_CHANNEL_CAPACITY")
            .ok()
            .and_then(|s| s.trim().parse::<usize>().ok())
            .filter(|&c| c > 0)
            .unwrap_or(2048)
            .max(minimum_capacity);

        debug!(
            capacity = chain_discovery_events_capacity,
            minimum_required = minimum_capacity,
            "Creating chain discovery events channel"
        );
        let (indexer_peer_update_tx, indexer_peer_update_rx) =
            futures::channel::mpsc::channel::<PeerDiscovery>(chain_discovery_events_capacity);

        // Stream all the existing announcements and also subscribe to all future on-chain
        // announcements
        let hopr_chain_api = self.chain_api.clone();
        let (announcement_stream_started_tx, announcement_stream_started_rx) = futures::channel::oneshot::channel();
        spawn(async move {
            let streams = hopr_chain_api
                .stream_accounts(AccountSelector {
                    public_only: true,
                    ..Default::default()
                })
                .await
                .and_then(|s1| Ok((s1, hopr_chain_api.subscribe()?)));

            match streams {
                Ok((past_announced, future_announced)) => {
                    let _ = announcement_stream_started_tx.send(Ok(()));
                    let res = (
                        past_announced.map(|account| {
                            vec![PeerDiscovery::Announce(
                                account.public_key.into(),
                                account.get_multiaddr().into_iter().collect(),
                            )]
                        }),
                        future_announced.filter_map(|event| {
                            futures::future::ready(event.try_as_announcement().map(|account| {
                                vec![PeerDiscovery::Announce(
                                    account.public_key.into(),
                                    account.get_multiaddr().into_iter().collect(),
                                )]
                            }))
                        }),
                    )
                        .chain()
                        .flat_map(futures::stream::iter)
                        .map(Ok)
                        .forward(indexer_peer_update_tx)
                        .await;
                    tracing::warn!(
                        task = "announcement stream",
                        ?res,
                        "long-running background task finished"
                    );
                }
                Err(error) => {
                    tracing::error!(%error, "failed to start announcement stream");
                    let _ = announcement_stream_started_tx.send(Err(HoprLibError::chain(error)));
                }
            }
        });
        announcement_stream_started_rx
            .await
            .map_err(|_| HoprLibError::GeneralError("failed to notify announcement stream start".into()))??;

        // Subscribe to ticket redemption failures to allow resetting the ticket's state in the Node DB
        let node_db = self.node_db.clone();
        spawn(self
            .chain_api
            .subscribe()
            .map_err(HoprLibError::chain)?
            .filter_map(|event| futures::future::ready(event.try_as_redeem_failed()))
            .for_each(move |(channel, reason, ticket)| {
                let node_db = node_db.clone();
                async move {
                    tracing::warn!(%ticket, channel_id = %channel.get_id(), reason, "resetting ticket state after failed redemption");
                    if let Err(error) = node_db.update_ticket_states(TicketSelector::from(ticket.as_ref()), AcknowledgedTicketStatus::Untouched).await {
                        tracing::error!(%error, %ticket, "failed to reset ticket state after failed redemption");
                    }
                }
            })
        );

        info!(peer_id = %self.me_peer_id(), address = %self.me_onchain(), version = constants::APP_VERSION, "Node information");

        info!("Registering safe by node");
        if self.me_onchain() == self.cfg.safe_module.safe_address {
            return Err(HoprLibError::GeneralError("cannot self as staking safe address".into()));
        }

        if let Err(error) = self
            .chain_api
            .register_safe(&self.cfg.safe_module.safe_address)
            .map_err(HoprLibError::chain)
            .await?
            .await
        {
            // Intentionally ignoring the errored state
            error!(%error, "Failed to register node with safe")
        }

        if self.is_public() {
            // At this point the node is already registered with Safe, so
            // we can announce via Safe-compliant TX

            let multiaddresses_to_announce = self.transport_api.announceable_multiaddresses();

            // The announcement is intentionally not awaited until confirmation
            match self.chain_api.announce(&multiaddresses_to_announce, &self.me).await {
                Ok(_) => info!(?multiaddresses_to_announce, "announcing node on chain",),
                Err(AnnouncementError::AlreadyAnnounced) => {
                    info!(multiaddresses_announced = ?multiaddresses_to_announce, "node already announced on chain")
                }
                // If the announcement fails, we keep going to prevent the node from retrying
                // after restart.
                // Functionality is limited, and users must check the logs for errors.
                Err(error) => error!(%error, "failed to transmit node announcement"),
            }
        }

        let incoming_session_channel_capacity = std::env::var("HOPR_INTERNAL_SESSION_INCOMING_CAPACITY")
            .ok()
            .and_then(|s| s.trim().parse::<usize>().ok())
            .filter(|&c| c > 0)
            .unwrap_or(256);

        debug!(capacity = incoming_session_channel_capacity, "creating session server");
        let (session_tx, _session_rx) = channel::<IncomingSession>(incoming_session_channel_capacity);

        #[cfg(feature = "session-server")]
        {
            processes.insert(
                state::HoprLibProcess::SessionServer,
                hopr_async_runtime::spawn_as_abortable!(
                    _session_rx
                        .for_each_concurrent(None, move |session| {
                            let serve_handler = serve_handler.clone();
                            async move {
                                let session_id = *session.session.id();
                                match serve_handler.process(session).await {
                                    Ok(_) => debug!(?session_id, "client session processed successfully"),
                                    Err(error) => error!(
                                        ?session_id,
                                        %error,
                                        "client session processing failed"
                                    ),
                                }
                            }
                        })
                        .inspect(|_| tracing::warn!(
                            task = %state::HoprLibProcess::SessionServer,
                            "long-running background task finished"
                        ))
                ),
            );
        }

        info!("starting transport");
        let (hopr_socket, transport_processes) = self.transport_api.run(indexer_peer_update_rx, session_tx).await?;
        processes.flat_map_extend_from(transport_processes, HoprLibProcess::Transport);

        info!("starting outgoing ticket flush process");
        let (index_flush_stream, index_flush_handle) =
            futures::stream::abortable(futures_time::stream::interval(Duration::from_secs(5).into()));
        processes.insert(state::HoprLibProcess::TicketIndexFlush, index_flush_handle);
        let node_db = self.node_db.clone();
        spawn(
            index_flush_stream
                .for_each(move |_| {
                    let node_db = node_db.clone();
                    async move {
                        match node_db.persist_outgoing_ticket_indices().await {
                            Ok(count) => debug!(count, "successfully flushed states of outgoing ticket indices"),
                            Err(error) => error!(%error, "Failed to flush ticket indices"),
                        }
                    }
                })
                .inspect(|_| {
                    tracing::warn!(
                        task = %state::HoprLibProcess::TicketIndexFlush,
                        "long-running background task finished"
                    )
                }),
        );

        // NOTE: after the chain is synced, we can reset tickets which are considered
        // redeemed but on-chain state does not align with that. This implies there was a problem
        // right when the transaction was sent on-chain. In such cases, we simply let it retry and
        // handle errors appropriately.
        let mut channels = self
            .chain_api
            .stream_channels(ChannelSelector {
                destination: self.me_onchain().into(),
                ..Default::default()
            })
            .map_err(HoprLibError::chain)
            .await?;

        while let Some(channel) = channels.next().await {
            self.node_db
                .update_ticket_states_and_fetch(
                    TicketSelector::from(&channel)
                        .with_state(AcknowledgedTicketStatus::BeingRedeemed)
                        .with_index_range(channel.ticket_index.as_u64()..),
                    AcknowledgedTicketStatus::Untouched,
                )
                .map_err(HoprLibError::db)
                .await?
                .for_each(|ticket| {
                    info!(%ticket, "fixed next out-of-sync ticket");
                    futures::future::ready(())
                })
                .await;
        }

        self.state.store(state::HoprState::Running, Ordering::Relaxed);

        info!(
            id = %self.me_peer_id(),
            version = constants::APP_VERSION,
            "NODE STARTED AND RUNNING"
        );

        #[cfg(all(feature = "prometheus", not(test)))]
        METRIC_HOPR_NODE_INFO.set(
            &[
                &self.me.public().to_peerid_str(),
                &self.me_onchain().to_string(),
                &self.cfg.safe_module.safe_address.to_string(),
                &self.cfg.safe_module.module_address.to_string(),
            ],
            1.0,
        );

        Ok((hopr_socket, processes))
    }

    // p2p transport =========
    /// Own PeerId used in the libp2p transport layer
    pub fn me_peer_id(&self) -> PeerId {
        (*self.me.public()).into()
    }

    /// Get the list of all announced public nodes in the network
    pub async fn get_public_nodes(&self) -> errors::Result<Vec<(PeerId, Address, Vec<Multiaddr>)>> {
        Ok(self
            .chain_api
            .stream_accounts(AccountSelector {
                public_only: true,
                ..Default::default()
            })
            .map_err(HoprLibError::chain)
            .await?
            .filter_map(|entry| {
                futures::future::ready(
                    entry
                        .get_multiaddr()
                        .map(|maddr| (PeerId::from(entry.public_key), entry.chain_addr, vec![maddr])),
                )
            })
            .collect()
            .await)
    }

    /// Ping another node in the network based on the PeerId
    ///
    /// Returns the RTT (round trip time), i.e. how long it took for the ping to return.
    pub async fn ping(&self, peer: &PeerId) -> errors::Result<(std::time::Duration, PeerStatus)> {
        self.error_if_not_in_state(
            state::HoprState::Running,
            "Node is not ready for on-chain operations".into(),
        )?;

        Ok(self.transport_api.ping(peer).await?)
    }

    /// Create a client session connection returning a session object that implements
    /// [`futures::io::AsyncRead`] and [`futures::io::AsyncWrite`] and can bu used as a read/write binary session.
    #[cfg(feature = "session-client")]
    pub async fn connect_to(
        &self,
        destination: Address,
        target: SessionTarget,
        cfg: SessionClientConfig,
    ) -> errors::Result<HoprSession> {
        self.error_if_not_in_state(
            state::HoprState::Running,
            "Node is not ready for on-chain operations".into(),
        )?;

        let backoff = backon::ConstantBuilder::default()
            .with_max_times(self.cfg.session.establish_max_retries as usize)
            .with_delay(self.cfg.session.establish_retry_timeout)
            .with_jitter();

        use backon::Retryable;

        Ok((|| {
            let cfg = cfg.clone();
            let target = target.clone();
            async { self.transport_api.new_session(destination, target, cfg).await }
        })
        .retry(backoff)
        .sleep(backon::FuturesTimerSleeper)
        .await?)
    }

    /// Sends keep-alive to the given [`HoprSessionId`], making sure the session is not
    /// closed due to inactivity.
    #[cfg(feature = "session-client")]
    pub async fn keep_alive_session(&self, id: &SessionId) -> errors::Result<()> {
        self.error_if_not_in_state(
            state::HoprState::Running,
            "Node is not ready for on-chain operations".into(),
        )?;
        Ok(self.transport_api.probe_session(id).await?)
    }

    #[cfg(feature = "session-client")]
    pub async fn get_session_surb_balancer_config(&self, id: &SessionId) -> errors::Result<Option<SurbBalancerConfig>> {
        self.error_if_not_in_state(
            state::HoprState::Running,
            "Node is not ready for on-chain operations".into(),
        )?;
        Ok(self.transport_api.session_surb_balancing_cfg(id).await?)
    }

    #[cfg(feature = "session-client")]
    pub async fn update_session_surb_balancer_config(
        &self,
        id: &SessionId,
        cfg: SurbBalancerConfig,
    ) -> errors::Result<()> {
        self.error_if_not_in_state(
            state::HoprState::Running,
            "Node is not ready for on-chain operations".into(),
        )?;
        Ok(self.transport_api.update_session_surb_balancing_cfg(id, cfg).await?)
    }

    /// List all multiaddresses announced by this node
    pub fn local_multiaddresses(&self) -> Vec<Multiaddr> {
        self.transport_api.local_multiaddresses()
    }

    /// List all multiaddresses on which the node is listening
    pub async fn listening_multiaddresses(&self) -> Vec<Multiaddr> {
        self.transport_api.listening_multiaddresses().await
    }

    /// List all multiaddresses observed for a PeerId
    pub async fn network_observed_multiaddresses(&self, peer: &PeerId) -> Vec<Multiaddr> {
        self.transport_api.network_observed_multiaddresses(peer).await
    }

    /// List all multiaddresses announced on-chain for the given node.
    pub async fn multiaddresses_announced_on_chain(&self, peer: &PeerId) -> errors::Result<Vec<Multiaddr>> {
        let peer = *peer;
        // PeerId -> OffchainPublicKey is a CPU-intensive blocking operation
        let pubkey =
            hopr_parallelize::cpu::spawn_blocking(move || prelude::OffchainPublicKey::from_peerid(&peer)).await?;

        match self
            .chain_api
            .stream_accounts(AccountSelector {
                public_only: false,
                offchain_key: Some(pubkey),
                ..Default::default()
            })
            .map_err(HoprLibError::chain)
            .await?
            .next()
            .await
        {
            Some(entry) => Ok(Vec::from_iter(entry.get_multiaddr())),
            None => {
                error!(%peer, "no information");
                Ok(vec![])
            }
        }
    }

    // Network =========

    /// Get measured network health
    pub async fn network_health(&self) -> Health {
        self.transport_api.network_health().await
    }

    /// List all peers connected to this
    pub async fn network_connected_peers(&self) -> errors::Result<Vec<PeerId>> {
        Ok(self.transport_api.network_connected_peers().await?)
    }

    /// Get all data collected from the network relevant for a PeerId
    pub async fn network_peer_info(&self, peer: &PeerId) -> errors::Result<Option<PeerStatus>> {
        Ok(self.transport_api.network_peer_info(peer).await?)
    }

    /// Get peers connected peers with quality higher than some value
    pub async fn all_network_peers(
        &self,
        minimum_quality: f64,
    ) -> errors::Result<Vec<(Option<Address>, PeerId, PeerStatus)>> {
        Ok(
            futures::stream::iter(self.transport_api.network_connected_peers().await?)
                .filter_map(|peer| async move {
                    if let Ok(Some(info)) = self.transport_api.network_peer_info(&peer).await {
                        if info.get_average_quality() >= minimum_quality {
                            Some((peer, info))
                        } else {
                            None
                        }
                    } else {
                        None
                    }
                })
                .filter_map(|(peer_id, info)| async move {
                    let address = self.peerid_to_chain_key(&peer_id).await.ok().flatten();
                    Some((address, peer_id, info))
                })
                .collect::<Vec<_>>()
                .await,
        )
    }

    // Ticket ========
    /// Get all tickets in a channel specified by [`prelude::Hash`]
    pub async fn tickets_in_channel(&self, channel: &prelude::Hash) -> errors::Result<Option<Vec<AcknowledgedTicket>>> {
        Ok(self.transport_api.tickets_in_channel(channel).await?)
    }

    /// Get all tickets
    pub async fn all_tickets(&self) -> errors::Result<Vec<Ticket>> {
        Ok(self.transport_api.all_tickets().await?)
    }

    /// Get statistics for all tickets
    pub async fn ticket_statistics(&self) -> errors::Result<TicketStatistics> {
        Ok(self.transport_api.ticket_statistics().await?)
    }

    /// Reset the ticket metrics to zero
    pub async fn reset_ticket_statistics(&self) -> errors::Result<()> {
        self.node_db
            .reset_ticket_statistics()
            .await
            .map_err(HoprLibError::chain)
    }

    // DB ============
    pub fn peer_resolver(&self) -> &impl ChainKeyOperations {
        &self.chain_api
    }

    // Chain =========
    pub fn me_onchain(&self) -> Address {
        *self.chain_api.me()
    }

    /// Get ticket price
    pub async fn get_ticket_price(&self) -> errors::Result<HoprBalance> {
        self.chain_api.minimum_ticket_price().await.map_err(HoprLibError::chain)
    }

    /// Get minimum incoming ticket winning probability
    pub async fn get_minimum_incoming_ticket_win_probability(&self) -> errors::Result<WinningProbability> {
        self.chain_api
            .minimum_incoming_ticket_win_prob()
            .await
            .map_err(HoprLibError::chain)
    }

    /// List of all accounts announced on the chain
    pub async fn accounts_announced_on_chain(&self) -> errors::Result<Vec<AccountEntry>> {
        Ok(self
            .chain_api
            .stream_accounts(AccountSelector {
                public_only: true,
                ..Default::default()
            })
            .map_err(HoprLibError::chain)
            .await?
            .collect()
            .await)
    }

    /// Get the channel entry from Hash.
    /// @returns the channel entry of those two nodes
    pub async fn channel_from_hash(&self, channel_id: &Hash) -> errors::Result<Option<ChannelEntry>> {
        self.chain_api
            .channel_by_id(channel_id)
            .await
            .map_err(HoprLibError::chain)
    }

    /// Get the channel entry between source and destination node.
    /// @param src Address
    /// @param dest Address
    /// @returns the channel entry of those two nodes
    pub async fn channel(&self, src: &Address, dest: &Address) -> errors::Result<Option<ChannelEntry>> {
        self.chain_api
            .channel_by_parties(src, dest)
            .await
            .map_err(HoprLibError::chain)
    }

    /// List all channels open from a specified Address
    pub async fn channels_from(&self, src: &Address) -> errors::Result<Vec<ChannelEntry>> {
        Ok(self
            .chain_api
            .stream_channels(ChannelSelector::default().with_source(*src).with_allowed_states(&[
                ChannelStatusDiscriminants::Closed,
                ChannelStatusDiscriminants::Open,
                ChannelStatusDiscriminants::PendingToClose,
            ]))
            .map_err(HoprLibError::chain)
            .await?
            .collect()
            .await)
    }

    /// List all channels open to a specified address
    pub async fn channels_to(&self, dest: &Address) -> errors::Result<Vec<ChannelEntry>> {
        Ok(self
            .chain_api
            .stream_channels(
                ChannelSelector::default()
                    .with_destination(*dest)
                    .with_allowed_states(&[
                        ChannelStatusDiscriminants::Closed,
                        ChannelStatusDiscriminants::Open,
                        ChannelStatusDiscriminants::PendingToClose,
                    ]),
            )
            .map_err(HoprLibError::chain)
            .await?
            .collect()
            .await)
    }

    /// List all channels
    pub async fn all_channels(&self) -> errors::Result<Vec<ChannelEntry>> {
        Ok(self
            .chain_api
            .stream_channels(ChannelSelector::default().with_allowed_states(&[
                ChannelStatusDiscriminants::Closed,
                ChannelStatusDiscriminants::Open,
                ChannelStatusDiscriminants::PendingToClose,
            ]))
            .map_err(HoprLibError::chain)
            .await?
            .collect()
            .await)
    }

    /// Current safe allowance balance
    pub async fn safe_allowance(&self) -> errors::Result<HoprBalance> {
        self.chain_api
            .safe_allowance(self.cfg.safe_module.safe_address)
            .await
            .map_err(HoprLibError::chain)
    }

    /// Withdraw on-chain assets to a given address
    /// @param recipient the account where the assets should be transferred to
    /// @param amount how many tokens to be transferred
    pub async fn withdraw_tokens(&self, recipient: Address, amount: HoprBalance) -> errors::Result<prelude::Hash> {
        self.error_if_not_in_state(
            state::HoprState::Running,
            "Node is not ready for on-chain operations".into(),
        )?;

        self.chain_api
            .withdraw(amount, &recipient)
            .and_then(identity)
            .map_err(HoprLibError::chain)
            .await
    }

    /// Withdraw on-chain native assets to a given address
    /// @param recipient the account where the assets should be transferred to
    /// @param amount how many tokens to be transferred
    pub async fn withdraw_native(&self, recipient: Address, amount: XDaiBalance) -> errors::Result<prelude::Hash> {
        self.error_if_not_in_state(
            state::HoprState::Running,
            "Node is not ready for on-chain operations".into(),
        )?;

        self.chain_api
            .withdraw(amount, &recipient)
            .and_then(identity)
            .map_err(HoprLibError::chain)
            .await
    }

    pub async fn open_channel(&self, destination: &Address, amount: HoprBalance) -> errors::Result<OpenChannelResult> {
        self.error_if_not_in_state(
            state::HoprState::Running,
            "Node is not ready for on-chain operations".into(),
        )?;

        let (channel_id, tx_hash) = self
            .chain_api
            .open_channel(destination, amount)
            .and_then(identity)
            .map_err(HoprLibError::chain)
            .await?;

        Ok(OpenChannelResult { tx_hash, channel_id })
    }

    pub async fn fund_channel(&self, channel_id: &prelude::Hash, amount: HoprBalance) -> errors::Result<prelude::Hash> {
        self.error_if_not_in_state(
            state::HoprState::Running,
            "Node is not ready for on-chain operations".into(),
        )?;

        self.chain_api
            .fund_channel(channel_id, amount)
            .and_then(identity)
            .map_err(HoprLibError::chain)
            .await
    }

    pub async fn close_channel_by_id(&self, channel_id: &ChannelId) -> errors::Result<CloseChannelResult> {
        self.error_if_not_in_state(
            state::HoprState::Running,
            "Node is not ready for on-chain operations".into(),
        )?;

        let tx_hash = self
            .chain_api
            .close_channel(channel_id)
            .and_then(identity)
            .map_err(HoprLibError::chain)
            .await?;

        Ok(CloseChannelResult { tx_hash })
    }

    pub async fn get_channel_closure_notice_period(&self) -> errors::Result<Duration> {
        self.chain_api
            .channel_closure_notice_period()
            .await
            .map_err(HoprLibError::chain)
    }

    pub async fn redeem_all_tickets<B: Into<HoprBalance>>(&self, min_value: B) -> errors::Result<()> {
        self.error_if_not_in_state(
            state::HoprState::Running,
            "Node is not ready for on-chain operations".into(),
        )?;

        let min_value = min_value.into();
        let chain_api = self.chain_api.clone();
        let node_db = self.node_db.clone();

        // Does not need to be done concurrently, because we do not await each channel's redemption
        self.chain_api
            .stream_channels(
                ChannelSelector::default()
                    .with_destination(self.me_onchain())
                    .with_allowed_states(&[
                        ChannelStatusDiscriminants::Open,
                        ChannelStatusDiscriminants::PendingToClose,
                    ]),
            )
            .map_err(HoprLibError::chain)
            .await?
            .for_each(|channel| {
                let chain_api = chain_api.clone();
                let node_db = node_db.clone();
                async move {
                    match redeem_tickets_via_selector(
                        TicketSelector::from(&channel)
                            .with_amount(min_value..)
                            .with_index_range(channel.ticket_index.as_u64()..)
                            .with_state(AcknowledgedTicketStatus::Untouched),
                        &node_db,
                        &chain_api,
                    )
                    .await
                    {
                        Ok((count, _)) => info!(count, %channel, "redeemed tickets in channel"),
                        Err(error) => error!(%error, %channel, "failed to redeem tickets"),
                    }
                }
            })
            .await;

        Ok(())
    }

    pub async fn redeem_tickets_with_counterparty<B: Into<HoprBalance>>(
        &self,
        counterparty: &Address,
        min_value: B,
    ) -> errors::Result<usize> {
        self.redeem_tickets_in_channel(&generate_channel_id(counterparty, &self.me_onchain()), min_value)
            .await
    }

    pub async fn redeem_tickets_in_channel<B: Into<HoprBalance>>(
        &self,
        channel_id: &Hash,
        min_value: B,
    ) -> errors::Result<usize> {
        self.error_if_not_in_state(HoprState::Running, "Node is not ready for on-chain operations".into())?;

        let channel = self
            .chain_api
            .channel_by_id(channel_id)
            .await
            .map_err(HoprLibError::chain)?
            .ok_or(HoprLibError::GeneralError("Channel not found".into()))?;

        let (len, _) = redeem_tickets_via_selector(
            TicketSelector::from(channel)
                .with_amount(min_value.into()..)
                .with_index_range(channel.ticket_index.as_u64()..)
                .with_state(AcknowledgedTicketStatus::Untouched),
            &self.node_db,
            &self.chain_api,
        )
        .await
        .map_err(|e| HoprLibError::GeneralError(e.to_string()))?;

        Ok(len)
    }

    pub async fn redeem_ticket(&self, ack_ticket: AcknowledgedTicket) -> errors::Result<()> {
        self.error_if_not_in_state(
            state::HoprState::Running,
            "Node is not ready for on-chain operations".into(),
        )?;

        // We do not await the on-chain confirmation
        #[allow(clippy::let_underscore_future)]
        let _ = self
            .chain_api
            .redeem_ticket(ack_ticket)
            .await
            .map_err(HoprLibError::chain)?;

        Ok(())
    }

    pub async fn peerid_to_chain_key(&self, peer_id: &PeerId) -> errors::Result<Option<Address>> {
        let peer_id = *peer_id;
        // PeerId -> OffchainPublicKey is a CPU-intensive blocking operation
        let pubkey = hopr_parallelize::cpu::spawn_blocking(move || prelude::OffchainPublicKey::from_peerid(&peer_id))
            .await
            .map_err(|e| HoprLibError::GeneralError(format!("failed to convert peer id to off-chain key: {}", e)))?;

        self.chain_api
            .packet_key_to_chain_key(&pubkey)
            .await
            .map_err(HoprLibError::chain)
    }

    pub async fn chain_key_to_peerid(&self, address: &Address) -> errors::Result<Option<PeerId>> {
        self.chain_api
            .chain_key_to_packet_key(address)
            .await
            .map(|pk| pk.map(|v| v.into()))
            .map_err(HoprLibError::chain)
    }

    // === telemetry
    /// Prometheus formatted metrics collected by the hopr-lib components.
    pub fn collect_hopr_metrics() -> errors::Result<String> {
        cfg_if::cfg_if! {
            if #[cfg(all(feature = "prometheus", not(test)))] {
                hopr_metrics::gather_all_metrics().map_err(|e| HoprLibError::Other(e.into()))
            } else {
                Err(HoprLibError::GeneralError("BUILT WITHOUT METRICS SUPPORT".into()))
            }
        }
    }
}<|MERGE_RESOLUTION|>--- conflicted
+++ resolved
@@ -187,21 +187,15 @@
     chain_api: Chain,
 }
 
-<<<<<<< HEAD
 impl<Chain, Db> Hopr<Chain, Db>
 where
     Chain: HoprChainApi + Clone + Send + Sync + 'static,
     Db: HoprNodeDbApi + Clone + Send + Sync + 'static,
 {
-    pub fn new(
+    pub async fn new(
         cfg: config::HoprLibConfig,
         hopr_chain_api: Chain,
         hopr_node_db: Db,
-=======
-impl Hopr {
-    pub async fn new(
-        mut cfg: config::HoprLibConfig,
->>>>>>> 69a69e02
         me: &OffchainKeypair,
         me_onchain: &ChainKeypair,
     ) -> errors::Result<Self> {
@@ -209,71 +203,7 @@
             warn!("!! FOR TESTING ONLY !! THIS BUILD IS USING AN INSECURE FIXED RNG !!")
         }
 
-<<<<<<< HEAD
         let multiaddress: Multiaddr = (&cfg.host).try_into().map_err(|e| HoprLibError::TransportError(e))?;
-=======
-        let multiaddress: Multiaddr = (&cfg.host).try_into()?;
-
-        let db_path: PathBuf = [&cfg.db.data, "node_db"].iter().collect();
-        info!(path = ?db_path, "Initiating DB");
-
-        if cfg.db.force_initialize {
-            info!("Force cleaning up existing database");
-            hopr_platform::file::native::remove_dir_all(db_path.as_path()).map_err(|e| {
-                HoprLibError::GeneralError(format!(
-                    "Failed to remove the existing DB directory at '{db_path:?}': {e}"
-                ))
-            })?;
-            cfg.db.initialize = true
-        }
-
-        // create DB dir if it does not exist
-        if let Some(parent_dir_path) = db_path.as_path().parent() {
-            if !parent_dir_path.is_dir() {
-                std::fs::create_dir_all(parent_dir_path).map_err(|e| {
-                    HoprLibError::GeneralError(format!(
-                        "Failed to create DB parent directory at '{parent_dir_path:?}': {e}"
-                    ))
-                })?
-            }
-        }
-
-        let db_cfg = HoprNodeDbConfig {
-            create_if_missing: cfg.db.initialize,
-            force_create: cfg.db.force_initialize,
-            log_slow_queries: std::time::Duration::from_millis(150),
-            surb_ring_buffer_size: std::env::var("HOPR_PROTOCOL_SURB_RB_SIZE")
-                .ok()
-                .and_then(|s| u64::from_str(&s).map(|v| v as usize).ok())
-                .unwrap_or_else(|| HoprNodeDbConfig::default().surb_ring_buffer_size),
-            surb_distress_threshold: std::env::var("HOPR_PROTOCOL_SURB_RB_DISTRESS")
-                .ok()
-                .and_then(|s| u64::from_str(&s).map(|v| v as usize).ok())
-                .unwrap_or_else(|| HoprNodeDbConfig::default().surb_distress_threshold),
-        };
-        let node_db = HoprNodeDb::new(db_path.as_path(), me_onchain.clone(), db_cfg).await?;
-
-        if let Some(provider) = &cfg.chain.provider {
-            info!(provider, "Creating chain components using the custom provider");
-        } else {
-            info!("Creating chain components using the default provider");
-        }
-        let resolved_environment = hopr_chain_api::config::ChainNetworkConfig::new(
-            &cfg.chain.network,
-            crate::constants::APP_VERSION_COERCED,
-            cfg.chain.provider.as_deref(),
-            cfg.chain.max_rpc_requests_per_sec,
-            &mut cfg.chain.protocols,
-        )
-        .map_err(|e| HoprLibError::GeneralError(format!("Failed to resolve blockchain environment: {e}")))?;
-
-        let contract_addresses = ContractAddresses::from(&resolved_environment);
-        info!(
-            myself = me_onchain.public().to_hex(),
-            contract_addresses = ?contract_addresses,
-            "Resolved contract addresses",
-        );
->>>>>>> 69a69e02
 
         let my_multiaddresses = vec![multiaddress];
 
@@ -307,12 +237,8 @@
             );
 
             // Calling get_ticket_statistics will initialize the respective metrics on tickets
-<<<<<<< HEAD
-            if let Err(e) = futures::executor::block_on(hopr_node_db.get_ticket_statistics(None)) {
-=======
-            if let Err(e) = node_db.get_ticket_statistics(None).await {
->>>>>>> 69a69e02
-                error!(error = %e, "Failed to initialize ticket statistics metrics");
+            if let Err(error) = hopr_node_db.get_ticket_statistics(None).await {
+                error!(%error, "failed to initialize ticket statistics metrics");
             }
         }
 
