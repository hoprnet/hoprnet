//! HOPR library creating a unified [`Hopr`] object that can be used on its own,
//! as well as integrated into other systems and libraries.
//!
//! The [`Hopr`] object is standalone, meaning that once it is constructed and run,
//! it will perform its functionality autonomously. The API it offers serves as a
//! high level integration point for other applications and utilities, but offers
//! a complete and fully featured HOPR node stripped from top level functionality
//! such as the REST API, key management...
//!
//! The intended way to use hopr_lib is for a specific tool to be built on top of it,
//! should the default `hoprd` implementation not be acceptable.
//!
//! For most of the practical use cases, the `hoprd` application should be a preferable
//! choice.

/// Types specific for blockchain deployments of HOPR.
mod chain;
/// Configuration related public types
pub mod config;
/// Various public constants.
pub mod constants;
/// Enumerates all errors thrown from this library.
pub mod errors;
mod helpers;

pub use {
    chain::{Addresses as NetworkContractAddresses, EnvironmentType, Network as ChainNetwork, ProtocolsConfig},
    chain_actions::errors::ChainActionsError,
    core_strategy::Strategy,
    core_transport::{
        config::{looks_like_domain, HostConfig, HostType},
        constants::RESERVED_TAG_UPPER_LIMIT,
        errors::{HoprTransportError, ProtocolError},
        ApplicationData, HalfKeyChallenge, Health, Keypair, Multiaddr, TicketStatistics, TransportOutput,
    },
    hopr_internal_types::prelude::*,
    hopr_primitive_types::prelude::*,
    hopr_primitive_types::rlp,
};

use std::{
    collections::HashMap,
    future::poll_fn,
    pin::Pin,
    str::FromStr,
    sync::{atomic::Ordering, Arc},
    time::Duration,
};

use async_lock::RwLock;
use async_std::task::spawn;
use futures::{
    channel::mpsc::{unbounded, UnboundedReceiver},
    pin_mut, Future, FutureExt, Stream, StreamExt,
};

use chain_actions::{
    action_state::{ActionState, IndexerActionTracker},
    channels::ChannelActions,
    node::NodeActions,
    redeem::TicketRedeemActions,
};
use chain_api::HoprChain;
use chain_api::{can_register_with_safe, wait_for_funds, SignificantChainEvent};
use chain_types::chain_events::ChainEventType;
use chain_types::ContractAddresses;
use core_path::channel_graph::ChannelGraph;
use core_strategy::{
    aggregating::AwaitingAggregator,
    strategy::{MultiStrategy, SingularStrategy},
};
use core_transport::libp2p::identity::PeerId;
use core_transport::{
    build_index_updater, build_network, build_packet_actions, build_ticket_aggregation, build_transport_components,
    execute_on_tick, p2p_loop,
};
use core_transport::{ChainKeypair, Hash, HoprTransport, OffchainKeypair};
use core_transport::{IndexerToProcess, Network, PeerEligibility, PeerOrigin};
use hopr_platform::file::native::{join, read_file, remove_dir_all, write};
use tracing::{debug, error, info};

use crate::chain::ChainNetworkConfig;
use crate::config::HoprLibConfig;
use crate::config::SafeModule;
use crate::constants::{MIN_NATIVE_BALANCE, SUGGESTED_NATIVE_BALANCE};

use hopr_db_api::{
<<<<<<< HEAD
    accounts::HoprDbAccountOperations,
    db::{HoprDb, HoprDbConfig},
    info::{HoprDbInfoOperations, SafeInfo},
    resolver::HoprDbResolverOperations,
    settings::HoprDbSettingsOperations,
=======
    info::DescribedBlock,
    prelude::{
        ChainOrPacketKey::ChainKey, HoprDb, HoprDbAccountOperations, HoprDbAllOperations, HoprDbChannelOperations,
        HoprDbConfig, HoprDbInfoOperations, HoprDbPeersOperations, HoprDbResolverOperations, SafeInfo,
    },
>>>>>>> 4ed7a322
};

use hopr_crypto_types::prelude::OffchainPublicKey;

#[cfg(all(feature = "prometheus", not(test)))]
use {
    hopr_metrics::metrics::{MultiGauge, SimpleGauge},
    hopr_platform::time::native::current_time,
};

#[cfg(all(feature = "prometheus", not(test)))]
lazy_static::lazy_static! {
    static ref METRIC_PROCESS_START_TIME: SimpleGauge = SimpleGauge::new(
        "hopr_up",
        "The unix timestamp in seconds at which the process was started"
    ).unwrap();
    static ref METRIC_HOPR_LIB_VERSION: MultiGauge = MultiGauge::new(
        "hopr_lib_version",
        "Executed version of hopr-lib",
        &["version"]
    ).unwrap();
    static ref METRIC_HOPR_NODE_INFO: MultiGauge = MultiGauge::new(
        "hopr_node_addresses",
        "Node on-chain and off-chain addresses",
        &["peerid", "address", "safe_address", "module_address"]
    ).unwrap();
}

/// An enum representing the current state of the HOPR node
#[atomic_enum::atomic_enum]
#[derive(PartialEq, Eq)]
pub enum HoprState {
    Uninitialized = 0,
    Initializing = 1,
    Indexing = 2,
    Starting = 3,
    Running = 4,
}

pub struct OpenChannelResult {
    pub tx_hash: Hash,
    pub channel_id: Hash,
}

pub struct CloseChannelResult {
    pub tx_hash: Hash,
    pub status: ChannelStatus,
}

/// Enum differentiator for loop component futures.
///
/// Used to differentiate the type of the future that exits the loop premateruly
/// by tagging it as an enum.
#[derive(Debug, Clone, PartialEq, Eq, Hash, strum::Display)]
pub enum HoprLoopComponents {
    #[strum(to_string = "libp2p component responsible for the handling of the p2p communication")]
    Swarm,
    #[strum(to_string = "heartbeat component responsible for maintaining the network quality measurements")]
    Heartbeat,
    #[strum(to_string = "tick wake up the strategies to perform an action")]
    StrategyTick,
    #[strum(to_string = "save operation for the bloom filter")]
    BloomFilterSave,
    #[strum(to_string = "initial indexing operation into the DB")]
    Indexing,
    #[strum(to_string = "on-chain transaction queue component for outgoing transactions")]
    OutgoingOnchainActionQueue,
    #[strum(to_string = "flush operation of outgoing ticket indices to the DB")]
    TicketIndexFlush,
}

impl HoprLoopComponents {
    /// Identifies whether a loop is allowed to finish or should
    /// run indefinitely.
    pub fn can_finish(&self) -> bool {
        matches!(self, HoprLoopComponents::Indexing)
    }
}

#[allow(clippy::too_many_arguments)] // TODO: refactor this function into a reasonable group of components once fully rearchitected
pub fn to_chain_events_refresh_process<Db, S, T>(
    me: PeerId,
    me_onchain: Address,
    db: Db,
    multi_strategy: Arc<MultiStrategy>,
    event_stream: S,
    channel_graph: Arc<RwLock<core_path::channel_graph::ChannelGraph>>,
    transport_indexer_actions: core_transport::IndexerActions,
    indexer_action_tracker: Arc<IndexerActionTracker>,
    network: Arc<Network<T>>,
) -> Pin<Box<dyn futures::Future<Output = ()> + Send>>
where
    Db: HoprDbAllOperations + Send + Sync + 'static,
    S: Stream<Item = SignificantChainEvent> + Send + 'static,
    T: HoprDbAllOperations + Sync + Send + std::fmt::Debug + 'static,
{
    Box::pin(async move {
        pin_mut!(event_stream);
        while let Some(event) = event_stream.next().await {
            let resolved = indexer_action_tracker.match_and_resolve(&event).await;
            debug!("resolved {} indexer expectations in {}", resolved.len(), event);

            match event.event_type {
                ChainEventType::Announcement{peer, address, multiaddresses} => {
                    if peer != me {
                        // decapsulate the `p2p/<peer_id>` to remove duplicities
                        let mas = multiaddresses
                            .into_iter()
                            .map(|ma| core_transport::decapsulate_p2p_protocol(&ma))
                            .filter(|v| !v.is_empty())
                            .collect::<Vec<_>>();

                        if ! mas.is_empty() {
                            if let Err(e) = network.add(&peer, PeerOrigin::NetworkRegistry, mas.clone()).await
                            {
                                error!("failed to record '{peer}' from the NetworkRegistry: {e}");
                            }

                            transport_indexer_actions
                                .emit_indexer_update(IndexerToProcess::Announce(peer, mas))
                                .await;

                            if db
                                .is_allowed_in_network_registry(None, address)
                                .await
                                .unwrap_or(false)
                            {
                                transport_indexer_actions
                                    .emit_indexer_update(IndexerToProcess::EligibilityUpdate(peer, PeerEligibility::Eligible))
                                    .await;
                            }
                        }
                    } else {
                        debug!("Skipping announcements for myself ({peer})");
                    }
                }
                ChainEventType::ChannelOpened(channel) |
                ChainEventType::ChannelClosureInitiated(channel) |
                ChainEventType::ChannelClosed(channel) |
                ChainEventType::ChannelBalanceIncreased(channel, _) | // needed ?
                ChainEventType::ChannelBalanceDecreased(channel, _) | // needed ?
                ChainEventType::TicketRedeemed(channel, _) => {   // needed ?
                    let maybe_direction = channel.direction(&me_onchain);

                    let change = channel_graph
                        .write()
                        .await
                        .update_channel(channel);

                    // Check if this is our own channel
                    if let Some(own_channel_direction) = maybe_direction {
                        if let Some(change_set) = change {
                            for channel_change in change_set {
                                let _ = core_strategy::strategy::SingularStrategy::on_own_channel_changed(
                                    &*multi_strategy,
                                    &channel,
                                    own_channel_direction,
                                    channel_change,
                                )
                                .await;
                            }
                        } else if channel.status == ChannelStatus::Open {
                            // Emit Opening event if the channel did not exist before in the graph
                            let _ = core_strategy::strategy::SingularStrategy::on_own_channel_changed(
                                &*multi_strategy,
                                &channel,
                                own_channel_direction,
                                ChannelChange::Status {
                                    left: ChannelStatus::Closed,
                                    right: ChannelStatus::Open,
                                },
                            )
                            .await;
                        }
                    }
                }
                ChainEventType::NetworkRegistryUpdate(address, allowed) => {
                    let packet_key = db.translate_key(None, address).await;
                    match packet_key {
                        Ok(pk) => {
                            if let Some(pk) = pk {
                                let offchain_key: OffchainPublicKey = pk.try_into().expect("must be an offchain key at this point");
                                let peer_id = offchain_key.into();

                                transport_indexer_actions
                                    .emit_indexer_update(IndexerToProcess::EligibilityUpdate(
                                        peer_id,
                                        allowed.clone().into()
                                    ))
                                    .await;

                                match allowed {
                                    chain_types::chain_events::NetworkRegistryStatus::Allowed => {
                                        if let Err(e) = network.add(&peer_id, PeerOrigin::NetworkRegistry, vec![]).await {
                                            error!("failed to allow '{peer_id}' locally, although it is allowed on-chain: {e}")
                                        }
                                    },
                                    chain_types::chain_events::NetworkRegistryStatus::Denied => {
                                        if let Err(e) = network.remove(&peer_id).await {
                                            error!("failed to allow '{peer_id}' locally, although it is allowed on-chain: {e}")
                                        }
                                    },
                                };
                            }
                        }
                        Err(e) => error!("on_network_registry_node_allowed failed with: {}", e),
                    }
                }
                ChainEventType::NodeSafeRegistered(safe_address) => info!("node safe registered {safe_address}"),
            }
        }

        error!("The chain update process of HOPR objects should never stop")
    })
}

/// Main builder of the hopr lib components
#[allow(clippy::type_complexity)] // TODO: refactor this function into a reasonable group of components once fully rearchitected
#[allow(clippy::too_many_arguments)] // TODO: refactor this function into a reasonable group of components once fully rearchitected
pub fn build_components<FSaveTbf, T>(
    cfg: HoprLibConfig,
    chain_config: ChainNetworkConfig,
    me: OffchainKeypair,
    me_onchain: ChainKeypair,
    db: T,
    tbf: TagBloomFilter,
    save_tbf: FSaveTbf,
    my_multiaddresses: Vec<Multiaddr>, // TODO: needed only because there's no STUN ATM
) -> (
    HoprTransport<T>,
    HoprChain<T>,
    HashMap<HoprLoopComponents, Pin<Box<dyn futures::Future<Output = ()> + Send + Sync>>>,
    UnboundedReceiver<TransportOutput>,
    Arc<MultiStrategy>,
)
where
    FSaveTbf: Fn(Box<[u8]>) + Clone + Send + Sync + 'static,
    T: HoprDbAllOperations + Sync + Send + std::fmt::Debug + Clone + 'static,
{
    let identity: core_transport::libp2p::identity::Keypair = (&me).into();

    info!(
        "Creating local network registry and registering own external multiaddresses: {:?}",
        my_multiaddresses
    );

    let network = build_network(
        identity.public().to_peer_id(),
        my_multiaddresses.clone(),
        cfg.network_options,
        db.clone(),
    );

    let ticket_aggregation = build_ticket_aggregation(db.clone(), &me_onchain);

    let contract_addrs = ContractAddresses {
        announcements: chain_config.announcements,
        channels: chain_config.channels,
        token: chain_config.token,
        price_oracle: chain_config.ticket_price_oracle,
        network_registry: chain_config.network_registry,
        network_registry_proxy: chain_config.network_registry_proxy,
        stake_factory: chain_config.node_stake_v2_factory,
        safe_registry: chain_config.node_safe_registry,
        module_implementation: chain_config.module_implementation,
    };

    let (tx_indexer_events, rx_indexer_events) = futures::channel::mpsc::unbounded();

    let (action_queue, chain_actions, rpc_operations) = crate::chain::build_chain_components(
        &me_onchain,
        chain_config.clone(),
        contract_addrs,
        cfg.safe_module.module_address,
        db.clone(),
    );

    let multi_strategy = Arc::new(MultiStrategy::new(
        cfg.strategy,
        db.clone(),
        chain_actions.clone(),
        AwaitingAggregator::new(
            db.clone(),
            me_onchain.clone(),
            ticket_aggregation.writer(),
            cfg.protocol.ticket_aggregation.timeout,
        ),
    ));
    debug!("initialized strategies: {multi_strategy:?}");

    let channel_graph = Arc::new(RwLock::new(ChannelGraph::new(me_onchain.public().to_address())));

    let (indexer_updater, indexer_update_rx) = build_index_updater(db.clone(), network.clone());

    let indexer_refreshing_loop = to_chain_events_refresh_process(
        (*me.public()).into(),
        core_transport::Keypair::public(&me_onchain).to_address(),
        db.clone(),
        multi_strategy.clone(),
        rx_indexer_events,
        channel_graph.clone(),
        indexer_updater.clone(),
        action_queue.action_state(),
        network.clone(),
    );

    let hopr_chain_api: HoprChain<T> = crate::chain::build_chain_api(
        me_onchain.clone(),
        db.clone(),
        contract_addrs,
        cfg.safe_module.safe_address,
        chain_config.channel_contract_deploy_block as u64,
        tx_indexer_events,
        chain_actions.clone(),
        rpc_operations.clone(),
        channel_graph.clone(),
    );

    // on acknowledged ticket notifier
    let multi_strategy_ack_ticket = multi_strategy.clone();
    let (on_ack_tkt_tx, mut on_ack_tkt_rx) = unbounded::<AcknowledgedTicket>();
    spawn(async move {
        while let Some(ack) = poll_fn(|cx| Pin::new(&mut on_ack_tkt_rx).poll_next(cx)).await {
            let _ = core_strategy::strategy::SingularStrategy::on_acknowledged_winning_ticket(
                &*multi_strategy_ack_ticket,
                &ack,
            )
            .await;
        }
    });

    let tbf = Arc::new(RwLock::new(tbf));

    let (packet_actions, ack_actions) = build_packet_actions(&me, &me_onchain, db.clone(), tbf.clone());

    let ((ping, ping_rx, pong_tx), (mut heartbeat, hb_ping_rx, hb_pong_tx), network_events_rx) =
        build_transport_components(
            cfg.protocol,
            cfg.heartbeat,
            network.clone(),
            db.clone(),
            channel_graph.clone(),
        );

    let hopr_transport_api = HoprTransport::new(
        identity.clone(),
        me_onchain.clone(),
        cfg.transport,
        db.clone(),
        ping,
        network.clone(),
        indexer_updater,
        packet_actions.writer(),
        ticket_aggregation.writer(),
        channel_graph.clone(),
        my_multiaddresses.clone(),
    );

    let (transport_output_tx, transport_output_rx) = unbounded::<TransportOutput>();

    let swarm_network_clone = network.clone();
    let tbf_clone = tbf.clone();
    let multistrategy_clone = multi_strategy.clone();

    spawn(async move {
        let chain_events: Vec<Pin<Box<dyn futures::Future<Output = HoprLoopComponents> + Send>>> = vec![
            Box::pin(indexer_refreshing_loop.map(|_| HoprLoopComponents::Indexing)),
            Box::pin(async move {
                action_queue
                    .action_loop()
                    .map(|_| HoprLoopComponents::OutgoingOnchainActionQueue)
                    .await
            }),
        ];

        let mut futs = crate::helpers::to_futures_unordered(chain_events);

        while let Some(process) = futs.next().await {
            if process.can_finish() {
                continue;
            } else {
                error!("CRITICAL: the core chain loop unexpectedly stopped: '{}'", process);
                panic!("CRITICAL: the core chain loop unexpectedly stopped: '{}'", process);
            }
        }
    });

    let mut processes: HashMap<HoprLoopComponents, Pin<Box<dyn futures::Future<Output = ()> + Send>>> = HashMap::new();
    processes.insert(
        HoprLoopComponents::Heartbeat,
        Box::pin(async move { heartbeat.heartbeat_loop().await }),
    );
    processes.insert(
        HoprLoopComponents::Swarm,
        Box::pin(p2p_loop(
            String::from(constants::APP_VERSION),
            identity,
            swarm_network_clone,
            network_events_rx,
            indexer_update_rx,
            ack_actions,
            packet_actions,
            ticket_aggregation,
            core_transport::api::HeartbeatRequester::new(hb_ping_rx),
            core_transport::api::HeartbeatResponder::new(hb_pong_tx),
            core_transport::api::ManualPingRequester::new(ping_rx),
            core_transport::api::HeartbeatResponder::new(pong_tx),
            my_multiaddresses,
            cfg.protocol,
            transport_output_tx,
            on_ack_tkt_tx,
        )),
    );
    processes.insert(
        HoprLoopComponents::BloomFilterSave,
        Box::pin(execute_on_tick(Duration::from_secs(90), move || {
            let tbf_clone = tbf_clone.clone();
            let save_tbf = save_tbf.clone();

            async move {
                let bloom = tbf_clone.read().await.clone(); // Clone to immediately release the lock
                (save_tbf)(bloom.to_bytes());
            }
        })),
    );

    processes.insert(
        HoprLoopComponents::TicketIndexFlush,
        Box::pin(execute_on_tick(Duration::from_secs(5), move || {
            let db_clone = db.clone();
            async move {
                match db_clone.persist_outgoing_ticket_indices().await {
                    Ok(n) => debug!("successfully flushed states of {} outgoing ticket indices", n),
                    Err(e) => error!("failed to flush ticket indices: {e}"),
                }
            }
        })),
    );

    let processes = processes
        .into_iter()
        .map(|(tag, process)| process.map(|_| tag))
        .collect::<Vec<_>>();

    spawn(async move {
        let mut futs = crate::helpers::to_futures_unordered(processes);

        while let Some(process) = futs.next().await {
            if process.can_finish() {
                continue;
            } else {
                error!("CRITICAL: the core chain loop unexpectedly stopped: '{}'", process);
                panic!("CRITICAL: the core chain loop unexpectedly stopped: '{}'", process);
            }
        }
    });

    // TODO: return join handles for all background running tasks
    (
        hopr_transport_api,
        hopr_chain_api,
        HashMap::new(),
        transport_output_rx,
        multistrategy_clone,
    )
}

/// HOPR main object providing the entire HOPR node functionality
///
/// Instantiating this object creates all processes and objects necessary for
/// running the HOPR node. Once created, the node can be started using the
/// `run()` method.
///
/// Externally offered API should be sufficient to perform all necessary tasks
/// with the HOPR node manually, but it is advised to create such a configuration
/// that manual interaction is unnecessary.
///
/// As such, the `hopr_lib` serves mainly as an integration point into Rust programs.
pub struct Hopr {
    me: OffchainKeypair,
    is_public: bool,
    ingress_rx: Option<UnboundedReceiver<TransportOutput>>,
    state: Arc<AtomicHoprState>,
    network: String,
    transport_api: HoprTransport<HoprDb>,
    chain_api: HoprChain<HoprDb>,
    db: HoprDb,
    chain_cfg: ChainNetworkConfig,
    safe_module_cfg: SafeModule,
    multistrategy: Arc<MultiStrategy>,
}

impl Hopr {
    pub fn new(mut cfg: config::HoprLibConfig, me: &OffchainKeypair, me_onchain: &ChainKeypair) -> Self {
        let multiaddress = match &cfg.host.address {
            core_transport::config::HostType::IPv4(ip) => {
                Multiaddr::from_str(format!("/ip4/{}/tcp/{}", ip.as_str(), cfg.host.port).as_str()).unwrap()
            }
            core_transport::config::HostType::Domain(domain) => {
                Multiaddr::from_str(format!("/dns4/{}/tcp/{}", domain.as_str(), cfg.host.port).as_str()).unwrap()
            }
        };

        let db_path: String = join(&[&cfg.db.data, "db"]).expect("Could not create a db storage path");
        info!("Initiating the DB at: {db_path}");

        if cfg.db.force_initialize {
            info!("Force cleaning up existing database");
            remove_dir_all(&db_path).expect("Failed to remove the preexisting DB directory");
            cfg.db.initialize = true
        }

        // create DB dir if it does not exist
        if let Some(parent_dir_path) = std::path::Path::new(&db_path).parent() {
            if !parent_dir_path.is_dir() {
                std::fs::create_dir_all(parent_dir_path).expect("Failed to create a DB directory")
            }
        }

        let db_cfg = HoprDbConfig {
            create_if_missing: cfg.db.initialize,
            force_create: cfg.db.force_initialize,
            log_slow_queries: std::time::Duration::from_millis(150),
        };
        let db = async_std::task::block_on(HoprDb::new(db_path.clone(), me_onchain.clone(), db_cfg));

        if let Some(provider) = &cfg.chain.provider {
            info!("Creating chain components using the custom provider: {provider}");
        } else {
            info!("Creating chain components using the default provider");
        }
        let resolved_environment = crate::chain::ChainNetworkConfig::new(
            &cfg.chain.network,
            cfg.chain.provider.as_deref(),
            &mut cfg.chain.protocols,
        )
        .expect("Failed to resolve blockchain environment");
        let contract_addresses = ContractAddresses::from(&resolved_environment);
        info!(
            "Resolved contract addresses for myself as '{}': {:?}",
            me_onchain.public().to_hex(),
            contract_addresses
        );

        // let mut packetCfg = PacketInteractionConfig::new(packetKeypair, chainKeypair)
        // packetCfg.check_unrealized_balance = cfg.chain.check_unrealized_balance

        let is_public = cfg.chain.announce;

        let tbf_path = join(&[&cfg.db.data, "tbf"]).expect("Could not create a tbf storage path");
        info!("Creating the Bloom filter storage at: {}", tbf_path);

        let tbf = read_file(&tbf_path)
            .and_then(|data| {
                TagBloomFilter::from_bytes(&data)
                    .map_err(|e| hopr_platform::error::PlatformError::GeneralError(e.to_string()))
            })
            .unwrap_or_else(|_| {
                debug!("No tag Bloom filter found, using empty");
                TagBloomFilter::default()
            });

        let save_tbf = move |data: Box<[u8]>| {
            if let Err(e) = write(&tbf_path, data) {
                error!("Tag Bloom filter save failed: {e}")
            } else {
                info!("Tag Bloom filter saved successfully")
            };
        };

        let (transport_api, chain_api, _processes, transport_ingress, multistrategy) = build_components(
            cfg.clone(),
            resolved_environment.clone(),
            me.clone(),
            me_onchain.clone(),
            db.clone(),
            tbf,
            save_tbf,
            vec![multiaddress],
        );

        #[cfg(all(feature = "prometheus", not(test)))]
        {
            METRIC_PROCESS_START_TIME.set(current_time().as_unix_timestamp().as_secs_f64());
            METRIC_HOPR_LIB_VERSION.set(
                &[const_format::formatcp!("{}", constants::APP_VERSION)],
                f64::from_str(const_format::formatcp!(
                    "{}.{}",
                    env!("CARGO_PKG_VERSION_MAJOR"),
                    env!("CARGO_PKG_VERSION_MINOR")
                ))
                .unwrap_or(0.0),
            );

            // Calling get_ticket_statistics will initialize the respective metrics on tickets
            use hopr_db_api::prelude::HoprDbTicketOperations;
            if let Err(e) = async_std::task::block_on(db.get_ticket_statistics(None, None)) {
                error!("failed to initialize ticket statistics metrics: {e}");
            }
        }

        Self {
            state: Arc::new(AtomicHoprState::new(HoprState::Uninitialized)),
            network: cfg.chain.network,
            is_public,
            ingress_rx: Some(transport_ingress),
            me: me.clone(),
            db,
            transport_api,
            chain_api,
            chain_cfg: resolved_environment,
            safe_module_cfg: cfg.safe_module,
            multistrategy,
        }
    }

    fn error_if_not_in_state(&self, state: HoprState, error: String) -> errors::Result<()> {
        if self.status() == state {
            Ok(())
        } else {
            Err(errors::HoprLibError::StatusError(error))
        }
    }

    /// Get the ingress object for messages arriving to this node
    #[must_use]
    pub fn ingress(&mut self) -> UnboundedReceiver<TransportOutput> {
        self.ingress_rx
            .take()
            .expect("The ingress received can only be taken out once")
    }

    pub fn status(&self) -> HoprState {
        self.state.load(Ordering::Relaxed)
    }

    pub fn version_coerced(&self) -> String {
        String::from(constants::APP_VERSION_COERCED)
    }

    pub fn version(&self) -> String {
        String::from(constants::APP_VERSION)
    }

    pub fn network(&self) -> String {
        self.network.clone()
    }

    pub async fn get_balance(&self, balance_type: BalanceType) -> errors::Result<Balance> {
        Ok(self.chain_api.get_balance(balance_type).await?)
    }

    pub async fn get_safe_balance(&self, balance_type: BalanceType) -> errors::Result<Balance> {
        let safe_balance = self
            .chain_api
            .get_safe_balance(self.safe_module_cfg.safe_address, balance_type)
            .await?;
        Ok(safe_balance)
    }

    pub fn get_safe_config(&self) -> SafeModule {
        self.safe_module_cfg.clone()
    }

    pub fn chain_config(&self) -> ChainNetworkConfig {
        self.chain_cfg.clone()
    }

    pub async fn run(&self) -> errors::Result<impl Future<Output = ()>> {
        self.error_if_not_in_state(
            HoprState::Uninitialized,
            "Cannot start the hopr node multiple times".into(),
        )?;

        info!(
            "Node is not started, please fund this node {} with at least {}",
            self.me_onchain(),
            Balance::new_from_str(SUGGESTED_NATIVE_BALANCE, BalanceType::HOPR).to_formatted_string()
        );

        wait_for_funds(
            self.me_onchain(),
            Balance::new_from_str(MIN_NATIVE_BALANCE, BalanceType::Native),
            Duration::from_secs(200),
            self.chain_api.rpc(),
        )
        .await
        .expect("failed to wait for funds");

        info!("Starting hopr node...");

        self.state.store(HoprState::Initializing, Ordering::Relaxed);

        let balance = self.get_balance(BalanceType::Native).await?;

        let minimum_balance = Balance::new_from_str(constants::MIN_NATIVE_BALANCE, BalanceType::Native);

        info!(
            "Ethereum account {} has {}. Minimum balance is {}",
            self.chain_api.me_onchain(),
            balance.to_formatted_string(),
            minimum_balance.to_formatted_string()
        );

        if balance.le(&minimum_balance) {
            return Err(errors::HoprLibError::GeneralError(
                "Cannot start the node without a sufficiently funded wallet".to_string(),
            ));
        }

        info!("Linking chain and packet keys");
        self.db
            .insert_account(
                None,
                AccountEntry {
                    public_key: *self.me.public(),
                    chain_addr: self.chain_api.me_onchain(),
                    // Will be set once we announce ourselves and Indexer processes the announcement
                    entry_type: AccountType::NotAnnounced,
                },
            )
            .await?;

        self.state.store(HoprState::Indexing, Ordering::Relaxed);

        // wait for the indexer sync
        info!("Start the indexer and sync the chain");
        self.chain_api.sync_chain().await?;

        info!("Loading initial peers from the storage");
        self.transport_api.init_from_db().await?;

        // Possibly register node-safe pair to NodeSafeRegistry. Following that the
        // connector is set to use safe tx variants.
        if can_register_with_safe(
            self.me_onchain(),
            self.safe_module_cfg.safe_address,
            self.chain_api.rpc(),
        )
        .await?
        {
            info!("Registering safe by node");

            if self.me_onchain() == self.safe_module_cfg.safe_address {
                return Err(errors::HoprLibError::GeneralError(
                    "cannot self as staking safe address".into(),
                ));
            }

            if let Err(e) = self
                .chain_api
                .actions_ref()
                .register_safe_by_node(self.safe_module_cfg.safe_address)
                .await?
                .await
            {
                // Intentionally ignoring the errored state
                error!("Failed to register node with safe: {e}")
            }
        }

        self.db
            .set_safe_info(
                None,
                SafeInfo {
                    safe_address: self.safe_module_cfg.safe_address,
                    module_address: self.safe_module_cfg.module_address,
                },
            )
            .await?;

        if self.is_public {
            // At this point the node is already registered with Safe, so
            // we can announce via Safe-compliant TX

            let multiaddresses_to_announce = self.transport_api.announceable_multiaddresses();

            // The announcement is intentionally not awaited until confirmation
            match self
                .chain_api
                .actions_ref()
                .announce(&multiaddresses_to_announce, &self.me)
                .await
            {
                Ok(_) => info!("Announcing node on chain: {:?}", multiaddresses_to_announce),
                Err(ChainActionsError::AlreadyAnnounced) => {
                    info!("Node already announced on chain as {:?}", multiaddresses_to_announce)
                }
                // If the announcement fails we keep going to prevent the node from retrying
                // after restart. Functionality is limited and users must check the logs for
                // errors.
                Err(e) => error!("Failed to transmit node announcement: {e}"),
            }
        }

        self.state.store(HoprState::Running, Ordering::Relaxed);
        {
            let channel_graph = self.chain_api.channel_graph().clone();
            let mut cg = channel_graph.write().await;

            info!("Syncing channels from the previous runs");
            let channels = self.db.get_all_channels(None).await?;

            if let Err(e) = cg.sync_channels(channels) {
                error!("failed to initialize channel graph from the DB: {e}");
            }

            // Sync all the qualities there too
            let mut peer_stream = self.db.get_network_peers(Default::default(), false).await?;
            while let Some(peer) = peer_stream.next().await {
                if let Some(ChainKey(key)) = self.db.translate_key(None, peer.id.0).await? {
                    cg.update_channel_quality(self.me_onchain(), key, peer.get_quality());
                } else {
                    error!("could not translate peer info: {}", peer.id.1);
                }
            }
        }

        info!("# STARTED NODE");
        info!("ID {}", self.transport_api.me());
        info!("Protocol version {}", constants::APP_VERSION);

        #[cfg(all(feature = "prometheus", not(test)))]
        METRIC_HOPR_NODE_INFO.set(
            &[
                &self.me.public().to_peerid_str(),
                &self.me_onchain().to_string(),
                &self.safe_module_cfg.safe_address.to_string(),
                &self.safe_module_cfg.module_address.to_string(),
            ],
            1.0,
        );

        // NOTE: strategy ticks must start after the chain is synced, otherwise
        // the strategy would react to historical data and drain through the native
        // balance on chain operations not relevant for the present network state
        let multi_strategy = self.multistrategy.clone();
        spawn(async move {
            execute_on_tick(Duration::from_secs(60), move || {
                let multi_strategy = multi_strategy.clone();

                async move {
                    info!("doing strategy tick");
                    let _ = multi_strategy.on_tick().await;
                    info!("strategy tick done");
                }
            })
            .await;

            error!(
                "CRITICAL: the core chain loop unexpectedly stopped: '{}'",
                HoprLoopComponents::StrategyTick
            );
            panic!(
                "CRITICAL: the core chain loop unexpectedly stopped: '{}'",
                HoprLoopComponents::StrategyTick
            );
        });

        Ok(futures::future::pending())
    }

    // p2p transport =========
    /// Own PeerId used in the libp2p transport layer
    pub fn me_peer_id(&self) -> PeerId {
        (*self.me.public()).into()
    }

    /// Get the list of all announced public nodes in the network
    pub async fn get_public_nodes(&self) -> errors::Result<Vec<(PeerId, Address, Vec<Multiaddr>)>> {
        Ok(self.transport_api.get_public_nodes().await?)
    }

    /// Gets the current indexer state: last indexed block ID and checksum
    pub async fn get_indexer_state(&self) -> errors::Result<DescribedBlock> {
        Ok(self.db.get_last_indexed_block(None).await?)
    }

    /// Test whether the peer with PeerId is allowed to access the network
    pub async fn is_allowed_to_access_network(&self, peer: &PeerId) -> errors::Result<bool> {
        Ok(self.transport_api.is_allowed_to_access_network(peer).await?)
    }

    /// Ping another node in the network based on the PeerId
    pub async fn ping(&self, peer: &PeerId) -> errors::Result<Option<std::time::Duration>> {
        self.error_if_not_in_state(HoprState::Running, "Node is not ready for on-chain operations".into())?;

        Ok(self.transport_api.ping(peer).await?)
    }

    /// Send a message to another peer in the network
    ///
    /// @param msg message to send
    /// @param destination PeerId of the destination
    /// @param intermediatePath optional set path manually
    /// @param hops optional number of required intermediate nodes
    /// @param applicationTag optional tag identifying the sending application
    /// @returns ack challenge
    #[tracing::instrument(level = "debug", skip(self, msg))]
    pub async fn send_message(
        &self,
        msg: Box<[u8]>,
        destination: PeerId,
        intermediate_path: Option<Vec<PeerId>>,
        hops: Option<u16>,
        application_tag: Option<u16>,
    ) -> errors::Result<HalfKeyChallenge> {
        self.error_if_not_in_state(HoprState::Running, "Node is not ready for on-chain operations".into())?;

        let result = self
            .transport_api
            .send_message(msg, destination, intermediate_path, hops, application_tag)
            .await;

        Ok(result?)
    }

    /// Attempts to aggregate all tickets in the given channel
    pub async fn aggregate_tickets(&self, channel: &Hash) -> errors::Result<()> {
        Ok(self.transport_api.aggregate_tickets(channel).await?)
    }

    /// List all multiaddresses announced by this node
    pub fn local_multiaddresses(&self) -> Vec<Multiaddr> {
        self.transport_api.local_multiaddresses()
    }

    /// List all multiaddresses on which the node is listening
    pub async fn listening_multiaddresses(&self) -> Vec<Multiaddr> {
        self.transport_api.listening_multiaddresses().await
    }

    /// List all multiaddresses observed for a PeerId
    pub async fn network_observed_multiaddresses(&self, peer: &PeerId) -> Vec<Multiaddr> {
        self.transport_api.network_observed_multiaddresses(peer).await
    }

    /// List all multiaddresses announced on-chain for the given node.
    pub async fn multiaddresses_announced_on_chain(&self, peer: &PeerId) -> Vec<Multiaddr> {
        let key = match OffchainPublicKey::try_from(peer) {
            Ok(k) => k,
            Err(e) => {
                error!("failed to convert peer id {peer} to off-chain key: {e}");
                return vec![];
            }
        };

        match self.db.get_account(None, key).await {
            Ok(Some(entry)) => Vec::from_iter(entry.get_multiaddr()),
            Ok(None) => {
                error!("no information about {peer}");
                vec![]
            }
            Err(e) => {
                error!("failed to retrieve information about {peer}: {e}");
                vec![]
            }
        }
    }

    // Network =========

    /// Get measured network health
    pub async fn network_health(&self) -> Health {
        self.transport_api.network_health().await
    }

    /// List all peers connected to this
    pub async fn network_connected_peers(&self) -> errors::Result<Vec<PeerId>> {
        Ok(self.transport_api.network_connected_peers().await?)
    }

    /// Get all data collected from the network relevant for a PeerId
    pub async fn network_peer_info(&self, peer: &PeerId) -> errors::Result<Option<core_transport::PeerStatus>> {
        Ok(self.transport_api.network_peer_info(peer).await?)
    }

    /// Get peers connected peers with quality higher than some value
    pub async fn all_network_peers(
        &self,
        minimum_quality: f64,
    ) -> errors::Result<Vec<(Option<Address>, PeerId, core_transport::PeerStatus)>> {
        Ok(
            futures::stream::iter(self.transport_api.network_connected_peers().await?)
                .filter_map(|peer| async move {
                    if let Ok(Some(info)) = self.transport_api.network_peer_info(&peer).await {
                        if info.get_average_quality() >= minimum_quality {
                            Some((peer, info))
                        } else {
                            None
                        }
                    } else {
                        None
                    }
                })
                .filter_map(|(peer_id, info)| async move {
                    let address = self.peerid_to_chain_key(&peer_id).await.ok().flatten();
                    Some((address, peer_id, info))
                })
                .collect::<Vec<_>>()
                .await,
        )
    }

    // Ticket ========
    /// Get all tickets in a channel specified by Hash
    pub async fn tickets_in_channel(&self, channel: &Hash) -> errors::Result<Option<Vec<AcknowledgedTicket>>> {
        Ok(self.transport_api.tickets_in_channel(channel).await?)
    }

    /// Get all tickets
    pub async fn all_tickets(&self) -> errors::Result<Vec<Ticket>> {
        Ok(self.transport_api.all_tickets().await?)
    }

    /// Get statistics for all tickets
    pub async fn ticket_statistics(&self) -> errors::Result<TicketStatistics> {
        Ok(self.transport_api.ticket_statistics().await?)
    }

    // Chain =========
    pub fn me_onchain(&self) -> Address {
        self.chain_api.me_onchain()
    }

    /// Get ticket price
    pub async fn get_ticket_price(&self) -> errors::Result<Option<U256>> {
        Ok(self.chain_api.ticket_price().await?)
    }

    /// List of all accounts announced on the chain
    pub async fn accounts_announced_on_chain(&self) -> errors::Result<Vec<AccountEntry>> {
        Ok(self.db.get_accounts(None, false).await?)
    }

    /// Get the channel entry from Hash.
    /// @returns the channel entry of those two nodes
    pub async fn channel_from_hash(&self, channel_id: &Hash) -> errors::Result<Option<ChannelEntry>> {
        Ok(self.db.get_channel_by_id(None, channel_id).await?)
    }

    /// Get the channel entry between source and destination node.
    /// @param src Address
    /// @param dest Address
    /// @returns the channel entry of those two nodes
    pub async fn channel(&self, src: &Address, dest: &Address) -> errors::Result<ChannelEntry> {
        Ok(self.chain_api.channel(src, dest).await?)
    }

    /// List all channels open from a specified Address
    pub async fn channels_from(&self, src: &Address) -> errors::Result<Vec<ChannelEntry>> {
        Ok(self.chain_api.channels_from(src).await?)
    }

    /// List all channels open to a specified address
    pub async fn channels_to(&self, dest: &Address) -> errors::Result<Vec<ChannelEntry>> {
        Ok(self.chain_api.channels_to(dest).await?)
    }

    /// List all channels
    pub async fn all_channels(&self) -> errors::Result<Vec<ChannelEntry>> {
        Ok(self.chain_api.all_channels().await?)
    }

    /// Current safe allowance balance
    pub async fn safe_allowance(&self) -> errors::Result<Balance> {
        Ok(self.chain_api.safe_allowance().await?)
    }

    /// Withdraw on-chain assets to a given address
    /// @param recipient the account where the assets should be transferred to
    /// @param amount how many tokens to be transferred
    pub async fn withdraw(&self, recipient: Address, amount: Balance) -> errors::Result<Hash> {
        self.error_if_not_in_state(HoprState::Running, "Node is not ready for on-chain operations".into())?;

        Ok(self
            .chain_api
            .actions_ref()
            .withdraw(recipient, amount)
            .await?
            .await?
            .tx_hash)
    }

    pub async fn open_channel(&self, destination: &Address, amount: &Balance) -> errors::Result<OpenChannelResult> {
        self.error_if_not_in_state(HoprState::Running, "Node is not ready for on-chain operations".into())?;

        let awaiter = self.chain_api.actions_ref().open_channel(*destination, *amount).await?;

        let channel_id = generate_channel_id(&self.chain_api.me_onchain(), destination);
        Ok(awaiter.await.map(|confirm| OpenChannelResult {
            tx_hash: confirm.tx_hash,
            channel_id,
        })?)
    }

    pub async fn fund_channel(&self, channel_id: &Hash, amount: &Balance) -> errors::Result<Hash> {
        self.error_if_not_in_state(HoprState::Running, "Node is not ready for on-chain operations".into())?;

        Ok(self
            .chain_api
            .actions_ref()
            .fund_channel(*channel_id, *amount)
            .await?
            .await
            .map(|confirm| confirm.tx_hash)?)
    }

    pub async fn close_channel(
        &self,
        counterparty: &Address,
        direction: ChannelDirection,
        redeem_before_close: bool,
    ) -> errors::Result<CloseChannelResult> {
        self.error_if_not_in_state(HoprState::Running, "Node is not ready for on-chain operations".into())?;

        let confirmation = self
            .chain_api
            .actions_ref()
            .close_channel(*counterparty, direction, redeem_before_close)
            .await?
            .await?;

        match confirmation
            .event
            .expect("channel close action confirmation must have associated chain event")
        {
            ChainEventType::ChannelClosureInitiated(c) => Ok(CloseChannelResult {
                tx_hash: confirmation.tx_hash,
                status: c.status, // copy the information about closure time
            }),
            ChainEventType::ChannelClosed(_) => Ok(CloseChannelResult {
                tx_hash: confirmation.tx_hash,
                status: ChannelStatus::Closed,
            }),
            _ => Err(errors::HoprLibError::GeneralError(
                "close channel transaction failed".into(),
            )),
        }
    }

    pub async fn close_channel_by_id(
        &self,
        channel_id: Hash,
        redeem_before_close: bool,
    ) -> errors::Result<CloseChannelResult> {
        match self.channel_from_hash(&channel_id).await? {
            Some(channel) => match channel.orientation(&self.me_onchain()) {
                Some((direction, counterparty)) => {
                    self.close_channel(&counterparty, direction, redeem_before_close).await
                }
                None => Err(errors::HoprLibError::ChainError(ChainActionsError::InvalidArguments(
                    "cannot close channel that is not own".into(),
                ))),
            },
            None => Err(errors::HoprLibError::ChainError(ChainActionsError::ChannelDoesNotExist)),
        }
    }

    pub async fn get_channel_closure_notice_period(&self) -> errors::Result<Duration> {
        Ok(self.chain_api.get_channel_closure_notice_period().await?)
    }

    pub async fn redeem_all_tickets(&self, only_aggregated: bool) -> errors::Result<()> {
        self.error_if_not_in_state(HoprState::Running, "Node is not ready for on-chain operations".into())?;

        // We do not await the on-chain confirmation
        self.chain_api.actions_ref().redeem_all_tickets(only_aggregated).await?;

        Ok(())
    }

    pub async fn redeem_tickets_with_counterparty(
        &self,
        counterparty: &Address,
        only_aggregated: bool,
    ) -> errors::Result<()> {
        self.error_if_not_in_state(HoprState::Running, "Node is not ready for on-chain operations".into())?;

        // We do not await the on-chain confirmation
        let _ = self
            .chain_api
            .actions_ref()
            .redeem_tickets_with_counterparty(counterparty, only_aggregated)
            .await?;

        Ok(())
    }

    pub async fn redeem_tickets_in_channel(&self, channel_id: &Hash, only_aggregated: bool) -> errors::Result<usize> {
        self.error_if_not_in_state(HoprState::Running, "Node is not ready for on-chain operations".into())?;

        let channel = self.db.get_channel_by_id(None, channel_id).await?;
        let mut redeem_count = 0;

        if let Some(channel) = channel {
            if channel.destination == self.chain_api.me_onchain() {
                // We do not await the on-chain confirmation
                redeem_count = self
                    .chain_api
                    .actions_ref()
                    .redeem_tickets_in_channel(&channel, only_aggregated)
                    .await?
                    .len();
            }
        }

        Ok(redeem_count)
    }

    pub async fn redeem_ticket(&self, ack_ticket: AcknowledgedTicket) -> errors::Result<()> {
        self.error_if_not_in_state(HoprState::Running, "Node is not ready for on-chain operations".into())?;

        // We do not await the on-chain confirmation
        #[allow(clippy::let_underscore_future)]
        let _ = self.chain_api.actions_ref().redeem_ticket(ack_ticket).await?;

        Ok(())
    }

    pub async fn peerid_to_chain_key(&self, peer_id: &PeerId) -> errors::Result<Option<Address>> {
        let pk = core_transport::OffchainPublicKey::try_from(peer_id)?;
        Ok(self.db.resolve_chain_key(&pk).await?)
    }

    pub async fn chain_key_to_peerid(&self, address: &Address) -> errors::Result<Option<PeerId>> {
        Ok(self
            .db
            .resolve_packet_key(address)
            .await
            .map(|pk| pk.map(|v| v.into()))?)
    }

    pub async fn get_aliases(&self) -> errors::Result<Vec<AliasEntry>> {
        Ok(self.db.get_aliases().await?)
    }

    pub async fn get_alias(&self, alias: String) -> errors::Result<Option<String>> {
        Ok(self.db.get_alias(alias).await?)
    }

    pub async fn set_alias(&self, peer: String, alias: String) -> errors::Result<bool> {
        Ok(self.db.set_alias(peer, alias).await?)
    }

    pub async fn delete_alias(&self, alias: String) -> errors::Result<bool> {
        Ok(self.db.delete_alias(alias).await?)
    }
}<|MERGE_RESOLUTION|>--- conflicted
+++ resolved
@@ -85,19 +85,15 @@
 use crate::constants::{MIN_NATIVE_BALANCE, SUGGESTED_NATIVE_BALANCE};
 
 use hopr_db_api::{
-<<<<<<< HEAD
     accounts::HoprDbAccountOperations,
     db::{HoprDb, HoprDbConfig},
-    info::{HoprDbInfoOperations, SafeInfo},
+    info::{HoprDbInfoOperations, SafeInfo, DescribedBlock},
     resolver::HoprDbResolverOperations,
     settings::HoprDbSettingsOperations,
-=======
-    info::DescribedBlock,
     prelude::{
         ChainOrPacketKey::ChainKey, HoprDb, HoprDbAccountOperations, HoprDbAllOperations, HoprDbChannelOperations,
         HoprDbConfig, HoprDbInfoOperations, HoprDbPeersOperations, HoprDbResolverOperations, SafeInfo,
     },
->>>>>>> 4ed7a322
 };
 
 use hopr_crypto_types::prelude::OffchainPublicKey;
