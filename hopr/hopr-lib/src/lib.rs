--- conflicted
+++ resolved
@@ -355,7 +355,6 @@
             ));
         }
 
-<<<<<<< HEAD
         // Once we are able to query the chain,
         // check if the ticket price is configured correctly.
         let network_min_ticket_price = self
@@ -382,29 +381,12 @@
             && configured_win_prob
                 .and_then(|c| WinningProbability::try_from(c).ok())
                 .is_some_and(|c| c.approx_cmp(&network_min_win_prob).is_lt())
-        {
-            return Err(HoprLibError::GeneralError(format!(
-                "configured outgoing ticket winning probability is lower than the network minimum winning \
-                 probability: {configured_win_prob:?} < {network_min_win_prob}"
-            )));
-=======
-        #[cfg(not(feature = "testing"))]
-        {
-            // Once we are able to query the chain,
-            // check if the winning probability is configured correctly.
-            let network_min_win_prob = self.hopr_chain_api.minimum_incoming_ticket_win_prob().await?;
-            let configured_win_prob = self.cfg.protocol.outgoing_ticket_winning_prob;
-
-            if configured_win_prob
-                .and_then(|c| WinningProbability::try_from(c).ok())
-                .is_some_and(|c| c.approx_cmp(&network_min_win_prob).is_lt())
             {
-                return Err(HoprLibError::ChainApi(HoprChainError::Api(format!(
+                return Err(HoprLibError::GeneralError(format!(
                     "configured outgoing ticket winning probability is lower than the network minimum winning \
                      probability: {configured_win_prob:?} < {network_min_win_prob}"
-                ))));
+                )));
             }
->>>>>>> 674c9566
         }
 
         self.state.store(state::HoprState::Indexing, Ordering::Relaxed);
