use std::fmt::Display;
use std::time::Duration;
use std::{str::FromStr, sync::Arc};

use async_lock::RwLock;
use semver::{Version, VersionReq};
use serde::{Deserialize, Serialize};
use serde_with::{serde_as, DisplayFromStr};
use validator::Validate;

use chain_actions::action_queue::ActionQueueConfig;
use chain_actions::action_state::IndexerActionTracker;
use chain_actions::payload::SafePayloadGenerator;
use chain_actions::{action_queue::ActionQueue, ChainActions};
use chain_api::executors::{EthereumTransactionExecutor, RpcEthereumClient, RpcEthereumClientConfig};
use chain_api::{DefaultHttpPostRequestor, JsonRpcClient};
use chain_db::{db::CoreEthereumDb, traits::HoprCoreEthereumDbActions};
use chain_rpc::client::SimpleJsonRpcRetryPolicy;
use chain_rpc::rpc::{RpcOperations, RpcOperationsConfig};
use chain_types::chain_events::SignificantChainEvent;
use chain_types::{ContractAddresses, TypedTransaction};
use core_path::channel_graph::ChannelGraph;
use core_transport::{ChainKeypair, Keypair};
use hopr_primitive_types::primitives::Address;
use utils_db::CurrentDbShim;

use crate::errors::HoprLibError;

#[derive(Debug, Copy, Clone, Deserialize, Serialize, Eq, PartialEq)]
#[serde(rename_all(deserialize = "lowercase"))]
pub enum EnvironmentType {
    Production,
    Staging,
    Development,
    Local,
}

impl Display for EnvironmentType {
    fn fmt(&self, f: &mut std::fmt::Formatter<'_>) -> std::fmt::Result {
        write!(
            f,
            "{}",
            match self {
                Self::Production => "production",
                Self::Staging => "staging",
                Self::Development => "development",
                Self::Local => "local",
            }
        )
    }
}

impl FromStr for EnvironmentType {
    type Err = HoprLibError;

    fn from_str(s: &str) -> Result<Self, Self::Err> {
        match s {
            "production" => Ok(Self::Production),
            "staging" => Ok(Self::Staging),
            "development" => Ok(Self::Development),
            "local" => Ok(Self::Local),
            _ => Err(HoprLibError::GeneralError(
                "Failed to recognize environment type".into(),
            )),
        }
    }
}

/// Holds all information we need about the blockchain network
/// the client is going to use
#[derive(Debug, Clone, Deserialize, Serialize, Eq, PartialEq)]
#[serde(deny_unknown_fields)]
pub struct ChainOptions {
    pub description: String,
    /// >= 0
    pub chain_id: u32,
    pub live: bool,
    /// a valid HTTP url pointing at a RPC endpoint
    pub default_provider: String,
    /// a valid HTTP url pointing at a RPC endpoint
    pub etherscan_api_url: Option<String>,
    /// The absolute maximum you are willing to pay per unit of gas to get your transaction included in a block, e.g. '10 gwei'
    pub max_fee_per_gas: String,
    /// Tips paid directly to miners, e.g. '2 gwei'
    pub max_priority_fee_per_gas: String,
    pub native_token_name: String,
    pub hopr_token_name: String,
    /// expected block time on the chain in milliseconds
    pub block_time: u64,
    pub tags: Option<Vec<String>>,
}

/// Holds all information about the protocol network
/// to be used by the client
#[serde_as]
#[derive(Debug, Clone, Deserialize, Serialize, Eq, PartialEq)]
#[serde(deny_unknown_fields)]
pub struct Network {
    /// must match one of the Network.id
    pub chain: String,
    #[serde_as(as = "DisplayFromStr")]
    pub environment_type: EnvironmentType,
    /// Node.js-fashioned semver string
    pub version_range: String,
    /// block number to start the indexer from
    pub indexer_start_block_number: u32,
    pub tags: Vec<String>,
    /// contract addresses used by the network
    pub addresses: Addresses,
    /// number of follow-on blocks required until a block is considered confirmed on-chain
    pub confirmations: u32,
    /// milliseconds between polling the RPC for new transactions
    pub tx_polling_interval: u64,
    /// number of blocks to fetch logs for when indexing
    pub logs_page_size: u64,
}

#[serde_as]
#[derive(Debug, Clone, Deserialize, Serialize, Eq, PartialEq)]
#[serde(deny_unknown_fields)]
pub struct Addresses {
    /// address of contract that manages authorization to access the Hopr network
    #[serde_as(as = "DisplayFromStr")]
    pub network_registry: Address,
    /// address of contract that maps to the requirements that need to be fulfilled
    /// in order to access the network, upgradeable
    #[serde_as(as = "DisplayFromStr")]
    pub network_registry_proxy: Address,
    /// HoprChannels contract address, implementation of mixnet incentives
    #[serde_as(as = "DisplayFromStr")]
    pub channels: Address,
    /// Hopr token contract address
    #[serde_as(as = "DisplayFromStr")]
    pub token: Address,
    /// contract address of Safe capability module implementation
    #[serde_as(as = "DisplayFromStr")]
    pub module_implementation: Address,
    /// address of contract that maps between Safe instances and node addresses
    #[serde_as(as = "DisplayFromStr")]
    pub node_safe_registry: Address,
    /// address of contract that allows Hopr Association to dictate price per packet in Hopr
    #[serde_as(as = "DisplayFromStr")]
    pub ticket_price_oracle: Address,
    /// address of contract that manages transport announcements in the hopr network
    #[serde_as(as = "DisplayFromStr")]
    pub announcements: Address,
    /// factory contract to produce Safe instances
    #[serde_as(as = "DisplayFromStr")]
    pub node_stake_v2_factory: Address,
}

#[serde_as]
#[derive(Debug, Clone, Serialize, Deserialize)]
pub struct ChainNetworkConfig {
    /// the network identifier, e.g. monte_rosa
    pub id: String,
    pub chain: ChainOptions,
    pub environment_type: EnvironmentType,
    pub channel_contract_deploy_block: u32,
    /// address of contract that manages authorization to access the Hopr network
    #[serde_as(as = "DisplayFromStr")]
    pub network_registry: Address,
    /// address of contract that maps to the requirements that need to be fulfilled
    /// in order to access the network, upgradeable
    #[serde_as(as = "DisplayFromStr")]
    pub network_registry_proxy: Address,
    /// HoprChannels contract address, implementation of mixnet incentives
    #[serde_as(as = "DisplayFromStr")]
    pub channels: Address,
    /// Hopr token contract address
    #[serde_as(as = "DisplayFromStr")]
    pub token: Address,
    /// contract address of Safe capability module implementation
    #[serde_as(as = "DisplayFromStr")]
    pub module_implementation: Address,
    /// address of contract that maps between Safe instances and node addresses
    #[serde_as(as = "DisplayFromStr")]
    pub node_safe_registry: Address,
    /// address of contract that allows Hopr Association to dictate price per packet in Hopr
    #[serde_as(as = "DisplayFromStr")]
    pub ticket_price_oracle: Address,
    /// address of contract that manages transport announcements in the hopr network
    #[serde_as(as = "DisplayFromStr")]
    pub announcements: Address,
    /// factory contract to produce Safe instances
    #[serde_as(as = "DisplayFromStr")]
    pub node_stake_v2_factory: Address,
    /// number of follow-on blocks required until a block is considered confirmed on-chain
    pub confirmations: u32,
    /// milliseconds between polling the RPC for new transactions
    pub tx_polling_interval: u64,
    /// number of blocks to fetch logs for when indexing
    pub logs_page_size: u64,
}

/// Check whether the version is allowed
fn satisfies(version: &str, allowed_versions: &str) -> crate::errors::Result<bool> {
    let allowed_versions = VersionReq::parse(allowed_versions)
        .map_err(|e| HoprLibError::GeneralError(format!("failed to deserialize allowed version string: {}", e)))?;

    let version = Version::from_str(version)
        .map_err(|e| HoprLibError::GeneralError(format!("failed to deserialize current lib version string: {}", e)))?;

    Ok(allowed_versions.matches(&version))
}

impl ChainNetworkConfig {
    /// Returns the network details, returns an error if network is not supported
    pub fn new(
        id: &str,
        maybe_custom_provider: Option<&str>,
        protocol_config: &mut ProtocolsConfig,
    ) -> Result<Self, String> {
        let network = protocol_config
            .networks
            .get_mut(id)
            .ok_or(format!("Could not find network {} in protocol config", id))?;

        let chain = protocol_config
            .chains
            .get_mut(&network.chain)
            .ok_or(format!("Invalid chain {} for network {}", network.chain, id))?;

        if let Some(custom_provider) = maybe_custom_provider {
            chain.default_provider = custom_provider.into();
        }

        match satisfies(crate::constants::APP_VERSION_COERCED, network.version_range.as_str()) {
            Ok(true) => Ok(ChainNetworkConfig {
                announcements: network.addresses.announcements.to_owned(),
                chain: chain.to_owned(),
                channel_contract_deploy_block: network.indexer_start_block_number,
                channels: network.addresses.channels.to_owned(),
                confirmations: network.confirmations,
                environment_type: network.environment_type,
                id: id.into(),
                module_implementation: network.addresses.module_implementation.to_owned(),
                network_registry: network.addresses.network_registry.to_owned(),
                network_registry_proxy: network.addresses.network_registry_proxy.to_owned(),
                node_safe_registry: network.addresses.node_safe_registry.to_owned(),
                node_stake_v2_factory: network.addresses.node_stake_v2_factory.to_owned(),
                ticket_price_oracle: network.addresses.ticket_price_oracle.to_owned(),
                token: network.addresses.token.to_owned(),
                tx_polling_interval: network.tx_polling_interval,
                logs_page_size: network.logs_page_size,
            }),
            Ok(false) => Err(format!(
                "network {id} is not supported, supported networks {:?}",
                protocol_config.supported_networks().join(", ")
            )),
            Err(e) => Err(e.to_string()),
        }
    }
}

#[derive(Debug, Serialize, Clone)]
pub struct SmartContractConfig {
    pub hopr_announcements_address: Address,
    pub hopr_token_address: Address,
    pub hopr_channels_address: Address,
    pub hopr_network_registry_address: Address,
    pub hopr_node_safe_registry_address: Address,
    pub hopr_ticket_price_oracle_address: Address,
    pub indexer_start_block_number: u32,
}

impl From<&ChainNetworkConfig> for SmartContractConfig {
    fn from(network: &ChainNetworkConfig) -> Self {
        Self {
            hopr_announcements_address: network.announcements,
            hopr_token_address: network.token,
            hopr_channels_address: network.channels,
            hopr_network_registry_address: network.network_registry,
            hopr_node_safe_registry_address: network.node_safe_registry,
            hopr_ticket_price_oracle_address: network.ticket_price_oracle,
            indexer_start_block_number: network.channel_contract_deploy_block,
        }
    }
}

#[derive(Debug, Clone, Serialize, Deserialize, Validate)]
#[serde(deny_unknown_fields)]
pub struct ProtocolsConfig {
    pub networks: std::collections::BTreeMap<String, Network>,
    pub chains: std::collections::BTreeMap<String, ChainOptions>,
}

impl Default for ProtocolsConfig {
    fn default() -> Self {
        Self::from_str(include_str!("../data/protocol-config.json"))
            .expect("bundled protocol config should be always valid")
    }
}

impl FromStr for ProtocolsConfig {
    type Err = String;

    /// Reads the protocol config JSON file and returns it
    fn from_str(data: &str) -> Result<Self, Self::Err> {
        serde_json::from_str::<ProtocolsConfig>(data).map_err(|e| e.to_string())
    }
}

impl std::cmp::PartialEq for ProtocolsConfig {
    fn eq(&self, other: &Self) -> bool {
        Vec::from_iter(self.networks.clone()) == Vec::from_iter(other.networks.clone())
            && Vec::from_iter(self.chains.clone()) == Vec::from_iter(self.chains.clone())
    }
}

impl ProtocolsConfig {
    /// Returns a list of environments which the node is able to work with
    pub fn supported_networks(&self) -> Vec<String> {
        let mut allowed = vec![];

        for (name, env) in self.networks.iter() {
            let range = env.version_range.to_owned();

            if let Ok(true) = satisfies(crate::constants::APP_VERSION_COERCED, range.as_str()) {
                allowed.push(name.clone())
            }
        }

        allowed
    }
}

type ActiveTxExecutor = EthereumTransactionExecutor<
    TypedTransaction,
    RpcEthereumClient<RpcOperations<JsonRpcClient>>,
    SafePayloadGenerator,
>;

pub fn build_chain_components<Db>(
    me_onchain: &ChainKeypair,
    chain_config: ChainNetworkConfig,
    contract_addrs: ContractAddresses,
    module_address: Address,
    db: Arc<RwLock<Db>>,
) -> (
    ActionQueue<Db, IndexerActionTracker, ActiveTxExecutor>,
    ChainActions<Db>,
    RpcOperations<JsonRpcClient>,
)
where
    Db: HoprCoreEthereumDbActions + Clone + Send + Sync + 'static,
{
    // TODO: extract this from the global config type
    let rpc_http_config = chain_rpc::client::native::HttpPostRequestorConfig::default();

    // TODO: extract this from the global config type
    let rpc_http_retry_policy = SimpleJsonRpcRetryPolicy::default();

    // TODO: extract this from the global config type
    let rpc_cfg = RpcOperationsConfig {
        chain_id: chain_config.chain.chain_id as u64,
        contract_addrs,
        module_address,
        expected_block_time: Duration::from_millis(chain_config.chain.block_time),
        tx_polling_interval: Duration::from_millis(chain_config.tx_polling_interval),
        tx_confirmations: chain_config.confirmations as usize,
        logs_page_size: chain_config.logs_page_size,
    };

    // TODO: extract this from the global config type
    let rpc_client_cfg = RpcEthereumClientConfig::default();

    // TODO: extract this from the global config type
    let action_queue_cfg = ActionQueueConfig::default();

    // --- Configs done ---

    // Build JSON RPC client
    let rpc_client = JsonRpcClient::new(
        &chain_config.chain.default_provider,
        DefaultHttpPostRequestor::new(rpc_http_config),
        rpc_http_retry_policy,
    );

    // Build RPC operations
    let rpc_operations = RpcOperations::new(rpc_client, me_onchain, rpc_cfg).expect("failed to initialize RPC");

    // Build the Ethereum Transaction Executor that uses RpcOperations as backend
    let ethereum_tx_executor = EthereumTransactionExecutor::new(
        RpcEthereumClient::new(rpc_operations.clone(), rpc_client_cfg),
        SafePayloadGenerator::new(me_onchain, contract_addrs, module_address),
    );

    // Build the Action Queue
    let action_queue = ActionQueue::new(
        db.clone(),
        IndexerActionTracker::default(),
        ethereum_tx_executor,
        action_queue_cfg,
    );

<<<<<<< HEAD
    let chain_actions = ChainActions::new(me_onchain.public().to_address(), db, tx_queue.new_sender());
=======
    // Instantiate Chain Actions
    let chain_actions = CoreEthereumActions::new(me_onchain.public().to_address(), db, action_queue.new_sender());
>>>>>>> 85492c67

    (action_queue, chain_actions, rpc_operations)
}

#[allow(clippy::too_many_arguments)] // TODO: refactor this function into a reasonable group of components once fully rearchitected
pub fn build_chain_api(
    me_onchain: ChainKeypair,
    db: Arc<RwLock<CoreEthereumDb<CurrentDbShim>>>,
    contract_addrs: ContractAddresses,
    safe_address: Address,
    indexer_start_block: u64,
    indexer_events_tx: futures::channel::mpsc::UnboundedSender<SignificantChainEvent>,
    confirmations: u64,
    chain_actions: ChainActions<CoreEthereumDb<CurrentDbShim>>,
    rpc_operations: RpcOperations<JsonRpcClient>,
    channel_graph: Arc<RwLock<ChannelGraph>>,
) -> chain_api::HoprChain {
    let indexer_cfg = chain_indexer::block::IndexerConfig {
        start_block_number: indexer_start_block,
        finalization: confirmations,
        ..Default::default()
    };

    chain_api::HoprChain::new(
        me_onchain,
        db,
        contract_addrs,
        safe_address,
        indexer_cfg,
        indexer_events_tx,
        chain_actions,
        rpc_operations,
        channel_graph,
    )
}

#[cfg(test)]
mod test {
    use super::*;

    #[test]
    fn test_default_protocol_config_can_be_deserialized() {
        let _ = ProtocolsConfig::default();
    }

    #[test]
    fn test_version_is_satisfied_should_work_on_ranges() {
        let actual = satisfies("1.90.0", ">=1.89, <1.93");
        assert!(actual.is_ok());
        assert!(actual.unwrap())
    }

    #[test]
    fn test_version_is_satisfied_should_work_for_glob() {
        let actual = satisfies(crate::constants::APP_VERSION_COERCED, "*");
        assert!(actual.is_ok());
        assert!(actual.unwrap())
    }
}<|MERGE_RESOLUTION|>--- conflicted
+++ resolved
@@ -394,12 +394,8 @@
         action_queue_cfg,
     );
 
-<<<<<<< HEAD
-    let chain_actions = ChainActions::new(me_onchain.public().to_address(), db, tx_queue.new_sender());
-=======
     // Instantiate Chain Actions
-    let chain_actions = CoreEthereumActions::new(me_onchain.public().to_address(), db, action_queue.new_sender());
->>>>>>> 85492c67
+    let chain_actions = ChainActions::new(me_onchain.public().to_address(), db, action_queue.new_sender());
 
     (action_queue, chain_actions, rpc_operations)
 }
