--- conflicted
+++ resolved
@@ -358,13 +358,8 @@
         module_address,
         expected_block_time: Duration::from_millis(chain_config.chain.block_time),
         tx_polling_interval: Duration::from_millis(chain_config.tx_polling_interval),
-<<<<<<< HEAD
         finality: chain_config.confirmations,
-        logs_page_size: chain_config.logs_page_size,
-=======
-        tx_confirmations: chain_config.confirmations as usize,
-        max_block_range_fetch_size: chain_config.max_block_range,
->>>>>>> 249485da
+        max_block_range_fetch_size: chain_config.logs_page_size,
     };
 
     // TODO: extract this from the global config type
