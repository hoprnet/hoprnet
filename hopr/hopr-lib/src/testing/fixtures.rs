--- conflicted
+++ resolved
@@ -1,6 +1,5 @@
 use std::time::Duration;
 
-<<<<<<< HEAD
 use futures_time::future::FutureExt;
 use hex_literal::hex;
 use hopr_chain_connector::{
@@ -18,19 +17,8 @@
     prelude::{BytesRepresentable, HoprBalance},
 };
 use lazy_static::lazy_static;
-=======
-use alloy::providers::ext::AnvilApi;
-use futures_time::{future::FutureExt, time::Duration as FuturesDuration};
-use hopr_api::chain::HoprBalance;
-use hopr_primitive_types::{bounded::BoundedVec, traits::IntoEndian};
-use hopr_transport::{
-    HoprSession, RoutingOptions, SessionClientConfig, SessionTarget,
-    session::{IpOrHost, SealedHost},
-};
-use lazy_static::lazy_static;
 use rand::seq::index::sample;
 use serde_json::json;
->>>>>>> 674c9566
 use tokio::{sync::Mutex, time::sleep};
 use tracing::info;
 
@@ -38,14 +26,9 @@
     Address,
     state::HoprState,
     testing::{
-<<<<<<< HEAD
         dummies::EchoServer,
         hopr::{NodeSafeConfig, TestedHopr},
-=======
-        chain::{NodeSafeConfig, TestChainEnv, TestChainEnvConfig, deploy_test_environment, onboard_node},
-        dummies::EchoServer,
         hopr::{ChannelGuard, TestedHopr},
->>>>>>> 674c9566
     },
 };
 
@@ -174,13 +157,7 @@
     static ref CLUSTER_MUTEX: Mutex<()> = Mutex::new(());
 }
 
-<<<<<<< HEAD
-pub const SWARM_N: usize = 3;
-=======
-pub const SNAPSHOT_BASE: &str = "/tmp/hopr-tests";
-pub const PATH_TO_PROTOCOL_CONFIG: &str = "tests/protocol-config-anvil.json";
 pub const SWARM_N: usize = 6;
->>>>>>> 674c9566
 
 pub fn exclusive_indexes<const N: usize>() -> [usize; N] {
     assert!(N <= SWARM_N, "Requested count exceeds SWARM_N");
@@ -193,7 +170,6 @@
     arr
 }
 
-<<<<<<< HEAD
 lazy_static::lazy_static! {
     static ref NODE_CHAIN_KEYS: Vec<ChainKeypair> = vec![
         ChainKeypair::from_secret(&hex!("76a4edbc3f595d4d07671779a0055e30b2b8477ecfd5d23c37afd7b5aa83781d")).unwrap(),
@@ -231,6 +207,62 @@
     ];
 }
 
+pub fn exclusive_indexes_not_auto_redeeming<const N: usize>() -> [usize; N] {
+    assert!(N <= SWARM_N, "Requested count exceeds SWARM_N");
+    assert!(N <= (SWARM_N + 1) / 2, "Not enough non-auto-redeeming nodes");
+
+    let not_auto_redeem_indices_candidates: Vec<usize> = (0..SWARM_N).filter(|i| i % 2 == 0).collect();
+    let selected_indices = sample(&mut rand::thread_rng(), not_auto_redeem_indices_candidates.len(), N);
+    let mut arr = [0; N];
+
+    for (i, idx) in selected_indices.iter().enumerate() {
+        arr[i] = not_auto_redeem_indices_candidates[idx];
+    }
+
+    arr
+}
+
+pub fn exclusive_indexes_auto_redeeming<const N: usize>() -> [usize; N] {
+    assert!(N <= SWARM_N, "Requested count exceeds SWARM_N");
+    assert!(N <= SWARM_N / 2, "Not enough non-auto-redeeming nodes");
+
+    let not_auto_redeem_indices_candidates: Vec<usize> = (0..SWARM_N).filter(|i| i % 2 != 0).collect();
+    let selected_indices = sample(&mut rand::thread_rng(), not_auto_redeem_indices_candidates.len(), N);
+    let mut arr = [0; N];
+
+    for (i, idx) in selected_indices.iter().enumerate() {
+        arr[i] = not_auto_redeem_indices_candidates[idx];
+    }
+
+    arr
+}
+
+/// Select N unique indexes, ensuring all intermediates indexes (not source and destination) are nodes with auto redeem
+/// enabled
+pub fn exclusive_indexes_with_auto_redeem_intermediaries<const N: usize>() -> [usize; N] {
+    assert!(N <= SWARM_N, "Requested count exceeds SWARM_N");
+    assert!(N > 2, "N must be greater than 2 to have intermediaries");
+
+    let auto_redeem_indices_candidates: Vec<usize> = (0..SWARM_N).filter(|i| i % 2 != 0).collect();
+    let not_auto_redeem_indices_candidates: Vec<usize> = (0..SWARM_N).filter(|i| i % 2 == 0).collect();
+
+    let auto_redeeming_indices = sample(&mut rand::thread_rng(), auto_redeem_indices_candidates.len(), N - 2);
+    let non_auto_redeeming_index = sample(&mut rand::thread_rng(), not_auto_redeem_indices_candidates.len(), 2);
+    let mut arr = [0; N];
+
+    // Select source and destination from non-auto-redeem nodes
+    let non_auto_redeeming = non_auto_redeeming_index.iter().collect::<Vec<_>>();
+    arr[0] = not_auto_redeem_indices_candidates[non_auto_redeeming[0]];
+    arr[N - 1] = not_auto_redeem_indices_candidates[non_auto_redeeming[1]];
+
+    // Select intermediaries from auto-redeem nodes
+    for (i, idx) in auto_redeeming_indices.iter().enumerate() {
+        arr[i + 1] = auto_redeem_indices_candidates[idx];
+    }
+
+    arr
+}
+
 #[rstest::fixture]
 pub async fn chainenv_fixture() -> BlokliTestClient<FullStateEmulator> {
     BlokliTestStateBuilder::default()
@@ -252,98 +284,6 @@
         .with_minimum_win_prob(WinningProbability::ALWAYS)
         .with_ticket_price(HoprBalance::new_base(1))
         .build_dynamic_client([0u8; Address::SIZE].into()) // Placeholder module address, to be filled in later
-=======
-pub fn exclusive_indexes_not_auto_redeeming<const N: usize>() -> [usize; N] {
-    assert!(N <= SWARM_N, "Requested count exceeds SWARM_N");
-    assert!(N <= (SWARM_N + 1) / 2, "Not enough non-auto-redeeming nodes");
-
-    let not_auto_redeem_indices_candidates: Vec<usize> = (0..SWARM_N).filter(|i| i % 2 == 0).collect();
-    let selected_indices = sample(&mut rand::thread_rng(), not_auto_redeem_indices_candidates.len(), N);
-    let mut arr = [0; N];
-
-    for (i, idx) in selected_indices.iter().enumerate() {
-        arr[i] = not_auto_redeem_indices_candidates[idx];
-    }
-
-    arr
-}
-
-pub fn exclusive_indexes_auto_redeeming<const N: usize>() -> [usize; N] {
-    assert!(N <= SWARM_N, "Requested count exceeds SWARM_N");
-    assert!(N <= SWARM_N / 2, "Not enough non-auto-redeeming nodes");
-
-    let not_auto_redeem_indices_candidates: Vec<usize> = (0..SWARM_N).filter(|i| i % 2 != 0).collect();
-    let selected_indices = sample(&mut rand::thread_rng(), not_auto_redeem_indices_candidates.len(), N);
-    let mut arr = [0; N];
-
-    for (i, idx) in selected_indices.iter().enumerate() {
-        arr[i] = not_auto_redeem_indices_candidates[idx];
-    }
-
-    arr
-}
-
-/// Select N unique indexes, ensuring all intermediates indexes (not source and destination) are nodes with auto redeem
-/// enabled
-pub fn exclusive_indexes_with_auto_redeem_intermediaries<const N: usize>() -> [usize; N] {
-    assert!(N <= SWARM_N, "Requested count exceeds SWARM_N");
-    assert!(N > 2, "N must be greater than 2 to have intermediaries");
-
-    let auto_redeem_indices_candidates: Vec<usize> = (0..SWARM_N).filter(|i| i % 2 != 0).collect();
-    let not_auto_redeem_indices_candidates: Vec<usize> = (0..SWARM_N).filter(|i| i % 2 == 0).collect();
-
-    let auto_redeeming_indices = sample(&mut rand::thread_rng(), auto_redeem_indices_candidates.len(), N - 2);
-    let non_auto_redeeming_index = sample(&mut rand::thread_rng(), not_auto_redeem_indices_candidates.len(), 2);
-    let mut arr = [0; N];
-
-    // Select source and destination from non-auto-redeem nodes
-    let non_auto_redeeming = non_auto_redeeming_index.iter().collect::<Vec<_>>();
-    arr[0] = not_auto_redeem_indices_candidates[non_auto_redeeming[0]];
-    arr[N - 1] = not_auto_redeem_indices_candidates[non_auto_redeeming[1]];
-
-    // Select intermediaries from auto-redeem nodes
-    for (i, idx) in auto_redeeming_indices.iter().enumerate() {
-        arr[i + 1] = auto_redeem_indices_candidates[idx];
-    }
-
-    arr
-}
-
-#[rstest::fixture]
-pub async fn chainenv_fixture() -> TestChainEnv {
-    // create the all parent folder of SNAPSHOT_BASE
-    std::fs::create_dir_all(SNAPSHOT_BASE).expect("failed to create snapshot base directory");
-
-    if std::process::Command::new("pkill")
-        .arg("-f")
-        .arg("anvil")
-        .output()
-        .is_ok()
-    {
-        info!("Terminating existing anvil instances");
-    } else {
-        info!("No existing anvil instances found");
-    }
-
-    let load_file = format!("{SNAPSHOT_BASE}/anvil");
-    let protocol_config = ProtocolsConfig::from_str(
-        &std::fs::read_to_string(PATH_TO_PROTOCOL_CONFIG).expect("failed to read protocol config file"),
-    )
-    .expect("failed to parse protocol config");
-    let res = deploy_test_environment(TestChainEnvConfig {
-        from_file: Some(load_file.into()),
-        network: Some(protocol_config.networks["anvil-localhost"].clone()),
-        ..Default::default()
-    })
-    .await;
-
-    match res {
-        Ok(env) => env,
-        Err(e) => {
-            panic!("Failed to deploy test environment: {e}");
-        }
-    }
->>>>>>> 674c9566
 }
 
 #[rstest::fixture]
@@ -356,7 +296,6 @@
     let lock = CLUSTER_MUTEX.lock().await;
 
     // Use the first SWARM_N onchain keypairs from the chainenv fixture
-<<<<<<< HEAD
     let onchain_keys = NODE_CHAIN_KEYS[0..SWARM_N].to_vec();
     let offchain_keys = NODE_OFFCHAIN_KEYS[0..SWARM_N].to_vec();
     let safes = NODE_SAFES_MODULES[0..SWARM_N]
@@ -373,9 +312,11 @@
             let onchain_keys = onchain_keys.clone();
             let offchain_keys = offchain_keys.clone();
             let safes = safes.clone();
+            let do_auto_redeem = i % 2 != 0; // every other node does auto redeem and uses a custom winn_prob
             let blokli_client = chainenv_fixture
                 .clone()
                 .with_mutator(FullStateEmulator::new(safes[i].module_address.clone()));
+
 
             async move {
                 std::thread::spawn(move || {
@@ -405,104 +346,10 @@
                             node_db,
                             std::sync::Arc::new(connector),
                             safes[i],
-                        )
+                        do_auto_redeem,
+                        if do_auto_redeem { Some(0.2) } else { None },)
                         .await
                     })
-=======
-    let onchain_keys = chainenv_fixture.node_chain_keys[0..SWARM_N].to_vec();
-    assert!(onchain_keys.len() == SWARM_N);
-
-    // Setup SWARM_N safes
-    let mut safes = Vec::with_capacity(SWARM_N);
-    if load_state {
-        // read safe address and module from file {SNAPSHOT_BASE}/node_i/safe_addresses.json
-        for i in 0..SWARM_N {
-            let addresses: serde_json::Value = serde_json::from_str(
-                &std::fs::read_to_string(format!("{SNAPSHOT_BASE}/node_{i}/safe_addresses.json"))
-                    .expect("failed to read safe addresses from file"),
-            )
-            .expect("failed to parse safe addresses from file");
-            let safe_address = Address::from_str(
-                addresses
-                    .get("safe")
-                    .and_then(|v| v.as_str())
-                    .expect("missing safe address"),
-            )
-            .expect("invalid safe address");
-
-            let module_address = Address::from_str(
-                addresses
-                    .get("module")
-                    .and_then(|v| v.as_str())
-                    .expect("missing module address"),
-            )
-            .expect("invalid module address");
-
-            let safe = NodeSafeConfig {
-                safe_address: safe_address,
-                module_address: module_address,
-            };
-
-            safes.push(safe);
-
-            // remove folders under SNAPSHOT_BASE/node_i
-            std::fs::remove_dir_all(format!("{SNAPSHOT_BASE}/node_{i}/index_db")).ok();
-            std::fs::remove_dir_all(format!("{SNAPSHOT_BASE}/node_{i}/node_db")).ok();
-        }
-    } else {
-        for i in 0..SWARM_N {
-            let safe = onboard_node(
-                &chainenv_fixture,
-                &onchain_keys[i],
-                alloy::primitives::U256::from(1_000_000_000_000_000_000_u128),
-                alloy::primitives::U256::from(10_000_000_000_000_000_000_u128),
-            )
-            .await;
-            let safe_addresses = json!({
-                "safe": safe.safe_address.to_string(),
-                "module": safe.module_address.to_string(),
-            });
-            std::fs::create_dir_all(format!("{SNAPSHOT_BASE}/node_{i}")).expect("failed to create directory");
-            let _ = std::fs::write(
-                format!("{SNAPSHOT_BASE}/node_{i}/safe_addresses.json"),
-                serde_json::to_string_pretty(&safe_addresses).unwrap(),
-            );
-
-            safes.push(safe);
-        }
-    }
-
-    assert!(safes.len() == SWARM_N);
-
-    // Setup SWARM_N nodes
-    let hopr_instances: Vec<TestedHopr> = futures::future::join_all((0..SWARM_N).map(|i| {
-        let moved_keys = onchain_keys.clone();
-        let moved_safes = safes.clone();
-        let moved_config = protocol_config.clone();
-        let endpoint = chainenv_fixture.anvil.endpoint().to_string();
-        let do_auto_redeem = i % 2 != 0; // every other node does auto redeem and uses a custom winn_prob
-
-        async move {
-            std::thread::spawn(move || {
-                let rt = tokio::runtime::Builder::new_multi_thread()
-                    .worker_threads(2)
-                    .enable_all()
-                    .build()
-                    .expect("Failed to build Tokio runtime");
-
-                rt.block_on(async {
-                    TestedHopr::new(
-                        moved_keys[i].clone(),
-                        endpoint.clone(),
-                        moved_config,
-                        3001 + i as u16,
-                        format!("{SNAPSHOT_BASE}/node_{i}"),
-                        moved_safes[i].clone(),
-                        do_auto_redeem,
-                        if do_auto_redeem { Some(0.2) } else { None },
-                    )
-                    .await
->>>>>>> 674c9566
                 })
                 .join()
             }
