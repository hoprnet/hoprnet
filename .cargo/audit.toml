--- conflicted
+++ resolved
@@ -7,11 +7,7 @@
   "RUSTSEC-2024-0388", # 'derivative' in 'alloy' [unmaintained],
   "RUSTSEC-2025-0052", # 'async-std' in 'async-tar' [unmaintained]
   "RUSTSEC-2025-0073", # 'alloy-dyn-abi' in 'alloy' - will be removed in 4.0
-<<<<<<< HEAD
-  "RUSTSEC-2025-0134", # `rustls-pemfile` [unmaintained], blokli-client needs to avoid rust-tls, see  https://github.com/hoprnet/blokli/issues/107
-=======
   "RUSTSEC-2025-0134", # `rustls-pemfile` [unmaintained], blokli-client needs to avoid rust-tls, see https://github.com/hoprnet/blokli/issues/107
->>>>>>> dd213dfc
 ]
 informational_warnings = ["unmaintained"]
 severity_threshold = "low"
