--- conflicted
+++ resolved
@@ -43,13 +43,10 @@
 | `connect_counter_udp_stun_requests`        | counter | Number of UDP STUN requests                                   |                            |
 | `connect_counter_tcp_stun_requests`        | counter | Number of TCP STUN requests                                   |                            |
 | `connect_gauge_node_is_exposed`            | gauge   | Shows whether a node believes that it runs on an exposed host | 1: exposed, 0: not exposed |
-<<<<<<< HEAD
-=======
 | `connect_counter_server_relayed_packets`   | counter | Number of relayed packets (TURN server)                       |                            |
 | `connect_counter_client_relayed_packets`   | counter | Number of relayed packets (TURN client)                       |                            |
 | `connect_counter_direct_packets`           | counter | Number of directly sent packets (TCP)                         |                            |
 | `connect_counter_webrtc_packets`           | counter | Number of directly sent packets (WebRTC)                      |                            |
->>>>>>> 48d3bc7b
 
 ### core
 
