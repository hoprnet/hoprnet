{ pkgs ? import <nixpkgs> { }
, pkgs-dev
, ...
}:
let
  linuxPkgs = with pkgs; lib.optional stdenv.isLinux (
    inotifyTools
  );
  macosPkgs = with pkgs; lib.optional stdenv.isDarwin (
    with darwin.apple_sdk.frameworks; [
      # macOS file watcher support
      CoreFoundation
      CoreServices
    ]
  );
  hoprdPkgs = with pkgs; [
    ## base
    envsubst

    ## node, minimum recommended version is v18, see README for more details
    nodejs-18_x # v18.16.1
    (yarn.override { nodejs = nodejs-18_x; }) # v3.6.0 (as per local yarn cfg)

    ## rust for core development and required utils
    (rust-bin.fromRustupToolchainFile ./rust-toolchain.toml)
    protobuf # v3.21.12
    pkgs-dev.wasm-pack # v0.11.1
    pkgs-dev.binaryen # v113 (includes wasm-opt)
    wasm-bindgen-cli # v0.2.83
    pkg-config
<<<<<<< HEAD
    openssl_1_1
    patchelf
=======
>>>>>>> 25750d42

    ## python is required by node module bcrypto and integration tests
    python39 # v3.10.12
  ];
  devPkgs = with pkgs; [
    patchelf

    curl # v7.88.0

    # integration testing utilities
    python39Packages.pip

    # testing utilities
    jq # v1.6
    yq-go # v4.30.8

    # test Github automation
    act # 0.2.42

    # custom pkg groups
    macosPkgs
    linuxPkgs
  ];
in
with pkgs;
mkShell {
  buildInputs = hoprdPkgs ++ devPkgs;
  shellHook = ''
    echo "Installing dependencies"
    make deps

    echo "Setting up python virtual environment"
    python -m venv .venv
    source .venv/bin/activate
    pip install -r tests/requirements.txt
    deactivate

    echo "Patching additional binaries"
    patchelf --interpreter `cat $NIX_CC/nix-support/dynamic-linker` .venv/bin/ruff
  '';
}<|MERGE_RESOLUTION|>--- conflicted
+++ resolved
@@ -28,11 +28,6 @@
     pkgs-dev.binaryen # v113 (includes wasm-opt)
     wasm-bindgen-cli # v0.2.83
     pkg-config
-<<<<<<< HEAD
-    openssl_1_1
-    patchelf
-=======
->>>>>>> 25750d42
 
     ## python is required by node module bcrypto and integration tests
     python39 # v3.10.12
