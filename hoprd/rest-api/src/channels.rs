use std::sync::Arc;

use axum::{
    extract::{Json, Path, Query, State},
    http::status::StatusCode,
    response::IntoResponse,
};
use futures::TryFutureExt;
<<<<<<< HEAD
use serde::{Deserialize, Serialize};
use serde_with::{serde_as, DisplayFromStr};
use std::sync::Arc;

use hopr_crypto_types::types::Hash;
use hopr_lib::{
    errors::{HoprLibError, HoprStatusError},
    Address, AsUnixTimestamp, Balance, BalanceType, ChainActionsError, ChannelEntry, ChannelStatus, ToHex,
=======
use hopr_crypto_types::types::Hash;
use hopr_lib::{
    Address, AsUnixTimestamp, Balance, BalanceType, ChainActionsError, ChannelEntry, ChannelStatus, Hopr, ToHex,
    errors::{HoprLibError, HoprStatusError},
>>>>>>> ed261f3f
};
use libp2p_identity::PeerId;
use serde::{Deserialize, Serialize};
use serde_with::{DisplayFromStr, serde_as};
use tracing::warn;

<<<<<<< HEAD
use crate::{checksum_address_serializer, ApiError, ApiErrorStatus, InternalState, BASE_PATH};
=======
use crate::{
    ApiError, ApiErrorStatus, BASE_PATH, InternalState, checksum_address_serializer,
    types::{HoprIdentifier, PeerOrAddress},
};
>>>>>>> ed261f3f

#[serde_as]
#[derive(Debug, Clone, Serialize, utoipa::ToSchema)]
#[serde(rename_all = "camelCase")]
#[schema(example = json!({
    "id": "0x04efc1481d3f106b88527b3844ba40042b823218a9cd29d1aa11c2c2ef8f538f",
    "address": "0x188c4462b75e46f0c7262d7f48d182447b93a93c",
    "status": "Open",
    "balance": "10000000000000000000"
}))]
/// Channel information as seen by the node.
pub(crate) struct NodeChannel {
    #[serde_as(as = "DisplayFromStr")]
    #[schema(value_type = String, example = "0x04efc1481d3f106b88527b3844ba40042b823218a9cd29d1aa11c2c2ef8f538f")]
    id: Hash,
    #[serde(serialize_with = "checksum_address_serializer")]
    #[schema(value_type = String, example = "0x188c4462b75e46f0c7262d7f48d182447b93a93c")]
    peer_address: Address,
    #[serde_as(as = "DisplayFromStr")]
    #[schema(value_type = String, example = "Open")]
    status: ChannelStatus,
    #[schema(example = "10000000000000000000")]
    balance: String,
}

#[serde_as]
#[derive(Debug, Clone, Serialize, utoipa::ToSchema)]
#[schema(example = json!({
        "balance": "10000000000000000000",
        "channelEpoch": 1,
        "channelId": "0x04efc1481d3f106b88527b3844ba40042b823218a9cd29d1aa11c2c2ef8f538f",
        "closureTime": 0,
        "destination": "0x188c4462b75e46f0c7262d7f48d182447b93a93c",
        "source": "0x07eaf07d6624f741e04f4092a755a9027aaab7f6",
        "status": "Open",
        "ticketIndex": 0
    }))]
#[serde(rename_all = "camelCase")]
/// General information about a channel state.
pub(crate) struct ChannelInfoResponse {
    #[serde_as(as = "DisplayFromStr")]
    #[schema(value_type = String, example = "0x04efc1481d3f106b88527b3844ba40042b823218a9cd29d1aa11c2c2ef8f538f")]
    channel_id: Hash,
    #[serde(serialize_with = "checksum_address_serializer")]
    #[schema(value_type = String, example = "0x07eaf07d6624f741e04f4092a755a9027aaab7f6")]
    source: Address,
    #[serde(serialize_with = "checksum_address_serializer")]
    #[schema(value_type = String, example = "0x188c4462b75e46f0c7262d7f48d182447b93a93c")]
    destination: Address,
    #[schema(example = "10000000000000000000")]
    balance: String,
    #[serde_as(as = "DisplayFromStr")]
    #[schema(value_type = String, example = "Open")]
    status: ChannelStatus,
    #[schema(example = 0)]
    ticket_index: u32,
    #[schema(example = 1)]
    channel_epoch: u32,
    #[schema(example = 0)]
    closure_time: u64,
}

/// Listing of channels.
#[derive(Debug, Clone, Serialize, utoipa::ToSchema)]
#[schema(example = json!({
        "all": [{
            "channelId": "0x04efc1481d3f106b88527b3844ba40042b823218a9cd29d1aa11c2c2ef8f538f",
            "source": "0x07eaf07d6624f741e04f4092a755a9027aaab7f6",
            "destination": "0x188c4462b75e46f0c7262d7f48d182447b93a93c",
            "balance": "10000000000000000000",
            "status": "Open",
            "ticketIndex": 0,
            "channelEpoch": 1,
            "closureTime": 0
        }],
        "incoming": [],
        "outgoing": [{
            "balance": "10000000000000000010",
            "id": "0x04efc1481d3f106b88527b3844ba40042b823218a9cd29d1aa11c2c2ef8f538f",
            "peerAddress": "0x188c4462b75e46f0c7262d7f48d182447b93a93c",
            "status": "Open"
        }]
    }))]
pub(crate) struct NodeChannelsResponse {
    /// Channels incoming to this node.
    incoming: Vec<NodeChannel>,
    /// Channels outgoing from this node.
    outgoing: Vec<NodeChannel>,
    /// Complete channel topology as seen by this node.
    all: Vec<ChannelInfoResponse>,
}

async fn query_topology_info(channel: &ChannelEntry) -> Result<ChannelInfoResponse, HoprLibError> {
    Ok(ChannelInfoResponse {
        channel_id: channel.get_id(),
        source: channel.source,
        destination: channel.destination,
        balance: channel.balance.amount().to_string(),
        status: channel.status,
        ticket_index: channel.ticket_index.as_u32(),
        channel_epoch: channel.channel_epoch.as_u32(),
        closure_time: channel
            .closure_time_at()
            .map(|ct| ct.as_unix_timestamp().as_secs())
            .unwrap_or_default(),
    })
}

#[derive(Debug, Default, Copy, Clone, Deserialize, utoipa::IntoParams, utoipa::ToSchema)]
#[into_params(parameter_in = Query)]
#[serde(default, rename_all = "camelCase")]
#[schema(example = json!({
        "includingClosed": true,
        "fullTopology": false
    }))]
/// Parameters for enumerating channels.
pub(crate) struct ChannelsQueryRequest {
    /// Should be the closed channels included?
    #[schema(required = false)]
    #[serde(default)]
    including_closed: bool,
    /// Should all channels (not only the ones concerning this node) be enumerated?
    #[schema(required = false)]
    #[serde(default)]
    full_topology: bool,
}

/// Lists channels opened to/from this node. Alternatively, it can print all
/// the channels in the network as this node sees them.
#[utoipa::path(
        get,
        path = const_format::formatcp!("{BASE_PATH}/channels"),
        description = "List channels opened to/from this node. Alternatively, it can print all the channels in the network as this node sees them.",
        params(ChannelsQueryRequest),
        responses(
            (status = 200, description = "Channels fetched successfully", body = NodeChannelsResponse),
            (status = 401, description = "Invalid authorization token.", body = ApiError),
            (status = 422, description = "Unknown failure", body = ApiError)
        ),
        security(
            ("api_token" = []),
            ("bearer_token" = [])
        ),
        tag = "Channels",
    )]
pub(super) async fn list_channels(
    Query(query): Query<ChannelsQueryRequest>,
    State(state): State<Arc<InternalState>>,
) -> impl IntoResponse {
    let hopr = state.hopr.clone();

    if query.full_topology {
        let topology = hopr
            .all_channels()
            .and_then(|channels| async move {
                futures::future::try_join_all(channels.iter().map(query_topology_info)).await
            })
            .await;

        match topology {
            Ok(all) => (
                StatusCode::OK,
                Json(NodeChannelsResponse {
                    incoming: vec![],
                    outgoing: vec![],
                    all,
                }),
            )
                .into_response(),
            Err(e) => (StatusCode::UNPROCESSABLE_ENTITY, ApiErrorStatus::from(e)).into_response(),
        }
    } else {
        let channels = hopr
            .channels_to(&hopr.me_onchain())
            .and_then(|incoming| async {
                let outgoing = hopr.channels_from(&hopr.me_onchain()).await?;
                Ok((incoming, outgoing))
            })
            .await;

        match channels {
            Ok((incoming, outgoing)) => {
                let channel_info = NodeChannelsResponse {
                    incoming: incoming
                        .into_iter()
                        .filter(|c| query.including_closed || c.status != ChannelStatus::Closed)
                        .map(|c| NodeChannel {
                            id: c.get_id(),
                            peer_address: c.source,
                            status: c.status,
                            balance: c.balance.amount().to_string(),
                        })
                        .collect(),
                    outgoing: outgoing
                        .into_iter()
                        .filter(|c| query.including_closed || c.status != ChannelStatus::Closed)
                        .map(|c| NodeChannel {
                            id: c.get_id(),
                            peer_address: c.destination,
                            status: c.status,
                            balance: c.balance.amount().to_string(),
                        })
                        .collect(),
                    all: vec![],
                };

                (StatusCode::OK, Json(channel_info)).into_response()
            }
            Err(e) => (StatusCode::UNPROCESSABLE_ENTITY, ApiErrorStatus::from(e)).into_response(),
        }
    }
}

#[serde_as]
#[derive(Debug, Clone, Deserialize, utoipa::ToSchema)]
#[serde(rename_all = "camelCase")]
#[schema(example = json!({
        "amount": "10",
        "destination": "0xa8194d36e322592d4c707b70dbe96121f5c74c64"
    }))]
/// Request body for opening a channel.
pub(crate) struct OpenChannelBodyRequest {
    /// On-chain address of the counterparty.
    #[serde_as(as = "DisplayFromStr")]
    #[schema(value_type = String, example = "0xa8194d36e322592d4c707b70dbe96121f5c74c64")]
    destination: Address,
    /// Initial amount of stake in HOPR tokens.
    #[schema(example = "10")]
    amount: String,
}

#[serde_as]
#[derive(Debug, Clone, Serialize, utoipa::ToSchema)]
#[schema(example = json!({
        "channelId": "0x04efc1481d3f106b88527b3844ba40042b823218a9cd29d1aa11c2c2ef8f538f",
        "transactionReceipt": "0x5181ac24759b8e01b3c932e4636c3852f386d17517a8dfc640a5ba6f2258f29c"
    }))]
#[serde(rename_all = "camelCase")]
/// Response body for opening a channel.
pub(crate) struct OpenChannelResponse {
    /// ID of the new channel.
    #[serde_as(as = "DisplayFromStr")]
    #[schema(value_type = String, example = "0x04efc1481d3f106b88527b3844ba40042b823218a9cd29d1aa11c2c2ef8f538f")]
    channel_id: Hash,
    /// Receipt of the channel open transaction.
    #[serde_as(as = "DisplayFromStr")]
    #[schema(value_type = String, example = "0x5181ac24759b8e01b3c932e4636c3852f386d17517a8dfc640a5ba6f2258f29c")]
    transaction_receipt: Hash,
}

/// Opens a channel to the given on-chain address with the given initial stake of HOPR tokens.
#[utoipa::path(
        post,
        path = const_format::formatcp!("{BASE_PATH}/channels"),
        description = "Opens a channel to the given on-chain address with the given initial stake of HOPR tokens.",
        request_body(
            content = OpenChannelBodyRequest,
            description = "Open channel request specification: on-chain address of the counterparty and the initial HOPR token stake.",
            content_type = "application/json"),
        responses(
            (status = 201, description = "Channel successfully opened.", body = OpenChannelResponse),
            (status = 400, description = "Invalid counterparty address or stake amount.", body = ApiError),
            (status = 401, description = "Invalid authorization token.", body = ApiError),
            (status = 403, description = "Failed to open the channel because of insufficient HOPR balance or allowance.", body = ApiError),
            (status = 409, description = "Failed to open the channel because the channel between this nodes already exists.", body = ApiError),
            (status = 412, description = "The node is not ready."),
            (status = 422, description = "Unknown failure", body = ApiError)
        ),
        security(
            ("api_token" = []),
            ("bearer_token" = [])
        ),
        tag = "Channels",
    )]
pub(super) async fn open_channel(
    State(state): State<Arc<InternalState>>,
    Json(open_req): Json<OpenChannelBodyRequest>,
) -> impl IntoResponse {
    let hopr = state.hopr.clone();

    match hopr
        .open_channel(
            &open_req.destination,
            &Balance::new_from_str(&open_req.amount, BalanceType::HOPR),
        )
        .await
    {
        Ok(channel_details) => (
            StatusCode::CREATED,
            Json(OpenChannelResponse {
                channel_id: channel_details.channel_id,
                transaction_receipt: channel_details.tx_hash,
            }),
        )
            .into_response(),
        Err(HoprLibError::ChainError(ChainActionsError::BalanceTooLow)) => {
            (StatusCode::FORBIDDEN, ApiErrorStatus::NotEnoughBalance).into_response()
        }
        Err(HoprLibError::ChainError(ChainActionsError::NotEnoughAllowance)) => {
            (StatusCode::FORBIDDEN, ApiErrorStatus::NotEnoughAllowance).into_response()
        }
        Err(HoprLibError::ChainError(ChainActionsError::ChannelAlreadyExists)) => {
            (StatusCode::CONFLICT, ApiErrorStatus::ChannelAlreadyOpen).into_response()
        }
        Err(HoprLibError::StatusError(HoprStatusError::NotThereYet(..))) => {
            (StatusCode::PRECONDITION_FAILED, ApiErrorStatus::NotReady).into_response()
        }
        Err(e) => (StatusCode::UNPROCESSABLE_ENTITY, ApiErrorStatus::from(e)).into_response(),
    }
}

#[derive(Deserialize, utoipa::ToSchema)]
#[schema(example = json!({
    "channelId": "0x04efc1481d3f106b88527b3844ba40042b823218a9cd29d1aa11c2c2ef8f538f"
}))]
#[serde(rename_all = "camelCase")]
pub(crate) struct ChannelIdParams {
    channel_id: String,
}

/// Returns information about the given channel.
#[utoipa::path(
        get,
        path = const_format::formatcp!("{BASE_PATH}/channels/{{channelId}}"),
        description = "Returns information about the given channel.",
        params(
            ("channelId" = String, Path, description = "ID of the channel.", example = "0x04efc1481d3f106b88527b3844ba40042b823218a9cd29d1aa11c2c2ef8f538f")
        ),
        responses(
            (status = 200, description = "Channel fetched successfully", body = ChannelInfoResponse),
            (status = 400, description = "Invalid channel id.", body = ApiError),
            (status = 401, description = "Invalid authorization token.", body = ApiError),
            (status = 404, description = "Channel not found.", body = ApiError),
            (status = 422, description = "Unknown failure", body = ApiError)
        ),
        security(
            ("api_token" = []),
            ("bearer_token" = [])
        ),
        tag = "Channels",
    )]
pub(super) async fn show_channel(
    Path(ChannelIdParams { channel_id }): Path<ChannelIdParams>,
    State(state): State<Arc<InternalState>>,
) -> impl IntoResponse {
    let hopr = state.hopr.clone();

    match Hash::from_hex(channel_id.as_str()) {
        Ok(channel_id) => match hopr.channel_from_hash(&channel_id).await {
            Ok(Some(channel)) => {
                let info = query_topology_info(&channel).await;
                match info {
                    Ok(info) => (StatusCode::OK, Json(info)).into_response(),
                    Err(e) => (StatusCode::UNPROCESSABLE_ENTITY, ApiErrorStatus::from(e)).into_response(),
                }
            }
            Ok(None) => (StatusCode::NOT_FOUND, ApiErrorStatus::ChannelNotFound).into_response(),
            Err(e) => (StatusCode::UNPROCESSABLE_ENTITY, ApiErrorStatus::from(e)).into_response(),
        },
        Err(_) => (StatusCode::BAD_REQUEST, ApiErrorStatus::InvalidChannelId).into_response(),
    }
}

#[serde_as]
#[derive(Debug, Clone, Serialize, utoipa::ToSchema)]
#[schema(example = json!({
        "receipt": "0xd77da7c1821249e663dead1464d185c03223d9663a06bc1d46ed0ad449a07118",
        "channelStatus": "PendingToClose"
    }))]
#[serde(rename_all = "camelCase")]
/// Status of the channel after a close operation.
pub(crate) struct CloseChannelResponse {
    /// Receipt for the channel close transaction.
    #[serde_as(as = "DisplayFromStr")]
    #[schema(value_type = String, example = "0xd77da7c1821249e663dead1464d185c03223d9663a06bc1d46ed0ad449a07118")]
    receipt: Hash,
    /// New status of the channel. Will be one of `Closed` or `PendingToClose`.
    #[serde_as(as = "DisplayFromStr")]
    #[schema(value_type = String, example = "PendingToClose")]
    channel_status: ChannelStatus,
}

/// Closes the given channel.
///
/// If the channel is currently `Open`, it will transition it to `PendingToClose`.
/// If the channels is in `PendingToClose` and the channel closure period has elapsed,
/// it will transition it to `Closed`.
#[utoipa::path(
        delete,
        path = const_format::formatcp!("{BASE_PATH}/channels/{{channelId}}"),
        description = "Closes the given channel.",
        params(
            ("channelId" = String, Path, description = "ID of the channel.", example = "0x04efc1481d3f106b88527b3844ba40042b823218a9cd29d1aa11c2c2ef8f538f")
        ),
        responses(
            (status = 200, description = "Channel closed successfully", body = CloseChannelResponse),
            (status = 400, description = "Invalid channel id.", body = ApiError),
            (status = 401, description = "Invalid authorization token.", body = ApiError),
            (status = 404, description = "Channel not found.", body = ApiError),
            (status = 412, description = "The node is not ready."),
            (status = 422, description = "Unknown failure", body = ApiError)
        ),
        security(
            ("api_token" = []),
            ("bearer_token" = [])
        ),
        tag = "Channels",
    )]
pub(super) async fn close_channel(
    Path(ChannelIdParams { channel_id }): Path<ChannelIdParams>,
    State(state): State<Arc<InternalState>>,
) -> impl IntoResponse {
    let hopr = state.hopr.clone();

    match Hash::from_hex(channel_id.as_str()) {
        Ok(channel_id) => match hopr.close_channel_by_id(channel_id, false).await {
            Ok(receipt) => (
                StatusCode::OK,
                Json(CloseChannelResponse {
                    channel_status: receipt.status,
                    receipt: receipt.tx_hash,
                }),
            )
                .into_response(),
            Err(HoprLibError::ChainError(ChainActionsError::ChannelDoesNotExist)) => {
                (StatusCode::NOT_FOUND, ApiErrorStatus::ChannelNotFound).into_response()
            }
            Err(HoprLibError::ChainError(ChainActionsError::InvalidArguments(_))) => {
                (StatusCode::UNPROCESSABLE_ENTITY, ApiErrorStatus::UnsupportedFeature).into_response()
            }
            Err(HoprLibError::StatusError(HoprStatusError::NotThereYet(..))) => {
                (StatusCode::PRECONDITION_FAILED, ApiErrorStatus::NotReady).into_response()
            }
            Err(e) => (StatusCode::UNPROCESSABLE_ENTITY, ApiErrorStatus::from(e)).into_response(),
        },
        Err(_) => (StatusCode::BAD_REQUEST, ApiErrorStatus::InvalidChannelId).into_response(),
    }
}

#[serde_as]
#[derive(Debug, Clone, Serialize, utoipa::ToSchema)]
#[schema(example = json!({
        "hash": "0x188c4462b75e46f0c7262d7f48d182447b93a93c",
}))]
#[serde(rename_all = "camelCase")]
/// Response body for funding a channel.
pub(crate) struct FundChannelResponse {
    #[serde_as(as = "DisplayFromStr")]
    #[schema(value_type = String)]
    hash: Hash,
}

/// Specifies the amount of HOPR tokens to fund a channel with.
#[derive(Debug, Clone, Deserialize, utoipa::ToSchema)]
#[schema(example = json!({
        "amount": "10000000000000000000"
    }))]
pub(crate) struct FundBodyRequest {
    /// Amount of HOPR tokens to fund the channel with.
    #[schema(example = "10000000000000000000")]
    amount: String,
}

/// Funds the given channel with the given amount of HOPR tokens.
#[utoipa::path(
        post,
        path = const_format::formatcp!("{BASE_PATH}/channels/{{channelId}}/fund"),
        description = "Funds the given channel with the given amount of HOPR tokens.",
        params(
            ("channelId" = String, Path, description = "ID of the channel.", example = "0x04efc1481d3f106b88527b3844ba40042b823218a9cd29d1aa11c2c2ef8f538f")
        ),
        request_body(
            content = FundBodyRequest,
            description = "Specifies the amount of HOPR tokens to fund a channel with.",
            content_type = "application/json",
        ),
        responses(
            (status = 200, description = "Channel funded successfully", body = FundChannelResponse),
            (status = 400, description = "Invalid channel id.", body = ApiError),
            (status = 401, description = "Invalid authorization token.", body = ApiError),
            (status = 403, description = "Failed to fund the channel because of insufficient HOPR balance or allowance.", body = ApiError),
            (status = 404, description = "Channel not found.", body = ApiError),
            (status = 412, description = "The node is not ready."),
            (status = 422, description = "Unknown failure", body = ApiError)
        ),
        security(
            ("api_token" = []),
            ("bearer_token" = [])
        ),
        tag = "Channels",
    )]
pub(super) async fn fund_channel(
    Path(ChannelIdParams { channel_id }): Path<ChannelIdParams>,
    State(state): State<Arc<InternalState>>,
    Json(fund_req): Json<FundBodyRequest>,
) -> impl IntoResponse {
    let hopr = state.hopr.clone();

    let amount = Balance::new_from_str(&fund_req.amount, BalanceType::HOPR);

    match Hash::from_hex(channel_id.as_str()) {
        Ok(channel_id) => match hopr.fund_channel(&channel_id, &amount).await {
            Ok(hash) => (StatusCode::OK, Json(FundChannelResponse { hash })).into_response(),
            Err(HoprLibError::ChainError(ChainActionsError::ChannelDoesNotExist)) => {
                (StatusCode::NOT_FOUND, ApiErrorStatus::ChannelNotFound).into_response()
            }
            Err(HoprLibError::ChainError(ChainActionsError::NotEnoughAllowance)) => {
                (StatusCode::FORBIDDEN, ApiErrorStatus::NotEnoughAllowance).into_response()
            }
            Err(HoprLibError::ChainError(ChainActionsError::BalanceTooLow)) => {
                (StatusCode::FORBIDDEN, ApiErrorStatus::NotEnoughBalance).into_response()
            }
            Err(HoprLibError::StatusError(HoprStatusError::NotThereYet(..))) => {
                (StatusCode::PRECONDITION_FAILED, ApiErrorStatus::NotReady).into_response()
            }
            Err(e) => (StatusCode::UNPROCESSABLE_ENTITY, ApiErrorStatus::from(e)).into_response(),
        },
        Err(_) => (StatusCode::BAD_REQUEST, ApiErrorStatus::InvalidChannelId).into_response(),
    }
}<|MERGE_RESOLUTION|>--- conflicted
+++ resolved
@@ -6,35 +6,15 @@
     response::IntoResponse,
 };
 use futures::TryFutureExt;
-<<<<<<< HEAD
 use serde::{Deserialize, Serialize};
-use serde_with::{serde_as, DisplayFromStr};
-use std::sync::Arc;
-
+use serde_with::{DisplayFromStr, serde_as};
+
+use crate::{ApiError, ApiErrorStatus, BASE_PATH, InternalState, checksum_address_serializer};
 use hopr_crypto_types::types::Hash;
 use hopr_lib::{
+    Address, AsUnixTimestamp, Balance, BalanceType, ChainActionsError, ChannelEntry, ChannelStatus, ToHex,
     errors::{HoprLibError, HoprStatusError},
-    Address, AsUnixTimestamp, Balance, BalanceType, ChainActionsError, ChannelEntry, ChannelStatus, ToHex,
-=======
-use hopr_crypto_types::types::Hash;
-use hopr_lib::{
-    Address, AsUnixTimestamp, Balance, BalanceType, ChainActionsError, ChannelEntry, ChannelStatus, Hopr, ToHex,
-    errors::{HoprLibError, HoprStatusError},
->>>>>>> ed261f3f
 };
-use libp2p_identity::PeerId;
-use serde::{Deserialize, Serialize};
-use serde_with::{DisplayFromStr, serde_as};
-use tracing::warn;
-
-<<<<<<< HEAD
-use crate::{checksum_address_serializer, ApiError, ApiErrorStatus, InternalState, BASE_PATH};
-=======
-use crate::{
-    ApiError, ApiErrorStatus, BASE_PATH, InternalState, checksum_address_serializer,
-    types::{HoprIdentifier, PeerOrAddress},
-};
->>>>>>> ed261f3f
 
 #[serde_as]
 #[derive(Debug, Clone, Serialize, utoipa::ToSchema)]
