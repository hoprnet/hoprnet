use std::{collections::HashMap, sync::Arc};

use axum::{
    extract::{Json, Query, State},
    http::status::StatusCode,
    response::IntoResponse,
};
use futures::{StreamExt, stream::FuturesUnordered};
use hopr_lib::{Address, AsUnixTimestamp, GraphExportConfig, Health, Multiaddr, prelude::Hash};
use serde::{Deserialize, Serialize};
use serde_with::{DisplayFromStr, serde_as};

use crate::{
    ApiError, ApiErrorStatus, BASE_PATH, InternalState, checksum_address_serializer, option_checksum_address_serializer,
};

#[derive(Debug, Clone, Serialize, utoipa::ToSchema)]
#[serde(rename_all = "lowercase")]
pub enum NatStatus {
    // Public,
    // Private,
    Unknown,
}

#[derive(Debug, Clone, Serialize, utoipa::ToSchema)]
#[schema(example = json!({
        "version": "2.1.0",
    }))]
#[serde(rename_all = "camelCase")]
/// Running node version.
pub(crate) struct NodeVersionResponse {
    #[schema(example = "2.1.0")]
    version: String,
}

/// Get the release version of the running node.
#[utoipa::path(
        get,
        path = const_format::formatcp!("{BASE_PATH}/node/version"),
        description = "Get the release version of the running node",
        responses(
            (status = 200, description = "Fetched node version", body = NodeVersionResponse),
            (status = 401, description = "Invalid authorization token.", body = ApiError),
        ),
        security(
            ("api_token" = []),
            ("bearer_token" = [])
        ),
        tag = "Node"
    )]
pub(super) async fn version() -> impl IntoResponse {
    let version = hopr_lib::constants::APP_VERSION.to_string();
    (StatusCode::OK, Json(NodeVersionResponse { version })).into_response()
}

/// Get the configuration of the running node.
#[utoipa::path(
    get,
    path = const_format::formatcp!("{BASE_PATH}/node/configuration"),
    description = "Get the configuration of the running node",
    responses(
        (status = 200, description = "Fetched node configuration", body = HashMap<String, String>, example = json!({
        "network": "anvil-localhost",
        "provider": "http://127.0.0.1:8545",
        "hoprToken": "0x9a676e781a523b5d0c0e43731313a708cb607508",
        "hoprChannels": "0x9a9f2ccfde556a7e9ff0848998aa4a0cfd8863ae",
        "...": "..."
        })),
        (status = 401, description = "Invalid authorization token.", body = ApiError),
    ),
    security(
        ("api_token" = []),
        ("bearer_token" = [])
    ),
    tag = "Configuration"
    )]
pub(super) async fn configuration(State(state): State<Arc<InternalState>>) -> impl IntoResponse {
    (StatusCode::OK, Json(state.hoprd_cfg.clone())).into_response()
}

#[derive(Debug, Clone, Deserialize, utoipa::ToSchema, utoipa::IntoParams)]
#[into_params(parameter_in = Query)]
#[schema(example = json!({
        "quality": 0.7
    }))]
/// Quality information for a peer.
pub(crate) struct NodePeersQueryRequest {
    #[serde(default)]
    #[schema(required = false, example = 0.7)]
    /// Minimum peer quality to be included in the response.
    quality: f64,
}

#[derive(Debug, Default, Clone, Serialize, utoipa::ToSchema)]
#[schema(example = json!({
    "sent": 10,
    "success": 10
}))]
#[serde(rename_all = "camelCase")]
/// Heartbeat information for a peer.
pub(crate) struct HeartbeatInfo {
    #[schema(example = 10)]
    sent: u64,
    #[schema(example = 10)]
    success: u64,
}

#[serde_as]
#[derive(Debug, Clone, Serialize, utoipa::ToSchema)]
#[serde(rename_all = "camelCase")]
#[schema(example = json!({
    "address": "0xb4ce7e6e36ac8b01a974725d5ba730af2b156fbe",
    "multiaddr": "/ip4/178.12.1.9/tcp/19092",
    "heartbeats": {
        "sent": 10,
        "success": 10
    },
    "lastSeen": 1690000000,
    "lastSeenLatency": 100,
    "quality": 0.7,
    "backoff": 0.5,
    "isNew": true,
}))]
/// All information about a known peer.
pub(crate) struct PeerInfo {
    #[serde(serialize_with = "option_checksum_address_serializer")]
    #[schema(value_type = Option<String>, example = "0xb4ce7e6e36ac8b01a974725d5ba730af2b156fbe")]
    address: Option<Address>,
    #[serde_as(as = "Option<DisplayFromStr>")]
    #[schema(value_type = Option<String>, example = "/ip4/178.12.1.9/tcp/19092")]
    multiaddr: Option<Multiaddr>,
    #[schema(example = json!({
        "sent": 10,
        "success": 10
    }))]
    heartbeats: HeartbeatInfo,
    #[schema(example = 1690000000)]
    last_seen: u128,
    #[schema(example = 100)]
    last_seen_latency: u128,
    #[schema(example = 0.7)]
    quality: f64,
    #[schema(example = 0.5)]
    backoff: f64,
    #[schema(example = true)]
    is_new: bool,
}

#[serde_as]
#[derive(Debug, Clone, Serialize, utoipa::ToSchema)]
#[schema(example = json!({
    "address": "0xb4ce7e6e36ac8b01a974725d5ba730af2b156fbe",
    "multiaddr": "/ip4/178.12.1.9/tcp/19092"
}))]
#[serde(rename_all = "camelCase")]
/// Represents a peer that has been announced on-chain.
pub(crate) struct AnnouncedPeer {
    #[serde(serialize_with = "checksum_address_serializer")]
    #[schema(value_type = String, example = "0xb4ce7e6e36ac8b01a974725d5ba730af2b156fbe")]
    address: Address,
    #[serde_as(as = "Option<DisplayFromStr>")]
    #[schema(value_type = Option<String>, example = "/ip4/178.12.1.9/tcp/19092")]
    multiaddr: Option<Multiaddr>,
}

#[derive(Debug, Clone, Serialize, utoipa::ToSchema)]
#[serde(rename_all = "camelCase")]
#[schema(example = json!({
    "connected": [{
        "address": "0xb4ce7e6e36ac8b01a974725d5ba730af2b156fbe",
        "multiaddr": "/ip4/178.12.1.9/tcp/19092",
        "heartbeats": {
            "sent": 10,
            "success": 10
        },
        "lastSeen": 1690000000,
        "lastSeenLatency": 100,
        "quality": 0.7,
        "backoff": 0.5,
        "isNew": true,
    }],
    "announced": [{
        "address": "0xb4ce7e6e36ac8b01a974725d5ba730af2b156fbe",
        "multiaddr": "/ip4/178.12.1.9/tcp/19092"
    }]
}))]
/// All connected and announced peers.
pub(crate) struct NodePeersResponse {
    #[schema(example = json!([{
        "address": "0xb4ce7e6e36ac8b01a974725d5ba730af2b156fbe",
        "multiaddr": "/ip4/178.12.1.9/tcp/19092",
        "heartbeats": {
            "sent": 10,
            "success": 10
        },
        "lastSeen": 1690000000,
        "lastSeenLatency": 100,
        "quality": 0.7,
        "backoff": 0.5,
        "isNew": true,
    }]))]
    connected: Vec<PeerInfo>,
    #[schema(example = json!([{
        "address": "0xb4ce7e6e36ac8b01a974725d5ba730af2b156fbe",
        "multiaddr": "/ip4/178.12.1.9/tcp/19092"
    }]))]
    announced: Vec<AnnouncedPeer>,
}

/// Lists information for `connected peers` and `announced peers`.
///
/// Connected peers are nodes which are connected to the node while announced peers are
/// nodes which have announced to the network.
///
/// Optionally pass `quality` parameter to get only peers with higher or equal quality
/// to the specified value.
#[utoipa::path(
        get,
        path = const_format::formatcp!("{BASE_PATH}/node/peers"),
        description = "Lists information for connected and announced peers",
        params(NodePeersQueryRequest),
        responses(
            (status = 200, description = "Successfully returned observed peers", body = NodePeersResponse),
            (status = 400, description = "Failed to extract a valid quality parameter", body = ApiError),
            (status = 401, description = "Invalid authorization token.", body = ApiError),
        ),
        security(
            ("api_token" = []),
            ("bearer_token" = [])
        ),
        tag = "Node"
    )]
pub(super) async fn peers(
    Query(NodePeersQueryRequest { quality }): Query<NodePeersQueryRequest>,
    State(state): State<Arc<InternalState>>,
) -> Result<impl IntoResponse, ApiError> {
    if !(0.0f64..=1.0f64).contains(&quality) {
        return Ok((StatusCode::BAD_REQUEST, ApiErrorStatus::InvalidQuality).into_response());
    }

    let hopr = state.hopr.clone();

    let all_network_peers = futures::stream::iter(hopr.network_connected_peers().await?)
        .filter_map(|peer| {
            let hopr = hopr.clone();

            async move {
                if let Ok(Some(info)) = hopr.network_peer_info(&peer).await {
                    let avg_quality = info.get_average_quality();
                    if avg_quality >= quality {
                        Some((peer, info))
                    } else {
                        None
                    }
                } else {
                    None
                }
            }
        })
        .filter_map(|(peer_id, info)| {
            let hopr = hopr.clone();

            async move {
                let address = hopr.peerid_to_chain_key(&peer_id).await.ok().flatten();

                // WARNING: Only in Providence and Saint-Louis are all peers public
                let multiaddresses = hopr.network_observed_multiaddresses(&peer_id).await;

                Some((address, multiaddresses, info))
            }
        })
        .map(|(address, mas, info)| PeerInfo {
            address,
            multiaddr: mas.first().cloned(),
            heartbeats: HeartbeatInfo {
                sent: info.heartbeats_sent,
                success: info.heartbeats_succeeded,
            },
            last_seen: info.last_seen.as_unix_timestamp().as_millis(),
            last_seen_latency: info.last_seen_latency.as_millis() / 2,
            quality: info.get_average_quality(),
            backoff: info.backoff,
            is_new: info.heartbeats_sent == 0u64,
        })
        .collect::<Vec<_>>()
        .await;

    let announced_peers = hopr
        .accounts_announced_on_chain()
        .await?
        .into_iter()
        .map(|announced| async move {
            AnnouncedPeer {
                address: announced.chain_addr,
                multiaddr: announced.get_multiaddr(),
            }
        })
        .collect::<FuturesUnordered<_>>()
        .collect()
        .await;

    let body = NodePeersResponse {
        connected: all_network_peers,
        announced: announced_peers,
    };

    Ok((StatusCode::OK, Json(body)).into_response())
}

#[derive(Debug, Clone, Deserialize, Default, utoipa::IntoParams, utoipa::ToSchema)]
#[into_params(parameter_in = Query)]
#[serde(default, rename_all = "camelCase")]
#[schema(example = json!({
        "ignoreDisconnectedComponents": true,
        "ignoreNonOpenedChannels": true,
        "only3HopPaths": true,
        "rawGraph": true
    }))]
/// Query parameters for the channel graph export.
pub(crate) struct GraphExportQuery {
    /// If set, nodes that are not connected to this node (via open channels) will not be exported.
    /// This setting automatically implies `ignore_non_opened_channels`.
    #[schema(required = false)]
    #[serde(default)]
    pub ignore_disconnected_components: bool,
    /// Do not export channels that are not in the `Open` state.
    #[schema(required = false)]
    #[serde(default)]
    pub ignore_non_opened_channels: bool,
    /// Show only nodes that are accessible via 3-hops (via open channels) from this node.
    #[schema(required = false)]
    #[serde(default)]
    pub only_3_hop_paths: bool,
    /// Export the entire graph in raw JSON format, that can be later
    /// used to load the graph into e.g., a unit test.
    ///
    /// Note that `ignore_disconnected_components` and `ignore_non_opened_channels` are ignored.
    #[schema(required = false)]
    #[serde(default)]
    pub raw_graph: bool,
}

impl From<GraphExportQuery> for GraphExportConfig {
    fn from(value: GraphExportQuery) -> Self {
        Self {
            ignore_disconnected_components: value.ignore_disconnected_components,
            ignore_non_opened_channels: value.ignore_non_opened_channels,
            only_3_hop_accessible_nodes: value.only_3_hop_paths,
        }
    }
}

#[derive(Debug, Clone, Serialize, utoipa::ToSchema)]
#[schema(example = json!({
        "graph": "
        ...
        242 -> 381 [ label = 'Open channel 0x82a72e271cdedd56c29e970ced3517ba93b679869c729112b5a56fa08698df8f; stake=100000000000000000 HOPR; score=None; status=open;' ]
        ...",
    }))]
#[serde(rename_all = "camelCase")]
/// Response body for the channel graph export.
pub(crate) struct NodeGraphResponse {
    graph: String,
}

/// Retrieve node's channel graph in DOT or JSON format.
#[utoipa::path(
    get,
    path = const_format::formatcp!("{BASE_PATH}/node/graph"),
    description = "Retrieve node's channel graph in DOT or JSON format",
    params(GraphExportQuery),
    responses(
            (status = 200, description = "Fetched channel graph", body = NodeGraphResponse),
            (status = 401, description = "Invalid authorization token.", body = ApiError),
    ),
    security(
            ("api_token" = []),
            ("bearer_token" = [])
    ),
    tag = "Node"
)]
pub(super) async fn channel_graph(
    State(state): State<Arc<InternalState>>,
    Query(args): Query<GraphExportQuery>,
) -> impl IntoResponse {
    if args.raw_graph {
        match state.hopr.export_raw_channel_graph().await {
            Ok(raw_graph) => (StatusCode::OK, Json(NodeGraphResponse { graph: raw_graph })).into_response(),
            Err(error) => (
                StatusCode::UNPROCESSABLE_ENTITY,
                ApiErrorStatus::UnknownFailure(error.to_string()),
            )
                .into_response(),
        }
    } else {
        (StatusCode::OK, state.hopr.export_channel_graph(args.into()).await).into_response()
    }
}

#[serde_as]
#[derive(Debug, Clone, Serialize, utoipa::ToSchema)]
#[schema(example = json!({
        "announcedAddress": [
            "/ip4/10.0.2.100/tcp/19092"
        ],
        "chain": "anvil-localhost",
        "provider": "http://127.0.0.1:8545",
        "channelClosurePeriod": 15,
        "connectivityStatus": "Green",
        "hoprChannels": "0x9a9f2ccfde556a7e9ff0848998aa4a0cfd8863ae",
        "hoprManagementModule": "0xa51c1fc2f0d1a1b8494ed1fe312d7c3a78ed91c0",
        "hoprNetworkRegistry": "0x3aa5ebb10dc797cac828524e59a333d0a371443c",
        "hoprNodeSafe": "0x42bc901b1d040f984ed626eff550718498a6798a",
        "hoprNodeSafeRegistry": "0x0dcd1bf9a1b36ce34237eeafef220932846bcd82",
        "hoprToken": "0x9a676e781a523b5d0c0e43731313a708cb607508",
        "isEligible": true,
        "listeningAddress": [
            "/ip4/10.0.2.100/tcp/19092"
        ],
        "network": "anvil-localhost",
        "indexerBlock": 123456,
        "indexerChecksum": "0000000000000000000000000000000000000000000000000000000000000000",
        "indexBlockPrevChecksum": 0,
        "indexerLastLogBlock": 123450,
        "indexerLastLogChecksum": "cfde556a7e9ff0848998aa4a9a9f2ccfde556a7e9ff0848998aa4a0cfd8863ae",
        "isIndexerCorrupted": false,
        "natStatus": "public"
    }))]
#[serde(rename_all = "camelCase")]
/// Information about the current node. Covers network, addresses, eligibility, connectivity status, contracts addresses
/// and indexer state.
pub(crate) struct NodeInfoResponse {
    #[schema(value_type = String, example = "anvil-localhost")]
    network: String,
    #[serde_as(as = "Vec<DisplayFromStr>")]
    #[schema(value_type = Vec<String>, example = json!(["/ip4/10.0.2.100/tcp/19092"]))]
    announced_address: Vec<Multiaddr>,
    #[serde_as(as = "Vec<DisplayFromStr>")]
    #[schema(value_type = Vec<String>, example = json!(["/ip4/10.0.2.100/tcp/19092"]))]
    listening_address: Vec<Multiaddr>,
    #[schema(example = "anvil-localhost")]
    chain: String,
    #[schema(example = "http://127.0.0.1:8545")]
    provider: String,
    #[serde(serialize_with = "checksum_address_serializer")]
    #[schema(value_type = String, example = "0x9a676e781a523b5d0c0e43731313a708cb607508")]
    hopr_token: Address,
    #[serde(serialize_with = "checksum_address_serializer")]
    #[schema(value_type = String, example = "0x9a9f2ccfde556a7e9ff0848998aa4a0cfd8863ae")]
    hopr_channels: Address,
    #[serde(serialize_with = "checksum_address_serializer")]
    #[schema(value_type = String, example = "0x3aa5ebb10dc797cac828524e59a333d0a371443c")]
    hopr_network_registry: Address,
    #[serde(serialize_with = "checksum_address_serializer")]
    #[schema(value_type = String, example = "0x0dcd1bf9a1b36ce34237eeafef220932846bcd82")]
    hopr_node_safe_registry: Address,
    #[serde(serialize_with = "checksum_address_serializer")]
    #[schema(value_type = String, example = "0xa51c1fc2f0d1a1b8494ed1fe312d7c3a78ed91c0")]
    hopr_management_module: Address,
    #[serde(serialize_with = "checksum_address_serializer")]
    #[schema(value_type = String, example = "0x42bc901b1d040f984ed626eff550718498a6798a")]
    hopr_node_safe: Address,
    #[schema(example = true)]
    is_eligible: bool,
    #[serde_as(as = "DisplayFromStr")]
    #[schema(value_type = String, example = "Green")]
    connectivity_status: Health,
    /// Channel closure period in seconds
    #[schema(example = 15)]
    channel_closure_period: u64,
    #[schema(example = 123456)]
    indexer_block: u32,
    #[schema(example = 123450)]
    indexer_last_log_block: u32,
    #[serde_as(as = "DisplayFromStr")]
    #[schema(value_type = String, example = "cfde556a7e9ff0848998aa4a9a9f2ccfde556a7e9ff0848998aa4a0cfd8863ae")]
    indexer_last_log_checksum: Hash,
    #[schema(example = true)]
    is_indexer_corrupted: bool,
    #[schema(example = "public")]
    nat_status: Option<NatStatus>,
}

/// Get information about this HOPR Node.
#[utoipa::path(
        get,
        path = const_format::formatcp!("{BASE_PATH}/node/info"),
        description = "Get information about this HOPR Node",
        responses(
            (status = 200, description = "Fetched node informations", body = NodeInfoResponse),
            (status = 422, description = "Unknown failure", body = ApiError)
        ),
        security(
            ("api_token" = []),
            ("bearer_token" = [])
        ),
        tag = "Node"
    )]
pub(super) async fn info(State(state): State<Arc<InternalState>>) -> Result<impl IntoResponse, ApiError> {
    let hopr = state.hopr.clone();

    let chain_config = hopr.chain_config();
    let safe_config = hopr.get_safe_config();
    let network = hopr.network();

    let indexer_state_info = match hopr.get_indexer_state().await {
        Ok(info) => info,
        Err(error) => return Ok((StatusCode::UNPROCESSABLE_ENTITY, ApiErrorStatus::from(error)).into_response()),
    };

<<<<<<< HEAD
    let is_eligible = hopr.is_allowed_to_access_network(either::Right(me_address)).await?;
    let nat_status = NatStatus::Unknown; // TODO: get status from behavior

=======
>>>>>>> 492d01a0
    // If one channel or more are corrupted, we consider the indexer as corrupted.
    let is_indexer_corrupted = hopr
        .corrupted_channels()
        .await
        .map(|channels| !channels.is_empty())
        .unwrap_or_default();

    match hopr.get_channel_closure_notice_period().await {
        Ok(channel_closure_notice_period) => {
            let body = NodeInfoResponse {
                network,
                announced_address: hopr.local_multiaddresses(),
                listening_address: hopr.local_multiaddresses(),
                chain: chain_config.id,
                provider: hopr.get_provider(),
                hopr_token: chain_config.token,
                hopr_channels: chain_config.channels,
                hopr_network_registry: chain_config.network_registry,
                hopr_node_safe_registry: chain_config.node_safe_registry,
                hopr_management_module: chain_config.module_implementation,
                hopr_node_safe: safe_config.safe_address,
                is_eligible: true,
                connectivity_status: hopr.network_health().await,
                channel_closure_period: channel_closure_notice_period.as_secs(),
                indexer_block: indexer_state_info.latest_block_number,
                indexer_last_log_block: indexer_state_info.latest_log_block_number,
                indexer_last_log_checksum: indexer_state_info.latest_log_checksum,
                is_indexer_corrupted,
                nat_status: Some(nat_status),
            };

            Ok((StatusCode::OK, Json(body)).into_response())
        }
        Err(error) => Ok((StatusCode::UNPROCESSABLE_ENTITY, ApiErrorStatus::from(error)).into_response()),
    }
}

#[serde_as]
#[derive(Debug, Clone, Serialize, Deserialize, utoipa::ToSchema)]
#[serde(rename_all = "camelCase")]
#[schema(example = json!({
        "isEligible": true,
        "multiaddrs": ["/ip4/10.0.2.100/tcp/19091"]
}))]
/// Reachable entry node information
pub(crate) struct EntryNode {
    #[serde_as(as = "Vec<DisplayFromStr>")]
    #[schema(value_type = Vec<String>, example = json!(["/ip4/10.0.2.100/tcp/19091"]))]
    multiaddrs: Vec<Multiaddr>,
    #[schema(example = true)]
    is_eligible: bool,
}

/// List all known entry nodes with multiaddrs and eligibility.
#[utoipa::path(
        get,
        path = const_format::formatcp!("{BASE_PATH}/node/entry-nodes"),
        description = "List all known entry nodes with multiaddrs and eligibility",
        responses(
            (status = 200, description = "Fetched public nodes' information", body = HashMap<String, EntryNode>, example = json!({
                "0x188c4462b75e46f0c7262d7f48d182447b93a93c": {
                    "isEligible": true,
                    "multiaddrs": ["/ip4/10.0.2.100/tcp/19091"]
                }
            })),
            (status = 401, description = "Invalid authorization token.", body = ApiError),
            (status = 422, description = "Unknown failure", body = ApiError)
        ),
        security(
            ("api_token" = []),
            ("bearer_token" = [])
        ),
        tag = "Node"
    )]
pub(super) async fn entry_nodes(State(state): State<Arc<InternalState>>) -> Result<impl IntoResponse, ApiError> {
    let hopr = state.hopr.clone();

    match hopr.get_public_nodes().await {
        Ok(nodes) => {
            let mut body = HashMap::new();
            for (_, address, mas) in nodes.into_iter() {
                body.insert(
                    address.to_string(),
                    EntryNode {
                        multiaddrs: mas,
                        is_eligible: true,
                    },
                );
            }

            Ok((StatusCode::OK, Json(body)).into_response())
        }
        Err(error) => Ok((StatusCode::UNPROCESSABLE_ENTITY, ApiErrorStatus::from(error)).into_response()),
    }
}<|MERGE_RESOLUTION|>--- conflicted
+++ resolved
@@ -424,7 +424,6 @@
         "indexerLastLogBlock": 123450,
         "indexerLastLogChecksum": "cfde556a7e9ff0848998aa4a9a9f2ccfde556a7e9ff0848998aa4a0cfd8863ae",
         "isIndexerCorrupted": false,
-        "natStatus": "public"
     }))]
 #[serde(rename_all = "camelCase")]
 /// Information about the current node. Covers network, addresses, eligibility, connectivity status, contracts addresses
@@ -477,8 +476,6 @@
     indexer_last_log_checksum: Hash,
     #[schema(example = true)]
     is_indexer_corrupted: bool,
-    #[schema(example = "public")]
-    nat_status: Option<NatStatus>,
 }
 
 /// Get information about this HOPR Node.
@@ -508,12 +505,8 @@
         Err(error) => return Ok((StatusCode::UNPROCESSABLE_ENTITY, ApiErrorStatus::from(error)).into_response()),
     };
 
-<<<<<<< HEAD
     let is_eligible = hopr.is_allowed_to_access_network(either::Right(me_address)).await?;
-    let nat_status = NatStatus::Unknown; // TODO: get status from behavior
-
-=======
->>>>>>> 492d01a0
+
     // If one channel or more are corrupted, we consider the indexer as corrupted.
     let is_indexer_corrupted = hopr
         .corrupted_channels()
@@ -542,7 +535,6 @@
                 indexer_last_log_block: indexer_state_info.latest_log_block_number,
                 indexer_last_log_checksum: indexer_state_info.latest_log_checksum,
                 is_indexer_corrupted,
-                nat_status: Some(nat_status),
             };
 
             Ok((StatusCode::OK, Json(body)).into_response())
