--- conflicted
+++ resolved
@@ -17,14 +17,10 @@
 use tracing::{debug, error, trace};
 use validator::Validate;
 
-<<<<<<< HEAD
 use hopr_lib::{
     errors::{HoprLibError, HoprStatusError},
-    AsUnixTimestamp, HalfKeyChallenge, PathOptions, TransportOutput, RESERVED_TAG_UPPER_LIMIT,
+    ApplicationData, AsUnixTimestamp, PathOptions, RESERVED_TAG_UPPER_LIMIT,
 };
-=======
-use hopr_lib::{ApplicationData, AsUnixTimestamp, PathOptions, RESERVED_TAG_UPPER_LIMIT};
->>>>>>> 1a4c6740
 
 use crate::{ApiErrorStatus, InternalState, BASE_PATH};
 
@@ -152,19 +148,12 @@
 
     let timestamp = std::time::SystemTime::now().as_unix_timestamp();
 
-<<<<<<< HEAD
     match hopr.send_message(msg_body, args.peer_id, options, Some(args.tag)).await {
-        Ok(challenge) => (StatusCode::ACCEPTED, Json(SendMessageResponse { challenge, timestamp })).into_response(),
+        Ok(_) => (StatusCode::ACCEPTED, Json(SendMessageResponse { timestamp })).into_response(),
         Err(HoprLibError::StatusError(HoprStatusError::NotRunningError)) => {
             (StatusCode::PRECONDITION_FAILED, ApiErrorStatus::NotReady).into_response()
         }
         Err(e) => (StatusCode::UNPROCESSABLE_ENTITY, ApiErrorStatus::from(e)).into_response(),
-=======
-    if let Err(e) = hopr.send_message(msg_body, args.peer_id, options, Some(args.tag)).await {
-        (StatusCode::UNPROCESSABLE_ENTITY, ApiErrorStatus::from(e)).into_response()
-    } else {
-        (StatusCode::ACCEPTED, Json(SendMessageResponse { timestamp })).into_response()
->>>>>>> 1a4c6740
     }
 }
 
