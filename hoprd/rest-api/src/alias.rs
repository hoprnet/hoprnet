use crate::{ApiErrorStatus, InternalState, BASE_PATH};
use axum::{
    extract::{Json, Path, State},
    http::status::StatusCode,
    response::IntoResponse,
};
use hoprd_db_api::aliases::HoprdDbAliasesOperations;
use hoprd_db_api::errors::DbError;
use libp2p_identity::PeerId;
use serde::{Deserialize, Serialize};
use serde_with::{serde_as, DisplayFromStr};
use std::{collections::HashMap, sync::Arc};

<<<<<<< HEAD
use crate::{types::PeerOrAddress, ApiErrorStatus, InternalState, BASE_PATH};

=======
>>>>>>> 2bfedb92
#[serde_as]
#[derive(Debug, Clone, Serialize, utoipa::ToSchema)]
#[schema(example = json!({
        "peerId": "12D3KooWRWeTozREYHzWTbuCYskdYhED1MXpDwTrmccwzFrd2mEA"
    }))]
#[serde(rename_all = "camelCase")]
pub(crate) struct PeerIdResponse {
    #[serde_as(as = "DisplayFromStr")]
    #[schema(value_type = String)]
    pub peer_id: String,
}

#[serde_as]
#[derive(Debug, Clone, Deserialize, utoipa::ToSchema)]
#[schema(example = json!({
        "alias": "Alice",
        "destination": "12D3KooWRWeTozREYHzWTbuCYskdYhED1MXpDwTrmccwzFrd2mEA"
    }))]
#[serde(rename_all = "camelCase")]
pub(crate) struct AliasDestinationBodyRequest {
    pub alias: String,
    #[serde_as(as = "DisplayFromStr")]
    #[schema(value_type = String)]
    pub destination: PeerOrAddress,
}

/// (deprecated, will be removed in v3.0) Get each previously set alias and its corresponding PeerId.
#[utoipa::path(
        get,
        path = const_format::formatcp!("{BASE_PATH}/aliases"),
        responses(
            (status = 200, description = "Each alias with its corresponding PeerId", body = HashMap<String, String>, example = json!({
                    "alice": "12D3KooWPWD5P5ZzMRDckgfVaicY5JNoo7JywGotoAv17d7iKx1z",
                    "me": "12D3KooWJmLm8FnBfvYQ5BAZ5qcYBxQFFBzAAEYUBUNJNE8cRsYS"
            })),
            (status = 401, description = "Invalid authorization token.", body = ApiError),
            (status = 404, description = "No aliases found", body = ApiError),
        ),
        security(
            ("api_token" = []),
            ("bearer_token" = [])
        ),
        tag = "Alias",
    )]
pub(super) async fn aliases(State(state): State<Arc<InternalState>>) -> impl IntoResponse {
    let aliases = state.hoprd_db.get_aliases().await;

    match aliases {
        Ok(aliases) => {
            let aliases = aliases
                .iter()
                .map(|alias| (alias.alias.clone(), alias.peer_id.clone()))
                .collect::<HashMap<_, _>>();
            (StatusCode::OK, Json(aliases)).into_response()
        }
        Err(DbError::BackendError(_)) => (StatusCode::NOT_FOUND, ApiErrorStatus::AliasNotFound).into_response(),
        Err(_) => (StatusCode::INTERNAL_SERVER_ERROR, ApiErrorStatus::DatabaseError).into_response(),
    }
}

/// (deprecated, will be removed in v3.0) Set alias for a peer with a specific PeerId.
#[utoipa::path(
        post,
        path = const_format::formatcp!("{BASE_PATH}/aliases"),
        request_body(
            content = AliasDestinationBodyRequest,
            description = "Alias name along with the PeerId to be aliased",
            content_type = "application/json"),
        responses(
            (status = 201, description = "Alias set successfully.", body = PeerIdResponse),
            (status = 400, description = "Invalid PeerId: The format or length of the peerId is incorrect.", body = ApiError),
            (status = 401, description = "Invalid authorization token.", body = ApiError),
            (status = 409, description = "Given PeerId is already aliased.", body = ApiError),
            (status = 422, description = "Unknown failure", body = ApiError)
        ),
        security(
            ("api_token" = []),
            ("bearer_token" = [])
        ),
        tag = "Alias",
    )]
pub(super) async fn set_alias(
    State(state): State<Arc<InternalState>>,
    Json(args): Json<AliasDestinationBodyRequest>,
) -> impl IntoResponse {
<<<<<<< HEAD
    let aliases = state.aliases.clone();
    let hopr = state.hopr.clone();

    let destination = args.destination.fulfill(hopr.peer_resolver()).await;

    let peer_id = match destination {
        Ok(destination) => match destination.peer_id {
            Some(peer_id) => peer_id,
            None => return (StatusCode::BAD_REQUEST, ApiErrorStatus::InvalidInput).into_response(),
        },
        Err(e) => return (StatusCode::NOT_FOUND, e).into_response(),
    };

    let inserted = aliases.write().await.insert_no_overwrite(args.alias, peer_id);
    match inserted {
        Ok(_) => (StatusCode::CREATED, Json(PeerIdResponse { peer_id })).into_response(),
        Err(_) => (StatusCode::CONFLICT, ApiErrorStatus::AliasAlreadyExists).into_response(),
=======
    match state.hoprd_db.set_alias(args.peer_id.to_string(), args.alias).await {
        Ok(()) => (
            StatusCode::CREATED,
            Json(PeerIdResponse {
                peer_id: args.peer_id.to_string(),
            }),
        )
            .into_response(),
        Err(DbError::LogicalError(_)) => (StatusCode::BAD_REQUEST, ApiErrorStatus::InvalidPeerId).into_response(),
        Err(e) => (StatusCode::UNPROCESSABLE_ENTITY, ApiErrorStatus::from(e)).into_response(),
>>>>>>> 2bfedb92
    }
}

#[derive(Deserialize)]
pub(crate) struct GetAliasParams {
    alias: String,
}

/// (deprecated, will be removed in v3.0) Get alias for the PeerId (Hopr address) that have this alias assigned to it.
#[utoipa::path(
        get,
        path = const_format::formatcp!("{BASE_PATH}/aliases/{{alias}}"),
        params(
            ("alias" = String, Path, description = "Alias to be shown"),
        ),
        responses(
            (status = 200, description = "Get PeerId for an alias", body = PeerIdResponse),
            (status = 401, description = "Invalid authorization token.", body = ApiError),
            (status = 404, description = "PeerId not found", body = ApiError),
        ),
        security(
            ("api_token" = []),
            ("bearer_token" = [])
        ),
        tag = "Alias",
    )]
pub(super) async fn get_alias(
    Path(GetAliasParams { alias }): Path<GetAliasParams>,
    State(state): State<Arc<InternalState>>,
) -> impl IntoResponse {
    let alias = urlencoding::decode(&alias);

    if alias.is_err() {
        return (StatusCode::BAD_REQUEST, ApiErrorStatus::InvalidInput).into_response();
    }

    let alias = alias.unwrap().into_owned();

    match state.hoprd_db.resolve_alias(alias.clone()).await {
        Ok(Some(entry)) => (StatusCode::OK, Json(PeerIdResponse { peer_id: entry })).into_response(),
        Ok(None) => (StatusCode::NOT_FOUND, ApiErrorStatus::AliasNotFound).into_response(),
        Err(e) => (StatusCode::UNPROCESSABLE_ENTITY, ApiErrorStatus::from(e)).into_response(),
    }
}

#[derive(Deserialize)]
pub(crate) struct DeleteAliasParams {
    alias: String,
}

/// (deprecated, will be removed in v3.0) Delete an alias.
#[utoipa::path(
        delete,
        path = const_format::formatcp!("{BASE_PATH}/aliases/{{alias}}"),
        params(
            ("alias" = String, Path, description = "Alias to be shown"),
        ),
        responses(
            (status = 204, description = "Alias removed successfully"),
            (status = 401, description = "Invalid authorization token.", body = ApiError),
            (status = 422, description = "Unknown failure", body = ApiError)   // This can never happen
        ),
        security(
            ("api_token" = []),
            ("bearer_token" = [])
        ),
        tag = "Alias",
    )]
pub(super) async fn delete_alias(
    Path(DeleteAliasParams { alias }): Path<DeleteAliasParams>,
    State(state): State<Arc<InternalState>>,
) -> impl IntoResponse {
    let alias = urlencoding::decode(&alias);

    if alias.is_err() {
        return (StatusCode::BAD_REQUEST, ApiErrorStatus::InvalidInput).into_response();
    }

    let alias = alias.unwrap().into_owned();

    match state.hoprd_db.delete_alias(alias.clone()).await {
        Ok(_) => (StatusCode::NO_CONTENT,).into_response(),
        Err(e) => (StatusCode::UNPROCESSABLE_ENTITY, ApiErrorStatus::from(e)).into_response(),
    }
}

/// (deprecated, will be removed in v3.0) Clear all aliases.
#[utoipa::path(
        delete,
        path = const_format::formatcp!("{BASE_PATH}/aliases"),
        responses(
            (status = 204, description = "All aliases removed successfully"),
            (status = 401, description = "Invalid authorization token.", body = ApiError),
            (status = 422, description = "Unknown failure", body = ApiError)   // This can never happen
        ),
        security(
            ("api_token" = []),
            ("bearer_token" = [])
        ),
        tag = "Alias",
    )]
pub(super) async fn clear_aliases(State(state): State<Arc<InternalState>>) -> impl IntoResponse {
    match state.hoprd_db.clear_aliases().await {
        Ok(_) => (StatusCode::NO_CONTENT,).into_response(),
        Err(e) => (StatusCode::INTERNAL_SERVER_ERROR, ApiErrorStatus::from(e)).into_response(),
    }
}<|MERGE_RESOLUTION|>--- conflicted
+++ resolved
@@ -11,11 +11,8 @@
 use serde_with::{serde_as, DisplayFromStr};
 use std::{collections::HashMap, sync::Arc};
 
-<<<<<<< HEAD
 use crate::{types::PeerOrAddress, ApiErrorStatus, InternalState, BASE_PATH};
 
-=======
->>>>>>> 2bfedb92
 #[serde_as]
 #[derive(Debug, Clone, Serialize, utoipa::ToSchema)]
 #[schema(example = json!({
@@ -101,8 +98,6 @@
     State(state): State<Arc<InternalState>>,
     Json(args): Json<AliasDestinationBodyRequest>,
 ) -> impl IntoResponse {
-<<<<<<< HEAD
-    let aliases = state.aliases.clone();
     let hopr = state.hopr.clone();
 
     let destination = args.destination.fulfill(hopr.peer_resolver()).await;
@@ -115,11 +110,6 @@
         Err(e) => return (StatusCode::NOT_FOUND, e).into_response(),
     };
 
-    let inserted = aliases.write().await.insert_no_overwrite(args.alias, peer_id);
-    match inserted {
-        Ok(_) => (StatusCode::CREATED, Json(PeerIdResponse { peer_id })).into_response(),
-        Err(_) => (StatusCode::CONFLICT, ApiErrorStatus::AliasAlreadyExists).into_response(),
-=======
     match state.hoprd_db.set_alias(args.peer_id.to_string(), args.alias).await {
         Ok(()) => (
             StatusCode::CREATED,
@@ -130,7 +120,6 @@
             .into_response(),
         Err(DbError::LogicalError(_)) => (StatusCode::BAD_REQUEST, ApiErrorStatus::InvalidPeerId).into_response(),
         Err(e) => (StatusCode::UNPROCESSABLE_ENTITY, ApiErrorStatus::from(e)).into_response(),
->>>>>>> 2bfedb92
     }
 }
 
