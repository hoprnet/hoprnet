//! REST API for the HOPRd node.
pub mod config;

mod account;
mod alias;
mod channels;
mod checks;
mod messages;
mod network;
mod node;
mod peers;
mod preconditions;
mod prometheus;
mod session;
mod tickets;
mod types;

pub use session::{HOPR_TCP_BUFFER_SIZE, HOPR_UDP_BUFFER_SIZE, HOPR_UDP_QUEUE_SIZE};

use async_lock::RwLock;
use axum::{
    extract::Json,
    http::{header::AUTHORIZATION, status::StatusCode, Method},
    middleware,
    response::{IntoResponse, Response},
    routing::{delete, get, post},
    Router,
};
use bimap::BiHashMap;
use libp2p_identity::PeerId;
use serde::Serialize;
use std::collections::HashMap;
use std::error::Error;
use std::iter::once;
use std::sync::Arc;
use tokio::net::TcpListener;
use tower::ServiceBuilder;
use tower_http::{
    compression::CompressionLayer,
    cors::{Any, CorsLayer},
    sensitive_headers::SetSensitiveRequestHeadersLayer,
    trace::TraceLayer,
    validate_request::ValidateRequestHeaderLayer,
};
use utoipa::openapi::security::{ApiKey, ApiKeyValue, HttpAuthScheme, HttpBuilder, SecurityScheme};
use utoipa::{Modify, OpenApi};
use utoipa_scalar::{Scalar, Servable};

use crate::config::Auth;
use hopr_lib::{errors::HoprLibError, ApplicationData, Hopr};
use hopr_network_types::prelude::IpProtocol;

pub(crate) const BASE_PATH: &str = "/api/v3";

#[derive(Clone)]
pub(crate) struct AppState {
    pub hopr: Arc<Hopr>, // checks
}

pub type MessageEncoder = fn(&[u8]) -> Box<[u8]>;

#[derive(Debug, Copy, Clone, PartialEq, Eq, Hash)]
pub struct ListenerId(pub IpProtocol, pub std::net::SocketAddr);

pub type ListenerJoinHandles = Arc<RwLock<HashMap<ListenerId, (String, hopr_async_runtime::prelude::JoinHandle<()>)>>>;

#[derive(Clone)]
pub(crate) struct InternalState {
    pub hoprd_cfg: String,
    pub auth: Arc<Auth>,
    pub hopr: Arc<Hopr>,
    pub inbox: Arc<RwLock<hoprd_inbox::Inbox>>,
    pub aliases: Arc<RwLock<BiHashMap<String, PeerId>>>,
    pub websocket_rx: async_broadcast::InactiveReceiver<ApplicationData>,
    pub msg_encoder: Option<MessageEncoder>,
    pub open_listeners: ListenerJoinHandles,
}

#[derive(OpenApi)]
#[openapi(
    paths(
        account::addresses,
        account::balances,
        account::withdraw,
        alias::aliases,
        alias::delete_alias,
        alias::get_alias,
        alias::set_alias,
        channels::close_channel,
        channels::fund_channel,
        channels::list_channels,
        channels::open_channel,
        channels::show_channel,
        checks::eligiblez,
        checks::healthyz,
        checks::readyz,
        checks::startedz,
        messages::delete_messages,
        messages::peek,
        messages::peek_all,
        messages::pop,
        messages::pop_all,
        messages::send_message,
        messages::size,
        network::price,
        network::probability,
        node::configuration,
        node::entry_nodes,
        node::info,
        node::metrics,
        node::peers,
        node::version,
        peers::ping_peer,
        peers::show_peer_info,
        session::create_client,
        session::list_clients,
        session::close_client,
        tickets::aggregate_tickets_in_channel,
        tickets::redeem_all_tickets,
        tickets::redeem_tickets_in_channel,
        tickets::show_all_tickets,
        tickets::show_channel_tickets,
        tickets::show_ticket_statistics
    ),
    components(
        schemas(
            ApiError,
            account::AccountAddressesResponse, account::AccountBalancesResponse, account::WithdrawBodyRequest, account::WithdrawResponse,
            alias::PeerIdResponse, alias::AliasDestinationBodyRequest,
            channels::ChannelsQueryRequest,channels::CloseChannelResponse, channels::OpenChannelBodyRequest, channels::OpenChannelResponse,
            channels::NodeChannel, channels::NodeChannelsResponse, channels::ChannelInfoResponse, channels::FundBodyRequest,
            messages::MessagePopAllResponse,
            messages::MessagePopResponse, messages::SendMessageResponse, messages::SendMessageBodyRequest, messages::SizeResponse, messages::TagQueryRequest, messages::GetMessageBodyRequest,
            network::TicketPriceResponse,
            network::TicketProbabilityResponse,
            node::EntryNode, node::NodeInfoResponse, node::NodePeersQueryRequest,
            node::HeartbeatInfo, node::PeerInfo, node::AnnouncedPeer, node::NodePeersResponse, node::NodeVersionResponse,
            peers::NodePeerInfoResponse, peers::PingResponse,
            session::SessionClientRequest, session::SessionClientResponse, session::SessionCloseClientRequest,
            tickets::NodeTicketStatisticsResponse, tickets::ChannelTicket,
        )
    ),
    modifiers(&SecurityAddon),
    tags(
        (name = "Account", description = "HOPR node account endpoints"),
        (name = "Alias", description = "HOPR node internal non-persistent alias endpoints"),
        (name = "Channels", description = "HOPR node chain channels manipulation endpoints"),
        (name = "Checks", description = "HOPR node functionality checks"),
        (name = "Messages", description = "HOPR node message manipulation endpoints"),
        (name = "Node", description = "HOPR node information endpoints"),
        (name = "Peers", description = "HOPR node peer manipulation endpoints"),
        (name = "Tickets", description = "HOPR node ticket management endpoints"),
    )
)]
pub struct ApiDoc;

pub struct SecurityAddon;

impl Modify for SecurityAddon {
    fn modify(&self, openapi: &mut utoipa::openapi::OpenApi) {
        let components = openapi
            .components
            .as_mut()
            .expect("components should be registered at this point");
        components.add_security_scheme(
            "bearer_token",
            SecurityScheme::Http(
                HttpBuilder::new()
                    .scheme(HttpAuthScheme::Bearer)
                    .bearer_format("token")
                    .build(),
            ),
        );
        components.add_security_scheme(
            "api_token",
            SecurityScheme::ApiKey(ApiKey::Header(ApiKeyValue::new("X-Auth-Token"))),
        );
    }
}

/// Parameters needed to construct the Rest API via [`serve_api`].
pub struct RestApiParameters {
    pub listener: TcpListener,
    pub hoprd_cfg: String,
    pub cfg: crate::config::Api,
    pub hopr: Arc<hopr_lib::Hopr>,
    pub inbox: Arc<RwLock<hoprd_inbox::Inbox>>,
    pub session_listener_sockets: ListenerJoinHandles,
    pub websocket_rx: async_broadcast::InactiveReceiver<ApplicationData>,
    pub msg_encoder: Option<MessageEncoder>,
}

/// Starts the Rest API listener and router.
pub async fn serve_api(params: RestApiParameters) -> Result<(), std::io::Error> {
    let RestApiParameters {
        listener,
        hoprd_cfg,
        cfg,
        hopr,
        inbox,
        session_listener_sockets,
        websocket_rx,
        msg_encoder,
    } = params;

    let router = build_api(
        hoprd_cfg,
        cfg,
        hopr,
        inbox,
        session_listener_sockets,
        websocket_rx,
        msg_encoder,
    )
    .await;
    axum::serve(listener, router).await
}

async fn build_api(
    hoprd_cfg: String,
    cfg: crate::config::Api,
    hopr: Arc<hopr_lib::Hopr>,
    inbox: Arc<RwLock<hoprd_inbox::Inbox>>,
    open_listeners: ListenerJoinHandles,
    websocket_rx: async_broadcast::InactiveReceiver<ApplicationData>,
    msg_encoder: Option<MessageEncoder>,
) -> Router {
    // Prepare alias part of the state
    let aliases: Arc<RwLock<BiHashMap<String, PeerId>>> = Arc::new(RwLock::new(BiHashMap::new()));
    aliases.write().await.insert("me".to_owned(), hopr.me_peer_id());

    let state = AppState { hopr };
    let inner_state = InternalState {
        auth: Arc::new(cfg.auth.clone()),
        hoprd_cfg,
        hopr: state.hopr.clone(),
        msg_encoder,
        inbox,
        websocket_rx,
        aliases,
        open_listeners,
    };

    Router::new()
        .nest("/", Router::new().merge(Scalar::with_url("/scalar", ApiDoc::openapi())))
        .nest(
            "/",
            Router::new()
                .route("/startedz", get(checks::startedz))
                .route("/readyz", get(checks::readyz))
                .route("/healthyz", get(checks::healthyz))
                .route("/eligiblez", get(checks::eligiblez))
                .with_state(state.into()),
        )
        .nest(
            BASE_PATH,
            Router::new()
                .route("/aliases", get(alias::aliases))
                .route("/aliases", post(alias::set_alias))
                .route("/aliases/:alias", get(alias::get_alias))
                .route("/aliases/:alias", delete(alias::delete_alias))
                .route("/account/addresses", get(account::addresses))
                .route("/account/balances", get(account::balances))
                .route("/account/withdraw", post(account::withdraw))
                .route("/peers/:destination", get(peers::show_peer_info))
                .route("/channels", get(channels::list_channels))
                .route("/channels", post(channels::open_channel))
                .route("/channels/:channelId", get(channels::show_channel))
                .route("/channels/:channelId/tickets", get(tickets::show_channel_tickets))
                .route("/channels/:channelId", delete(channels::close_channel))
                .route("/channels/:channelId/fund", post(channels::fund_channel))
                .route(
                    "/channels/:channelId/tickets/redeem",
                    post(tickets::redeem_tickets_in_channel),
                )
                .route(
                    "/channels/:channelId/tickets/aggregate",
                    post(tickets::aggregate_tickets_in_channel),
                )
                .route("/tickets", get(tickets::show_all_tickets))
                .route("/tickets/redeem", post(tickets::redeem_all_tickets))
                .route("/tickets/statistics", get(tickets::show_ticket_statistics))
                .route("/messages", delete(messages::delete_messages))
                .route("/messages", post(messages::send_message))
                .route("/messages/pop", post(messages::pop))
                .route("/messages/pop-all", post(messages::pop_all))
                .route("/messages/peek", post(messages::peek))
                .route("/messages/peek-all", post(messages::peek_all))
                .route("/messages/size", get(messages::size))
                .route("/messages/websocket", get(messages::websocket))
                .route("/network/price", get(network::price))
                .route("/network/probability", get(network::probability))
                .route("/node/version", get(node::version))
                .route("/node/configuration", get(node::configuration))
                .route("/node/info", get(node::info))
                .route("/node/peers", get(node::peers))
                .route("/node/entryNodes", get(node::entry_nodes))
                .route("/node/metrics", get(node::metrics))
                .route("/peers/:destination/ping", post(peers::ping_peer))
                .route("/session/:protocol", post(session::create_client))
                .route("/session/:protocol", get(session::list_clients))
                .route("/session/:protocol", delete(session::close_client))
                .with_state(inner_state.clone().into())
                .layer(middleware::from_fn_with_state(inner_state, preconditions::authenticate)),
        )
        .layer(
            ServiceBuilder::new()
                .layer(TraceLayer::new_for_http())
                .layer(
                    CorsLayer::new()
                        .allow_methods([Method::GET, Method::POST, Method::OPTIONS, Method::DELETE])
                        .allow_origin(Any)
                        .allow_headers(Any)
                        .max_age(std::time::Duration::from_secs(86400)),
                )
                .layer(middleware::from_fn(prometheus::record))
                .layer(CompressionLayer::new())
                .layer(ValidateRequestHeaderLayer::accept("application/json"))
                .layer(SetSensitiveRequestHeadersLayer::new(once(AUTHORIZATION))),
        )
}

#[derive(Debug, Clone, Serialize, utoipa::ToSchema)]
#[schema(example = json!({
    "status": "INVALID_INPUT",
    "error": "Invalid value passed in parameter 'XYZ'"
}))]
pub(crate) struct ApiError {
    pub status: String,
    #[serde(skip_serializing_if = "Option::is_none")]
    pub error: Option<String>,
}

/// Enumerates all API request errors
/// Note that `ApiError` should not be instantiated directly, but always rather through the `ApiErrorStatus`.
#[derive(Debug, Clone, PartialEq, Eq, strum::Display)]
#[strum(serialize_all = "SCREAMING_SNAKE_CASE")]
enum ApiErrorStatus {
    InvalidInput,
    /// An invalid application tag from the reserved range was provided.
    InvalidApplicationTag,
    InvalidChannelId,
<<<<<<< HEAD
=======
    InvalidPeerId,
    PeerNotFound,
>>>>>>> 5292e374
    ChannelNotFound,
    TicketsNotFound,
    NotEnoughBalance,
    NotEnoughAllowance,
    ChannelAlreadyOpen,
    ChannelNotOpen,
    UnsupportedFeature,
    Timeout,
    Unauthorized,
    InvalidQuality,
    AliasAlreadyExists,
    NotReady,
    #[strum(serialize = "UNKNOWN_FAILURE")]
    UnknownFailure(String),
}

impl From<ApiErrorStatus> for ApiError {
    fn from(value: ApiErrorStatus) -> Self {
        Self {
            status: value.to_string(),
            error: if let ApiErrorStatus::UnknownFailure(e) = value {
                Some(e)
            } else {
                None
            },
        }
    }
}

impl IntoResponse for ApiErrorStatus {
    fn into_response(self) -> Response {
        Json(ApiError::from(self)).into_response()
    }
}

impl IntoResponse for ApiError {
    fn into_response(self) -> Response {
        (StatusCode::INTERNAL_SERVER_ERROR, self).into_response()
    }
}

// Errors lead to `UnknownFailure` per default
impl<T: Error> From<T> for ApiErrorStatus {
    fn from(value: T) -> Self {
        Self::UnknownFailure(value.to_string())
    }
}

// Errors lead to `UnknownFailure` per default
impl<T> From<T> for ApiError
where
    T: Error + Into<HoprLibError>,
{
    fn from(value: T) -> Self {
        Self {
            status: ApiErrorStatus::UnknownFailure("unknown error".to_string()).to_string(),
            error: Some(value.to_string()),
        }
    }
}<|MERGE_RESOLUTION|>--- conflicted
+++ resolved
@@ -340,11 +340,8 @@
     /// An invalid application tag from the reserved range was provided.
     InvalidApplicationTag,
     InvalidChannelId,
-<<<<<<< HEAD
-=======
     InvalidPeerId,
     PeerNotFound,
->>>>>>> 5292e374
     ChannelNotFound,
     TicketsNotFound,
     NotEnoughBalance,
