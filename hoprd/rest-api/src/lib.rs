//! REST API for the HOPRd node.
pub mod config;

use std::error::Error;
use std::str::FromStr;
use std::{collections::HashMap, sync::Arc};

use async_std::sync::RwLock;
use futures::StreamExt;
use futures_concurrency::stream::Merge;
use hopr_lib::TransportOutput;
use libp2p_identity::PeerId;
use log::{debug, error, warn};
use serde_json::json;
use serde_with::{serde_as, DisplayFromStr, DurationMilliSeconds};
use tide::{
    http::{
        headers::{HeaderName, AUTHORIZATION},
        mime, Mime,
    },
    security::{CorsMiddleware, Origin},
    utils::async_trait,
    Middleware, Next, Request, Response, StatusCode,
};
use tide_websockets::{Message, WebSocket};
use utoipa::openapi::security::{ApiKey, ApiKeyValue, HttpAuthScheme, HttpBuilder, SecurityScheme};
use utoipa::{Modify, OpenApi};
use utoipa_swagger_ui::Config;

use crate::config::Auth;
use hopr_lib::{
    errors::HoprLibError,
    {Address, Balance, BalanceType, Hopr},
};

pub const BASE_PATH: &str = "/api/v3";
pub const API_VERSION: &str = "3.0.0";

#[cfg(all(feature = "prometheus", not(test)))]
use hopr_metrics::metrics::{MultiCounter, MultiHistogram};

#[cfg(all(feature = "prometheus", not(test)))]
lazy_static::lazy_static! {
    static ref METRIC_COUNT_API_CALLS: MultiCounter = MultiCounter::new(
        "hopr_http_api_call_count",
        "Number of different REST API calls and their statuses",
        &["endpoint", "method", "status"]
    )
    .unwrap();
    static ref METRIC_COUNT_API_CALLS_TIMING: MultiHistogram = MultiHistogram::new(
        "hopr_http_api_call_timing_sec",
        "Timing of different REST API calls in seconds",
        vec![0.1, 0.25, 0.5, 1.0, 2.0, 5.0, 10.0],
        &["endpoint", "method"]
    )
    .unwrap();
}

#[derive(Clone)]
pub struct State<'a> {
    pub hopr: Arc<Hopr>,         // checks
    pub config: Arc<Config<'a>>, // swagger
}

pub type MessageEncoder = fn(&[u8]) -> Box<[u8]>;

#[derive(Clone)]
pub struct InternalState {
    pub auth: Arc<Auth>,
    pub hopr: Arc<Hopr>,
    pub inbox: Arc<RwLock<hoprd_inbox::Inbox>>,
    pub aliases: Arc<RwLock<HashMap<String, PeerId>>>,
    pub websocket_rx: async_broadcast::InactiveReceiver<TransportOutput>,
    pub msg_encoder: Option<MessageEncoder>,
}

#[derive(OpenApi)]
#[openapi(
    paths(
        checks::startedz,
        checks::readyz,
        checks::healthyz,
        alias::aliases,
        alias::set_alias,
        alias::get_alias,
        alias::delete_alias,
        account::addresses,
        account::balances,
        account::withdraw,
        channels::list_channels,
        channels::open_channel,
        channels::close_channel,
        channels::fund_channel,
        channels::show_channel,
        messages::send_message,
        messages::delete_messages,
        messages::size,
        messages::pop,
        messages::pop_all,
        messages::peek,
        messages::peek_all,
        network::price,
        tickets::show_channel_tickets,
        tickets::show_all_tickets,
        tickets::show_ticket_statistics,
        tickets::redeem_all_tickets,
        tickets::redeem_tickets_in_channel,
        tickets::aggregate_tickets_in_channel,
        node::version,
        node::peers,
        node::metrics,
        node::info,
        node::entry_nodes,
        peers::show_peer_info,
        peers::ping_peer
    ),
    components(
        schemas(
            ApiError,
            alias::PeerIdResponse, alias::AliasPeerIdBodyRequest,
            account::AccountAddressesResponse, account::AccountBalancesResponse, account::WithdrawBodyRequest,
            peers::NodePeerInfoResponse, peers::PingResponse,
            channels::ChannelsQueryRequest,channels::CloseChannelResponse, channels::OpenChannelBodyRequest, channels::OpenChannelResponse,
            channels::NodeChannel, channels::NodeChannelsResponse, channels::ChannelInfoResponse, channels::FundBodyRequest,
            messages::MessagePopResponse, messages::SendMessageResponse, messages::SendMessageBodyRequest, messages::SizeResponse, messages::TagQueryRequest, messages::GetMessageBodyRequest,
            messages::MessagePopAllResponse,
            tickets::NodeTicketStatisticsResponse, tickets::ChannelTicket,
            network::TicketPriceResponse,
            node::EntryNode, node::NodeInfoResponse, node::NodePeersQueryRequest,
            node::HeartbeatInfo, node::PeerInfo, node::NodePeersResponse, node::NodeVersionResponse
        )
    ),
    modifiers(&SecurityAddon),
    tags(
        (name = "Checks", description = "HOPR node functionality checks"),
        (name = "Alias", description = "HOPR node internal non-persistent alias endpoints"),
        (name = "Account", description = "HOPR node account endpoints"),
        (name = "Node", description = "HOPR node information endpoints"),
        (name = "Tickets", description = "HOPR node ticket management endpoints"),
        (name = "Messages", description = "HOPR node message manipulation endpoints"),
        (name = "Channels", description = "HOPR node chain channels manipulation endpoints"),
        (name = "Peers", description = "HOPR node peer manipulation endpoints"),
    )
)]
pub struct ApiDoc;

pub struct SecurityAddon;

impl Modify for SecurityAddon {
    fn modify(&self, openapi: &mut utoipa::openapi::OpenApi) {
        let components = openapi.components.as_mut().unwrap(); // we can unwrap safely since there already is components registered.
        components.add_security_scheme(
            "bearer_token",
            SecurityScheme::Http(
                HttpBuilder::new()
                    .scheme(HttpAuthScheme::Bearer)
                    .bearer_format("token")
                    .build(),
            ),
        );
        components.add_security_scheme(
            "api_token",
            SecurityScheme::ApiKey(ApiKey::Header(ApiKeyValue::new("X-Auth-Token"))),
        );
    }
}
/// Token-based authentication middleware
struct TokenBasedAuthenticationMiddleware;

/// Implementation of the middleware
#[async_trait]
impl Middleware<InternalState> for TokenBasedAuthenticationMiddleware {
    async fn handle(&self, request: Request<InternalState>, next: Next<'_, InternalState>) -> tide::Result {
        let auth = request.state().auth.clone();

        let x_auth_header = HeaderName::from_str("x-auth-token").unwrap();

        let is_authorized = match auth.as_ref() {
            Auth::Token(expected_token) => {
                let auth_headers = request
                    .iter()
                    .filter_map(|(n, v)| (AUTHORIZATION.eq(n) || x_auth_header.eq(n)).then_some((n, v.as_str())))
                    .collect::<Vec<_>>();

                // Use "Authorization Bearer <token>" and "X-Auth-Token <token>" headers
                !auth_headers.is_empty()
                    && (auth_headers.contains(&(&AUTHORIZATION, &format!("Bearer {}", expected_token)))
                        || auth_headers.contains(&(&x_auth_header, &expected_token)))
            }
            Auth::None => true,
        };

        if !is_authorized {
            let reject_response = Response::builder(StatusCode::Unauthorized)
                .content_type(mime::JSON)
                .body(ApiErrorStatus::Unauthorized)
                .build();

            return Ok(reject_response);
        }

        // Go forward to the next middleware or request handler
        Ok(next.run(request).await)
    }
}

/// Custom request logging middleware
struct LogRequestMiddleware(log::Level);

#[async_trait]
impl<T: Clone + Send + Sync + 'static> Middleware<T> for LogRequestMiddleware {
    async fn handle(&self, mut req: Request<T>, next: Next<'_, T>) -> tide::Result {
        struct LogMiddlewareHasBeenRun;

        if req.ext::<LogMiddlewareHasBeenRun>().is_some() {
            return Ok(next.run(req).await);
        }
        req.set_ext(LogMiddlewareHasBeenRun);

        let peer_addr = req.peer_addr().map(String::from);
        let path = req.url().path().to_owned();
        let method = req.method().to_string();

        let start = std::time::Instant::now();
        let response = next.run(req).await;
        let response_duration = start.elapsed();

        let status = response.status();

        #[cfg(all(feature = "prometheus", not(test)))]
        {
            // We're not interested on metrics for other endpoints
            if path.starts_with("/api/v3/") {
                METRIC_COUNT_API_CALLS.increment(&[&path, &method, &status.to_string()]);
                METRIC_COUNT_API_CALLS_TIMING.observe(&[&path, &method], response_duration.as_secs_f64());
            }
        }

        log::log!(
            self.0,
            r#"{} "{method} {path}" {status} {} {}ms"#,
            peer_addr.as_deref().unwrap_or("-"),
            response
                .len()
                .map(|l| l.to_string())
                .unwrap_or_else(|| String::from("-")),
            response_duration.as_millis()
        );
        Ok(response)
    }
}

async fn serve_swagger(request: tide::Request<State<'_>>) -> tide::Result<Response> {
    let config = request.state().config.clone();
    let path = request.url().path().to_string();
    let tail = path.strip_prefix("/swagger-ui/").unwrap();

    match utoipa_swagger_ui::serve(tail, config) {
        Ok(swagger_file) => swagger_file
            .map(|file| {
                Ok(Response::builder(200)
                    .body(file.bytes.to_vec())
                    .content_type(file.content_type.parse::<Mime>()?)
                    .build())
            })
            .unwrap_or_else(|| Ok(Response::builder(404).build())),
        Err(error) => Ok(Response::builder(500).body(error.to_string()).build()),
    }
}

enum WebSocketInput {
    Network(TransportOutput),
    WsInput(std::result::Result<tide_websockets::Message, tide_websockets::Error>),
}

pub async fn run_hopr_api(
    host: &str,
    cfg: &crate::config::Api,
    hopr: Arc<hopr_lib::Hopr>,
    inbox: Arc<RwLock<hoprd_inbox::Inbox>>,
    websocket_rx: async_broadcast::InactiveReceiver<TransportOutput>,
    msg_encoder: Option<MessageEncoder>,
) {
    // Prepare alias part of the state
    let aliases: Arc<RwLock<HashMap<String, PeerId>>> = Arc::new(RwLock::new(HashMap::new()));
    aliases.write().await.insert("me".to_owned(), hopr.me_peer_id());

    let state = State {
        hopr,
        config: Arc::new(Config::from("/api-docs/openapi.json")),
    };

    let mut app = tide::with_state(state.clone());

    app.with(LogRequestMiddleware(log::Level::Debug));
    app.with(CorsMiddleware::new().allow_origin(Origin::from("*")));

    app.at("/api-docs/openapi.json")
        .get(|_| async move { Ok(Response::builder(200).body(json!(ApiDoc::openapi()))) });

    app.at("/swagger-ui/*").get(serve_swagger);

    app.at("/startedz").get(checks::startedz);
    app.at("/readyz").get(checks::readyz);
    app.at("/healthyz").get(checks::healthyz);

    app.at(BASE_PATH).nest({
        let mut api = tide::with_state(InternalState {
            auth: Arc::new(cfg.auth.clone()),
            hopr: state.hopr.clone(),
            msg_encoder,
            inbox,
            websocket_rx,
            aliases,
        });

        api.with(TokenBasedAuthenticationMiddleware);

        api.at("/aliases").get(alias::aliases).post(alias::set_alias);

        api.at("/aliases/:alias")
            .get(alias::get_alias)
            .delete(alias::delete_alias);

        api.at("/account/addresses").get(account::addresses);
        api.at("/account/balances").get(account::balances);
        api.at("/account/withdraw").get(account::withdraw);

        api.at("/peers/:peerId")
            .get(peers::show_peer_info)
            .at("/ping")
            .post(peers::ping_peer);

        api.at("/channels")
            .get(channels::list_channels)
            .post(channels::open_channel);

        api.at("/channels/:channelId")
            .get(channels::show_channel)
            .delete(channels::close_channel);

        api.at("/channels/:channelId/fund").post(channels::fund_channel);

        api.at("/channels/:channelId/tickets")
            .get(tickets::show_channel_tickets);

        api.at("/channels/:channelId/tickets/redeem")
            .post(tickets::redeem_tickets_in_channel);

        api.at("/channels/:channelId/tickets/aggregate")
            .post(tickets::aggregate_tickets_in_channel);

        api.at("/tickets").get(tickets::show_all_tickets);
        api.at("/tickets/statistics").get(tickets::show_ticket_statistics);
        api.at("/tickets/redeem").post(tickets::redeem_all_tickets);

        api.at("/messages")
            .post(messages::send_message)
            .delete(messages::delete_messages);
        api.at("/messages/pop").post(messages::pop);
        api.at("/messages/pop-all").post(messages::pop_all);
        api.at("/messages/peek").post(messages::peek);
        api.at("/messages/peek-all").post(messages::peek_all);
        api.at("/messages/size").get(messages::size);
        api.at("/messages/websocket")
            .get(WebSocket::new(|request: Request<InternalState>, ws_con| {
                let ws_rx = request.state().websocket_rx.activate_cloned();

                async move {
                    let mut queue = (
                        ws_con.clone().map(WebSocketInput::WsInput),
                        ws_rx.map(WebSocketInput::Network),
                    )
                        .merge();

                    while let Some(v) = queue.next().await {
                        match v {
                            WebSocketInput::Network(net_in) => match net_in {
                                TransportOutput::Received(data) => {
                                    debug!("websocket notifying client with received msg {data}");
                                    ws_con.send_json(&json!(messages::WebSocketReadMsg::from(data))).await?;
                                }
                                TransportOutput::Sent(hkc) => {
                                    debug!("websocket notifying client with received ack {hkc}");
                                    ws_con
                                        .send_json(&json!(messages::WebSocketReadAck::from_ack(hkc)))
                                        .await?;
                                }
                            },
                            WebSocketInput::WsInput(ws_in) => match ws_in {
                                Ok(Message::Text(input)) => {
                                    let data: messages::WebSocketSendMsg = serde_json::from_str(&input)?;
                                    if data.cmd == "sendmsg" {
                                        let hopr = request.state().hopr.clone();

                                        // Use the message encoder, if any
                                        // TODO: remove RLP in 3.0
                                        let msg_body = request
                                            .state()
                                            .msg_encoder
                                            .as_ref()
                                            .map(|enc| enc(data.args.body.as_bytes()))
                                            .unwrap_or_else(|| Box::from(data.args.body.as_bytes()));

                                        let hkc = hopr
                                            .send_message(
                                                // data.args.body.into_bytes().into_boxed_slice(),
                                                msg_body,
                                                data.args.peer_id,
                                                data.args.path,
                                                data.args.hops,
                                                Some(data.args.tag),
                                            )
                                            .await?;

                                        debug!("websocket notifying client with sent ack {hkc}");
                                        ws_con
                                            .send_json(&json!(messages::WebSocketReadAck::from_ack_challenge(hkc)))
                                            .await?;
                                    } else {
                                        warn!("skipping an unsupported websocket command '{}'", data.cmd);
                                    }
                                }
                                Ok(_) => {
                                    warn!("encountered an unsupported websocket input type");
                                }
                                Err(e) => error!("failed to get a valid websocket message: {e}"),
                            },
                        }
                    }

                    Ok(())
                }
            }));

        api.at("/network/price").get(network::price);

        api.at("/node/version").get(node::version);
        api.at("/node/info").get(node::info);
        api.at("/node/peers").get(node::peers);
        api.at("/node/entryNodes").get(node::entry_nodes);
        api.at("/node/metrics").get(node::metrics);

        api
    });

    app.listen(host)
        .await
        .expect("the REST API server should run successfully")
}

#[derive(Debug, Clone, serde::Serialize, utoipa::ToSchema)]
#[schema(example = json!({
    "status": "INVALID_INPUT",
    "error": "Invalid value passed in parameter 'XYZ'"
}))]
pub(crate) struct ApiError {
    pub status: String,
    #[serde(skip_serializing_if = "Option::is_none")]
    pub error: Option<String>,
}

/// Enumerates all API request errors
/// Note that `ApiError` should not be instantiated directly, but always rather through the `ApiErrorStatus`.
#[derive(Debug, Clone, PartialEq, Eq, strum::Display)]
#[strum(serialize_all = "SCREAMING_SNAKE_CASE")]
enum ApiErrorStatus {
    InvalidInput,
    InvalidChannelId,
    InvalidPeerId,
    ChannelNotFound,
    TicketsNotFound,
    NotEnoughBalance,
    NotEnoughAllowance,
    ChannelAlreadyOpen,
    ChannelNotOpen,
    UnsupportedFeature,
    Timeout,
    Unauthorized,
    InvalidQuality,
    #[strum(serialize = "UNKNOWN_FAILURE")]
    UnknownFailure(String),
}

impl From<ApiErrorStatus> for ApiError {
    fn from(value: ApiErrorStatus) -> Self {
        Self {
            status: value.to_string(),
            error: if let ApiErrorStatus::UnknownFailure(e) = value {
                Some(e)
            } else {
                None
            },
        }
    }
}

impl From<ApiErrorStatus> for tide::Body {
    fn from(value: ApiErrorStatus) -> Self {
        json!(ApiError::from(value)).into()
    }
}

// Errors lead to `UnknownFailure` per default
impl<T: Error> From<T> for ApiErrorStatus {
    fn from(value: T) -> Self {
        Self::UnknownFailure(value.to_string())
    }
}

mod alias {
    use super::*;

    #[serde_as]
    #[derive(Debug, Clone, serde::Serialize, utoipa::ToSchema)]
    #[schema(example = json!({
        "peerId": "12D3KooWRWeTozREYHzWTbuCYskdYhED1MXpDwTrmccwzFrd2mEA"
    }))]
    #[serde(rename_all = "camelCase")]
    pub(crate) struct PeerIdResponse {
        #[serde_as(as = "DisplayFromStr")]
        #[schema(value_type = String)]
        pub peer_id: PeerId,
    }

    #[serde_as]
    #[derive(Debug, Clone, serde::Deserialize, utoipa::ToSchema)]
    #[schema(example = json!({
        "alias": "Alice",
        "peerId": "12D3KooWRWeTozREYHzWTbuCYskdYhED1MXpDwTrmccwzFrd2mEA"
    }))]
    #[serde(rename_all = "camelCase")]
    pub(crate) struct AliasPeerIdBodyRequest {
        pub alias: String,
        #[serde_as(as = "DisplayFromStr")]
        #[schema(value_type = String)]
        pub peer_id: PeerId,
    }

    /// Get each previously set alias and its corresponding PeerId
    #[utoipa::path(
        get,
        path = const_format::formatcp!("{BASE_PATH}/aliases"),
        responses(
            (status = 200, description = "Each alias with its corresponding PeerId", body = HashMap<String, String>, example = json!({
                    "alice": "12D3KooWPWD5P5ZzMRDckgfVaicY5JNoo7JywGotoAv17d7iKx1z",
                    "me": "12D3KooWJmLm8FnBfvYQ5BAZ5qcYBxQFFBzAAEYUBUNJNE8cRsYS"
            })),
            (status = 401, description = "Invalid authorization token.", body = ApiError)
        ),
        security(
            ("api_token" = [])
        ),
        tag = "Alias",
    )]
    pub async fn aliases(req: Request<InternalState>) -> tide::Result<Response> {
        let aliases = req.state().aliases.clone();

        let aliases = aliases
            .read()
            .await
            .iter()
            .map(|(key, value)| (key.clone(), value.to_string()))
            .collect::<HashMap<String, String>>();

        Ok(Response::builder(200).body(json!(aliases)).build())
    }

    /// Set alias for a peer with a specific PeerId.
    #[utoipa::path(
        post,
        path = const_format::formatcp!("{BASE_PATH}/aliases"),
        request_body(
            content = AliasPeerIdBodyRequest,
            description = "Alias name along with the PeerId to be aliased",
            content_type = "application/json"),
        responses(
            (status = 201, description = "Alias set successfully.", body = PeerIdResponse),
            (status = 400, description = "Invalid PeerId: The format or length of the peerId is incorrect.", body = ApiError),
            (status = 401, description = "Invalid authorization token.", body = ApiError),
            (status = 422, description = "Unknown failure", body = ApiError)
        ),
        security(
            ("api_token" = [])
        ),
        tag = "Alias",
    )]
    pub async fn set_alias(mut req: Request<InternalState>) -> tide::Result<Response> {
        let args: AliasPeerIdBodyRequest = req.body_json().await?;
        let aliases = req.state().aliases.clone();

        aliases.write().await.insert(args.alias, args.peer_id);
        Ok(Response::builder(200)
            .body(json!(PeerIdResponse { peer_id: args.peer_id }))
            .build())
    }

    /// Get alias for the PeerId (Hopr address) that have this alias assigned to it.
    #[utoipa::path(
        get,
        path = const_format::formatcp!("{BASE_PATH}/aliases/{{alias}}"),
        params(
            ("alias" = String, Path, description = "Alias to be shown"),
        ),
        responses(
            (status = 200, description = "Get PeerId for an alias", body = PeerIdResponse),
            (status = 401, description = "Invalid authorization token.", body = ApiError),
            (status = 404, description = "PeerId not found", body = ApiError),
        ),
        security(
            ("api_token" = [])
        ),
        tag = "Alias",
    )]
    pub async fn get_alias(req: Request<InternalState>) -> tide::Result<Response> {
        let alias = req.param("alias")?.parse::<String>()?;
        let aliases = req.state().aliases.clone();

        let aliases = aliases.read().await;
        if let Some(peer_id) = aliases.get(&alias) {
            Ok(Response::builder(200)
                .body(json!(PeerIdResponse { peer_id: *peer_id }))
                .build())
        } else {
            Ok(Response::builder(404).body(ApiErrorStatus::InvalidInput).build())
        }
    }

    /// Delete an alias.
    #[utoipa::path(
        delete,
        path = const_format::formatcp!("{BASE_PATH}/aliases/{{alias}}"),
        params(
            ("alias" = String, Path, description = "Alias to be shown"),
        ),
        responses(
            (status = 204, description = "Alias removed successfully"),
            (status = 401, description = "Invalid authorization token.", body = ApiError),
            (status = 422, description = "Unknown failure", body = ApiError)   // This can never happen
        ),
        security(
            ("api_token" = [])
        ),
        tag = "Alias",
    )]
    pub async fn delete_alias(req: Request<InternalState>) -> tide::Result<Response> {
        let alias = req.param("alias")?.parse::<String>()?;
        let aliases = req.state().aliases.clone();

        let _ = aliases.write().await.remove(&alias);

        Ok(Response::builder(204).build())
    }
}

mod account {
    use hopr_lib::U256;

    use super::*;

    #[derive(Debug, Clone, serde::Serialize, serde::Deserialize, utoipa::ToSchema)]
    #[schema(example = json!({
        "hopr": "12D3KooWJmLm8FnBfvYQ5BAZ5qcYBxQFFBzAAEYUBUNJNE8cRsYS",
        "native": "0x07eaf07d6624f741e04f4092a755a9027aaab7f6"
    }))]
    #[serde(rename_all = "camelCase")]
    pub(crate) struct AccountAddressesResponse {
        pub native: String,
        pub hopr: String,
    }

    /// Get node's HOPR and native addresses.
    ///
    /// HOPR address is represented by the P2P PeerId and can be used by other node owner to interact with this node.
    #[utoipa::path(
        get,
        path = const_format::formatcp!("{BASE_PATH}/account/addresses"),
        responses(
            (status = 200, description = "The node's public addresses", body = AccountAddressesResponse),
            (status = 401, description = "Invalid authorization token.", body = ApiError),
            (status = 422, description = "Unknown failure", body = ApiError)
        ),
        security(
            ("api_token" = [])
        ),
        tag = "Account",
    )]
    pub(super) async fn addresses(req: Request<InternalState>) -> tide::Result<Response> {
        let addresses = AccountAddressesResponse {
            native: req.state().hopr.me_onchain().to_string(),
            hopr: req.state().hopr.me_peer_id().to_string(),
        };

        Ok(Response::builder(200).body(json!(addresses)).build())
    }

    #[derive(Debug, Default, Clone, serde::Serialize, serde::Deserialize, utoipa::ToSchema)]
    #[schema(example = json!({
        "hopr": "2000000000000000000000",
        "native": "9999563581204904000",
        "safeHopr": "2000000000000000000000",
        "safeHoprAllowance": "115792089237316195423570985008687907853269984665640564039457584007913129639935",
        "safeNative": "10000000000000000000"
    }))]
    #[serde(rename_all = "camelCase")]
    pub(crate) struct AccountBalancesResponse {
        pub safe_native: String,
        pub native: String,
        pub safe_hopr: String,
        pub hopr: String,
        pub safe_hopr_allowance: String,
    }

    /// Get node's and associated Safe's HOPR and native balances as the allowance for HOPR
    /// tokens to be drawn by HoprChannels from Safe.
    ///
    /// HOPR tokens from the Safe balance are used to fund the payment channels between this
    /// node and other nodes on the network.
    /// NATIVE balance of the Node is used to pay for the gas fees for the blockchain.
    #[utoipa::path(
        get,
        path = const_format::formatcp!("{BASE_PATH}/account/balances"),
        responses(
            (status = 200, description = "The node's HOPR and Safe balances", body = AccountBalancesResponse),
            (status = 401, description = "Invalid authorization token.", body = ApiError),
            (status = 422, description = "Unknown failure", body = ApiError)
        ),
        security(
            ("api_token" = [])
        ),
        tag = "Account",
    )]
    pub(super) async fn balances(req: Request<InternalState>) -> tide::Result<Response> {
        let hopr = req.state().hopr.clone();

        let mut account_balances = AccountBalancesResponse::default();

        match hopr.get_balance(BalanceType::Native).await {
            Ok(v) => account_balances.native = v.to_value_string(),
            Err(e) => return Ok(Response::builder(422).body(ApiErrorStatus::from(e)).build()),
        }

        match hopr.get_balance(BalanceType::HOPR).await {
            Ok(v) => account_balances.hopr = v.to_value_string(),
            Err(e) => return Ok(Response::builder(422).body(ApiErrorStatus::from(e)).build()),
        }

        match hopr.get_safe_balance(BalanceType::Native).await {
            Ok(v) => account_balances.safe_native = v.to_value_string(),
            Err(e) => return Ok(Response::builder(422).body(ApiErrorStatus::from(e)).build()),
        }

        match hopr.get_safe_balance(BalanceType::HOPR).await {
            Ok(v) => account_balances.safe_hopr = v.to_value_string(),
            Err(e) => return Ok(Response::builder(422).body(ApiErrorStatus::from(e)).build()),
        }

        match hopr.safe_allowance().await {
            Ok(v) => account_balances.safe_hopr_allowance = v.to_value_string(),
            Err(e) => return Ok(Response::builder(422).body(ApiErrorStatus::from(e)).build()),
        }

        Ok(Response::builder(200).body(json!(account_balances)).build())
    }

    #[serde_as]
    #[derive(Debug, Clone, serde::Serialize, serde::Deserialize, utoipa::ToSchema)]
    #[schema(example = json!({
        "address": "0xb4ce7e6e36ac8b01a974725d5ba730af2b156fbe",
        "amount": 20000,
        "currency": "HOPR"
    }))]
    #[serde(rename_all = "camelCase")]
    pub(crate) struct WithdrawBodyRequest {
        #[serde_as(as = "DisplayFromStr")]
        #[schema(value_type = String)]
        currency: BalanceType,
        #[serde_as(as = "DisplayFromStr")]
        #[schema(value_type = String)]
        amount: U256,
        #[serde_as(as = "DisplayFromStr")]
        #[schema(value_type = String)]
        address: Address,
    }

    /// Withdraw funds from this node to the ethereum wallet address.
    ///
    /// Both NATIVE or HOPR can be withdrawn using this method.
    #[utoipa::path(
        post,
        path = const_format::formatcp!("{BASE_PATH}/account/withdraw"),
        request_body(
            content = WithdrawBodyRequest,
            content_type = "application/json"),
        responses(
            (status = 200, description = "The node's funds have been withdrawn", body = AccountBalancesResponse),
            (status = 401, description = "Invalid authorization token.", body = ApiError),
            (status = 422, description = "Unknown failure", body = ApiError)
        ),
        security(
            ("api_token" = [])
        ),
        tag = "Account",
    )]
    pub(super) async fn withdraw(mut req: Request<InternalState>) -> tide::Result<Response> {
        let withdraw_req_data: WithdrawBodyRequest = req.body_json().await?;

        match req
            .state()
            .hopr
            .withdraw(
                withdraw_req_data.address,
                Balance::new(withdraw_req_data.amount, withdraw_req_data.currency),
            )
            .await
        {
            Ok(receipt) => Ok(Response::builder(200).body(json!({"receipt": receipt})).build()),
            Err(e) => Ok(Response::builder(422).body(ApiErrorStatus::from(e)).build()),
        }
    }
}

mod peers {
    use super::*;
    use hopr_lib::{HoprTransportError, Multiaddr, PEER_METADATA_PROTOCOL_VERSION};
    use serde_with::DurationMilliSeconds;
    use std::str::FromStr;
    use std::time::Duration;

    #[serde_as]
    #[derive(Debug, Clone, serde::Serialize, utoipa::ToSchema)]
    #[schema(example = json!({
        "announced": [
        "/ip4/10.0.2.100/tcp/19093"
        ],
        "observed": [
        "/ip4/10.0.2.100/tcp/19093"
        ]
    }))]
    pub(crate) struct NodePeerInfoResponse {
        #[serde_as(as = "Vec<DisplayFromStr>")]
        #[schema(value_type = Vec<String>)]
        pub announced: Vec<Multiaddr>,
        #[serde_as(as = "Vec<DisplayFromStr>")]
        #[schema(value_type = Vec<String>)]
        pub observed: Vec<Multiaddr>,
    }

    #[utoipa::path(
        get,
        path = const_format::formatcp!("{BASE_PATH}/peers/{{peerId}}"),
        params(
            ("peerId" = String, Path, description = "PeerID of the requested peer")
        ),
        responses(
            (status = 200, description = "Peer information fetched successfully.", body = NodePeerInfoResponse),
            (status = 400, description = "Invalid peer id", body = ApiError),
            (status = 401, description = "Invalid authorization token.", body = ApiError),
            (status = 422, description = "Unknown failure", body = ApiError)
        ),
        security(
            ("api_token" = [])
        ),
        tag = "Peers",
    )]
    pub(super) async fn show_peer_info(req: Request<InternalState>) -> tide::Result<Response> {
        let hopr = req.state().hopr.clone();
        match PeerId::from_str(req.param("peerId")?) {
            Ok(peer) => Ok(Response::builder(200)
                .body(json!(NodePeerInfoResponse {
                    announced: hopr.multiaddresses_announced_to_dht(&peer).await,
                    observed: hopr.network_observed_multiaddresses(&peer).await
                }))
                .build()),
            Err(_) => Ok(Response::builder(400).body(ApiErrorStatus::InvalidPeerId).build()),
        }
    }

    #[serde_as]
    #[derive(Debug, Clone, serde::Serialize, utoipa::ToSchema)]
    #[schema(example = json!({
        "latency": 200,
        "reportedVersion": "2.1.0"
    }))]
    #[serde(rename_all = "camelCase")]
    pub(crate) struct PingResponse {
        #[serde_as(as = "DurationMilliSeconds<u64>")]
        #[schema(value_type = u64)]
        pub latency: std::time::Duration,
        pub reported_version: String,
    }

    #[utoipa::path(
        post,
        path = const_format::formatcp!("{BASE_PATH}/peers/{{peerId}}/ping"),
        params(
            ("peerId" = String, Path, description = "PeerID of the requested peer")
        ),
        responses(
            (status = 200, description = "Ping successful", body = PingResponse),
            (status = 400, description = "Invalid peer id", body = ApiError),
            (status = 401, description = "Invalid authorization token.", body = ApiError),
            (status = 422, description = "Unknown failure", body = ApiError)
        ),
        security(
            ("api_token" = [])
        ),
        tag = "Peers",
    )]
    pub(super) async fn ping_peer(req: Request<InternalState>) -> tide::Result<Response> {
        let hopr = req.state().hopr.clone();
        match PeerId::from_str(req.param("peerId")?) {
            Ok(peer) => match hopr.ping(&peer).await {
                Ok(latency) => Ok(Response::builder(200)
                    .body(json!(PingResponse {
                        latency: latency.unwrap_or(Duration::ZERO), // TODO: what should be the correct default ?
                        reported_version: hopr
                            .network_peer_info(&peer)
                            .await
                            .and_then(|s| s.metadata().get(PEER_METADATA_PROTOCOL_VERSION).cloned())
                            .unwrap_or("unknown".into())
                    }))
                    .build()),
                Err(HoprLibError::TransportError(HoprTransportError::Protocol(hopr_lib::ProtocolError::Timeout))) => {
                    Ok(Response::builder(422).body(ApiErrorStatus::Timeout).build())
                }
                Err(e) => Ok(Response::builder(422).body(ApiErrorStatus::from(e)).build()),
            },
            Err(_) => Ok(Response::builder(400).body(ApiErrorStatus::InvalidPeerId).build()),
        }
    }
}

mod channels {
    use super::*;
    use futures::TryFutureExt;
    use hopr_crypto_types::types::Hash;
<<<<<<< HEAD
    use hopr_lib::{ChainActionsError, ChannelEntry, ChannelStatus, ToHex};
=======
    use hopr_lib::{AsUnixTimestamp, ChannelEntry, ChannelStatus, CoreEthereumActionsError, ToHex};
>>>>>>> 40d60203

    #[serde_as]
    #[derive(Debug, Clone, serde::Serialize, utoipa::ToSchema)]
    #[serde(rename_all = "camelCase")]
    pub(crate) struct NodeChannel {
        #[serde_as(as = "DisplayFromStr")]
        #[schema(value_type = String)]
        pub id: Hash,
        #[serde_as(as = "DisplayFromStr")]
        #[schema(value_type = String)]
        pub peer_address: Address,
        #[serde_as(as = "DisplayFromStr")]
        #[schema(value_type = String)]
        pub status: ChannelStatus,
        pub balance: String,
    }

    #[serde_as]
    #[derive(Debug, Clone, serde::Serialize, utoipa::ToSchema)]
    #[schema(example = json!({
        "balance": "10000000000000000000",
        "channelEpoch": 1,
        "channelId": "0x04efc1481d3f106b88527b3844ba40042b823218a9cd29d1aa11c2c2ef8f538f",
        "closureTime": 0,
        "destinationAddress": "0x188c4462b75e46f0c7262d7f48d182447b93a93c",
        "destinationPeerId": "12D3KooWPWD5P5ZzMRDckgfVaicY5JNoo7JywGotoAv17d7iKx1z",
        "sourceAddress": "0x07eaf07d6624f741e04f4092a755a9027aaab7f6",
        "sourcePeerId": "12D3KooWJmLm8FnBfvYQ5BAZ5qcYBxQFFBzAAEYUBUNJNE8cRsYS",
        "status": "Open",
        "ticketIndex": 0
    }))]
    #[serde(rename_all = "camelCase")]
    pub(crate) struct ChannelInfoResponse {
        #[serde_as(as = "DisplayFromStr")]
        #[schema(value_type = String)]
        pub channel_id: Hash,
        #[serde_as(as = "DisplayFromStr")]
        #[schema(value_type = String)]
        pub source_address: Address,
        #[serde_as(as = "DisplayFromStr")]
        #[schema(value_type = String)]
        pub destination_address: Address,
        pub source_peer_id: String,
        pub destination_peer_id: String,
        pub balance: String,
        #[serde_as(as = "DisplayFromStr")]
        #[schema(value_type = String)]
        pub status: ChannelStatus,
        pub ticket_index: u32,
        pub channel_epoch: u32,
        pub closure_time: u64,
    }

    #[derive(Debug, Clone, serde::Serialize, utoipa::ToSchema)]
    #[schema(example = json!({
        "all": [],
        "incoming": [],
        "outgoing": [
        {
            "balance": "10000000000000000010",
            "id": "0x04efc1481d3f106b88527b3844ba40042b823218a9cd29d1aa11c2c2ef8f538f",
            "peerAddress": "0x188c4462b75e46f0c7262d7f48d182447b93a93c",
            "status": "Open"
        }
        ]
    }))]
    pub(crate) struct NodeChannelsResponse {
        pub incoming: Vec<NodeChannel>,
        pub outgoing: Vec<NodeChannel>,
        pub all: Vec<ChannelInfoResponse>,
    }

    async fn query_topology_info(channel: &ChannelEntry, node: &Hopr) -> Result<ChannelInfoResponse, HoprLibError> {
        Ok(ChannelInfoResponse {
            channel_id: channel.get_id(),
            source_address: channel.source,
            destination_address: channel.destination,
            source_peer_id: node
                .chain_key_to_peerid(&channel.source)
                .await?
                .map(|v| PeerId::to_string(&v))
                .unwrap_or_else(|| {
                    warn!("failed to map {} to peerid", channel.source);
                    "<FAILED_TO_MAP_THE_PEERID>".into()
                }),
            destination_peer_id: node
                .chain_key_to_peerid(&channel.destination)
                .await?
                .map(|v| PeerId::to_string(&v))
                .unwrap_or_else(|| {
                    warn!("failed to map {} to peerid", channel.destination);
                    "<FAILED_TO_MAP_THE_PEERID>".into()
                }),
            balance: channel.balance.amount().to_string(),
            status: channel.status,
            ticket_index: channel.ticket_index.as_u32(),
            channel_epoch: channel.channel_epoch.as_u32(),
            closure_time: channel
                .closure_time_at()
                .map(|ct| ct.as_unix_timestamp().as_secs())
                .unwrap_or_default(),
        })
    }

    #[derive(Debug, Default, Copy, Clone, serde::Deserialize, utoipa::IntoParams, utoipa::ToSchema)]
    #[into_params(parameter_in = Query)]
    #[serde(default, rename_all = "camelCase")]
    pub(crate) struct ChannelsQueryRequest {
        #[schema(required = false)]
        #[serde(default)]
        pub including_closed: bool,
        #[schema(required = false)]
        #[serde(default)]
        pub full_topology: bool,
    }

    #[utoipa::path(
        get,
        path = const_format::formatcp!("{BASE_PATH}/channels"),
        params(ChannelsQueryRequest),
        responses(
            (status = 200, description = "Channels fetched successfully", body = NodeChannelsResponse),
            (status = 401, description = "Invalid authorization token.", body = ApiError),
            (status = 422, description = "Unknown failure", body = ApiError)
        ),
        security(
            ("api_token" = [])
        ),
        tag = "Channels",
    )]
    pub(super) async fn list_channels(req: Request<InternalState>) -> tide::Result<Response> {
        let hopr = req.state().hopr.clone();
        let query: ChannelsQueryRequest = req.query()?;

        if query.full_topology {
            let hopr_clone = hopr.clone();
            let topology = hopr
                .all_channels()
                .and_then(|channels| async move {
                    futures::future::try_join_all(channels.iter().map(|c| query_topology_info(c, hopr_clone.as_ref())))
                        .await
                })
                .await;

            match topology {
                Ok(all) => Ok(Response::builder(200)
                    .body(json!(NodeChannelsResponse {
                        incoming: vec![],
                        outgoing: vec![],
                        all
                    }))
                    .build()),
                Err(e) => Ok(Response::builder(422).body(ApiErrorStatus::from(e)).build()),
            }
        } else {
            let channels = hopr
                .channels_to(&hopr.me_onchain())
                .and_then(|incoming| async {
                    let outgoing = hopr.channels_from(&hopr.me_onchain()).await?;
                    Ok((incoming, outgoing))
                })
                .await;

            match channels {
                Ok((incoming, outgoing)) => {
                    let channel_info = NodeChannelsResponse {
                        incoming: incoming
                            .into_iter()
                            .filter(|c| query.including_closed || c.status != ChannelStatus::Closed)
                            .map(|c| NodeChannel {
                                id: c.get_id(),
                                peer_address: c.source,
                                status: c.status,
                                balance: c.balance.amount().to_string(),
                            })
                            .collect(),
                        outgoing: outgoing
                            .into_iter()
                            .filter(|c| query.including_closed || c.status != ChannelStatus::Closed)
                            .map(|c| NodeChannel {
                                id: c.get_id(),
                                peer_address: c.destination,
                                status: c.status,
                                balance: c.balance.amount().to_string(),
                            })
                            .collect(),
                        all: vec![],
                    };

                    Ok(Response::builder(200).body(json!(channel_info)).build())
                }
                Err(e) => Ok(Response::builder(422).body(ApiErrorStatus::from(e)).build()),
            }
        }
    }

    #[serde_as]
    #[derive(Debug, Clone, serde::Deserialize, utoipa::ToSchema)]
    #[serde(rename_all = "camelCase")]
    #[schema(example = json!({
        "amount": "10",
        "peerAddress": "0xa8194d36e322592d4c707b70dbe96121f5c74c64"
    }))]
    pub(crate) struct OpenChannelBodyRequest {
        #[serde_as(as = "DisplayFromStr")]
        #[schema(value_type = String)]
        pub peer_address: Address,
        pub amount: String,
    }

    #[serde_as]
    #[derive(Debug, Clone, serde::Serialize, utoipa::ToSchema)]
    #[schema(example = json!({
        "channelId": "0x04efc1481d3f106b88527b3844ba40042b823218a9cd29d1aa11c2c2ef8f538f",
        "transactionReceipt": "0x5181ac24759b8e01b3c932e4636c3852f386d17517a8dfc640a5ba6f2258f29c"
    }))]
    #[serde(rename_all = "camelCase")]
    pub(crate) struct OpenChannelResponse {
        #[serde_as(as = "DisplayFromStr")]
        #[schema(value_type = String)]
        pub channel_id: Hash,
        #[serde_as(as = "DisplayFromStr")]
        #[schema(value_type = String)]
        pub transaction_receipt: Hash,
    }

    #[utoipa::path(
        post,
        path = const_format::formatcp!("{BASE_PATH}/channels"),
        request_body(
            content = OpenChannelBodyRequest,
            description = "Open channel request specification",
            content_type = "application/json"),
        responses(
            (status = 201, description = "Channel successfully opened", body = OpenChannelResponse),
            (status = 401, description = "Invalid authorization token.", body = ApiError),
            (status = 403, description = "Failed to open the channel because of insufficient HOPR balance or allowance.", body = ApiError),
            (status = 409, description = "Failed to open the channel because the channel between this nodes already exists.", body = ApiError),
            (status = 422, description = "Unknown failure", body = ApiError)
        ),
        security(
            ("api_token" = [])
        ),
        tag = "Channels",
    )]
    pub(super) async fn open_channel(mut req: Request<InternalState>) -> tide::Result<Response> {
        let hopr = req.state().hopr.clone();

        let open_req: OpenChannelBodyRequest = req.body_json().await?;

        match hopr
            .open_channel(
                &open_req.peer_address,
                &Balance::new_from_str(&open_req.amount, BalanceType::HOPR),
            )
            .await
        {
            Ok(channel_details) => Ok(Response::builder(201)
                .body(json!(OpenChannelResponse {
                    channel_id: channel_details.channel_id,
                    transaction_receipt: channel_details.tx_hash
                }))
                .build()),
            Err(HoprLibError::ChainError(ChainActionsError::BalanceTooLow)) => {
                Ok(Response::builder(403).body(ApiErrorStatus::NotEnoughBalance).build())
            }
            Err(HoprLibError::ChainError(ChainActionsError::NotEnoughAllowance)) => {
                Ok(Response::builder(403).body(ApiErrorStatus::NotEnoughAllowance).build())
            }
            Err(HoprLibError::ChainError(ChainActionsError::ChannelAlreadyExists)) => {
                Ok(Response::builder(409).body(ApiErrorStatus::ChannelAlreadyOpen).build())
            }
            Err(e) => Ok(Response::builder(422).body(ApiErrorStatus::from(e)).build()),
        }
    }

    #[utoipa::path(
        get,
        path = const_format::formatcp!("{BASE_PATH}/channels/{{channelId}}"),
        params(
            ("channelId" = String, Path, description = "ID of the channel.")
        ),
        responses(
            (status = 200, description = "Channel fetched successfully", body = ChannelInfoResponse),
            (status = 400, description = "Invalid channel id.", body = ApiError),
            (status = 401, description = "Invalid authorization token.", body = ApiError),
            (status = 404, description = "Channel not found.", body = ApiError),
            (status = 422, description = "Unknown failure", body = ApiError)
        ),
        security(
            ("api_token" = [])
        ),
        tag = "Channels",
    )]
    pub(super) async fn show_channel(req: Request<InternalState>) -> tide::Result<Response> {
        let hopr = req.state().hopr.clone();

        match Hash::from_hex(req.param("channelId")?) {
            Ok(channel_id) => match hopr.channel_from_hash(&channel_id).await {
                Ok(Some(channel)) => Ok(Response::builder(200)
                    .body(json!(query_topology_info(&channel, hopr.as_ref()).await?))
                    .build()),
                Ok(None) => Ok(Response::builder(404).body(ApiErrorStatus::ChannelNotFound).build()),
                Err(e) => Ok(Response::builder(422).body(ApiErrorStatus::from(e)).build()),
            },
            Err(_) => Ok(Response::builder(400).body(ApiErrorStatus::InvalidChannelId).build()),
        }
    }

    #[serde_as]
    #[derive(Debug, Clone, serde::Serialize, utoipa::ToSchema)]
    #[schema(example = json!({
        "channelStatus": "PendingToClose",
        "receipt": "0xd77da7c1821249e663dead1464d185c03223d9663a06bc1d46ed0ad449a07118"
    }))]
    #[serde(rename_all = "camelCase")]
    pub(crate) struct CloseChannelResponse {
        #[serde_as(as = "DisplayFromStr")]
        #[schema(value_type = String)]
        pub receipt: Hash,
        #[serde_as(as = "DisplayFromStr")]
        #[schema(value_type = String)]
        pub channel_status: ChannelStatus,
    }

    #[utoipa::path(
        delete,
        path = const_format::formatcp!("{BASE_PATH}/channels/{{channelId}}"),
        params(
            ("channelId" = String, Path, description = "ID of the channel.")
        ),
        responses(
            (status = 200, description = "Channel closed successfully", body = CloseChannelResponse),
            (status = 400, description = "Invalid channel id.", body = ApiError),
            (status = 401, description = "Invalid authorization token.", body = ApiError),
            (status = 404, description = "Channel not found.", body = ApiError),
            (status = 422, description = "Unknown failure", body = ApiError)
        ),
        security(
            ("api_token" = [])
        ),
        tag = "Channels",
    )]
    pub(super) async fn close_channel(req: Request<InternalState>) -> tide::Result<Response> {
        let hopr = req.state().hopr.clone();

        match Hash::from_hex(req.param("channelId")?) {
            Ok(channel_id) => match hopr.close_channel_by_id(channel_id, false).await {
                Ok(receipt) => Ok(Response::builder(200)
                    .body(json!(CloseChannelResponse {
                        channel_status: receipt.status,
                        receipt: receipt.tx_hash
                    }))
                    .build()),
                Err(HoprLibError::ChainError(ChainActionsError::ChannelDoesNotExist)) => {
                    Ok(Response::builder(404).body(ApiErrorStatus::ChannelNotFound).build())
                }
                Err(HoprLibError::ChainError(ChainActionsError::InvalidArguments(_))) => {
                    Ok(Response::builder(422).body(ApiErrorStatus::UnsupportedFeature).build())
                }
                Err(e) => Ok(Response::builder(422).body(ApiErrorStatus::from(e)).build()),
            },
            Err(_) => Ok(Response::builder(400).body(ApiErrorStatus::InvalidChannelId).build()),
        }
    }

    #[derive(Debug, Clone, serde::Deserialize, utoipa::ToSchema)]
    #[schema(example = json!({
        "amount": "1000"
    }))]
    pub(crate) struct FundBodyRequest {
        pub amount: String,
    }

    #[utoipa::path(
        post,
        path = const_format::formatcp!("{BASE_PATH}/channels/{{channelId}}/fund"),
        params(
            ("channelId" = String, Path, description = "ID of the channel.")
        ),
        request_body(
            content = FundBodyRequest,
            description = "Amount of HOPR to fund the channel",
            content_type = "application/json",
        ),
        responses(
            (status = 200, description = "Channel funded successfully", body = String),
            (status = 400, description = "Invalid channel id.", body = ApiError),
            (status = 401, description = "Invalid authorization token.", body = ApiError),
            (status = 404, description = "Channel not found.", body = ApiError),
            (status = 422, description = "Unknown failure", body = ApiError)
        ),
        security(
            ("api_token" = [])
        ),
        tag = "Channels",
    )]
    pub(super) async fn fund_channel(mut req: Request<InternalState>) -> tide::Result<Response> {
        let hopr = req.state().hopr.clone();

        let fund_req: FundBodyRequest = req.body_json().await?;
        let amount = Balance::new_from_str(&fund_req.amount, BalanceType::HOPR);

        match Hash::from_hex(req.param("channelId")?) {
            Ok(channel_id) => match hopr.fund_channel(&channel_id, &amount).await {
                Ok(hash) => Ok(Response::builder(200).body(hash.to_string()).build()),
                Err(HoprLibError::ChainError(ChainActionsError::ChannelDoesNotExist)) => {
                    Ok(Response::builder(404).body(ApiErrorStatus::ChannelNotFound).build())
                }
                Err(e) => Ok(Response::builder(422).body(ApiErrorStatus::from(e)).build()),
            },
            Err(_) => Ok(Response::builder(400).body(ApiErrorStatus::InvalidChannelId).build()),
        }
    }
}

mod messages {
    use std::time::Duration;

    use hopr_lib::HalfKeyChallenge;

    use super::*;

    #[derive(Debug, Default, Clone, serde::Deserialize, utoipa::ToSchema, utoipa::IntoParams)]
    #[into_params(parameter_in = Query)]
    pub(crate) struct TagQueryRequest {
        #[schema(required = false)]
        #[serde(default)]
        pub tag: Option<u16>,
    }

    #[derive(Debug, Clone, serde::Serialize, serde::Deserialize, utoipa::ToSchema)]
    pub(crate) struct SizeResponse {
        pub size: usize,
    }

    #[serde_as]
    #[derive(Debug, Clone, serde::Deserialize, validator::Validate, utoipa::ToSchema)]
    #[serde(rename_all = "camelCase")]
    #[schema(example = json!({
        "body": "Test message",
        "hops": 1,
        "path": [
            "12D3KooWR4uwjKCDCAY1xsEFB4esuWLF9Q5ijYvCjz5PNkTbnu33"
        ],
        "peerId": "12D3KooWEDc1vGJevww48trVDDf6pr1f6N3F86sGJfQrKCyc8kJ1",
        "tag": 20
    }))]
    pub(crate) struct SendMessageBodyRequest {
        /// The message tag used to filter messages based on application
        pub tag: u16,
        /// Message to be transmitted over the network
        pub body: String,
        /// The recipient HOPR PeerId
        #[serde_as(as = "DisplayFromStr")]
        #[schema(value_type = String)]
        pub peer_id: PeerId,
        #[serde_as(as = "Option<Vec<DisplayFromStr>>")]
        // #[validate(length(min=0, max=3))]        // NOTE: issue in serde_as with validator -> no order is correct
        #[schema(value_type = Option<Vec<String>>)]
        pub path: Option<Vec<PeerId>>,
        #[validate(range(min = 1, max = 3))]
        pub hops: Option<u16>,
    }

    #[serde_as]
    #[derive(Debug, Clone, serde::Serialize, utoipa::ToSchema)]
    #[schema(example = json!({
        "challenge": "031916ee5bfc0493f40c353a670fc586a3a28f9fce9cd065ff9d1cbef19b46eeba"
    }))]
    #[serde(rename_all = "camelCase")]
    pub(crate) struct SendMessageResponse {
        #[serde_as(as = "DisplayFromStr")]
        #[schema(value_type = String)]
        pub challenge: HalfKeyChallenge,
        #[serde_as(as = "serde_with::DurationMilliSeconds<u64>")]
        #[schema(value_type = u64)]
        pub timestamp: std::time::Duration,
    }

    #[serde_as]
    #[derive(Debug, Default, Clone, serde::Deserialize, utoipa::ToSchema)]
    pub(crate) struct GetMessageBodyRequest {
        /// The message tag used to filter messages based on application
        #[schema(required = false)]
        #[serde(default)]
        pub tag: Option<u16>,
        /// Timestamp to filter messages received after this timestamp
        #[serde_as(as = "Option<DurationMilliSeconds<u64>>")]
        #[schema(required = false, value_type = u64)]
        #[serde(default)]
        pub timestamp: Option<std::time::Duration>,
    }

    /// Send a message to another peer using a given path.
    ///
    /// The message can be sent either over a specified path or using a specified
    /// number of HOPS, if no path is given.
    #[utoipa::path(
        post,
        path = const_format::formatcp!("{BASE_PATH}/messages"),
        request_body(
            content = SendMessageBodyRequest,
            description = "Body of a message to send",
            content_type = "application/json"),
        responses(
            (status = 202, description = "The message was sent successfully, DOES NOT imply successful delivery.", body = SendMessageResponse),
            (status = 401, description = "Invalid authorization token.", body = ApiError),
            (status = 422, description = "Unknown failure", body = ApiError)
        ),
        security(
            ("api_token" = [])
        ),
        tag = "Messages",
    )]
    pub async fn send_message(mut req: Request<InternalState>) -> tide::Result<Response> {
        let args: SendMessageBodyRequest = req.body_json().await?;
        let hopr = req.state().hopr.clone();

        // Use the message encoder, if any
        let msg_body = req
            .state()
            .msg_encoder
            .as_ref()
            .map(|enc| enc(args.body.as_bytes()))
            .unwrap_or_else(|| Box::from(args.body.as_bytes()));

        if let Some(path) = &args.path {
            if path.len() > 3 {
                return Ok(Response::builder(422)
                    .body(ApiErrorStatus::UnknownFailure(
                        "The path components must contain at most 3 elements".into(),
                    ))
                    .build());
            }
        }

        let timestamp = std::time::SystemTime::now()
            .duration_since(std::time::UNIX_EPOCH)
            .unwrap();

        match hopr
            .send_message(msg_body, args.peer_id, args.path, args.hops, Some(args.tag))
            .await
        {
            Ok(challenge) => Ok(Response::builder(202)
                .body(json!(SendMessageResponse { challenge, timestamp }))
                .build()),
            Err(e) => Ok(Response::builder(422).body(ApiErrorStatus::from(e)).build()),
        }
    }

    #[derive(Debug, Default, Clone, serde::Deserialize, utoipa::ToSchema)]
    #[schema(value_type = String)] //, format = Binary)]
    pub struct Text(String);

    #[derive(Debug, Clone, serde::Deserialize)]
    pub(crate) struct WebSocketSendMsg {
        pub cmd: String,
        pub args: SendMessageBodyRequest,
    }

    #[derive(Debug, Clone, serde::Serialize)]
    pub(crate) struct WebSocketReadMsg {
        #[serde(rename = "type")]
        type_: String,
        pub tag: u16,
        pub body: String,
    }

    impl From<hopr_lib::ApplicationData> for WebSocketReadMsg {
        fn from(value: hopr_lib::ApplicationData) -> Self {
            Self {
                type_: "message".into(),
                tag: value.application_tag.unwrap_or(0),
                // TODO: Byte order structures should be used instead of the String object
                body: String::from_utf8_lossy(value.plain_text.as_ref()).to_string(),
            }
        }
    }

    #[serde_as]
    #[derive(Debug, Clone, serde::Serialize)]
    pub(crate) struct WebSocketReadAck {
        #[serde(rename = "type")]
        type_: String,
        #[serde_as(as = "DisplayFromStr")]
        pub id: HalfKeyChallenge,
    }

    impl WebSocketReadAck {
        pub fn from_ack(value: HalfKeyChallenge) -> Self {
            Self {
                type_: "message-ack".into(),
                id: value,
            }
        }

        pub fn from_ack_challenge(value: HalfKeyChallenge) -> Self {
            Self {
                type_: "message-ack-challenge".into(),
                id: value,
            }
        }
    }

    /// Websocket endpoint exposing a subset of message functions.
    ///
    /// Incoming messages from other nodes are sent to the websocket client.
    ///
    /// The following message can be set to the server by the client:
    /// ```json
    /// {
    ///     cmd: "sendmsg",
    ///     args: {
    ///         peerId: "SOME_PEER_ID",
    ///         path: [],
    ///         hops: 1,
    ///         body: "asdasd",
    ///         tag: 2
    ///     }
    /// }
    /// ```
    ///
    /// The command arguments follow the same semantics as in the dedicated API endpoint for sending messages.
    ///
    /// The following messages may be sent by the server over the Websocket connection:
    /// ````json
    /// {
    ///   type: "message",
    ///   tag: 12,
    ///   body: "my example message"
    /// }
    ///
    /// {
    ///   type: "message-ack",
    ///   id: "some challenge id"
    /// }
    ///
    /// {
    ///   type: "message-ack-challenge",
    ///   id: "some challenge id"
    /// }
    ///
    /// Authentication (if enabled) is done by cookie `X-Auth-Token`.
    ///
    /// Connect to the endpoint by using a WS client. No preview available. Example: `ws://127.0.0.1:3001/api/v3/messages/websocket
    #[allow(dead_code)] // not dead code, just for documentation
    #[utoipa::path(
        get,
        path = const_format::formatcp!("{BASE_PATH}/messages/websocket"),
        responses(
            (status = 206, description = "Incoming data", body = Text, content_type = "application/text"),
            (status = 401, description = "Invalid authorization token.", body = ApiError),
            (status = 422, description = "Unknown failure", body = ApiError)
        ),
        security(
            ("api_token" = [])
        ),
        tag = "Messages",
    )]
    pub async fn websocket(_req: Request<InternalState>) -> tide::Result<Response> {
        // Dummy implementation for utoipa, the websocket is created in-place inside the tide server
        Ok(Response::builder(422)
            .body(ApiErrorStatus::UnknownFailure("unimplemented".into()))
            .build())
    }

    /// Delete messages from nodes message inbox.
    #[utoipa::path(
        delete,
        path = const_format::formatcp!("{BASE_PATH}/messages"),
        params(TagQueryRequest),
        responses(
            (status = 204, description = "Messages successfully deleted."),
            (status = 401, description = "Invalid authorization token.", body = ApiError),
        ),
        tag = "Messages",
        security(
            ("api_token" = [])
        )
    )]
    pub async fn delete_messages(req: Request<InternalState>) -> tide::Result<Response> {
        let tag: TagQueryRequest = req.query()?;
        let inbox = req.state().inbox.clone();

        inbox.write().await.pop_all(tag.tag).await;
        Ok(Response::builder(204).build())
    }

    /// Get size of filtered message inbox for a specific tag
    #[utoipa::path(
        get,
        path = const_format::formatcp!("{BASE_PATH}/messages/size"),
        params(TagQueryRequest),
        responses(
            (status = 200, description = "Returns the message inbox size filtered by the given tag", body = SizeResponse),
            (status = 401, description = "Invalid authorization token.", body = ApiError),
        ),
        security(
            ("api_token" = [])
        ),
        tag = "Messages"
    )]
    pub async fn size(req: Request<InternalState>) -> tide::Result<Response> {
        let query: TagQueryRequest = req.query()?;
        let inbox = req.state().inbox.clone();

        let size = inbox.read().await.size(query.tag).await;

        Ok(Response::builder(200).body(json!(SizeResponse { size })).build())
    }

    #[serde_as]
    #[derive(Debug, Clone, serde::Serialize, utoipa::ToSchema)]
    #[schema(example = json!({
        "body": "Test message 1",
        "receivedAt": 1704453953073i64,
        "tag": 20
    }))]
    #[serde(rename_all = "camelCase")]
    pub(crate) struct MessagePopResponse {
        tag: u16,
        body: String,
        #[serde_as(as = "DurationMilliSeconds<u64>")]
        #[schema(value_type = u64)]
        received_at: std::time::Duration,
    }

    fn to_api_message(data: hopr_lib::ApplicationData, received_at: Duration) -> Result<MessagePopResponse, String> {
        if let Some(tag) = data.application_tag {
            match std::str::from_utf8(&data.plain_text) {
                Ok(data_str) => Ok(MessagePopResponse {
                    tag,
                    body: data_str.into(),
                    received_at,
                }),
                Err(error) => Err(format!("Failed to deserialize data into string: {error}")),
            }
        } else {
            Err("No application tag was present despite picking from a tagged inbox".into())
        }
    }

    /// Get the oldest message currently present in the nodes message inbox.
    ///
    /// The message is removed from the inbox.
    #[utoipa::path(
        post,
        path = const_format::formatcp!("{BASE_PATH}/messages/pop"),
        request_body(
            content = TagQueryRequest,
            description = "Tag of message queue to pop from",
            content_type = "application/json"
        ),
        responses(
            (status = 200, description = "Message successfully extracted.", body = MessagePopResponse),
            (status = 401, description = "Invalid authorization token.", body = ApiError),
            (status = 404, description = "The specified resource was not found."),
            (status = 422, description = "Unknown failure", body = ApiError)
        ),
        security(
            ("api_token" = [])
        ),
        tag = "Messages"
    )]
    pub async fn pop(mut req: Request<InternalState>) -> tide::Result<Response> {
        let tag: TagQueryRequest = req.body_json().await?;
        let inbox = req.state().inbox.clone();

        let inbox = inbox.write().await;
        if let Some((data, ts)) = inbox.pop(tag.tag).await {
            match to_api_message(data, ts) {
                Ok(message) => Ok(Response::builder(200).body(json!(message)).build()),
                Err(e) => Ok(Response::builder(422).body(ApiErrorStatus::UnknownFailure(e)).build()),
            }
        } else {
            Ok(Response::builder(404).build())
        }
    }

    #[derive(Debug, Clone, serde::Serialize, utoipa::ToSchema)]
    pub(crate) struct MessagePopAllResponse {
        pub messages: Vec<MessagePopResponse>,
    }

    /// Get the list of messages currently present in the nodes message inbox.
    ///
    /// The messages are removed from the inbox.
    #[utoipa::path(
        post,
        path = const_format::formatcp!("{BASE_PATH}/messages/pop-all"),
        request_body(
            content = TagQueryRequest,
            description = "Tag of message queue to pop from",
            content_type = "application/json"
        ),
        responses(
            (status = 200, description = "All message successfully extracted.", body = MessagePopAllResponse),
            (status = 401, description = "Invalid authorization token.", body = ApiError),
            (status = 404, description = "The specified resource was not found."),
            (status = 422, description = "Unknown failure", body = ApiError)
        ),
        security(
            ("api_token" = [])
        ),
        tag = "Messages"
    )]
    pub async fn pop_all(mut req: Request<InternalState>) -> tide::Result<Response> {
        let tag: TagQueryRequest = req.body_json().await?;
        let inbox = req.state().inbox.clone();

        let inbox = inbox.write().await;
        let messages: Vec<MessagePopResponse> = inbox
            .pop_all(tag.tag)
            .await
            .into_iter()
            .filter_map(|(data, ts)| match to_api_message(data, ts) {
                Ok(msg) => Some(msg),
                Err(e) => {
                    error!("failed to pop message: {e}");
                    None
                }
            })
            .collect::<Vec<_>>();

        Ok(Response::builder(200)
            .body(json!(MessagePopAllResponse { messages }))
            .build())
    }

    /// Peek the oldest message currently present in the nodes message inbox.
    ///
    /// The message is not removed from the inbox.
    #[utoipa::path(
        post,
        path = const_format::formatcp!("{BASE_PATH}/messages/peek"),
        request_body(
            content = TagQueryRequest,
            description = "Tag of message queue to peek from",
            content_type = "application/json"
        ),
        responses(
            (status = 200, description = "Message successfully peeked at.", body = MessagePopResponse),
            (status = 401, description = "Invalid authorization token.", body = ApiError),
            (status = 404, description = "The specified resource was not found."),
            (status = 422, description = "Unknown failure", body = ApiError)
        ),
        security(
            ("api_token" = [])
        ),
        tag = "Messages"
    )]
    pub async fn peek(mut req: Request<InternalState>) -> tide::Result<Response> {
        let tag: TagQueryRequest = req.body_json().await?;
        let inbox = req.state().inbox.clone();

        let inbox = inbox.write().await;
        if let Some((data, ts)) = inbox.peek(tag.tag).await {
            match to_api_message(data, ts) {
                Ok(message) => Ok(Response::builder(200).body(json!(message)).build()),
                Err(e) => Ok(Response::builder(422).body(ApiErrorStatus::UnknownFailure(e)).build()),
            }
        } else {
            Ok(Response::builder(404).build())
        }
    }

    /// Peek the list of messages currently present in the nodes message inbox, filtered by tag,
    /// and optionally by timestamp (epoch in milliseconds).
    /// The messages are not removed from the inbox.
    #[utoipa::path(
        post,
        path = const_format::formatcp!("{BASE_PATH}/messages/peek-all"),
        request_body(
            content = GetMessageBodyRequest,
            description = "Tag of message queue and optionally a timestamp since from to start peeking",
            content_type = "application/json"
        ),
        responses(
            (status = 200, description = "All messages successfully peeked at.", body = MessagePopAllResponse),
            (status = 401, description = "Invalid authorization token.", body = ApiError),
            (status = 404, description = "The specified resource was not found."),
            (status = 422, description = "Unknown failure", body = ApiError)
        ),
        security(
            ("api_token" = [])
        ),
        tag = "Messages"
    )]

    pub async fn peek_all(mut req: Request<InternalState>) -> tide::Result<Response> {
        let args: GetMessageBodyRequest = req.body_json().await?;
        let inbox = req.state().inbox.clone();

        let inbox = inbox.write().await;
        let messages = inbox
            .peek_all(args.tag, args.timestamp)
            .await
            .into_iter()
            .filter_map(|(data, ts)| match to_api_message(data, ts) {
                Ok(msg) => Some(msg),
                Err(e) => {
                    error!("failed to peek message: {e}");
                    None
                }
            })
            .collect::<Vec<_>>();

        Ok(Response::builder(200)
            .body(json!(MessagePopAllResponse { messages }))
            .build())
    }
}

mod network {
    use super::*;

    #[derive(Debug, Clone, serde::Serialize, utoipa::ToSchema)]
    #[serde(rename_all = "camelCase")]
    pub(crate) struct TicketPriceResponse {
        pub price: String,
    }

    #[utoipa::path(
        get,
        path = const_format::formatcp!("{BASE_PATH}/network/price"),
        responses(
            (status = 200, description = "Current ticket price", body = TicketPriceResponse),
            (status = 401, description = "Invalid authorization token.", body = ApiError),
            (status = 422, description = "Unknown failure", body = ApiError)
        ),
        security(
            ("api_token" = [])
        ),
        tag = "Network"
    )]
    pub(super) async fn price(req: Request<InternalState>) -> tide::Result<Response> {
        let hopr = req.state().hopr.clone();

        match hopr.get_ticket_price().await {
            Ok(Some(price)) => Ok(Response::builder(200)
                .body(json!(TicketPriceResponse {
                    price: price.to_string()
                }))
                .build()),
            Ok(None) => Ok(Response::builder(422)
                .body(ApiErrorStatus::UnknownFailure(
                    "The ticket price is not available".into(),
                ))
                .build()),
            Err(e) => Ok(Response::builder(422).body(ApiErrorStatus::from(e)).build()),
        }
    }
}
mod tickets {
    use super::*;
    use hopr_crypto_types::types::Hash;
    use hopr_lib::{HoprTransportError, ProtocolError, Ticket, TicketStatistics, ToHex};

    #[serde_as]
    #[derive(Debug, Clone, serde::Serialize, utoipa::ToSchema)]
    #[schema(example = json!({
        "amount": "100",
        "channelEpoch": 1,
        "channelId": "0x04efc1481d3f106b88527b3844ba40042b823218a9cd29d1aa11c2c2ef8f538f",
        "index": 0,
        "indexOffset": 1,
        "signature": "0xe445fcf4e90d25fe3c9199ccfaff85e23ecce8773304d85e7120f1f38787f2329822470487a37f1b5408c8c0b73e874ee9f7594a632713b6096e616857999891",
        "winProb": "1"
    }))]
    #[serde(rename_all = "camelCase")]
    pub(crate) struct ChannelTicket {
        #[serde_as(as = "DisplayFromStr")]
        #[schema(value_type = String)]
        pub channel_id: Hash,
        pub amount: String,
        pub index: u64,
        pub index_offset: u32,
        pub win_prob: String,
        pub channel_epoch: u32,
        pub signature: String,
    }

    impl From<Ticket> for ChannelTicket {
        fn from(value: Ticket) -> Self {
            Self {
                channel_id: value.channel_id,
                amount: value.amount.amount().to_string(),
                index: value.index,
                index_offset: value.index_offset,
                win_prob: value.win_prob().to_string(),
                channel_epoch: value.channel_epoch,
                signature: value.signature.expect("impossible to have an unsigned ticket").to_hex(),
            }
        }
    }

    #[utoipa::path(
        get,
        path = const_format::formatcp!("{BASE_PATH}/channels/{{channelId}}/tickets"),
        params(
            ("channelId" = String, Path, description = "ID of the channel.")
        ),
        responses(
            (status = 200, description = "Channel funded successfully", body = [ChannelTicket]),
            (status = 400, description = "Invalid channel id.", body = ApiError),
            (status = 401, description = "Invalid authorization token.", body = ApiError),
            (status = 404, description = "Channel not found.", body = ApiError),
            (status = 422, description = "Unknown failure", body = ApiError)
        ),
        security(
            ("api_token" = [])
        ),
        tag = "Channels"
    )]
    pub(super) async fn show_channel_tickets(req: Request<InternalState>) -> tide::Result<Response> {
        let hopr = req.state().hopr.clone();

        match Hash::from_hex(req.param("channelId")?) {
            Ok(channel_id) => match hopr.tickets_in_channel(&channel_id).await {
                Ok(Some(tickets)) => Ok(Response::builder(200)
                    .body(json!(tickets
                        .into_iter()
                        .map(|t| ChannelTicket::from(t.ticket))
                        .collect::<Vec<_>>()))
                    .build()),
                Ok(None) => Ok(Response::builder(404).body(ApiErrorStatus::ChannelNotFound).build()),
                Err(e) => Ok(Response::builder(422).body(ApiErrorStatus::from(e)).build()),
            },
            Err(_) => Ok(Response::builder(400).body(ApiErrorStatus::InvalidChannelId).build()),
        }
    }

    #[utoipa::path(
        get,
        path = const_format::formatcp!("{BASE_PATH}/tickets"),
        responses(
            (status = 200, description = "Channel funded successfully", body = [ChannelTicket]),
            (status = 401, description = "Invalid authorization token.", body = ApiError),
            (status = 422, description = "Unknown failure", body = ApiError)
        ),
        security(
            ("api_token" = [])
        ),
        tag = "Tickets"
    )]
    pub(super) async fn show_all_tickets(req: Request<InternalState>) -> tide::Result<Response> {
        let hopr = req.state().hopr.clone();
        match hopr.all_tickets().await {
            Ok(tickets) => Ok(Response::builder(200)
                .body(json!(tickets.into_iter().map(ChannelTicket::from).collect::<Vec<_>>()))
                .build()),
            Err(e) => Ok(Response::builder(422).body(ApiErrorStatus::from(e)).build()),
        }
    }

    #[derive(Debug, Clone, serde::Serialize, utoipa::ToSchema)]
    #[schema(example = json!({
        "losingTickets": 0,
        "neglected": 0,
        "neglectedValue": "0",
        "redeemed": 1,
        "redeemedValue": "100",
        "rejected": 0,
        "rejectedValue": "0",
        "unredeemed": 2,
        "unredeemedValue": "200",
        "winProportion": 1
    }))]
    #[serde(rename_all = "camelCase")]
    pub(crate) struct NodeTicketStatisticsResponse {
        pub win_proportion: f64,
        pub unredeemed: u64,
        pub unredeemed_value: String,
        pub redeemed: u64,
        pub redeemed_value: String,
        pub losing_tickets: u64,
        pub neglected: u64,
        pub neglected_value: String,
        pub rejected: u64,
        pub rejected_value: String,
    }

    impl From<TicketStatistics> for NodeTicketStatisticsResponse {
        fn from(value: TicketStatistics) -> Self {
            Self {
                win_proportion: value.win_proportion,
                unredeemed: value.unredeemed,
                unredeemed_value: value.unredeemed_value.amount().to_string(),
                redeemed: value.redeemed,
                redeemed_value: value.redeemed_value.amount().to_string(),
                losing_tickets: value.losing,
                neglected: value.neglected,
                neglected_value: value.neglected_value.amount().to_string(),
                rejected: value.rejected,
                rejected_value: value.rejected_value.amount().to_string(),
            }
        }
    }

    #[utoipa::path(
        get,
        path = const_format::formatcp!("{BASE_PATH}/tickets/statistics"),
        responses(
            (status = 200, description = "Tickets statistics fetched successfully. Check schema for description of every field in the statistics.", body = NodeTicketStatisticsResponse),
            (status = 401, description = "Invalid authorization token.", body = ApiError),
            (status = 422, description = "Unknown failure", body = ApiError)
        ),
        security(
            ("api_token" = [])
        ),
        tag = "Tickets"
    )]
    pub(super) async fn show_ticket_statistics(req: Request<InternalState>) -> tide::Result<Response> {
        let hopr = req.state().hopr.clone();
        match hopr.ticket_statistics().await.map(NodeTicketStatisticsResponse::from) {
            Ok(stats) => Ok(Response::builder(200).body(json!(stats)).build()),
            Err(e) => Ok(Response::builder(422).body(ApiErrorStatus::from(e)).build()),
        }
    }

    #[utoipa::path(
        post,
        path = const_format::formatcp!("{BASE_PATH}/tickets/redeem"),
        responses(
            (status = 204, description = "Tickets redeemed successfully."),
            (status = 401, description = "Invalid authorization token.", body = ApiError),
            (status = 422, description = "Unknown failure", body = ApiError)
        ),
        security(
            ("api_token" = [])
        ),
        tag = "Tickets"
    )]
    pub(super) async fn redeem_all_tickets(req: Request<InternalState>) -> tide::Result<Response> {
        let hopr = req.state().hopr.clone();
        match hopr.redeem_all_tickets(false).await {
            Ok(()) => Ok(Response::builder(204).build()),
            Err(e) => Ok(Response::builder(422).body(ApiErrorStatus::from(e)).build()),
        }
    }

    #[utoipa::path(
        post,
        path = const_format::formatcp!("{BASE_PATH}/channels/{{channelId}}/tickets/redeem"),
        params(
            ("channelId" = String, Path, description = "ID of the channel.")
        ),
        responses(
            (status = 204, description = "Tickets redeemed successfully."),
            (status = 400, description = "Invalid channel id.", body = ApiError),
            (status = 401, description = "Invalid authorization token.", body = ApiError),
            (status = 404, description = "Tickets were not found for that channel. That means that no messages were sent inside this channel yet.", body = ApiError),
            (status = 422, description = "Unknown failure", body = ApiError)
        ),
        security(
            ("api_token" = [])
        ),
        tag = "Channels"
    )]
    pub(super) async fn redeem_tickets_in_channel(req: Request<InternalState>) -> tide::Result<Response> {
        let hopr = req.state().hopr.clone();

        match Hash::from_hex(req.param("channelId")?) {
            Ok(channel_id) => match hopr.redeem_tickets_in_channel(&channel_id, false).await {
                Ok(count) if count > 0 => Ok(Response::builder(204).build()),
                Ok(_) => Ok(Response::builder(404).body(ApiErrorStatus::TicketsNotFound).build()),
                Err(e) => Ok(Response::builder(422).body(ApiErrorStatus::from(e)).build()),
            },
            Err(_) => Ok(Response::builder(400).body(ApiErrorStatus::InvalidChannelId).build()),
        }
    }

    #[utoipa::path(
        post,
        path = const_format::formatcp!("{BASE_PATH}/channels/{{channelId}}/tickets/aggregate"),
        params(
            ("channelId" = String, Path, description = "ID of the channel.")
        ),
        responses(
            (status = 204, description = "Tickets successfully aggregated"),
            (status = 400, description = "Invalid channel id.", body = ApiError),
            (status = 401, description = "Invalid authorization token.", body = ApiError),
            (status = 404, description = "Tickets were not found for that channel. That means that no messages were sent inside this channel yet.", body = ApiError),
            (status = 422, description = "Unknown failure", body = ApiError)
        ),
        security(
            ("api_token" = [])
        ),
        tag = "Channels"
    )]
    pub(super) async fn aggregate_tickets_in_channel(req: Request<InternalState>) -> tide::Result<Response> {
        let hopr = req.state().hopr.clone();

        match Hash::from_hex(req.param("channelId")?) {
            Ok(channel_id) => match hopr.aggregate_tickets(&channel_id).await {
                Ok(_) => Ok(Response::builder(204).build()),
                Err(HoprLibError::TransportError(HoprTransportError::Protocol(ProtocolError::ChannelNotFound))) => {
                    Ok(Response::builder(422).body(ApiErrorStatus::ChannelNotFound).build())
                }
                Err(HoprLibError::TransportError(HoprTransportError::Protocol(ProtocolError::ChannelClosed))) => {
                    Ok(Response::builder(422).body(ApiErrorStatus::ChannelNotOpen).build())
                }
                Err(e) => Ok(Response::builder(422).body(ApiErrorStatus::from(e)).build()),
            },
            Err(_) => Ok(Response::builder(400).body(ApiErrorStatus::InvalidChannelId).build()),
        }
    }
}

mod node {
    use super::*;
    use futures::StreamExt;
    use hopr_lib::{Health, Multiaddr};

    use {std::str::FromStr, tide::Body};

    #[derive(Debug, Clone, serde::Serialize, utoipa::ToSchema)]
    #[schema(example = json!({
        "version": "2.1.0"
    }))]
    pub(crate) struct NodeVersionResponse {
        pub version: String,
    }

    /// Get release version of the running node.
    #[utoipa::path(
        get,
        path = const_format::formatcp!("{BASE_PATH}/node/version"),
        responses(
            (status = 200, description = "Fetched node version", body = NodeVersionResponse),
            (status = 401, description = "Invalid authorization token.", body = ApiError),
        ),
        security(
            ("api_token" = [])
        ),
        tag = "Node"
    )]
    pub(super) async fn version(req: Request<InternalState>) -> tide::Result<Response> {
        let version = req.state().hopr.version();

        Ok(Response::builder(200)
            .body(json!(NodeVersionResponse { version }))
            .build())
    }

    #[derive(Debug, Clone, serde::Deserialize, utoipa::ToSchema, utoipa::IntoParams)]
    #[into_params(parameter_in = Query)]
    pub(crate) struct NodePeersQueryRequest {
        #[schema(required = false)]
        pub quality: Option<f64>,
    }

    #[derive(Debug, Clone, serde::Serialize, utoipa::ToSchema)]
    #[serde(rename_all = "camelCase")]
    pub(crate) struct HeartbeatInfo {
        pub sent: u64,
        pub success: u64,
    }

    #[serde_as]
    #[derive(Debug, Clone, serde::Serialize, utoipa::ToSchema)]
    #[serde(rename_all = "camelCase")]
    pub(crate) struct PeerInfo {
        #[serde_as(as = "DisplayFromStr")]
        #[schema(value_type = String)]
        pub peer_id: PeerId,
        #[serde_as(as = "Option<DisplayFromStr>")]
        #[schema(value_type = Option<String>)]
        pub peer_address: Option<Address>,
        #[serde_as(as = "Option<DisplayFromStr>")]
        #[schema(value_type = Option<String>)]
        pub multiaddr: Option<Multiaddr>,
        pub heartbeats: HeartbeatInfo,
        pub last_seen: u128,
        pub last_seen_latency: u128,
        pub quality: f64,
        pub backoff: f64,
        pub is_new: bool,
        pub reported_version: String,
    }

    #[derive(Debug, Clone, serde::Serialize, utoipa::ToSchema)]
    #[serde(rename_all = "camelCase")]
    pub(crate) struct NodePeersResponse {
        pub connected: Vec<PeerInfo>,
        pub announced: Vec<PeerInfo>,
    }

    /// Lists information for `connected peers` and `announced peers`.
    ///
    /// Connected peers are nodes which are connected to the node while announced peers are
    /// nodes which have announced to the network.
    ///
    /// Optionally pass `quality` parameter to get only peers with higher or equal quality
    /// to the specified value.
    #[utoipa::path(
        get,
        path = const_format::formatcp!("{BASE_PATH}/node/peers"),
        params(NodePeersQueryRequest),
        responses(
            (status = 200, description = "Successfully returned observed peers", body = NodePeersResponse),
            (status = 400, description = "Failed to extract a valid quality parameter", body = ApiError),
            (status = 401, description = "Invalid authorization token.", body = ApiError),
        ),
        security(
            ("api_token" = [])
        ),
        tag = "Node"
    )]
    pub(super) async fn peers(req: Request<InternalState>) -> tide::Result<Response> {
        let query_params: NodePeersQueryRequest = req.query()?;

        if let Some(quality) = query_params.quality {
            if !(0.0f64..=1.0f64).contains(&quality) {
                return Ok(Response::builder(400).body(ApiErrorStatus::InvalidQuality).build());
            }
        }

        let hopr = req.state().hopr.clone();

        let quality = query_params.quality.unwrap_or(0f64);
        let all_network_peers = futures::stream::iter(hopr.network_connected_peers().await)
            .filter_map(|peer| {
                let hopr = hopr.clone();

                async move {
                    if let Some(info) = hopr.network_peer_info(&peer).await {
                        if info.get_average_quality() >= quality {
                            Some((peer, info))
                        } else {
                            None
                        }
                    } else {
                        None
                    }
                }
            })
            .filter_map(|(peer_id, info)| {
                let hopr = hopr.clone();

                async move {
                    let address = hopr.peerid_to_chain_key(&peer_id).await.ok().flatten();

                    // WARNING: Only in Providence are all peers public
                    let multiaddresses = hopr.multiaddresses_announced_to_dht(&peer_id).await;

                    Some((address, peer_id, multiaddresses, info))
                }
            })
            .map(|(address, peer_id, mas, info)| PeerInfo {
                peer_id,
                peer_address: address,
                multiaddr: mas.first().cloned(),
                heartbeats: HeartbeatInfo {
                    sent: info.heartbeats_sent,
                    success: info.heartbeats_succeeded,
                },
                last_seen: info.last_seen as u128,
                last_seen_latency: info.last_seen_latency as u128,
                quality: info.get_average_quality(),
                backoff: info.backoff,
                is_new: info.heartbeats_sent == 0u64,
                reported_version: info
                    .metadata()
                    .get(&"protocol_version".to_owned())
                    .cloned()
                    .unwrap_or("UNKNOWN".to_string()),
            })
            .collect::<Vec<_>>()
            .await;

        let body = NodePeersResponse {
            connected: all_network_peers.clone(),
            announced: all_network_peers, // TODO: currently these are the same, since everybody has to announce
        };

        Ok(Response::builder(200).body(json!(body)).build())
    }

    #[cfg(all(feature = "prometheus", not(test)))]
    use hopr_metrics::metrics::gather_all_metrics as collect_hopr_metrics;

    #[cfg(any(not(feature = "prometheus"), test))]
    fn collect_hopr_metrics() -> Result<String, ApiErrorStatus> {
        Err(ApiErrorStatus::UnknownFailure("BUILT WITHOUT METRICS SUPPORT".into()))
    }

    /// Retrieve Prometheus metrics from the running node.
    #[utoipa::path(
        get,
        path = const_format::formatcp!("{BASE_PATH}/node/metrics"),
        responses(
            (status = 200, description = "Fetched node metrics", body = String),
            (status = 401, description = "Invalid authorization token.", body = ApiError),
            (status = 422, description = "Unknown failure", body = ApiError)
        ),
        security(
            ("api_token" = [])
        ),
        tag = "Node"
    )]
    pub(crate) async fn metrics(_req: Request<InternalState>) -> tide::Result<Response> {
        match collect_hopr_metrics() {
            Ok(metrics) => Ok(Response::builder(200)
                .body(Body::from_string(metrics))
                .content_type(Mime::from_str("text/plain; version=0.0.4").expect("must set mime type"))
                .build()),
            Err(error) => Ok(Response::builder(422).body(ApiErrorStatus::from(error)).build()),
        }
    }

    #[serde_as]
    #[derive(Debug, Clone, serde::Serialize, serde::Deserialize, utoipa::ToSchema)]
    #[schema(example = json!({
        "announcedAddress": [
            "/ip4/10.0.2.100/tcp/19092"
        ],
        "chain": "anvil-localhost",
        "channelClosurePeriod": 15,
        "connectivityStatus": "Green",
        "hoprChannels": "0x9a9f2ccfde556a7e9ff0848998aa4a0cfd8863ae",
        "hoprManagementModule": "0xa51c1fc2f0d1a1b8494ed1fe312d7c3a78ed91c0",
        "hoprNetworkRegistry": "0x3aa5ebb10dc797cac828524e59a333d0a371443c",
        "hoprNodeSafe": "0x42bc901b1d040f984ed626eff550718498a6798a",
        "hoprNodeSageRegistry": "0x0dcd1bf9a1b36ce34237eeafef220932846bcd82",
        "hoprToken": "0x9a676e781a523b5d0c0e43731313a708cb607508",
        "isEligible": true,
        "listeningAddress": [
            "/ip4/10.0.2.100/tcp/19092"
        ],
        "network": "anvil-localhost"
    }))]
    #[serde(rename_all = "camelCase")]
    pub(crate) struct NodeInfoResponse {
        network: String,
        #[serde_as(as = "Vec<DisplayFromStr>")]
        #[schema(value_type = Vec<String>)]
        announced_address: Vec<Multiaddr>,
        #[serde_as(as = "Vec<DisplayFromStr>")]
        #[schema(value_type = Vec<String>)]
        listening_address: Vec<Multiaddr>,
        chain: String,
        #[serde_as(as = "DisplayFromStr")]
        #[schema(value_type = String)]
        hopr_token: Address,
        #[serde_as(as = "DisplayFromStr")]
        #[schema(value_type = String)]
        hopr_channels: Address,
        #[serde_as(as = "DisplayFromStr")]
        #[schema(value_type = String)]
        hopr_network_registry: Address,
        #[serde_as(as = "DisplayFromStr")]
        #[schema(value_type = String)]
        hopr_node_safe_registry: Address,
        #[serde_as(as = "DisplayFromStr")]
        #[schema(value_type = String)]
        hopr_management_module: Address,
        #[serde_as(as = "DisplayFromStr")]
        #[schema(value_type = String)]
        hopr_node_safe: Address,
        is_eligible: bool,
        #[serde_as(as = "DisplayFromStr")]
        #[schema(value_type = String)]
        connectivity_status: Health,
        /// Channel closure period in seconds
        channel_closure_period: u64,
    }

    /// Get information about this HOPR Node.
    #[utoipa::path(
        get,
        path = const_format::formatcp!("{BASE_PATH}/node/info"),
        responses(
            (status = 200, description = "Fetched node version", body = NodeInfoResponse),
            (status = 422, description = "Unknown failure", body = ApiError)
        ),
        security(
            ("api_token" = [])
        ),
        tag = "Node"
    )]
    pub(super) async fn info(req: Request<InternalState>) -> tide::Result<Response> {
        let hopr = req.state().hopr.clone();

        let chain_config = hopr.chain_config();
        let safe_config = hopr.get_safe_config();
        let network = hopr.network();

        match hopr.get_channel_closure_notice_period().await {
            Ok(channel_closure_notice_period) => {
                let body = NodeInfoResponse {
                    network,
                    announced_address: hopr.local_multiaddresses(),
                    listening_address: hopr.local_multiaddresses(),
                    chain: chain_config.id,
                    hopr_token: chain_config.token,
                    hopr_channels: chain_config.channels,
                    hopr_network_registry: chain_config.network_registry,
                    hopr_node_safe_registry: chain_config.node_safe_registry,
                    hopr_management_module: chain_config.module_implementation,
                    hopr_node_safe: safe_config.safe_address,
                    is_eligible: hopr.is_allowed_to_access_network(&hopr.me_peer_id()).await,
                    connectivity_status: hopr.network_health().await,
                    channel_closure_period: channel_closure_notice_period.as_secs(),
                };

                Ok(Response::builder(200).body(json!(body)).build())
            }
            Err(error) => Ok(Response::builder(422).body(ApiErrorStatus::from(error)).build()),
        }
    }

    #[serde_as]
    #[derive(Debug, Clone, serde::Serialize, serde::Deserialize, utoipa::ToSchema)]
    #[serde(rename_all = "camelCase")]
    pub(crate) struct EntryNode {
        #[serde_as(as = "Vec<DisplayFromStr>")]
        #[schema(value_type = Vec<String>)]
        pub multiaddrs: Vec<Multiaddr>,
        pub is_eligible: bool,
    }

    /// List all known entry nodes with multiaddrs and eligibility.
    #[utoipa::path(
        get,
        path = const_format::formatcp!("{BASE_PATH}/node/entryNodes"),
        responses(
            (status = 200, description = "Fetched public nodes' information", body = HashMap<String, EntryNode>, example = json!({
                "0x188c4462b75e46f0c7262d7f48d182447b93a93c": {
                    "isElligible": true,
                    "multiaddrs": ["/ip4/10.0.2.100/tcp/19091"]
                }
            })),
            (status = 401, description = "Invalid authorization token.", body = ApiError),
            (status = 422, description = "Unknown failure", body = ApiError)
        ),
        security(
            ("api_token" = [])
        ),
        tag = "Node"
    )]
    pub(super) async fn entry_nodes(req: Request<InternalState>) -> tide::Result<Response> {
        let hopr = req.state().hopr.clone();

        match hopr.get_public_nodes().await {
            Ok(nodes) => {
                let mut body = HashMap::new();
                for (peer_id, address, mas) in nodes.into_iter() {
                    body.insert(
                        address.to_string(),
                        EntryNode {
                            multiaddrs: mas,
                            is_eligible: hopr.is_allowed_to_access_network(&peer_id).await,
                        },
                    );
                }

                Ok(Response::builder(200).body(json!(body)).build())
            }
            Err(error) => Ok(Response::builder(422).body(ApiErrorStatus::from(error)).build()),
        }
    }
}

mod checks {
    use super::*;

    /// Check whether the node is started.
    #[utoipa::path(
        get,
        path = "/startedz",
        responses(
            (status = 200, description = "The node is stared and running"),
            (status = 412, description = "The node is not started and running"),
        ),
        tag = "Checks"
    )]
    pub(super) async fn startedz(req: Request<State<'_>>) -> tide::Result<Response> {
        is_running(req).await
    }

    /// Check whether the node is ready to accept connections.
    #[utoipa::path(
        get,
        path = "/readyz",
        responses(
            (status = 200, description = "The node is ready to accept connections"),
            (status = 412, description = "The node is not ready to accept connections"),
        ),
        tag = "Checks"
    )]
    pub(super) async fn readyz(req: Request<State<'_>>) -> tide::Result<Response> {
        is_running(req).await
    }

    /// Check whether the node is healthy
    #[utoipa::path(
        get,
        path = "/healthyz",
        responses(
            (status = 200, description = "The node is healthy"),
            (status = 412, description = "The node is not healthy"),
        ),
        tag = "Checks"
    )]
    pub(super) async fn healthyz(req: Request<State<'_>>) -> tide::Result<Response> {
        is_running(req).await
    }

    async fn is_running(req: Request<State<'_>>) -> tide::Result<Response> {
        match req.state().hopr.status() {
            hopr_lib::HoprState::Running => Ok(Response::builder(200).build()),
            _ => Ok(Response::builder(412).build()),
        }
    }
}<|MERGE_RESOLUTION|>--- conflicted
+++ resolved
@@ -935,11 +935,7 @@
     use super::*;
     use futures::TryFutureExt;
     use hopr_crypto_types::types::Hash;
-<<<<<<< HEAD
-    use hopr_lib::{ChainActionsError, ChannelEntry, ChannelStatus, ToHex};
-=======
-    use hopr_lib::{AsUnixTimestamp, ChannelEntry, ChannelStatus, CoreEthereumActionsError, ToHex};
->>>>>>> 40d60203
+    use hopr_lib::{AsUnixTimestamp, ChannelEntry, ChannelStatus, ChainActionsError, ToHex};
 
     #[serde_as]
     #[derive(Debug, Clone, serde::Serialize, utoipa::ToSchema)]
