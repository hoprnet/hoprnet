--- conflicted
+++ resolved
@@ -131,11 +131,6 @@
             alias::PeerIdResponse, alias::AliasDestinationBodyRequest,
             channels::ChannelsQueryRequest,channels::CloseChannelResponse, channels::OpenChannelBodyRequest, channels::OpenChannelResponse, channels::FundChannelResponse,
             channels::NodeChannel, channels::NodeChannelsResponse, channels::ChannelInfoResponse, channels::FundBodyRequest,
-<<<<<<< HEAD
-            messages::MessageInboxAllResponse,
-            messages::MessageInboxResponse, messages::SendMessageResponse, messages::SendMessageBodyRequest, messages::SizeResponse, messages::TagQueryRequest, messages::GetMessageBodyRequest,
-=======
->>>>>>> f50b0553
             network::TicketPriceResponse,
             network::TicketProbabilityResponse,
             node::EntryNode, node::NodeInfoResponse, node::NodePeersQueryRequest,
@@ -152,11 +147,6 @@
         (name = "Channels", description = "HOPR node chain channels manipulation endpoints"),
         (name = "Configuration", description = "HOPR node configuration endpoints"),
         (name = "Checks", description = "HOPR node functionality checks"),
-<<<<<<< HEAD
-        (name = "Messages", description = "HOPR node message manipulation endpoints"),
-        (name = "Network", description = "HOPR node network information endpoints"),
-=======
->>>>>>> f50b0553
         (name = "Node", description = "HOPR node information endpoints"),
         (name = "Peers", description = "HOPR node peer manipulation endpoints"),
         (name = "Session", description = "HOPR node session management endpoints"),
