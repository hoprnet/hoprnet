use std::fmt::Formatter;
use std::future::Future;
use std::str::FromStr;

use axum::extract::Path;
use axum::Error;
use axum::{
    extract::{
        ws::{Message, WebSocket, WebSocketUpgrade},
        Json, State,
    },
    http::status::StatusCode,
    response::IntoResponse,
};
use axum_extra::extract::Query;
use base64::Engine;
use futures::{AsyncReadExt, AsyncWriteExt, SinkExt, StreamExt, TryStreamExt};
use futures_concurrency::stream::Merge;
use libp2p_identity::PeerId;
use serde::{Deserialize, Serialize};
use serde_with::{serde_as, DisplayFromStr};
use std::net::IpAddr;
use std::sync::Arc;
use tokio::net::TcpListener;
use tracing::{debug, error, info, trace};

use hopr_lib::errors::HoprLibError;
use hopr_lib::transfer_session;
use hopr_lib::{HoprSession, ServiceId, SessionClientConfig, SessionTarget};
use hopr_network_types::prelude::{ConnectedUdpStream, IpOrHost, SealedHost, UdpStreamParallelism};
use hopr_network_types::udp::ForeignDataMode;
use hopr_network_types::utils::AsyncReadStreamer;

use crate::types::PeerOrAddress;
use crate::{ApiErrorStatus, InternalState, ListenerId, BASE_PATH};

/// Size of the buffer for forwarding data to/from a TCP stream.
pub const HOPR_TCP_BUFFER_SIZE: usize = 4096;

/// Size of the buffer for forwarding data to/from a UDP stream.
pub const HOPR_UDP_BUFFER_SIZE: usize = 16384;

/// Size of the queue (back-pressure) for data incoming from a UDP stream.
pub const HOPR_UDP_QUEUE_SIZE: usize = 8192;

#[cfg(all(feature = "prometheus", not(test)))]
lazy_static::lazy_static! {
    static ref METRIC_ACTIVE_CLIENTS: hopr_metrics::MultiGauge = hopr_metrics::MultiGauge::new(
        "hopr_session_hoprd_clients",
        "Number of clients connected at this Entry node",
        &["type"]
    ).unwrap();
}

#[serde_as]
#[derive(Debug, Clone, Serialize, Deserialize, utoipa::ToSchema)]
pub enum SessionTargetSpec {
    Plain(String),
    Sealed(#[serde_as(as = "serde_with::base64::Base64")] Vec<u8>),
    Service(ServiceId),
}

impl std::fmt::Display for SessionTargetSpec {
    fn fmt(&self, f: &mut Formatter<'_>) -> std::fmt::Result {
        match self {
            SessionTargetSpec::Plain(t) => write!(f, "{t}"),
            SessionTargetSpec::Sealed(t) => write!(f, "$${}", base64::prelude::BASE64_URL_SAFE.encode(t)),
            SessionTargetSpec::Service(t) => write!(f, "#{t}"),
        }
    }
}

impl std::str::FromStr for SessionTargetSpec {
    type Err = HoprLibError;

    fn from_str(s: &str) -> Result<Self, Self::Err> {
        Ok(if let Some(stripped) = s.strip_prefix("$$") {
            Self::Sealed(
                base64::prelude::BASE64_URL_SAFE
                    .decode(stripped)
                    .map_err(|e| HoprLibError::GeneralError(e.to_string()))?,
            )
        } else if let Some(stripped) = s.strip_prefix("#") {
            Self::Service(
                stripped
                    .parse()
                    .map_err(|_| HoprLibError::GeneralError("cannot parse service id".into()))?,
            )
        } else {
            Self::Plain(s.to_owned())
        })
    }
}

impl SessionTargetSpec {
    pub fn into_target(self, protocol: IpProtocol) -> Result<SessionTarget, HoprLibError> {
        Ok(match (protocol, self) {
            (IpProtocol::TCP, SessionTargetSpec::Plain(plain)) => SessionTarget::TcpStream(
                IpOrHost::from_str(&plain)
                    .map(SealedHost::from)
                    .map_err(|e| HoprLibError::GeneralError(e.to_string()))?,
            ),
            (IpProtocol::UDP, SessionTargetSpec::Plain(plain)) => SessionTarget::UdpStream(
                IpOrHost::from_str(&plain)
                    .map(SealedHost::from)
                    .map_err(|e| HoprLibError::GeneralError(e.to_string()))?,
            ),
            (IpProtocol::TCP, SessionTargetSpec::Sealed(enc)) => {
                SessionTarget::TcpStream(SealedHost::Sealed(enc.into_boxed_slice()))
            }
            (IpProtocol::UDP, SessionTargetSpec::Sealed(enc)) => {
                SessionTarget::UdpStream(SealedHost::Sealed(enc.into_boxed_slice()))
            }
            (_, SessionTargetSpec::Service(id)) => SessionTarget::ExitNode(id),
        })
    }
}

<<<<<<< HEAD
/// Entry stored in the session registry table.
#[derive(Debug)]
pub struct StoredSessionEntry {
    /// Target of the Session.
    pub target: SessionTargetSpec,
    /// Routing used for the Session.
    pub path: RoutingOptions,
    /// The join handle for the Session processing.
    pub jh: hopr_async_runtime::prelude::JoinHandle<()>,
=======
#[repr(u8)]
#[derive(
    Debug, Clone, strum::EnumIter, strum::Display, strum::EnumString, Serialize, Deserialize, utoipa::ToSchema,
)]
pub enum SessionCapability {
    /// Frame segmentation
    Segmentation,
    /// Frame retransmission (ACK and NACK-based)
    Retransmission,
    /// Frame retransmission (only ACK-based)
    RetransmissionAckOnly,
    /// Disable packet buffering
    NoDelay,
}

impl From<SessionCapability> for hopr_lib::SessionCapability {
    fn from(cap: SessionCapability) -> hopr_lib::SessionCapability {
        match cap {
            SessionCapability::Segmentation => hopr_lib::SessionCapability::Segmentation,
            SessionCapability::Retransmission => hopr_lib::SessionCapability::Retransmission,
            SessionCapability::RetransmissionAckOnly => hopr_lib::SessionCapability::RetransmissionAckOnly,
            SessionCapability::NoDelay => hopr_lib::SessionCapability::NoDelay,
        }
    }
>>>>>>> 65abeda9
}

#[serde_as]
#[derive(Debug, Clone, Serialize, Deserialize, utoipa::IntoParams, utoipa::ToSchema)]
#[into_params(parameter_in = Query)]
#[serde(rename_all = "camelCase")]
pub(crate) struct SessionWebsocketClientQueryRequest {
    #[serde_as(as = "DisplayFromStr")]
    #[schema(required = true, value_type = String)]
    pub destination: String, //PeerId,  // issue in utoipa on overriding the type
    #[schema(required = true)]
    pub hops: u8,
    #[cfg(feature = "explicit-path")]
    #[schema(required = false)]
    pub path: Option<String>,
    #[schema(required = true)]
    #[serde_as(as = "Vec<DisplayFromStr>")]
    pub capabilities: Vec<SessionCapability>,
    #[schema(required = true)]
    #[serde_as(as = "DisplayFromStr")]
    pub target: SessionTargetSpec,
    #[schema(required = false)]
    #[serde(default = "default_protocol")]
    pub protocol: IpProtocol,
}

#[inline]
fn default_protocol() -> IpProtocol {
    IpProtocol::TCP
}

impl SessionWebsocketClientQueryRequest {
    pub(crate) fn into_protocol_session_config(self) -> Result<SessionClientConfig, HoprLibError> {
        #[cfg(not(feature = "explicit-path"))]
        let path_options = hopr_lib::RoutingOptions::Hops((self.hops as u32).try_into()?);

        #[cfg(feature = "explicit-path")]
        let path_options = if let Some(path) = self.path {
            // Explicit `path` will override `hops`
            hopr_lib::RoutingOptions::IntermediatePath(
                path.split(',')
                    .map(PeerId::from_str)
                    .collect::<Result<Vec<PeerId>, _>>()
                    .map_err(|e| HoprLibError::GeneralError(format!("invalid peer id on path: {e}")))?
                    .try_into()?,
            )
        } else {
            hopr_lib::RoutingOptions::Hops((self.hops as u32).try_into()?)
        };

        Ok(SessionClientConfig {
            peer: PeerId::from_str(self.destination.as_str())
                .map_err(|_e| HoprLibError::GeneralError(format!("invalid destination: {}", self.destination)))?,
            path_options,
            target: self.target.into_target(self.protocol)?,
            capabilities: self.capabilities.into_iter().map(SessionCapability::into).collect(),
        })
    }
}

#[derive(Debug, Default, Clone, Deserialize, utoipa::ToSchema)]
#[schema(value_type = String, format = Binary)]
#[allow(dead_code)] // not dead code, just for codegen
struct WssData(Vec<u8>);

/// Websocket endpoint exposing a binary socket-like connection to a peer through websockets using underlying HOPR sessions.
///
/// Once configured, the session represents and automatically managed connection to a target peer through a network routing
/// configuration. The session can be used to send and receive binary data over the network.
///
/// Authentication (if enabled) is done by cookie `X-Auth-Token`.
///
/// Connect to the endpoint by using a WS client. No preview available. Example: `ws://127.0.0.1:3001/api/v3/session/websocket
#[allow(dead_code)] // not dead code, just for documentation
#[utoipa::path(
        get,
        path = const_format::formatcp!("{BASE_PATH}/session/websocket"),
        params(SessionWebsocketClientQueryRequest),
        responses(
            (status = 200, description = "Successfully created a new client websocket session."),
            (status = 401, description = "Invalid authorization token.", body = ApiError),
            (status = 422, description = "Unknown failure", body = ApiError),
            (status = 429, description = "Too many open websocket connections.", body = ApiError),
        ),
        security(
            ("api_token" = []),
            ("bearer_token" = [])
        ),
        tag = "Session",
    )]

pub(crate) async fn websocket(
    ws: WebSocketUpgrade,
    Query(query): Query<SessionWebsocketClientQueryRequest>,
    State(state): State<Arc<InternalState>>,
) -> Result<impl IntoResponse, impl IntoResponse> {
    let data = query.into_protocol_session_config().map_err(|e| {
        (
            StatusCode::UNPROCESSABLE_ENTITY,
            ApiErrorStatus::UnknownFailure(e.to_string()),
        )
    })?;

    let hopr = state.hopr.clone();
    let session: HoprSession = hopr.connect_to(data).await.map_err(|e| {
        error!(error = %e, "Failed to establish session");
        (
            StatusCode::UNPROCESSABLE_ENTITY,
            ApiErrorStatus::UnknownFailure(e.to_string()),
        )
    })?;

    Ok::<_, (StatusCode, ApiErrorStatus)>(ws.on_upgrade(move |socket| websocket_connection(socket, session)))
}

enum WebSocketInput {
    Network(Result<Box<[u8]>, std::io::Error>),
    WsInput(Result<Message, Error>),
}

/// The maximum number of bytes read from a Session that WS can transfer within a single message.
const WS_MAX_SESSION_READ_SIZE: usize = 4096;

#[tracing::instrument(level = "debug", skip(socket, session))]
async fn websocket_connection(socket: WebSocket, session: HoprSession) {
    let session_id = *session.id();

    let (rx, mut tx) = session.split();
    let (mut sender, receiver) = socket.split();

    let mut queue = (
        receiver.map(WebSocketInput::WsInput),
        AsyncReadStreamer::<WS_MAX_SESSION_READ_SIZE, _>(rx).map(WebSocketInput::Network),
    )
        .merge();

    let (mut bytes_to_session, mut bytes_from_session) = (0, 0);

    while let Some(v) = queue.next().await {
        match v {
            WebSocketInput::Network(bytes) => match bytes {
                Ok(bytes) => {
                    let len = bytes.len();
                    if let Err(e) = sender.send(Message::Binary(bytes.into())).await {
                        error!(
                            error = %e,
                            "Failed to emit read data onto the websocket, closing connection"
                        );
                        break;
                    };
                    bytes_from_session += len;
                }
                Err(e) => {
                    error!(
                        error = %e,
                        "Failed to push data from network to socket, closing connection"
                    );
                    break;
                }
            },
            WebSocketInput::WsInput(ws_in) => match ws_in {
                Ok(Message::Binary(data)) => {
                    let len = data.len();
                    if let Err(e) = tx.write(data.as_ref()).await {
                        error!(error = %e, "Failed to write data to the session, closing connection");
                        break;
                    }
                    bytes_to_session += len;
                }
                Ok(Message::Text(_)) => {
                    error!("Received string instead of binary data, closing connection");
                    break;
                }
                Ok(Message::Close(_)) => {
                    debug!("Received close frame, closing connection");
                    break;
                }
                Ok(m) => trace!(message = ?m, "skipping an unsupported websocket message"),
                Err(e) => {
                    error!(error = %e, "Failed to get a valid websocket message, closing connection");
                    break;
                }
            },
        }
    }

    info!(%session_id, bytes_from_session, bytes_to_session, "WS session connection ended");
}

#[serde_as]
#[derive(Debug, Clone, PartialEq, Eq, Serialize, Deserialize, utoipa::ToSchema)]
pub enum RoutingOptions {
    #[cfg(feature = "explicit-path")]
    #[schema(value_type = Vec<String>)]
    IntermediatePath(#[serde_as(as = "Vec<DisplayFromStr>")] Vec<PeerId>),
    Hops(usize),
}

impl TryFrom<RoutingOptions> for hopr_lib::RoutingOptions {
    type Error = HoprLibError;

    fn try_from(value: RoutingOptions) -> Result<Self, Self::Error> {
        match value {
            #[cfg(feature = "explicit-path")]
            RoutingOptions::IntermediatePath(path) => {
                Ok(hopr_lib::RoutingOptions::IntermediatePath(path.into_iter().collect()))
            }
            RoutingOptions::Hops(hops) => Ok(hopr_lib::RoutingOptions::Hops(hops.try_into()?)),
        }
    }
}

#[serde_as]
#[derive(Debug, Clone, Serialize, Deserialize, utoipa::ToSchema)]
#[schema(example = json!({
        "destination": "12D3KooWR4uwjKCDCAY1xsEFB4esuWLF9Q5ijYvCjz5PNkTbnu33",
        "path": {
            "Hops": 1
        },
        "target": {"Plain": "localhost:8080"},
        "listenHost": "127.0.0.1:10000",
        "capabilities": ["Retransmission", "Segmentation"]
    }))]
#[serde(rename_all = "camelCase")]
pub(crate) struct SessionClientRequest {
    /// Peer ID of the Exit node.
    #[serde_as(as = "DisplayFromStr")]
    #[schema(value_type = String)]
    pub destination: PeerOrAddress,
    pub path: RoutingOptions,
    pub target: SessionTargetSpec,
    /// Listen host (`ip:port`) for the Session socket at the Entry node.
    ///
    /// Supports also partial specification (only `ip` or only `:port`) with the
    /// respective part replaced by the node's configured default.
    pub listen_host: Option<String>,
    #[serde_as(as = "Option<Vec<DisplayFromStr>>")]
    /// Capabilities for the Session protocol.
    ///
    /// Defaults to `Segmentation` and `Retransmission` for TCP and nothing for UDP.
    pub capabilities: Option<Vec<SessionCapability>>,
}

impl SessionClientRequest {
    pub(crate) fn into_protocol_session_config(
        self,
        target_protocol: IpProtocol,
    ) -> Result<SessionClientConfig, HoprLibError> {
        let peer = match self.destination {
            PeerOrAddress::PeerId(peer_id) => peer_id,
            PeerOrAddress::Address(address) => {
                return Err(HoprLibError::GeneralError(format!("invalid destination: {address}")))
            }
        };

        Ok(SessionClientConfig {
            peer,
            path_options: self.path.try_into()?,
            target: self.target.into_target(target_protocol)?,
            capabilities: self
                .capabilities
                .map(|vs| {
                    vs.into_iter()
                        .map(|v| {
                            let cap: hopr_lib::SessionCapability = v.into();
                            cap
                        })
                        .collect::<Vec<_>>()
                })
                .unwrap_or_else(|| match target_protocol {
                    IpProtocol::TCP => {
                        vec![
                            hopr_lib::SessionCapability::Retransmission,
                            hopr_lib::SessionCapability::Segmentation,
                        ]
                    }
                    _ => vec![], // no default capabilities for UDP, etc.
                }),
        })
    }
}

#[serde_as]
#[derive(Debug, Clone, Serialize, Deserialize, utoipa::ToSchema)]
#[schema(example = json!({
        "target": "example.com:80",
        "protocol": "tcp",
        "ip": "127.0.0.1",
        "port": 5542,
        "path": { "Hops": 1 }
    }))]
#[serde(rename_all = "camelCase")]
pub(crate) struct SessionClientResponse {
    pub target: String,
    #[serde_as(as = "DisplayFromStr")]
    #[schema(value_type = String)]
    pub protocol: IpProtocol,
    pub ip: String,
    pub path: RoutingOptions,
    pub port: u16,
}

/// This function first tries to parse `requested` as the `ip:port` host pair.
/// If that does not work, it tries to parse `requested` as a single IP address
/// and as a `:` prefixed port number. Whichever of those fails, is replaced by the corresponding
/// part from the given `default`.
fn build_binding_host(requested: Option<&str>, default: std::net::SocketAddr) -> std::net::SocketAddr {
    match requested.map(|r| std::net::SocketAddr::from_str(r).map_err(|_| r)) {
        Some(Err(requested)) => {
            // If the requested host is not parseable as a whole as `SocketAddr`, try only its parts
            debug!(requested, %default, "using partially default listen host");
            std::net::SocketAddr::new(
                requested.parse().unwrap_or(default.ip()),
                requested
                    .strip_prefix(":")
                    .and_then(|p| u16::from_str(p).ok())
                    .unwrap_or(default.port()),
            )
        }
        Some(Ok(requested)) => {
            debug!(%requested, "using requested listen host");
            requested
        }
        None => {
            debug!(%default, "using default listen host");
            default
        }
    }
}

/// Creates a new client session returning the given session listening host and port over TCP or UDP.
/// If no listening port is given in the request, the socket will be bound to a random free
/// port and returned in the response.
/// Different capabilities can be configured for the session, such as data segmentation or
/// retransmission.
///
/// Once the host and port are bound, it is possible to use the socket for bidirectional read/write
/// communication over the selected IP protocol and HOPR network routing with the given destination.
/// The destination HOPR node forwards all the data to the given target over the selected IP protocol.
///
/// Various services require different types of socket communications:
/// - services running over UDP usually do not require data retransmission, as it is already expected
/// that UDP does not provide these and is therefore handled at the application layer.
/// - On the contrary, services running over TCP *almost always* expect data segmentation and
/// retransmission capabilities, so these should be configured while creating a session that passes
/// TCP data.
#[utoipa::path(
        post,
        path = const_format::formatcp!("{BASE_PATH}/session/{{protocol}}"),
        params(
            ("protocol" = String, Path, description = "IP transport protocol")
        ),
        request_body(
            content = SessionClientRequest,
            description = "Creates a new client HOPR session that will start listening on a dedicated port. Once the port is bound, it is possible to use the socket for bidirectional read and write communication.",
            content_type = "application/json"),
        responses(
            (status = 200, description = "Successfully created a new client session.", body = SessionClientResponse),
            (status = 400, description = "Invalid IP protocol.", body = ApiError),
            (status = 401, description = "Invalid authorization token.", body = ApiError),
            (status = 409, description = "Listening address and port already in use.", body = ApiError),
            (status = 422, description = "Unknown failure", body = ApiError),
        ),
        security(
            ("api_token" = []),
            ("bearer_token" = [])
        ),
        tag = "Session"
    )]
pub(crate) async fn create_client(
    State(state): State<Arc<InternalState>>,
    Path(protocol): Path<IpProtocol>,
    Json(args): Json<SessionClientRequest>,
) -> Result<impl IntoResponse, impl IntoResponse> {
    let bind_host: std::net::SocketAddr = build_binding_host(args.listen_host.as_deref(), state.default_listen_host);

    if bind_host.port() > 0
        && state
            .open_listeners
            .read()
            .await
            .contains_key(&ListenerId(protocol.into(), bind_host))
    {
        return Err((StatusCode::CONFLICT, ApiErrorStatus::ListenHostAlreadyUsed));
    }

    let target = args.target.clone();
    let path = args.path.clone();
    let data = args.into_protocol_session_config(protocol).map_err(|e| {
        (
            StatusCode::UNPROCESSABLE_ENTITY,
            ApiErrorStatus::UnknownFailure(e.to_string()),
        )
    })?;

    // TODO: consider pooling the sessions on a listener, so that the negotiation is amortized

    debug!("binding {protocol} session listening socket to {bind_host}");
    let bound_host = match protocol {
        IpProtocol::TCP => {
            // Bind the TCP socket first
            let (bound_host, tcp_listener) = tcp_listen_on(bind_host).await.map_err(|e| {
                if e.kind() == std::io::ErrorKind::AddrInUse {
                    (StatusCode::CONFLICT, ApiErrorStatus::ListenHostAlreadyUsed)
                } else {
                    (
                        StatusCode::UNPROCESSABLE_ENTITY,
                        ApiErrorStatus::UnknownFailure(format!("failed to start TCP listener on {bind_host}: {e}")),
                    )
                }
            })?;
            info!(%bound_host, "TCP session listener bound");

            // For each new TCP connection coming to the listener,
            // open a Session with the same parameters
            let hopr = state.hopr.clone();
            let jh = hopr_async_runtime::prelude::spawn(
                tokio_stream::wrappers::TcpListenerStream::new(tcp_listener)
                    .and_then(|sock| async { Ok((sock.peer_addr()?, sock)) })
                    .for_each_concurrent(None, move |accepted_client| {
                        let data = data.clone();
                        let hopr = hopr.clone();
                        async move {
                            match accepted_client {
                                Ok((sock_addr, stream)) => {
                                    debug!(socket = ?sock_addr, "incoming TCP connection");
                                    let session = match hopr.connect_to(data).await {
                                        Ok(s) => s,
                                        Err(e) => {
                                            error!(error = %e, "failed to establish session");
                                            return;
                                        }
                                    };

                                    debug!(
                                        socket = ?sock_addr,
                                        session_id = tracing::field::debug(*session.id()),
                                        "new session for incoming TCP connection",
                                    );

                                    #[cfg(all(feature = "prometheus", not(test)))]
                                    METRIC_ACTIVE_CLIENTS.increment(&["tcp"], 1.0);

                                    bind_session_to_stream(session, stream, HOPR_TCP_BUFFER_SIZE).await;

                                    #[cfg(all(feature = "prometheus", not(test)))]
                                    METRIC_ACTIVE_CLIENTS.decrement(&["tcp"], 1.0);
                                }
                                Err(e) => error!(error = %e, "failed to accept connection"),
                            }
                        }
                    }),
            );

<<<<<<< HEAD
            state.open_listeners.write().await.insert(
                ListenerId(protocol, bound_host),
                StoredSessionEntry {
                    target: target.clone(),
                    path: path.clone(),
                    jh,
                },
            );
=======
            state
                .open_listeners
                .write()
                .await
                .insert(ListenerId(protocol.into(), bound_host), (target.clone(), jh));
>>>>>>> 65abeda9
            bound_host
        }
        IpProtocol::UDP => {
            // Bind the UDP socket first
            let (bound_host, udp_socket) = udp_bind_to(bind_host).await.map_err(|e| {
                if e.kind() == std::io::ErrorKind::AddrInUse {
                    (StatusCode::CONFLICT, ApiErrorStatus::ListenHostAlreadyUsed)
                } else {
                    (
                        StatusCode::UNPROCESSABLE_ENTITY,
                        ApiErrorStatus::UnknownFailure(format!("failed to start UDP listener on {bind_host}: {e}")),
                    )
                }
            })?;

            info!(%bound_host, "UDP session listener bound");

            let hopr = state.hopr.clone();

            // Create a single session for the UDP socket
            let session = hopr.connect_to(data).await.map_err(|e| {
                (
                    StatusCode::UNPROCESSABLE_ENTITY,
                    ApiErrorStatus::UnknownFailure(e.to_string()),
                )
            })?;

            let open_listeners_clone = state.open_listeners.clone();
            let listener_id = ListenerId(protocol.into(), bound_host);

            state.open_listeners.write().await.insert(
                listener_id,
                StoredSessionEntry {
                    target: target.clone(),
                    path: path.clone(),
                    jh: hopr_async_runtime::prelude::spawn(async move {
                        #[cfg(all(feature = "prometheus", not(test)))]
                        METRIC_ACTIVE_CLIENTS.increment(&["udp"], 1.0);

                        bind_session_to_stream(session, udp_socket, HOPR_UDP_BUFFER_SIZE).await;

                        #[cfg(all(feature = "prometheus", not(test)))]
                        METRIC_ACTIVE_CLIENTS.decrement(&["udp"], 1.0);

                        // Once the Session closes, remove it from the list
                        open_listeners_clone.write().await.remove(&listener_id);
                    }),
                },
            );
            bound_host
        }
    };

    Ok::<_, (StatusCode, ApiErrorStatus)>(
        (
            StatusCode::OK,
            Json(SessionClientResponse {
                protocol,
                path,
                target: target.to_string(),
                ip: bound_host.ip().to_string(),
                port: bound_host.port(),
            }),
        )
            .into_response(),
    )
}

/// Lists existing Session listeners for the given IP protocol.
#[utoipa::path(
    get,
    path = const_format::formatcp!("{BASE_PATH}/session/{{protocol}}"),
    params(
            ("protocol" = String, Path, description = "IP transport protocol")
    ),
    responses(
            (status = 200, description = "Opened session listeners for the given IP protocol.", body = Vec<SessionClientResponse>),
            (status = 400, description = "Invalid IP protocol.", body = ApiError),
            (status = 401, description = "Invalid authorization token.", body = ApiError),
            (status = 422, description = "Unknown failure", body = ApiError)
    ),
    security(
            ("api_token" = []),
            ("bearer_token" = [])
    ),
    tag = "Session",
)]
pub(crate) async fn list_clients(
    State(state): State<Arc<InternalState>>,
    Path(protocol): Path<IpProtocol>,
) -> Result<impl IntoResponse, impl IntoResponse> {
    let response = state
        .open_listeners
        .read()
        .await
        .iter()
<<<<<<< HEAD
        .filter(|(id, _)| id.0 == protocol)
        .map(|(id, entry)| SessionClientResponse {
=======
        .filter(|(id, _)| id.0 == protocol.into())
        .map(|(id, (target, _))| SessionClientResponse {
>>>>>>> 65abeda9
            protocol,
            target: entry.target.to_string(),
            ip: id.1.ip().to_string(),
            port: id.1.port(),
            path: entry.path.clone(),
        })
        .collect::<Vec<_>>();

    Ok::<_, (StatusCode, ApiErrorStatus)>((StatusCode::OK, Json(response)).into_response())
}

#[derive(
    Debug, Copy, Clone, PartialEq, Eq, Hash, Serialize, Deserialize, strum::Display, strum::EnumString, utoipa::ToSchema,
)]
#[strum(serialize_all = "lowercase", ascii_case_insensitive)]
#[serde(rename_all = "lowercase")]
pub enum IpProtocol {
    #[allow(clippy::upper_case_acronyms)]
    TCP,
    #[allow(clippy::upper_case_acronyms)]
    UDP,
}

impl From<IpProtocol> for hopr_lib::IpProtocol {
    fn from(protocol: IpProtocol) -> hopr_lib::IpProtocol {
        match protocol {
            IpProtocol::TCP => hopr_lib::IpProtocol::TCP,
            IpProtocol::UDP => hopr_lib::IpProtocol::UDP,
        }
    }
}

#[serde_as]
#[derive(Debug, Serialize, Deserialize, utoipa::IntoParams, utoipa::ToSchema)]
pub struct SessionCloseClientQuery {
    #[serde_as(as = "DisplayFromStr")]
    #[schema(value_type = String)]
    pub protocol: IpProtocol,
    pub ip: String,
    pub port: u16,
}

/// Closes an existing Session listener.
/// The listener must've been previously created and bound for the given IP protocol.
/// Once a listener is closed, no more socket connections can be made to it.
/// If the passed port number is 0, listeners on all ports of the given listening IP and protocol
/// will be closed.
#[utoipa::path(
    delete,
    path = const_format::formatcp!("{BASE_PATH}/session/{{protocol}}/{{ip}}/{{port}}"),
    params(SessionCloseClientQuery),
    responses(
            (status = 204, description = "Listener closed successfully"),
            (status = 400, description = "Invalid IP protocol or port.", body = ApiError),
            (status = 401, description = "Invalid authorization token.", body = ApiError),
            (status = 404, description = "Listener not found.", body = ApiError),
            (status = 422, description = "Unknown failure", body = ApiError)
    ),
    security(
            ("api_token" = []),
            ("bearer_token" = [])
    ),
    tag = "Session",
)]
pub(crate) async fn close_client(
    State(state): State<Arc<InternalState>>,
    Path(SessionCloseClientQuery { protocol, ip, port }): Path<SessionCloseClientQuery>,
) -> Result<impl IntoResponse, impl IntoResponse> {
    let listening_ip: IpAddr = ip
        .parse()
        .map_err(|_| (StatusCode::BAD_REQUEST, ApiErrorStatus::InvalidInput))?;

    {
        let mut open_listeners = state.open_listeners.write().await;

        let mut to_remove = Vec::new();

        // Find all listeners with protocol, listening IP and optionally port number (if > 0)
        open_listeners
            .iter()
            .filter(|(ListenerId(proto, addr), _)| {
                let protocol: hopr_lib::IpProtocol = protocol.into();
                protocol == *proto && addr.ip() == listening_ip && (addr.port() == port || port == 0)
            })
            .for_each(|(id, _)| to_remove.push(*id));

        if to_remove.is_empty() {
            return Err((StatusCode::NOT_FOUND, ApiErrorStatus::InvalidInput));
        }

        for bound_addr in to_remove {
            let entry = open_listeners
                .remove(&bound_addr)
                .ok_or((StatusCode::NOT_FOUND, ApiErrorStatus::InvalidInput))?;

            hopr_async_runtime::prelude::cancel_join_handle(entry.jh).await;
        }
    }

    Ok::<_, (StatusCode, ApiErrorStatus)>((StatusCode::NO_CONTENT, "").into_response())
}

async fn try_restricted_bind<'a, F, S, Fut>(
    addrs: Vec<std::net::SocketAddr>,
    range_str: &str,
    binder: F,
) -> std::io::Result<S>
where
    F: Fn(Vec<std::net::SocketAddr>) -> Fut,
    Fut: Future<Output = std::io::Result<S>>,
{
    if addrs.is_empty() {
        return Err(std::io::Error::other("no valid socket addresses found"));
    }

    let range = range_str
        .split_once(":")
        .and_then(
            |(a, b)| match u16::from_str(a).and_then(|a| Ok((a, u16::from_str(b)?))) {
                Ok((a, b)) if a <= b => Some(a..=b),
                _ => None,
            },
        )
        .ok_or(std::io::Error::other(format!("invalid port range {range_str}")))?;

    for port in range {
        let addrs = addrs
            .iter()
            .map(|addr| std::net::SocketAddr::new(addr.ip(), port))
            .collect::<Vec<_>>();
        match binder(addrs).await {
            Ok(listener) => return Ok(listener),
            Err(error) => debug!(%error, "listen address not usable"),
        }
    }

    Err(std::io::Error::new(
        std::io::ErrorKind::AddrNotAvailable,
        format!("no valid socket addresses found within range: {range_str}"),
    ))
}

async fn tcp_listen_on<A: std::net::ToSocketAddrs>(address: A) -> std::io::Result<(std::net::SocketAddr, TcpListener)> {
    let addrs = address.to_socket_addrs()?.collect::<Vec<_>>();

    // If automatic port allocation is requested and there's a restriction on the port range
    // (via HOPRD_SESSION_PORT_RANGE), try to find an address within that range.
    if addrs.iter().all(|a| a.port() == 0) {
        if let Ok(range_str) = std::env::var(crate::env::HOPRD_SESSION_PORT_RANGE) {
            let tcp_listener =
                try_restricted_bind(
                    addrs,
                    &range_str,
                    |a| async move { TcpListener::bind(a.as_slice()).await },
                )
                .await?;
            return Ok((tcp_listener.local_addr()?, tcp_listener));
        }
    }

    let tcp_listener = TcpListener::bind(addrs.as_slice()).await?;
    Ok((tcp_listener.local_addr()?, tcp_listener))
}

async fn udp_bind_to<A: std::net::ToSocketAddrs>(
    address: A,
) -> std::io::Result<(std::net::SocketAddr, ConnectedUdpStream)> {
    let addrs = address.to_socket_addrs()?.collect::<Vec<_>>();

    let builder = ConnectedUdpStream::builder()
        .with_buffer_size(HOPR_UDP_BUFFER_SIZE)
        .with_foreign_data_mode(ForeignDataMode::Discard) // discard data from UDP clients other than the first one served
        .with_queue_size(HOPR_UDP_QUEUE_SIZE)
        .with_receiver_parallelism(UdpStreamParallelism::Auto);

    // If automatic port allocation is requested and there's a restriction on the port range
    // (via HOPRD_SESSION_PORT_RANGE), try to find an address within that range.
    if addrs.iter().all(|a| a.port() == 0) {
        if let Ok(range_str) = std::env::var(crate::env::HOPRD_SESSION_PORT_RANGE) {
            let udp_listener = try_restricted_bind(addrs, &range_str, |addrs| {
                futures::future::ready(builder.clone().build(addrs.as_slice()))
            })
            .await?;

            return Ok((*udp_listener.bound_address(), udp_listener));
        }
    }

    let udp_socket = builder.build(address)?;
    Ok((*udp_socket.bound_address(), udp_socket))
}

async fn bind_session_to_stream<T>(mut session: HoprSession, mut stream: T, max_buf: usize)
where
    T: tokio::io::AsyncRead + tokio::io::AsyncWrite + Unpin,
{
    let session_id = *session.id();
    match transfer_session(&mut session, &mut stream, max_buf).await {
        Ok((session_to_stream_bytes, stream_to_session_bytes)) => info!(
            session_id = ?session_id,
            session_to_stream_bytes, stream_to_session_bytes, "client session ended",
        ),
        Err(error) => error!(
            session_id = ?session_id,
            %error,
            "error during data transfer"
        ),
    }
}

#[cfg(test)]
mod tests {
    use super::*;
    use anyhow::Context;
    use futures::channel::mpsc::UnboundedSender;
    use hopr_lib::{ApplicationData, Keypair, PeerId, SendMsg};
    use hopr_transport_session::errors::TransportSessionError;
    use std::collections::HashSet;
    use tokio::io::{AsyncReadExt, AsyncWriteExt};

    pub struct SendMsgResender {
        tx: UnboundedSender<Box<[u8]>>,
    }

    impl SendMsgResender {
        pub fn new(tx: UnboundedSender<Box<[u8]>>) -> Self {
            Self { tx }
        }
    }

    #[hopr_lib::async_trait]
    impl SendMsg for SendMsgResender {
        // Mimics the echo server by feeding the data back in instead of sending it over the wire
        async fn send_message(
            &self,
            data: ApplicationData,
            _destination: PeerId,
            _options: hopr_lib::RoutingOptions,
        ) -> std::result::Result<(), TransportSessionError> {
            let (_peer, data) = hopr_transport_session::types::unwrap_offchain_key(data.plain_text)?;

            self.tx
                .clone()
                .unbounded_send(data)
                .map_err(|_| TransportSessionError::Closed)?;

            Ok(())
        }
    }

    #[tokio::test]
    async fn hoprd_session_connection_should_create_a_working_tcp_socket_through_which_data_can_be_sent_and_received(
    ) -> anyhow::Result<()> {
        let (tx, rx) = futures::channel::mpsc::unbounded::<Box<[u8]>>();

        let peer: hopr_lib::PeerId = hopr_lib::HoprOffchainKeypair::random().public().into();
        let session = hopr_lib::HoprSession::new(
            hopr_lib::HoprSessionId::new(4567, peer),
            peer,
            hopr_lib::RoutingOptions::IntermediatePath(Default::default()),
            HashSet::default(),
            Arc::new(SendMsgResender::new(tx)),
            rx,
            None,
        );

        let (bound_addr, tcp_listener) = tcp_listen_on(("127.0.0.1", 0)).await.context("listen_on failed")?;

        tokio::task::spawn(async move {
            match tcp_listener.accept().await {
                Ok((stream, _)) => bind_session_to_stream(session, stream, HOPR_TCP_BUFFER_SIZE).await,
                Err(e) => error!("failed to accept connection: {e}"),
            }
        });

        let mut tcp_stream = tokio::net::TcpStream::connect(bound_addr)
            .await
            .context("connect failed")?;

        let data = vec![b"hello", b"world", b"this ", b"is   ", b"    a", b" test"];

        for d in data.clone().into_iter() {
            tcp_stream.write_all(d).await.context("write failed")?;
        }

        for d in data.iter() {
            let mut buf = vec![0; d.len()];
            tcp_stream.read_exact(&mut buf).await.context("read failed")?;
        }

        Ok(())
    }

    #[tokio::test]
    async fn hoprd_session_connection_should_create_a_working_udp_socket_through_which_data_can_be_sent_and_received(
    ) -> anyhow::Result<()> {
        let (tx, rx) = futures::channel::mpsc::unbounded::<Box<[u8]>>();

        let peer: hopr_lib::PeerId = hopr_lib::HoprOffchainKeypair::random().public().into();
        let session = hopr_lib::HoprSession::new(
            hopr_lib::HoprSessionId::new(4567, peer),
            peer,
            hopr_lib::RoutingOptions::IntermediatePath(Default::default()),
            HashSet::default(),
            Arc::new(SendMsgResender::new(tx)),
            rx,
            None,
        );

        let (listen_addr, udp_listener) = udp_bind_to(("127.0.0.1", 0)).await.context("udp_bind_to failed")?;

        tokio::task::spawn(bind_session_to_stream(
            session,
            udp_listener,
            hopr_lib::SESSION_USABLE_MTU_SIZE,
        ));

        let mut udp_stream = ConnectedUdpStream::builder()
            .with_buffer_size(hopr_lib::SESSION_USABLE_MTU_SIZE)
            .with_queue_size(HOPR_UDP_QUEUE_SIZE)
            .with_counterparty(listen_addr)
            .build(("127.0.0.1", 0))
            .context("bind failed")?;

        let data = vec![b"hello", b"world", b"this ", b"is   ", b"    a", b" test"];

        for d in data.clone().into_iter() {
            udp_stream.write_all(d).await.context("write failed")?;
        }

        for d in data.iter() {
            let mut buf = vec![0; d.len()];
            udp_stream.read_exact(&mut buf).await.context("read failed")?;
        }

        Ok(())
    }

    #[test]
    fn test_build_binding_address() {
        let default = "10.0.0.1:10000".parse().unwrap();

        let result = build_binding_host(Some("127.0.0.1:10000"), default);
        assert_eq!(result, "127.0.0.1:10000".parse::<std::net::SocketAddr>().unwrap());

        let result = build_binding_host(None, default);
        assert_eq!(result, "10.0.0.1:10000".parse::<std::net::SocketAddr>().unwrap());

        let result = build_binding_host(Some("127.0.0.1"), default);
        assert_eq!(result, "127.0.0.1:10000".parse::<std::net::SocketAddr>().unwrap());

        let result = build_binding_host(Some(":1234"), default);
        assert_eq!(result, "10.0.0.1:1234".parse::<std::net::SocketAddr>().unwrap());

        let result = build_binding_host(Some(":"), default);
        assert_eq!(result, "10.0.0.1:10000".parse::<std::net::SocketAddr>().unwrap());

        let result = build_binding_host(Some(""), default);
        assert_eq!(result, "10.0.0.1:10000".parse::<std::net::SocketAddr>().unwrap());
    }
}<|MERGE_RESOLUTION|>--- conflicted
+++ resolved
@@ -116,7 +116,6 @@
     }
 }
 
-<<<<<<< HEAD
 /// Entry stored in the session registry table.
 #[derive(Debug)]
 pub struct StoredSessionEntry {
@@ -126,7 +125,8 @@
     pub path: RoutingOptions,
     /// The join handle for the Session processing.
     pub jh: hopr_async_runtime::prelude::JoinHandle<()>,
-=======
+}
+
 #[repr(u8)]
 #[derive(
     Debug, Clone, strum::EnumIter, strum::Display, strum::EnumString, Serialize, Deserialize, utoipa::ToSchema,
@@ -151,7 +151,6 @@
             SessionCapability::NoDelay => hopr_lib::SessionCapability::NoDelay,
         }
     }
->>>>>>> 65abeda9
 }
 
 #[serde_as]
@@ -606,22 +605,14 @@
                     }),
             );
 
-<<<<<<< HEAD
             state.open_listeners.write().await.insert(
-                ListenerId(protocol, bound_host),
+                ListenerId(protocol.into(), bound_host),
                 StoredSessionEntry {
                     target: target.clone(),
                     path: path.clone(),
                     jh,
                 },
             );
-=======
-            state
-                .open_listeners
-                .write()
-                .await
-                .insert(ListenerId(protocol.into(), bound_host), (target.clone(), jh));
->>>>>>> 65abeda9
             bound_host
         }
         IpProtocol::UDP => {
@@ -718,13 +709,8 @@
         .read()
         .await
         .iter()
-<<<<<<< HEAD
-        .filter(|(id, _)| id.0 == protocol)
+        .filter(|(id, _)| id.0 == protocol.into())
         .map(|(id, entry)| SessionClientResponse {
-=======
-        .filter(|(id, _)| id.0 == protocol.into())
-        .map(|(id, (target, _))| SessionClientResponse {
->>>>>>> 65abeda9
             protocol,
             target: entry.target.to_string(),
             ip: id.1.ip().to_string(),
