--- conflicted
+++ resolved
@@ -1,10 +1,6 @@
 [package]
 name = "hoprd-api"
-<<<<<<< HEAD
-version = "3.11.2"
-=======
 version = "3.12.0"
->>>>>>> 52b3a45e
 authors = ["HOPR Association <tech@hoprnet.org>"]
 edition = "2021"
 description = "API enabling developers to interact with a hoprd node programatically through HTTP REST API."
