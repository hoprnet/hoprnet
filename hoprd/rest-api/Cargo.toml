[package]
name = "hoprd-api"
<<<<<<< HEAD
version = "3.4.1"
=======
version = "3.5.0"
>>>>>>> b14eda97
authors = ["HOPR Association <tech@hoprnet.org>"]
edition = "2021"
description = "This Rest API enables developers to interact with a hoprd node programatically through HTTP."
homepage = "https://hoprnet.org/"
repository = "https://github.com/hoprnet/hoprnet"
license = "GPL-3.0-only"

[lib]
crate-type = ["rlib"]

[features]
default = ["prometheus"]
prometheus = ["hopr-lib/prometheus", "dep:hopr-metrics", "dep:lazy_static"]
# placeholder feature so we can enable it globally during tests
runtime-async-std = []

[dependencies]
async-broadcast = { workspace = true }
async-lock = { workspace = true }
axum = { workspace = true, features = ["ws", "http2"] }
axum-extra = { version = "0.9.4", features = ["query"] }
bimap = { workspace = true }
const_format = { workspace = true }
futures = { workspace = true }
futures-concurrency = { workspace = true }
lazy_static = { workspace = true, optional = true }
libp2p-identity = { workspace = true, features = [
  "peerid",
  "ed25519",
  "serde",
] }
mime = "0.3.17"
serde = { workspace = true }
serde_json = { workspace = true }
serde_with = { workspace = true }
smart-default = { workspace = true }
strum = { workspace = true }
tokio = { workspace = true }
tokio-util = { workspace = true, features = ["compat"] }
tokio-retry = { workspace = true }
tokio-stream = { version = "0.1.15", features = ["net"] }
tower = "0.5.1"
tower-http = { version = "0.6.1", features = [
  "validate-request",
  "compression-full",
  "cors",
  "trace",
  "sensitive-headers",
] }
tracing = { workspace = true }
urlencoding = "2.1.3"
utoipa = { version = "4.2.3" }
utoipa-scalar = { version = "0.1.0", features = ["axum"] }
validator = { workspace = true }

hopr-db-sql = { workspace = true }
hopr-lib = { workspace = true, features = ["runtime-tokio", "session-client"] }
hoprd-db-api = { workspace = true }
hoprd-db-entity = { workspace = true }
hoprd-db-migration = { workspace = true }
hoprd-inbox = { workspace = true }
hopr-crypto-types = { workspace = true }
hopr-network-types = { workspace = true, features = ["runtime-tokio"] }
hopr-metrics = { workspace = true, optional = true }
hopr-async-runtime = { workspace = true, features = ["runtime-tokio"] }

[dev-dependencies]
anyhow = { workspace = true }
hopr-transport-session = { workspace = true }<|MERGE_RESOLUTION|>--- conflicted
+++ resolved
@@ -1,10 +1,6 @@
 [package]
 name = "hoprd-api"
-<<<<<<< HEAD
-version = "3.4.1"
-=======
 version = "3.5.0"
->>>>>>> b14eda97
 authors = ["HOPR Association <tech@hoprnet.org>"]
 edition = "2021"
 description = "This Rest API enables developers to interact with a hoprd node programatically through HTTP."
