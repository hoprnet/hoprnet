[package]
name = "hoprd-api"
version = "3.12.0"
authors = ["HOPR Association <tech@hoprnet.org>"]
edition = "2021"
description = "API enabling developers to interact with a hoprd node programatically through HTTP REST API."
homepage = "https://hoprnet.org/"
repository = "https://github.com/hoprnet/hoprnet"
license = "GPL-3.0-only"

[lib]
crate-type = ["rlib"]

[features]
default = ["prometheus"]
prometheus = [
  "hopr-lib/prometheus",
  "dep:hopr-metrics",
  "dep:lazy_static",
  "dep:regex",
]
explicit-path = []
# placeholder feature so we can enable it globally during tests
runtime-async-std = []

[dependencies]
async-lock = { workspace = true }
axum = { workspace = true, features = ["ws", "http2"] }
axum-extra = { workspace = true, features = ["query"] }
base64 = { workspace = true }
const_format = { workspace = true }
either = { workspace = true }
futures = { workspace = true }
futures-concurrency = { workspace = true }
lazy_static = { workspace = true, optional = true }
libp2p-identity = { workspace = true, features = [
  "peerid",
  "ed25519",
  "serde",
] }
regex = { workspace = true, optional = true }
serde = { workspace = true }
serde_json = { workspace = true }
serde_with = { workspace = true }
smart-default = { workspace = true }
strum = { workspace = true }
tokio = { workspace = true }
tokio-stream = { version = "0.1.15", features = ["net"] }
<<<<<<< HEAD
tower = "0.5.1"
tower-http = { version = "0.6.2", features = [
=======
tower = "0.5.2"
tower-http = { version = "0.6.1", features = [
>>>>>>> 793aa543
  "validate-request",
  "compression-full",
  "cors",
  "trace",
  "sensitive-headers",
] }
tracing = { workspace = true }
urlencoding = "2.1.3"
utoipa = { version = "5.3.1" }
utoipa-scalar = { version = "0.3.0", features = ["axum"] }
utoipa-swagger-ui = { version = "9.0.1", features = ["axum", "vendored"] }
validator = { workspace = true }

hopr-async-runtime = { workspace = true, features = ["runtime-tokio"] }
hopr-lib = { workspace = true, features = ["runtime-tokio", "session-client"] }
hopr-db-api = { workspace = true }
hoprd-db-api = { workspace = true }
hoprd-inbox = { workspace = true }
hopr-crypto-types = { workspace = true }
hopr-network-types = { workspace = true, features = ["runtime-tokio"] }
hopr-metrics = { workspace = true, optional = true }

[dev-dependencies]
anyhow = { workspace = true }
hopr-transport-session = { workspace = true }
oas3 = "0.13.1"<|MERGE_RESOLUTION|>--- conflicted
+++ resolved
@@ -46,13 +46,8 @@
 strum = { workspace = true }
 tokio = { workspace = true }
 tokio-stream = { version = "0.1.15", features = ["net"] }
-<<<<<<< HEAD
-tower = "0.5.1"
+tower = "0.5.2"
 tower-http = { version = "0.6.2", features = [
-=======
-tower = "0.5.2"
-tower-http = { version = "0.6.1", features = [
->>>>>>> 793aa543
   "validate-request",
   "compression-full",
   "cors",
