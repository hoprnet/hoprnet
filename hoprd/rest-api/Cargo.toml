--- conflicted
+++ resolved
@@ -51,19 +51,12 @@
 utoipa-swagger-ui = { workspace = true }
 validator = { workspace = true }
 
-<<<<<<< HEAD
-hopr-async-runtime = { workspace = true, features = ["runtime-tokio"] }
-hopr-lib = { workspace = true, features = ["runtime-tokio", "session-client"] }
-hopr-crypto-types = { workspace = true }
-hopr-network-types = { workspace = true, features = ["runtime-tokio"] }
-=======
 hopr-lib = { workspace = true, features = [
   "runtime-tokio",
   "session-client",
   "utils_session",
   "utils_futures",
 ] }
->>>>>>> e09498e6
 hopr-metrics = { workspace = true, optional = true }
 
 [dev-dependencies]
