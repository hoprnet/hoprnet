[package]
name = "hoprd-api"
version = "4.3.0"
authors = ["HOPR Association <tech@hoprnet.org>"]
edition = "2021"
description = "API enabling developers to interact with a hoprd node programatically through HTTP REST API."
homepage = "https://hoprnet.org/"
repository = "https://github.com/hoprnet/hoprnet"
license = "GPL-3.0-only"

[lib]
crate-type = ["rlib"]

[features]
default = ["prometheus"]
prometheus = [
  "hopr-lib/prometheus",
  "dep:hopr-metrics",
  "dep:lazy_static",
  "dep:regex",
]
explicit-path = []
# placeholder feature so we can enable it globally during tests
runtime-tokio = []

[dependencies]
axum = { workspace = true, features = ["ws", "http2"] }
axum-extra = { workspace = true, features = ["query"] }
human-bandwidth = { workspace = true }
base64 = { workspace = true }
bytesize = { workspace = true }
const_format = { workspace = true }
futures = { workspace = true }
futures-concurrency = { workspace = true }
lazy_static = { workspace = true, optional = true }
regex = { workspace = true, optional = true }
serde = { workspace = true }
serde_json = { workspace = true }
serde_with = { workspace = true }
smart-default = { workspace = true }
strum = { workspace = true }
tokio = { workspace = true }
tower = { workspace = true }
tower-http = { workspace = true }
tracing = { workspace = true }
urlencoding = { workspace = true }
utoipa = { workspace = true }
utoipa-scalar = { workspace = true }
utoipa-swagger-ui = { workspace = true }
validator = { workspace = true }

hopr-lib = { workspace = true, features = [
  "runtime-tokio",
  "session-client",
  "utils_futures",
] }

hopr-utils-db-node = { workspace = true }
hopr-utils-chain-connector = { workspace = true }
hopr-metrics = { workspace = true, optional = true }
hopr-utils-session = { workspace = true }

[dev-dependencies]
<<<<<<< HEAD
anyhow = { workspace = true }
oas3 = { workspace = true }
=======
oas3 = { workspace = true }
anyhow = { workspace = true }
>>>>>>> 16a0ed50
<|MERGE_RESOLUTION|>--- conflicted
+++ resolved
@@ -61,10 +61,5 @@
 hopr-utils-session = { workspace = true }
 
 [dev-dependencies]
-<<<<<<< HEAD
-anyhow = { workspace = true }
 oas3 = { workspace = true }
-=======
-oas3 = { workspace = true }
-anyhow = { workspace = true }
->>>>>>> 16a0ed50
+anyhow = { workspace = true }