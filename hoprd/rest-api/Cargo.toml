[package]
name = "hoprd-api"
<<<<<<< HEAD
version = "3.13.0"
=======
version = "3.12.1"
>>>>>>> 30291e0c
authors = ["HOPR Association <tech@hoprnet.org>"]
edition = "2021"
description = "API enabling developers to interact with a hoprd node programatically through HTTP REST API."
homepage = "https://hoprnet.org/"
repository = "https://github.com/hoprnet/hoprnet"
license = "GPL-3.0-only"

[lib]
crate-type = ["rlib"]

[features]
default = ["prometheus"]
prometheus = [
  "hopr-lib/prometheus",
  "dep:hopr-metrics",
  "dep:lazy_static",
  "dep:regex",
]
explicit-path = []
# placeholder feature so we can enable it globally during tests
runtime-tokio = []

[dependencies]
async-lock = { workspace = true }
axum = { workspace = true, features = ["ws", "http2"] }
axum-extra = { workspace = true, features = ["query"] }
base64 = { workspace = true }
bytesize = { workspace = true }
const_format = { workspace = true }
either = { workspace = true }
futures = { workspace = true }
futures-concurrency = { workspace = true }
lazy_static = { workspace = true, optional = true }
libp2p-identity = { workspace = true, features = [
  "peerid",
  "ed25519",
  "serde",
] }
regex = { workspace = true, optional = true }
serde = { workspace = true }
serde_json = { workspace = true }
serde_with = { workspace = true }
smart-default = { workspace = true }
strum = { workspace = true }
tokio = { workspace = true }
tokio-stream = { version = "0.1.17", features = ["net"] }
tower = "0.5.2"
tower-http = { version = "0.6.2", features = [
  "validate-request",
  "compression-full",
  "cors",
  "trace",
  "sensitive-headers",
] }
tracing = { workspace = true }
urlencoding = "2.1.3"
utoipa = { version = "5.3.1" }
utoipa-scalar = { version = "0.3.0", features = ["axum"] }
utoipa-swagger-ui = { version = "9.0.1", features = ["axum", "vendored"] }
validator = { workspace = true }

hopr-async-runtime = { workspace = true, features = ["runtime-tokio"] }
hopr-lib = { workspace = true, features = ["runtime-tokio", "session-client"] }
hopr-db-api = { workspace = true }
hoprd-db-api = { workspace = true }
hoprd-inbox = { workspace = true }
hopr-crypto-types = { workspace = true }
hopr-network-types = { workspace = true, features = ["runtime-tokio"] }
hopr-metrics = { workspace = true, optional = true }

[dev-dependencies]
anyhow = { workspace = true }
hopr-transport-session = { workspace = true }
oas3 = "0.13.1"<|MERGE_RESOLUTION|>--- conflicted
+++ resolved
@@ -1,10 +1,6 @@
 [package]
 name = "hoprd-api"
-<<<<<<< HEAD
-version = "3.13.0"
-=======
-version = "3.12.1"
->>>>>>> 30291e0c
+version = "3.13.1"
 authors = ["HOPR Association <tech@hoprnet.org>"]
 edition = "2021"
 description = "API enabling developers to interact with a hoprd node programatically through HTTP REST API."
