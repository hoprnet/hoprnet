--- conflicted
+++ resolved
@@ -11,17 +11,12 @@
 use signal_hook::low_level;
 use tracing::{debug, error, info, warn};
 use tracing_subscriber::prelude::*;
-<<<<<<< HEAD
-
-#[cfg(all(target_os = "linux", feature = "jemalloc-stats"))]
-mod jemalloc_stats;
 
 use hopr_chain_connector::HoprBlokliConnector;
 use hopr_db_node::{HoprNodeDb, HoprNodeDbConfig};
 use hopr_lib::{errors::HoprLibError, prelude::ChainKeypair};
 use hoprd::config::HoprdConfig;
-=======
->>>>>>> 69a69e02
+
 #[cfg(feature = "telemetry")]
 use {
     opentelemetry::trace::TracerProvider,
@@ -41,12 +36,9 @@
 #[global_allocator]
 static GLOBAL: tikv_jemallocator::Jemalloc = tikv_jemallocator::Jemalloc;
 
-<<<<<<< HEAD
-=======
 #[cfg(all(target_os = "linux", feature = "allocator-jemalloc-stats"))]
 mod jemalloc_stats;
 
->>>>>>> 69a69e02
 fn init_logger() -> anyhow::Result<()> {
     let env_filter = match tracing_subscriber::EnvFilter::try_from_default_env() {
         Ok(filter) => filter,
@@ -272,49 +264,7 @@
 
 #[cfg(feature = "runtime-tokio")]
 fn main() -> anyhow::Result<()> {
-<<<<<<< HEAD
-    // Divide the available CPU parallelism by 2,
-    // since we want to use half of the available threads for IO-bound and half for CPU-bound tasks
-    let avail_parallelism = std::thread::available_parallelism().ok().map(|v| v.get() / 2);
-
-    hopr_parallelize::cpu::init_thread_pool(
-        std::env::var("HOPRD_NUM_CPU_THREADS")
-            .ok()
-            .and_then(|v| usize::from_str(&v).ok())
-            .or(avail_parallelism)
-            .ok_or(anyhow::anyhow!(
-                "Could not determine the number of CPU threads to use. Please set the HOPRD_NUM_CPU_THREADS \
-                 environment variable."
-            ))?
-            .max(1),
-    )?;
-
-    tokio::runtime::Builder::new_multi_thread()
-        .enable_all()
-        .worker_threads(
-            std::env::var("HOPRD_NUM_IO_THREADS")
-                .ok()
-                .and_then(|v| usize::from_str(&v).ok())
-                .or(avail_parallelism)
-                .ok_or(anyhow::anyhow!(
-                    "Could not determine the number of IO threads to use. Please set the HOPRD_NUM_IO_THREADS \
-                     environment variable."
-                ))?
-                .max(1),
-        )
-        .thread_name("hoprd")
-        .thread_stack_size(
-            std::env::var("HOPRD_THREAD_STACK_SIZE")
-                .ok()
-                .and_then(|v| usize::from_str(&v).ok())
-                .unwrap_or(10 * 1024 * 1024)
-                .max(2 * 1024 * 1024),
-        )
-        .build()?
-        .block_on(main_inner())
-=======
     hopr_lib::prepare_tokio_runtime()?.block_on(main_inner())
->>>>>>> 69a69e02
 }
 
 #[cfg(feature = "runtime-tokio")]
@@ -383,7 +333,6 @@
     let chain_connector = init_blokli_connector(&hopr_keys.chain_key)?;
 
     // Create the node instance
-<<<<<<< HEAD
     info!("creating the HOPRd node instance from hopr-lib");
     let node = Arc::new(hopr_lib::Hopr::new(
         cfg.clone().into(),
@@ -392,10 +341,6 @@
         &hopr_keys.packet_key,
         &hopr_keys.chain_key,
     )?);
-=======
-    info!("Creating the HOPRd node instance from hopr-lib");
-    let node = Arc::new(hopr_lib::Hopr::new(cfg.clone().into(), &hopr_keys.packet_key, &hopr_keys.chain_key).await?);
->>>>>>> 69a69e02
 
     let multi_strategy = Arc::new(hopr_strategy::strategy::MultiStrategy::new(
         cfg.strategy.clone(),
