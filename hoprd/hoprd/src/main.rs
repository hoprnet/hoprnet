use std::{num::NonZeroUsize, str::FromStr, sync::Arc};

use async_signal::{Signal, Signals};
use futures::{FutureExt, StreamExt, future::abortable};
<<<<<<< HEAD
use hopr_chain_connector::{
    BlockchainConnectorConfig, HoprBlockchainSafeConnector,
    blokli_client::{BlokliClient, BlokliClientConfig},
};
use hopr_db_node::{HoprNodeDb, HoprNodeDbConfig};
use hopr_lib::{
    AbortableList, HoprKeys, IdentityRetrievalModes, Keypair, ToHex, errors::HoprLibError,
    exports::api::chain::ChainEvents, prelude::ChainKeypair, utils::session::ListenerJoinHandles,
};
use hoprd::{
    cli::CliArgs,
    config::{DEFAULT_BLOKLI_URL, HoprdConfig},
    errors::HoprdError,
    exit::HoprServerIpForwardingReactor,
};
=======
use hopr_chain_connector::{HoprBlockchainSafeConnector, blokli_client::BlokliClient};
use hopr_db_node::HoprNodeDb;
use hopr_lib::{AbortableList, HoprKeys, IdentityRetrievalModes, Keypair, ToHex, exports::api::chain::ChainEvents};
use hoprd::{cli::CliArgs, config::HoprdConfig, errors::HoprdError, exit::HoprServerIpForwardingReactor};
>>>>>>> 291ed3bd
use hoprd_api::{RestApiParameters, serve_api};
use signal_hook::low_level;
use tracing::{debug, error, info, warn};
use tracing_subscriber::prelude::*;
#[cfg(feature = "telemetry")]
use {
    opentelemetry::trace::TracerProvider,
    opentelemetry_otlp::WithExportConfig as _,
    opentelemetry_sdk::trace::{RandomIdGenerator, Sampler},
};

// Avoid musl's default allocator due to degraded performance
//
// https://nickb.dev/blog/default-musl-allocator-considered-harmful-to-performance
#[cfg(all(feature = "allocator-mimalloc", feature = "allocator-jemalloc"))]
compile_error!("feature \"allocator-jemalloc\" and feature \"allocator-mimalloc\" cannot be enabled at the same time");
#[cfg(all(target_os = "linux", feature = "allocator-mimalloc"))]
#[global_allocator]
static GLOBAL: mimalloc::MiMalloc = mimalloc::MiMalloc;
#[cfg(all(target_os = "linux", feature = "allocator-jemalloc"))]
#[global_allocator]
static GLOBAL: tikv_jemallocator::Jemalloc = tikv_jemallocator::Jemalloc;

#[cfg(all(target_os = "linux", feature = "allocator-jemalloc-stats"))]
mod jemalloc_stats;

fn init_logger() -> anyhow::Result<()> {
    let env_filter = match tracing_subscriber::EnvFilter::try_from_default_env() {
        Ok(filter) => filter,
        Err(_) => tracing_subscriber::filter::EnvFilter::new("info")
            .add_directive("libp2p_swarm=info".parse()?)
            .add_directive("libp2p_mplex=info".parse()?)
            .add_directive("libp2p_tcp=info".parse()?)
            .add_directive("libp2p_dns=info".parse()?)
            .add_directive("multistream_select=info".parse()?)
            .add_directive("isahc=error".parse()?)
            .add_directive("sea_orm=warn".parse()?)
            .add_directive("sqlx=warn".parse()?)
            .add_directive("hyper_util=warn".parse()?),
    };

    #[cfg(feature = "prof")]
    let registry = tracing_subscriber::Registry::default()
        .with(
            env_filter
                .add_directive("tokio=trace".parse()?)
                .add_directive("runtime=trace".parse()?),
        )
        .with(console_subscriber::spawn());

    #[cfg(not(feature = "prof"))]
    let registry = tracing_subscriber::Registry::default().with(env_filter);

    let format = tracing_subscriber::fmt::layer()
        .with_level(true)
        .with_target(true)
        .with_thread_ids(true)
        .with_thread_names(false);

    let format = if std::env::var("HOPRD_LOG_FORMAT")
        .map(|v| v.to_lowercase() == "json")
        .unwrap_or(false)
    {
        format.json().boxed()
    } else {
        format.boxed()
    };

    let registry = registry.with(format);

    let mut telemetry = None;

    #[cfg(feature = "telemetry")]
    {
        match std::env::var("HOPRD_USE_OPENTELEMETRY") {
            Ok(v) if v == "true" => {
                let exporter = opentelemetry_otlp::SpanExporter::builder()
                    .with_tonic()
                    .with_protocol(opentelemetry_otlp::Protocol::Grpc)
                    .with_timeout(std::time::Duration::from_secs(5))
                    .build()?;
                let service_name = std::env::var("OTEL_SERVICE_NAME").unwrap_or(env!("CARGO_PKG_NAME").into());

                let tracer = opentelemetry_sdk::trace::SdkTracerProvider::builder()
                    .with_batch_exporter(exporter)
                    .with_sampler(Sampler::AlwaysOn)
                    .with_id_generator(RandomIdGenerator::default())
                    .with_max_events_per_span(64)
                    .with_max_attributes_per_span(16)
                    .with_resource(
                        opentelemetry_sdk::Resource::builder()
                            .with_service_name(service_name.to_string())
                            .build(),
                    )
                    .build()
                    .tracer(env!("CARGO_PKG_NAME"));
                info!(
                    otel_service_name = %service_name,
                    otel_exporter = "otlp",
                    "OpenTelemetry tracing enabled"
                );
                telemetry = Some(tracing_opentelemetry::layer().with_tracer(tracer))
            }
            _ => {}
        }
    }

    if let Some(telemetry) = telemetry {
        tracing::subscriber::set_global_default(registry.with(telemetry))?
    } else {
        tracing::subscriber::set_global_default(registry)?
    }

    Ok(())
}

#[derive(Clone, Debug, PartialEq, Eq, Hash, strum::Display)]
enum HoprdProcess {
    #[strum(to_string = "session listener sockets")]
    ListenerSocket,
    #[strum(to_string = "hopr strategies process")]
    Strategies,
    #[strum(to_string = "REST API process")]
    RestApi,
}

#[cfg(not(feature = "runtime-tokio"))]
compile_error!("The 'runtime-tokio' feature must be enabled");

<<<<<<< HEAD
async fn init_db(cfg: &HoprdConfig) -> Result<HoprNodeDb, anyhow::Error> {
    let db_path: PathBuf = [&cfg.db.data, "node_db"].iter().collect();
    info!(path = ?db_path, "initiating DB");

    let mut create_if_missing = cfg.db.initialize;

    if cfg.db.force_initialize {
        info!("Force cleaning up existing database");
        std::fs::remove_dir_all(db_path.as_path())?;
        create_if_missing = true;
    }

    // create DB dir if it does not exist
    if let Some(parent_dir_path) = db_path.as_path().parent() {
        if !parent_dir_path.is_dir() {
            std::fs::create_dir_all(parent_dir_path).map_err(|e| {
                HoprLibError::GeneralError(format!(
                    "Failed to create DB parent directory at '{parent_dir_path:?}': {e}"
                ))
            })?
        }
    }

    let db_cfg = HoprNodeDbConfig {
        create_if_missing,
        force_create: cfg.db.force_initialize,
        log_slow_queries: std::time::Duration::from_millis(150),
    };
    let node_db = HoprNodeDb::new(db_path.as_path(), db_cfg).await?;

    let ack_ticket_channel_capacity = std::env::var("HOPR_INTERNAL_ACKED_TICKET_CHANNEL_CAPACITY")
        .ok()
        .and_then(|s| s.trim().parse::<usize>().ok())
        .filter(|&c| c > 0)
        .unwrap_or(2048);

    debug!(
        capacity = ack_ticket_channel_capacity,
        "starting winning ticket processing"
    );
    node_db.start_ticket_processing(Some(futures::sink::drain()))?;

    Ok(node_db)
}

async fn init_blokli_connector(
    chain_key: &ChainKeypair,
    cfg: &HoprdConfig,
) -> anyhow::Result<HoprBlockchainSafeConnector<BlokliClient>> {
    info!("initiating Blokli connector");
    let mut connector = hopr_chain_connector::create_trustful_hopr_blokli_connector(
        chain_key,
        BlockchainConnectorConfig {
            tx_confirm_timeout: std::time::Duration::from_secs(30),
            ..Default::default()
        },
        BlokliClient::new(
            cfg.provider.as_deref().unwrap_or(DEFAULT_BLOKLI_URL).parse()?,
            BlokliClientConfig {
                timeout: std::time::Duration::from_secs(5),
            },
        ),
        cfg.hopr.safe_module.module_address,
    )
    .await?;
    connector.connect(std::time::Duration::from_secs(30)).await?;

    Ok(connector)
}

=======
>>>>>>> 291ed3bd
async fn init_rest_api(
    cfg: &HoprdConfig,
    hopr: Arc<hopr_lib::Hopr<Arc<HoprBlockchainSafeConnector<BlokliClient>>, HoprNodeDb>>,
) -> anyhow::Result<AbortableList<HoprdProcess>> {
    let node_cfg_value = serde_json::to_value(cfg.as_redacted()).map_err(|e| HoprdError::ConfigError(e.to_string()))?;

    let api_cfg = cfg.api.clone();

    let listen_address = match &cfg.api.host.address {
        hopr_lib::config::HostType::IPv4(a) | hopr_lib::config::HostType::Domain(a) => {
            format!("{a}:{}", cfg.api.host.port)
        }
    };

    let api_listener = tokio::net::TcpListener::bind(&listen_address).await.map_err(|e| {
        hopr_lib::errors::HoprLibError::GeneralError(format!("REST API bind failed for {listen_address}: {e}"))
    })?;

    info!(listen_address, "Running a REST API");

    let session_listener_sockets = Arc::new(hopr_utils_session::ListenerJoinHandles::default());

    let mut processes = AbortableList::<HoprdProcess>::default();

    processes.insert(HoprdProcess::ListenerSocket, session_listener_sockets.clone());

    let cfg_clone = cfg.clone();
    let (proc, abort_handle) = abortable(
        async move {
            if let Err(e) = serve_api(RestApiParameters {
                listener: api_listener,
                hoprd_cfg: node_cfg_value,
                cfg: api_cfg,
                hopr,
                session_listener_sockets,
                default_session_listen_host: cfg_clone.session_ip_forwarding.default_entry_listen_host,
            })
            .await
            {
                error!(error = %e, "the REST API server could not start")
            }
        }
        .inspect(|_| tracing::warn!(task = "hoprd - REST API", "long-running background task finished")),
    );
    let _jh = tokio::spawn(proc);
    processes.insert(HoprdProcess::RestApi, abort_handle);

    Ok(processes)
}

#[cfg(feature = "runtime-tokio")]
fn main() -> anyhow::Result<()> {
    let num_cpu_threads = std::env::var("HOPRD_NUM_CPU_THREADS").ok().and_then(|v| {
        usize::from_str(&v)
            .map_err(anyhow::Error::from)
            .and_then(|v| NonZeroUsize::try_from(v).map_err(anyhow::Error::from))
            .inspect_err(|error| error!(%error, "failed to parse HOPRD_NUM_CPU_THREADS"))
            .ok()
    });

    let num_io_threads = std::env::var("HOPRD_NUM_IO_THREADS").ok().and_then(|v| {
        usize::from_str(&v)
            .map_err(anyhow::Error::from)
            .and_then(|v| NonZeroUsize::try_from(v).map_err(anyhow::Error::from))
            .inspect_err(|error| error!(%error, "failed to parse HOPRD_NUM_IO_THREADS"))
            .ok()
    });

    hopr_lib::prepare_tokio_runtime(num_cpu_threads, num_io_threads)?.block_on(main_inner())
}

#[cfg(feature = "runtime-tokio")]
async fn main_inner() -> anyhow::Result<()> {
    use hopr_chain_connector::init_blokli_connector;

    init_logger()?;

    #[cfg(all(target_os = "linux", feature = "allocator-jemalloc-stats"))]
    let _jemalloc_stats = jemalloc_stats::JemallocStats::start().await;

    if cfg!(debug_assertions) {
        warn!("Executable was built using the DEBUG profile.");
    } else {
        info!("Executable was built using the RELEASE profile.");
    }

    let args = <CliArgs as clap::Parser>::parse();
    let cfg = HoprdConfig::from_cli_args(args, false)?;

    let git_hash = option_env!("VERGEN_GIT_SHA").unwrap_or("unknown");
    info!(
        version = hopr_lib::constants::APP_VERSION,
        hash = git_hash,
        cfg = cfg.as_redacted_string()?,
        "Starting HOPR daemon"
    );

    if std::env::var("DAPPNODE")
        .map(|v| v.to_lowercase() == "true")
        .unwrap_or(false)
    {
        info!("The HOPRd node appears to run on DappNode");
    }

    // Find or create an identity
    let hopr_keys: HoprKeys = match &cfg.identity.private_key {
        Some(private_key) => IdentityRetrievalModes::FromPrivateKey { private_key },
        None => IdentityRetrievalModes::FromFile {
            password: &cfg.identity.password,
            id_path: &cfg.identity.file,
        },
    }
    .try_into()?;

    info!(
        packet_key = hopr_lib::Keypair::public(&hopr_keys.packet_key).to_peerid_str(),
        blockchain_address = hopr_lib::Keypair::public(&hopr_keys.chain_key).to_address().to_hex(),
        "Node public identifiers"
    );

<<<<<<< HEAD
    let node_db = init_db(&cfg).await?;
=======
    // TODO: stored tickets need to be emitted from the Hopr object (addressed in #7575)
    let (node_db, stored_tickets) = hopr_db_node::init_hopr_node_db(
        &hopr_keys.chain_key,
        &cfg.db.data,
        cfg.db.initialize,
        cfg.db.force_initialize,
    )
    .await?;
>>>>>>> 291ed3bd

    let chain_connector = Arc::new(
        init_blokli_connector(
            &hopr_keys.chain_key,
            cfg.provider.clone(),
            cfg.hopr.safe_module.module_address,
        )
        .await?,
    );

    // Create the node instance
    info!("creating the HOPRd node instance from hopr-lib");
    let node = Arc::new(
        hopr_lib::Hopr::new(
            cfg.clone().into(),
            chain_connector.clone(),
            node_db,
            &hopr_keys.packet_key,
            &hopr_keys.chain_key,
        )
        .await?,
    );

    let mut processes = AbortableList::<HoprdProcess>::default();

    if cfg.api.enable {
        let list = init_rest_api(&cfg, node.clone()).await?;
        processes.extend_from(list);
    }

    let _hopr_socket = node
        .run(
            None::<hopr_lib::DummyCoverTrafficType>,
            HoprServerIpForwardingReactor::new(hopr_keys.packet_key.clone(), cfg.session_ip_forwarding),
        )
        .await?;

    let multi_strategy = Arc::new(hopr_strategy::strategy::MultiStrategy::new(
        cfg.strategy.clone(),
        chain_connector.clone(),
        node.redemption_requests()?,
    ));
    debug!(strategies = ?multi_strategy, "initialized strategies");

    debug!("starting up strategies");
    processes.insert(
        HoprdProcess::Strategies,
        hopr_strategy::stream_events_to_strategy_with_tick(
            multi_strategy,
            chain_connector.subscribe()?,
            node.subscribe_winning_tickets(),
            cfg.strategy.execution_interval,
            hopr_keys.chain_key.public().to_address(),
        ),
    );

    let mut signals = Signals::new([Signal::Hup, Signal::Int]).map_err(|e| HoprdError::OsError(e.to_string()))?;
    while let Some(Ok(signal)) = signals.next().await {
        match signal {
            Signal::Hup => {
                info!("Received the HUP signal... not doing anything");
            }
            Signal::Int => {
                info!("Received the INT signal... tearing down the node");
                // Explicitly tear down running processes here
                drop(node);
                drop(processes);

                info!("All processes stopped... emulating the default handler...");
                low_level::emulate_default_handler(signal as i32)?;
                info!("Shutting down!");
                break;
            }
            _ => low_level::emulate_default_handler(signal as i32)?,
        }
    }

    Ok(())
}<|MERGE_RESOLUTION|>--- conflicted
+++ resolved
@@ -2,28 +2,10 @@
 
 use async_signal::{Signal, Signals};
 use futures::{FutureExt, StreamExt, future::abortable};
-<<<<<<< HEAD
-use hopr_chain_connector::{
-    BlockchainConnectorConfig, HoprBlockchainSafeConnector,
-    blokli_client::{BlokliClient, BlokliClientConfig},
-};
-use hopr_db_node::{HoprNodeDb, HoprNodeDbConfig};
-use hopr_lib::{
-    AbortableList, HoprKeys, IdentityRetrievalModes, Keypair, ToHex, errors::HoprLibError,
-    exports::api::chain::ChainEvents, prelude::ChainKeypair, utils::session::ListenerJoinHandles,
-};
-use hoprd::{
-    cli::CliArgs,
-    config::{DEFAULT_BLOKLI_URL, HoprdConfig},
-    errors::HoprdError,
-    exit::HoprServerIpForwardingReactor,
-};
-=======
 use hopr_chain_connector::{HoprBlockchainSafeConnector, blokli_client::BlokliClient};
 use hopr_db_node::HoprNodeDb;
 use hopr_lib::{AbortableList, HoprKeys, IdentityRetrievalModes, Keypair, ToHex, exports::api::chain::ChainEvents};
 use hoprd::{cli::CliArgs, config::HoprdConfig, errors::HoprdError, exit::HoprServerIpForwardingReactor};
->>>>>>> 291ed3bd
 use hoprd_api::{RestApiParameters, serve_api};
 use signal_hook::low_level;
 use tracing::{debug, error, info, warn};
@@ -153,79 +135,6 @@
 #[cfg(not(feature = "runtime-tokio"))]
 compile_error!("The 'runtime-tokio' feature must be enabled");
 
-<<<<<<< HEAD
-async fn init_db(cfg: &HoprdConfig) -> Result<HoprNodeDb, anyhow::Error> {
-    let db_path: PathBuf = [&cfg.db.data, "node_db"].iter().collect();
-    info!(path = ?db_path, "initiating DB");
-
-    let mut create_if_missing = cfg.db.initialize;
-
-    if cfg.db.force_initialize {
-        info!("Force cleaning up existing database");
-        std::fs::remove_dir_all(db_path.as_path())?;
-        create_if_missing = true;
-    }
-
-    // create DB dir if it does not exist
-    if let Some(parent_dir_path) = db_path.as_path().parent() {
-        if !parent_dir_path.is_dir() {
-            std::fs::create_dir_all(parent_dir_path).map_err(|e| {
-                HoprLibError::GeneralError(format!(
-                    "Failed to create DB parent directory at '{parent_dir_path:?}': {e}"
-                ))
-            })?
-        }
-    }
-
-    let db_cfg = HoprNodeDbConfig {
-        create_if_missing,
-        force_create: cfg.db.force_initialize,
-        log_slow_queries: std::time::Duration::from_millis(150),
-    };
-    let node_db = HoprNodeDb::new(db_path.as_path(), db_cfg).await?;
-
-    let ack_ticket_channel_capacity = std::env::var("HOPR_INTERNAL_ACKED_TICKET_CHANNEL_CAPACITY")
-        .ok()
-        .and_then(|s| s.trim().parse::<usize>().ok())
-        .filter(|&c| c > 0)
-        .unwrap_or(2048);
-
-    debug!(
-        capacity = ack_ticket_channel_capacity,
-        "starting winning ticket processing"
-    );
-    node_db.start_ticket_processing(Some(futures::sink::drain()))?;
-
-    Ok(node_db)
-}
-
-async fn init_blokli_connector(
-    chain_key: &ChainKeypair,
-    cfg: &HoprdConfig,
-) -> anyhow::Result<HoprBlockchainSafeConnector<BlokliClient>> {
-    info!("initiating Blokli connector");
-    let mut connector = hopr_chain_connector::create_trustful_hopr_blokli_connector(
-        chain_key,
-        BlockchainConnectorConfig {
-            tx_confirm_timeout: std::time::Duration::from_secs(30),
-            ..Default::default()
-        },
-        BlokliClient::new(
-            cfg.provider.as_deref().unwrap_or(DEFAULT_BLOKLI_URL).parse()?,
-            BlokliClientConfig {
-                timeout: std::time::Duration::from_secs(5),
-            },
-        ),
-        cfg.hopr.safe_module.module_address,
-    )
-    .await?;
-    connector.connect(std::time::Duration::from_secs(30)).await?;
-
-    Ok(connector)
-}
-
-=======
->>>>>>> 291ed3bd
 async fn init_rest_api(
     cfg: &HoprdConfig,
     hopr: Arc<hopr_lib::Hopr<Arc<HoprBlockchainSafeConnector<BlokliClient>>, HoprNodeDb>>,
@@ -346,18 +255,7 @@
         "Node public identifiers"
     );
 
-<<<<<<< HEAD
     let node_db = init_db(&cfg).await?;
-=======
-    // TODO: stored tickets need to be emitted from the Hopr object (addressed in #7575)
-    let (node_db, stored_tickets) = hopr_db_node::init_hopr_node_db(
-        &hopr_keys.chain_key,
-        &cfg.db.data,
-        cfg.db.initialize,
-        cfg.db.force_initialize,
-    )
-    .await?;
->>>>>>> 291ed3bd
 
     let chain_connector = Arc::new(
         init_blokli_connector(
