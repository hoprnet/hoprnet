use std::collections::HashMap;
use std::str::FromStr;
use std::{sync::Arc, time::SystemTime};

use async_lock::RwLock;
use async_signal::{Signal, Signals};
use chrono::{DateTime, Utc};
use futures::StreamExt;

<<<<<<< HEAD
#[cfg(feature = "runtime-async-std")]
use async_std::task::{spawn, JoinHandle};

#[cfg(all(feature = "runtime-tokio", not(feature = "runtime-async-std")))]
use tokio::task::{spawn, JoinHandle};

=======
>>>>>>> 3e82b8d0
#[cfg(feature = "telemetry")]
use {
    opentelemetry_otlp::WithExportConfig as _,
    opentelemetry_sdk::trace::{RandomIdGenerator, Sampler},
};

use signal_hook::low_level;
use tracing::{error, info, warn};
use tracing_subscriber::prelude::__tracing_subscriber_SubscriberExt;

use hopr_async_runtime::prelude::{cancel_join_handle, spawn, JoinHandle};
use hopr_lib::{ApplicationData, AsUnixTimestamp, HoprLibProcesses, ToHex, TransportOutput};
use hoprd::cli::CliArgs;
use hoprd::errors::HoprdError;
use hoprd_api::serve_api;
use hoprd_keypair::key_pair::{HoprKeys, IdentityRetrievalModes};

#[cfg(all(feature = "prometheus", not(test)))]
use hopr_metrics::metrics::SimpleHistogram;

const WEBSOCKET_EVENT_BROADCAST_CAPACITY: usize = 10000;

#[cfg(all(feature = "prometheus", not(test)))]
lazy_static::lazy_static! {
    static ref METRIC_MESSAGE_LATENCY: SimpleHistogram = SimpleHistogram::new(
        "hopr_message_latency_sec",
        "Histogram of measured received message latencies in seconds",
        vec![0.01, 0.025, 0.050, 0.1, 0.25, 0.5, 1.0, 2.5, 5.0, 10.0, 20.0]
    ).unwrap();
}

fn init_logger() -> Result<(), Box<dyn std::error::Error>> {
    let env_filter = match tracing_subscriber::EnvFilter::try_from_default_env() {
        Ok(filter) => filter,
        Err(_) => tracing_subscriber::filter::EnvFilter::new("info")
            .add_directive("libp2p_mplex=info".parse()?)
            .add_directive("multistream_select=info".parse()?)
            .add_directive("isahc::handler=error".parse()?)
            .add_directive("isahc::client=error".parse()?)
            .add_directive("surf::middleware::logger::native=error".parse()?),
    };

    let format = tracing_subscriber::fmt::layer()
        .with_level(true)
        .with_target(true)
        .with_thread_ids(true)
        .with_thread_names(false);

    #[cfg(not(feature = "telemetry"))]
    tracing::subscriber::set_global_default(tracing_subscriber::Registry::default().with(env_filter).with(format))
        .expect("Failed to set tracing subscriber");

    #[cfg(feature = "telemetry")]
    {
        if let Ok(telemetry_url) = std::env::var("HOPRD_OPENTELEMETRY_COLLECTOR_URL") {
            let tracer = opentelemetry_otlp::new_pipeline()
                .tracing()
                .with_exporter(
                    opentelemetry_otlp::new_exporter()
                        .http()
                        .with_endpoint(telemetry_url)
                        .with_protocol(opentelemetry_otlp::Protocol::HttpBinary)
                        .with_timeout(std::time::Duration::from_secs(5)),
                )
                .with_trace_config(
                    opentelemetry_sdk::trace::config()
                        .with_sampler(Sampler::AlwaysOn)
                        .with_id_generator(RandomIdGenerator::default())
                        .with_max_events_per_span(64)
                        .with_max_attributes_per_span(16)
                        .with_resource(opentelemetry_sdk::Resource::new(vec![opentelemetry::KeyValue::new(
                            "service.name",
                            env!("CARGO_PKG_NAME"),
                        )])),
                )
                .install_batch(opentelemetry_sdk::runtime::AsyncStd)?;

            tracing::subscriber::set_global_default(
                tracing_subscriber::Registry::default()
                    .with(env_filter)
                    .with(format)
                    .with(tracing_opentelemetry::layer().with_tracer(tracer)),
            )
            .expect("Failed to set tracing subscriber");
        } else {
            tracing::subscriber::set_global_default(
                tracing_subscriber::Registry::default().with(env_filter).with(format),
            )
            .expect("Failed to set tracing subscriber");
        };
    }

    Ok(())
}

#[derive(Debug, Clone, Hash, PartialEq, Eq)]
enum HoprdProcesses {
    HoprLib(HoprLibProcesses),
    Socket,
    RestApi,
}

#[cfg_attr(feature = "runtime-async-std", async_std::main)]
#[cfg_attr(all(feature = "runtime-tokio", not(feature = "runtime-async-std")), tokio::main)]
async fn main() -> Result<(), Box<dyn std::error::Error>> {
    let _ = init_logger();

    let git_hash = option_env!("VERGEN_GIT_SHA").unwrap_or("unknown");
    info!("This is HOPRd {} ({})", hopr_lib::constants::APP_VERSION, git_hash);

    let args = <CliArgs as clap::Parser>::parse();
    let cfg = hoprd::config::HoprdConfig::from_cli_args(args, false)?;

    if std::env::var("DAPPNODE")
        .map(|v| v.to_lowercase() == "true")
        .unwrap_or(false)
    {
        info!("The HOPRd node appears to run on DappNode");
    }

    info!("Node configuration: {}", cfg.as_redacted_string()?);

    if let hopr_lib::HostType::IPv4(address) = &cfg.hopr.host.address {
        let ipv4 = std::net::Ipv4Addr::from_str(address).map_err(|e| HoprdError::ConfigError(e.to_string()))?;

        if ipv4.is_loopback() && !cfg.hopr.transport.announce_local_addresses {
            return Err(hopr_lib::errors::HoprLibError::GeneralError(
                "Cannot announce a loopback address".into(),
            ))?;
        }
    }

    // Find or create an identity
    let hopr_keys: HoprKeys = match &cfg.identity.private_key {
        Some(private_key) => IdentityRetrievalModes::FromPrivateKey { private_key },
        None => IdentityRetrievalModes::FromFile {
            password: &cfg.identity.password,
            id_path: &cfg.identity.file,
        },
    }
    .try_into()?;

    info!(
        "This node has packet key '{}' and uses a blockchain address '{}'",
        hopr_lib::Keypair::public(&hopr_keys.packet_key).to_peerid_str(),
        hopr_lib::Keypair::public(&hopr_keys.chain_key).to_address().to_hex()
    );

    // TODO: the following check can be removed once [PR](https://github.com/hoprnet/hoprnet/pull/5665) is merged
    if hopr_lib::Keypair::public(&hopr_keys.packet_key)
        .to_string()
        .starts_with("0xff")
    {
        warn!("This node uses an invalid packet key type and will not be able to become an effective relay node, please create a new identity!");
    }

    // Create the node instance
    info!("Creating the HOPRd node instance from hopr-lib");
    let hoprlib_cfg: hopr_lib::config::HoprLibConfig = cfg.clone().into();

    let node = Arc::new(hopr_lib::Hopr::new(
        hoprlib_cfg.clone(),
        &hopr_keys.packet_key,
        &hopr_keys.chain_key,
    ));

    // Create the message inbox
    let inbox: Arc<RwLock<hoprd_inbox::Inbox>> = Arc::new(RwLock::new(
        hoprd_inbox::inbox::MessageInbox::new_with_time(cfg.inbox.clone(), || {
            hopr_platform::time::native::current_time().as_unix_timestamp()
        }),
    ));

    let (mut ws_events_tx, ws_events_rx) =
        async_broadcast::broadcast::<TransportOutput>(WEBSOCKET_EVENT_BROADCAST_CAPACITY);
    let ws_events_rx = ws_events_rx.deactivate(); // No need to copy the data unless the websocket is opened, but leaves the channel open
    ws_events_tx.set_overflow(true); // Set overflow in case of full the oldest record is discarded

    let inbox_clone = inbox.clone();

    let node_clone = node.clone();

    let mut processes: HashMap<HoprdProcesses, JoinHandle<()>> = HashMap::new();

    if cfg.api.enable {
        // TODO: remove RLP in 3.0
        let msg_encoder =
            |data: &[u8]| hopr_lib::rlp::encode(data, hopr_platform::time::native::current_time().as_unix_timestamp());

        let node_cfg_str = cfg.as_redacted_string()?;
        let api_cfg = cfg.api.clone();

        let listen_address = match &cfg.api.host.address {
            hopr_lib::HostType::IPv4(a) | hopr_lib::HostType::Domain(a) => {
                format!("{a}:{}", cfg.api.host.port)
            }
        };

        let api_listener = tokio::net::TcpListener::bind(&listen_address)
            .await
            .unwrap_or_else(|e| panic!("REST API bind failed for {listen_address}: {e}"));

        info!("Node REST API is listening on {listen_address}");

        processes.insert(
            HoprdProcesses::RestApi,
            spawn(async move {
                serve_api(
                    api_listener,
                    node_cfg_str,
                    api_cfg,
                    node_clone,
                    inbox,
                    ws_events_rx,
                    Some(msg_encoder),
                )
                .await
                .expect("the REST API server should start successfully")
            }),
        );
    }

    let (hopr_socket, hopr_processes) = node.run().await?;

    // process extracting the received data from the socket
    let mut ingress = hopr_socket.reader();
    processes.insert(
        HoprdProcesses::Socket,
        spawn(async move {
            while let Some(output) = ingress.next().await {
                match output {
                    TransportOutput::Received(data) => {
                        let recv_at = SystemTime::now();

                        // TODO: remove RLP in 3.0
                        match hopr_lib::rlp::decode(&data.plain_text) {
                            Ok((msg, sent)) => {
                                let latency = recv_at.as_unix_timestamp().saturating_sub(sent);

                                info!(
                                    app_tag = data.application_tag.unwrap_or(0),
                                    latency_in_ms = latency.as_millis(),
                                    "## NODE RECEIVED MESSAGE [@{}] ##",
                                    DateTime::<Utc>::from(recv_at).to_rfc3339(),
                                );

                                #[cfg(all(feature = "prometheus", not(test)))]
                                METRIC_MESSAGE_LATENCY.observe(latency.as_secs_f64());

                                if cfg.api.enable && ws_events_tx.receiver_count() > 0 {
                                    if let Err(e) =
                                        ws_events_tx.try_broadcast(TransportOutput::Received(ApplicationData {
                                            application_tag: data.application_tag,
                                            plain_text: msg.clone(),
                                        }))
                                    {
                                        error!("failed to notify websockets about a new message: {e}");
                                    }
                                }

                                if !inbox_clone
                                    .write()
                                    .await
                                    .push(ApplicationData {
                                        application_tag: data.application_tag,
                                        plain_text: msg,
                                    })
                                    .await
                                {
                                    warn!(
                                        "received a message with an ignored Inbox tag {:?}",
                                        data.application_tag
                                    )
                                }
                            }
                            Err(_) => error!("RLP decoding failed"),
                        }
                    }
                    TransportOutput::Sent(ack_challenge) => {
                        if cfg.api.enable && ws_events_tx.receiver_count() > 0 {
                            if let Err(e) = ws_events_tx.try_broadcast(TransportOutput::Sent(ack_challenge)) {
                                error!("failed to notify websockets about a new acknowledgement: {e}");
                            }
                        }
                    }
                }
            }
        }),
    );

    processes.extend(hopr_processes.into_iter().map(|(k, v)| (HoprdProcesses::HoprLib(k), v)));

    let mut signals = Signals::new([Signal::Hup, Signal::Int]).map_err(|e| HoprdError::OsError(e.to_string()))?;
    while let Some(Ok(signal)) = signals.next().await {
        match signal {
            Signal::Hup => {
                info!("Received the HUP signal... not doing anything");
            }
            Signal::Int => {
                info!("Received the INT signal... tearing down the node");
                futures::stream::iter(processes)
                    .for_each_concurrent(None, |(name, handle)| async move {
                        info!("Stopping process: {name:?}");
<<<<<<< HEAD
                        #[cfg(feature = "runtime-async-std")]
                        handle.cancel().await;

                        #[cfg(all(feature = "runtime-tokio", not(feature = "runtime-async-std")))]
                        handle.abort();
=======
                        cancel_join_handle(handle).await
>>>>>>> 3e82b8d0
                    })
                    .await;

                info!("All processes stopped... emulating the default handler...");
                low_level::emulate_default_handler(signal as i32)?;
                info!("Shutting down!");
                break;
            }
            _ => low_level::emulate_default_handler(signal as i32)?,
        }
    }

    Ok(())
}<|MERGE_RESOLUTION|>--- conflicted
+++ resolved
@@ -7,15 +7,6 @@
 use chrono::{DateTime, Utc};
 use futures::StreamExt;
 
-<<<<<<< HEAD
-#[cfg(feature = "runtime-async-std")]
-use async_std::task::{spawn, JoinHandle};
-
-#[cfg(all(feature = "runtime-tokio", not(feature = "runtime-async-std")))]
-use tokio::task::{spawn, JoinHandle};
-
-=======
->>>>>>> 3e82b8d0
 #[cfg(feature = "telemetry")]
 use {
     opentelemetry_otlp::WithExportConfig as _,
@@ -319,15 +310,7 @@
                 futures::stream::iter(processes)
                     .for_each_concurrent(None, |(name, handle)| async move {
                         info!("Stopping process: {name:?}");
-<<<<<<< HEAD
-                        #[cfg(feature = "runtime-async-std")]
-                        handle.cancel().await;
-
-                        #[cfg(all(feature = "runtime-tokio", not(feature = "runtime-async-std")))]
-                        handle.abort();
-=======
                         cancel_join_handle(handle).await
->>>>>>> 3e82b8d0
                     })
                     .await;
 
