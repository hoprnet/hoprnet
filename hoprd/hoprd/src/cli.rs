--- conflicted
+++ resolved
@@ -346,8 +346,6 @@
         help = "DEPRECATED",
     )]
     pub health_check_port: Option<u16>,
-<<<<<<< HEAD
-=======
 
     //#[deprecated] not marked as deprecated to allow showing a warning
     #[arg(
@@ -377,68 +375,4 @@
     action = ArgAction::Count
     )]
     pub auto_redeem_tickets: u8,
-}
-
-#[cfg(test)]
-mod tests {
-    #[test]
-    fn parse_private_key() {
-        let parsed =
-            super::parse_private_key("56b29cefcdf576eea306ba2fd5f32e651c09e0abbc018c47bdc6ef44f6b7506f1050f95137770478f50b456267f761f1b8b341a13da68bc32e5c96984fcd52ae").unwrap();
-
-        let priv_key: Vec<u8> = vec![
-            86, 178, 156, 239, 205, 245, 118, 238, 163, 6, 186, 47, 213, 243, 46, 101, 28, 9, 224, 171, 188, 1, 140,
-            71, 189, 198, 239, 68, 246, 183, 80, 111, 16, 80, 249, 81, 55, 119, 4, 120, 245, 11, 69, 98, 103, 247, 97,
-            241, 184, 179, 65, 161, 61, 166, 139, 195, 46, 92, 150, 152, 79, 205, 82, 174,
-        ];
-
-        assert_eq!(parsed, priv_key.into())
-    }
-
-    #[test]
-    fn parse_private_key_with_prefix() {
-        let parsed_with_prefix =
-            super::parse_private_key("0x56b29cefcdf576eea306ba2fd5f32e651c09e0abbc018c47bdc6ef44f6b7506f1050f95137770478f50b456267f761f1b8b341a13da68bc32e5c96984fcd52ae").unwrap();
-
-        let priv_key: Vec<u8> = vec![
-            86, 178, 156, 239, 205, 245, 118, 238, 163, 6, 186, 47, 213, 243, 46, 101, 28, 9, 224, 171, 188, 1, 140,
-            71, 189, 198, 239, 68, 246, 183, 80, 111, 16, 80, 249, 81, 55, 119, 4, 120, 245, 11, 69, 98, 103, 247, 97,
-            241, 184, 179, 65, 161, 61, 166, 139, 195, 46, 92, 150, 152, 79, 205, 82, 174,
-        ];
-
-        assert_eq!(parsed_with_prefix, priv_key.into())
-    }
-
-    #[test]
-    fn parse_too_short_private_key() {
-        let parsed =
-            super::parse_private_key("56b29cefcdf576eea306ba2fd5f32e651c09e0abbc018c47bdc6ef44f6b7506f1050f95137770478f50b456267f761f1b8b341a13da68bc32e5c96984fcd52").unwrap_err();
-
-        assert_eq!(
-            parsed,
-            "Given string is not a private key. A private key must contain 128 hex chars."
-        )
-    }
-
-    #[test]
-    fn parse_too_long_private_key() {
-        let parsed =
-            super::parse_private_key("0x56b29cefcdf576eea306ba2fd5f32e651c09e0abbc018c47bdc6ef44f6b7506f1050f95137770478f50b456267f761f1b8b341a13da68bc32e5c96984fcd52aeae").unwrap_err();
-
-        assert_eq!(
-            parsed,
-            "Given string is not a private key. A private key must contain 128 hex chars."
-        )
-    }
-
-    #[test]
-    fn parse_non_hex_values() {
-        let parsed = super::parse_private_key("really not a private key").unwrap_err();
-
-        assert_eq!(
-            parsed,
-            "Given string is not a private key. A private key must contain 128 hex chars."
-        )
-    }
->>>>>>> 70ea73a5
 }