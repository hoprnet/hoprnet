[package]
name = "hoprd"
<<<<<<< HEAD
version = "3.1.0"
=======
version = "4.0.0"
>>>>>>> 13d4230a
authors = ["HOPR Association <tech@hoprnet.org>"]
edition = "2021"
description = "HOPR node executable."
homepage = "https://hoprnet.org/"
repository = "https://github.com/hoprnet/hoprnet"
license = "GPL-3.0-only"
build = "build.rs"

[features]
default = [
  "runtime-tokio",
  "prometheus",
  "telemetry",
  "explicit-path",
  "transport-quic",
  "jemalloc-stats",
] # uses tokio by default because of axum
prometheus = ["hopr-lib/prometheus", "hoprd-api/prometheus"]
runtime-tokio = [
  "dep:tokio",
  "dep:tokio-retry",
  "hopr-lib/runtime-tokio",
  "opentelemetry_sdk?/rt-tokio",
]
telemetry = [
  "dep:opentelemetry",
  "dep:opentelemetry-otlp",
  "dep:opentelemetry_sdk",
  "dep:tracing-opentelemetry",
]
transport-quic = ["hopr-lib/transport-quic"]
explicit-path = ["hoprd-api/explicit-path"]
capture = ["hopr-lib/capture"]
# To use profiling:
# 1. Set RUSTFLAGS="--cfg tokio_unstable" before building
# 2. Enable the 'prof' feature: cargo build --feature prof
prof = [
  "dep:console-subscriber",
] # must be built with 'tokio_unstable': https://github.com/tokio-rs/console/tree/main/console-subscriber
jemalloc-stats = ["dep:tikv-jemalloc-ctl"]

[dependencies]
anyhow = { workspace = true }
async-lock = { workspace = true }
async-signal = { workspace = true }
clap = { workspace = true }
console-subscriber = { workspace = true, optional = true }
futures = { workspace = true }
home = "0.5.11"
proc-macro-regex = { workspace = true }
serde = { workspace = true }
serde_with = { workspace = true }
serde_yaml = { workspace = true }
serde_json = { workspace = true }
signal-hook = { workspace = true }
smart-default = { workspace = true }
thiserror = { workspace = true }
tokio = { workspace = true, optional = true }
tokio-retry = { workspace = true, optional = true }
tracing = { workspace = true }
tracing-subscriber = { workspace = true, features = ["fmt", "json"] }
validator = { workspace = true }
opentelemetry = { workspace = true, optional = true }
opentelemetry-otlp = { workspace = true, default-features = false, features = [
  "trace",
  "reqwest-client",
  "tls-roots",
  "http-proto",
  "grpc-tonic",
], optional = true }
opentelemetry_sdk = { workspace = true, optional = true }
tracing-opentelemetry = { workspace = true, optional = true }

hopr-lib = { workspace = true, features = [
  "runtime-tokio",
  "session-client",
  "session-server",
  "utils_session",
  "utils_parallel",
] }
hoprd-api = { workspace = true }

# Target-specific dependencies for memory allocators
[target.'cfg(target_os = "linux")'.dependencies]
tikv-jemallocator = "0.6.0"
tikv-jemalloc-ctl = { version = "0.6.0", features = ["stats"], optional = true }

[build-dependencies]
vergen-gix = { workspace = true, features = ["build"] }
anyhow = { workspace = true }

[dev-dependencies]
tempfile = { workspace = true }
test-log = { workspace = true }<|MERGE_RESOLUTION|>--- conflicted
+++ resolved
@@ -1,10 +1,6 @@
 [package]
 name = "hoprd"
-<<<<<<< HEAD
-version = "3.1.0"
-=======
 version = "4.0.0"
->>>>>>> 13d4230a
 authors = ["HOPR Association <tech@hoprnet.org>"]
 edition = "2021"
 description = "HOPR node executable."
