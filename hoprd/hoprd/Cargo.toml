[package]
name = "hoprd"
version = "2.2.0"
authors = ["HOPR Association <tech@hoprnet.org>"]
edition = "2021"
description = "HOPR node executable."
homepage = "https://hoprnet.org/"
repository = "https://github.com/hoprnet/hoprnet"
license = "GPL-3.0-only"
build = "build.rs"

[features]
default = [
<<<<<<< HEAD
  "runtime-tokio",
  "prometheus",
] # uses tokio by default because of axum
=======
  "runtime-async-std",
  "prometheus",
] # must be async-std due to tide framework
>>>>>>> 3e82b8d0
prometheus = [
  "dep:hopr-metrics",
  "dep:lazy_static",
  "hopr-lib/prometheus",
  "hoprd-api/prometheus",
]
runtime-async-std = [
  "dep:async-std",
  "hopr-lib/runtime-async-std",
<<<<<<< HEAD
=======
  "hopr-async-runtime/runtime-async-std",
>>>>>>> 3e82b8d0
  "opentelemetry_sdk?/rt-async-std",
]
runtime-tokio = [
  "dep:tokio",
  "hopr-lib/runtime-tokio",
<<<<<<< HEAD
=======
  "hopr-async-runtime/runtime-tokio",
>>>>>>> 3e82b8d0
  "opentelemetry_sdk?/rt-tokio",
]
telemetry = [
  "dep:opentelemetry",
  "dep:opentelemetry-otlp",
  "dep:opentelemetry_sdk",
  "dep:tracing-opentelemetry",
]

[dependencies]
async-broadcast = { workspace = true }
async-lock = { workspace = true }
async-signal = { workspace = true }
async-std = { workspace = true, features = [
  "attributes",
  "tokio1",
], optional = true }
clap = { workspace = true }
chrono = { workspace = true }
futures = { workspace = true }
home = "0.5.9"
lazy_static = { workspace = true, optional = true }
proc-macro-regex = "~1.1.0"
serde = { workspace = true }
serde_yaml = { workspace = true }
serde_json = { workspace = true }
signal-hook = { workspace = true }
strum = { workspace = true }
thiserror = { workspace = true }
tokio = { workspace = true, optional = true }
tracing = { workspace = true }
tracing-subscriber = { workspace = true }
validator = { workspace = true }

opentelemetry = { version = "0.23.0", optional = true }
opentelemetry-otlp = { version = "0.15", default-features = false, features = [
  "trace",
  "reqwest-client",
  "tls-roots",
  "http-proto",
  "grpc-tonic",
], optional = true }
opentelemetry_sdk = { version = "0.23.0", optional = true }
tracing-opentelemetry = { version = "0.24.0", optional = true }

hopr-lib = { workspace = true }
hoprd-api = { workspace = true }
hoprd-inbox = { workspace = true }
hoprd-keypair = { workspace = true }
hopr-platform = { workspace = true }
hopr-metrics = { workspace = true, optional = true }
hopr-async-runtime = { workspace = true }

[dev-dependencies]
tempfile = { workspace = true }

[build-dependencies]
vergen-gitcl = { version = "1.0.0-beta.2", features = ["build"] }
anyhow = { workspace = true }<|MERGE_RESOLUTION|>--- conflicted
+++ resolved
@@ -11,15 +11,9 @@
 
 [features]
 default = [
-<<<<<<< HEAD
   "runtime-tokio",
   "prometheus",
 ] # uses tokio by default because of axum
-=======
-  "runtime-async-std",
-  "prometheus",
-] # must be async-std due to tide framework
->>>>>>> 3e82b8d0
 prometheus = [
   "dep:hopr-metrics",
   "dep:lazy_static",
@@ -29,19 +23,13 @@
 runtime-async-std = [
   "dep:async-std",
   "hopr-lib/runtime-async-std",
-<<<<<<< HEAD
-=======
   "hopr-async-runtime/runtime-async-std",
->>>>>>> 3e82b8d0
   "opentelemetry_sdk?/rt-async-std",
 ]
 runtime-tokio = [
   "dep:tokio",
   "hopr-lib/runtime-tokio",
-<<<<<<< HEAD
-=======
   "hopr-async-runtime/runtime-tokio",
->>>>>>> 3e82b8d0
   "opentelemetry_sdk?/rt-tokio",
 ]
 telemetry = [
