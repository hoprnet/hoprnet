import type HoprCoreConnector from '@hoprnet/hopr-core-connector-interface'
import type Hopr from '../../src'
import type AbstractCommand from './abstractCommand'

import { moveDecimalPoint } from '@hoprnet/hopr-utils'
import chalk from 'chalk'

export default class PrintBalance implements AbstractCommand {
  constructor(public node: Hopr<HoprCoreConnector>) {}

  /**
   * Prints the balance of our account.
   * @notice triggered by the CLI
   */
  async execute(): Promise<void> {
<<<<<<< HEAD
    console.log(
      `Account Balance: ${chalk.magenta(
        (await this.node.paymentChannels.accountBalance).div(new BN(10).pow(new BN(this.node.paymentChannels.types.Balance.DECIMALS))).toString()
      )} ${this.node.paymentChannels.types.Balance.SYMBOL}`
    )
  }

=======
    const { paymentChannels } = this.node
    const { Balance, NativeBalance } = paymentChannels.types

    const balance = await paymentChannels.accountBalance.then(b => {
      return moveDecimalPoint(b.toString(), Balance.DECIMALS * -1)
    })
    const nativeBalance = await paymentChannels.accountNativeBalance.then(b => {
      return moveDecimalPoint(b.toString(), NativeBalance.DECIMALS * -1)
    })

    console.log(
      [
        `Account Balance: ${chalk.magenta(balance)} ${Balance.SYMBOL}`,
        `Account Native Balance: ${chalk.magenta(nativeBalance)} ${NativeBalance.SYMBOL}`,
      ].join('\n')
    )
  }

>>>>>>> b8de8bfd
  complete(line: string, cb: (err: Error | undefined, hits: [string[], string]) => void): void {
    cb(undefined, [[''], line])
  }
}<|MERGE_RESOLUTION|>--- conflicted
+++ resolved
@@ -13,15 +13,6 @@
    * @notice triggered by the CLI
    */
   async execute(): Promise<void> {
-<<<<<<< HEAD
-    console.log(
-      `Account Balance: ${chalk.magenta(
-        (await this.node.paymentChannels.accountBalance).div(new BN(10).pow(new BN(this.node.paymentChannels.types.Balance.DECIMALS))).toString()
-      )} ${this.node.paymentChannels.types.Balance.SYMBOL}`
-    )
-  }
-
-=======
     const { paymentChannels } = this.node
     const { Balance, NativeBalance } = paymentChannels.types
 
@@ -40,7 +31,6 @@
     )
   }
 
->>>>>>> b8de8bfd
   complete(line: string, cb: (err: Error | undefined, hits: [string[], string]) => void): void {
     cb(undefined, [[''], line])
   }
