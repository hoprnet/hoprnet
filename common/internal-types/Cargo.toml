--- conflicted
+++ resolved
@@ -1,10 +1,6 @@
 [package]
 name = "hopr-internal-types"
-<<<<<<< HEAD
 version = "0.7.2"
-=======
-version = "0.7.0"
->>>>>>> 82381cf1
 authors = ["HOPR Association <tech@hoprnet.org>"]
 description = "Contains types required internally by the HOPR library, these are not generic enough to be used in the external APIs"
 edition = "2021"
@@ -18,16 +14,11 @@
 [dependencies]
 alloy = { workspace = true, default-features = false, features = ["contract", "k256"] }
 aquamarine = { workspace = true }
-<<<<<<< HEAD
 bloomfilter = { workspace = true, features = ["serde"] }
 bincode = { workspace = true }
 hex-literal = { workspace = true }
+hex = { workspace = true }
 k256 = {workspace = true}
-=======
-bloomfilter = { workspace = true }
-hex-literal = { workspace = true }
-hex = { workspace = true }
->>>>>>> 82381cf1
 num_enum = { workspace = true }
 multiaddr = { workspace = true }
 serde = { workspace = true, optional = true }
@@ -40,6 +31,7 @@
 hopr-crypto-random = { workspace = true }
 hopr-crypto-types = { workspace = true }
 hopr-primitive-types = { workspace = true }
+hopr-bindings = { workspace = true }
 
 [dev-dependencies]
 anyhow = { workspace = true }
