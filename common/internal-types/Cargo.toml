--- conflicted
+++ resolved
@@ -15,12 +15,8 @@
 async-trait = { workspace = true }
 bloomfilter = { version = "1.0.12", features = ["serde"] }
 ethers = { workspace = true, default-features = false }
-<<<<<<< HEAD
-hex-literal = "0.4.1"
+hex-literal = { workspace = true }
 moka = { version = "0.12.5", features = ["future", "atomic64", "quanta"] }
-=======
-hex-literal = { workspace = true }
->>>>>>> b087aee7
 multiaddr = "0.18"
 serde = { version = "1.0", features = ["derive"] }
 serde_repr = "0.1"
