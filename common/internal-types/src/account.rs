use std::fmt::{Display, Formatter};

use hopr_crypto_types::prelude::*;
use hopr_primitive_types::prelude::*;
use multiaddr::Multiaddr;

/// Type of the node account.
#[derive(Clone, Debug, PartialEq, Eq)]
#[cfg_attr(feature = "serde", derive(serde::Serialize, serde::Deserialize))]
pub enum AccountType {
    /// Node is not announced.
    NotAnnounced,
    /// Node is announced with a multi-address
    Announced(Vec<Multiaddr>),
}

impl Display for AccountType {
    fn fmt(&self, f: &mut Formatter<'_>) -> std::fmt::Result {
        match &self {
            Self::NotAnnounced => {
                write!(f, "not announced")
            }
            Self::Announced(multiaddr) => write!(f, "announced via {multiaddr:?}"),
        }
    }
}

/// Represents a node announcement entry on the blockchain.
<<<<<<< HEAD
/// This contains node's public key and optional announcement information (multiaddress).
=======
/// This contains the node's public key and optional announcement information (multiaddress).
>>>>>>> 121b55c6
#[derive(Clone, Debug, PartialEq, Eq)]
#[cfg_attr(feature = "serde", derive(serde::Serialize, serde::Deserialize))]
pub struct AccountEntry {
    pub public_key: OffchainPublicKey,
    pub chain_addr: Address,
    pub entry_type: AccountType,
    pub safe_address: Option<Address>,
    pub key_id: KeyIdent<4>,
}

impl AccountEntry {
    /// Is the node announced?
    pub fn has_announced(&self) -> bool {
        matches!(&self.entry_type, AccountType::Announced(addrs) if !addrs.is_empty())
    }

    /// If the node has announced, did it announce with routing information?
    pub fn has_announced_with_routing_info(&self) -> bool {
        match &self.entry_type {
            AccountType::NotAnnounced => false,
            AccountType::Announced(multiaddrs) => {
                !multiaddrs.is_empty()
                    && multiaddrs.iter().all(|multiaddr| {
                        multiaddr
                            .protocol_stack()
                            .any(|p| p == "ip4" || p == "dns4" || p == "ip6" || p == "dns6")
                            && multiaddr.protocol_stack().any(|p| p == "tcp" || p == "udp")
                    })
            }
        }
    }

    pub fn get_multiaddrs(&self) -> &[Multiaddr] {
        match &self.entry_type {
            AccountType::NotAnnounced => &[],
            AccountType::Announced(multiaddrs) => multiaddrs.as_slice(),
        }
    }

    /// Used to either set a PRN or revoke being a PRN
    ///
    /// Examples:
    /// - a node transitions from being a PRN to an edge node
    /// - a node becomes a PRN
    /// - the IP of a PRN has changed, e.g., due to relocation
    pub fn update(&mut self, new_entry_type: AccountType) {
        self.entry_type = new_entry_type;
    }
}

impl Display for AccountEntry {
    fn fmt(&self, f: &mut Formatter<'_>) -> std::fmt::Result {
        write!(
            f,
            "account {} ({}:{}) (safe: {:?}) {}",
            self.key_id,
            self.chain_addr,
            self.public_key.to_peerid_str(),
            self.safe_address,
            self.entry_type
        )
    }
}

#[cfg(test)]
mod tests {
    use hex_literal::hex;
    use hopr_crypto_types::types::OffchainPublicKey;
    use hopr_primitive_types::prelude::*;

    use crate::account::{
        AccountEntry,
        AccountType::{Announced, NotAnnounced},
    };

    const PRIVATE_KEY: [u8; 32] = hex!("c14b8faa0a9b8a5fa4453664996f23a7e7de606d42297d723fc4a794f375e260");
    const CHAIN_ADDR: [u8; 20] = hex!("2cDD13ddB0346E0F620C8E5826Da5d7230341c6E");

    #[test]
    fn test_account_entry_non_routable() -> anyhow::Result<()> {
        let public_key = OffchainPublicKey::from_privkey(&PRIVATE_KEY)?;
        let chain_addr = Address::try_from(CHAIN_ADDR.as_ref())?;

        let ae1 = AccountEntry {
            public_key,
            chain_addr,
            key_id: 1.into(),
            entry_type: Announced(vec![
                "/p2p/16Uiu2HAm3rUQdpCz53tK1MVUUq9NdMAU6mFgtcXrf71Ltw6AStzk".parse()?,
            ]),
            safe_address: None,
        };

        assert!(ae1.has_announced());
        assert!(!ae1.has_announced_with_routing_info());

        Ok(())
    }

    #[test]
    fn test_account_entry_routable() -> anyhow::Result<()> {
        let public_key = OffchainPublicKey::from_privkey(&PRIVATE_KEY)?;
        let chain_addr = Address::try_from(CHAIN_ADDR.as_ref())?;

        let ae1 = AccountEntry {
            public_key,
            chain_addr,
            key_id: 1.into(),
            entry_type: Announced(vec![
                "/ip4/34.65.237.196/tcp/9091/p2p/16Uiu2HAm3rUQdpCz53tK1MVUUq9NdMAU6mFgtcXrf71Ltw6AStzk".parse()?,
            ]),
            safe_address: None,
        };

        assert!(ae1.has_announced());
        assert!(ae1.has_announced_with_routing_info());

        let ae1 = AccountEntry {
            public_key,
            chain_addr,
            key_id: 1.into(),
            entry_type: Announced(vec![
                "/ip4/34.65.237.196/udp/9091/p2p/16Uiu2HAm3rUQdpCz53tK1MVUUq9NdMAU6mFgtcXrf71Ltw6AStzk".parse()?,
            ]),
            safe_address: None,
        };

        assert!(ae1.has_announced());
        assert!(ae1.has_announced_with_routing_info());

        Ok(())
    }

    #[test]
    fn test_account_entry_not_announced() -> anyhow::Result<()> {
        let public_key = OffchainPublicKey::from_privkey(&PRIVATE_KEY)?;
        let chain_addr = Address::try_from(CHAIN_ADDR.as_ref())?;

        let ae1 = AccountEntry {
            public_key,
            chain_addr,
            key_id: 0.into(),
            entry_type: NotAnnounced,
            safe_address: None,
        };

        assert!(!ae1.has_announced());
        assert!(!ae1.has_announced_with_routing_info());

        Ok(())
    }
}<|MERGE_RESOLUTION|>--- conflicted
+++ resolved
@@ -26,11 +26,7 @@
 }
 
 /// Represents a node announcement entry on the blockchain.
-<<<<<<< HEAD
-/// This contains node's public key and optional announcement information (multiaddress).
-=======
 /// This contains the node's public key and optional announcement information (multiaddress).
->>>>>>> 121b55c6
 #[derive(Clone, Debug, PartialEq, Eq)]
 #[cfg_attr(feature = "serde", derive(serde::Serialize, serde::Deserialize))]
 pub struct AccountEntry {
