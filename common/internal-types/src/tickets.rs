<<<<<<< HEAD
use alloy::sol_types::SolCall;
use hex_literal::hex;
use hopr_bindings::hoprchannels::HoprChannels::redeemTicketCall;
=======
use hex_literal::hex;
>>>>>>> 82381cf1
use hopr_crypto_types::prelude::*;
use hopr_primitive_types::prelude::*;
use std::cmp::Ordering;
use std::fmt::{Display, Formatter};
use tracing::{debug, error};

use crate::errors;
use crate::errors::CoreTypesError;
use crate::prelude::CoreTypesError::InvalidInputData;
use crate::prelude::{generate_channel_id, DEFAULT_OUTGOING_TICKET_WIN_PROB};

/// Size-optimized encoding of the ticket, used for both,
/// network transfer and in the smart contract.
const ENCODED_TICKET_LENGTH: usize = 64;

/// Custom float to integer encoding used in the integer-only
/// Ethereum Virtual Machine (EVM). Chosen to be easily
/// convertible to IEEE754 double-precision and vice versa
const ENCODED_WIN_PROB_LENGTH: usize = 7;

/// Winning probability encoded in 7-byte representation
pub type EncodedWinProb = [u8; ENCODED_WIN_PROB_LENGTH];

/// Encodes 100% winning probability
pub const ALWAYS_WINNING: EncodedWinProb = hex!("ffffffffffffff");

/// Encodes 0% winning probability
pub const NEVER_WINNING: EncodedWinProb = hex!("00000000000000");

/// Helper function checks if the given ticket values belong to a winning ticket.
pub(crate) fn check_ticket_win(
    ticket_hash: &Hash,
    ticket_signature: &Signature,
    win_prob: &EncodedWinProb,
    response: &Response,
    vrf_params: &VrfParameters,
) -> bool {
    // Signed winning probability
    let mut signed_ticket_luck = [0u8; 8];
    signed_ticket_luck[1..].copy_from_slice(win_prob);

    // Computed winning probability
    let mut computed_ticket_luck = [0u8; 8];
    computed_ticket_luck[1..].copy_from_slice(
        &Hash::create(&[
            ticket_hash.as_ref(),
            &vrf_params.V.as_uncompressed().as_bytes()[1..], // skip prefix
            response.as_ref(),
            ticket_signature.as_ref(),
        ])
        .as_ref()[0..7],
    );

    u64::from_be_bytes(computed_ticket_luck) <= u64::from_be_bytes(signed_ticket_luck)
}

/// Builder for [Ticket] and [VerifiedTicket].
///
/// A new builder is created via [TicketBuilder::default] or [TicketBuilder::zero_hop].
///
/// Input validation is performed upon calling [TicketBuilder::build], [TicketBuilder::build_signed]
/// and [TicketBuilder::build_verified].
#[derive(Debug, Clone, smart_default::SmartDefault)]
pub struct TicketBuilder {
    channel_id: Option<Hash>,
    amount: Option<U256>,
    balance: Option<Balance>,
    #[default = 0]
    index: u64,
    #[default = 1]
    index_offset: u32,
    #[default = 1]
    channel_epoch: u32,
    #[default(Some(DEFAULT_OUTGOING_TICKET_WIN_PROB))]
    win_prob: Option<f64>,
    win_prob_enc: Option<EncodedWinProb>,
    challenge: Option<EthereumChallenge>,
    signature: Option<Signature>,
}

impl TicketBuilder {
    /// Initializes the builder for a zero-hop ticket.
    #[must_use]
    pub fn zero_hop() -> Self {
        Self {
            index: 0,
            amount: Some(U256::zero()),
            index_offset: 1,
            win_prob: Some(0.0),
            channel_epoch: 0,
            ..Default::default()
        }
    }

    /// Sets channel id based on the `source` and `destination`.
    /// This, [TicketBuilder::channel_id] or [TicketBuilder::addresses] must be set.
    #[must_use]
    pub fn direction(mut self, source: &Address, destination: &Address) -> Self {
        self.channel_id = Some(generate_channel_id(source, destination));
        self
    }

    /// Sets channel id based on the `source` and `destination`.
    /// This, [TicketBuilder::channel_id] or [TicketBuilder::direction] must be set.
    #[must_use]
    pub fn addresses<T: Into<Address>, U: Into<Address>>(mut self, source: T, destination: U) -> Self {
        self.channel_id = Some(generate_channel_id(&source.into(), &destination.into()));
        self
    }

    /// Sets the channel id.
    /// This, [TicketBuilder::addresses] or [TicketBuilder::direction] must be set.
    #[must_use]
    pub fn channel_id(mut self, channel_id: Hash) -> Self {
        self.channel_id = Some(channel_id);
        self
    }

    /// Sets the ticket amount.
    /// This or [TicketBuilder::balance] must be set and be less or equal to 10^25.
    #[must_use]
    pub fn amount<T: Into<U256>>(mut self, amount: T) -> Self {
        self.amount = Some(amount.into());
        self.balance = None;
        self
    }

    /// Sets the ticket amount as HOPR balance.
    /// This or [TicketBuilder::amount] must be set and be less or equal to 10^25.
    #[must_use]
    pub fn balance(mut self, balance: Balance) -> Self {
        self.balance = Some(balance);
        self.amount = None;
        self
    }

    /// Sets the ticket index.
    /// Must be less or equal to 2^48.
    /// Defaults to 0.
    #[must_use]
    pub fn index(mut self, index: u64) -> Self {
        self.index = index;
        self
    }

    /// Sets the index offset.
    /// Must be greater or equal 1.
    /// Defaults to 1.
    #[must_use]
    pub fn index_offset(mut self, index_offset: u32) -> Self {
        self.index_offset = index_offset;
        self
    }

    /// Sets the channel epoch.
    /// Must be less or equal to 2^24.
    /// Defaults to 1.
    #[must_use]
    pub fn channel_epoch(mut self, channel_epoch: u32) -> Self {
        self.channel_epoch = channel_epoch;
        self
    }

    /// Sets the ticket winning probability.
    /// Mutually exclusive with [TicketBuilder::win_prob_encoded].
    /// Defaults to 1.0
    #[must_use]
    pub fn win_prob(mut self, win_prob: f64) -> Self {
        self.win_prob = Some(win_prob);
        self.win_prob_enc = None;
        self
    }

    /// Sets the encoded ticket winning probability.
    /// Mutually exclusive with [TicketBuilder::win_prob].
    /// Defaults to [ALWAYS_WINNING].
    #[must_use]
    pub fn win_prob_encoded(mut self, win_prob: EncodedWinProb) -> Self {
        self.win_prob = None;
        self.win_prob_enc = Some(win_prob);
        self
    }

    /// Sets the [EthereumChallenge] for Proof of Relay.
    /// Must be set.
    #[must_use]
    pub fn challenge(mut self, challenge: EthereumChallenge) -> Self {
        self.challenge = Some(challenge);
        self
    }

    /// Set the signature of this ticket.
    /// Defaults to `None`.
    #[must_use]
    pub fn signature(mut self, signature: Signature) -> Self {
        self.signature = Some(signature);
        self
    }

    /// Verifies all inputs and builds the [Ticket].
    /// This **does not** perform signature verification if a [signature](TicketBuilder::signature)
    /// was set.
    pub fn build(self) -> errors::Result<Ticket> {
        let amount = match (self.amount, self.balance) {
            (Some(amount), None) if amount.lt(&10_u128.pow(25).into()) => BalanceType::HOPR.balance(amount),
            (None, Some(balance))
                if balance.balance_type() == BalanceType::HOPR && balance.amount().lt(&10_u128.pow(25).into()) =>
            {
                balance
            }
            (None, None) => return Err(InvalidInputData("missing ticket amount".into())),
            (Some(_), Some(_)) => {
                return Err(InvalidInputData(
                    "either amount or balance must be set but not both".into(),
                ))
            }
            _ => {
                return Err(InvalidInputData(
                    "tickets may not have more than 1% of total supply".into(),
                ))
            }
        };

        if self.index > (1_u64 << 48) {
            return Err(InvalidInputData("cannot hold ticket indices larger than 2^48".into()));
        }

        if self.channel_epoch > (1_u32 << 24) {
            return Err(InvalidInputData("cannot hold channel epoch larger than 2^24".into()));
        }

        let encoded_win_prob = match (self.win_prob, self.win_prob_enc) {
            (Some(win_prob), None) => f64_to_win_prob(win_prob)?,
            (None, Some(win_prob)) => win_prob,
            (Some(_), Some(_)) => return Err(InvalidInputData("conflicting winning probabilities".into())),
            (None, None) => return Err(InvalidInputData("missing ticket winning probability".into())),
        };

        if self.index_offset < 1 {
            return Err(InvalidInputData(
                "ticket index offset must be greater or equal to 1".into(),
            ));
        }

        Ok(Ticket {
            channel_id: self.channel_id.ok_or(InvalidInputData("missing channel id".into()))?,
            amount,
            index: self.index,
            index_offset: self.index_offset,
            encoded_win_prob,
            channel_epoch: self.channel_epoch,
            challenge: self
                .challenge
                .ok_or(InvalidInputData("missing ticket challenge".into()))?,
            signature: self.signature,
        })
    }

    /// Validates all inputs and builds the [VerifiedTicket] by signing the ticket data
    /// with the given key. Fails if [signature](TicketBuilder::signature) was previously set.
    pub fn build_signed(self, signer: &ChainKeypair, domain_separator: &Hash) -> errors::Result<VerifiedTicket> {
        if self.signature.is_none() {
            Ok(self.build()?.sign(signer, domain_separator))
        } else {
            Err(InvalidInputData("signature already set".into()))
        }
    }

    /// Validates all inputs and builds the [VerifiedTicket] by **assuming** the previously
    /// set [signature](TicketBuilder::signature) is valid and belongs to the given ticket `hash`.
    /// It does **not** check whether `hash` matches the input data nor that the signature verifies
    /// the given hash.
    pub fn build_verified(self, hash: Hash) -> errors::Result<VerifiedTicket> {
        if let Some(signature) = self.signature {
            let issuer = PublicKey::from_signature_hash(hash.as_ref(), &signature)?.to_address();
            Ok(VerifiedTicket(self.build()?, hash, issuer))
        } else {
            Err(InvalidInputData("signature is missing".into()))
        }
    }
}

impl From<&Ticket> for TicketBuilder {
    fn from(value: &Ticket) -> Self {
        Self {
            channel_id: Some(value.channel_id),
            amount: None,
            balance: Some(value.amount),
            index: value.index,
            index_offset: value.index_offset,
            channel_epoch: value.channel_epoch,
            win_prob: None,
            win_prob_enc: Some(value.encoded_win_prob),
            challenge: Some(value.challenge),
            signature: None,
        }
    }
}

impl From<Ticket> for TicketBuilder {
    fn from(value: Ticket) -> Self {
        Self::from(&value)
    }
}

#[cfg_attr(doc, aquamarine::aquamarine)]
/// Contains the overall description of a ticket with a signature.
///
/// This structure is not considered [verified](VerifiedTicket), unless
/// the [Ticket::verify] or [Ticket::sign] methods are called.
///
/// # Ticket state machine
/// See the entire state machine describing the relations of different ticket types below:
///```mermaid
///flowchart TB
///     A[Ticket] -->|verify| B(VerifiedTicket)
///     B --> |leak| A
///     A --> |sign| B
///     B --> |into_unacknowledged| C(UnacknowledgedTicket)
///     B --> |into_acknowledged| D(AcknowledgedTicket)
///     C --> |acknowledge| D
///     D --> |into_redeemable| E(RedeemableTicket)
///     D --> |into_transferable| F(TransferableWinningTicket)
///     E --> |into_transferable| F
///     F --> |into_redeemable| E
///```
#[derive(Clone, Debug, PartialEq, Eq)]
#[cfg_attr(feature = "serde", derive(serde::Serialize, serde::Deserialize))]
pub struct Ticket {
    /// Channel ID.
    /// See [generate_channel_id] for how this value is generated.
    pub channel_id: Hash,
    /// Amount of HOPR tokens this ticket is worth.
    /// Always between 0 and 2^92.
    pub amount: Balance, // 92 bits
    /// Ticket index.
    /// Always between 0 and 2^48.
    pub index: u64, // 48 bits
    /// Ticket index offset.
    /// Always between 1 and 2^32.
    /// For normal tickets this is always equal to 1, for aggregated this is always > 1.
    pub index_offset: u32, // 32 bits
    /// Encoded winning probability represented via 56-bit number.
    pub encoded_win_prob: EncodedWinProb, // 56 bits
    /// Epoch of the channel this ticket belongs to.
    /// Always between 0 and 2^24.
    pub channel_epoch: u32, // 24 bits
    /// Represent the Proof of Relay challenge encoded as an Ethereum address.
    pub challenge: EthereumChallenge,
    /// ECDSA secp256k1 signature of all the above values.
    pub signature: Option<Signature>,
}

impl PartialOrd for Ticket {
    fn partial_cmp(&self, other: &Self) -> Option<Ordering> {
        Some(self.cmp(other))
    }
}

impl Ord for Ticket {
    fn cmp(&self, other: &Self) -> Ordering {
        // Ordering:
        // [channel_id][channel_epoch][ticket_index]
        match self.channel_id.cmp(&other.channel_id) {
            Ordering::Equal => match self.channel_epoch.cmp(&other.channel_epoch) {
                Ordering::Equal => self.index.cmp(&other.index),
                Ordering::Greater => Ordering::Greater,
                Ordering::Less => Ordering::Less,
            },
            Ordering::Greater => Ordering::Greater,
            Ordering::Less => Ordering::Less,
        }
    }
}

impl Display for Ticket {
    fn fmt(&self, f: &mut Formatter<'_>) -> std::fmt::Result {
        write!(
            f,
            "ticket #{}, offset {}, epoch {} in channel {}",
            self.index, self.index_offset, self.channel_epoch, self.channel_id
        )
    }
}

impl Ticket {
    fn encode_without_signature(&self) -> [u8; Self::SIZE - Signature::SIZE] {
        let mut ret = [0u8; Self::SIZE - Signature::SIZE];
        let mut offset = 0;

        ret[offset..offset + Hash::SIZE].copy_from_slice(self.channel_id.as_ref());
        offset += Hash::SIZE;

        // There are only 2^96 HOPR tokens
        ret[offset..offset + 12].copy_from_slice(&self.amount.amount().to_be_bytes()[20..32]);
        offset += 12;

        // Ticket index can go only up to 2^48
        ret[offset..offset + 6].copy_from_slice(&self.index.to_be_bytes()[2..8]);
        offset += 6;

        ret[offset..offset + 4].copy_from_slice(&self.index_offset.to_be_bytes());
        offset += 4;

        // Channel epoch can go only up to 2^24
        ret[offset..offset + 3].copy_from_slice(&self.channel_epoch.to_be_bytes()[1..4]);
        offset += 3;

        ret[offset..offset + ENCODED_WIN_PROB_LENGTH].copy_from_slice(&self.encoded_win_prob);
        offset += ENCODED_WIN_PROB_LENGTH;

        ret[offset..offset + EthereumChallenge::SIZE].copy_from_slice(self.challenge.as_ref());

        ret
    }

    /// Computes Ethereum signature hash of the ticket,
    /// must be equal to on-chain computation
    pub fn get_hash(&self, domain_separator: &Hash) -> Hash {
        let ticket_hash = Hash::create(&[self.encode_without_signature().as_ref()]); // cannot fail
<<<<<<< HEAD
        let hash_struct = Hash::create(&[&redeemTicketCall::SELECTOR, &[0u8; 28], ticket_hash.as_ref()]);
=======
                                                                                     // This contains on-chain prefix: RedeemTicketCall::selector() and zeroes
        let hash_struct = Hash::create(&[&[252u8, 183u8, 121u8, 111u8], &[0u8; 28], ticket_hash.as_ref()]);
>>>>>>> 82381cf1
        Hash::create(&[&hex!("1901"), domain_separator.as_ref(), hash_struct.as_ref()])
    }

    /// Signs the ticket using the given private key, turning this ticket into [VerifiedTicket].
    /// If a signature was already present, it will be replaced.
    pub fn sign(mut self, signing_key: &ChainKeypair, domain_separator: &Hash) -> VerifiedTicket {
        let ticket_hash = self.get_hash(domain_separator);
        self.signature = Some(Signature::sign_hash(ticket_hash.as_ref(), signing_key));
        VerifiedTicket(self, ticket_hash, signing_key.public().to_address())
    }

    /// Verifies the signature of this ticket, turning this ticket into `VerifiedTicket`.
    /// If the verification fails, `Self` is returned in the error.
    ///
    /// This is done by recovering the signer from the signature and verifying that it matches
    /// the given `issuer` argument. This is possible due this specific instantiation of the ECDSA
    /// over the secp256k1 curve.
    /// The operation can fail if a public key cannot be recovered from the ticket signature.
    pub fn verify(self, issuer: &Address, domain_separator: &Hash) -> Result<VerifiedTicket, Box<Ticket>> {
        let ticket_hash = self.get_hash(domain_separator);

        if let Some(signature) = &self.signature {
            match PublicKey::from_signature_hash(ticket_hash.as_ref(), signature) {
                Ok(pk) if pk.to_address().eq(issuer) => Ok(VerifiedTicket(self, ticket_hash, *issuer)),
                Err(e) => {
                    error!("failed to verify ticket signature: {e}");
                    Err(self.into())
                }
                _ => Err(self.into()),
            }
        } else {
            Err(self.into())
        }
    }

    /// Returns true if this ticket aggregates multiple tickets.
    pub fn is_aggregated(&self) -> bool {
        // Aggregated tickets have always an index offset > 1
        self.index_offset > 1
    }

    /// Returns the decoded winning probability of the ticket
    pub fn win_prob(&self) -> f64 {
        win_prob_to_f64(&self.encoded_win_prob)
    }
}

impl From<Ticket> for [u8; TICKET_SIZE] {
    fn from(value: Ticket) -> Self {
        let mut ret = [0u8; TICKET_SIZE];
        ret[0..Ticket::SIZE - Signature::SIZE].copy_from_slice(value.encode_without_signature().as_ref());
        ret[Ticket::SIZE - Signature::SIZE..].copy_from_slice(
            value
                .signature
                .expect("cannot serialize ticket without signature")
                .as_ref(),
        );
        ret
    }
}

impl TryFrom<&[u8]> for Ticket {
    type Error = GeneralError;

    fn try_from(value: &[u8]) -> std::result::Result<Self, Self::Error> {
        if value.len() == Self::SIZE {
            let mut offset = 0;

            // TODO: not necessary to the ChannelId over the wire, only the counterparty is sufficient
            let channel_id = Hash::try_from(&value[offset..offset + Hash::SIZE])?;
            offset += Hash::SIZE;

            let mut amount = [0u8; 32];
            amount[20..32].copy_from_slice(&value[offset..offset + 12]);
            offset += 12;

            let mut index = [0u8; 8];
            index[2..8].copy_from_slice(&value[offset..offset + 6]);
            offset += 6;

            let mut index_offset = [0u8; 4];
            index_offset.copy_from_slice(&value[offset..offset + 4]);
            offset += 4;

            let mut channel_epoch = [0u8; 4];
            channel_epoch[1..4].copy_from_slice(&value[offset..offset + 3]);
            offset += 3;

            let mut encoded_win_prob = [0u8; 7];
            encoded_win_prob.copy_from_slice(&value[offset..offset + 7]);
            offset += 7;

            debug_assert_eq!(offset, ENCODED_TICKET_LENGTH);

            let challenge = EthereumChallenge::try_from(&value[offset..offset + EthereumChallenge::SIZE])?;
            offset += EthereumChallenge::SIZE;

            let signature = Signature::try_from(&value[offset..offset + Signature::SIZE])?;

            // Validate the boundaries of the parsed values
            TicketBuilder::default()
                .channel_id(channel_id)
                .amount(amount)
                .index(u64::from_be_bytes(index))
                .index_offset(u32::from_be_bytes(index_offset))
                .channel_epoch(u32::from_be_bytes(channel_epoch))
                .win_prob_encoded(encoded_win_prob)
                .challenge(challenge)
                .signature(signature)
                .build()
                .map_err(|e| GeneralError::ParseError(format!("ticket build failed: {e}")))
        } else {
            Err(GeneralError::ParseError("Ticket".into()))
        }
    }
}

const TICKET_SIZE: usize = ENCODED_TICKET_LENGTH + EthereumChallenge::SIZE + Signature::SIZE;

impl BytesEncodable<TICKET_SIZE> for Ticket {}

/// Holds a ticket that has been already verified.
/// This structure guarantees that [`Ticket::get_hash()`] of [`VerifiedTicket::verified_ticket()`]
/// is always equal to [`VerifiedTicket::verified_hash`]
#[derive(Debug, Clone, PartialEq, Eq)]
#[cfg_attr(feature = "serde", derive(serde::Serialize, serde::Deserialize))]
pub struct VerifiedTicket(Ticket, Hash, Address);

impl VerifiedTicket {
    /// Returns the verified encoded winning probability of the ticket
    pub fn win_prob(&self) -> f64 {
        self.0.win_prob()
    }

    /// Checks if this ticket is considered a win.
    /// Requires access to the private key to compute the VRF values.
    ///
    /// Computes the ticket's luck value and compares it against the
    /// ticket's probability. If luck <= probability, the ticket is
    /// considered a win.
    ///
    /// ## Ticket luck value
    /// This ticket's `luck value` is the first 7 bytes of Keccak256 hash
    /// of the concatenation of ticket's hash, VRF's encoded `v` value,
    /// PoR response and the ticket's signature.
    ///
    /// ## Winning probability
    /// Each ticket specifies a probability, given as an integer in
    /// [0, 2^56 - 1] where 0 -> 0% and 2^56 - 1 -> 100% win
    /// probability. If the ticket's luck value is greater than
    /// the stated probability, it is considered a winning ticket.
    pub fn is_winning(&self, response: &Response, chain_keypair: &ChainKeypair, domain_separator: &Hash) -> bool {
        if let Ok(vrf_params) = derive_vrf_parameters(self.1, chain_keypair, domain_separator.as_ref()) {
            check_ticket_win(
                &self.1,
                self.0
                    .signature
                    .as_ref()
                    .expect("verified ticket have always a signature"),
                &self.0.encoded_win_prob,
                response,
                &vrf_params,
            )
        } else {
            error!("cannot derive vrf parameters for {self}");
            false
        }
    }

    /// Based on the price of this ticket, determines the path position (hop number) this ticket
    /// relates to.
    ///
    /// This is done by first determining the amount of tokens the ticket is worth
    /// if it were a win and redeemed on-chain.
    ///
    /// Does not support path lengths greater than 255.
    pub fn get_path_position(&self, price_per_packet: U256) -> errors::Result<u8> {
        let pos = self.0.amount.amount() / price_per_packet.div_f64(self.win_prob())?;
        pos.as_u64()
            .try_into() // convert to u8 = makes sure it's < 256
            .map_err(|_| CoreTypesError::ArithmeticError(format!("Cannot convert {pos} to u8")))
    }

    /// Ticket with already verified signature.
    pub fn verified_ticket(&self) -> &Ticket {
        &self.0
    }

    /// Fixed ticket hash that is guaranteed to be equal to
    /// [`Ticket::get_hash`] of [`VerifiedTicket::verified_ticket`].
    pub fn verified_hash(&self) -> &Hash {
        &self.1
    }

    /// Verified issuer of the ticket.
    /// The returned address is guaranteed to be equal to the signer
    /// recovered from the [`VerifiedTicket::verified_ticket`]'s signature.
    pub fn verified_issuer(&self) -> &Address {
        &self.2
    }

    /// Shorthand to retrieve reference to the verified ticket signature
    pub fn verified_signature(&self) -> &Signature {
        self.0
            .signature
            .as_ref()
            .expect("verified ticket always has a signature")
    }

    /// Deconstructs self back into the unverified [Ticket].
    pub fn leak(self) -> Ticket {
        self.0
    }

    /// Creates new unacknowledged ticket from the [VerifiedTicket],
    /// given our own part of the PoR challenge.
    pub fn into_unacknowledged(self, own_key: HalfKey) -> UnacknowledgedTicket {
        UnacknowledgedTicket { ticket: self, own_key }
    }

    /// Shorthand to acknowledge the ticket if the matching response is already known.
    /// This is used upon receiving an aggregated ticket.
    pub fn into_acknowledged(self, response: Response) -> AcknowledgedTicket {
        AcknowledgedTicket {
            status: AcknowledgedTicketStatus::Untouched,
            ticket: self,
            response,
        }
    }
}

impl Display for VerifiedTicket {
    fn fmt(&self, f: &mut Formatter<'_>) -> std::fmt::Result {
        write!(f, "verified {}", self.0)
    }
}

impl PartialOrd for VerifiedTicket {
    fn partial_cmp(&self, other: &Self) -> Option<Ordering> {
        Some(self.cmp(other))
    }
}

impl Ord for VerifiedTicket {
    fn cmp(&self, other: &Self) -> Ordering {
        self.0.cmp(&other.0)
    }
}

/// Decodes [0x00000000000000, 0xffffffffffffff] to [0.0f64, 1.0f64]
pub fn win_prob_to_f64(encoded_win_prob: &EncodedWinProb) -> f64 {
    if encoded_win_prob.eq(&NEVER_WINNING) {
        return 0.0;
    }

    if encoded_win_prob.eq(&ALWAYS_WINNING) {
        return 1.0;
    }

    let mut tmp = [0u8; 8];
    tmp[1..].copy_from_slice(encoded_win_prob);

    let tmp = u64::from_be_bytes(tmp);

    // project interval [0x0fffffffffffff, 0x0000000000000f] to [0x00000000000010, 0x10000000000000]
    let significand: u64 = tmp + 1;

    f64::from_bits((1023u64 << 52) | (significand >> 4)) - 1.0
}

/// Encodes [0.0f64, 1.0f64] to [0x00000000000000, 0xffffffffffffff]
pub fn f64_to_win_prob(win_prob: f64) -> errors::Result<EncodedWinProb> {
    if !(0.0..=1.0).contains(&win_prob) {
        return Err(CoreTypesError::InvalidInputData(
            "Winning probability must be in [0.0, 1.0]".into(),
        ));
    }

    if win_prob == 0.0 {
        return Ok(NEVER_WINNING);
    }

    if win_prob == 1.0 {
        return Ok(ALWAYS_WINNING);
    }

    let tmp: u64 = (win_prob + 1.0).to_bits();

    // // clear sign and exponent
    let significand: u64 = tmp & 0x000fffffffffffffu64;

    // project interval [0x10000000000000, 0x00000000000010] to [0x0000000000000f, 0x0fffffffffffff]
    let encoded = ((significand - 1) << 4) | 0x000000000000000fu64;

    let mut res = [0u8; 7];
    res.copy_from_slice(&encoded.to_be_bytes()[1..]);

    Ok(res)
}

/// Represents a [VerifiedTicket] with an unknown other part of the [HalfKey].
/// Once the other [HalfKey] is known (forming a [Response]),
/// it can be [acknowledged](UnacknowledgedTicket::acknowledge).
#[derive(Clone, Debug, PartialEq, Eq)]
#[cfg_attr(feature = "serde", derive(serde::Serialize, serde::Deserialize))]
pub struct UnacknowledgedTicket {
    pub ticket: VerifiedTicket,
    pub(crate) own_key: HalfKey,
}

impl UnacknowledgedTicket {
    /// Convenience method to retrieve a reference to the underlying verified [Ticket].
    #[inline]
    pub fn verified_ticket(&self) -> &Ticket {
        self.ticket.verified_ticket()
    }

    /// Verifies that the given acknowledgement solves this ticket's challenge and then
    /// turns this unacknowledged ticket into an acknowledged ticket by adding
    /// the received acknowledgement of the forwarded packet.
    pub fn acknowledge(self, acknowledgement: &HalfKey) -> crate::errors::Result<AcknowledgedTicket> {
        let response = Response::from_half_keys(&self.own_key, acknowledgement)?;
        debug!("acknowledging ticket using response {}", response.to_hex());

        if self.ticket.verified_ticket().challenge == response.to_challenge().into() {
            Ok(self.ticket.into_acknowledged(response))
        } else {
            Err(CryptoError::InvalidChallenge.into())
        }
    }
}

/// Status of the acknowledged ticket.
#[repr(u8)]
#[derive(
    Clone,
    Copy,
    Debug,
    Default,
    Eq,
    PartialEq,
    strum::Display,
    strum::EnumString,
    num_enum::IntoPrimitive,
    num_enum::TryFromPrimitive,
)]
#[cfg_attr(feature = "serde", derive(serde::Serialize, serde::Deserialize))]
#[strum(serialize_all = "PascalCase")]
pub enum AcknowledgedTicketStatus {
    /// The ticket is available for redeeming or aggregating
    #[default]
    Untouched = 0,
    /// Ticket is currently being redeemed in and ongoing redemption process
    BeingRedeemed = 1,
    /// Ticket is currently being aggregated in and ongoing aggregation process
    BeingAggregated = 2,
}

/// Contains acknowledgment information and the respective ticket
#[derive(Clone, Debug, PartialEq, Eq)]
#[cfg_attr(feature = "serde", derive(serde::Serialize, serde::Deserialize))]
pub struct AcknowledgedTicket {
    #[cfg_attr(feature = "serde", serde(default))]
    pub status: AcknowledgedTicketStatus,
    pub ticket: VerifiedTicket,
    pub response: Response,
}

impl PartialOrd for AcknowledgedTicket {
    fn partial_cmp(&self, other: &Self) -> Option<std::cmp::Ordering> {
        Some(self.cmp(other))
    }
}

impl Ord for AcknowledgedTicket {
    fn cmp(&self, other: &Self) -> std::cmp::Ordering {
        self.ticket.cmp(&other.ticket)
    }
}

impl AcknowledgedTicket {
    /// Convenience method to retrieve a reference to the underlying verified [Ticket].
    #[inline]
    pub fn verified_ticket(&self) -> &Ticket {
        self.ticket.verified_ticket()
    }

    /// Checks if this acknowledged ticket is winning.
    pub fn is_winning(&self, chain_keypair: &ChainKeypair, domain_separator: &Hash) -> bool {
        self.ticket.is_winning(&self.response, chain_keypair, domain_separator)
    }

    /// Transforms this ticket into [RedeemableTicket] that can be redeemed on-chain
    /// or transformed into [TransferableWinningTicket] that can be sent for aggregation.
    /// The `chain_keypair` must not be of the ticket's issuer.
    pub fn into_redeemable(
        self,
        chain_keypair: &ChainKeypair,
        domain_separator: &Hash,
    ) -> crate::errors::Result<RedeemableTicket> {
        // This function must be called by ticket recipient and not the issuer
        if chain_keypair.public().to_address().eq(self.ticket.verified_issuer()) {
            return Err(errors::CoreTypesError::LoopbackTicket);
        }

        let vrf_params = derive_vrf_parameters(self.ticket.verified_hash(), chain_keypair, domain_separator.as_ref())?;

        Ok(RedeemableTicket {
            ticket: self.ticket,
            response: self.response,
            vrf_params,
            channel_dst: *domain_separator,
        })
    }

    /// Shorthand for transforming this ticket into [TransferableWinningTicket].
    /// See [`AcknowledgedTicket::into_redeemable`] for details.
    pub fn into_transferable(
        self,
        chain_keypair: &ChainKeypair,
        domain_separator: &Hash,
    ) -> errors::Result<TransferableWinningTicket> {
        self.into_redeemable(chain_keypair, domain_separator)
            .map(TransferableWinningTicket::from)
    }
}

impl Display for AcknowledgedTicket {
    fn fmt(&self, f: &mut Formatter<'_>) -> std::fmt::Result {
        write!(f, "acknowledged {} in state '{}'", self.ticket, self.status)
    }
}

/// Represents a winning ticket that can be successfully redeemed on chain.
#[derive(Clone, Debug)]
#[cfg_attr(feature = "serde", derive(serde::Serialize, serde::Deserialize))]
pub struct RedeemableTicket {
    /// Verified ticket that can be redeemed.
    pub ticket: VerifiedTicket,
    /// Solution to the PoR challenge in the ticket.
    pub response: Response,
    /// VRF parameters required for redeeming.
    pub vrf_params: VrfParameters,
    /// Channel domain separator used to compute the VRF parameters.
    pub channel_dst: Hash,
}

impl RedeemableTicket {
    /// Convenience method to retrieve a reference to the underlying verified [Ticket].
    #[inline]
    pub fn verified_ticket(&self) -> &Ticket {
        self.ticket.verified_ticket()
    }
}

impl PartialEq for RedeemableTicket {
    fn eq(&self, other: &Self) -> bool {
        self.ticket == other.ticket && self.channel_dst == other.channel_dst && self.response == other.response
    }
}

impl Display for RedeemableTicket {
    fn fmt(&self, f: &mut Formatter<'_>) -> std::fmt::Result {
        write!(f, "redeemable {}", self.ticket)
    }
}

impl From<RedeemableTicket> for AcknowledgedTicket {
    fn from(value: RedeemableTicket) -> Self {
        Self {
            status: AcknowledgedTicketStatus::Untouched,
            ticket: value.ticket,
            response: value.response,
        }
    }
}

/// Represents a ticket that could be transferred over the wire
/// and independently verified again by the other party.
///
/// The [TransferableWinningTicket] can be easily retrieved from [RedeemableTicket], which strips
/// information about verification.
/// [TransferableWinningTicket] can be attempted to be converted back to [RedeemableTicket] only
/// when verified via [`TransferableWinningTicket::into_redeemable`] again.
#[derive(Debug, Clone)]
#[cfg_attr(feature = "serde", derive(serde::Serialize, serde::Deserialize))]
pub struct TransferableWinningTicket {
    pub ticket: Ticket,
    pub response: Response,
    pub vrf_params: VrfParameters,
    pub signer: Address,
}

impl TransferableWinningTicket {
    /// Attempts to transform this ticket back into a [RedeemableTicket].
    ///
    /// Verifies that the `signer` matches the `expected_issuer` and that the
    /// ticket has a valid signature from the `signer`.
    /// Then it verifies if the ticket is winning and therefore if it can be successfully
    /// redeemed on-chain.
    pub fn into_redeemable(
        self,
        expected_issuer: &Address,
        domain_separator: &Hash,
    ) -> errors::Result<RedeemableTicket> {
        if !self.signer.eq(expected_issuer) {
            return Err(crate::errors::CoreTypesError::InvalidInputData(
                "invalid ticket issuer".into(),
            ));
        }

        let verified_ticket = self
            .ticket
            .verify(&self.signer, domain_separator)
            .map_err(|_| CoreTypesError::CryptoError(CryptoError::SignatureVerification))?;

        if check_ticket_win(
            verified_ticket.verified_hash(),
            verified_ticket.verified_signature(),
            &verified_ticket.verified_ticket().encoded_win_prob,
            &self.response,
            &self.vrf_params,
        ) {
            Ok(RedeemableTicket {
                ticket: verified_ticket,
                response: self.response,
                vrf_params: self.vrf_params,
                channel_dst: *domain_separator,
            })
        } else {
            Err(crate::errors::CoreTypesError::InvalidInputData(
                "ticket is not a win".into(),
            ))
        }
    }
}

impl PartialEq for TransferableWinningTicket {
    fn eq(&self, other: &Self) -> bool {
        self.ticket == other.ticket && self.signer == other.signer && self.response == other.response
    }
}

impl PartialOrd<Self> for TransferableWinningTicket {
    fn partial_cmp(&self, other: &Self) -> Option<Ordering> {
        Some(self.ticket.cmp(&other.ticket))
    }
}

impl From<RedeemableTicket> for TransferableWinningTicket {
    fn from(value: RedeemableTicket) -> Self {
        Self {
            response: value.response,
            vrf_params: value.vrf_params,
            signer: *value.ticket.verified_issuer(),
            ticket: value.ticket.leak(),
        }
    }
}

#[cfg(test)]
pub mod tests {
    use super::*;
    use crate::prelude::LOWEST_POSSIBLE_WINNING_PROB;
    use hex_literal::hex;
    use hopr_crypto_random::Randomizable;
    use hopr_crypto_types::{
        keypairs::{ChainKeypair, Keypair},
        types::{Challenge, CurvePoint, HalfKey, Hash, Response},
    };
    use hopr_primitive_types::prelude::UnitaryFloatOps;
    use hopr_primitive_types::primitives::{Address, BalanceType, EthereumChallenge, U256};

    lazy_static::lazy_static! {
        static ref ALICE: ChainKeypair = ChainKeypair::from_secret(&hex!("492057cf93e99b31d2a85bc5e98a9c3aa0021feec52c227cc8170e8f7d047775")).expect("lazy static keypair should be constructible");
        static ref BOB: ChainKeypair = ChainKeypair::from_secret(&hex!("48680484c6fc31bc881a0083e6e32b6dc789f9eaba0f8b981429fd346c697f8c")).expect("lazy static keypair should be constructible");
    }

    #[cfg(feature = "serde")]
    const BINCODE_CONFIGURATION: bincode::config::Configuration = bincode::config::standard()
        .with_little_endian()
        .with_variable_int_encoding();

    #[test]
    pub fn test_win_prob_to_f64() {
        let mut test_bit_string = [0xffu8; 7];

        assert_eq!(0.0f64, super::win_prob_to_f64(&[0u8; 7]));

        assert_eq!(1.0f64, super::win_prob_to_f64(&test_bit_string));

        test_bit_string[0] = 0x7f;
        assert_eq!(0.5f64, super::win_prob_to_f64(&test_bit_string));

        test_bit_string[0] = 0x3f;
        assert_eq!(0.25f64, super::win_prob_to_f64(&test_bit_string));

        test_bit_string[0] = 0x1f;
        assert_eq!(0.125f64, super::win_prob_to_f64(&test_bit_string));
    }

    #[test]
    pub fn test_f64_to_win_prob() -> anyhow::Result<()> {
        let mut test_bit_string = [0xffu8; 7];

        assert_eq!([0u8; 7], super::f64_to_win_prob(0.0f64)?);

        assert_eq!(test_bit_string, super::f64_to_win_prob(1.0f64)?);

        test_bit_string[0] = 0x7f;
        assert_eq!(test_bit_string, super::f64_to_win_prob(0.5f64)?);

        test_bit_string[0] = 0x3f;
        assert_eq!(test_bit_string, super::f64_to_win_prob(0.25f64)?);

        test_bit_string[0] = 0x1f;
        assert_eq!(test_bit_string, super::f64_to_win_prob(0.125f64)?);

        Ok(())
    }

    #[test]
    pub fn test_win_prob_approx_eq() {
        let wp_0 = win_prob_to_f64(&hex!("0020C49BBFFFFF"));
        let wp_1 = win_prob_to_f64(&hex!("0020C49BA5E34F"));

        assert_ne!(wp_0, wp_1);
        assert!(f64_approx_eq(wp_0, wp_1, LOWEST_POSSIBLE_WINNING_PROB));
    }

    #[test]
    pub fn test_win_prob_back_and_forth() -> anyhow::Result<()> {
        for float in [0.1f64, 0.002f64, 0.00001f64, 0.7311111f64, 1.0f64, 0.0f64] {
            assert!((float - super::win_prob_to_f64(&super::f64_to_win_prob(float)?)).abs() < f64::EPSILON);
        }

        Ok(())
    }

    #[test]
    pub fn test_ticket_builder_zero_hop() -> anyhow::Result<()> {
        let ticket = TicketBuilder::zero_hop()
            .direction(&ALICE.public().to_address(), &BOB.public().to_address())
            .challenge(Default::default())
            .build()?;
        assert_eq!(0, ticket.index);
        assert_eq!(0.0, ticket.win_prob());
        assert_eq!(0, ticket.channel_epoch);
        assert_eq!(
            generate_channel_id(&ALICE.public().to_address(), &BOB.public().to_address()),
            ticket.channel_id
        );
        Ok(())
    }

    #[test]
    pub fn test_ticket_serialize_deserialize() -> anyhow::Result<()> {
        let initial_ticket = TicketBuilder::default()
            .direction(&ALICE.public().to_address(), &BOB.public().to_address())
            .balance(BalanceType::HOPR.one())
            .index(0)
            .index_offset(1)
            .win_prob(1.0)
            .channel_epoch(1)
            .challenge(Default::default())
            .build_signed(&ALICE, &Default::default())?;

        assert_ne!(initial_ticket.verified_hash().as_ref(), [0u8; Hash::SIZE]);

        let ticket_bytes: [u8; Ticket::SIZE] = initial_ticket.verified_ticket().clone().into();
        assert_eq!(
            initial_ticket.verified_ticket(),
            &Ticket::try_from(ticket_bytes.as_ref())?
        );
        Ok(())
    }

    #[test]
    #[cfg(feature = "serde")]
    pub fn test_ticket_serialize_deserialize_serde() -> anyhow::Result<()> {
        let initial_ticket = TicketBuilder::default()
            .direction(&ALICE.public().to_address(), &BOB.public().to_address())
            .balance(BalanceType::HOPR.one())
            .index(0)
            .index_offset(1)
            .win_prob(1.0)
            .channel_epoch(1)
            .challenge(Default::default())
            .build_signed(&ALICE, &Default::default())?;

        assert_eq!(
            initial_ticket,
            bincode::serde::decode_from_slice(
                &bincode::serde::encode_to_vec(&initial_ticket, BINCODE_CONFIGURATION)?,
                BINCODE_CONFIGURATION
            )
            .map(|v| v.0)?
        );
        Ok(())
    }

    #[test]
    pub fn test_ticket_sign_verify() -> anyhow::Result<()> {
        let initial_ticket = TicketBuilder::default()
            .direction(&ALICE.public().to_address(), &BOB.public().to_address())
            .balance(BalanceType::HOPR.one())
            .index(0)
            .index_offset(1)
            .win_prob(1.0)
            .channel_epoch(1)
            .challenge(Default::default())
            .build_signed(&ALICE, &Default::default())?;

        assert_ne!(initial_ticket.verified_hash().as_ref(), [0u8; Hash::SIZE]);

        let ticket = initial_ticket.leak();
        assert!(ticket.verify(&ALICE.public().to_address(), &Default::default()).is_ok());
        Ok(())
    }

    #[test]
    pub fn test_path_position() -> anyhow::Result<()> {
        let builder = TicketBuilder::default()
            .direction(&ALICE.public().to_address(), &BOB.public().to_address())
            .balance(BalanceType::HOPR.one())
            .index(0)
            .index_offset(1)
            .win_prob(1.0)
            .channel_epoch(1)
            .challenge(Default::default());

        let ticket = builder.clone().build_signed(&ALICE, &Default::default())?;

        assert_eq!(1u8, ticket.get_path_position(1_u32.into())?);

        let ticket = builder
            .clone()
            .amount(34_u64)
            .build_signed(&ALICE, &Default::default())?;

        assert_eq!(2u8, ticket.get_path_position(17_u64.into())?);

        let ticket = builder
            .clone()
            .amount(30_u64)
            .win_prob(0.2)
            .build_signed(&ALICE, &Default::default())?;

        assert_eq!(2u8, ticket.get_path_position(3_u64.into())?);
        Ok(())
    }

    #[test]
    pub fn test_path_position_mismatch() -> anyhow::Result<()> {
        let ticket = TicketBuilder::default()
            .direction(&ALICE.public().to_address(), &BOB.public().to_address())
            .amount(256)
            .index(0)
            .index_offset(1)
            .win_prob(1.0)
            .channel_epoch(1)
            .challenge(Default::default())
            .build_signed(&ALICE, &Default::default())?;

        assert!(ticket.get_path_position(1_u64.into()).is_err());
        Ok(())
    }

    #[test]
    pub fn test_zero_hop() -> anyhow::Result<()> {
        let ticket = TicketBuilder::zero_hop()
            .direction(&ALICE.public().to_address(), &BOB.public().to_address())
            .challenge(Default::default())
            .build_signed(&ALICE, &Default::default())?;

        assert!(ticket
            .leak()
            .verify(&ALICE.public().to_address(), &Hash::default())
            .is_ok());
        Ok(())
    }

    fn mock_ticket(
        pk: &ChainKeypair,
        counterparty: &Address,
        domain_separator: Option<Hash>,
        challenge: Option<EthereumChallenge>,
    ) -> anyhow::Result<VerifiedTicket> {
        let win_prob = 1.0f64; // 100 %
        let price_per_packet: U256 = 10000000000000000u128.into(); // 0.01 HOPR
        let path_pos = 5u64;

        Ok(TicketBuilder::default()
            .direction(&pk.public().to_address(), counterparty)
            .amount(price_per_packet.div_f64(win_prob)? * U256::from(path_pos))
            .index(0)
            .index_offset(1)
            .win_prob(1.0)
            .channel_epoch(4)
            .challenge(challenge.unwrap_or_default())
            .build_signed(pk, &domain_separator.unwrap_or_default())?)
    }

    #[test]
    fn test_unacknowledged_ticket_challenge_response() -> anyhow::Result<()> {
        let hk1 = HalfKey::try_from(hex!("3477d7de923ba3a7d5d72a7d6c43fd78395453532d03b2a1e2b9a7cc9b61bafa").as_ref())?;

        let hk2 = HalfKey::try_from(hex!("4471496ef88d9a7d86a92b7676f3c8871a60792a37fae6fc3abc347c3aa3b16b").as_ref())?;

        let cp1: CurvePoint = hk1.to_challenge().try_into()?;
        let cp2: CurvePoint = hk2.to_challenge().try_into()?;
        let cp_sum = CurvePoint::combine(&[&cp1, &cp2]);

        let dst = Hash::default();
        let ack = mock_ticket(
            &ALICE,
            &BOB.public().to_address(),
            Some(dst),
            Some(Challenge::from(cp_sum).to_ethereum_challenge()),
        )?
        .into_unacknowledged(hk1)
        .acknowledge(&hk2)?;

        assert!(ack.is_winning(&BOB, &dst), "ticket must be winning");
        Ok(())
    }

    #[test]
    #[cfg(feature = "serde")]
    fn test_acknowledged_ticket_serde() -> anyhow::Result<()> {
        let response =
            Response::try_from(hex!("876a41ee5fb2d27ac14d8e8d552692149627c2f52330ba066f9e549aef762f73").as_ref())?;

        let dst = Hash::default();

        let ticket = mock_ticket(
            &ALICE,
            &BOB.public().to_address(),
            Some(dst),
            Some(response.to_challenge().into()),
        )?;

        let acked_ticket = ticket.into_acknowledged(response);

        let mut deserialized_ticket = bincode::serde::decode_from_slice(
            &bincode::serde::encode_to_vec(&acked_ticket, BINCODE_CONFIGURATION)?,
            BINCODE_CONFIGURATION,
        )
        .map(|v| v.0)?;
        assert_eq!(acked_ticket, deserialized_ticket);

        assert!(deserialized_ticket.is_winning(&BOB, &dst));

        deserialized_ticket.status = super::AcknowledgedTicketStatus::BeingAggregated;

        assert_eq!(
            deserialized_ticket,
            bincode::serde::decode_from_slice(
                &bincode::serde::encode_to_vec(&deserialized_ticket, BINCODE_CONFIGURATION)?,
                BINCODE_CONFIGURATION,
            )
            .map(|v| v.0)?
        );
        Ok(())
    }

    #[test]
    fn test_ticket_entire_ticket_transfer_flow() -> anyhow::Result<()> {
        let hk1 = HalfKey::random();
        let hk2 = HalfKey::random();
        let resp = Response::from_half_keys(&hk1, &hk2)?;

        let verified = TicketBuilder::default()
            .direction(&ALICE.public().to_address(), &BOB.public().to_address())
            .balance(BalanceType::HOPR.one())
            .index(0)
            .index_offset(1)
            .win_prob(1.0)
            .channel_epoch(1)
            .challenge(resp.to_challenge().to_ethereum_challenge())
            .build_signed(&ALICE, &Default::default())?;

        let unack = verified.into_unacknowledged(hk1);
        let acknowledged = unack.acknowledge(&hk2).expect("should acknowledge");

        let redeemable_1 = acknowledged.clone().into_redeemable(&BOB, &Hash::default())?;

        let transferable = acknowledged.into_transferable(&BOB, &Hash::default())?;

        let redeemable_2 = transferable.into_redeemable(&ALICE.public().to_address(), &Hash::default())?;

        assert_eq!(redeemable_1, redeemable_2);
        assert_eq!(redeemable_1.vrf_params.V, redeemable_2.vrf_params.V);
        Ok(())
    }
}<|MERGE_RESOLUTION|>--- conflicted
+++ resolved
@@ -1,10 +1,6 @@
-<<<<<<< HEAD
 use alloy::sol_types::SolCall;
 use hex_literal::hex;
 use hopr_bindings::hoprchannels::HoprChannels::redeemTicketCall;
-=======
-use hex_literal::hex;
->>>>>>> 82381cf1
 use hopr_crypto_types::prelude::*;
 use hopr_primitive_types::prelude::*;
 use std::cmp::Ordering;
@@ -425,12 +421,7 @@
     /// must be equal to on-chain computation
     pub fn get_hash(&self, domain_separator: &Hash) -> Hash {
         let ticket_hash = Hash::create(&[self.encode_without_signature().as_ref()]); // cannot fail
-<<<<<<< HEAD
         let hash_struct = Hash::create(&[&redeemTicketCall::SELECTOR, &[0u8; 28], ticket_hash.as_ref()]);
-=======
-                                                                                     // This contains on-chain prefix: RedeemTicketCall::selector() and zeroes
-        let hash_struct = Hash::create(&[&[252u8, 183u8, 121u8, 111u8], &[0u8; 28], ticket_hash.as_ref()]);
->>>>>>> 82381cf1
         Hash::create(&[&hex!("1901"), domain_separator.as_ref(), hash_struct.as_ref()])
     }
 
