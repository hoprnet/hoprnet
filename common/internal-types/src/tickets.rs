use hex_literal::hex;
use hopr_crypto_types::prelude::*;
use hopr_primitive_types::prelude::*;
use std::cmp::Ordering;
use std::fmt::{Display, Formatter};
use tracing::{debug, error};

use crate::errors;
use crate::errors::CoreTypesError;
use crate::prelude::generate_channel_id;
use crate::prelude::CoreTypesError::InvalidInputData;

/// Size-optimized encoding of the ticket, used for both,
/// network transfer and in the smart contract.
const ENCODED_TICKET_LENGTH: usize = 64;

/// Custom float to integer encoding used in the integer-only
/// Ethereum Virtual Machine (EVM). Chosen to be easily
/// convertible to IEEE754 double-precision and vice versa
const ENCODED_WIN_PROB_LENGTH: usize = 7;

/// Winning probability encoded in 7-byte representation
pub type EncodedWinProb = [u8; ENCODED_WIN_PROB_LENGTH];

/// Represents a ticket winning probability.
#[derive(Clone, Copy, Debug, PartialEq, Eq, PartialOrd, Ord)]
pub struct WinningProbability(EncodedWinProb);

impl WinningProbability {
    /// 100% winning probability
    pub const ALWAYS: Self = Self([0xff; ENCODED_WIN_PROB_LENGTH]);
    /// 0% winning probability.
    pub const NEVER: Self = Self([0u8; ENCODED_WIN_PROB_LENGTH]);

    const LOWEST_NON_ZERO: f64 = 0.00000001;

    /// Converts winning probability to an unsigned integer (luck).
    pub fn as_luck(&self) -> u64 {
        let mut tmp = [0u8; 8];
        tmp[1..].copy_from_slice(&self.0);
        u64::from_be_bytes(tmp)
    }

    /// Convenience function to convert to internal probability representation.
    pub fn as_encoded(&self) -> EncodedWinProb {
        self.0
    }

    /// Convert probability to a float.
    pub fn as_f64(&self) -> f64 {
        if self.eq(&Self::NEVER) {
            return 0.0;
        }

        if self.eq(&Self::ALWAYS) {
            return 1.0;
        }

        let mut tmp = [0u8; 8];
        tmp[1..].copy_from_slice(&self.0);

        let tmp = u64::from_be_bytes(tmp);

        // project interval [0x0fffffffffffff, 0x0000000000000f] to [0x00000000000010, 0x10000000000000]
        let significand: u64 = tmp + 1;

        f64::from_bits((1023u64 << 52) | (significand >> 4)) - 1.0
    }

    /// Get probability from a float.
    pub fn from_f64(win_prob: f64) -> errors::Result<Self> {
        if !(0.0..=1.0).contains(&win_prob) {
            return Err(InvalidInputData("Winning probability must be in [0.0, 1.0]".into()));
        }

        if f64_approx_eq(0.0, win_prob, Self::LOWEST_NON_ZERO) {
            return Ok(Self::NEVER);
        }

        if f64_approx_eq(1.0, win_prob, Self::LOWEST_NON_ZERO) {
            return Ok(Self::ALWAYS);
        }

        let tmp: u64 = (win_prob + 1.0).to_bits();

        // // clear sign and exponent
        let significand: u64 = tmp & 0x000fffffffffffffu64;

        // project interval [0x10000000000000, 0x00000000000010] to [0x0000000000000f, 0x0fffffffffffff]
        let encoded = ((significand - 1) << 4) | 0x000000000000000fu64;

        let mut res = [0u8; 7];
        res.copy_from_slice(&encoded.to_be_bytes()[1..]);

        Ok(Self(res))
    }
}

impl Default for WinningProbability {
    fn default() -> Self {
        Self::ALWAYS
    }
}

impl Display for WinningProbability {
    fn fmt(&self, f: &mut Formatter<'_>) -> std::fmt::Result {
        write!(f, "{:.9}", self.as_f64())
    }
}

impl From<EncodedWinProb> for WinningProbability {
    fn from(value: EncodedWinProb) -> Self {
        Self(value)
    }
}

impl<'a> From<&'a EncodedWinProb> for WinningProbability {
    fn from(value: &'a EncodedWinProb) -> Self {
        Self(*value)
    }
}

impl From<WinningProbability> for EncodedWinProb {
    fn from(value: WinningProbability) -> Self {
        value.0
    }
}

impl From<u64> for WinningProbability {
    fn from(value: u64) -> Self {
        let mut ret = Self::default();
        ret.0.copy_from_slice(&value.to_be_bytes()[1..]);
        ret
    }
}

impl TryFrom<f64> for WinningProbability {
    type Error = CoreTypesError;

    fn try_from(value: f64) -> Result<Self, Self::Error> {
        Self::from_f64(value)
    }
}

impl From<WinningProbability> for f64 {
    fn from(value: WinningProbability) -> Self {
        value.as_f64()
    }
}

impl PartialEq<f64> for WinningProbability {
    fn eq(&self, other: &f64) -> bool {
        f64_approx_eq(self.as_f64(), *other, Self::LOWEST_NON_ZERO)
    }
}

impl PartialEq<WinningProbability> for f64 {
    fn eq(&self, other: &WinningProbability) -> bool {
        f64_approx_eq(*self, other.as_f64(), WinningProbability::LOWEST_NON_ZERO)
    }
}

impl AsRef<[u8]> for WinningProbability {
    fn as_ref(&self) -> &[u8] {
        &self.0
    }
}

impl<'a> TryFrom<&'a [u8]> for WinningProbability {
    type Error = GeneralError;

    fn try_from(value: &'a [u8]) -> Result<Self, Self::Error> {
        value
            .try_into()
            .map(Self)
            .map_err(|_| GeneralError::ParseError("WinningProbability".into()))
    }
}

impl BytesRepresentable for WinningProbability {
    const SIZE: usize = ENCODED_WIN_PROB_LENGTH;
}

/// Helper function checks if the given ticket values belong to a winning ticket.
pub(crate) fn check_ticket_win(
    ticket_hash: &Hash,
    ticket_signature: &Signature,
    win_prob: &WinningProbability,
    response: &Response,
    vrf_params: &VrfParameters,
) -> bool {
    // Computed winning probability
    let mut computed_ticket_luck = [0u8; 8];
    computed_ticket_luck[1..].copy_from_slice(
        &Hash::create(&[
            ticket_hash.as_ref(),
            &vrf_params.V.as_uncompressed().as_bytes()[1..], // skip prefix
            response.as_ref(),
            ticket_signature.as_ref(),
        ])
        .as_ref()[0..7],
    );

    u64::from_be_bytes(computed_ticket_luck) <= win_prob.as_luck()
}

/// Builder for [Ticket] and [VerifiedTicket].
///
/// A new builder is created via [TicketBuilder::default] or [TicketBuilder::zero_hop].
///
/// Input validation is performed upon calling [TicketBuilder::build], [TicketBuilder::build_signed]
/// and [TicketBuilder::build_verified].
#[derive(Debug, Clone, smart_default::SmartDefault)]
pub struct TicketBuilder {
    channel_id: Option<Hash>,
    amount: Option<U256>,
    balance: Option<Balance>,
    #[default = 0]
    index: u64,
    #[default = 1]
    index_offset: u32,
    #[default = 1]
    channel_epoch: u32,
    win_prob: WinningProbability,
    challenge: Option<EthereumChallenge>,
    signature: Option<Signature>,
}

impl TicketBuilder {
    /// Initializes the builder for a zero-hop ticket.
    #[must_use]
    pub fn zero_hop() -> Self {
        Self {
            index: 0,
            amount: Some(U256::zero()),
            index_offset: 1,
            win_prob: WinningProbability::NEVER,
            channel_epoch: 0,
            ..Default::default()
        }
    }

    /// Sets channel id based on the `source` and `destination`.
    /// This, [TicketBuilder::channel_id] or [TicketBuilder::addresses] must be set.
    #[must_use]
    pub fn direction(mut self, source: &Address, destination: &Address) -> Self {
        self.channel_id = Some(generate_channel_id(source, destination));
        self
    }

    /// Sets channel id based on the `source` and `destination`.
    /// This, [TicketBuilder::channel_id] or [TicketBuilder::direction] must be set.
    #[must_use]
    pub fn addresses<T: Into<Address>, U: Into<Address>>(mut self, source: T, destination: U) -> Self {
        self.channel_id = Some(generate_channel_id(&source.into(), &destination.into()));
        self
    }

    /// Sets the channel id.
    /// This, [TicketBuilder::addresses] or [TicketBuilder::direction] must be set.
    #[must_use]
    pub fn channel_id(mut self, channel_id: Hash) -> Self {
        self.channel_id = Some(channel_id);
        self
    }

    /// Sets the ticket amount.
    /// This or [TicketBuilder::balance] must be set and be less or equal to 10^25.
    #[must_use]
    pub fn amount<T: Into<U256>>(mut self, amount: T) -> Self {
        self.amount = Some(amount.into());
        self.balance = None;
        self
    }

    /// Sets the ticket amount as HOPR balance.
    /// This or [TicketBuilder::amount] must be set and be less or equal to 10^25.
    #[must_use]
    pub fn balance(mut self, balance: Balance) -> Self {
        self.balance = Some(balance);
        self.amount = None;
        self
    }

    /// Sets the ticket index.
    /// Must be less or equal to 2^48.
    /// Defaults to 0.
    #[must_use]
    pub fn index(mut self, index: u64) -> Self {
        self.index = index;
        self
    }

    /// Sets the index offset.
    /// Must be greater or equal 1.
    /// Defaults to 1.
    #[must_use]
    pub fn index_offset(mut self, index_offset: u32) -> Self {
        self.index_offset = index_offset;
        self
    }

    /// Sets the channel epoch.
    /// Must be less or equal to 2^24.
    /// Defaults to 1.
    #[must_use]
    pub fn channel_epoch(mut self, channel_epoch: u32) -> Self {
        self.channel_epoch = channel_epoch;
        self
    }

    /// Sets the ticket winning probability.
    /// Defaults to 1.0
    #[must_use]
    pub fn win_prob(mut self, win_prob: WinningProbability) -> Self {
        self.win_prob = win_prob;
        self
    }

    /// Sets the [EthereumChallenge] for the Proof of Relay.
    /// Must be set.
    #[must_use]
    pub fn challenge(mut self, challenge: EthereumChallenge) -> Self {
        self.challenge = Some(challenge);
        self
    }

    /// Set the signature of this ticket.
    /// Defaults to `None`.
    #[must_use]
    pub fn signature(mut self, signature: Signature) -> Self {
        self.signature = Some(signature);
        self
    }

    /// Verifies all inputs and builds the [Ticket].
    /// This **does not** perform signature verification if a [signature](TicketBuilder::signature)
    /// was set.
    pub fn build(self) -> errors::Result<Ticket> {
        let amount = match (self.amount, self.balance) {
            (Some(amount), None) if amount.lt(&10_u128.pow(25).into()) => BalanceType::HOPR.balance(amount),
            (None, Some(balance))
                if balance.balance_type() == BalanceType::HOPR && balance.amount().lt(&10_u128.pow(25).into()) =>
            {
                balance
            }
            (None, None) => return Err(InvalidInputData("missing ticket amount".into())),
            (Some(_), Some(_)) => {
                return Err(InvalidInputData(
                    "either amount or balance must be set but not both".into(),
                ))
            }
            _ => {
                return Err(InvalidInputData(
                    "tickets may not have more than 1% of total supply".into(),
                ))
            }
        };

        if self.index > (1_u64 << 48) {
            return Err(InvalidInputData("cannot hold ticket indices larger than 2^48".into()));
        }

        if self.channel_epoch > (1_u32 << 24) {
            return Err(InvalidInputData("cannot hold channel epoch larger than 2^24".into()));
        }

        if self.index_offset < 1 {
            return Err(InvalidInputData(
                "ticket index offset must be greater or equal to 1".into(),
            ));
        }

        Ok(Ticket {
            channel_id: self.channel_id.ok_or(InvalidInputData("missing channel id".into()))?,
            amount,
            index: self.index,
            index_offset: self.index_offset,
            encoded_win_prob: self.win_prob.into(),
            channel_epoch: self.channel_epoch,
            challenge: self
                .challenge
                .ok_or(InvalidInputData("missing ticket challenge".into()))?,
            signature: self.signature,
        })
    }

    /// Validates all inputs and builds the [VerifiedTicket] by signing the ticket data
    /// with the given key. Fails if [signature](TicketBuilder::signature) was previously set.
    pub fn build_signed(self, signer: &ChainKeypair, domain_separator: &Hash) -> errors::Result<VerifiedTicket> {
        if self.signature.is_none() {
            Ok(self.build()?.sign(signer, domain_separator))
        } else {
            Err(InvalidInputData("signature already set".into()))
        }
    }

    /// Validates all inputs and builds the [VerifiedTicket] by **assuming** the previously
    /// set [signature](TicketBuilder::signature) is valid and belongs to the given ticket `hash`.
    /// It does **not** check whether `hash` matches the input data nor that the signature verifies
    /// the given hash.
    pub fn build_verified(self, hash: Hash) -> errors::Result<VerifiedTicket> {
        if let Some(signature) = self.signature {
            let issuer = PublicKey::from_signature_hash(hash.as_ref(), &signature)?.to_address();
            Ok(VerifiedTicket(self.build()?, hash, issuer))
        } else {
            Err(InvalidInputData("signature is missing".into()))
        }
    }
}

impl From<&Ticket> for TicketBuilder {
    fn from(value: &Ticket) -> Self {
        Self {
            channel_id: Some(value.channel_id),
            amount: None,
            balance: Some(value.amount),
            index: value.index,
            index_offset: value.index_offset,
            channel_epoch: value.channel_epoch,
            win_prob: value.encoded_win_prob.into(),
            challenge: Some(value.challenge),
            signature: None,
        }
    }
}

impl From<Ticket> for TicketBuilder {
    fn from(value: Ticket) -> Self {
        Self::from(&value)
    }
}

#[cfg_attr(doc, aquamarine::aquamarine)]
/// Contains the overall description of a ticket with a signature.
///
/// This structure is not considered [verified](VerifiedTicket), unless
/// the [Ticket::verify] or [Ticket::sign] methods are called.
///
/// # Ticket state machine
/// See the entire state machine describing the relations of different ticket types below:
///```mermaid
///flowchart TB
///     A[Ticket] -->|verify| B(VerifiedTicket)
///     B --> |leak| A
///     A --> |sign| B
///     B --> |into_unacknowledged| C(UnacknowledgedTicket)
///     B --> |into_acknowledged| D(AcknowledgedTicket)
///     C --> |acknowledge| D
///     D --> |into_redeemable| E(RedeemableTicket)
///     D --> |into_transferable| F(TransferableWinningTicket)
///     E --> |into_transferable| F
///     F --> |into_redeemable| E
///```
#[derive(Clone, Debug, PartialEq, Eq)]
#[cfg_attr(feature = "serde", derive(serde::Serialize, serde::Deserialize))]
pub struct Ticket {
    /// Channel ID.
    /// See [generate_channel_id] for how this value is generated.
    pub channel_id: Hash,
    /// Amount of HOPR tokens this ticket is worth.
    /// Always between 0 and 2^92.
    pub amount: Balance, // 92 bits
    /// Ticket index.
    /// Always between 0 and 2^48.
    pub index: u64, // 48 bits
    /// Ticket index offset.
    /// Always between 1 and 2^32.
    /// For normal tickets this is always equal to 1, for aggregated this is always > 1.
    pub index_offset: u32, // 32 bits
    /// Encoded winning probability represented via 56-bit number.
    pub encoded_win_prob: EncodedWinProb, // 56 bits
    /// Epoch of the channel this ticket belongs to.
    /// Always between 0 and 2^24.
    pub channel_epoch: u32, // 24 bits
    /// Represent the Proof of Relay challenge encoded as an Ethereum address.
    pub challenge: EthereumChallenge,
    /// ECDSA secp256k1 signature of all the above values.
    pub signature: Option<Signature>,
}

impl PartialOrd for Ticket {
    fn partial_cmp(&self, other: &Self) -> Option<Ordering> {
        Some(self.cmp(other))
    }
}

impl Ord for Ticket {
    fn cmp(&self, other: &Self) -> Ordering {
        // Ordering:
        // [channel_id][channel_epoch][ticket_index]
        match self.channel_id.cmp(&other.channel_id) {
            Ordering::Equal => match self.channel_epoch.cmp(&other.channel_epoch) {
                Ordering::Equal => self.index.cmp(&other.index),
                Ordering::Greater => Ordering::Greater,
                Ordering::Less => Ordering::Less,
            },
            Ordering::Greater => Ordering::Greater,
            Ordering::Less => Ordering::Less,
        }
    }
}

impl Display for Ticket {
    fn fmt(&self, f: &mut Formatter<'_>) -> std::fmt::Result {
        write!(
            f,
            "ticket #{}, offset {}, epoch {} in channel {}",
            self.index, self.index_offset, self.channel_epoch, self.channel_id
        )
    }
}

impl Ticket {
    fn encode_without_signature(&self) -> [u8; Self::SIZE - Signature::SIZE] {
        let mut ret = [0u8; Self::SIZE - Signature::SIZE];
        let mut offset = 0;

        ret[offset..offset + Hash::SIZE].copy_from_slice(self.channel_id.as_ref());
        offset += Hash::SIZE;

        // There are only 2^96 HOPR tokens
        ret[offset..offset + 12].copy_from_slice(&self.amount.amount().to_be_bytes()[20..32]);
        offset += 12;

        // Ticket index can go only up to 2^48
        ret[offset..offset + 6].copy_from_slice(&self.index.to_be_bytes()[2..8]);
        offset += 6;

        ret[offset..offset + 4].copy_from_slice(&self.index_offset.to_be_bytes());
        offset += 4;

        // Channel epoch can go only up to 2^24
        ret[offset..offset + 3].copy_from_slice(&self.channel_epoch.to_be_bytes()[1..4]);
        offset += 3;

        ret[offset..offset + ENCODED_WIN_PROB_LENGTH].copy_from_slice(&self.encoded_win_prob);
        offset += ENCODED_WIN_PROB_LENGTH;

        ret[offset..offset + EthereumChallenge::SIZE].copy_from_slice(self.challenge.as_ref());

        ret
    }

    /// Computes Ethereum signature hash of the ticket,
    /// must be equal to on-chain computation
    pub fn get_hash(&self, domain_separator: &Hash) -> Hash {
        let ticket_hash = Hash::create(&[self.encode_without_signature().as_ref()]); // cannot fail
                                                                                     // This contains on-chain prefix: RedeemTicketCall::selector() and zeroes
        let hash_struct = Hash::create(&[&[252u8, 183u8, 121u8, 111u8], &[0u8; 28], ticket_hash.as_ref()]);
        Hash::create(&[&hex!("1901"), domain_separator.as_ref(), hash_struct.as_ref()])
    }

    /// Signs the ticket using the given private key, turning this ticket into [VerifiedTicket].
    /// If a signature was already present, it will be replaced.
    pub fn sign(mut self, signing_key: &ChainKeypair, domain_separator: &Hash) -> VerifiedTicket {
        let ticket_hash = self.get_hash(domain_separator);
        self.signature = Some(Signature::sign_hash(ticket_hash.as_ref(), signing_key));
        VerifiedTicket(self, ticket_hash, signing_key.public().to_address())
    }

    /// Verifies the signature of this ticket, turning this ticket into `VerifiedTicket`.
    /// If the verification fails, `Self` is returned in the error.
    ///
    /// This is done by recovering the signer from the signature and verifying that it matches
    /// the given `issuer` argument. This is possible due this specific instantiation of the ECDSA
    /// over the secp256k1 curve.
    /// The operation can fail if a public key cannot be recovered from the ticket signature.
    pub fn verify(self, issuer: &Address, domain_separator: &Hash) -> Result<VerifiedTicket, Box<Ticket>> {
        let ticket_hash = self.get_hash(domain_separator);

        if let Some(signature) = &self.signature {
            match PublicKey::from_signature_hash(ticket_hash.as_ref(), signature) {
                Ok(pk) if pk.to_address().eq(issuer) => Ok(VerifiedTicket(self, ticket_hash, *issuer)),
                Err(e) => {
                    error!("failed to verify ticket signature: {e}");
                    Err(self.into())
                }
                _ => Err(self.into()),
            }
        } else {
            Err(self.into())
        }
    }

    /// Returns true if this ticket aggregates multiple tickets.
    pub fn is_aggregated(&self) -> bool {
        // Aggregated tickets have always an index offset > 1
        self.index_offset > 1
    }

    /// Returns the decoded winning probability of the ticket
    pub fn win_prob(&self) -> WinningProbability {
        WinningProbability(self.encoded_win_prob)
    }
}

impl From<Ticket> for [u8; TICKET_SIZE] {
    fn from(value: Ticket) -> Self {
        let mut ret = [0u8; TICKET_SIZE];
        ret[0..Ticket::SIZE - Signature::SIZE].copy_from_slice(value.encode_without_signature().as_ref());
        ret[Ticket::SIZE - Signature::SIZE..].copy_from_slice(
            value
                .signature
                .expect("cannot serialize ticket without signature")
                .as_ref(),
        );
        ret
    }
}

impl TryFrom<&[u8]> for Ticket {
    type Error = GeneralError;

    fn try_from(value: &[u8]) -> std::result::Result<Self, Self::Error> {
        if value.len() == Self::SIZE {
            let mut offset = 0;

            // TODO: not necessary to the ChannelId over the wire, only the counterparty is sufficient
            let channel_id = Hash::try_from(&value[offset..offset + Hash::SIZE])?;
            offset += Hash::SIZE;

            let mut amount = [0u8; 32];
            amount[20..32].copy_from_slice(&value[offset..offset + 12]);
            offset += 12;

            let mut index = [0u8; 8];
            index[2..8].copy_from_slice(&value[offset..offset + 6]);
            offset += 6;

            let mut index_offset = [0u8; 4];
            index_offset.copy_from_slice(&value[offset..offset + 4]);
            offset += 4;

            let mut channel_epoch = [0u8; 4];
            channel_epoch[1..4].copy_from_slice(&value[offset..offset + 3]);
            offset += 3;

            let win_prob = WinningProbability::try_from(&value[offset..offset + WinningProbability::SIZE])?;
            offset += WinningProbability::SIZE;

            debug_assert_eq!(offset, ENCODED_TICKET_LENGTH);

            let challenge = EthereumChallenge::try_from(&value[offset..offset + EthereumChallenge::SIZE])?;
            offset += EthereumChallenge::SIZE;

            let signature = Signature::try_from(&value[offset..offset + Signature::SIZE])?;

            // Validate the boundaries of the parsed values
            TicketBuilder::default()
                .channel_id(channel_id)
                .amount(amount)
                .index(u64::from_be_bytes(index))
                .index_offset(u32::from_be_bytes(index_offset))
                .channel_epoch(u32::from_be_bytes(channel_epoch))
                .win_prob(win_prob)
                .challenge(challenge)
                .signature(signature)
                .build()
                .map_err(|e| GeneralError::ParseError(format!("ticket build failed: {e}")))
        } else {
            Err(GeneralError::ParseError("Ticket".into()))
        }
    }
}

const TICKET_SIZE: usize = ENCODED_TICKET_LENGTH + EthereumChallenge::SIZE + Signature::SIZE;

impl BytesEncodable<TICKET_SIZE> for Ticket {}

/// Holds a ticket that has been already verified.
/// This structure guarantees that [`Ticket::get_hash()`] of [`VerifiedTicket::verified_ticket()`]
/// is always equal to [`VerifiedTicket::verified_hash`]
#[derive(Debug, Clone, PartialEq, Eq)]
#[cfg_attr(feature = "serde", derive(serde::Serialize, serde::Deserialize))]
pub struct VerifiedTicket(Ticket, Hash, Address);

impl VerifiedTicket {
    /// Returns the verified encoded winning probability of the ticket
    pub fn win_prob(&self) -> WinningProbability {
        self.0.win_prob()
    }

    /// Checks if this ticket is considered a win.
    /// Requires access to the private key to compute the VRF values.
    ///
    /// Computes the ticket's luck value and compares it against the
    /// ticket's probability. If luck <= probability, the ticket is
    /// considered a win.
    ///
    /// ## Ticket luck value
    /// This ticket's `luck value` is the first 7 bytes of Keccak256 hash
    /// of the concatenation of ticket's hash, VRF's encoded `v` value,
    /// PoR response and the ticket's signature.
    ///
    /// ## Winning probability
    /// Each ticket specifies a probability, given as an integer in
    /// [0, 2^56 - 1] where 0 -> 0% and 2^56 - 1 -> 100% win
    /// probability. If the ticket's luck value is greater than
    /// the stated probability, it is considered a winning ticket.
    pub fn is_winning(&self, response: &Response, chain_keypair: &ChainKeypair, domain_separator: &Hash) -> bool {
        if let Ok(vrf_params) = derive_vrf_parameters(self.1, chain_keypair, domain_separator.as_ref()) {
            check_ticket_win(
                &self.1,
                self.0
                    .signature
                    .as_ref()
                    .expect("verified ticket have always a signature"),
                &self.0.win_prob(),
                response,
                &vrf_params,
            )
        } else {
            error!("cannot derive vrf parameters for {self}");
            false
        }
    }

    /// Ticket with already verified signature.
    pub fn verified_ticket(&self) -> &Ticket {
        &self.0
    }

    /// Fixed ticket hash that is guaranteed to be equal to
    /// [`Ticket::get_hash`] of [`VerifiedTicket::verified_ticket`].
    pub fn verified_hash(&self) -> &Hash {
        &self.1
    }

    /// Verified issuer of the ticket.
    /// The returned address is guaranteed to be equal to the signer
    /// recovered from the [`VerifiedTicket::verified_ticket`]'s signature.
    pub fn verified_issuer(&self) -> &Address {
        &self.2
    }

    /// Shorthand to retrieve reference to the verified ticket signature
    pub fn verified_signature(&self) -> &Signature {
        self.0
            .signature
            .as_ref()
            .expect("verified ticket always has a signature")
    }

    /// Deconstructs self back into the unverified [Ticket].
    pub fn leak(self) -> Ticket {
        self.0
    }

    /// Creates new unacknowledged ticket from the [VerifiedTicket],
    /// given our own part of the PoR challenge.
    pub fn into_unacknowledged(self, own_key: HalfKey) -> UnacknowledgedTicket {
        UnacknowledgedTicket { ticket: self, own_key }
    }

    /// Shorthand to acknowledge the ticket if the matching response is already known.
    /// This is used upon receiving an aggregated ticket.
    pub fn into_acknowledged(self, response: Response) -> AcknowledgedTicket {
        AcknowledgedTicket {
            status: AcknowledgedTicketStatus::Untouched,
            ticket: self,
            response,
        }
    }
}

impl Display for VerifiedTicket {
    fn fmt(&self, f: &mut Formatter<'_>) -> std::fmt::Result {
        write!(f, "verified {}", self.0)
    }
}

impl PartialOrd for VerifiedTicket {
    fn partial_cmp(&self, other: &Self) -> Option<Ordering> {
        Some(self.cmp(other))
    }
}

impl Ord for VerifiedTicket {
    fn cmp(&self, other: &Self) -> Ordering {
        self.0.cmp(&other.0)
    }
}

/// Represents a [VerifiedTicket] with an unknown other part of the [HalfKey].
/// Once the other [HalfKey] is known (forming a [Response]),
/// it can be [acknowledged](UnacknowledgedTicket::acknowledge).
#[derive(Clone, Debug, PartialEq, Eq)]
#[cfg_attr(feature = "serde", derive(serde::Serialize, serde::Deserialize))]
pub struct UnacknowledgedTicket {
    pub ticket: VerifiedTicket,
    pub(crate) own_key: HalfKey,
}

impl UnacknowledgedTicket {
    /// Convenience method to retrieve a reference to the underlying verified [Ticket].
    #[inline]
    pub fn verified_ticket(&self) -> &Ticket {
        self.ticket.verified_ticket()
    }

    /// Verifies that the given acknowledgement solves this ticket's challenge and then
    /// turns this unacknowledged ticket into an acknowledged ticket by adding
    /// the received acknowledgement of the forwarded packet.
    pub fn acknowledge(self, acknowledgement: &HalfKey) -> crate::errors::Result<AcknowledgedTicket> {
        let response = Response::from_half_keys(&self.own_key, acknowledgement)?;
        debug!("acknowledging ticket using response {}", response.to_hex());

        if self.ticket.verified_ticket().challenge == response.to_challenge().into() {
            Ok(self.ticket.into_acknowledged(response))
        } else {
            Err(CryptoError::InvalidChallenge.into())
        }
    }
}

/// Status of the acknowledged ticket.
#[repr(u8)]
#[derive(
    Clone,
    Copy,
    Debug,
    Default,
    Eq,
    PartialEq,
    strum::Display,
    strum::EnumString,
    num_enum::IntoPrimitive,
    num_enum::TryFromPrimitive,
)]
#[cfg_attr(feature = "serde", derive(serde::Serialize, serde::Deserialize))]
#[strum(serialize_all = "PascalCase")]
pub enum AcknowledgedTicketStatus {
    /// The ticket is available for redeeming or aggregating
    #[default]
    Untouched = 0,
    /// Ticket is currently being redeemed in and ongoing redemption process
    BeingRedeemed = 1,
    /// Ticket is currently being aggregated in and ongoing aggregation process
    BeingAggregated = 2,
}

/// Contains acknowledgment information and the respective ticket
#[derive(Clone, Debug, PartialEq, Eq)]
#[cfg_attr(feature = "serde", derive(serde::Serialize, serde::Deserialize))]
pub struct AcknowledgedTicket {
    #[cfg_attr(feature = "serde", serde(default))]
    pub status: AcknowledgedTicketStatus,
    pub ticket: VerifiedTicket,
    pub response: Response,
}

impl PartialOrd for AcknowledgedTicket {
    fn partial_cmp(&self, other: &Self) -> Option<std::cmp::Ordering> {
        Some(self.cmp(other))
    }
}

impl Ord for AcknowledgedTicket {
    fn cmp(&self, other: &Self) -> std::cmp::Ordering {
        self.ticket.cmp(&other.ticket)
    }
}

impl AcknowledgedTicket {
    /// Convenience method to retrieve a reference to the underlying verified [Ticket].
    #[inline]
    pub fn verified_ticket(&self) -> &Ticket {
        self.ticket.verified_ticket()
    }

    /// Checks if this acknowledged ticket is winning.
    pub fn is_winning(&self, chain_keypair: &ChainKeypair, domain_separator: &Hash) -> bool {
        self.ticket.is_winning(&self.response, chain_keypair, domain_separator)
    }

    /// Transforms this ticket into [RedeemableTicket] that can be redeemed on-chain
    /// or transformed into [TransferableWinningTicket] that can be sent for aggregation.
    /// The `chain_keypair` must not be of the ticket's issuer.
    pub fn into_redeemable(
        self,
        chain_keypair: &ChainKeypair,
        domain_separator: &Hash,
    ) -> crate::errors::Result<RedeemableTicket> {
        // This function must be called by ticket recipient and not the issuer
        if chain_keypair.public().to_address().eq(self.ticket.verified_issuer()) {
            return Err(errors::CoreTypesError::LoopbackTicket);
        }

        let vrf_params = derive_vrf_parameters(self.ticket.verified_hash(), chain_keypair, domain_separator.as_ref())?;

        Ok(RedeemableTicket {
            ticket: self.ticket,
            response: self.response,
            vrf_params,
            channel_dst: *domain_separator,
        })
    }

    /// Shorthand for transforming this ticket into [TransferableWinningTicket].
    /// See [`AcknowledgedTicket::into_redeemable`] for details.
    pub fn into_transferable(
        self,
        chain_keypair: &ChainKeypair,
        domain_separator: &Hash,
    ) -> errors::Result<TransferableWinningTicket> {
        self.into_redeemable(chain_keypair, domain_separator)
            .map(TransferableWinningTicket::from)
    }
}

impl Display for AcknowledgedTicket {
    fn fmt(&self, f: &mut Formatter<'_>) -> std::fmt::Result {
        write!(f, "acknowledged {} in state '{}'", self.ticket, self.status)
    }
}

/// Represents a winning ticket that can be successfully redeemed on chain.
#[derive(Clone, Debug)]
#[cfg_attr(feature = "serde", derive(serde::Serialize, serde::Deserialize))]
pub struct RedeemableTicket {
    /// Verified ticket that can be redeemed.
    pub ticket: VerifiedTicket,
    /// Solution to the PoR challenge in the ticket.
    pub response: Response,
    /// VRF parameters required for redeeming.
    pub vrf_params: VrfParameters,
    /// Channel domain separator used to compute the VRF parameters.
    pub channel_dst: Hash,
}

impl RedeemableTicket {
    /// Convenience method to retrieve a reference to the underlying verified [Ticket].
    #[inline]
    pub fn verified_ticket(&self) -> &Ticket {
        self.ticket.verified_ticket()
    }
}

impl PartialEq for RedeemableTicket {
    fn eq(&self, other: &Self) -> bool {
        self.ticket == other.ticket && self.channel_dst == other.channel_dst && self.response == other.response
    }
}

impl Display for RedeemableTicket {
    fn fmt(&self, f: &mut Formatter<'_>) -> std::fmt::Result {
        write!(f, "redeemable {}", self.ticket)
    }
}

impl From<RedeemableTicket> for AcknowledgedTicket {
    fn from(value: RedeemableTicket) -> Self {
        Self {
            status: AcknowledgedTicketStatus::Untouched,
            ticket: value.ticket,
            response: value.response,
        }
    }
}

/// Represents a ticket that could be transferred over the wire
/// and independently verified again by the other party.
///
/// The [TransferableWinningTicket] can be easily retrieved from [RedeemableTicket], which strips
/// information about verification.
/// [TransferableWinningTicket] can be attempted to be converted back to [RedeemableTicket] only
/// when verified via [`TransferableWinningTicket::into_redeemable`] again.
#[derive(Debug, Clone)]
#[cfg_attr(feature = "serde", derive(serde::Serialize, serde::Deserialize))]
pub struct TransferableWinningTicket {
    pub ticket: Ticket,
    pub response: Response,
    pub vrf_params: VrfParameters,
    pub signer: Address,
}

impl TransferableWinningTicket {
    /// Attempts to transform this ticket back into a [RedeemableTicket].
    ///
    /// Verifies that the `signer` matches the `expected_issuer` and that the
    /// ticket has a valid signature from the `signer`.
    /// Then it verifies if the ticket is winning and therefore if it can be successfully
    /// redeemed on-chain.
    pub fn into_redeemable(
        self,
        expected_issuer: &Address,
        domain_separator: &Hash,
    ) -> errors::Result<RedeemableTicket> {
        if !self.signer.eq(expected_issuer) {
            return Err(crate::errors::CoreTypesError::InvalidInputData(
                "invalid ticket issuer".into(),
            ));
        }

        let verified_ticket = self
            .ticket
            .verify(&self.signer, domain_separator)
            .map_err(|_| CoreTypesError::CryptoError(CryptoError::SignatureVerification))?;

        if check_ticket_win(
            verified_ticket.verified_hash(),
            verified_ticket.verified_signature(),
            &verified_ticket.verified_ticket().win_prob(),
            &self.response,
            &self.vrf_params,
        ) {
            Ok(RedeemableTicket {
                ticket: verified_ticket,
                response: self.response,
                vrf_params: self.vrf_params,
                channel_dst: *domain_separator,
            })
        } else {
            Err(crate::errors::CoreTypesError::InvalidInputData(
                "ticket is not a win".into(),
            ))
        }
    }
}

impl PartialEq for TransferableWinningTicket {
    fn eq(&self, other: &Self) -> bool {
        self.ticket == other.ticket && self.signer == other.signer && self.response == other.response
    }
}

impl PartialOrd<Self> for TransferableWinningTicket {
    fn partial_cmp(&self, other: &Self) -> Option<Ordering> {
        Some(self.ticket.cmp(&other.ticket))
    }
}

impl From<RedeemableTicket> for TransferableWinningTicket {
    fn from(value: RedeemableTicket) -> Self {
        Self {
            response: value.response,
            vrf_params: value.vrf_params,
            signer: *value.ticket.verified_issuer(),
            ticket: value.ticket.leak(),
        }
    }
}

#[cfg(test)]
pub mod tests {
    use super::*;
<<<<<<< HEAD
    use crate::tickets::AcknowledgedTicket;
=======
    use crate::prelude::LOWEST_POSSIBLE_WINNING_PROB;
>>>>>>> 30291e0c
    use hex_literal::hex;
    use hopr_crypto_random::Randomizable;
    use hopr_crypto_types::{
        keypairs::{ChainKeypair, Keypair},
        types::{Challenge, CurvePoint, HalfKey, Hash, Response},
    };
    use hopr_primitive_types::prelude::UnitaryFloatOps;
    use hopr_primitive_types::primitives::{Address, BalanceType, EthereumChallenge, U256};

    lazy_static::lazy_static! {
        static ref ALICE: ChainKeypair = ChainKeypair::from_secret(&hex!("492057cf93e99b31d2a85bc5e98a9c3aa0021feec52c227cc8170e8f7d047775")).expect("lazy static keypair should be constructible");
        static ref BOB: ChainKeypair = ChainKeypair::from_secret(&hex!("48680484c6fc31bc881a0083e6e32b6dc789f9eaba0f8b981429fd346c697f8c")).expect("lazy static keypair should be constructible");
    }

    #[cfg(feature = "serde")]
    const BINCODE_CONFIGURATION: bincode::config::Configuration = bincode::config::standard()
        .with_little_endian()
        .with_variable_int_encoding();

    #[test]
    pub fn test_win_prob_to_f64() -> anyhow::Result<()> {
        assert_eq!(0.0f64, WinningProbability::NEVER.as_f64());

        assert_eq!(1.0f64, WinningProbability::ALWAYS.as_f64());

        let mut test_bit_string = [0xffu8; 7];
        test_bit_string[0] = 0x7f;
        assert_eq!(0.5f64, WinningProbability::from(&test_bit_string).as_f64());

        test_bit_string[0] = 0x3f;
        assert_eq!(0.25f64, WinningProbability::from(&test_bit_string).as_f64());

        test_bit_string[0] = 0x1f;
        assert_eq!(0.125f64, WinningProbability::from(&test_bit_string).as_f64());

        Ok(())
    }

    #[test]
    pub fn test_f64_to_win_prob() -> anyhow::Result<()> {
        assert_eq!([0u8; 7], WinningProbability::try_from(0.0f64)?.as_encoded());

        let mut test_bit_string = [0xffu8; 7];
        assert_eq!(test_bit_string, WinningProbability::try_from(1.0f64)?.as_encoded());

        test_bit_string[0] = 0x7f;
        assert_eq!(test_bit_string, WinningProbability::try_from(0.5f64)?.as_encoded());

        test_bit_string[0] = 0x3f;
        assert_eq!(test_bit_string, WinningProbability::try_from(0.25f64)?.as_encoded());

        test_bit_string[0] = 0x1f;
        assert_eq!(test_bit_string, WinningProbability::try_from(0.125f64)?.as_encoded());

        Ok(())
    }

    #[test]
    pub fn test_win_prob_approx_eq() -> anyhow::Result<()> {
        let wp_0 = WinningProbability::try_from(&hex!("0020C49BBFFFFF"))?;
        let wp_1 = WinningProbability::try_from(&hex!("0020C49BA5E34F"))?;

        assert_ne!(wp_0, wp_1);
        assert_eq!(wp_0, wp_1.as_f64());

        Ok(())
    }

    #[test]
    pub fn test_win_prob_back_and_forth() -> anyhow::Result<()> {
        for float in [0.1f64, 0.002f64, 0.00001f64, 0.7311111f64, 1.0f64, 0.0f64] {
            assert!((float - WinningProbability::from_f64(float)?.as_f64()).abs() < f64::EPSILON);
        }

        Ok(())
    }

    #[test]
    pub fn test_ticket_builder_zero_hop() -> anyhow::Result<()> {
        let ticket = TicketBuilder::zero_hop()
            .direction(&ALICE.public().to_address(), &BOB.public().to_address())
            .challenge(Default::default())
            .build()?;
        assert_eq!(0, ticket.index);
        assert_eq!(0.0, ticket.win_prob().as_f64());
        assert_eq!(0, ticket.channel_epoch);
        assert_eq!(
            generate_channel_id(&ALICE.public().to_address(), &BOB.public().to_address()),
            ticket.channel_id
        );
        Ok(())
    }

    #[test]
    pub fn test_ticket_serialize_deserialize() -> anyhow::Result<()> {
        let initial_ticket = TicketBuilder::default()
            .direction(&ALICE.public().to_address(), &BOB.public().to_address())
            .balance(BalanceType::HOPR.one())
            .index(0)
            .index_offset(1)
            .win_prob(1.0.try_into()?)
            .channel_epoch(1)
            .challenge(Default::default())
            .build_signed(&ALICE, &Default::default())?;

        assert_ne!(initial_ticket.verified_hash().as_ref(), [0u8; Hash::SIZE]);

        let ticket_bytes: [u8; Ticket::SIZE] = initial_ticket.verified_ticket().clone().into();
        assert_eq!(
            initial_ticket.verified_ticket(),
            &Ticket::try_from(ticket_bytes.as_ref())?
        );
        Ok(())
    }

    #[test]
    #[cfg(feature = "serde")]
    pub fn test_ticket_serialize_deserialize_serde() -> anyhow::Result<()> {
        let initial_ticket = TicketBuilder::default()
            .direction(&ALICE.public().to_address(), &BOB.public().to_address())
            .balance(BalanceType::HOPR.one())
            .index(0)
            .index_offset(1)
            .win_prob(1.0.try_into()?)
            .channel_epoch(1)
            .challenge(Default::default())
            .build_signed(&ALICE, &Default::default())?;

        assert_eq!(
            initial_ticket,
            bincode::serde::decode_from_slice(
                &bincode::serde::encode_to_vec(&initial_ticket, BINCODE_CONFIGURATION)?,
                BINCODE_CONFIGURATION
            )
            .map(|v| v.0)?
        );
        Ok(())
    }

    #[test]
    pub fn test_ticket_sign_verify() -> anyhow::Result<()> {
        let initial_ticket = TicketBuilder::default()
            .direction(&ALICE.public().to_address(), &BOB.public().to_address())
            .balance(BalanceType::HOPR.one())
            .index(0)
            .index_offset(1)
            .win_prob(1.0.try_into()?)
            .channel_epoch(1)
            .challenge(Default::default())
            .build_signed(&ALICE, &Default::default())?;

        assert_ne!(initial_ticket.verified_hash().as_ref(), [0u8; Hash::SIZE]);

        let ticket = initial_ticket.leak();
        assert!(ticket.verify(&ALICE.public().to_address(), &Default::default()).is_ok());
        Ok(())
    }

    #[test]
    pub fn test_zero_hop() -> anyhow::Result<()> {
        let ticket = TicketBuilder::zero_hop()
            .direction(&ALICE.public().to_address(), &BOB.public().to_address())
            .challenge(Default::default())
            .build_signed(&ALICE, &Default::default())?;

        assert!(ticket
            .leak()
            .verify(&ALICE.public().to_address(), &Hash::default())
            .is_ok());
        Ok(())
    }

    fn mock_ticket(
        pk: &ChainKeypair,
        counterparty: &Address,
        domain_separator: Option<Hash>,
        challenge: Option<EthereumChallenge>,
    ) -> anyhow::Result<VerifiedTicket> {
        let win_prob = 1.0f64; // 100 %
        let price_per_packet: U256 = 10000000000000000u128.into(); // 0.01 HOPR
        let path_pos = 5u64;

        Ok(TicketBuilder::default()
            .direction(&pk.public().to_address(), counterparty)
            .amount(price_per_packet.div_f64(win_prob)? * U256::from(path_pos))
            .index(0)
            .index_offset(1)
            .win_prob(1.0.try_into()?)
            .channel_epoch(4)
            .challenge(challenge.unwrap_or_default())
            .build_signed(pk, &domain_separator.unwrap_or_default())?)
    }

    #[test]
    fn test_unacknowledged_ticket_challenge_response() -> anyhow::Result<()> {
        let hk1 = HalfKey::try_from(hex!("3477d7de923ba3a7d5d72a7d6c43fd78395453532d03b2a1e2b9a7cc9b61bafa").as_ref())?;

        let hk2 = HalfKey::try_from(hex!("4471496ef88d9a7d86a92b7676f3c8871a60792a37fae6fc3abc347c3aa3b16b").as_ref())?;

        let cp1: CurvePoint = hk1.to_challenge().try_into()?;
        let cp2: CurvePoint = hk2.to_challenge().try_into()?;
        let cp_sum = CurvePoint::combine(&[&cp1, &cp2]);

        let dst = Hash::default();
        let ack = mock_ticket(
            &ALICE,
            &BOB.public().to_address(),
            Some(dst),
            Some(Challenge::from(cp_sum).to_ethereum_challenge()),
        )?
        .into_unacknowledged(hk1)
        .acknowledge(&hk2)?;

        assert!(ack.is_winning(&BOB, &dst), "ticket must be winning");
        Ok(())
    }

    #[test]
    #[cfg(feature = "serde")]
    fn test_acknowledged_ticket_serde() -> anyhow::Result<()> {
        let response =
            Response::try_from(hex!("876a41ee5fb2d27ac14d8e8d552692149627c2f52330ba066f9e549aef762f73").as_ref())?;

        let dst = Hash::default();

        let ticket = mock_ticket(
            &ALICE,
            &BOB.public().to_address(),
            Some(dst),
            Some(response.to_challenge().into()),
        )?;

        let acked_ticket = ticket.into_acknowledged(response);

        let mut deserialized_ticket = bincode::serde::decode_from_slice(
            &bincode::serde::encode_to_vec(&acked_ticket, BINCODE_CONFIGURATION)?,
            BINCODE_CONFIGURATION,
        )
        .map(|v| v.0)?;
        assert_eq!(acked_ticket, deserialized_ticket);

        assert!(deserialized_ticket.is_winning(&BOB, &dst));

        deserialized_ticket.status = super::AcknowledgedTicketStatus::BeingAggregated;

        assert_eq!(
            deserialized_ticket,
            bincode::serde::decode_from_slice(
                &bincode::serde::encode_to_vec(&deserialized_ticket, BINCODE_CONFIGURATION)?,
                BINCODE_CONFIGURATION,
            )
            .map(|v| v.0)?
        );
        Ok(())
    }

    #[test]
    fn test_ticket_entire_ticket_transfer_flow() -> anyhow::Result<()> {
        let hk1 = HalfKey::random();
        let hk2 = HalfKey::random();
        let resp = Response::from_half_keys(&hk1, &hk2)?;

        let verified = TicketBuilder::default()
            .direction(&ALICE.public().to_address(), &BOB.public().to_address())
            .balance(BalanceType::HOPR.one())
            .index(0)
            .index_offset(1)
            .win_prob(1.0.try_into()?)
            .channel_epoch(1)
            .challenge(resp.to_challenge().to_ethereum_challenge())
            .build_signed(&ALICE, &Default::default())?;

        let unack = verified.into_unacknowledged(hk1);
        let acknowledged = unack.acknowledge(&hk2).expect("should acknowledge");

        let redeemable_1 = acknowledged.clone().into_redeemable(&BOB, &Hash::default())?;

        let transferable = acknowledged.into_transferable(&BOB, &Hash::default())?;

        let redeemable_2 = transferable.into_redeemable(&ALICE.public().to_address(), &Hash::default())?;

        assert_eq!(redeemable_1, redeemable_2);
        assert_eq!(redeemable_1.vrf_params.V, redeemable_2.vrf_params.V);
        Ok(())
    }
}<|MERGE_RESOLUTION|>--- conflicted
+++ resolved
@@ -1045,11 +1045,7 @@
 #[cfg(test)]
 pub mod tests {
     use super::*;
-<<<<<<< HEAD
     use crate::tickets::AcknowledgedTicket;
-=======
-    use crate::prelude::LOWEST_POSSIBLE_WINNING_PROB;
->>>>>>> 30291e0c
     use hex_literal::hex;
     use hopr_crypto_random::Randomizable;
     use hopr_crypto_types::{
