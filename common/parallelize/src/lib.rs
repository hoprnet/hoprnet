--- conflicted
+++ resolved
@@ -38,15 +38,11 @@
     /// The current thread pool uses a LIFO (Last In First Out) scheduling policy for the thread's queue, but
     /// FIFO (First In First Out) for stealing tasks from other threads.
     #[cfg(feature = "rayon")]
-    pub async fn spawn_blocking<R: Send + 'static + std::fmt::Debug>(f: impl FnOnce() -> R + Send + 'static) -> R {
+    pub async fn spawn_blocking<R: Send + 'static>(f: impl FnOnce() -> R + Send + 'static) -> R {
         let (tx, rx) = futures::channel::oneshot::channel();
         rayon::spawn(|| {
             tx.send(std::panic::catch_unwind(std::panic::AssertUnwindSafe(f)))
-<<<<<<< HEAD
-                .unwrap_or_else(|e| panic!("spawn_blocking failed: {e:?}"))
-=======
                 .unwrap_or_else(|_| eprintln!("blocking task panicked"))
->>>>>>> 266c1a51
         });
         rx.await
             .expect("spawned blocking process should be awaitable")
@@ -57,15 +53,11 @@
     ///
     /// Executed tasks are loaded using a FIFO (First In First Out) scheduling policy.
     #[cfg(feature = "rayon")]
-    pub async fn spawn_fifo_blocking<R: Send + std::fmt::Debug + 'static>(f: impl FnOnce() -> R + Send + 'static) -> R {
+    pub async fn spawn_fifo_blocking<R: Send + 'static>(f: impl FnOnce() -> R + Send + 'static) -> R {
         let (tx, rx) = futures::channel::oneshot::channel();
         rayon::spawn_fifo(|| {
             tx.send(std::panic::catch_unwind(std::panic::AssertUnwindSafe(f)))
-<<<<<<< HEAD
-                .unwrap_or_else(|e| panic!("spawn_fifo_blocking failed: {e:?}"))
-=======
                 .unwrap_or_else(|_| eprintln!("blocking task panicked"))
->>>>>>> 266c1a51
         });
         rx.await
             .expect("spawned fifo blocking process should be awaitable")
