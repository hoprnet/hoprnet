--- conflicted
+++ resolved
@@ -109,20 +109,9 @@
 use crate::session::errors::SessionError;
 use crate::session::frame::{segment, FrameId, FrameReassembler, Segment, SegmentId};
 use crate::session::protocol::{FrameAcknowledgements, SegmentRequest, SessionMessage};
-<<<<<<< HEAD
-use crate::session::utils::{RetryResult, RetryToken};
-
-#[cfg(any(test, feature = "runtime-async-std"))]
-use async_std::task::spawn;
-
-#[cfg(all(not(test), feature = "runtime-tokio", not(feature = "runtime-async-std")))]
-use tokio::task::spawn;
+use crate::session::utils::{AsyncReadStreamer, RetryResult, RetryToken};
 
 /// Configuration of session.
-#[derive(Debug, Clone, Copy, PartialEq, SmartDefault)]
-=======
-use crate::session::utils::{AsyncReadStreamer, RetryResult, RetryToken};
-
 /// Represents individual Session protocol features that can be enabled.
 #[derive(Debug, Clone, Copy, PartialEq, Eq, Hash)]
 pub enum SessionFeature {
@@ -148,7 +137,6 @@
 
 /// Configuration of Session protocol.
 #[derive(Debug, Clone, SmartDefault)]
->>>>>>> 3e82b8d0
 pub struct SessionConfig {
     /// Maximum number of buffered segments.
     /// This value should be large enough to accommodate segments for an at least
@@ -775,43 +763,6 @@
     }
 }
 
-<<<<<<< HEAD
-/// Implementations of Tokio's AsyncRead and AsyncWrite for compatibility
-#[cfg(all(not(test), feature = "runtime-tokio"))]
-pub mod tokio_compat {
-    use std::pin::Pin;
-    use std::task::{Context, Poll};
-
-    use crate::session::state::SessionSocket;
-
-    impl<const C: usize> tokio::io::AsyncWrite for SessionSocket<C> {
-        fn poll_write(self: Pin<&mut Self>, cx: &mut Context<'_>, buf: &[u8]) -> Poll<std::io::Result<usize>> {
-            futures::io::AsyncWrite::poll_write(self, cx, buf)
-        }
-
-        fn poll_flush(self: Pin<&mut Self>, cx: &mut Context<'_>) -> Poll<std::io::Result<()>> {
-            futures::io::AsyncWrite::poll_flush(self, cx)
-        }
-
-        fn poll_shutdown(self: Pin<&mut Self>, cx: &mut Context<'_>) -> Poll<std::io::Result<()>> {
-            futures::io::AsyncWrite::poll_close(self, cx)
-        }
-    }
-
-    impl<const C: usize> tokio::io::AsyncRead for SessionSocket<C> {
-        fn poll_read(
-            self: Pin<&mut Self>,
-            cx: &mut Context<'_>,
-            buf: &mut tokio::io::ReadBuf<'_>,
-        ) -> Poll<std::io::Result<()>> {
-            // TODO: check correctness
-            futures::io::AsyncRead::poll_read(self, cx, buf.filled_mut()).map(|_| Ok(()))
-        }
-    }
-}
-
-=======
->>>>>>> 3e82b8d0
 #[cfg(test)]
 mod tests {
     use super::*;
