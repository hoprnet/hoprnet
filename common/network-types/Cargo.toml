[package]
name = "hopr-network-types"
version = "0.2.1"
authors = ["HOPR Association <tech@hoprnet.org>"]
description = "Contains types used for networking over the HOPR protocol"
edition = "2021"
homepage = "https://hoprnet.org/"
repository = "https://github.com/hoprnet/hoprnet"
license = "GPL-3.0-only"

[features]
default = []
runtime-async-std = ["hopr-async-runtime/runtime-async-std"]
runtime-tokio = ["hopr-async-runtime/runtime-tokio"]

[dependencies]
<<<<<<< HEAD
async-std = { workspace = true, optional = true }
=======
>>>>>>> 3e82b8d0
bitvec = "1.0.1"
crossbeam-queue = "0.3.11"
crossbeam-skiplist = { workspace = true }
dashmap = { workspace = true }
futures = { workspace = true }
governor = "0.6.3"
hex = { workspace = true }
pin-project = "1.1"
serde = { workspace = true }
serde_bytes = { workspace = true }
smart-default = { workspace = true }
strum = { workspace = true }
<<<<<<< HEAD
tokio = { workspace = true, optional = true }
=======
>>>>>>> 3e82b8d0
tracing = { workspace = true }
thiserror = { workspace = true }

hopr-platform = { workspace = true }
hopr-primitive-types = { workspace = true }
hopr-async-runtime = { workspace = true }

[dev-dependencies]
anyhow = "1.0"
async-std = { workspace = true, features = ["attributes", "unstable"] }
async-stream = { workspace = true }
ctor = "0.2.8"
hex-literal = { workspace = true }
lazy_static = { workspace = true }
parameterized = { workspace = true }
rand = { workspace = true }
rand_distr = "0.4.3"
rayon = { workspace = true }
test-log = { version = "0.2.16", features = ["trace"] }

hopr-crypto-random = { workspace = true }<|MERGE_RESOLUTION|>--- conflicted
+++ resolved
@@ -14,10 +14,6 @@
 runtime-tokio = ["hopr-async-runtime/runtime-tokio"]
 
 [dependencies]
-<<<<<<< HEAD
-async-std = { workspace = true, optional = true }
-=======
->>>>>>> 3e82b8d0
 bitvec = "1.0.1"
 crossbeam-queue = "0.3.11"
 crossbeam-skiplist = { workspace = true }
@@ -30,10 +26,6 @@
 serde_bytes = { workspace = true }
 smart-default = { workspace = true }
 strum = { workspace = true }
-<<<<<<< HEAD
-tokio = { workspace = true, optional = true }
-=======
->>>>>>> 3e82b8d0
 tracing = { workspace = true }
 thiserror = { workspace = true }
 
