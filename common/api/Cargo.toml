--- conflicted
+++ resolved
@@ -15,10 +15,7 @@
 futures = { workspace = true }
 multiaddr = { workspace = true }
 strum = { workspace = true }
-<<<<<<< HEAD
-=======
 thiserror = { workspace = true }
->>>>>>> 266c1a51
 tracing = { workspace = true }
 
 hopr-internal-types = { workspace = true }
