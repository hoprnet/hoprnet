--- conflicted
+++ resolved
@@ -68,16 +68,12 @@
 chrono = { version = "0.4.38", default-features = false }
 clap = { version = "4.5.18", features = ["derive", "env", "string"] }
 const_format = "0.2.33"
-<<<<<<< HEAD
+console-subscriber = "0.4.0"
 criterion = { version = "0.5.1", features = [
   "async_tokio",
   "async-std",
   "html_reports",
 ] }
-=======
-console-subscriber = "0.4.0"
-criterion = { version = "0.5.1", features = ["async", "html_reports"] }
->>>>>>> d122e5ba
 crossbeam-queue = "0.3.11"
 crossbeam-skiplist = "0.1.3"
 ctr = "0.9"
