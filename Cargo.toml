[workspace]

resolver = "2"

members = [
  "chain/actions",
  "chain/api",
  "chain/indexer",
  "chain/rpc",
  "chain/types",
  "common/async-runtime",
  "common/internal-types",
  "common/network-types",
  "common/parallelize",
  "common/primitive-types",
  "crypto/packet",
  "crypto/random",
  "crypto/sphinx",
  "crypto/types",
  "db/api",
  "db/entity",
  "db/migration",
  "db/sql",
  "ethereum/bindings",
  "hopli",
  "hopr/hopr-lib",
  "hoprd/hoprd",
  "hoprd/keypair",
  "hoprd/rest-api",
  "logic/path",
  "logic/strategy",
  "misc/metrics",
  "misc/platform",
  "protocols/session",
  "protocols/start",
  "transport/api",
  "transport/bloom",
  "transport/identity",
  "transport/mixer",
  "transport/network",
  "transport/packet",
  "transport/p2p",
  "transport/probe",
  "transport/protocol",
  "transport/session",
  "transport/ticket-aggregation",
]

[workspace.dependencies]
alloy = { version = "=1.0.24", default-features = false, features = [
  "essentials",
  "json-rpc",
  "node-bindings",
  "contract",
  "k256",
  "std",
] } # pinned to 1.0.16 due to many breaking changes in patch releases
anyhow = "1.0.99"
aquamarine = "0.6.0"
arrayvec = { version = "0.7.6", features = ["serde"] }
async-compression = "0.4.27"
async-channel = "2.5.0"
async-lock = "3.4.1"
async-signal = "0.2.3"
async-stream = "0.3.6"
async-tar = "0.5.0"
async-trait = "0.1.88"
asynchronous-codec = { version = "0.7.0", features = ["cbor"] }
atomic_enum = "0.3.0"
axum = { version = "0.8.4", features = ["ws", "http2"] }
axum-extra = { version = "0.10.1", features = ["query"] }
backon = { version = "1.5.2", default-features = false }
base64 = "0.22.1"
bigdecimal = "0.4.8"
bimap = "0.6.3"
bincode = { version = "2.0.1", features = ["serde"] }
bitvec = "1.0.1"
bloomfilter = { version = "3.0.1", features = ["serde"] }
bytesize = { version = "2.0.1", features = ["serde"] }
bytes = "1.10.1"
cfg_eval = "0.1.2"
cfg-if = "1.0.1"
chrono = { version = "0.4.41", default-features = false }
clap = { version = "4.5.44", features = ["derive", "env", "string"] }
const_format = "0.2.34"
console-subscriber = "0.4.1"
criterion = { version = "0.7.0", features = ["async_tokio", "html_reports"] }
<<<<<<< HEAD
=======
crossbeam-queue = "0.3.12"
crossbeam-skiplist = "0.1.3"
ctor = "0.5.0"
>>>>>>> 03e69118
ctr = "0.9.2"
dashmap = "6.1.0"
env_logger = "0.11.8"
either = "1.15.0"
flagset = "0.4.7"
flate2 = "1.0"
flume = "0.11.1"
float-cmp = "0.10.0"
futures = "0.3.31"
futures-concurrency = "7.6.3"
futures-timer = "3.0.3"
futures-time = "3.0.0"
futures-util = "0.3"
generic-array = "1.2.0"
hashbrown = "0.15.5"
hex = "0.4.3"
hex-literal = "1.0.0"
hickory-resolver = "0.25.2"
http = "1.3.1"
human-bandwidth = { version = "0.1.4", features = ["serde"] }
k256 = { version = "0.13.4", features = [
  "arithmetic",
  "ecdh",
  "hash2curve",
  "serde",
] }
lazy_static = "1.5.0"
libp2p = { version = "0.56.0" }
libp2p-identity = { version = "0.2.12", features = [
  "peerid",
  "ed25519",
  "rand",
] }
libp2p-stream = { version = "0.4.0-alpha" }
mockall = "0.13.1"
mockito = "1.7.0"
moka = { version = "0.12.10", features = ["future"] }
more-asserts = "0.3.1"
multiaddr = "0.18.2"
num_enum = "0.7.4"
opentelemetry = { version = "0.30.0" }
opentelemetry-otlp = { version = "0.30.0", default-features = false }
opentelemetry_sdk = { version = "0.30.0" }
tracing-opentelemetry = { version = "0.31.0" }
temp-env = "0.3.6"
parameterized = "2.0.0"
parking_lot = "0.12.4"
pcap-file = "2.0.0"
petgraph = { version = "0.8.2", features = ["serde-1"] }
pid = "4.0.0"
pin-project = "1.1.10"
primitive-types = { version = "0.13.1", features = ["serde"] }
proc-macro-regex = "~1.1.0"
prometheus = "0.14.0"
rand = "0.8.5" # ignored in renovate, cannot be updated, dependencies reference old ones
rayon = "1.10.0"
regex = "1.11.1"
reqwest = { version = "0.12.22", features = ["json"] }
ringbuffer = "0.16.0"
rpassword = "7.4.0"
rust-stream-ext-concurrent = "1.0.0"
scrypt = { version = "0.11.0", default-features = false }
sea-orm = { version = "1.1.14", default-features = false, features = [
  "sqlx-sqlite",
  "with-chrono",
  "with-json",
  "debug-print",
] }
sea-orm-cli = { version = "1.1.14", default-features = false, features = [
  "codegen",
] }
sea-orm-migration = { version = "1.1.14", default-features = false, features = [
  "cli",
  "sqlx-sqlite",
  "with-chrono",
] }
sea-query = { version = "0.32.7", default-features = false }
sea-query-binder = { version = "0.7.0", default-features = false, features = [
  "with-chrono",
  "sqlx-sqlite",
] }
semver = "1.0.26"
serde = { version = "1.0.219", features = ["derive"] }
serde_bytes = "0.11.17"
<<<<<<< HEAD
serde_cbor_2 = "0.13.0"
serde_json = "1.0.141"
=======
serde_json = "1.0.142"
>>>>>>> 03e69118
serde_repr = "0.1.20"
serde_with = { version = "3.14.0", features = ["base64"] }
serde_yaml = { version = "0.9.33" } # using last version before the library was deprecated
serial_test = "3.2.0"
sha3 = "0.10.8"
signal-hook = "0.3.18"
smart-default = "0.7.1"
socket2 = "0.6.0"
sqlx = { version = "0.8.6", default-features = false, features = [
  "sqlite",
  "macros",
  "migrate",
] }
strum = { version = "0.27.2", features = ["derive"] }
subtle = "2.6.1"
sysinfo = "0.37"
tempfile = "3.20.0"
test-log = { version = "0.2.18", features = ["trace"] }
thiserror = "2.0.14"
tokio = { version = "1.47.1", features = [
  "rt-multi-thread",
  "macros",
  "tracing",
] }
tokio-util = { version = "0.7.16", default-features = false, features = [
  "codec",
  "compat",
] }
tokio-retry = "0.3.0"
tower = { version = "0.5.2", default-features = false, features = ["util"] }
tracing = { version = "0.1.41" }
tracing-subscriber = { version = "0.3.19", features = [
  "env-filter",
  "fmt",
  "registry",
  "std",
] }
tracing-test = { version = "0.2.5", features = ["no-env-filter"] }
typenum = "1.18.0"
uuid = { version = "1.18.0" }
url = { version = "2.5.4", features = ["serde"] }
validator = { version = "0.20.0", features = ["derive"] }
vergen-gix = { version = "1.0.9", features = ["build"] }

hopr-async-runtime = { path = "common/async-runtime" }
hopr-bindings = { path = "ethereum/bindings", default-features = false }
hopr-chain-actions = { path = "chain/actions", default-features = false }
hopr-chain-api = { path = "chain/api", default-features = false }
hopr-chain-indexer = { path = "chain/indexer", default-features = false }
hopr-chain-rpc = { path = "chain/rpc", default-features = false }
hopr-chain-types = { path = "chain/types", default-features = false }
hopr-crypto-packet = { path = "crypto/packet", default-features = false }
hopr-crypto-random = { path = "crypto/random", default-features = false }
hopr-crypto-sphinx = { path = "crypto/sphinx", default-features = false, features = [
  "x25519",
] }
hopr-crypto-types = { path = "crypto/types", default-features = false }
hopr-db-api = { path = "db/api" }
hopr-db-entity = { path = "db/entity" }
hopr-db-migration = { path = "db/migration" }
hopr-db-sql = { path = "db/sql" }
hopr-internal-types = { path = "common/internal-types", default-features = false }
hopr-lib = { path = "hopr/hopr-lib", default-features = false }
hopr-metrics = { path = "misc/metrics", default-features = false }
hopr-network-types = { path = "common/network-types", default-features = false }
hopr-path = { path = "logic/path" }
hopr-parallelize = { path = "common/parallelize" }
hopr-platform = { path = "misc/platform" }
hopr-primitive-types = { path = "common/primitive-types", default-features = false }
hopr-protocol-session = { path = "protocols/session" }
hopr-protocol-start = { path = "protocols/start" }
hopr-strategy = { path = "logic/strategy", default-features = false }
hopr-transport = { path = "transport/api" }
hopr-transport-bloom = { path = "transport/bloom" }
hopr-transport-identity = { path = "transport/identity" }
hopr-transport-network = { path = "transport/network" }
hopr-transport-mixer = { path = "transport/mixer" }
hopr-transport-probe = { path = "transport/probe" }
hopr-transport-protocol = { path = "transport/protocol" }
hopr-transport-packet = { path = "transport/packet" }
hopr-transport-p2p = { path = "transport/p2p" }
hopr-transport-session = { path = "transport/session" }
hopr-transport-ticket-aggregation = { path = "transport/ticket-aggregation" } # dead package waiting for reimplementation as a session protocol
hoprd-api = { path = "hoprd/rest-api", default-features = false }
hoprd-keypair = { path = "hoprd/keypair", default-features = false }

[profile.dev]
panic = "abort"

# this profile focuses on the speed of compilation
[profile.candidate]
inherits = "release"
codegen-units = 16   # normal release default
lto = false          # do the smallest amount of link-time optimization
panic = "abort"
strip = true
opt-level = 2

# perform minimal optimizations to prevent stack overflows in large tests
[profile.test]
opt-level = 1

# this profile focuses on the best runtime performance and the smallest binary size
[profile.release]
codegen-units = 1
lto = "fat"
panic = "abort"
strip = true
opt-level = 3<|MERGE_RESOLUTION|>--- conflicted
+++ resolved
@@ -85,12 +85,6 @@
 const_format = "0.2.34"
 console-subscriber = "0.4.1"
 criterion = { version = "0.7.0", features = ["async_tokio", "html_reports"] }
-<<<<<<< HEAD
-=======
-crossbeam-queue = "0.3.12"
-crossbeam-skiplist = "0.1.3"
-ctor = "0.5.0"
->>>>>>> 03e69118
 ctr = "0.9.2"
 dashmap = "6.1.0"
 env_logger = "0.11.8"
@@ -175,12 +169,8 @@
 semver = "1.0.26"
 serde = { version = "1.0.219", features = ["derive"] }
 serde_bytes = "0.11.17"
-<<<<<<< HEAD
 serde_cbor_2 = "0.13.0"
-serde_json = "1.0.141"
-=======
 serde_json = "1.0.142"
->>>>>>> 03e69118
 serde_repr = "0.1.20"
 serde_with = { version = "3.14.0", features = ["base64"] }
 serde_yaml = { version = "0.9.33" } # using last version before the library was deprecated
