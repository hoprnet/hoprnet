[workspace]

members = [
    "packages/core/crates/core-misc",
<<<<<<< HEAD
    "packages/core/crates/core-crypto",
=======
    "packages/core/crates/core-strategy",
>>>>>>> a00579d5
    "packages/core-ethereum/crates/core-ethereum-misc",
    "packages/ethereum/crates/bindings",
    "packages/ethereum/foundry-tool",
    "packages/real/crates/real-base",
    "packages/hoprd/crates/hoprd-misc",
    "packages/utils/crates/utils-metrics",
    "packages/utils/crates/utils-misc",
    "packages/utils/crates/utils-proc-macros",
    "packages/utils/crates/utils-metrics",
    "packages/utils/crates/utils-types"
]

[workspace.dependencies]
wasm-pack = "0.10.3"
wasm-opt = "0.110.2"

[profile.release]
# Tell `rustc` to optimize for small code size.
opt-level = "s"
#debug=true<|MERGE_RESOLUTION|>--- conflicted
+++ resolved
@@ -2,11 +2,8 @@
 
 members = [
     "packages/core/crates/core-misc",
-<<<<<<< HEAD
     "packages/core/crates/core-crypto",
-=======
     "packages/core/crates/core-strategy",
->>>>>>> a00579d5
     "packages/core-ethereum/crates/core-ethereum-misc",
     "packages/ethereum/crates/bindings",
     "packages/ethereum/foundry-tool",
