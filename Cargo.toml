--- conflicted
+++ resolved
@@ -2,21 +2,14 @@
 
 members = [
     "packages/core/crates/core-misc",
-<<<<<<< HEAD
     "packages/core/crates/core-strategy",
-    "packages/real/crates/real-base",
-    "packages/hoprd/crates/hoprd-misc",
-    "packages/utils/crates/utils-misc",
-    "packages/utils/crates/utils-metrics",
-    "packages/utils/crates/utils-types"
-=======
     "packages/core-ethereum/crates/core-ethereum-misc",
     "packages/real/crates/real-base",
     "packages/hoprd/crates/hoprd-misc",
     "packages/utils/crates/utils-misc",
     "packages/utils/crates/utils-proc-macros",
-    "packages/utils/crates/utils-metrics"
->>>>>>> c41f995a
+    "packages/utils/crates/utils-metrics",
+    "packages/utils/crates/utils-types"
 ]
 
 [workspace.dependencies]
