--- conflicted
+++ resolved
@@ -45,12 +45,7 @@
 ]
 
 [workspace.dependencies]
-<<<<<<< HEAD
-anyhow = "1.0.95"
-=======
-aes = "0.8"
 anyhow = "1.0.98"
->>>>>>> dd1e15b8
 aquamarine = "0.6.0"
 arrayvec = { version = "0.7.6", features = ["serde"] }
 async-channel = "2.3.1"
@@ -84,13 +79,9 @@
 crossbeam-queue = "0.3.12"
 crossbeam-skiplist = "0.1.3"
 ctor = "0.4.1"
-<<<<<<< HEAD
-dashmap = "6.1.0"
-=======
 ctr = "0.9.2"
 dashmap = "6.1.0"
 divan = "0.1.21"
->>>>>>> dd1e15b8
 env_logger = "0.11.8"
 either = "1.15.0"
 ethers = { version = "2.0.14", default-features = false } # !!
@@ -99,14 +90,7 @@
 futures = "0.3.31"
 futures-concurrency = "7.6.3"
 futures-timer = "3.0.3"
-<<<<<<< HEAD
 generic-array = "1.2.0"
-=======
-generic-array = { version = "0.14.7", features = [
-  "zeroize",
-] } # ignored in renovate, waiting for type update
-getrandom = "0.3.2"
->>>>>>> dd1e15b8
 governor = { version = "0.10" }
 hex = "0.4.3"
 hex-literal = "1.0.0"
