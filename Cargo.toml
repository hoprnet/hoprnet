--- conflicted
+++ resolved
@@ -2,12 +2,9 @@
 
 members = [
     "packages/core/crates/core-misc",
-<<<<<<< HEAD
-    "packages/core/crates/core-crypto",
-=======
     "packages/core/crates/core-mixer",
     "packages/core/crates/core-network",
->>>>>>> 55672fda
+    "packages/core/crates/core-crypto",
     "packages/core/crates/core-strategy",
     "packages/core-ethereum/crates/core-ethereum-misc",
     "packages/ethereum/crates/bindings",
