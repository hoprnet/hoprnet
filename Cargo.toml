--- conflicted
+++ resolved
@@ -6,14 +6,10 @@
     "packages/real/crates/real-base",
     "packages/hoprd/crates/hoprd-misc",
     "packages/utils/crates/utils-misc",
-<<<<<<< HEAD
-    "packages/utils/crates/utils-metrics",
+    "packages/utils/crates/utils-proc-macros",
+    "packages/utils/crates/utils-metrics"
     "packages/ethereum/crates/bindings",
     "packages/ethereum/foundry-tool"
-=======
-    "packages/utils/crates/utils-proc-macros",
-    "packages/utils/crates/utils-metrics"
->>>>>>> 5bc50644
 ]
 
 [workspace.dependencies]
