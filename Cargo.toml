[workspace]

resolver = "2"

members = [
  "chain/actions",
  "chain/api",
  "chain/indexer",
  "chain/rpc",
  "chain/types",
  "common/async-runtime",
  "common/internal-types",
  "common/network-types",
  "common/parallelize",
  "common/primitive-types",
  "crypto/packet",
  "crypto/random",
  "crypto/sphinx",
  "crypto/types",
  "db/api",
  "db/entity",
  "db/migration",
  "db/sql",
  "ethereum/bindings",
  "hopli",
  "hopr/hopr-lib",
  "hoprd/hoprd",
  "hoprd/keypair",
  "hoprd/rest-api",
  "logic/path",
  "logic/strategy",
  "misc/metrics",
  "misc/platform",
  "transport/api",
  "transport/bloom",
  "transport/identity",
  "transport/mixer",
  "transport/network",
  "transport/packet",
  "transport/p2p",
  "transport/probe",
  "transport/protocol",
  "transport/session",
  "transport/ticket-aggregation",
]

[workspace.dependencies]
alloy = { version = "=1.0.16", default-features = false, features = [
  "essentials",
  "json-rpc",
  "node-bindings",
  "contract",
  "k256",
  "std",
] } # pinned to 1.0.4 due to many breaking changes in patch releases
anyhow = "1.0.98"
aquamarine = "0.6.0"
arrayvec = { version = "0.7.6", features = ["serde"] }
async-channel = "2.3.1"
async-lock = "3.4.0"
async-signal = "0.2.11"
async-stream = "0.3.6"
async-trait = "0.1.88"
asynchronous-codec = { version = "0.7.0", features = ["cbor"] }
atomic_enum = "0.3.0"
axum = { version = "0.8.4", features = ["ws", "http2"] }
axum-extra = { version = "0.10.1", features = ["query"] }
backon = { version = "1.5.1", default-features = false }
base64 = "0.22.1"
bigdecimal = "0.4.8"
bimap = "0.6.3"
bincode = { version = "2.0.1", features = ["serde"] }
bitvec = "1.0.1"
bloomfilter = { version = "3.0.1", features = ["serde"] }
bytesize = { version = "2.0.1", features = ["serde"] }
cbor4ii = { version = "1.0.0" }
cfg_eval = "0.1.2"
cfg-if = "1.0.1"
chrono = { version = "0.4.41", default-features = false }
clap = { version = "4.5.40", features = ["derive", "env", "string"] }
const_format = "0.2.34"
console-subscriber = "0.4.1"
criterion = { version = "0.6.0", features = ["async_tokio", "html_reports"] }
crossbeam-queue = "0.3.12"
crossbeam-skiplist = "0.1.3"
ctor = "0.4.2"
ctr = "0.9.2"
dashmap = "6.1.0"
divan = "0.1.21"
env_logger = "0.11.8"
either = "1.15.0"
flagset = "0.4.7"
flume = "0.11.1"
float-cmp = "0.10.0"
futures = "0.3.31"
futures-concurrency = "7.6.3"
futures-timer = "3.0.3"
futures-time = "3.0.0"
generic-array = "1.2.0"
glob = "0.3.2"
governor = { version = "0.10" }
hex = "0.4.3"
hex-literal = "1.0.0"
hickory-resolver = "0.25.2" # ignored in renovate, cannot be updated, until libp2p-dns is updated
http = "1.3.1"
k256 = { version = "0.13.4", features = [
  "arithmetic",
  "ecdh",
  "hash2curve",
  "serde",
] }
lazy_static = "1.5.0"
libp2p = { version = "0.56.0" }
libp2p-identity = { version = "0.2.12", features = [
  "peerid",
  "ed25519",
  "rand",
] }
libp2p-stream = { version = "0.4.0-alpha" }
mockall = "0.13.1"
mockito = "1.7.0"
moka = { version = "0.12.10", features = ["future"] }
more-asserts = "0.3.1"
multiaddr = "0.18.2"
num_enum = "0.7.4"
opentelemetry = { version = "0.30.0" }
opentelemetry-otlp = { version = "0.30.0", default-features = false }
opentelemetry_sdk = { version = "0.30.0" }
tracing-opentelemetry = { version = "0.31.0" }
temp-env = "0.3.6"
parameterized = "2.0.0"
petgraph = { version = "0.8.2", features = ["serde-1"] }
primitive-types = { version = "0.13.1", features = ["serde"] }
proc-macro-regex = "~1.1.0"
prometheus = "0.14.0"
rand = "0.8.5" # ignored in renovate, cannot be updated, dependencies reference old ones
rand_distr = "0.4.3" # ignored in renovate, cannot be updated, dependencies reference old ones
rayon = "1.10.0"
regex = "1.11.1"
reqwest = { version = "0.12.20", features = ["json"] }
ringbuffer = "0.15.0"
rpassword = "7.4.0"
rust-stream-ext-concurrent = "1.0.0"
scrypt = { version = "0.11.0", default-features = false }
<<<<<<< HEAD
sea-orm = { version = "1.1.13", features = [
=======
sea-orm = { version = "1.1.12", default-features = false, features = [
>>>>>>> 6dcbb00a
  "sqlx-sqlite",
  "with-chrono",
  "with-json",
  "debug-print",
] }
<<<<<<< HEAD
sea-orm-cli = { version = "1.1.13", features = ["codegen"] }
sea-orm-migration = { version = "1.1.13", features = [
=======
sea-orm-cli = { version = "1.1.12", default-features = false, features = [
  "codegen",
] }
sea-orm-migration = { version = "1.1.12", default-features = false, features = [
  "cli",
>>>>>>> 6dcbb00a
  "sqlx-sqlite",
  "with-chrono",
] }
sea-query = { version = "0.32.6", default-features = false }
sea-query-binder = { version = "0.7.0", default-features = false, features = [
  "with-chrono",
  "sqlx-sqlite",
] }
semver = "1.0.26"
serde = { version = "1.0.219", features = ["derive"] }
serde_bytes = "0.11.17"
serde_json = "1.0.140"
serde_repr = "0.1.20"
serde_with = { version = "3.13.0", features = ["base64"] }
serde_yaml = { version = "0.9.34+deprecated" }
serial_test = "3.2.0"
sha3 = "0.10.8"
signal-hook = "0.3.18"
smart-default = "0.7.1"
socket2 = "0.5.10"
sqlx = { version = "0.8.6", default-features = false, features = [
  "sqlite",
  "macros",
  "migrate",
] }
strum = { version = "0.27.1", features = ["derive"] }
subtle = "2.6.1"
tempfile = "3.20.0"
test-log = { version = "0.2.17", features = ["trace"] }
thiserror = "2.0.12"
tokio = { version = "1.45.1", features = [
  "rt-multi-thread",
  "macros",
  "tracing",
] }
tokio-util = { version = "0.7.15", default-features = false, features = [
  "codec",
  "compat",
] }
tokio-retry = "0.3.0"
tower = { version = "0.5.2", default-features = false, features = ["util"] }
tracing = { version = "0.1.41" }
tracing-futures = { version = "0.2.5" }
tracing-subscriber = { version = "0.3.19", features = [
  "env-filter",
  "fmt",
  "registry",
  "std",
] }
tracing-test = { version = "0.2.5", features = ["no-env-filter"] }
typenum = "1.18.0"
uuid = { version = "1.17.0" }
url = { version = "2.5.4", features = ["serde"] }
validator = { version = "0.20.0", features = ["derive"] }
vergen-gix = { version = "1.0.9", features = ["build"] }

hopr-async-runtime = { path = "common/async-runtime" }
hopr-bindings = { path = "ethereum/bindings", default-features = false }
hopr-chain-actions = { path = "chain/actions", default-features = false }
hopr-chain-api = { path = "chain/api", default-features = false }
hopr-chain-indexer = { path = "chain/indexer", default-features = false }
hopr-chain-rpc = { path = "chain/rpc", default-features = false }
hopr-chain-types = { path = "chain/types", default-features = false }
hopr-crypto-packet = { path = "crypto/packet", default-features = false }
hopr-crypto-random = { path = "crypto/random", default-features = false }
hopr-crypto-sphinx = { path = "crypto/sphinx", default-features = false, features = [
  "x25519",
] }
hopr-crypto-types = { path = "crypto/types", default-features = false }
hopr-db-api = { path = "db/api" }
hopr-db-entity = { path = "db/entity" }
hopr-db-migration = { path = "db/migration" }
hopr-db-sql = { path = "db/sql" }
hopr-internal-types = { path = "common/internal-types", default-features = false }
hopr-lib = { path = "hopr/hopr-lib", default-features = false }
hopr-metrics = { path = "misc/metrics", default-features = false }
hopr-network-types = { path = "common/network-types", default-features = false }
hopr-path = { path = "logic/path" }
hopr-parallelize = { path = "common/parallelize" }
hopr-platform = { path = "misc/platform" }
hopr-primitive-types = { path = "common/primitive-types", default-features = false }
hopr-strategy = { path = "logic/strategy", default-features = false }
hopr-transport = { path = "transport/api" }
hopr-transport-bloom = { path = "transport/bloom" }
hopr-transport-identity = { path = "transport/identity" }
hopr-transport-network = { path = "transport/network" }
hopr-transport-mixer = { path = "transport/mixer" }
hopr-transport-probe = { path = "transport/probe" }
hopr-transport-protocol = { path = "transport/protocol" }
hopr-transport-packet = { path = "transport/packet" }
hopr-transport-p2p = { path = "transport/p2p" }
hopr-transport-session = { path = "transport/session" }
hopr-transport-ticket-aggregation = { path = "transport/ticket-aggregation" } # dead package waiting for reimplementation as a session protocol
hoprd-api = { path = "hoprd/rest-api", default-features = false }
hoprd-keypair = { path = "hoprd/keypair", default-features = false }

[profile.dev]
panic = "abort"

# this profile focuses on speed of compilation
[profile.candidate]
inherits = "release"
codegen-units = 16   # normal release default
lto = false          # do the smallest amount of link-time optimization
panic = "abort"
strip = true
opt-level = 2

# perform minimal optimizations to prevent stack overflows in large tests
[profile.test]
opt-level = 1

# this profile focuses on best runtime performance and smallest binary size
[profile.release]
codegen-units = 1
lto = "fat"
panic = "abort"
strip = true
opt-level = 3<|MERGE_RESOLUTION|>--- conflicted
+++ resolved
@@ -142,26 +142,17 @@
 rpassword = "7.4.0"
 rust-stream-ext-concurrent = "1.0.0"
 scrypt = { version = "0.11.0", default-features = false }
-<<<<<<< HEAD
-sea-orm = { version = "1.1.13", features = [
-=======
-sea-orm = { version = "1.1.12", default-features = false, features = [
->>>>>>> 6dcbb00a
+sea-orm = { version = "1.1.13", default-features = false, features = [
   "sqlx-sqlite",
   "with-chrono",
   "with-json",
   "debug-print",
 ] }
-<<<<<<< HEAD
-sea-orm-cli = { version = "1.1.13", features = ["codegen"] }
-sea-orm-migration = { version = "1.1.13", features = [
-=======
-sea-orm-cli = { version = "1.1.12", default-features = false, features = [
+sea-orm-cli = { version = "1.1.13", default-features = false, features = [
   "codegen",
 ] }
-sea-orm-migration = { version = "1.1.12", default-features = false, features = [
+sea-orm-migration = { version = "1.1.13", default-features = false, features = [
   "cli",
->>>>>>> 6dcbb00a
   "sqlx-sqlite",
   "with-chrono",
 ] }
