[workspace]

resolver = "2"

members = [
    "packages/core/crates/core-crypto",
    "packages/core/crates/core-hopr",
    "packages/core/crates/core-misc",
    "packages/core/crates/core-mixer",
    "packages/core/crates/core-network",
    "packages/core/crates/core-path",
    "packages/core/crates/core-packet",
    "packages/core/crates/core-protocol",
    "packages/core/crates/core-p2p",
    "packages/core/crates/core-strategy",
    "packages/core/crates/core-types",
    "packages/core-ethereum/crates/core-ethereum-actions",
    "packages/core-ethereum/crates/core-ethereum-db",
    "packages/core-ethereum/crates/core-ethereum-indexer",
    "packages/core-ethereum/crates/core-ethereum-misc",
    "packages/ethereum/crates/bindings",
    "packages/hopli",
    "packages/real/crates/real-base",
    "packages/hoprd/crates/hoprd-hoprd",
    "packages/hoprd/crates/hoprd-inbox",
    "packages/hoprd/crates/hoprd-keypair",
    "packages/utils/crates/utils-db",
    "packages/utils/crates/utils-log",
    "packages/utils/crates/utils-metrics",
    "packages/utils/crates/utils-misc",
    "packages/utils/crates/utils-types",
    "packages/utils/crates/utils-validation"
]

[workspace.dependencies]
async-lock = "2.7.0"
async-std = { version = "1.12.0", features = ["attributes"] }
async-trait = "0.1"
futures = "0.3.28"
futures-lite = "1.12.0"
futures-concurrency = "7.3.0"
getrandom = "0.2.10"
hex = "0.4.3"
js-sys = "0.3.64"
gloo-timers = { version = "0.3.0", features = ["futures"] }
lazy_static = "1.4.0"
libp2p-identity = { version = "0.2.3", features = ["peerid", "ed25519"] }
libp2p-mplex = { git = "https://github.com/hoprnet/rust-libp2p.git", branch = "release/providence-update-20230828" }
libp2p-wasm-ext = { git = "https://github.com/hoprnet/rust-libp2p.git", branch = "release/providence-update-20230828" }
libp2p = { git = "https://github.com/hoprnet/rust-libp2p.git", branch = "release/providence-update-20230828" }
multiaddr = "0.18.0"
serde = { version = "1.0", features = ["derive"] }
serde_json = "1.0"
serde_with = { version = "3.3" }
serde-wasm-bindgen = { version = "0.6" }
thiserror = "1.0"
validator = { version = "0.16.1", features = ["derive"] }
wasm-pack = "0.12.0"
wasm-opt = "0.112.0"
wasm-bindgen = "0.2.86"
wasm-bindgen-futures = "0.4.36"

<<<<<<< HEAD
core-ethereum-actions = { path = "packages/core-ethereum/crates/core-ethereum-actions", default-features = false }
=======
bindings = { path = "packages/ethereum/crates/bindings", default-features = false }
>>>>>>> 05174bcd
core-ethereum-db = { path = "packages/core-ethereum/crates/core-ethereum-db", default-features = false }
core-ethereum-misc = { path = "packages/core-ethereum/crates/core-ethereum-misc", default-features = false }
core-ethereum-indexer = { path = "packages/core-ethereum/crates/core-ethereum-indexer", default-features = false }
core-crypto = { path = "packages/core/crates/core-crypto", default-features = false }
core-hopr = { path = "packages/core/crates/core-hopr", default-features = false }
core-misc = { path = "packages/core/crates/core-misc", default-features = false }
core-mixer = { path = "packages/core/crates/core-mixer", default-features = false }
core-network = { path = "packages/core/crates/core-network", default-features = false }
core-packet = { path = "packages/core/crates/core-packet", default-features = false }
core-path = { path = "packages/core/crates/core-path", default-features = false }
core-protocol = { path = "packages/core/crates/core-protocol", default-features = false }
core-p2p = { path = "packages/core/crates/core-p2p", default-features = false }
core-strategy = { path = "packages/core/crates/core-strategy", default-features = false }
core-types = { path = "packages/core/crates/core-types", default-features = false }
hoprd-inbox = { path = "packages/hoprd/crates/hoprd-inbox", default-features = false }
hoprd-keypair = { path = "packages/hoprd/crates/hoprd-keypair", default-features = false }
real-base = { path = "packages/real/crates/real-base", default-features = false }
utils-db = { path = "packages/utils/crates/utils-db", default-features = false }
utils-log = { path = "packages/utils/crates/utils-log", default-features = false }
utils-misc = { path = "packages/utils/crates/utils-misc", default-features = false}
utils-metrics = { path = "packages/utils/crates/utils-metrics", default-features = false }
utils-types = { path = "packages/utils/crates/utils-types", default-features = false }
utils-validation = { path = "packages/utils/crates/utils-validation", default-features = false }

[profile.release]
opt-level = "s"     # optimize for small code size
#debug=true<|MERGE_RESOLUTION|>--- conflicted
+++ resolved
@@ -60,11 +60,8 @@
 wasm-bindgen = "0.2.86"
 wasm-bindgen-futures = "0.4.36"
 
-<<<<<<< HEAD
+bindings = { path = "packages/ethereum/crates/bindings", default-features = false }
 core-ethereum-actions = { path = "packages/core-ethereum/crates/core-ethereum-actions", default-features = false }
-=======
-bindings = { path = "packages/ethereum/crates/bindings", default-features = false }
->>>>>>> 05174bcd
 core-ethereum-db = { path = "packages/core-ethereum/crates/core-ethereum-db", default-features = false }
 core-ethereum-misc = { path = "packages/core-ethereum/crates/core-ethereum-misc", default-features = false }
 core-ethereum-indexer = { path = "packages/core-ethereum/crates/core-ethereum-indexer", default-features = false }
