--- conflicted
+++ resolved
@@ -125,20 +125,11 @@
 moka = { version = "0.12.11", features = ["future"] }
 more-asserts = "0.3.1"
 multiaddr = "0.18.2"
-<<<<<<< HEAD
-num_enum = "0.7.4"
-once_cell = { version = "1.21.3" }
-opentelemetry = { version = "0.30.0" }
-opentelemetry-otlp = { version = "0.30.0", default-features = false }
-opentelemetry_sdk = { version = "0.30.0" }
-tracing-opentelemetry = { version = "0.31.0" }
-=======
 num_enum = "0.7.5"
 opentelemetry = { version = "0.31.0" }
 opentelemetry-otlp = { version = "0.31.0", default-features = false }
 opentelemetry_sdk = { version = "0.31.0" }
 tracing-opentelemetry = { version = "0.32.0" }
->>>>>>> 14802a17
 temp-env = "0.3.6"
 parameterized = "2.0.0"
 parking_lot = "0.12.5"
