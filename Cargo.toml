[workspace]

resolver = "2"

members = [
  "chain/actions",
  "chain/api",
  "chain/indexer",
  "chain/rpc",
  "chain/types",
  "common/async-runtime",
  "common/internal-types",
  "common/network-types",
  "common/parallelize",
  "common/primitive-types",
  "crypto/packet",
  "crypto/random",
  "crypto/sphinx",
  "crypto/types",
  "db/api",
  "db/entity",
  "db/migration",
  "db/sql",
  "ethereum/bindings",
  "hopli",
  "hopr/hopr-lib",
  "hoprd/hoprd",
  "hoprd/keypair",
  "hoprd/rest-api",
  "logic/path",
  "logic/strategy",
  "misc/metrics",
  "misc/platform",
  "protocols/app",
  "protocols/session",
  "protocols/start",
  "transport/api",
  "transport/bloom",
  "transport/identity",
  "transport/mixer",
  "transport/network",
  "transport/p2p",
  "transport/probe",
  "transport/protocol",
  "transport/session",
  "transport/ticket-aggregation",
]

[workspace.dependencies]
alloy = { version = "=1.0.27", default-features = false, features = [
  "essentials",
  "json-rpc",
  "node-bindings",
  "contract",
  "k256",
  "std",
] } # pinned to 1.0.16 due to many breaking changes in patch releases
anyhow = "1.0.99"
aquamarine = "0.6.0"
arrayvec = { version = "0.7.6", features = ["serde"] }
async-compression = "0.4.30"
async-channel = "2.5.0"
async-lock = "3.4.1"
async-signal = "0.2.12"
async-stream = "0.3.6"
async-tar = "0.5.0"
async-trait = "0.1.89"
asynchronous-codec = { version = "0.7.0", features = ["cbor"] }
atomic_enum = "0.3.0"
axum = { version = "0.8.4", features = ["ws", "http2"] }
axum-extra = { version = "0.10.1", features = ["query"] }
axum-yaml = { version = "0.5" }
backon = { version = "1.5.2", default-features = false }
base64 = "0.22.1"
bigdecimal = "0.4.8"
bimap = "0.6.3"
bincode = { version = "2.0.1", features = ["serde"] }
bitvec = "1.0.1"
bloomfilter = { version = "3.0.1", features = ["serde"] }
bytesize = { version = "2.0.1", features = ["serde"] }
bytes = "1.10.1"
cfg_eval = "0.1.2"
cfg-if = "1.0.3"
chrono = { version = "0.4.41", default-features = false }
<<<<<<< HEAD
clap = { version = "4.5.45", features = ["derive", "env", "string"] }
=======
clap = { version = "4.5.47", features = ["derive", "env", "string"] }
>>>>>>> 08070f02
const_format = "0.2.34"
console-subscriber = "0.4.1"
criterion = { version = "0.7.0", features = ["async_tokio", "html_reports"] }
ctr = "0.9.2"
dashmap = "6.1.0"
env_logger = "0.11.8"
either = "1.15.0"
flagset = "0.4.7"
flate2 = "1.1"
flume = "0.11.1"
float-cmp = "0.10.0"
futures = "0.3.31"
futures-concurrency = "7.6.3"
futures-timer = "3.0.3"
futures-time = "3.0.0"
futures-util = "0.3"
generic-array = "1.2.0"
hashbrown = "0.16.0"
hex = "0.4.3"
hex-literal = "1.0.0"
hickory-resolver = "0.25.2"
http = "1.3.1"
human-bandwidth = { version = "0.1.4", features = ["serde"] }
k256 = { version = "0.13.4", features = [
  "arithmetic",
  "ecdh",
  "hash2curve",
  "serde",
] }
lazy_static = "1.5.0"
libp2p = { version = "0.56.0" }
libp2p-identity = { version = "0.2.12", features = [
  "peerid",
  "ed25519",
  "rand",
] }
libp2p-stream = { version = "0.4.0-alpha" }
mockall = "0.13.1"
mockito = "1.7.0"
moka = { version = "0.12.10", features = ["future"] }
more-asserts = "0.3.1"
multiaddr = "0.18.2"
num_enum = "0.7.4"
opentelemetry = { version = "0.30.0" }
opentelemetry-otlp = { version = "0.30.0", default-features = false }
opentelemetry_sdk = { version = "0.30.0" }
tracing-opentelemetry = { version = "0.31.0" }
temp-env = "0.3.6"
parameterized = "2.0.0"
parking_lot = "0.12.4"
pcap-file = "2.0.0"
petgraph = { version = "0.8.2", features = ["serde-1"] }
pid = "4.0.0"
pin-project = "1.1.10"
primitive-types = { version = "0.13.1", features = ["serde"] }
proc-macro-regex = "~1.1.0"
prometheus = "0.14.0"
rand = "0.8.5" # ignored in renovate, cannot be updated, dependencies reference old ones
rayon = "1.11.0"
<<<<<<< HEAD
regex = "1.11.1"
=======
regex = "1.11.2"
>>>>>>> 08070f02
reqwest = { version = "0.12.23", features = ["json"] }
ringbuffer = "0.16.0"
rpassword = "7.4.0"
rust-stream-ext-concurrent = "1.0.0"
scrypt = { version = "0.11.0", default-features = false }
sea-orm = { version = "1.1.15", default-features = false, features = [
  "sqlx-sqlite",
  "with-chrono",
  "with-json",
  "debug-print",
] }
sea-orm-cli = { version = "1.1.15", default-features = false, features = [
  "codegen",
] }
sea-orm-migration = { version = "1.1.15", default-features = false, features = [
  "cli",
  "sqlx-sqlite",
  "with-chrono",
] }
sea-query = { version = "0.32.7", default-features = false }
sea-query-binder = { version = "0.7.0", default-features = false, features = [
  "with-chrono",
  "sqlx-sqlite",
] }
semver = "1.0.26"
serde = { version = "1.0.219", features = ["derive"] }
serde_bytes = "0.11.17"
serde_cbor_2 = "0.13.0"
serde_json = "1.0.143"
serde_repr = "0.1.20"
serde_with = { version = "3.14.0", features = ["base64"] }
serde_yaml = { version = "0.9.33" } # using last version before the library was deprecated
serial_test = "3.2.0"
sha3 = "0.10.8"
signal-hook = "0.3.18"
smart-default = "0.7.1"
socket2 = "0.6.0"
sqlx = { version = "0.8.6", default-features = false, features = [
  "sqlite",
  "macros",
  "migrate",
] }
strum = { version = "0.27.2", features = ["derive"] }
subtle = "2.6.1"
sysinfo = "0.37"
tempfile = "3.21.0"
test-log = { version = "0.2.18", features = ["trace"] }
thiserror = "2.0.16"
tokio = { version = "1.47.1", features = [
  "rt-multi-thread",
  "macros",
  "tracing",
] }
tokio-util = { version = "0.7.16", default-features = false, features = [
  "codec",
  "compat",
] }
tokio-retry = "0.3.0"
tower = { version = "0.5.2", default-features = false, features = ["util"] }
tracing = { version = "0.1.41" }
tracing-subscriber = { version = "0.3.20", features = [
  "env-filter",
  "fmt",
  "registry",
  "std",
] }
tracing-test = { version = "0.2.5", features = ["no-env-filter"] }
typenum = "1.18.0"
uuid = { version = "1.18.1" }
url = { version = "2.5.7", features = ["serde"] }
validator = { version = "0.20.0", features = ["derive"] }
vergen-gix = { version = "1.0.9", features = ["build"] }

hopr-async-runtime = { path = "common/async-runtime" }
hopr-bindings = { path = "ethereum/bindings", default-features = false }
hopr-chain-actions = { path = "chain/actions", default-features = false }
hopr-chain-api = { path = "chain/api", default-features = false }
hopr-chain-indexer = { path = "chain/indexer", default-features = false }
hopr-chain-rpc = { path = "chain/rpc", default-features = false }
hopr-chain-types = { path = "chain/types", default-features = false }
hopr-crypto-packet = { path = "crypto/packet", default-features = false }
hopr-crypto-random = { path = "crypto/random", default-features = false }
hopr-crypto-sphinx = { path = "crypto/sphinx", default-features = false, features = [
  "x25519",
] }
hopr-crypto-types = { path = "crypto/types", default-features = false }
hopr-db-api = { path = "db/api" }
hopr-db-entity = { path = "db/entity" }
hopr-db-migration = { path = "db/migration" }
hopr-db-sql = { path = "db/sql" }
hopr-internal-types = { path = "common/internal-types", default-features = false }
hopr-lib = { path = "hopr/hopr-lib", default-features = false }
hopr-metrics = { path = "misc/metrics", default-features = false }
hopr-network-types = { path = "common/network-types", default-features = false }
hopr-path = { path = "logic/path" }
hopr-parallelize = { path = "common/parallelize" }
hopr-platform = { path = "misc/platform" }
hopr-primitive-types = { path = "common/primitive-types", default-features = false }
hopr-protocol-app = { path = "protocols/app" }
hopr-protocol-session = { path = "protocols/session" }
hopr-protocol-start = { path = "protocols/start" }
hopr-strategy = { path = "logic/strategy", default-features = false }
hopr-transport = { path = "transport/api" }
hopr-transport-bloom = { path = "transport/bloom" }
hopr-transport-identity = { path = "transport/identity" }
hopr-transport-network = { path = "transport/network" }
hopr-transport-mixer = { path = "transport/mixer" }
hopr-transport-probe = { path = "transport/probe" }
hopr-transport-protocol = { path = "transport/protocol" }
hopr-transport-p2p = { path = "transport/p2p" }
hopr-transport-session = { path = "transport/session" }
hopr-transport-ticket-aggregation = { path = "transport/ticket-aggregation" } # dead package waiting for reimplementation as a session protocol
hoprd-api = { path = "hoprd/rest-api", default-features = false }
hoprd-keypair = { path = "hoprd/keypair", default-features = false }

[profile.dev]
panic = "abort"

# this profile focuses on the speed of compilation
[profile.candidate]
inherits = "release"
codegen-units = 16   # normal release default
lto = false          # do the smallest amount of link-time optimization
panic = "abort"
strip = true
opt-level = 2

# perform minimal optimizations to prevent stack overflows in large tests
[profile.test]
opt-level = 1

# this profile focuses on the best runtime performance and the smallest binary size
[profile.release]
codegen-units = 1
lto = "fat"
panic = "abort"
strip = true
opt-level = 3<|MERGE_RESOLUTION|>--- conflicted
+++ resolved
@@ -82,11 +82,7 @@
 cfg_eval = "0.1.2"
 cfg-if = "1.0.3"
 chrono = { version = "0.4.41", default-features = false }
-<<<<<<< HEAD
-clap = { version = "4.5.45", features = ["derive", "env", "string"] }
-=======
 clap = { version = "4.5.47", features = ["derive", "env", "string"] }
->>>>>>> 08070f02
 const_format = "0.2.34"
 console-subscriber = "0.4.1"
 criterion = { version = "0.7.0", features = ["async_tokio", "html_reports"] }
@@ -146,11 +142,7 @@
 prometheus = "0.14.0"
 rand = "0.8.5" # ignored in renovate, cannot be updated, dependencies reference old ones
 rayon = "1.11.0"
-<<<<<<< HEAD
-regex = "1.11.1"
-=======
 regex = "1.11.2"
->>>>>>> 08070f02
 reqwest = { version = "0.12.23", features = ["json"] }
 ringbuffer = "0.16.0"
 rpassword = "7.4.0"
