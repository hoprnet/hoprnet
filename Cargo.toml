[workspace]

resolver = "2"

members = [
  "chain/connector",
  "chain/types",
  "common/api",
  "common/async-runtime",
  "common/internal-types",
  "common/network-types",
  "common/parallelize",
  "common/primitive-types",
  "crypto/keypair",
  "crypto/packet",
  "crypto/random",
  "crypto/sphinx",
  "crypto/types",
  "db/entity",
  "db/migration",
  "db/node",
  "ethereum/bindings",
  "hopli",
  "hopr/hopr-lib",
  "hoprd/hoprd",
  "hoprd/rest-api",
  "logic/path",
  "logic/strategy",
  "misc/metrics",
  "misc/platform",
  "protocols/app",
  "protocols/session",
  "protocols/start",
  "transport/api",
  "transport/bloom",
  "transport/identity",
  "transport/mixer",
  "transport/network",
  "transport/p2p",
  "transport/probe",
  "transport/protocol",
  "transport/session",
]

[workspace.dependencies]
<<<<<<< HEAD
ahash = "0.8.12"
alloy = { version = "=1.0.41", default-features = false, features = [
=======
alloy = { version = "=1.0.42", default-features = false, features = [
>>>>>>> cc6d2501
  "essentials",
  "json-rpc",
  "node-bindings",
  "contract",
  "k256",
  "std",
] }
anyhow = "1.0.100"
aquamarine = "0.6.0"
arrayvec = { version = "0.7.6", features = ["serde"] }
async-lock = "3.4.1"
async-signal = "0.2.13"
async-stream = "0.3.6"
<<<<<<< HEAD
=======
async-tar = "0.5.1"
>>>>>>> cc6d2501
async-trait = "0.1.89"
asynchronous-codec = { version = "0.7.0", features = ["cbor"] }
async-broadcast = "0.7.2"
atomic_enum = "0.3.0"
axum = { version = "0.8.6", features = ["ws", "http2"] }
axum-extra = { version = "0.12.1", features = ["query"] }
backon = { version = "1.6.0", default-features = false }
base64 = "0.22.1"
bigdecimal = "0.4.9"
bimap = "0.6.3"
bincode = { version = "2.0.1", features = ["serde"] }
bitvec = "1.0.1"
blokli-client = { git = "https://github.com/hoprnet/blokli" }
bloomfilter = { version = "3.0.1", features = ["serde"] }
bytesize = { version = "2.1.0", features = ["serde"] }
bytes = "1.10.1"
cfg_eval = "0.1.2"
<<<<<<< HEAD
cfg-if = "1.0.3"
chrono = { version = "0.4.42", default-features = false, features = ["std", "clock"] }
clap = { version = "4.5.48", features = ["derive", "env", "string"] }
const_format = "0.2.34"
console-subscriber = "0.4.1"
=======
cfg-if = "1.0.4"
chrono = { version = "0.4.42", default-features = false }
clap = { version = "4.5.51", features = ["derive", "env", "string"] }
const_format = "0.2.35"
console-subscriber = "0.5.0"
>>>>>>> cc6d2501
criterion = { version = "0.7.0", features = ["async_tokio", "html_reports"] }
ctr = "0.9.2"
curve25519-dalek = { version = "4.1.3", features = ["rand_core"] }
dashmap = "6.1.0"
env_logger = "0.11.8"
flagset = "0.4.7"
<<<<<<< HEAD
=======
flate2 = "1.1.5"
>>>>>>> cc6d2501
flume = "0.11.1"
float-cmp = "0.10.0"
futures = "0.3.31"
futures-concurrency = "7.6.3"
futures-timer = "3.0.3"
futures-time = "3.0.0"
<<<<<<< HEAD
generic-array = "1.2.0"
=======
futures-util = "0.3"
generic-array = "1.3.5"
>>>>>>> cc6d2501
hashbrown = "0.16.0"
hex = "0.4.3"
hex-literal = "1.1.0"
hickory-resolver = "0.25.2"
http = "1.3.1"
human-bandwidth = { version = "0.1.4", features = ["serde"] }
k256 = { version = "0.13.4", features = [
  "arithmetic",
  "ecdh",
  "hash2curve",
  "serde",
] }
lazy_static = "1.5.0"
libp2p = { version = "0.56.0" }
libp2p-identity = { version = "0.2.12", features = [
  "peerid",
  "ed25519",
  "rand",
] }
libp2p-stream = { version = "0.4.0-alpha" }
mockall = "0.13.1"
mockito = "1.7.0"
moka = { version = "0.12.11", features = ["future"] }
more-asserts = "0.3.1"
multiaddr = "0.18.2"
num_enum = "0.7.5"
opentelemetry = { version = "0.31.0" }
opentelemetry-otlp = { version = "0.31.0", default-features = false }
opentelemetry_sdk = { version = "0.31.0" }
tracing-opentelemetry = { version = "0.32.0" }
temp-env = "0.3.6"
parameterized = "2.0.0"
parking_lot = "0.12.5"
pcap-file = "2.0.0"
petgraph = { version = "0.8.3", features = ["serde-1"] }
pid = "4.0.0"
pin-project = "1.1.10"
primitive-types = { version = "0.14.0", features = ["serde"] }
proc-macro-regex = "~1.1.0"
prometheus = "0.14.0"
rand = "0.8.5" # ignored in renovate, cannot be updated, dependencies reference old ones
rayon = "1.11.0"
regex = "1.12.2"
reqwest = { version = "0.12.24", features = ["json"] }
ringbuffer = "0.16.0"
rpassword = "7.4.0"
rust-stream-ext-concurrent = "1.0.0"
rstest = { version = "0.26.1" }
scrypt = { version = "0.11.0", default-features = false }
sea-orm = { version = "1.1.17", default-features = false, features = [
  "sqlx-sqlite",
  "with-chrono",
  "with-json",
  "debug-print",
] }
sea-orm-cli = { version = "1.1.17", default-features = false, features = [
  "codegen",
] }
sea-orm-migration = { version = "1.1.17", default-features = false, features = [
  "cli",
  "sqlx-sqlite",
  "with-chrono",
] }
sea-query = { version = "0.32.7", default-features = false }
sea-query-binder = { version = "0.7.0", default-features = false, features = [
  "with-chrono",
  "sqlx-sqlite",
] }
semver = "1.0.27"
serde = { version = "1.0.228", features = ["derive"] }
serde_bytes = "0.11.19"
serde_cbor_2 = "0.13.0"
serde_json = "1.0.145"
serde_repr = "0.1.20"
serde_with = { version = "3.15.1", features = ["base64"] }
serde_yaml = { version = "0.9.33" } # using last version before the library was deprecated
serial_test = "3.2.0"
sha3 = "0.10.8"
signal-hook = "0.3.18"
smart-default = "0.7.1"
socket2 = "0.6.1"
sqlx = { version = "0.8.6", default-features = false, features = [
  "sqlite",
  "macros",
  "migrate",
] }
strum = { version = "0.27.2", features = ["derive"] }
subtle = "2.6.1"
sysinfo = "0.37.2"
tempfile = "3.23.0"
test-log = { version = "0.2.18", features = ["trace"] }
thiserror = "2.0.17"
tokio = { version = "1.48.0", features = [
  "rt-multi-thread",
  "macros",
  "tracing",
] }
tokio-util = { version = "0.7.17", default-features = false, features = [
  "codec",
  "compat",
] }
tokio-retry = "0.3.0"
tokio-stream = { version = "0.1.17", features = ["net"] }
tower-http = { version = "0.6.6", features = [
  "validate-request",
  "compression-full",
  "cors",
  "trace",
  "sensitive-headers",
] }
tower = { version = "0.5.2", default-features = false, features = ["util"] }
oas3 = "0.19.0"
urlencoding = "2.1.3"
utoipa = { version = "5.4.0" }
utoipa-scalar = { version = "0.3.0", features = ["axum"] }
utoipa-swagger-ui = { version = "9.0.2", features = [
  "axum",
  "vendored",
  "debug-embed",
] }
tracing = { version = "0.1.41" }
tracing-subscriber = { version = "0.3.20", features = [
  "env-filter",
  "fmt",
  "registry",
  "std",
] }
tracing-test = { version = "0.2.5", features = ["no-env-filter"] }
typenum = "1.19.0"
uuid = { version = "1.18.1" }
url = { version = "2.5.7", features = ["serde"] }
validator = { version = "0.20.0", features = ["derive"] }
vergen-gix = { version = "1.0.9", features = ["build"] }
tikv-jemallocator = "0.6.1"

hopr-api = { path = "common/api" }
hopr-async-runtime = { path = "common/async-runtime" }
hopr-bindings = { path = "ethereum/bindings", default-features = false }
hopr-chain-connector = { path = "chain/connector" }
hopr-chain-types = { path = "chain/types", default-features = false }
hopr-crypto-keypair = { path = "crypto/keypair", default-features = false }
hopr-crypto-packet = { path = "crypto/packet", default-features = false }
hopr-crypto-random = { path = "crypto/random", default-features = false }
hopr-crypto-sphinx = { path = "crypto/sphinx", default-features = false, features = [
  "x25519",
  "ed25519",
] }
hopr-crypto-types = { path = "crypto/types", default-features = false }
hopr-db-entity = { path = "db/entity" }
hopr-db-migration = { path = "db/migration" }
hopr-db-node = { path = "db/node" }
hopr-internal-types = { path = "common/internal-types", default-features = false }
hopr-lib = { path = "hopr/hopr-lib", default-features = false }
hopr-metrics = { path = "misc/metrics", default-features = false }
hopr-network-types = { path = "common/network-types", default-features = false }
hopr-path = { path = "logic/path" }
hopr-parallelize = { path = "common/parallelize" }
hopr-platform = { path = "misc/platform" }
hopr-primitive-types = { path = "common/primitive-types", default-features = false }
hopr-protocol-app = { path = "protocols/app" }
hopr-protocol-session = { path = "protocols/session" }
hopr-protocol-start = { path = "protocols/start" }
hopr-strategy = { path = "logic/strategy", default-features = false }
hopr-transport = { path = "transport/api" }
hopr-transport-bloom = { path = "transport/bloom" }
hopr-transport-identity = { path = "transport/identity" }
hopr-transport-network = { path = "transport/network" }
hopr-transport-mixer = { path = "transport/mixer" }
hopr-transport-probe = { path = "transport/probe" }
hopr-transport-protocol = { path = "transport/protocol" }
hopr-transport-p2p = { path = "transport/p2p" }
hopr-transport-session = { path = "transport/session" }
hoprd-api = { path = "hoprd/rest-api", default-features = false }

[profile.dev]
panic = "abort"

# this profile focuses on the speed of compilation
[profile.candidate]
inherits = "release"
codegen-units = 16   # normal release default
lto = false          # do the smallest amount of link-time optimization
panic = "abort"
strip = true
opt-level = 2

# perform minimal optimizations to prevent stack overflows in large tests
[profile.test]
opt-level = 1

# this profile focuses on the best runtime performance and the smallest binary size
[profile.release]
codegen-units = 1
lto = "fat"
panic = "abort"
strip = true
opt-level = 3

# uses extended debug symbols for profiling but does not harm benchmarking performance
[profile.bench]
debug = 2
split-debuginfo = "off"
strip = false<|MERGE_RESOLUTION|>--- conflicted
+++ resolved
@@ -43,12 +43,8 @@
 ]
 
 [workspace.dependencies]
-<<<<<<< HEAD
 ahash = "0.8.12"
-alloy = { version = "=1.0.41", default-features = false, features = [
-=======
 alloy = { version = "=1.0.42", default-features = false, features = [
->>>>>>> cc6d2501
   "essentials",
   "json-rpc",
   "node-bindings",
@@ -62,10 +58,6 @@
 async-lock = "3.4.1"
 async-signal = "0.2.13"
 async-stream = "0.3.6"
-<<<<<<< HEAD
-=======
-async-tar = "0.5.1"
->>>>>>> cc6d2501
 async-trait = "0.1.89"
 asynchronous-codec = { version = "0.7.0", features = ["cbor"] }
 async-broadcast = "0.7.2"
@@ -83,41 +75,24 @@
 bytesize = { version = "2.1.0", features = ["serde"] }
 bytes = "1.10.1"
 cfg_eval = "0.1.2"
-<<<<<<< HEAD
-cfg-if = "1.0.3"
+cfg-if = "1.0.4"
 chrono = { version = "0.4.42", default-features = false, features = ["std", "clock"] }
-clap = { version = "4.5.48", features = ["derive", "env", "string"] }
-const_format = "0.2.34"
-console-subscriber = "0.4.1"
-=======
-cfg-if = "1.0.4"
-chrono = { version = "0.4.42", default-features = false }
 clap = { version = "4.5.51", features = ["derive", "env", "string"] }
 const_format = "0.2.35"
 console-subscriber = "0.5.0"
->>>>>>> cc6d2501
 criterion = { version = "0.7.0", features = ["async_tokio", "html_reports"] }
 ctr = "0.9.2"
 curve25519-dalek = { version = "4.1.3", features = ["rand_core"] }
 dashmap = "6.1.0"
 env_logger = "0.11.8"
 flagset = "0.4.7"
-<<<<<<< HEAD
-=======
-flate2 = "1.1.5"
->>>>>>> cc6d2501
 flume = "0.11.1"
 float-cmp = "0.10.0"
 futures = "0.3.31"
 futures-concurrency = "7.6.3"
 futures-timer = "3.0.3"
 futures-time = "3.0.0"
-<<<<<<< HEAD
-generic-array = "1.2.0"
-=======
-futures-util = "0.3"
 generic-array = "1.3.5"
->>>>>>> cc6d2501
 hashbrown = "0.16.0"
 hex = "0.4.3"
 hex-literal = "1.1.0"
