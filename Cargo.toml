--- conflicted
+++ resolved
@@ -3,18 +3,11 @@
 members = [
     "packages/real/crates/real-base",
     "packages/hoprd/crates/hoprd-misc",
-<<<<<<< HEAD
+    "packages/utils/crates/utils-misc",
     "packages/core/crates/core-crypto"
-=======
-    "packages/utils/crates/utils-misc"
->>>>>>> 7201023a
 ]
 
 [profile.release]
 # Tell `rustc` to optimize for small code size.
-<<<<<<< HEAD
 opt-level = "s"
-#debug=true
-=======
-opt-level = "s"
->>>>>>> 7201023a
+#debug=true