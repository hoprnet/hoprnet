--- conflicted
+++ resolved
@@ -4,17 +4,14 @@
     "packages/core/crates/core-misc",
     "packages/core/crates/core-strategy",
     "packages/core-ethereum/crates/core-ethereum-misc",
+    "packages/ethereum/crates/bindings",
+    "packages/ethereum/foundry-tool",
     "packages/real/crates/real-base",
     "packages/hoprd/crates/hoprd-misc",
     "packages/utils/crates/utils-misc",
     "packages/utils/crates/utils-proc-macros",
     "packages/utils/crates/utils-metrics",
-<<<<<<< HEAD
     "packages/utils/crates/utils-types"
-=======
-    "packages/ethereum/crates/bindings",
-    "packages/ethereum/foundry-tool"
->>>>>>> dc06fc09
 ]
 
 [workspace.dependencies]
