--- conflicted
+++ resolved
@@ -124,11 +124,8 @@
 hopr-metrics = { path = "misc/metrics", default-features = false }
 hopr-platform = { path = "misc/platform" }
 hopr-primitive-types = { path = "common/primitive-types", default-features = false }
-<<<<<<< HEAD
 hopr-network-types = { path = "common/network-types", default-features = false }
-=======
 hopr-strategy = { path = "logic/strategy", default-features = false }
->>>>>>> 2fe9dd01
 hoprd-api = { path = "hoprd/rest-api", default-features = false }
 hoprd-inbox = { path = "hoprd/inbox", default-features = false }
 hoprd-keypair = { path = "hoprd/keypair", default-features = false }
