--- conflicted
+++ resolved
@@ -233,11 +233,7 @@
 url = { version = "2.5.7", features = ["serde"] }
 validator = { version = "0.20.0", features = ["derive"] }
 vergen-gix = { version = "1.0.9", features = ["build"] }
-<<<<<<< HEAD
 mimalloc = { version = "0.1.48", default-features = false, features = ["secure"] }
-=======
-tikv-jemallocator = "0.6.1"
->>>>>>> 24dfa535
 
 hopr-api = { path = "common/api" }
 hopr-async-runtime = { path = "common/async-runtime" }
