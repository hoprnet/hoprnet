--- conflicted
+++ resolved
@@ -11,11 +11,8 @@
     "packages/hopli",
     "packages/real/crates/real-base",
     "packages/hoprd/crates/hoprd-misc",
-<<<<<<< HEAD
+    "packages/utils/crates/utils-log",
     "packages/utils/crates/utils-metrics",
-=======
-    "packages/utils/crates/utils-log",
->>>>>>> 7cc93065
     "packages/utils/crates/utils-misc",
     "packages/utils/crates/utils-proc-macros",
     "packages/utils/crates/utils-metrics",
