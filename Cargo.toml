[workspace]

members = [
    "packages/core/crates/core-misc",
    "packages/core-ethereum/crates/core-ethereum-misc",
    "packages/real/crates/real-base",
    "packages/hoprd/crates/hoprd-misc",
    "packages/utils/crates/utils-metrics",
    "packages/utils/crates/utils-misc",
<<<<<<< HEAD
    "packages/core/crates/core-crypto"
=======
    "packages/utils/crates/utils-proc-macros",
    "packages/utils/crates/utils-metrics"
>>>>>>> 48d3bc7b
]

[workspace.dependencies]
wasm-pack = "0.10.3"
wasm-opt = "0.110.2"

[profile.release]
# Tell `rustc` to optimize for small code size.
opt-level = "s"
#debug=true<|MERGE_RESOLUTION|>--- conflicted
+++ resolved
@@ -2,17 +2,14 @@
 
 members = [
     "packages/core/crates/core-misc",
+    "packages/core/crates/core-crypto",
     "packages/core-ethereum/crates/core-ethereum-misc",
     "packages/real/crates/real-base",
     "packages/hoprd/crates/hoprd-misc",
     "packages/utils/crates/utils-metrics",
     "packages/utils/crates/utils-misc",
-<<<<<<< HEAD
-    "packages/core/crates/core-crypto"
-=======
     "packages/utils/crates/utils-proc-macros",
     "packages/utils/crates/utils-metrics"
->>>>>>> 48d3bc7b
 ]
 
 [workspace.dependencies]
