--- conflicted
+++ resolved
@@ -92,12 +92,8 @@
 hex-literal = "1.1.0"
 hickory-resolver = "0.25.2"
 human-bandwidth = { version = "0.1.4", features = ["serde"] }
-<<<<<<< HEAD
 humantime-serde = "1.1.1"
-insta = { version = "1.44.1", features = ["json", "yaml"] }
-=======
 insta = { version = "1.44.3", features = ["json", "yaml"] }
->>>>>>> 29a03779
 indexmap = { version = "2.12.1", features = ["serde", "rayon"] }
 k256 = { version = "0.13.4", features = [
   "arithmetic",
