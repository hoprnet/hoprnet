[package]
name = "hopr-crypto-types"
version = "0.2.0"
description = "Implements basic cryptograpic primitives and cryptography related types"
edition = "2021"

[dependencies]
aes = "0.8.4"
blake3 = "1.8.0"
cipher = "0.4.4"
chacha20 = "0.9.1"
crypto_box = { version = "0.9.1", features = ["seal"] }
ctr = "0.9.2"
curve25519-dalek = { version = "4.1.3", features = ["rand_core"] }
digest = "0.10.7"
ed25519-dalek = { version = "2.1.1", features = ["hazmat"] }
generic-array = { workspace = true }
hex = { workspace = true }
<<<<<<< HEAD
k256 = { version = "0.13.3", features = ["arithmetic", "ecdh", "hash2curve"] }
=======
k256 = { workspace = true, features = [
  "arithmetic",
  "ecdh",
  "hash2curve",
  "serde",
] }
>>>>>>> dd1e15b8
libp2p-identity = { workspace = true }
poly1305 = { version = "0.8.0" }
primitive-types = { workspace = true }
serde = { workspace = true, optional = true }
serde_bytes = { workspace = true, optional = true }
sha2 = "0.10.8"
sha3 = { workspace = true }
subtle = { workspace = true }
thiserror = { workspace = true }
tracing = { workspace = true }
typenum = { workspace = true }

hopr-crypto-random = { workspace = true }
hopr-primitive-types = { workspace = true }

[features]
serde = [
  "dep:serde",
  "dep:serde_bytes",
  "curve25519-dalek/serde",
  "ed25519-dalek/serde",
  "generic-array/serde",
  "k256/serde",
  "libp2p-identity/serde",
]

[dev-dependencies]
anyhow = { workspace = true }
hex-literal = { workspace = true }
lazy_static = { workspace = true }<|MERGE_RESOLUTION|>--- conflicted
+++ resolved
@@ -16,16 +16,7 @@
 ed25519-dalek = { version = "2.1.1", features = ["hazmat"] }
 generic-array = { workspace = true }
 hex = { workspace = true }
-<<<<<<< HEAD
-k256 = { version = "0.13.3", features = ["arithmetic", "ecdh", "hash2curve"] }
-=======
-k256 = { workspace = true, features = [
-  "arithmetic",
-  "ecdh",
-  "hash2curve",
-  "serde",
-] }
->>>>>>> dd1e15b8
+k256 = { workspace = true, features = ["arithmetic", "ecdh", "hash2curve"] }
 libp2p-identity = { workspace = true }
 poly1305 = { version = "0.8.0" }
 primitive-types = { workspace = true }
