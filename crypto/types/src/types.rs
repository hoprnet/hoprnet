use std::{
    fmt::{Debug, Display, Formatter},
    hash,
    hash::Hasher,
    result,
    str::FromStr,
};

use cipher::crypto_common::{Output, OutputSizeUser};
use curve25519_dalek::{
    edwards::{CompressedEdwardsY, EdwardsPoint},
    montgomery::MontgomeryPoint,
};
use digest::Digest;
use elliptic_curve::{NonZeroScalar, ProjectivePoint};
use hopr_crypto_random::Randomizable;
use hopr_primitive_types::{errors::GeneralError::ParseError, prelude::*};
<<<<<<< HEAD
use k256::{AffinePoint, Secp256k1, elliptic_curve::{
    self,
    point::NonIdentity,
    sec1::{FromEncodedPoint, ToEncodedPoint},
}};

=======
use k256::{
    AffinePoint, Secp256k1,
    elliptic_curve::{
        self,
        point::NonIdentity,
        sec1::{FromEncodedPoint, ToEncodedPoint},
    },
};
>>>>>>> 20133f67
use libp2p_identity::PeerId;
use sha3::Keccak256;
use typenum::Unsigned;

use crate::{
    errors::{
        CryptoError::{self, CalculationError, InvalidInputValue},
        Result,
    },
    utils::random_group_element,
};

pub(crate) fn affine_point_from_bytes(bytes: &[u8]) -> Result<AffinePoint> {
    let ep = k256::EncodedPoint::from_bytes(bytes).map_err(|_| InvalidInputValue("affine_point_from_bytes"))?;
    AffinePoint::from_encoded_point(&ep)
        .into_option()
        .ok_or(InvalidInputValue("affine_point_from_bytes"))
}

pub(crate) fn affine_point_to_address(ap: &AffinePoint) -> Address {
    let serialized = ap.to_encoded_point(false);
    let hash = Hash::create(&[&serialized.as_ref()[1..]]);
    Address::new(&hash.as_ref()[12..])
}

/// Contains the complete Proof-of-Relay challenge is a secp256k1 curve point.
///
/// This is the elliptic curve point corresponding to the `Ticket` challenge.
#[derive(Clone, Copy)]
pub struct Challenge(NonIdentity<AffinePoint>);

impl Debug for Challenge {
    fn fmt(&self, f: &mut Formatter<'_>) -> std::fmt::Result {
        write!(f, "{}", self.0.to_encoded_point(true))
    }
}

impl PartialEq for Challenge {
    fn eq(&self, other: &Self) -> bool {
        self.0.eq(other.0.as_ref())
    }
}

impl Eq for Challenge {}

impl Challenge {
    /// Converts the PoR challenge to an Ethereum challenge.
    ///
    /// This is a one-way (lossy) operation, since the corresponding curve point is hashed
    /// with the hash value then truncated.
    pub fn to_ethereum_challenge(&self) -> EthereumChallenge {
        EthereumChallenge(affine_point_to_address(&self.0))
    }
}

impl Challenge {
    /// Gets the PoR challenge by adding the two EC points represented by the half-key challenges.
    ///
    /// Note that this is an expensive operation that involves point decompression of the
    /// both [`HalfKeyChallenges`](HalfKeyChallenge).
    pub fn from_hint_and_share(own_share: &HalfKeyChallenge, hint: &HalfKeyChallenge) -> Result<Self> {
        let own_share: ProjectivePoint<Secp256k1> = affine_point_from_bytes(own_share.as_ref())?.into();

        let hint: ProjectivePoint<Secp256k1> = affine_point_from_bytes(hint.as_ref())?.into();

        NonIdentity::new((own_share + hint).to_affine())
            .into_option()
            .ok_or(CalculationError)
            .map(Self)
    }

    /// Gets the PoR challenge by converting the given HalfKey into a secp256k1 point and
    /// adding it with the given HalfKeyChallenge (which already represents a secp256k1 point).
    ///
    /// Note that this is an expensive operation that involves point decompression of the
    /// both [`HalfKeyChallenge`] and scalar multiplication of the [`HalfKey`] with the basepoint.
    pub fn from_own_share_and_half_key(own_share: &HalfKeyChallenge, half_key: &HalfKey) -> Result<Self> {
        Self::from_hint_and_share(own_share, &half_key.to_challenge()?)
    }
}

/// Represents a half-key used for the Proof-of-Relay.
///
/// Half-key is equivalent to a non-zero scalar in the field used by secp256k1, but the type
/// itself does not validate nor enforce this fact.
///
/// The type is internally represented as a byte-array of the secp256k1 field element.
#[derive(Debug, Copy, Clone, Eq, PartialEq)]
#[cfg_attr(feature = "serde", derive(serde::Serialize, serde::Deserialize))]
pub struct HalfKey(#[cfg_attr(feature = "serde", serde(with = "serde_bytes"))] [u8; Self::SIZE]);

impl Default for HalfKey {
    fn default() -> Self {
        let mut ret = Self([0u8; Self::SIZE]);

        ret.0.copy_from_slice(
            NonZeroScalar::<Secp256k1>::from_uint(1u16.into())
                .unwrap()
                .to_bytes()
                .as_slice(),
        );
        ret
    }
}

impl HalfKey {
    /// Converts the non-zero scalar represented by this half-key into the half-key challenge.
    ///
    /// Note that this is an expensive operation that involves scalar multiplication.
    ///
    /// Returns an error if the instance is a zero scalar.
    pub fn to_challenge(&self) -> Result<HalfKeyChallenge> {
        // This may return an error if the instance was deserialized (e.g., via serde) from a zero scalar
        Ok(PublicKey::from_privkey(&self.0)?.as_ref().try_into()?)
    }
}

impl Randomizable for HalfKey {
    fn random() -> Self {
        Self(random_group_element().0)
    }
}

impl AsRef<[u8]> for HalfKey {
    fn as_ref(&self) -> &[u8] {
        &self.0
    }
}

impl TryFrom<&[u8]> for HalfKey {
    type Error = GeneralError;

    fn try_from(value: &[u8]) -> std::result::Result<Self, Self::Error> {
        Ok(Self(value.try_into().map_err(|_| ParseError("HalfKey".into()))?))
    }
}

impl BytesRepresentable for HalfKey {
    /// Size of the secp256k1 secret scalar representing the `HalfKey`.
    const SIZE: usize = 32;
}

/// Represents a challenge for the half-key in Proof of Relay.
///
/// Half-key challenge is equivalent to a secp256k1 curve point.
/// Therefore, `HalfKeyChallenge` can be [obtained](HalfKey::to_challenge) from a [`HalfKey`].
///
/// The value is internally stored as a compressed point encoded as a byte-array.
#[derive(Debug, Clone, Copy, Eq, PartialEq, Hash)]
#[cfg_attr(feature = "serde", derive(serde::Serialize, serde::Deserialize))]
pub struct HalfKeyChallenge(#[cfg_attr(feature = "serde", serde(with = "serde_bytes"))] [u8; Self::SIZE]);

impl Display for HalfKeyChallenge {
    fn fmt(&self, f: &mut Formatter<'_>) -> std::fmt::Result {
        write!(f, "{}", self.to_hex())
    }
}

impl Default for HalfKeyChallenge {
    fn default() -> Self {
        // Note that the default HalfKeyChallenge is the identity point on secp256k1, therefore,
        // will fail all public key checks, which is intended.
        let mut ret = Self([0u8; Self::SIZE]);
        ret.0[Self::SIZE - 1] = 1;
        ret
    }
}

impl HalfKeyChallenge {
    pub fn new(half_key_challenge: &[u8]) -> Self {
        let mut ret = Self::default();
        ret.0.copy_from_slice(half_key_challenge);
        ret
    }
}

impl AsRef<[u8]> for HalfKeyChallenge {
    fn as_ref(&self) -> &[u8] {
        &self.0
    }
}

impl TryFrom<&[u8]> for HalfKeyChallenge {
    type Error = GeneralError;

    fn try_from(value: &[u8]) -> std::result::Result<Self, Self::Error> {
        Ok(Self(
            value.try_into().map_err(|_| ParseError("HalfKeyChallenge".into()))?,
        ))
    }
}

impl BytesRepresentable for HalfKeyChallenge {
    /// Size of the compressed secp256k1 point representing the Half Key Challenge.
    const SIZE: usize = PublicKey::SIZE_COMPRESSED;
}

impl FromStr for HalfKeyChallenge {
    type Err = GeneralError;

    fn from_str(s: &str) -> std::result::Result<Self, Self::Err> {
        Self::from_hex(s)
    }
}

/// Represents an Ethereum 256-bit hash value
/// This implementation instantiates the hash via Keccak256 digest.
#[derive(Clone, Copy, Eq, PartialEq, Default, PartialOrd, Ord, std::hash::Hash)]
#[cfg_attr(feature = "serde", derive(serde::Serialize, serde::Deserialize))]
pub struct Hash(#[cfg_attr(feature = "serde", serde(with = "serde_bytes"))] [u8; Self::SIZE]);

impl Debug for Hash {
    // Intentionally same as Display
    fn fmt(&self, f: &mut Formatter<'_>) -> std::fmt::Result {
        write!(f, "{}", self.to_hex())
    }
}

impl Display for Hash {
    fn fmt(&self, f: &mut Formatter<'_>) -> std::fmt::Result {
        write!(f, "{}", self.to_hex())
    }
}

impl FromStr for Hash {
    type Err = GeneralError;

    fn from_str(s: &str) -> std::result::Result<Self, Self::Err> {
        Self::from_hex(s)
    }
}

impl Hash {
    /// Convenience method that creates a new hash by hashing this.
    pub fn hash(&self) -> Self {
        Self::create(&[&self.0])
    }

    /// Takes all the byte slices and computes hash of their concatenated value.
    /// Uses the Keccak256 digest.
    pub fn create(inputs: &[&[u8]]) -> Self {
        let mut output = Output::<Keccak256>::default();
        let mut hash = Keccak256::default();
        inputs.iter().for_each(|v| hash.update(v));
        hash.finalize_into(&mut output);
        Self(output.into())
    }
}

impl AsRef<[u8]> for Hash {
    fn as_ref(&self) -> &[u8] {
        &self.0
    }
}

impl TryFrom<&[u8]> for Hash {
    type Error = GeneralError;

    fn try_from(value: &[u8]) -> std::result::Result<Self, Self::Error> {
        Ok(Self(value.try_into().map_err(|_| ParseError("Hash".into()))?))
    }
}

impl BytesRepresentable for Hash {
    /// Size of the digest is 32 bytes.
    const SIZE: usize = <Keccak256 as OutputSizeUser>::OutputSize::USIZE;
}

impl From<[u8; Self::SIZE]> for Hash {
    fn from(hash: [u8; Self::SIZE]) -> Self {
        Self(hash)
    }
}

impl From<Hash> for [u8; Hash::SIZE] {
    fn from(value: Hash) -> Self {
        value.0
    }
}

impl From<&Hash> for [u8; Hash::SIZE] {
    fn from(value: &Hash) -> Self {
        value.0
    }
}

impl From<Hash> for primitive_types::H256 {
    fn from(value: Hash) -> Self {
        value.0.into()
    }
}

impl From<primitive_types::H256> for Hash {
    fn from(value: primitive_types::H256) -> Self {
        Self(value.0)
    }
}

/// Represents an Ed25519 public key.
#[derive(Clone, Copy, Eq)]
#[cfg_attr(feature = "serde", derive(serde::Serialize, serde::Deserialize))]
pub struct OffchainPublicKey {
    compressed: CompressedEdwardsY,
    pub(crate) edwards: EdwardsPoint,
    montgomery: MontgomeryPoint,
}

impl std::fmt::Debug for OffchainPublicKey {
    fn fmt(&self, f: &mut Formatter<'_>) -> std::fmt::Result {
        // Intentionally same as display
        write!(f, "{}", self.to_hex())
    }
}

impl std::hash::Hash for OffchainPublicKey {
    fn hash<H: std::hash::Hasher>(&self, state: &mut H) {
        self.compressed.hash(state);
    }
}

impl PartialEq for OffchainPublicKey {
    fn eq(&self, other: &Self) -> bool {
        self.compressed == other.compressed
    }
}

impl AsRef<[u8]> for OffchainPublicKey {
    fn as_ref(&self) -> &[u8] {
        self.compressed.as_bytes()
    }
}

impl TryFrom<&[u8]> for OffchainPublicKey {
    type Error = GeneralError;

    fn try_from(value: &[u8]) -> std::result::Result<Self, Self::Error> {
        let compressed = CompressedEdwardsY::from_slice(value).map_err(|_| ParseError("OffchainPublicKey".into()))?;
        let edwards = compressed
            .decompress()
            .ok_or(ParseError("OffchainPublicKey.decompress".into()))?;
        Ok(Self {
            compressed,
            edwards,
            montgomery: edwards.to_montgomery(),
        })
    }
}

impl BytesRepresentable for OffchainPublicKey {
    /// Size of the public key (compressed Edwards Y coordinate)
    const SIZE: usize = 32;
}

impl TryFrom<[u8; OffchainPublicKey::SIZE]> for OffchainPublicKey {
    type Error = GeneralError;

    fn try_from(value: [u8; OffchainPublicKey::SIZE]) -> std::result::Result<Self, Self::Error> {
        let v: &[u8] = &value;
        v.try_into()
    }
}

impl TryFrom<&PeerId> for OffchainPublicKey {
    type Error = GeneralError;

    fn try_from(value: &PeerId) -> std::result::Result<Self, Self::Error> {
        let mh = value.as_ref();
        if mh.code() == 0 {
            libp2p_identity::PublicKey::try_decode_protobuf(mh.digest())
                .map_err(|_| GeneralError::ParseError("invalid ed25519 peer id".into()))
                .and_then(|pk| {
                    pk.try_into_ed25519()
                        .map(|p| p.to_bytes())
                        .map_err(|_| GeneralError::ParseError("invalid ed25519 peer id".into()))
                })
                .and_then(Self::try_from)
        } else {
            Err(GeneralError::ParseError("invalid ed25519 peer id".into()))
        }
    }
}

impl TryFrom<PeerId> for OffchainPublicKey {
    type Error = GeneralError;

    fn try_from(value: PeerId) -> std::result::Result<Self, Self::Error> {
        Self::try_from(&value)
    }
}

impl From<OffchainPublicKey> for PeerId {
    fn from(value: OffchainPublicKey) -> Self {
        let k = libp2p_identity::ed25519::PublicKey::try_from_bytes(value.compressed.as_bytes()).unwrap();
        PeerId::from_public_key(&k.into())
    }
}

impl From<&OffchainPublicKey> for PeerId {
    fn from(value: &OffchainPublicKey) -> Self {
        (*value).into()
    }
}

impl Display for OffchainPublicKey {
    fn fmt(&self, f: &mut Formatter<'_>) -> std::fmt::Result {
        write!(f, "{}", self.to_hex())
    }
}

impl OffchainPublicKey {
    /// Tries to create the public key from a Ed25519 private key.
    /// The length must be exactly `ed25519_dalek::SECRET_KEY_LENGTH`.
    pub fn from_privkey(private_key: &[u8]) -> Result<Self> {
        let mut pk: [u8; ed25519_dalek::SECRET_KEY_LENGTH] =
            private_key.try_into().map_err(|_| InvalidInputValue("private_key"))?;
        let sk = libp2p_identity::ed25519::SecretKey::try_from_bytes(&mut pk)
            .map_err(|_| InvalidInputValue("private_key"))?;
        let kp: libp2p_identity::ed25519::Keypair = sk.into();
        Ok(Self::try_from(kp.public().to_bytes())?)
    }

    /// Outputs the public key as PeerId represented as Base58 string.
    pub fn to_peerid_str(&self) -> String {
        PeerId::from(self).to_base58()
    }
}

impl From<&OffchainPublicKey> for EdwardsPoint {
    fn from(value: &OffchainPublicKey) -> Self {
        value.edwards
    }
}

impl From<&OffchainPublicKey> for MontgomeryPoint {
    fn from(value: &OffchainPublicKey) -> Self {
        value.montgomery
    }
}

/// Compact representation of [`OffchainPublicKey`] suitable for use in enums.
#[derive(Clone, Copy, Debug, Eq, PartialEq, Hash)]
#[cfg_attr(feature = "serde", derive(serde::Serialize, serde::Deserialize))]
pub struct CompactOffchainPublicKey(CompressedEdwardsY);

impl From<OffchainPublicKey> for CompactOffchainPublicKey {
    fn from(value: OffchainPublicKey) -> Self {
        Self(value.compressed)
    }
}

impl CompactOffchainPublicKey {
    /// Performs an **expensive** operation of converting back to the [`OffchainPublicKey`].
    pub fn into_offchain_public_key(self) -> OffchainPublicKey {
        let decompressed = self.0.decompress().expect("decompression must not fail");
        OffchainPublicKey {
            compressed: self.0,
            edwards: decompressed,
            montgomery: decompressed.to_montgomery(),
        }
    }
}

/// Length of a packet tag
pub const PACKET_TAG_LENGTH: usize = 16;

/// Represents a fixed size packet verification tag
pub type PacketTag = [u8; PACKET_TAG_LENGTH];

/// Represents a secp256k1 public key.
///
/// The key is internally represented using an `AffinePoint` and the compressed encoding of it.
///
/// The `AsRef` implementation will always return the compressed representation.
/// However, the `TryFrom` byte slice accepts any representation.
#[derive(Copy, Clone)]
pub struct PublicKey(NonIdentity<AffinePoint>, [u8; Self::SIZE_COMPRESSED]);

impl PublicKey {
    /// Size of the compressed public key in bytes
    pub const SIZE_COMPRESSED: usize = 33;
    /// Size of the uncompressed public key in bytes
    pub const SIZE_UNCOMPRESSED: usize = 65;
    pub const SIZE_UNCOMPRESSED_PLAIN: usize = 64;

    /// Computes the public key from the given `private_key`.
    ///
    /// The private key must be a big-endian encoding of a non-zero scalar in the field
    /// of the `secp256k1` curve.
    pub fn from_privkey(private_key: &[u8]) -> Result<PublicKey> {
<<<<<<< HEAD
        #[cfg(feature = "rust-ecdsa")]
        {
            // This verifies that it is indeed a non-zero scalar, and thus represents a valid public key
            let secret_scalar = NonZeroScalar::<Secp256k1>::try_from(private_key)
                .map_err(|_| GeneralError::ParseError("PublicKey".into()))?;

            elliptic_curve::PublicKey::<Secp256k1>::from_secret_scalar(&secret_scalar)
                .to_nonidentity()
                .into()
        }

        #[cfg(not(feature = "rust-ecdsa"))]
        {
            let sk = secp256k1::SecretKey::from_byte_array(private_key.try_into().map_err(|_| GeneralError::ParseError("private_key.len".into()))?)
                .map_err(|_| GeneralError::ParseError("private_key".into()))?;

            let pk = secp256k1::PublicKey::from_secret_key_global(&sk);
            affine_point_from_bytes(&pk.serialize_uncompressed())
                .and_then(|p| NonIdentity::new(p).into_option().ok_or(CryptoError::InvalidPublicKey))
                .map(Self::from)
        }
=======
        // This verifies that it is indeed a non-zero scalar, and thus represents a valid public key
        let secret_scalar = NonZeroScalar::<Secp256k1>::try_from(private_key)
            .map_err(|_| GeneralError::ParseError("PublicKey".into()))?;

        Ok(
            elliptic_curve::PublicKey::<Secp256k1>::from_secret_scalar(&secret_scalar)
                .to_nonidentity()
                .into(),
        )
    }

    /// Converts the public key to an Ethereum address
    pub fn to_address(&self) -> Address {
        affine_point_to_address(self.0.as_ref())
    }

    /// Serializes the public key to a binary uncompressed form.
    pub fn to_uncompressed_bytes(&self) -> Box<[u8]> {
        self.0.to_encoded_point(false).to_bytes()
    }

    /// Serializes the public key to a binary uncompressed form and converts it to hexadecimal string representation.
    pub fn to_uncompressed_hex(&self) -> String {
        format!("0x{}", hex::encode(self.to_uncompressed_bytes()))
>>>>>>> 20133f67
    }
}

<<<<<<< HEAD
    /// Converts the public key to an Ethereum address
    pub fn to_address(&self) -> Address {
        affine_point_to_address(self.0.as_ref())
=======
impl PartialEq for PublicKey {
    fn eq(&self, other: &Self) -> bool {
        self.1.eq(&other.1)
>>>>>>> 20133f67
    }
}

<<<<<<< HEAD
    /// Serializes the public key to a binary uncompressed form.
    pub fn to_uncompressed_bytes(&self) -> Box<[u8]> {
        self.0.to_encoded_point(false).to_bytes()
    }

    /// Serializes the public key to a binary uncompressed form and converts it to hexadecimal string representation.
    pub fn to_uncompressed_hex(&self) -> String {
        format!("0x{}", hex::encode(self.to_uncompressed_bytes()))
    }
}

impl PartialEq for PublicKey {
    fn eq(&self, other: &Self) -> bool {
        self.1.eq(&other.1)
    }
}

impl Eq for PublicKey {}

=======
impl Eq for PublicKey {}

>>>>>>> 20133f67
impl hash::Hash for PublicKey {
    fn hash<H: Hasher>(&self, state: &mut H) {
        self.1.hash(state);
    }
}

impl Randomizable for PublicKey {
    /// Generates a new random public key.
    /// Because the corresponding private key is discarded, this might be useful only for testing purposes.
    fn random() -> Self {
        let (_, cp) = random_group_element();
        cp.into()
    }
}

impl Debug for PublicKey {
    fn fmt(&self, f: &mut Formatter<'_>) -> std::fmt::Result {
        write!(f, "{}", self.to_hex())
    }
}

impl Display for PublicKey {
    fn fmt(&self, f: &mut Formatter<'_>) -> std::fmt::Result {
        write!(f, "{}", self.to_hex())
    }
}

impl TryFrom<&[u8]> for PublicKey {
    type Error = GeneralError;

    fn try_from(value: &[u8]) -> std::result::Result<Self, Self::Error> {
        match value.len() {
            Self::SIZE_UNCOMPRESSED => {
                // already has 0x04 prefix
                let key = elliptic_curve::PublicKey::<Secp256k1>::from_sec1_bytes(value)
                    .map_err(|_| GeneralError::ParseError("invalid secp256k1 point".into()))?;

                Ok(key.to_nonidentity().into())
            }
            Self::SIZE_UNCOMPRESSED_PLAIN => {
                // add 0x04 prefix
                let key = elliptic_curve::PublicKey::<Secp256k1>::from_sec1_bytes(&[&[4u8], value].concat())
                    .map_err(|_| GeneralError::ParseError("invalid secp256k1 point".into()))?;

                Ok(key.to_nonidentity().into())
            }
            Self::SIZE_COMPRESSED => {
                // has either 0x02 or 0x03 prefix
                let key = elliptic_curve::PublicKey::<Secp256k1>::from_sec1_bytes(value)
                    .map_err(|_| GeneralError::ParseError("invalid secp256k1 point".into()))?;

                Ok(key.to_nonidentity().into())
            }
            _ => Err(GeneralError::ParseError("invalid secp256k1 point".into())),
        }
    }
}

impl AsRef<[u8]> for PublicKey {
    fn as_ref(&self) -> &[u8] {
        &self.1
    }
}

impl BytesRepresentable for PublicKey {
    const SIZE: usize = PublicKey::SIZE_COMPRESSED;
}

impl From<NonIdentity<AffinePoint>> for PublicKey {
    fn from(value: NonIdentity<AffinePoint>) -> Self {
        let mut compressed = [0u8; PublicKey::SIZE_COMPRESSED];
        compressed.copy_from_slice(value.to_encoded_point(true).as_bytes());
        Self(value, compressed)
    }
}

impl From<PublicKey> for NonIdentity<AffinePoint> {
    fn from(value: PublicKey) -> Self {
        value.0
    }
}

impl TryFrom<AffinePoint> for PublicKey {
    type Error = CryptoError;

    fn try_from(value: AffinePoint) -> std::result::Result<Self, Self::Error> {
        Ok(NonIdentity::new(value)
            .into_option()
            .ok_or(CryptoError::InvalidPublicKey)?
            .into())
    }
}

// TODO: make this `for &k256::ProjectivePoint`
impl From<&PublicKey> for k256::ProjectivePoint {
    fn from(value: &PublicKey) -> Self {
        (*value.0.as_ref()).into()
    }
}

/// Contains a response upon ticket acknowledgement
/// It is equivalent to a non-zero secret scalar on secp256k1 (EC private key).
#[derive(Clone, Debug, PartialEq, Eq)]
#[cfg_attr(feature = "serde", derive(serde::Serialize, serde::Deserialize))]
pub struct Response(#[cfg_attr(feature = "serde", serde(with = "serde_bytes"))] [u8; Self::SIZE]);

impl Default for Response {
    fn default() -> Self {
        Self(HalfKey::default().0)
    }
}

impl Display for Response {
    fn fmt(&self, f: &mut Formatter<'_>) -> std::fmt::Result {
        write!(f, "{}", self.to_hex())
    }
}

impl Response {
    /// Converts this response to the PoR challenge by turning the non-zero scalar
    /// represented by this response into a secp256k1 curve point (public key).
    ///
    /// Note that this is an expensive operation involving scalar multiplication.
    ///
    /// Error is returned when this `Response` contains an invalid value.
    pub fn to_challenge(&self) -> Result<Challenge> {
        // This may return an error if the instance was deserialized (e.g., via serde) from a zero scalar
        PublicKey::from_privkey(&self.0).map(|pk| Challenge(pk.into()))
    }

    /// Derives the response from two half-keys.
    ///
    /// This is done by adding together the two non-zero scalars that the given half-keys represent.
    /// Returns an error if any of the given scalars is zero.
    pub fn from_half_keys(first: &HalfKey, second: &HalfKey) -> Result<Self> {
        let first = NonZeroScalar::<Secp256k1>::try_from(first.as_ref()).map_err(|_| InvalidInputValue("first"))?;
        let second = NonZeroScalar::<Secp256k1>::try_from(second.as_ref()).map_err(|_| InvalidInputValue("second"))?;
<<<<<<< HEAD

        // This addition is modulo order the order of the secp256k1 prime field
        let res = first.as_ref() + second.as_ref();
        if res.is_zero().into() {
            return Err(InvalidInputValue("invalid half-key"));
        }

=======

        // This addition is modulo order the order of the secp256k1 prime field
        let res = first.as_ref() + second.as_ref();
        if res.is_zero().into() {
            return Err(InvalidInputValue("invalid half-key"));
        }

>>>>>>> 20133f67
        let mut ret = [0u8; Self::SIZE];
        ret.copy_from_slice(res.to_bytes().as_slice());
        Ok(Self(ret))
    }
}

impl AsRef<[u8]> for Response {
    fn as_ref(&self) -> &[u8] {
        &self.0
    }
}

impl TryFrom<&[u8]> for Response {
    type Error = GeneralError;

    fn try_from(value: &[u8]) -> std::result::Result<Self, Self::Error> {
        Ok(Self(value.try_into().map_err(|_| ParseError("Response".into()))?))
    }
}

impl BytesRepresentable for Response {
    /// Size of the PoR challenge response.
    const SIZE: usize = 32;
}

impl From<[u8; Self::SIZE]> for Response {
    fn from(value: [u8; Self::SIZE]) -> Self {
        Self(value)
    }
}

/// Pseudonym used to identify the creator of a `SURB`.
/// This allows indexing `SURB` and `LocalSURBEntry` at both parties.
///
/// To maintain anonymity, this must be something else than the sender's
/// public key or public key identifier.
pub trait Pseudonym: BytesRepresentable + hash::Hash + Eq + Display + Randomizable {}

/// Represents a simple UUID-like pseudonym consisting of 10 bytes.
#[derive(Copy, Clone, PartialEq, Eq, Hash, PartialOrd, Ord)]
#[cfg_attr(feature = "serde", derive(serde::Serialize, serde::Deserialize))]
pub struct SimplePseudonym(#[cfg_attr(feature = "serde", serde(with = "serde_bytes"))] pub [u8; Self::SIZE]);

impl Display for SimplePseudonym {
    fn fmt(&self, f: &mut std::fmt::Formatter<'_>) -> std::fmt::Result {
        write!(f, "{}", self.to_hex())
    }
}

impl Debug for SimplePseudonym {
    fn fmt(&self, f: &mut std::fmt::Formatter<'_>) -> std::fmt::Result {
        write!(f, "{}", self.to_hex())
    }
}

impl BytesRepresentable for SimplePseudonym {
    const SIZE: usize = 10;
}

impl AsRef<[u8]> for SimplePseudonym {
    fn as_ref(&self) -> &[u8] {
        &self.0
    }
}

impl<'a> TryFrom<&'a [u8]> for SimplePseudonym {
    type Error = GeneralError;

    fn try_from(value: &'a [u8]) -> result::Result<Self, Self::Error> {
        value
            .try_into()
            .map(Self)
            .map_err(|_| ParseError("SimplePseudonym".into()))
    }
}

impl Randomizable for SimplePseudonym {
    /// Generates a random pseudonym.
    fn random() -> Self {
        let mut data = vec![0u8; Self::SIZE];
        hopr_crypto_random::random_fill(&mut data);
        Self::try_from(data.as_slice()).unwrap()
    }
}

impl Pseudonym for SimplePseudonym {}

#[cfg(test)]
mod tests {
    use std::str::FromStr;

    use hex_literal::hex;
    use hopr_crypto_random::Randomizable;
    use hopr_primitive_types::prelude::*;
    use k256::AffinePoint;
    use libp2p_identity::PeerId;

    use crate::{
        keypairs::{Keypair, OffchainKeypair},
        types::{Challenge, HalfKey, HalfKeyChallenge, Hash, OffchainPublicKey, PublicKey, Response},
    };

    const PUBLIC_KEY: [u8; 33] = hex!("021464586aeaea0eb5736884ca1bf42d165fc8e2243b1d917130fb9e321d7a93b8");
    const PUBLIC_KEY_UNCOMPRESSED_PLAIN: [u8; 64] = hex!("1464586aeaea0eb5736884ca1bf42d165fc8e2243b1d917130fb9e321d7a93b8fb0699d4f177f9c84712f6d7c5f6b7f4f6916116047fa25c79ef806fc6c9523e");
    const PUBLIC_KEY_UNCOMPRESSED: [u8; 65] = hex!("041464586aeaea0eb5736884ca1bf42d165fc8e2243b1d917130fb9e321d7a93b8fb0699d4f177f9c84712f6d7c5f6b7f4f6916116047fa25c79ef806fc6c9523e");
    const PRIVATE_KEY: [u8; 32] = hex!("e17fe86ce6e99f4806715b0c9412f8dad89334bf07f72d5834207a9d8f19d7f8");

    #[test]
    fn test_public_key_to_hex() -> anyhow::Result<()> {
        let pk = PublicKey::from_privkey(&hex!(
            "492057cf93e99b31d2a85bc5e98a9c3aa0021feec52c227cc8170e8f7d047775"
        ))?;

        assert_eq!("0x0439d1bc2291826eaed86567d225cf243ebc637275e0a5aedb0d6b1dc82136a38e428804340d4c949a029846f682711d046920b4ca8b8ebeb9d1192b5bdaa54dba",
            pk.to_uncompressed_hex());
        assert_eq!(
            "0x0239d1bc2291826eaed86567d225cf243ebc637275e0a5aedb0d6b1dc82136a38e",
            pk.to_hex()
        );

        Ok(())
    }

    #[test]
    fn test_public_key_serialize() -> anyhow::Result<()> {
        let pk1 = PublicKey::try_from(PUBLIC_KEY.as_ref())?;
        let pk2 = PublicKey::try_from(pk1.as_ref())?;
        let pk3 = PublicKey::try_from(pk1.to_uncompressed_bytes().as_ref())?;

        assert_eq!(pk1, pk2, "pub keys 1 2 don't match");
        assert_eq!(pk2, pk3, "pub keys 2 3 don't match");

        let pk1 = PublicKey::try_from(PUBLIC_KEY.as_ref())?;
        let pk2 = PublicKey::try_from(PUBLIC_KEY_UNCOMPRESSED.as_ref())?;
        let pk3 = PublicKey::try_from(PUBLIC_KEY_UNCOMPRESSED_PLAIN.as_ref())?;

        assert_eq!(pk1, pk2, "pubkeys don't match");
        assert_eq!(pk2, pk3, "pubkeys don't match");

        assert_eq!(PublicKey::SIZE_COMPRESSED, pk1.as_ref().len());
        assert_eq!(PublicKey::SIZE_UNCOMPRESSED, pk1.to_uncompressed_bytes().len());

        let shorter = hex!("f85e38b056284626a7aed0acc5d474605a408e6cccf76d7241ec7b4dedb31929b710e034f4f9a7dba97743b01e1cc35a45a60bebb29642cb0ba6a7fe8433316c");
        let s1 = PublicKey::try_from(shorter.as_ref())?;
        let s2 = PublicKey::try_from(s1.to_uncompressed_bytes().as_ref())?;
        assert_eq!(s1, s2);

        Ok(())
    }

    #[test]
    fn test_public_key_should_not_accept_identity() -> anyhow::Result<()> {
        PublicKey::try_from(AffinePoint::IDENTITY).expect_err("must fail for identity point");
        Ok(())
    }

    #[test]
    fn test_public_key_from_privkey() -> anyhow::Result<()> {
        let pk1 = PublicKey::from_privkey(&PRIVATE_KEY)?;
        let pk2 = PublicKey::try_from(PUBLIC_KEY.as_ref())?;

        assert_eq!(pk1, pk2, "failed to match deserialized pub key");

        Ok(())
    }

    #[test]
    fn test_offchain_public_key() -> anyhow::Result<()> {
        let (s, pk1) = OffchainKeypair::random().unzip();

        let pk2 = OffchainPublicKey::from_privkey(s.as_ref())?;
        assert_eq!(pk1, pk2, "from privkey failed");

        let pk3 = OffchainPublicKey::try_from(pk1.as_ref())?;
        assert_eq!(pk1, pk3, "from bytes failed");

        Ok(())
    }

    #[test]
    fn test_offchain_public_key_peerid() -> anyhow::Result<()> {
        let valid_peerid = PeerId::from_str("12D3KooWLYKsvDB4xEELYoHXxeStj2gzaDXjra2uGaFLpKCZkJHs")?;
        let valid = OffchainPublicKey::try_from(valid_peerid)?;
        assert_eq!(valid_peerid, valid.into(), "must work with ed25519 peer ids");

        let invalid_peerid = PeerId::from_str("16Uiu2HAmPHGyJ7y1Rj3kJ64HxJQgM9rASaeT2bWfXF9EiX3Pbp3K")?;
        let invalid = OffchainPublicKey::try_from(invalid_peerid);
        assert!(invalid.is_err(), "must not work with secp256k1 peer ids");

        let invalid_peerid_2 = PeerId::from_str("QmWvEwidPYBbLHfcZN6ATHdm4NPM4KbUx72LZnZRoRNKEN")?;
        let invalid_2 = OffchainPublicKey::try_from(invalid_peerid_2);
        assert!(invalid_2.is_err(), "must not work with rsa peer ids");

        Ok(())
    }

    #[test]
    pub fn test_response() -> anyhow::Result<()> {
        let r1 = Response([0u8; Response::SIZE]);
        let r2 = Response::try_from(r1.as_ref())?;
        assert_eq!(r1, r2, "deserialized response does not match");

        Ok(())
    }

    #[test]
    fn test_half_key() -> anyhow::Result<()> {
        let hk1 = HalfKey([0u8; HalfKey::SIZE]);
        let hk2 = HalfKey::try_from(hk1.as_ref())?;

        assert_eq!(hk1, hk2, "failed to match deserialized half-key");

        Ok(())
    }

    #[test]
    fn test_half_key_challenge() -> anyhow::Result<()> {
        let hkc1 = HalfKeyChallenge::try_from(PUBLIC_KEY.as_ref())?;
        let hkc2 = HalfKeyChallenge::try_from(hkc1.as_ref())?;
        assert_eq!(hkc1, hkc2, "failed to match deserialized half key challenge");

        Ok(())
    }

    #[test]
    fn test_challenge_response_flow() -> anyhow::Result<()> {
        let hk1 = HalfKey::random();
        let hk2 = HalfKey::random();

        let response = Response::from_half_keys(&hk1, &hk2)?;

        let half_chal1 = hk1.to_challenge()?;
        let half_chal2 = hk2.to_challenge()?;

        let challenge1 = Challenge::from_hint_and_share(&half_chal1, &half_chal2)?;
        assert_eq!(challenge1, Challenge::from_hint_and_share(&half_chal2, &half_chal1)?);
        assert_eq!(challenge1, Challenge::from_own_share_and_half_key(&half_chal1, &hk2)?);

        let challenge2 = response.to_challenge()?;
        assert_eq!(challenge1, challenge2);
        assert_eq!(challenge1.to_ethereum_challenge(), challenge2.to_ethereum_challenge());
        Ok(())
    }

    #[test]
    fn test_hash() -> anyhow::Result<()> {
        let hash1 = Hash::create(&[b"msg"]);
        assert_eq!(
            "0x92aef1b955b9de564fc50e31a55b470b0c8cdb931f186485d620729fb03d6f2c",
            hash1.to_hex(),
            "hash test vector failed to match"
        );

        let hash2 = Hash::try_from(hash1.as_ref())?;
        assert_eq!(hash1, hash2, "failed to match deserialized hash");

        assert_eq!(
            hash1.hash(),
            Hash::try_from(hex!("1c4d8d521eccee7225073ea180e0fa075a6443afb7ca06076a9566b07d29470f").as_ref())?
        );

        Ok(())
    }
}<|MERGE_RESOLUTION|>--- conflicted
+++ resolved
@@ -15,23 +15,11 @@
 use elliptic_curve::{NonZeroScalar, ProjectivePoint};
 use hopr_crypto_random::Randomizable;
 use hopr_primitive_types::{errors::GeneralError::ParseError, prelude::*};
-<<<<<<< HEAD
 use k256::{AffinePoint, Secp256k1, elliptic_curve::{
     self,
     point::NonIdentity,
     sec1::{FromEncodedPoint, ToEncodedPoint},
 }};
-
-=======
-use k256::{
-    AffinePoint, Secp256k1,
-    elliptic_curve::{
-        self,
-        point::NonIdentity,
-        sec1::{FromEncodedPoint, ToEncodedPoint},
-    },
-};
->>>>>>> 20133f67
 use libp2p_identity::PeerId;
 use sha3::Keccak256;
 use typenum::Unsigned;
@@ -521,7 +509,6 @@
     /// The private key must be a big-endian encoding of a non-zero scalar in the field
     /// of the `secp256k1` curve.
     pub fn from_privkey(private_key: &[u8]) -> Result<PublicKey> {
-<<<<<<< HEAD
         #[cfg(feature = "rust-ecdsa")]
         {
             // This verifies that it is indeed a non-zero scalar, and thus represents a valid public key
@@ -543,16 +530,6 @@
                 .and_then(|p| NonIdentity::new(p).into_option().ok_or(CryptoError::InvalidPublicKey))
                 .map(Self::from)
         }
-=======
-        // This verifies that it is indeed a non-zero scalar, and thus represents a valid public key
-        let secret_scalar = NonZeroScalar::<Secp256k1>::try_from(private_key)
-            .map_err(|_| GeneralError::ParseError("PublicKey".into()))?;
-
-        Ok(
-            elliptic_curve::PublicKey::<Secp256k1>::from_secret_scalar(&secret_scalar)
-                .to_nonidentity()
-                .into(),
-        )
     }
 
     /// Converts the public key to an Ethereum address
@@ -568,46 +545,17 @@
     /// Serializes the public key to a binary uncompressed form and converts it to hexadecimal string representation.
     pub fn to_uncompressed_hex(&self) -> String {
         format!("0x{}", hex::encode(self.to_uncompressed_bytes()))
->>>>>>> 20133f67
-    }
-}
-
-<<<<<<< HEAD
-    /// Converts the public key to an Ethereum address
-    pub fn to_address(&self) -> Address {
-        affine_point_to_address(self.0.as_ref())
-=======
+    }
+}
+
 impl PartialEq for PublicKey {
     fn eq(&self, other: &Self) -> bool {
         self.1.eq(&other.1)
->>>>>>> 20133f67
-    }
-}
-
-<<<<<<< HEAD
-    /// Serializes the public key to a binary uncompressed form.
-    pub fn to_uncompressed_bytes(&self) -> Box<[u8]> {
-        self.0.to_encoded_point(false).to_bytes()
-    }
-
-    /// Serializes the public key to a binary uncompressed form and converts it to hexadecimal string representation.
-    pub fn to_uncompressed_hex(&self) -> String {
-        format!("0x{}", hex::encode(self.to_uncompressed_bytes()))
-    }
-}
-
-impl PartialEq for PublicKey {
-    fn eq(&self, other: &Self) -> bool {
-        self.1.eq(&other.1)
     }
 }
 
 impl Eq for PublicKey {}
 
-=======
-impl Eq for PublicKey {}
-
->>>>>>> 20133f67
 impl hash::Hash for PublicKey {
     fn hash<H: Hasher>(&self, state: &mut H) {
         self.1.hash(state);
@@ -745,7 +693,6 @@
     pub fn from_half_keys(first: &HalfKey, second: &HalfKey) -> Result<Self> {
         let first = NonZeroScalar::<Secp256k1>::try_from(first.as_ref()).map_err(|_| InvalidInputValue("first"))?;
         let second = NonZeroScalar::<Secp256k1>::try_from(second.as_ref()).map_err(|_| InvalidInputValue("second"))?;
-<<<<<<< HEAD
 
         // This addition is modulo order the order of the secp256k1 prime field
         let res = first.as_ref() + second.as_ref();
@@ -753,15 +700,6 @@
             return Err(InvalidInputValue("invalid half-key"));
         }
 
-=======
-
-        // This addition is modulo order the order of the secp256k1 prime field
-        let res = first.as_ref() + second.as_ref();
-        if res.is_zero().into() {
-            return Err(InvalidInputValue("invalid half-key"));
-        }
-
->>>>>>> 20133f67
         let mut ret = [0u8; Self::SIZE];
         ret.copy_from_slice(res.to_bytes().as_slice());
         Ok(Self(ret))
