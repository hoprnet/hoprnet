--- conflicted
+++ resolved
@@ -16,13 +16,8 @@
 blake2 = "0.10.6"
 ctr = { workspace = true }
 curve25519-dalek = { version = "4.1.3", features = ["serde", "rand_core"] }
-<<<<<<< HEAD
-digest = "0.10"
+digest = "0.10.7"
 elliptic-curve = { version = "0.13.8", features = ["serde"] }
-=======
-digest = "0.10.7"
-elliptic-curve = { version = "0.13", features = ["serde"] }
->>>>>>> d9028dbc
 generic-array = { workspace = true }
 hkdf = "0.12"
 k256 = { version = "0.13.0", features = [
