use std::ops::Deref;

use anyhow::anyhow;
use bimap::BiHashMap;
use criterion::{BatchSize, BenchmarkId, Criterion, Throughput, criterion_group, criterion_main};
use hopr_crypto_packet::prelude::*;
use hopr_crypto_random::Randomizable;
use hopr_crypto_types::prelude::{ChainKeypair, Hash, Keypair, OffchainKeypair, OffchainPublicKey};
use hopr_internal_types::prelude::*;
use hopr_path::{Path, TransportPath};
<<<<<<< HEAD
use hopr_primitive_types::prelude::{Address, BytesEncodable, KeyIdent};
=======
use hopr_primitive_types::prelude::{BytesEncodable, KeyIdent};
>>>>>>> 6140da33

const SAMPLE_SIZE: usize = 100_000;

/// Pairs of (hops, surb_count) to benchmark.
const PACKET_BENCHMARK: [(usize, usize); 7] = [
    (0, 0), // 0-hop 0 SURBs = used for packet acknowledgements
    (1, 1), // 1-hop 1 SURB = common GnosisVPN use-case
    (1, 2), // 1-hop 2 SURBs = GnosisVPN use-case with asymmetric traffic (non-TCP)
<<<<<<< HEAD
    (2, 1), // 2-hop 1 SURBs = common GnosisVPN use-case
    (2, 2), // 2-hop 2 SURBs = GnosisVPN use-case with asymmetric traffic (non-TCP)
    (3, 1), // 3-hop 1 SURBs = common GnosisVPN use-case
    (3, 2), // 3-hop 2 SURBs = GnosisVPN use-case with asymmetric traffic (non-TCP)
];

pub fn packet_sending_bench(c: &mut Criterion) {
    assert!(
        !hopr_crypto_random::is_rng_fixed(),
        "RNG must not be fixed for bench tests"
    );

    let chain_key = ChainKeypair::random();
    let destination = Address::new(&hopr_crypto_random::random_bytes::<20>());
    let path = (0..=3).map(|_| *OffchainKeypair::random().public()).collect::<Vec<_>>();
    let mapper: bimap::BiMap<KeyIdent, OffchainPublicKey> = path
=======
    (2, 1), // 2-hop 1 SURB = common GnosisVPN use-case
    (2, 2), // 2-hop 2 SURBs = GnosisVPN use-case with asymmetric traffic (non-TCP)
    (3, 1), // 3-hop 1 SURB = common GnosisVPN use-case
    (3, 2), // 3-hop 2 SURBs = GnosisVPN use-case with asymmetric traffic (non-TCP)
];

lazy_static::lazy_static! {
    static ref CHAIN_KEYS: [ChainKeypair; 5] = (0..5).map(|_| ChainKeypair::random()).collect::<Vec<_>>().try_into().unwrap();
    static ref OFFCHAIN_KEYS: [OffchainKeypair; 5] = (0..5).map(|_| OffchainKeypair::random()).collect::<Vec<_>>().try_into().unwrap();
    static ref MAPPER: bimap::BiMap<KeyIdent, OffchainPublicKey> = OFFCHAIN_KEYS
>>>>>>> 6140da33
        .iter()
        .enumerate()
        .map(|(i, k)| (KeyIdent::from(i as u32), *k.public()))
        .collect::<BiHashMap<_, _>>();
<<<<<<< HEAD
    let pseudonym = HoprPseudonym::random();

    let dst = Hash::default();

    let mut group = c.benchmark_group("packet_sending");
=======
    static ref PSEUDONYM: HoprPseudonym = HoprPseudonym::random();
    static ref DST: Hash = Hash::default();
}

pub fn packet_sending_bench(c: &mut Criterion) {
    assert!(
        !hopr_crypto_random::is_rng_fixed(),
        "RNG must not be fixed for bench tests"
    );

    let sender_chain = &CHAIN_KEYS[0];
    let destination_chain = &CHAIN_KEYS[4];
    let path = OFFCHAIN_KEYS.iter().take(4).map(|k| *k.public()).collect::<Vec<_>>();

    let mut group = c.benchmark_group("packet_sending_no_precomputation");
>>>>>>> 6140da33
    group.sample_size(SAMPLE_SIZE);
    group.measurement_time(std::time::Duration::from_secs(30));
    group.throughput(Throughput::Elements(1));

    for (hops, surb_count) in PACKET_BENCHMARK {
        group.bench_with_input(
            BenchmarkId::from_parameter(format!("{hops}_hop_{surb_count}_surbs")),
            &(hops, surb_count),
            |b, &(hops, surb_count)| {
                b.iter_batched(
                    || {
                        let forward_path = TransportPath::new(path.iter().take(hops + 1).copied()).unwrap();
                        let return_paths = (0..surb_count)
                            .map(|_| forward_path.clone().invert().unwrap())
                            .collect::<Vec<_>>();
<<<<<<< HEAD
                        let mut payload = vec![0; HoprPacket::max_message_with_surbs(surb_count)];
                        hopr_crypto_random::random_fill(&mut payload);
                        (forward_path, return_paths, payload)
                    },
                    |(forward_path, return_paths, payload)| {
                        // The number of hops for ticket creation does not matter for benchmark purposes
                        let tb = TicketBuilder::zero_hop().direction(&(&chain_key).into(), &destination);
                        HoprPacket::into_outgoing(
                            &payload,
                            &pseudonym,
                            PacketRouting::ForwardPath {
                                forward_path,
                                return_paths,
                            },
                            &chain_key,
                            tb,
                            &mapper,
                            &dst,
                            None,
                        )
                        .unwrap();
                    },
                    BatchSize::SmallInput,
                );
            },
        );
    }
    group.finish();
}

pub fn packet_precompute_bench(c: &mut Criterion) {
    assert!(
        !hopr_crypto_random::is_rng_fixed(),
        "RNG must not be fixed for bench tests"
    );

    let chain_key = ChainKeypair::random();
    let destination = Address::new(&hopr_crypto_random::random_bytes::<20>());
    let path = (0..=3).map(|_| *OffchainKeypair::random().public()).collect::<Vec<_>>();
    let mapper: bimap::BiMap<KeyIdent, OffchainPublicKey> = path
        .iter()
        .enumerate()
        .map(|(i, k)| (KeyIdent::from(i as u32), *k))
        .collect::<BiHashMap<_, _>>();
    let pseudonym = HoprPseudonym::random();
    let dst = Hash::default();

    let mut group = c.benchmark_group("packet_precompute");
    group.sample_size(SAMPLE_SIZE);
    group.throughput(Throughput::Elements(1));
    group.measurement_time(std::time::Duration::from_secs(30));

    for (hops, surb_count) in PACKET_BENCHMARK {
        group.bench_with_input(
            BenchmarkId::from_parameter(format!("{hops}_hop_{surb_count}_surbs")),
            &(hops, surb_count),
            |b, &(hops, surb_count)| {
                b.iter_batched(
                    || {
                        let forward_path = TransportPath::new(path.iter().take(hops + 1).copied()).unwrap();
                        let return_paths = (0..surb_count)
                            .map(|_| forward_path.clone().invert().unwrap())
                            .collect::<Vec<_>>();
                        (forward_path, return_paths)
                    },
                    |(forward_path, return_paths)| {
                        // The number of hops for ticket creation does not matter for benchmark purposes
                        let tb = TicketBuilder::zero_hop().direction(&(&chain_key).into(), &destination);
                        PartialHoprPacket::new(
                            &pseudonym,
                            PacketRouting::ForwardPath {
                                forward_path,
                                return_paths,
                            },
                            &chain_key,
                            tb,
                            &mapper,
                            &dst,
                        )
                        .unwrap();
                    },
=======
                        let addrs = (
                            sender_chain.public().to_address(),
                            destination_chain.public().to_address(),
                        );
                        let mut payload = vec![0; HoprPacket::max_message_with_surbs(surb_count)];
                        hopr_crypto_random::random_fill(&mut payload);
                        (addrs, forward_path, return_paths, payload)
                    },
                    |((sender_addr, destination_addr), forward_path, return_paths, payload)| {
                        // The number of hops for ticket creation does not matter for benchmark purposes
                        let tb = TicketBuilder::zero_hop().direction(&sender_addr, &destination_addr);
                        HoprPacket::into_outgoing(
                            &payload,
                            &PSEUDONYM,
                            PacketRouting::ForwardPath {
                                forward_path,
                                return_paths,
                            },
                            sender_chain,
                            tb,
                            MAPPER.deref(),
                            &DST,
                            None,
                        )
                        .unwrap();
                    },
>>>>>>> 6140da33
                    BatchSize::SmallInput,
                );
            },
        );
    }
    group.finish();

    let mut group = c.benchmark_group("packet_sending_precomputed");
    group.sample_size(SAMPLE_SIZE);
    group.measurement_time(std::time::Duration::from_secs(30));
    group.throughput(Throughput::Elements(1));

    let msg = hopr_crypto_random::random_bytes::<{ HoprPacket::PAYLOAD_SIZE }>();

<<<<<<< HEAD
    let mut group = c.benchmark_group("packet_sending_precomputed");
    group.sample_size(SAMPLE_SIZE);
    group.measurement_time(std::time::Duration::from_secs(30));
    group.throughput(Throughput::Elements(1));

=======
>>>>>>> 6140da33
    // This benchmark does not depend on the number of SURBs, because they are created in the precomputation step

    for hops in [0, 1, 2, 3] {
        group.bench_with_input(BenchmarkId::from_parameter(format!("{hops}_hop")), &hops, |b, &hops| {
            // The number of hops for ticket creation does not matter for benchmark purposes
<<<<<<< HEAD
            let tb = TicketBuilder::zero_hop().direction(&(&chain_key).into(), &destination);
            let tp = TransportPath::new(path.iter().take(hops + 1).copied()).unwrap();
=======
            let tb = TicketBuilder::zero_hop().direction(
                &sender_chain.public().to_address(),
                &destination_chain.public().to_address(),
            );
            let forward_path = TransportPath::new(path.iter().take(hops + 1).copied()).unwrap();
>>>>>>> 6140da33
            let precomputed = PartialHoprPacket::new(
                &PSEUDONYM,
                PacketRouting::ForwardPath {
                    forward_path,
                    return_paths: vec![],
                },
                sender_chain,
                tb,
                MAPPER.deref(),
                &DST,
            )
            .unwrap();

            b.iter_batched(
                || precomputed.clone(),
                |p| p.into_hopr_packet(&msg, None).unwrap(),
                BatchSize::SmallInput,
            );
        });
    }
    group.finish();
}

pub fn packet_precompute_bench(c: &mut Criterion) {
    assert!(
        !hopr_crypto_random::is_rng_fixed(),
        "RNG must not be fixed for bench tests"
    );

    let sender_chain = &CHAIN_KEYS[0];
    let destination_chain = &CHAIN_KEYS[4];
    let path = OFFCHAIN_KEYS.iter().take(4).map(|k| *k.public()).collect::<Vec<_>>();

    let mut group = c.benchmark_group("packet_precompute");
    group.sample_size(SAMPLE_SIZE);
    group.throughput(Throughput::Elements(1));
    group.measurement_time(std::time::Duration::from_secs(30));

    for (hops, surb_count) in PACKET_BENCHMARK {
        group.bench_with_input(
            BenchmarkId::from_parameter(format!("{hops}_hop_{surb_count}_surbs")),
            &(hops, surb_count),
            |b, &(hops, surb_count)| {
                b.iter_batched(
                    || {
                        let forward_path = TransportPath::new(path.iter().take(hops + 1).copied()).unwrap();
                        let return_paths = (0..surb_count)
                            .map(|_| forward_path.clone().invert().unwrap())
                            .collect::<Vec<_>>();
                        let addrs = (
                            sender_chain.public().to_address(),
                            destination_chain.public().to_address(),
                        );
                        (addrs, forward_path, return_paths)
                    },
                    |((sender_addr, destination_addr), forward_path, return_paths)| {
                        // The number of hops for ticket creation does not matter for benchmark purposes
                        let tb = TicketBuilder::zero_hop().direction(&sender_addr, &destination_addr);
                        PartialHoprPacket::new(
                            &PSEUDONYM,
                            PacketRouting::ForwardPath {
                                forward_path,
                                return_paths,
                            },
                            sender_chain,
                            tb,
                            MAPPER.deref(),
                            &DST,
                        )
                        .unwrap();
                    },
                    BatchSize::SmallInput,
                );
            },
        );
    }
    group.finish();
}

pub fn packet_forwarding_bench(c: &mut Criterion) {
    assert!(
        !hopr_crypto_random::is_rng_fixed(),
        "RNG must not be fixed for bench tests"
    );

    let sender_chain = &CHAIN_KEYS[0];
    let destination_chain = &CHAIN_KEYS[4];
    let path = [*OFFCHAIN_KEYS[1].public(), *OFFCHAIN_KEYS[2].public()];

    let msg = hopr_crypto_random::random_bytes::<{ HoprPacket::PAYLOAD_SIZE }>();

    // The number of hops for ticket creation does not matter for benchmark purposes
    let tb = TicketBuilder::zero_hop().direction(
        &sender_chain.public().to_address(),
        &destination_chain.public().to_address(),
    );

    // Sender
    let packet = HoprPacket::into_outgoing(
        &msg,
        &PSEUDONYM,
        PacketRouting::ForwardPath {
            forward_path: TransportPath::new(path.to_vec()).unwrap(),
            return_paths: vec![],
        },
        sender_chain,
        tb,
        MAPPER.deref(),
        &DST,
        None,
    )
    .map_err(anyhow::Error::new)
    .and_then(|(packet, _)| packet.try_as_outgoing().ok_or(anyhow!("packet is not outgoing")))
    .map(|data| {
        let mut ret = Vec::with_capacity(HoprPacket::SIZE);
        ret.extend_from_slice(data.packet.as_ref());
        ret.extend_from_slice(&data.ticket.clone().into_encoded());
        ret.into_boxed_slice()
    })
    .unwrap();

    // Benchmark the Relayer
    let mut group = c.benchmark_group("packet_forwarding");
    group.sample_size(SAMPLE_SIZE);
    group.measurement_time(std::time::Duration::from_secs(30));
    group.throughput(Throughput::Elements(1));

    group.bench_function("any_hop", |b| {
        b.iter(|| {
            HoprPacket::from_incoming(
                &packet,
                &OFFCHAIN_KEYS[1],
                *OFFCHAIN_KEYS[0].public(),
                MAPPER.deref(),
                |_| None,
            )
            .unwrap();
        })
    });
}

pub fn packet_receiving_bench(c: &mut Criterion) {
    assert!(
        !hopr_crypto_random::is_rng_fixed(),
        "RNG must not be fixed for bench tests"
    );

<<<<<<< HEAD
    let sender_chain_key = ChainKeypair::random();
    let recipient_chain_key = ChainKeypair::random();
    let destination = recipient_chain_key.public().to_address();

    let sender = OffchainKeypair::random();
    let relayer = OffchainKeypair::random();
    let recipient = OffchainKeypair::random();
    let path = [*relayer.public(), *recipient.public()];
    let mapper: bimap::BiMap<KeyIdent, OffchainPublicKey> = path
        .iter()
        .enumerate()
        .map(|(i, k)| (KeyIdent::from(i as u32), *k))
        .collect::<BiHashMap<_, _>>();
    let pseudonym = HoprPseudonym::random();
=======
    let sender_chain = &CHAIN_KEYS[0];
    let destination_chain = &CHAIN_KEYS[4];
    let path = [*OFFCHAIN_KEYS[1].public(), *OFFCHAIN_KEYS[2].public()];
>>>>>>> 6140da33

    let msg = hopr_crypto_random::random_bytes::<{ HoprPacket::PAYLOAD_SIZE }>();

    // The number of hops for ticket creation does not matter for benchmark purposes
<<<<<<< HEAD
    let tb = TicketBuilder::zero_hop().direction(&(&sender_chain_key).into(), &destination);

    // Sender
    let forward_path = TransportPath::new(path).unwrap();
    let packet = match HoprPacket::into_outgoing(
=======
    let tb = TicketBuilder::zero_hop().direction(
        &sender_chain.public().to_address(),
        &destination_chain.public().to_address(),
    );

    // Sender
    let forward_path = TransportPath::new(path).unwrap();
    let packet = HoprPacket::into_outgoing(
>>>>>>> 6140da33
        &msg,
        &PSEUDONYM,
        PacketRouting::ForwardPath {
            forward_path,
            return_paths: vec![],
        },
<<<<<<< HEAD
        &sender_chain_key,
=======
        sender_chain,
>>>>>>> 6140da33
        tb,
        MAPPER.deref(),
        &DST,
        None,
    )
    .map_err(anyhow::Error::new)
    .and_then(|(packet, _)| packet.try_as_outgoing().ok_or(anyhow!("packet is not outgoing")))
    .map(|data| {
        let mut ret = Vec::with_capacity(HoprPacket::SIZE);
        ret.extend_from_slice(data.packet.as_ref());
        ret.extend_from_slice(&data.ticket.clone().into_encoded());
        ret.into_boxed_slice()
    })
    .unwrap();

    // Relayer
    let packet = HoprPacket::from_incoming(
        &packet,
        &OFFCHAIN_KEYS[1],
        *OFFCHAIN_KEYS[0].public(),
        MAPPER.deref(),
        |_| None,
    )
    .map_err(anyhow::Error::new)
    .and_then(|packet| packet.try_as_forwarded().ok_or(anyhow!("packet is not forwarded")))
    .map(|data| {
        let mut ret = Vec::with_capacity(HoprPacket::SIZE);
        ret.extend_from_slice(data.outgoing.packet.as_ref());
        ret.extend_from_slice(&data.outgoing.ticket.clone().into_encoded());
        ret.into_boxed_slice()
    })
    .unwrap();

    // Benchmark the Destination
    let mut group = c.benchmark_group("packet_receiving");
    group.sample_size(SAMPLE_SIZE);
    group.measurement_time(std::time::Duration::from_secs(30));
    group.throughput(Throughput::Elements(1));
    group.bench_function("any_hop", |b| {
        b.iter(|| {
            HoprPacket::from_incoming(
                &packet,
                &OFFCHAIN_KEYS[2],
                *OFFCHAIN_KEYS[1].public(),
                MAPPER.deref(),
                |_| None,
            )
            .unwrap();
        })
    });
}

criterion_group!(
    benches,
    packet_sending_bench,
    packet_precompute_bench,
<<<<<<< HEAD
    packet_sending_precomputed_bench,
=======
>>>>>>> 6140da33
    packet_forwarding_bench,
    packet_receiving_bench
);
criterion_main!(benches);<|MERGE_RESOLUTION|>--- conflicted
+++ resolved
@@ -8,11 +8,7 @@
 use hopr_crypto_types::prelude::{ChainKeypair, Hash, Keypair, OffchainKeypair, OffchainPublicKey};
 use hopr_internal_types::prelude::*;
 use hopr_path::{Path, TransportPath};
-<<<<<<< HEAD
-use hopr_primitive_types::prelude::{Address, BytesEncodable, KeyIdent};
-=======
 use hopr_primitive_types::prelude::{BytesEncodable, KeyIdent};
->>>>>>> 6140da33
 
 const SAMPLE_SIZE: usize = 100_000;
 
@@ -21,24 +17,6 @@
     (0, 0), // 0-hop 0 SURBs = used for packet acknowledgements
     (1, 1), // 1-hop 1 SURB = common GnosisVPN use-case
     (1, 2), // 1-hop 2 SURBs = GnosisVPN use-case with asymmetric traffic (non-TCP)
-<<<<<<< HEAD
-    (2, 1), // 2-hop 1 SURBs = common GnosisVPN use-case
-    (2, 2), // 2-hop 2 SURBs = GnosisVPN use-case with asymmetric traffic (non-TCP)
-    (3, 1), // 3-hop 1 SURBs = common GnosisVPN use-case
-    (3, 2), // 3-hop 2 SURBs = GnosisVPN use-case with asymmetric traffic (non-TCP)
-];
-
-pub fn packet_sending_bench(c: &mut Criterion) {
-    assert!(
-        !hopr_crypto_random::is_rng_fixed(),
-        "RNG must not be fixed for bench tests"
-    );
-
-    let chain_key = ChainKeypair::random();
-    let destination = Address::new(&hopr_crypto_random::random_bytes::<20>());
-    let path = (0..=3).map(|_| *OffchainKeypair::random().public()).collect::<Vec<_>>();
-    let mapper: bimap::BiMap<KeyIdent, OffchainPublicKey> = path
-=======
     (2, 1), // 2-hop 1 SURB = common GnosisVPN use-case
     (2, 2), // 2-hop 2 SURBs = GnosisVPN use-case with asymmetric traffic (non-TCP)
     (3, 1), // 3-hop 1 SURB = common GnosisVPN use-case
@@ -49,18 +27,10 @@
     static ref CHAIN_KEYS: [ChainKeypair; 5] = (0..5).map(|_| ChainKeypair::random()).collect::<Vec<_>>().try_into().unwrap();
     static ref OFFCHAIN_KEYS: [OffchainKeypair; 5] = (0..5).map(|_| OffchainKeypair::random()).collect::<Vec<_>>().try_into().unwrap();
     static ref MAPPER: bimap::BiMap<KeyIdent, OffchainPublicKey> = OFFCHAIN_KEYS
->>>>>>> 6140da33
         .iter()
         .enumerate()
         .map(|(i, k)| (KeyIdent::from(i as u32), *k.public()))
         .collect::<BiHashMap<_, _>>();
-<<<<<<< HEAD
-    let pseudonym = HoprPseudonym::random();
-
-    let dst = Hash::default();
-
-    let mut group = c.benchmark_group("packet_sending");
-=======
     static ref PSEUDONYM: HoprPseudonym = HoprPseudonym::random();
     static ref DST: Hash = Hash::default();
 }
@@ -76,7 +46,6 @@
     let path = OFFCHAIN_KEYS.iter().take(4).map(|k| *k.public()).collect::<Vec<_>>();
 
     let mut group = c.benchmark_group("packet_sending_no_precomputation");
->>>>>>> 6140da33
     group.sample_size(SAMPLE_SIZE);
     group.measurement_time(std::time::Duration::from_secs(30));
     group.throughput(Throughput::Elements(1));
@@ -92,89 +61,6 @@
                         let return_paths = (0..surb_count)
                             .map(|_| forward_path.clone().invert().unwrap())
                             .collect::<Vec<_>>();
-<<<<<<< HEAD
-                        let mut payload = vec![0; HoprPacket::max_message_with_surbs(surb_count)];
-                        hopr_crypto_random::random_fill(&mut payload);
-                        (forward_path, return_paths, payload)
-                    },
-                    |(forward_path, return_paths, payload)| {
-                        // The number of hops for ticket creation does not matter for benchmark purposes
-                        let tb = TicketBuilder::zero_hop().direction(&(&chain_key).into(), &destination);
-                        HoprPacket::into_outgoing(
-                            &payload,
-                            &pseudonym,
-                            PacketRouting::ForwardPath {
-                                forward_path,
-                                return_paths,
-                            },
-                            &chain_key,
-                            tb,
-                            &mapper,
-                            &dst,
-                            None,
-                        )
-                        .unwrap();
-                    },
-                    BatchSize::SmallInput,
-                );
-            },
-        );
-    }
-    group.finish();
-}
-
-pub fn packet_precompute_bench(c: &mut Criterion) {
-    assert!(
-        !hopr_crypto_random::is_rng_fixed(),
-        "RNG must not be fixed for bench tests"
-    );
-
-    let chain_key = ChainKeypair::random();
-    let destination = Address::new(&hopr_crypto_random::random_bytes::<20>());
-    let path = (0..=3).map(|_| *OffchainKeypair::random().public()).collect::<Vec<_>>();
-    let mapper: bimap::BiMap<KeyIdent, OffchainPublicKey> = path
-        .iter()
-        .enumerate()
-        .map(|(i, k)| (KeyIdent::from(i as u32), *k))
-        .collect::<BiHashMap<_, _>>();
-    let pseudonym = HoprPseudonym::random();
-    let dst = Hash::default();
-
-    let mut group = c.benchmark_group("packet_precompute");
-    group.sample_size(SAMPLE_SIZE);
-    group.throughput(Throughput::Elements(1));
-    group.measurement_time(std::time::Duration::from_secs(30));
-
-    for (hops, surb_count) in PACKET_BENCHMARK {
-        group.bench_with_input(
-            BenchmarkId::from_parameter(format!("{hops}_hop_{surb_count}_surbs")),
-            &(hops, surb_count),
-            |b, &(hops, surb_count)| {
-                b.iter_batched(
-                    || {
-                        let forward_path = TransportPath::new(path.iter().take(hops + 1).copied()).unwrap();
-                        let return_paths = (0..surb_count)
-                            .map(|_| forward_path.clone().invert().unwrap())
-                            .collect::<Vec<_>>();
-                        (forward_path, return_paths)
-                    },
-                    |(forward_path, return_paths)| {
-                        // The number of hops for ticket creation does not matter for benchmark purposes
-                        let tb = TicketBuilder::zero_hop().direction(&(&chain_key).into(), &destination);
-                        PartialHoprPacket::new(
-                            &pseudonym,
-                            PacketRouting::ForwardPath {
-                                forward_path,
-                                return_paths,
-                            },
-                            &chain_key,
-                            tb,
-                            &mapper,
-                            &dst,
-                        )
-                        .unwrap();
-                    },
-=======
                         let addrs = (
                             sender_chain.public().to_address(),
                             destination_chain.public().to_address(),
@@ -201,7 +87,6 @@
                         )
                         .unwrap();
                     },
->>>>>>> 6140da33
                     BatchSize::SmallInput,
                 );
             },
@@ -216,29 +101,16 @@
 
     let msg = hopr_crypto_random::random_bytes::<{ HoprPacket::PAYLOAD_SIZE }>();
 
-<<<<<<< HEAD
-    let mut group = c.benchmark_group("packet_sending_precomputed");
-    group.sample_size(SAMPLE_SIZE);
-    group.measurement_time(std::time::Duration::from_secs(30));
-    group.throughput(Throughput::Elements(1));
-
-=======
->>>>>>> 6140da33
     // This benchmark does not depend on the number of SURBs, because they are created in the precomputation step
 
     for hops in [0, 1, 2, 3] {
         group.bench_with_input(BenchmarkId::from_parameter(format!("{hops}_hop")), &hops, |b, &hops| {
             // The number of hops for ticket creation does not matter for benchmark purposes
-<<<<<<< HEAD
-            let tb = TicketBuilder::zero_hop().direction(&(&chain_key).into(), &destination);
-            let tp = TransportPath::new(path.iter().take(hops + 1).copied()).unwrap();
-=======
             let tb = TicketBuilder::zero_hop().direction(
                 &sender_chain.public().to_address(),
                 &destination_chain.public().to_address(),
             );
             let forward_path = TransportPath::new(path.iter().take(hops + 1).copied()).unwrap();
->>>>>>> 6140da33
             let precomputed = PartialHoprPacket::new(
                 &PSEUDONYM,
                 PacketRouting::ForwardPath {
@@ -386,37 +258,13 @@
         "RNG must not be fixed for bench tests"
     );
 
-<<<<<<< HEAD
-    let sender_chain_key = ChainKeypair::random();
-    let recipient_chain_key = ChainKeypair::random();
-    let destination = recipient_chain_key.public().to_address();
-
-    let sender = OffchainKeypair::random();
-    let relayer = OffchainKeypair::random();
-    let recipient = OffchainKeypair::random();
-    let path = [*relayer.public(), *recipient.public()];
-    let mapper: bimap::BiMap<KeyIdent, OffchainPublicKey> = path
-        .iter()
-        .enumerate()
-        .map(|(i, k)| (KeyIdent::from(i as u32), *k))
-        .collect::<BiHashMap<_, _>>();
-    let pseudonym = HoprPseudonym::random();
-=======
     let sender_chain = &CHAIN_KEYS[0];
     let destination_chain = &CHAIN_KEYS[4];
     let path = [*OFFCHAIN_KEYS[1].public(), *OFFCHAIN_KEYS[2].public()];
->>>>>>> 6140da33
 
     let msg = hopr_crypto_random::random_bytes::<{ HoprPacket::PAYLOAD_SIZE }>();
 
     // The number of hops for ticket creation does not matter for benchmark purposes
-<<<<<<< HEAD
-    let tb = TicketBuilder::zero_hop().direction(&(&sender_chain_key).into(), &destination);
-
-    // Sender
-    let forward_path = TransportPath::new(path).unwrap();
-    let packet = match HoprPacket::into_outgoing(
-=======
     let tb = TicketBuilder::zero_hop().direction(
         &sender_chain.public().to_address(),
         &destination_chain.public().to_address(),
@@ -425,18 +273,13 @@
     // Sender
     let forward_path = TransportPath::new(path).unwrap();
     let packet = HoprPacket::into_outgoing(
->>>>>>> 6140da33
         &msg,
         &PSEUDONYM,
         PacketRouting::ForwardPath {
             forward_path,
             return_paths: vec![],
         },
-<<<<<<< HEAD
-        &sender_chain_key,
-=======
         sender_chain,
->>>>>>> 6140da33
         tb,
         MAPPER.deref(),
         &DST,
@@ -493,10 +336,6 @@
     benches,
     packet_sending_bench,
     packet_precompute_bench,
-<<<<<<< HEAD
-    packet_sending_precomputed_bench,
-=======
->>>>>>> 6140da33
     packet_forwarding_bench,
     packet_receiving_bench
 );
