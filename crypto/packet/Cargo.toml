--- conflicted
+++ resolved
@@ -1,10 +1,6 @@
 [package]
 name = "hopr-crypto-packet"
-<<<<<<< HEAD
 version = "0.14.0"
-=======
-version = "0.13.0"
->>>>>>> 08070f02
 description = "Contains high-level HOPR protocol building blocks for packet interaction"
 authors = ["HOPR Association <tech@hoprnet.org>"]
 edition = "2021"
@@ -28,11 +24,8 @@
 
 [dependencies]
 hex = { workspace = true }
-<<<<<<< HEAD
+flagset = { workspace = true }
 rayon = { workspace = true, optional = true }
-=======
-flagset = { workspace = true }
->>>>>>> 08070f02
 strum = { workspace = true }
 serde = { workspace = true, optional = true }
 serde_bytes = { workspace = true, optional = true }
