--- conflicted
+++ resolved
@@ -187,13 +187,7 @@
     /// Pseudonym of the packet creator.
     pub sender: HoprPseudonym,
     /// List of [`SURBs`](SURB) to be used for replies sent to the packet creator.
-<<<<<<< HEAD
     pub surbs: Vec<(HoprSurbId, HoprSurb)>,
-    /// Indicates whether the packet should not be acknowledged.
-    pub no_ack: bool,
-=======
-    pub surbs: Vec<SURB<HoprSphinxSuite, HoprSphinxHeaderSpec>>,
->>>>>>> 507c5a0b
 }
 
 /// Represents a packet destined for another node.
@@ -410,14 +404,8 @@
                             ack_key: (should_acknowledge).then_some(derive_ack_key_share(&derived_secret)),
                             previous_hop,
                             plain_text,
-<<<<<<< HEAD
                             surbs: receiver_data.into_sequence().map(|d| d.surb_id()).zip(surbs).collect(),
                             sender: receiver_data.pseudonym(),
-                            no_ack,
-=======
-                            surbs,
-                            sender,
->>>>>>> 507c5a0b
                         }
                         .into(),
                     ))
