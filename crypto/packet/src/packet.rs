--- conflicted
+++ resolved
@@ -14,16 +14,11 @@
         PacketError::{PacketConstructionError, PacketDecodingError},
         Result,
     },
-<<<<<<< HEAD
     por::{
         ProofOfRelayString, ProofOfRelayValues, SurbReceiverInfo, derive_ack_key_share, generate_proof_of_relay,
         pre_verify,
     },
-    types::{HoprPacketMessage, HoprPacketParts, HoprSenderId, HoprSurbId},
-=======
-    por::{SurbReceiverInfo, derive_ack_key_share, generate_proof_of_relay, pre_verify},
     types::{HoprPacketMessage, HoprPacketParts, HoprSenderId, HoprSurbId, PacketSignals},
->>>>>>> 08070f02
 };
 
 /// Represents an outgoing packet that has been only partially instantiated.
@@ -405,12 +400,8 @@
     #[allow(clippy::too_many_arguments)] // TODO: needs refactoring (perhaps introduce a builder pattern?)
     pub fn into_outgoing<
         M: KeyIdMapper<HoprSphinxSuite, HoprSphinxHeaderSpec>,
-<<<<<<< HEAD
         P: NonEmptyPath<OffchainPublicKey> + Send,
-=======
-        P: NonEmptyPath<OffchainPublicKey>,
         S: Into<PacketSignals>,
->>>>>>> 08070f02
     >(
         msg: &[u8],
         pseudonym: &HoprPseudonym,
