import Web3 from './web3';
import { LevelUp } from 'levelup';
<<<<<<< HEAD
import HoprCoreConnector, { Types as ITypes, Channel as IChannel, Constants as IConstants } from '@hoprnet/hopr-core-connector-interface';
import { Debugger } from 'debug';
=======
import HoprCoreConnector, { Utils as IUtils, Types as ITypes, Channel as IChannel, Constants as IConstants, DbKeys as IDbKeys } from '@hoprnet/hopr-core-connector-interface';
>>>>>>> 38018b02
import Ticket from './ticket';
import * as dbkeys from './dbKeys';
import * as types from './types';
import * as utils from './utils';
import * as constants from './constants';
import { Networks } from './tsc/types';
import { HoprChannels } from './tsc/web3/HoprChannels';
import { HoprToken } from './tsc/web3/HoprToken';
export default class HoprEthereum implements HoprCoreConnector {
    db: LevelUp;
    self: {
        privateKey: Uint8Array;
        publicKey: Uint8Array;
        onChainKeyPair: {
            privateKey?: Uint8Array;
            publicKey?: Uint8Array;
        };
    };
    account: types.AccountId;
    web3: Web3;
    network: Networks;
    hoprChannels: HoprChannels;
    hoprToken: HoprToken;
    private _status;
    private _initializing;
    private _starting;
    private _stopping;
    private _nonce?;
    signTransaction: ReturnType<typeof utils.TransactionSigner>;
    log: ReturnType<typeof utils['Log']>;
    constructor(db: LevelUp, self: {
        privateKey: Uint8Array;
        publicKey: Uint8Array;
        onChainKeyPair: {
            privateKey?: Uint8Array;
            publicKey?: Uint8Array;
        };
    }, account: types.AccountId, web3: Web3, network: Networks, hoprChannels: HoprChannels, hoprToken: HoprToken);
    readonly dbKeys: typeof dbkeys;
    readonly utils: typeof utils;
    readonly types: typeof ITypes;
    readonly constants: typeof constants;
    readonly channel: typeof IChannel;
    readonly ticket: typeof Ticket;
    readonly CHAIN_NAME = "HOPR on Ethereum";
    get nonce(): Promise<number>;
    get accountBalance(): Promise<types.Balance>;
    get accountNativeBalance(): Promise<types.NativeBalance>;
    start(): Promise<void>;
    stop(): Promise<void>;
    get started(): boolean;
    initOnchainValues(nonce?: number): Promise<void>;
    initialize(): Promise<void>;
    initializeAccountSecret(): Promise<boolean>;
    checkAccountSecret(): Promise<boolean>;
    setAccountSecret(nonce?: number): Promise<void>;
    checkWeb3(): Promise<boolean>;
    static readonly constants: typeof IConstants;
    static create(db: LevelUp, seed?: Uint8Array, options?: {
        id?: number;
        provider?: string;
    }): Promise<HoprEthereum>;
}
export declare const Types: typeof types;
export declare const Utils: typeof utils;<|MERGE_RESOLUTION|>--- conflicted
+++ resolved
@@ -1,11 +1,6 @@
 import Web3 from './web3';
 import { LevelUp } from 'levelup';
-<<<<<<< HEAD
 import HoprCoreConnector, { Types as ITypes, Channel as IChannel, Constants as IConstants } from '@hoprnet/hopr-core-connector-interface';
-import { Debugger } from 'debug';
-=======
-import HoprCoreConnector, { Utils as IUtils, Types as ITypes, Channel as IChannel, Constants as IConstants, DbKeys as IDbKeys } from '@hoprnet/hopr-core-connector-interface';
->>>>>>> 38018b02
 import Ticket from './ticket';
 import * as dbkeys from './dbKeys';
 import * as types from './types';
