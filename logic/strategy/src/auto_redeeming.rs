//! ## Auto Redeeming Strategy
//! This strategy listens for newly added acknowledged tickets and automatically issues a redeem transaction on that
//! ticket.
//!
//! For details on default parameters, see [AutoRedeemingStrategyConfig].
use std::{
    fmt::{Debug, Display, Formatter},
    str::FromStr,
};

use async_trait::async_trait;
use futures::{SinkExt, StreamExt, pin_mut};
<<<<<<< HEAD
use hopr_lib::{AcknowledgedTicketStatus, ChannelChange, ChannelDirection, ChannelEntry, ChannelStatus, ChannelStatusDiscriminants, HoprBalance, Utc, exports::api::{
    chain::{ChainReadChannelOperations, ChannelSelector},
    db::TicketSelector,
}, VerifiedTicket};
=======
use hopr_lib::{
    AcknowledgedTicketStatus, ChannelChange, ChannelDirection, ChannelEntry, ChannelStatus, ChannelStatusDiscriminants,
    HoprBalance, Utc, VerifiedTicket,
    exports::api::{
        chain::{ChainReadChannelOperations, ChannelSelector},
        db::TicketSelector,
    },
};
>>>>>>> 291ed3bd
use serde::{Deserialize, Serialize};
use serde_with::{DisplayFromStr, serde_as};
use tracing::{debug, error, info};
use validator::Validate;

use crate::{
    Strategy,
    errors::{StrategyError, StrategyError::CriteriaNotSatisfied},
    strategy::SingularStrategy,
};

#[cfg(all(feature = "prometheus", not(test)))]
lazy_static::lazy_static! {
    static ref METRIC_COUNT_AUTO_REDEEMS:  hopr_metrics::SimpleCounter =
         hopr_metrics::SimpleCounter::new("hopr_strategy_auto_redeem_redeem_count", "Count of initiated automatic redemptions").unwrap();
}

fn just_true() -> bool {
    true
}

fn just_false() -> bool {
    false
}

fn min_redeem_hopr() -> HoprBalance {
    HoprBalance::from_str("1 wxHOPR").unwrap()
}

/// Configuration object for the `AutoRedeemingStrategy`
#[serde_as]
#[derive(Debug, Clone, Copy, PartialEq, Eq, smart_default::SmartDefault, Validate, Serialize, Deserialize)]
pub struct AutoRedeemingStrategyConfig {
    /// If set to true, will redeem all tickets in the channel (which are over the
    /// `minimum_redeem_ticket_value` threshold) once it transitions to `PendingToClose`.
    ///
    /// Default is `true`.
    #[serde(default = "just_true")]
    #[default = true]
    pub redeem_all_on_close: bool,

    /// The strategy will only redeem an acknowledged winning ticket if it has at least this value of HOPR.
    /// If 0 is given, the strategy will redeem tickets regardless of their value.
    ///
    /// Default is `1 wxHOPR`.
    #[serde(default = "min_redeem_hopr")]
    #[serde_as(as = "DisplayFromStr")]
    #[default(min_redeem_hopr())]
    pub minimum_redeem_ticket_value: HoprBalance,

    /// If set, the strategy will redeem each incoming winning ticket.
    /// Otherwise, it will try to redeem tickets in all channels periodically.
    ///
    /// Set this to `true` when winning tickets are not happening too often (e.g., when winning probability
    /// is below 1%).
    /// Set this to `false` when winning tickets are happening very often (e.g., when winning probability
    /// is above 1%).
    ///
    /// Default is `true`
    #[serde(default = "just_false")]
    #[default = false]
    pub redeem_on_winning: bool,
}

/// The `AutoRedeemingStrategy` automatically sends an acknowledged ticket
/// for redemption once encountered.
/// The strategy does not await the result of the redemption.
pub struct AutoRedeemingStrategy<A, R> {
    hopr_chain_actions: A,
    redeem_sink: R,
    cfg: AutoRedeemingStrategyConfig,
}

impl<A, R> Debug for AutoRedeemingStrategy<A, R> {
    fn fmt(&self, f: &mut Formatter<'_>) -> std::fmt::Result {
        write!(f, "{:?}", Strategy::AutoRedeeming(self.cfg))
    }
}

impl<A, R> Display for AutoRedeemingStrategy<A, R> {
    fn fmt(&self, f: &mut Formatter<'_>) -> std::fmt::Result {
        write!(f, "{}", Strategy::AutoRedeeming(self.cfg))
    }
}

impl<A, R> AutoRedeemingStrategy<A, R>
where
    A: ChainReadChannelOperations + Clone + Send + Sync + 'static,
    R: futures::Sink<TicketSelector> + Clone,
    StrategyError: From<R::Error>,
{
    pub fn new(cfg: AutoRedeemingStrategyConfig, hopr_chain_actions: A, redeem_sink: R) -> Self {
        Self {
            cfg,
            hopr_chain_actions,
            redeem_sink,
        }
    }

    async fn enqueue_redeem_request(&self, selector: TicketSelector) -> crate::errors::Result<()> {
        let sink = self.redeem_sink.clone();
        pin_mut!(sink);
        Ok(sink
            .send(selector.with_state(AcknowledgedTicketStatus::Untouched))
            .await?)
    }
}

#[async_trait]
impl<A, R> SingularStrategy for AutoRedeemingStrategy<A, R>
where
    A: ChainReadChannelOperations + Clone + Send + Sync + 'static,
    R: futures::Sink<TicketSelector> + Sync + Send + Clone,
    StrategyError: From<R::Error>,
{
    async fn on_tick(&self) -> crate::errors::Result<()> {
        if !self.cfg.redeem_on_winning {
            debug!("trying to redeem all tickets in all channels");

            self.hopr_chain_actions
                .stream_channels(
                    ChannelSelector::default()
                        .with_destination(*self.hopr_chain_actions.me())
                        .with_allowed_states(&[
                            ChannelStatusDiscriminants::Open,
                            ChannelStatusDiscriminants::PendingToClose,
                        ])
                        .with_closure_time_range(Utc::now()..),
                )
                .await
                .map_err(|e| StrategyError::Other(e.into()))?
                .map(|channel| {
                    Ok(TicketSelector::from(&channel)
                        .with_amount(self.cfg.minimum_redeem_ticket_value..)
                        .with_index_range(channel.ticket_index.as_u64()..)
                        .with_state(AcknowledgedTicketStatus::Untouched))
                })
                .forward(self.redeem_sink.clone())
                .await?;

            Ok(())
        } else {
            Err(CriteriaNotSatisfied)
        }
    }

    async fn on_acknowledged_winning_ticket(&self, ack: &VerifiedTicket) -> crate::errors::Result<()> {
        if self.cfg.redeem_on_winning && ack.verified_ticket().amount.ge(&self.cfg.minimum_redeem_ticket_value) {
            if let Some(channel) = self
                .hopr_chain_actions
                .channel_by_id(&ack.verified_ticket().channel_id)
                .await
                .map_err(|e| StrategyError::Other(e.into()))?
            {
                info!(%ack, "redeeming");

                if ack.verified_ticket().index < channel.ticket_index.as_u64() {
                    error!(%ack, "acknowledged ticket is older than channel ticket index");
                    return Err(CriteriaNotSatisfied);
                }

                let selector = TicketSelector::from(channel)
                    .with_amount(self.cfg.minimum_redeem_ticket_value..)
                    .with_index_range(channel.ticket_index.as_u64()..=ack.verified_ticket().index)
                    .with_state(AcknowledgedTicketStatus::Untouched);

                self.enqueue_redeem_request(selector).await
            } else {
                Err(CriteriaNotSatisfied)
            }
        } else {
            Err(CriteriaNotSatisfied)
        }
    }

    async fn on_own_channel_changed(
        &self,
        channel: &ChannelEntry,
        direction: ChannelDirection,
        change: ChannelChange,
    ) -> crate::errors::Result<()> {
        if direction != ChannelDirection::Incoming || !self.cfg.redeem_all_on_close {
            return Ok(());
        }

        if let ChannelChange::Status { left: old, right: new } = change {
            if old != ChannelStatus::Open || !matches!(new, ChannelStatus::PendingToClose(_)) {
                debug!(?channel, "ignoring channel state change that's not in PendingToClose");
                return Ok(());
            }
            info!(%channel, "channel transitioned to PendingToClose, checking if it has tickets to redeem");

            let selector = TicketSelector::from(channel)
                .with_amount(self.cfg.minimum_redeem_ticket_value..)
                .with_index_range(channel.ticket_index.as_u64()..)
                .with_state(AcknowledgedTicketStatus::Untouched);

            self.enqueue_redeem_request(selector).await
        } else {
            Err(CriteriaNotSatisfied)
        }
    }
}

#[cfg(test)]
mod tests {
    use std::{
        ops::Add,
        sync::Arc,
        time::{Duration, SystemTime},
    };

    use hex_literal::hex;
    use hopr_chain_connector::{create_trustful_hopr_blokli_connector, testing::*};
    use hopr_crypto_random::Randomizable;
    use hopr_lib::{
        Address, BytesRepresentable, ChainKeypair, HalfKey, Hash, Keypair, RedeemableTicket, Response, TicketBuilder,
        UnitaryFloatOps, WinningProbability, XDaiBalance,
    };

    use super::*;

    lazy_static::lazy_static! {
        static ref ALICE: ChainKeypair = ChainKeypair::from_secret(&hex!("492057cf93e99b31d2a85bc5e98a9c3aa0021feec52c227cc8170e8f7d047775")).expect("lazy static keypair should be valid");
        static ref BOB: ChainKeypair = ChainKeypair::from_secret(&hex!("48680484c6fc31bc881a0083e6e32b6dc789f9eaba0f8b981429fd346c697f8c")).expect("lazy static keypair should be valid");
        static ref CHARLIE: ChainKeypair = ChainKeypair::from_secret(&hex!("d39a926980d6fa96a9eba8f8058b2beb774bc11866a386e9ddf9dc1152557c26")).expect("lazy static keypair should be constructible");
        static ref PRICE_PER_PACKET: HoprBalance = 10000000000000000_u128.into(); // 0.01 HOPR

        static ref CHANNEL_1: ChannelEntry = ChannelEntry::new(
            ALICE.public().to_address(),
            BOB.public().to_address(),
            *PRICE_PER_PACKET * 10,
            0.into(),
            ChannelStatus::Open,
            4.into()
        );

        static ref CHANNEL_2: ChannelEntry = ChannelEntry::new(
            CHARLIE.public().to_address(),
            BOB.public().to_address(),
            *PRICE_PER_PACKET * 11,
            1.into(),
            ChannelStatus::Open,
            4.into()
        );

        static ref CHAIN_CLIENT: BlokliTestClient<StaticState> = BlokliTestStateBuilder::default()
            .with_generated_accounts(&[ALICE.public().as_ref(), BOB.public().as_ref(), CHARLIE.public().as_ref()], false, XDaiBalance::new_base(1), HoprBalance::new_base(1000))
            .with_channels([CHANNEL_1.clone(), CHANNEL_2.clone()])
            .build_static_client();
    }

    fn generate_random_ack_ticket(index: u64, worth_packets: u32) -> anyhow::Result<RedeemableTicket> {
        let hk1 = HalfKey::random();
        let hk2 = HalfKey::random();

        let challenge = Response::from_half_keys(&hk1, &hk2)?.to_challenge()?;

        Ok(TicketBuilder::default()
            .addresses(&*ALICE, &*BOB)
            .amount(PRICE_PER_PACKET.div_f64(1.0f64)?.amount() * worth_packets)
            .index(index)
            .win_prob(WinningProbability::ALWAYS)
            .channel_epoch(4)
            .challenge(challenge)
            .build_signed(&ALICE, &Hash::default())?
            .into_acknowledged(Response::from_half_keys(&hk1, &hk2)?)
            .into_redeemable(&*BOB, &Hash::default())?)
    }

    #[tokio::test]
    async fn test_auto_redeeming_strategy_redeem() -> anyhow::Result<()> {
        let ack_ticket = generate_random_ack_ticket(0, 5)?;
        let (tx, rx) = futures::channel::mpsc::channel(10);

        let mut connector = create_trustful_hopr_blokli_connector(
            &*BOB,
            Default::default(),
            CHAIN_CLIENT.clone(),
            [1u8; Address::SIZE].into(),
        )
        .await?;
        connector.connect(Duration::from_secs(3)).await?;

        let cfg = AutoRedeemingStrategyConfig {
            minimum_redeem_ticket_value: 0.into(),
            redeem_on_winning: true,
            ..Default::default()
        };

        {
            let ars = AutoRedeemingStrategy::new(
                cfg,
                Arc::new(connector),
                tx.sink_map_err(|e| StrategyError::Other(e.into())),
            );

            ars.on_acknowledged_winning_ticket(&ack_ticket.ticket).await?;
            assert!(ars.on_tick().await.is_err());
        }

        let redeem_requests = rx.collect::<Vec<_>>().await;
        assert_eq!(
            redeem_requests,
            vec![
                TicketSelector::from(CHANNEL_1.clone())
                    .with_amount(HoprBalance::zero()..)
                    .with_index_range(
                        ack_ticket.ticket.verified_ticket().index..=ack_ticket.ticket.verified_ticket().index,
                    )
                    .with_state(AcknowledgedTicketStatus::Untouched)
            ]
        );

        Ok(())
    }

    #[test_log::test(tokio::test)]
    async fn test_auto_redeeming_strategy_redeem_on_tick() -> anyhow::Result<()> {
        let (tx, rx) = futures::channel::mpsc::channel(10);

        let mut connector = create_trustful_hopr_blokli_connector(
            &*BOB,
            Default::default(),
            CHAIN_CLIENT.clone(),
            [1u8; Address::SIZE].into(),
        )
        .await?;
        connector.connect(Duration::from_secs(3)).await?;

        let cfg = AutoRedeemingStrategyConfig {
            minimum_redeem_ticket_value: HoprBalance::from(*PRICE_PER_PACKET * 5),
            redeem_on_winning: false,
            ..Default::default()
        };

        {
            let ars = AutoRedeemingStrategy::new(
                cfg,
                Arc::new(connector),
                tx.sink_map_err(|e| StrategyError::Other(e.into())),
            );
            ars.on_tick().await?;
        }

        let redeem_requests = rx.collect::<Vec<_>>().await;
        assert_eq!(
            redeem_requests,
            vec![
                TicketSelector::from(CHANNEL_1.clone())
                    .with_amount(HoprBalance::from(*PRICE_PER_PACKET * 5)..)
                    .with_index_range(CHANNEL_1.ticket_index.as_u64()..)
                    .with_state(AcknowledgedTicketStatus::Untouched),
                TicketSelector::from(CHANNEL_2.clone())
                    .with_amount(HoprBalance::from(*PRICE_PER_PACKET * 5)..)
                    .with_index_range(CHANNEL_2.ticket_index.as_u64()..)
                    .with_state(AcknowledgedTicketStatus::Untouched)
            ]
        );

        Ok(())
    }

    #[tokio::test]
    async fn test_auto_redeeming_strategy_redeem_minimum_ticket_amount() -> anyhow::Result<()> {
        let ack_ticket_below = generate_random_ack_ticket(1, 4)?;
        let ack_ticket_at = generate_random_ack_ticket(1, 5)?;

        let (tx, rx) = futures::channel::mpsc::channel(10);
        let mut connector = create_trustful_hopr_blokli_connector(
            &*BOB,
            Default::default(),
            CHAIN_CLIENT.clone(),
            [1u8; Address::SIZE].into(),
        )
        .await?;
        connector.connect(Duration::from_secs(3)).await?;

        let cfg = AutoRedeemingStrategyConfig {
            minimum_redeem_ticket_value: HoprBalance::from(*PRICE_PER_PACKET * 5),
            redeem_on_winning: true,
            ..Default::default()
        };

        {
            let ars = AutoRedeemingStrategy::new(
                cfg,
                Arc::new(connector),
                tx.sink_map_err(|e| StrategyError::Other(e.into())),
            );
            ars.on_acknowledged_winning_ticket(&ack_ticket_below.ticket)
                .await
                .expect_err("ticket below threshold should not satisfy");
            ars.on_acknowledged_winning_ticket(&ack_ticket_at.ticket).await?;
        }

        let redeem_requests = rx.collect::<Vec<_>>().await;
        assert_eq!(
            redeem_requests,
            vec![
                TicketSelector::from(CHANNEL_1.clone())
                    .with_amount(HoprBalance::from(*PRICE_PER_PACKET * 5)..)
                    .with_index_range(CHANNEL_1.ticket_index.as_u64()..=ack_ticket_at.ticket.verified_ticket().index)
                    .with_state(AcknowledgedTicketStatus::Untouched)
            ]
        );

        Ok(())
    }

    #[tokio::test]
    async fn test_auto_redeeming_strategy_should_redeem_singular_ticket_on_close() -> anyhow::Result<()> {
        let mut channel = CHANNEL_1.clone();
        channel.status = ChannelStatus::PendingToClose(SystemTime::now().add(Duration::from_secs(100)));

        let (tx, rx) = futures::channel::mpsc::channel(10);
        let mut connector = create_trustful_hopr_blokli_connector(
            &*BOB,
            Default::default(),
            CHAIN_CLIENT.clone(),
            [1u8; Address::SIZE].into(),
        )
        .await?;
        connector.connect(Duration::from_secs(3)).await?;

        let cfg = AutoRedeemingStrategyConfig {
            redeem_all_on_close: true,
            minimum_redeem_ticket_value: HoprBalance::from(*PRICE_PER_PACKET * 5),
            ..Default::default()
        };

        {
            let ars = AutoRedeemingStrategy::new(
                cfg,
                Arc::new(connector),
                tx.sink_map_err(|e| StrategyError::Other(e.into())),
            );
            ars.on_own_channel_changed(
                &channel,
                ChannelDirection::Incoming,
                ChannelChange::Status {
                    left: ChannelStatus::Open,
                    right: channel.status,
                },
            )
            .await?;
        }

        let redeem_requests = rx.collect::<Vec<_>>().await;
        assert_eq!(
            redeem_requests,
            vec![
                TicketSelector::from(CHANNEL_1.clone())
                    .with_amount(HoprBalance::from(*PRICE_PER_PACKET * 5)..)
                    .with_index_range(CHANNEL_1.ticket_index.as_u64()..)
                    .with_state(AcknowledgedTicketStatus::Untouched)
            ]
        );

        Ok(())
    }

    #[tokio::test]
    async fn test_auto_redeeming_strategy_redeem_multiple_tickets_in_channel() -> anyhow::Result<()> {
        let ack_ticket_1 = generate_random_ack_ticket(0, 5)?;

        let (tx, rx) = futures::channel::mpsc::channel(10);
        let mut connector = create_trustful_hopr_blokli_connector(
            &*BOB,
            Default::default(),
            CHAIN_CLIENT.clone(),
            [1u8; Address::SIZE].into(),
        )
        .await?;
        connector.connect(Duration::from_secs(3)).await?;

        {
            let cfg = AutoRedeemingStrategyConfig {
                minimum_redeem_ticket_value: 0.into(),
                redeem_on_winning: true,
                ..Default::default()
            };

            let ars = AutoRedeemingStrategy::new(
                cfg,
                Arc::new(connector),
                tx.sink_map_err(|e| StrategyError::Other(e.into())),
            );
            ars.on_acknowledged_winning_ticket(&ack_ticket_1.ticket).await?;
            assert!(ars.on_tick().await.is_err());
        }

        let redeem_requests = rx.collect::<Vec<_>>().await;
        assert_eq!(
            redeem_requests,
            vec![
                TicketSelector::from(CHANNEL_1.clone())
                    .with_amount(HoprBalance::zero()..)
                    .with_index_range(CHANNEL_1.ticket_index.as_u64()..=ack_ticket_1.ticket.verified_ticket().index)
                    .with_state(AcknowledgedTicketStatus::Untouched),
            ]
        );

        Ok(())
    }
}<|MERGE_RESOLUTION|>--- conflicted
+++ resolved
@@ -10,21 +10,10 @@
 
 use async_trait::async_trait;
 use futures::{SinkExt, StreamExt, pin_mut};
-<<<<<<< HEAD
-use hopr_lib::{AcknowledgedTicketStatus, ChannelChange, ChannelDirection, ChannelEntry, ChannelStatus, ChannelStatusDiscriminants, HoprBalance, Utc, exports::api::{
+use hopr_lib::{AcknowledgedTicketStatus, ChannelChange, ChannelDirection, ChannelEntry, ChannelStatus, ChannelStatusDiscriminants, HoprBalance, Utc,VerifiedTicket, exports::api::{
     chain::{ChainReadChannelOperations, ChannelSelector},
     db::TicketSelector,
 }, VerifiedTicket};
-=======
-use hopr_lib::{
-    AcknowledgedTicketStatus, ChannelChange, ChannelDirection, ChannelEntry, ChannelStatus, ChannelStatusDiscriminants,
-    HoprBalance, Utc, VerifiedTicket,
-    exports::api::{
-        chain::{ChainReadChannelOperations, ChannelSelector},
-        db::TicketSelector,
-    },
-};
->>>>>>> 291ed3bd
 use serde::{Deserialize, Serialize};
 use serde_with::{DisplayFromStr, serde_as};
 use tracing::{debug, error, info};
