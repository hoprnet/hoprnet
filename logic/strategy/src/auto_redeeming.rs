use async_trait::async_trait;
use chain_actions::redeem::TicketRedeemActions;
use hopr_internal_types::acknowledgement::AcknowledgedTicket;
use log::info;
use serde::{Deserialize, Serialize};
use std::fmt::{Debug, Display, Formatter};
use validator::Validate;

use crate::errors::StrategyError::CriteriaNotSatisfied;
use crate::strategy::SingularStrategy;
use crate::Strategy;

#[cfg(all(feature = "prometheus", not(test)))]
use hopr_metrics::metrics::SimpleCounter;

#[cfg(all(feature = "prometheus", not(test)))]
lazy_static::lazy_static! {
    static ref METRIC_COUNT_AUTO_REDEEMS: SimpleCounter =
        SimpleCounter::new("hopr_strategy_auto_redeem_redeem_count", "Count of initiated automatic redemptions").unwrap();
}

/// Configuration object for the `AutoRedeemingStrategy`
#[derive(Debug, Clone, Copy, PartialEq, Eq, Validate, Serialize, Deserialize)]
pub struct AutoRedeemingStrategyConfig {
    /// If set, the strategy will redeem only aggregated tickets.
    /// Defaults to true.
    pub redeem_only_aggregated: bool,
}

impl Default for AutoRedeemingStrategyConfig {
    fn default() -> Self {
        Self {
            redeem_only_aggregated: true,
        }
    }
}

/// The `AutoRedeemingStrategy` automatically sends an acknowledged ticket
/// for redemption once encountered.
/// The strategy does not await the result of the redemption.
pub struct AutoRedeemingStrategy<A: TicketRedeemActions> {
    chain_actions: A,
    cfg: AutoRedeemingStrategyConfig,
}

impl<A: TicketRedeemActions> Debug for AutoRedeemingStrategy<A> {
    fn fmt(&self, f: &mut Formatter<'_>) -> std::fmt::Result {
        write!(f, "{:?}", Strategy::AutoRedeeming(self.cfg))
    }
}

impl<A: TicketRedeemActions> Display for AutoRedeemingStrategy<A> {
    fn fmt(&self, f: &mut Formatter<'_>) -> std::fmt::Result {
        write!(f, "{}", Strategy::AutoRedeeming(self.cfg))
    }
}

impl<A: TicketRedeemActions> AutoRedeemingStrategy<A> {
    pub fn new(cfg: AutoRedeemingStrategyConfig, chain_actions: A) -> Self {
        Self { cfg, chain_actions }
    }
}

#[async_trait]
impl<A: TicketRedeemActions + Send + Sync> SingularStrategy for AutoRedeemingStrategy<A> {
    async fn on_acknowledged_winning_ticket(&self, ack: &AcknowledgedTicket) -> crate::errors::Result<()> {
        if !self.cfg.redeem_only_aggregated || ack.ticket.is_aggregated() {
            info!("redeeming {ack}");

            #[cfg(all(feature = "prometheus", not(test)))]
            METRIC_COUNT_AUTO_REDEEMS.increment();

            let rx = self.chain_actions.redeem_ticket(ack.clone()).await?;
            std::mem::drop(rx); // The Receiver is not intentionally awaited here and the oneshot Sender can fail safely
            Ok(())
        } else {
            Err(CriteriaNotSatisfied)
        }
    }
}

#[cfg(test)]
mod tests {
    use crate::auto_redeeming::{AutoRedeemingStrategy, AutoRedeemingStrategyConfig};
    use crate::strategy::SingularStrategy;
    use async_trait::async_trait;
    use chain_actions::action_queue::{ActionConfirmation, PendingAction};
    use chain_actions::redeem::TicketRedeemActions;
    use chain_types::actions::Action;
    use chain_types::chain_events::ChainEventType;
    use futures::{future::ok, FutureExt};
    use hex_literal::hex;
<<<<<<< HEAD
    use hopr_crypto_random::random_bytes;
    use hopr_crypto_types::keypairs::{ChainKeypair, Keypair};
    use hopr_crypto_types::types::{Challenge, CurvePoint, HalfKey, Hash};
=======
    use hopr_crypto::keypairs::{ChainKeypair, Keypair};
    use hopr_crypto::random::random_bytes;
    use hopr_crypto::types::{Challenge, CurvePoint, HalfKey, Hash};
    use hopr_internal_types::acknowledgement::{AcknowledgedTicket, UnacknowledgedTicket};
    use hopr_internal_types::channels::{ChannelEntry, ChannelStatus, Ticket};
    use hopr_primitive_types::primitives::{Address, Balance, BalanceType, U256};
    use hopr_primitive_types::traits::BinarySerializable;
>>>>>>> 34678740
    use mockall::mock;

    lazy_static::lazy_static! {
        static ref ALICE: ChainKeypair = ChainKeypair::from_secret(&hex!("492057cf93e99b31d2a85bc5e98a9c3aa0021feec52c227cc8170e8f7d047775")).unwrap();
        static ref BOB: ChainKeypair = ChainKeypair::from_secret(&hex!("48680484c6fc31bc881a0083e6e32b6dc789f9eaba0f8b981429fd346c697f8c")).unwrap();
    }

    fn generate_random_ack_ticket(idx_offset: u32) -> AcknowledgedTicket {
        let counterparty = &BOB;
        let hk1 = HalfKey::random();
        let hk2 = HalfKey::random();

        let cp1: CurvePoint = hk1.to_challenge().into();
        let cp2: CurvePoint = hk2.to_challenge().into();
        let cp_sum = CurvePoint::combine(&[&cp1, &cp2]);

        let price_per_packet: U256 = 10000000000000000u128.into(); // 0.01 HOPR

        let ticket = Ticket::new(
            &ALICE.public().to_address(),
            &Balance::new(price_per_packet.divide_f64(1.0f64).unwrap() * 5u32, BalanceType::HOPR),
            0_u32.into(),
            idx_offset.into(),
            1.0f64,
            4u64.into(),
            Challenge::from(cp_sum).to_ethereum_challenge(),
            counterparty,
            &Hash::default(),
        )
        .unwrap();

        let unacked_ticket = UnacknowledgedTicket::new(ticket, hk1, counterparty.public().to_address());
        unacked_ticket.acknowledge(&hk2, &ALICE, &Hash::default()).unwrap()
    }

    mock! {
        TicketRedeemAct { }
        #[async_trait]
        impl TicketRedeemActions for TicketRedeemAct {
            async fn redeem_all_tickets(&self, only_aggregated: bool) -> chain_actions::errors::Result<Vec<PendingAction>>;
            async fn redeem_tickets_with_counterparty(
                &self,
                counterparty: &Address,
                only_aggregated: bool,
            ) -> chain_actions::errors::Result<Vec<PendingAction >>;
            async fn redeem_tickets_in_channel(
                &self,
                channel: &ChannelEntry,
                only_aggregated: bool,
            ) -> chain_actions::errors::Result<Vec<PendingAction >>;
            async fn redeem_ticket(&self, ack: AcknowledgedTicket) -> chain_actions::errors::Result<PendingAction>;
        }
    }

    fn mock_action_confirmation(ack: AcknowledgedTicket) -> ActionConfirmation {
        let random_hash = Hash::new(&random_bytes::<{ Hash::SIZE }>());
        ActionConfirmation {
            tx_hash: random_hash,
            event: Some(ChainEventType::TicketRedeemed(
                ChannelEntry::new(
                    BOB.public().to_address(),
                    ALICE.public().to_address(),
                    Balance::new_from_str("10", BalanceType::HOPR),
                    U256::zero(),
                    ChannelStatus::Open,
                    U256::zero(),
                    U256::zero(),
                ),
                Some(ack.clone()),
            )),
            action: Action::RedeemTicket(ack.clone()),
        }
    }

    #[async_std::test]
    async fn test_auto_redeeming_strategy_redeem() {
        let ack_ticket = generate_random_ack_ticket(1);
        let ack_clone = ack_ticket.clone();
        let ack_clone_2 = ack_ticket.clone();

        let mut actions = MockTicketRedeemAct::new();
        actions
            .expect_redeem_ticket()
            .times(1)
            .withf(move |ack| ack_clone.ticket.eq(&ack.ticket))
            .return_once(|_| Ok(ok(mock_action_confirmation(ack_clone_2)).boxed()));

        let cfg = AutoRedeemingStrategyConfig {
            redeem_only_aggregated: false,
        };

        let ars = AutoRedeemingStrategy::new(cfg, actions);
        ars.on_acknowledged_winning_ticket(&ack_ticket).await.unwrap();
    }

    #[async_std::test]
    async fn test_auto_redeeming_strategy_redeem_agg_only() {
        let ack_ticket_unagg = generate_random_ack_ticket(1);
        let ack_ticket_agg = generate_random_ack_ticket(3);

        let ack_clone_agg = ack_ticket_agg.clone();
        let ack_clone_agg_2 = ack_ticket_agg.clone();
        let mut actions = MockTicketRedeemAct::new();
        actions
            .expect_redeem_ticket()
            .times(1)
            .withf(move |ack| ack_clone_agg.ticket.eq(&ack.ticket))
            .return_once(|_| Ok(ok(mock_action_confirmation(ack_clone_agg_2)).boxed()));

        let cfg = AutoRedeemingStrategyConfig {
            redeem_only_aggregated: true,
        };

        let ars = AutoRedeemingStrategy::new(cfg, actions);
        ars.on_acknowledged_winning_ticket(&ack_ticket_unagg)
            .await
            .expect_err("non-agg ticket should not satisfy");
        ars.on_acknowledged_winning_ticket(&ack_ticket_agg)
            .await
            .expect("agg ticket should satisfy");
    }
}<|MERGE_RESOLUTION|>--- conflicted
+++ resolved
@@ -90,19 +90,13 @@
     use chain_types::chain_events::ChainEventType;
     use futures::{future::ok, FutureExt};
     use hex_literal::hex;
-<<<<<<< HEAD
     use hopr_crypto_random::random_bytes;
     use hopr_crypto_types::keypairs::{ChainKeypair, Keypair};
     use hopr_crypto_types::types::{Challenge, CurvePoint, HalfKey, Hash};
-=======
-    use hopr_crypto::keypairs::{ChainKeypair, Keypair};
-    use hopr_crypto::random::random_bytes;
-    use hopr_crypto::types::{Challenge, CurvePoint, HalfKey, Hash};
     use hopr_internal_types::acknowledgement::{AcknowledgedTicket, UnacknowledgedTicket};
     use hopr_internal_types::channels::{ChannelEntry, ChannelStatus, Ticket};
     use hopr_primitive_types::primitives::{Address, Balance, BalanceType, U256};
     use hopr_primitive_types::traits::BinarySerializable;
->>>>>>> 34678740
     use mockall::mock;
 
     lazy_static::lazy_static! {
