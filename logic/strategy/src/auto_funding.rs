use async_trait::async_trait;
use chain_actions::channels::ChannelActions;
use hopr_internal_types::channels::ChannelDirection::Outgoing;
use hopr_internal_types::channels::{ChannelChange, ChannelDirection, ChannelEntry, ChannelStatus};
use hopr_primitive_types::primitives::{Balance, BalanceType};
use log::info;
use serde::{Deserialize, Serialize};
use serde_with::{serde_as, DisplayFromStr};
use std::fmt::{Debug, Display, Formatter};
use validator::Validate;

use crate::errors::StrategyError::CriteriaNotSatisfied;
use crate::strategy::SingularStrategy;
use crate::Strategy;

#[cfg(all(feature = "prometheus", not(test)))]
use hopr_metrics::metrics::SimpleCounter;

#[cfg(all(feature = "prometheus", not(test)))]
lazy_static::lazy_static! {
    static ref METRIC_COUNT_AUTO_FUNDINGS: SimpleCounter =
        SimpleCounter::new("hopr_strategy_auto_funding_funding_count", "Count of initiated automatic fundings").unwrap();
}

/// Configuration for `AutoFundingStrategy`
#[serde_as]
#[derive(Debug, Clone, Copy, PartialEq, Eq, Validate, Serialize, Deserialize)]
pub struct AutoFundingStrategyConfig {
    /// Minimum stake that a channel's balance must not go below.
    /// Default is 1 HOPR
    #[serde_as(as = "DisplayFromStr")]
    pub min_stake_threshold: Balance,

    /// Funding amount.
    /// Defaults to 10 HOPR.
    #[serde_as(as = "DisplayFromStr")]
    pub funding_amount: Balance,
}

impl Default for AutoFundingStrategyConfig {
    fn default() -> Self {
        Self {
            min_stake_threshold: Balance::new_from_str("1000000000000000000", BalanceType::HOPR),
            funding_amount: Balance::new_from_str("10000000000000000000", BalanceType::HOPR),
        }
    }
}

/// The `AutoFundingStrategy` automatically funds channel that
/// dropped it's staked balance below the configured threshold.
pub struct AutoFundingStrategy<A: ChannelActions> {
    chain_actions: A,
    cfg: AutoFundingStrategyConfig,
}

impl<A: ChannelActions> AutoFundingStrategy<A> {
    pub fn new(cfg: AutoFundingStrategyConfig, chain_actions: A) -> Self {
        Self { cfg, chain_actions }
    }
}

impl<A: ChannelActions> Debug for AutoFundingStrategy<A> {
    fn fmt(&self, f: &mut Formatter<'_>) -> std::fmt::Result {
        write!(f, "{:?}", Strategy::AutoFunding(self.cfg))
    }
}

impl<A: ChannelActions> Display for AutoFundingStrategy<A> {
    fn fmt(&self, f: &mut Formatter<'_>) -> std::fmt::Result {
        write!(f, "{}", Strategy::AutoFunding(self.cfg))
    }
}

#[async_trait]
impl<A: ChannelActions + Send + Sync> SingularStrategy for AutoFundingStrategy<A> {
    async fn on_own_channel_changed(
        &self,
        channel: &ChannelEntry,
        direction: ChannelDirection,
        change: ChannelChange,
    ) -> crate::errors::Result<()> {
        // Can only auto-fund outgoing channels
        if direction != Outgoing {
            return Ok(());
        }

        if let ChannelChange::CurrentBalance { right: new, .. } = change {
            if new.lt(&self.cfg.min_stake_threshold) && channel.status == ChannelStatus::Open {
                info!(
                    "stake on {channel} is below threshold {} < {}",
                    channel.balance, self.cfg.min_stake_threshold
                );

                #[cfg(all(feature = "prometheus", not(test)))]
                METRIC_COUNT_AUTO_FUNDINGS.increment();

                let rx = self
                    .chain_actions
                    .fund_channel(channel.get_id(), self.cfg.funding_amount)
                    .await?;
                std::mem::drop(rx); // The Receiver is not intentionally awaited here and the oneshot Sender can fail safely
                info!("issued re-staking of {channel} with {}", self.cfg.funding_amount);
            }
            Ok(())
        } else {
            Err(CriteriaNotSatisfied)
        }
    }
}

#[cfg(test)]
mod tests {
    use crate::auto_funding::{AutoFundingStrategy, AutoFundingStrategyConfig};
    use crate::strategy::SingularStrategy;
    use async_trait::async_trait;
    use chain_actions::action_queue::{ActionConfirmation, PendingAction};
    use chain_actions::channels::ChannelActions;
    use chain_types::actions::Action;
    use chain_types::chain_events::ChainEventType;
    use futures::{future::ok, FutureExt};
<<<<<<< HEAD
    use hopr_crypto_random::random_bytes;
    use hopr_crypto_types::types::Hash;
=======
    use hopr_crypto::random::random_bytes;
    use hopr_crypto::types::Hash;
    use hopr_internal_types::channels::ChannelChange::CurrentBalance;
    use hopr_internal_types::channels::ChannelDirection::Outgoing;
    use hopr_internal_types::channels::{ChannelEntry, ChannelStatus};
    use hopr_primitive_types::primitives::{Address, Balance, BalanceType};
    use hopr_primitive_types::traits::BinarySerializable;
>>>>>>> 34678740
    use mockall::mock;

    mock! {
        ChannelAct { }
        #[async_trait]
        impl ChannelActions for ChannelAct {
            async fn open_channel(&self, destination: Address, amount: Balance) -> chain_actions::errors::Result<PendingAction>;
            async fn fund_channel(&self, channel_id: Hash, amount: Balance) -> chain_actions::errors::Result<PendingAction>;
            async fn close_channel(
                &self,
                counterparty: Address,
                direction: hopr_internal_types::channels::ChannelDirection,
                redeem_before_close: bool,
            ) -> chain_actions::errors::Result<PendingAction>;
        }
    }

    fn mock_action_confirmation(channel: ChannelEntry, balance: Balance) -> ActionConfirmation {
        let random_hash = Hash::new(&random_bytes::<{ Hash::SIZE }>());
        ActionConfirmation {
            tx_hash: random_hash,
            event: Some(ChainEventType::ChannelBalanceIncreased(channel, balance)),
            action: Action::FundChannel(channel, balance),
        }
    }

    #[async_std::test]
    async fn test_auto_funding_strategy() {
        let stake_limit = Balance::new(7_u32.into(), BalanceType::HOPR);
        let fund_amount = Balance::new(5_u32.into(), BalanceType::HOPR);

        let c1 = ChannelEntry::new(
            Address::random(),
            Address::random(),
            Balance::new(10_u32.into(), BalanceType::HOPR),
            0_u32.into(),
            ChannelStatus::Open,
            0_u32.into(),
            0_u32.into(),
        );

        let c2 = ChannelEntry::new(
            Address::random(),
            Address::random(),
            Balance::new(5_u32.into(), BalanceType::HOPR),
            0_u32.into(),
            ChannelStatus::Open,
            0_u32.into(),
            0_u32.into(),
        );

        let c3 = ChannelEntry::new(
            Address::random(),
            Address::random(),
            Balance::new(5_u32.into(), BalanceType::HOPR),
            0_u32.into(),
            ChannelStatus::PendingToClose,
            0_u32.into(),
            0_u32.into(),
        );

        let mut actions = MockChannelAct::new();
        let fund_amount_c = fund_amount.clone();
        actions
            .expect_fund_channel()
            .times(1)
            .withf(move |h, balance| c2.get_id().eq(h) && fund_amount_c.eq(&balance))
            .return_once(move |_, _| Ok(ok(mock_action_confirmation(c2, fund_amount)).boxed()));

        let cfg = AutoFundingStrategyConfig {
            min_stake_threshold: stake_limit,
            funding_amount: fund_amount,
        };

        let afs = AutoFundingStrategy::new(cfg, actions);
        afs.on_own_channel_changed(
            &c1,
            Outgoing,
            CurrentBalance {
                left: Balance::zero(BalanceType::HOPR),
                right: c1.balance,
            },
        )
        .await
        .unwrap();

        afs.on_own_channel_changed(
            &c2,
            Outgoing,
            CurrentBalance {
                left: Balance::zero(BalanceType::HOPR),
                right: c2.balance,
            },
        )
        .await
        .unwrap();

        afs.on_own_channel_changed(
            &c3,
            Outgoing,
            CurrentBalance {
                left: Balance::zero(BalanceType::HOPR),
                right: c3.balance,
            },
        )
        .await
        .unwrap();
    }
}<|MERGE_RESOLUTION|>--- conflicted
+++ resolved
@@ -118,18 +118,13 @@
     use chain_types::actions::Action;
     use chain_types::chain_events::ChainEventType;
     use futures::{future::ok, FutureExt};
-<<<<<<< HEAD
     use hopr_crypto_random::random_bytes;
     use hopr_crypto_types::types::Hash;
-=======
-    use hopr_crypto::random::random_bytes;
-    use hopr_crypto::types::Hash;
     use hopr_internal_types::channels::ChannelChange::CurrentBalance;
     use hopr_internal_types::channels::ChannelDirection::Outgoing;
     use hopr_internal_types::channels::{ChannelEntry, ChannelStatus};
     use hopr_primitive_types::primitives::{Address, Balance, BalanceType};
     use hopr_primitive_types::traits::BinarySerializable;
->>>>>>> 34678740
     use mockall::mock;
 
     mock! {
