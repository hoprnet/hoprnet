<<<<<<< HEAD
use core_types::channels::{ChannelDirection, ChannelStatus};
use hopr_crypto_types::types::OffchainPublicKey;
=======
use hopr_crypto::types::OffchainPublicKey;
use hopr_internal_types::channels::{ChannelDirection, ChannelStatus};
use hopr_primitive_types::primitives::{Address, Balance, BalanceType};
>>>>>>> 34678740
use log::{debug, error, info, warn};
use rand::rngs::OsRng;
use rand::seq::SliceRandom;
use std::collections::HashMap;

use async_lock::RwLock;
use async_trait::async_trait;
use chain_actions::channels::ChannelActions;
use chain_db::traits::HoprCoreEthereumDbActions;
use core_network::network::{Network, NetworkExternalActions};
use futures::stream::FuturesUnordered;
use futures::StreamExt;
use hopr_primitive_types::sma::{SingleSumSMA, SMA};
use hopr_primitive_types::traits::PeerIdLike;
use serde::{Deserialize, Serialize};
use serde_with::{serde_as, DisplayFromStr};
use std::fmt::{Debug, Display, Formatter};
use std::sync::Arc;
use validator::Validate;

use crate::errors::Result;
use crate::errors::StrategyError::CriteriaNotSatisfied;
use crate::strategy::SingularStrategy;
use crate::{decision::ChannelDecision, Strategy};

#[cfg(all(feature = "prometheus", not(test)))]
use hopr_metrics::metrics::{SimpleCounter, SimpleGauge};

#[cfg(all(feature = "prometheus", not(test)))]
lazy_static::lazy_static! {
    static ref METRIC_COUNT_OPENS: SimpleCounter =
        SimpleCounter::new("hopr_strategy_promiscuous_opened_channels_count", "Count of open channel decisions").unwrap();
    static ref METRIC_COUNT_CLOSURES: SimpleCounter =
        SimpleCounter::new("hopr_strategy_promiscuous_closed_channels_count", "Count of close channel decisions").unwrap();
    static ref METRIC_MAX_AUTO_CHANNELS: SimpleGauge =
        SimpleGauge::new("hopr_strategy_promiscuous_max_auto_channels", "Count of maximum number of channels managed by the strategy").unwrap();
}

/// Config of promiscuous strategy.
#[serde_as]
#[derive(Debug, Clone, Copy, PartialEq, Validate, Serialize, Deserialize)]
pub struct PromiscuousStrategyConfig {
    /// A quality threshold between 0 and 1 used to determine whether the strategy should open channel with the peer.
    /// Defaults to 0.5
    #[validate(range(min = 0_f32, max = 1.0_f32))]
    pub network_quality_threshold: f64,

    /// Minimum number of network quality samples before the strategy can start making decisions.
    /// Defaults to 10
    #[validate(range(min = 1_u32))]
    pub min_network_size_samples: u32,

    /// A stake of tokens that should be allocated to a channel opened by the strategy.
    /// Defaults to 10 HOPR
    #[serde_as(as = "DisplayFromStr")]
    pub new_channel_stake: Balance,

    /// Minimum token balance of the node. When reached, the strategy will not open any new channels.
    /// Defaults to 10 HOPR
    #[serde_as(as = "DisplayFromStr")]
    pub minimum_node_balance: Balance,

    /// Maximum number of opened channels the strategy should maintain.
    /// Defaults to square-root of the sampled network size.
    #[validate(range(min = 1))]
    pub max_channels: Option<usize>,

    /// If set, the strategy will aggressively close channels (even with peers above the `network_quality_threshold`)
    /// if the number of opened outgoing channels (regardless if opened by the strategy or manually) exceeds the
    /// `max_channels` limit.
    /// Defaults to true
    pub enforce_max_channels: bool,
}

impl Default for PromiscuousStrategyConfig {
    fn default() -> Self {
        PromiscuousStrategyConfig {
            network_quality_threshold: 0.5,
            min_network_size_samples: 10,
            new_channel_stake: Balance::new_from_str("10000000000000000000", BalanceType::HOPR),
            minimum_node_balance: Balance::new_from_str("10000000000000000000", BalanceType::HOPR),
            max_channels: None,
            enforce_max_channels: true,
        }
    }
}

/// This strategy opens outgoing channels to peers, which have quality above a given threshold.
/// At the same time, it closes outgoing channels opened to peers whose quality dropped below this threshold.
pub struct PromiscuousStrategy<Db, Net, A>
where
    Db: HoprCoreEthereumDbActions + Clone,
    Net: NetworkExternalActions,
    A: ChannelActions,
{
    db: Arc<RwLock<Db>>,
    network: Arc<RwLock<Network<Net>>>,
    chain_actions: A,
    cfg: PromiscuousStrategyConfig,
    sma: RwLock<SingleSumSMA<u32>>,
}

impl<Db, Net, A> PromiscuousStrategy<Db, Net, A>
where
    Db: HoprCoreEthereumDbActions + Clone,
    Net: NetworkExternalActions + Send + Sync,
    A: ChannelActions,
{
    pub fn new(
        cfg: PromiscuousStrategyConfig,
        db: Arc<RwLock<Db>>,
        network: Arc<RwLock<Network<Net>>>,
        chain_actions: A,
    ) -> Self {
        Self {
            db,
            network,
            chain_actions,
            sma: RwLock::new(SingleSumSMA::new(cfg.min_network_size_samples)),
            cfg,
        }
    }

    async fn sample_size_and_evaluate_avg(&self, sample: u32) -> Option<u32> {
        self.sma.write().await.push(sample);
        info!("evaluated qualities of {sample} peers seen in the network");

        let sma = self.sma.read().await;
        if sma.len() >= sma.window_size() {
            sma.average()
        } else {
            info!(
                "not yet enough samples ({} out of {}) of network size to perform a strategy tick, skipping.",
                sma.len(),
                sma.window_size()
            );
            None
        }
    }

    async fn get_peers_with_quality(&self) -> HashMap<Address, f64> {
        self.network
            .read()
            .await
            .all_peers_with_avg_quality()
            .iter()
            .filter_map(|(peer, q)| match OffchainPublicKey::from_peerid(peer) {
                Ok(offchain_key) => Some((offchain_key, q)),
                Err(_) => {
                    error!("encountered invalid peer id: {peer}");
                    None
                }
            })
            .map(|(key, q)| async {
                let k_clone = key;
                match self
                    .db
                    .read()
                    .await
                    .get_chain_key(&k_clone)
                    .await
                    .and_then(|addr| addr.ok_or(utils_db::errors::DbError::NotFound))
                {
                    Ok(addr) => Some((addr, *q)),
                    Err(_) => {
                        error!("could not find on-chain address for {k_clone}");
                        None
                    }
                }
            })
            .collect::<FuturesUnordered<_>>()
            .filter_map(|x| async move { x })
            .collect::<HashMap<_, _>>()
            .await
    }

    async fn collect_tick_decision(&self) -> Result<ChannelDecision> {
        let mut tick_decision = ChannelDecision::default();
        let mut new_channel_candidates: Vec<(Address, f64)> = Vec::new();

        let outgoing_open_channels = self
            .db
            .read()
            .await
            .get_outgoing_channels()
            .await?
            .into_iter()
            .filter(|channel| channel.status == ChannelStatus::Open)
            .collect::<Vec<_>>();
        debug!("tracking {} open outgoing channels", outgoing_open_channels.len());

        // Check if we have enough network size samples before proceeding quality-based evaluation
        let peers_with_quality = self.get_peers_with_quality().await;
        let current_average_network_size =
            match self.sample_size_and_evaluate_avg(peers_with_quality.len() as u32).await {
                Some(avg) => avg,
                None => return Err(CriteriaNotSatisfied), // not enough samples yet
            };

        // Go through all the peer ids we know, get their qualities and find out which channels should be closed and
        // which peer ids should become candidates for a new channel
        for (address, quality) in peers_with_quality.iter() {
            // Get channels we have opened with it
            let channel_with_peer = outgoing_open_channels.iter().find(|c| c.destination.eq(address));

            if let Some(channel) = channel_with_peer {
                if *quality <= self.cfg.network_quality_threshold {
                    // Need to close the channel, because quality has dropped
                    debug!(
                        "closure of channel to {}: {quality} <= {}",
                        channel.destination, self.cfg.network_quality_threshold
                    );
                    tick_decision.add_to_close(*channel);
                }
            } else if *quality >= self.cfg.network_quality_threshold {
                // Try to open channel with this peer, because it is high-quality and we don't yet have a channel with it
                new_channel_candidates.push((*address, *quality));
            }
        }
        debug!(
            "proposed closures: {}, proposed new candidates: {}",
            tick_decision.get_to_close().len(),
            new_channel_candidates.len()
        );

        // We compute the upper bound for channels as a square-root of the perceived network size
        let max_auto_channels = self
            .cfg
            .max_channels
            .unwrap_or((current_average_network_size as f64).sqrt().ceil() as usize);
        debug!("current upper bound for maximum number of auto-channels is {max_auto_channels}");

        #[cfg(all(feature = "prometheus", not(test)))]
        METRIC_MAX_AUTO_CHANNELS.set(max_auto_channels as f64);

        // Count all the effectively opened channels (ie. after the decision has been made)
        let occupied = outgoing_open_channels
            .len()
            .saturating_sub(tick_decision.get_to_close().len());

        // If there is still more channels opened than we allow, close some
        // lowest-quality ones which passed the threshold
        if occupied > max_auto_channels && self.cfg.enforce_max_channels {
            warn!("there are {occupied} effectively opened channels, but the strategy allows only {max_auto_channels}");

            // Get all open channels which are not planned to be closed
            let mut sorted_channels = outgoing_open_channels
                .iter()
                .filter(|c| !tick_decision.will_channel_be_closed(&c.destination))
                .collect::<Vec<_>>();

            // Sort by quality, lowest-quality first
            sorted_channels.sort_unstable_by(|p1, p2| {
                let q1 = match peers_with_quality.get(&p1.destination) {
                    Some(q) => *q,
                    None => {
                        error!("could not determine peer quality for {p1}");
                        0_f64
                    }
                };
                let q2 = match peers_with_quality.get(&p2.destination) {
                    Some(q) => *q,
                    None => {
                        error!("could not determine peer quality for {p2}");
                        0_f64
                    }
                };
                q1.partial_cmp(&q2).expect("invalid comparison")
            });

            // Close the lowest-quality channels (those we did not mark for closing yet) to enforce the limit
            sorted_channels
                .into_iter()
                .take(occupied - max_auto_channels)
                .for_each(|channel| {
                    debug!("enforcing channel closure of {channel}");
                    tick_decision.add_to_close(*channel);
                });
        } else if max_auto_channels > occupied {
            // Sort the new channel candidates by best quality first, then truncate to the number of available slots
            // This way, we'll prefer candidates with higher quality, when we don't have enough node balance
            // Shuffle first, so the equal candidates are randomized and then use unstable sorting for that purpose.
            new_channel_candidates.shuffle(&mut OsRng);
            new_channel_candidates.sort_unstable_by(|(_, q1), (_, q2)| q1.partial_cmp(q2).unwrap().reverse());
            new_channel_candidates.truncate(max_auto_channels - occupied);
            debug!("got {} new channel candidates", new_channel_candidates.len());

            let mut remaining_balance = self.db.read().await.get_hopr_balance().await?;

            // Go through the new candidates for opening channels allow them to open based on our available node balance
            for (address, _) in new_channel_candidates {
                // Stop if we ran out of balance
                if remaining_balance.lte(&self.cfg.minimum_node_balance) {
                    warn!("ran out of allowed node balance - balance is {remaining_balance}");
                    break;
                }

                // If we haven't added this peer yet, add it to the list for channel opening
                if !tick_decision.will_address_be_opened(&address) {
                    tick_decision.add_to_open(address, self.cfg.new_channel_stake);
                    remaining_balance = remaining_balance.sub(&self.cfg.new_channel_stake);
                    debug!("promoted peer {address} for channel opening");
                }
            }
        } else {
            // max_channels == occupied
            info!("not going to allocate new channels, maximum number of effective channels is reached ({occupied})")
        }

        Ok(tick_decision)
    }
}

impl<Db, Net, A> Debug for PromiscuousStrategy<Db, Net, A>
where
    Db: HoprCoreEthereumDbActions + Clone,
    Net: NetworkExternalActions,
    A: ChannelActions,
{
    fn fmt(&self, f: &mut Formatter<'_>) -> std::fmt::Result {
        write!(f, "{:?}", Strategy::Promiscuous(self.cfg))
    }
}

impl<Db, Net, A> Display for PromiscuousStrategy<Db, Net, A>
where
    Db: HoprCoreEthereumDbActions + Clone,
    Net: NetworkExternalActions,
    A: ChannelActions,
{
    fn fmt(&self, f: &mut Formatter<'_>) -> std::fmt::Result {
        write!(f, "{}", Strategy::Promiscuous(self.cfg))
    }
}

#[async_trait]
impl<Db, Net, A> SingularStrategy for PromiscuousStrategy<Db, Net, A>
where
    Db: HoprCoreEthereumDbActions + Clone + Send + Sync,
    Net: NetworkExternalActions + Send + Sync,
    A: ChannelActions + Send + Sync,
{
    async fn on_tick(&self) -> Result<()> {
        let tick_decision = self.collect_tick_decision().await?;

        debug!("on tick executing {tick_decision}");

        for channel_to_close in tick_decision.get_to_close() {
            match self
                .chain_actions
                .close_channel(
                    channel_to_close.destination,
                    ChannelDirection::Outgoing,
                    false, // TODO: get this value from config
                )
                .await
            {
                Ok(_) => {
                    // Intentionally do not await result of the channel transaction
                    debug!("issued channel closing tx: {}", channel_to_close);
                }
                Err(e) => {
                    error!("error while closing channel: {e}");
                }
            }
        }

        for channel_to_open in tick_decision.get_to_open() {
            match self
                .chain_actions
                .open_channel(channel_to_open.0, channel_to_open.1)
                .await
            {
                Ok(_) => {
                    // Intentionally do not await result of the channel transaction
                    debug!("issued channel opening tx: {}", channel_to_open.0);
                }
                Err(e) => {
                    error!("error while issuing channel opening to {}: {e}", channel_to_open.0);
                }
            }
        }

        #[cfg(all(feature = "prometheus", not(test)))]
        {
            METRIC_COUNT_OPENS.increment_by(tick_decision.get_to_open().len() as u64);
            METRIC_COUNT_CLOSURES.increment_by(tick_decision.get_to_close().len() as u64);
        }

        info!("on tick executed {tick_decision}");
        Ok(())
    }
}

/// Unit tests of pure Rust code
#[cfg(test)]
mod tests {
    use super::*;
    use chain_actions::action_queue::{ActionConfirmation, PendingAction};
    use chain_db::db::CoreEthereumDb;
    use chain_types::actions::Action;
    use chain_types::chain_events::ChainEventType;
    use core_network::{
        network::{NetworkConfig, NetworkEvent, NetworkExternalActions, PeerOrigin},
        PeerId,
    };
    use futures::{future::ok, FutureExt};
<<<<<<< HEAD
    use hopr_crypto_random::random_bytes;
    use hopr_crypto_types::keypairs::{Keypair, OffchainKeypair};
    use hopr_crypto_types::types::Hash;
=======
    use hopr_crypto::keypairs::{Keypair, OffchainKeypair};
    use hopr_crypto::random::random_bytes;
    use hopr_crypto::types::Hash;
    use hopr_internal_types::channels::{ChannelEntry, ChannelStatus};
    use hopr_platform::time::native::current_timestamp;
    use hopr_primitive_types::primitives::{Snapshot, U256};
    use hopr_primitive_types::traits::BinarySerializable;
>>>>>>> 34678740
    use lazy_static::lazy_static;
    use mockall::mock;
    use utils_db::{db::DB, CurrentDbShim};

    lazy_static! {
        static ref PEERS: Vec<(Address, PeerId)> = (0..10)
            .into_iter()
            .map(|_| (Address::random(), OffchainKeypair::random().public().to_peerid()))
            .collect();
    }

    mock! {
        ChannelAct { }
        #[async_trait]
        impl ChannelActions for ChannelAct {
            async fn open_channel(&self, destination: Address, amount: Balance) -> chain_actions::errors::Result<PendingAction>;
            async fn fund_channel(&self, channel_id: Hash, amount: Balance) -> chain_actions::errors::Result<PendingAction>;
            async fn close_channel(
                &self,
                counterparty: Address,
                direction: ChannelDirection,
                redeem_before_close: bool,
            ) -> chain_actions::errors::Result<PendingAction>;
        }
    }

    struct MockNetworkExternalActions;
    impl NetworkExternalActions for MockNetworkExternalActions {
        fn is_public(&self, _: &PeerId) -> bool {
            false
        }
        fn emit(&self, _: NetworkEvent) {}
        fn create_timestamp(&self) -> u64 {
            current_timestamp().as_millis() as u64
        }
    }

    async fn mock_channel(
        db: Arc<RwLock<CoreEthereumDb<CurrentDbShim>>>,
        dst: Address,
        balance: Balance,
    ) -> ChannelEntry {
        let channel = ChannelEntry::new(
            PEERS[0].0,
            dst,
            balance,
            U256::zero(),
            ChannelStatus::Open,
            U256::zero(),
            U256::zero(),
        );
        db.write()
            .await
            .update_channel_and_snapshot(&channel.get_id(), &channel, &Default::default())
            .await
            .unwrap();
        channel
    }

    async fn prepare_network(network: Arc<RwLock<Network<MockNetworkExternalActions>>>, qualities: Vec<f64>) {
        assert_eq!(qualities.len(), PEERS.len() - 1, "invalid network setup");

        let mut net = network.write().await;
        for (i, quality) in qualities.into_iter().enumerate() {
            let peer = &PEERS[i + 1].1;

            net.add(peer, PeerOrigin::Initialization);

            while net.get_peer_status(peer).unwrap().get_average_quality() < quality {
                net.update(peer, Ok(current_timestamp().as_millis() as u64));
            }
            debug!(
                "peer {peer} ({}) has avg quality: {}",
                PEERS[i + 1].0,
                net.get_peer_status(peer).unwrap().get_average_quality()
            );
        }
    }

    async fn init_db(db: Arc<RwLock<CoreEthereumDb<CurrentDbShim>>>, node_balance: Balance) {
        let mut d = db.write().await;

        d.set_hopr_balance(&node_balance).await.unwrap();
        d.set_staking_safe_allowance(&node_balance, &Snapshot::default())
            .await
            .unwrap();

        for (chain_key, peer_id) in PEERS.iter() {
            d.link_chain_and_packet_keys(
                chain_key,
                &OffchainPublicKey::from_peerid(peer_id).unwrap(),
                &Snapshot::default(),
            )
            .await
            .unwrap();
        }
    }

    fn mock_action_confirmation_closure(channel: ChannelEntry) -> ActionConfirmation {
        let random_hash = Hash::new(&random_bytes::<{ Hash::SIZE }>());
        ActionConfirmation {
            tx_hash: random_hash,
            event: Some(ChainEventType::ChannelClosureInitiated(channel)),
            action: Action::CloseChannel(channel, ChannelDirection::Outgoing),
        }
    }

    fn mock_action_confirmation_opening(address: Address, balance: Balance) -> ActionConfirmation {
        let random_hash = Hash::new(&random_bytes::<{ Hash::SIZE }>());
        ActionConfirmation {
            tx_hash: random_hash,
            event: Some(ChainEventType::ChannelOpened(ChannelEntry::new(
                PEERS[0].0,
                address,
                balance,
                U256::zero(),
                ChannelStatus::Open,
                U256::zero(),
                U256::zero(),
            ))),
            action: Action::OpenChannel(address, balance),
        }
    }

    #[async_std::test]
    async fn test_promiscuous_strategy_tick_decisions() {
        let _ = env_logger::builder().is_test(true).try_init();

        let db = Arc::new(RwLock::new(CoreEthereumDb::new(
            DB::new(CurrentDbShim::new_in_memory().await),
            PEERS[0].0,
        )));

        let network = Arc::new(RwLock::new(Network::new(
            PEERS[0].1,
            NetworkConfig::default(),
            MockNetworkExternalActions {},
        )));

        let qualities_that_alice_sees = vec![0.7, 0.9, 0.8, 1.0, 0.1, 0.3, 0.1, 0.2, 0.3];

        let balance = Balance::new_from_str("100000000000000000000", BalanceType::HOPR); // 11 HOPR
                                                                                         //let low_balance = Balance::new_from_str("1000000000000000", BalanceType::HOPR); // 0.001 HOPR

        init_db(db.clone(), balance).await;
        prepare_network(network.clone(), qualities_that_alice_sees).await;

        mock_channel(db.clone(), PEERS[1].0, balance).await;
        mock_channel(db.clone(), PEERS[2].0, balance).await;
        let for_closing = mock_channel(db.clone(), PEERS[5].0, balance).await;

        let mut strat_cfg = PromiscuousStrategyConfig::default();
        strat_cfg.max_channels = Some(3); // Allow max 3 channels
        strat_cfg.network_quality_threshold = 0.5;

        /*
            Situation:
            - There are max 3 channels.
            - Strategy will close channel to peer 5, because it has quality 0.1
            - Because of the closure, this means there can be 1 additional channel opened
                - Strategy can open channel either to peer 3 or 4 (quality 0.8 and 1.0 respectively)
                - It will prefer peer 4 because it has higher quality
        */

        let mut actions = MockChannelAct::new();
        actions
            .expect_close_channel()
            .times(1)
            .withf(|dst, dir, _| PEERS[5].0.eq(dst) && ChannelDirection::Outgoing.eq(dir))
            .return_once(move |_, _, _| Ok(ok(mock_action_confirmation_closure(for_closing)).boxed()));

        let new_stake = strat_cfg.new_channel_stake;
        actions
            .expect_open_channel()
            .times(1)
            .withf(move |dst, b| PEERS[4].0.eq(dst) && new_stake.eq(b))
            .return_once(move |_, _| Ok(ok(mock_action_confirmation_opening(PEERS[4].0, new_stake)).boxed()));

        let strat = PromiscuousStrategy::new(strat_cfg, db, network, actions);

        for _ in 0..strat_cfg.min_network_size_samples - 1 {
            strat
                .on_tick()
                .await
                .expect_err("on tick should fail when criteria are not met");
        }

        strat.on_tick().await.expect("on tick should not fail");
    }
}<|MERGE_RESOLUTION|>--- conflicted
+++ resolved
@@ -1,11 +1,6 @@
-<<<<<<< HEAD
-use core_types::channels::{ChannelDirection, ChannelStatus};
 use hopr_crypto_types::types::OffchainPublicKey;
-=======
-use hopr_crypto::types::OffchainPublicKey;
 use hopr_internal_types::channels::{ChannelDirection, ChannelStatus};
 use hopr_primitive_types::primitives::{Address, Balance, BalanceType};
->>>>>>> 34678740
 use log::{debug, error, info, warn};
 use rand::rngs::OsRng;
 use rand::seq::SliceRandom;
@@ -413,19 +408,13 @@
         PeerId,
     };
     use futures::{future::ok, FutureExt};
-<<<<<<< HEAD
     use hopr_crypto_random::random_bytes;
     use hopr_crypto_types::keypairs::{Keypair, OffchainKeypair};
     use hopr_crypto_types::types::Hash;
-=======
-    use hopr_crypto::keypairs::{Keypair, OffchainKeypair};
-    use hopr_crypto::random::random_bytes;
-    use hopr_crypto::types::Hash;
     use hopr_internal_types::channels::{ChannelEntry, ChannelStatus};
     use hopr_platform::time::native::current_timestamp;
     use hopr_primitive_types::primitives::{Snapshot, U256};
     use hopr_primitive_types::traits::BinarySerializable;
->>>>>>> 34678740
     use lazy_static::lazy_static;
     use mockall::mock;
     use utils_db::{db::DB, CurrentDbShim};
