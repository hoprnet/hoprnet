//! ## Multi Strategy
//!
//! This strategy can stack multiple above strategies (called sub-strategies in this context) into one.
//! Once a strategy event is triggered, it is executed sequentially on the sub-strategies one by one.
//! The strategy can be configured to not call the next sub-strategy event if the sub-strategy currently being executed failed,
//! which is done by setting the `on_fail_continue` flag.
//!
//! Hence, the sub-strategy chain then can behave as a logical AND (`on_fail_continue` = `false`) execution chain
//! or logical OR (`on_fail_continue` = `true`) execution chain.
//!
//! A Multi Strategy can also contain another Multi Strategy as a sub-strategy if `allow_recursive` flag is set.
//! However, this recursion is always allowed up to 2 levels only.
//! Along with the `on_fail_continue` value, the recursive feature allows constructing more complex logical strategy chains.
//!
//! The MultiStrategy can also observe channels being `PendingToClose` and running out of closure grace period,
//! and if this happens, it will issue automatically the final close transaction, which transitions the state to `Closed`.
//! This can be controlled by the `finalize_channel_closure` parameter.
//!
//! For details on default parameters see [MultiStrategyConfig].
use async_lock::RwLock;
use async_trait::async_trait;
use chain_actions::ChainActions;
use chain_db::traits::HoprCoreEthereumDbActions;
use core_network::network::{Network, NetworkExternalActions};
use core_protocol::ticket_aggregation::processor::BasicTicketAggregationActions;
use hopr_internal_types::prelude::*;
use serde::{Deserialize, Serialize};
use std::fmt::{Debug, Display, Formatter};
use std::sync::Arc;
use tracing::{error, warn};
use validator::Validate;

use crate::aggregating::AggregatingStrategy;
use crate::auto_funding::AutoFundingStrategy;
use crate::auto_redeeming::AutoRedeemingStrategy;
use crate::errors::Result;
use crate::promiscuous::PromiscuousStrategy;
use crate::Strategy;

use crate::channel_finalizer::ClosureFinalizerStrategy;
#[cfg(all(feature = "prometheus", not(test)))]
use {hopr_metrics::metrics::MultiGauge, strum::VariantNames};

#[cfg(all(feature = "prometheus", not(test)))]
lazy_static::lazy_static! {
    static ref METRIC_ENABLED_STRATEGIES: MultiGauge =
        MultiGauge::new("hopr_strategy_enabled_strategies", "List of enabled strategies", &["strategy"]).unwrap();
}

/// Basic single strategy.
#[cfg_attr(test, mockall::automock)]
#[async_trait]
pub trait SingularStrategy: Display {
    /// Strategy event raised at period intervals (typically each 1 minute).
    async fn on_tick(&self) -> Result<()> {
        Ok(())
    }

    /// Strategy event raised when a new **winning** acknowledged ticket is received in a channel
    async fn on_acknowledged_winning_ticket(&self, _ack: &AcknowledgedTicket) -> Result<()> {
        Ok(())
    }

    /// Strategy event raised whenever the Indexer registers a change on node's own channel.
    async fn on_own_channel_changed(
        &self,
        _channel: &ChannelEntry,
        _direction: ChannelDirection,
        _change: ChannelChange,
    ) -> Result<()> {
        Ok(())
    }
}

<<<<<<< HEAD
=======
/// Internal strategy which runs per tick and finalizes `PendingToClose` channels
/// which have elapsed the grace period.
/// This is enabled in a [MultiStrategy] when [configured](MultiStrategyConfig) with the `finalize_channel_closure` set.
struct ChannelCloseFinalizer<Db: HoprCoreEthereumDbActions + Clone + Send + Sync + std::fmt::Debug> {
    db: Arc<RwLock<Db>>,
    chain_actions: ChainActions<Db>,
}

impl<Db: HoprCoreEthereumDbActions + Clone + Send + Sync + std::fmt::Debug> Display for ChannelCloseFinalizer<Db> {
    fn fmt(&self, f: &mut Formatter<'_>) -> std::fmt::Result {
        write!(f, "channel_closure_finalizer")
    }
}

#[async_trait]
impl<Db: HoprCoreEthereumDbActions + Clone + Send + Sync + std::fmt::Debug> SingularStrategy
    for ChannelCloseFinalizer<Db>
{
    async fn on_tick(&self) -> Result<()> {
        // Do not attempt to finalize closure of channels that have been overdue for closure for more than an hour
        let ts_limit = current_time().sub(Duration::from_secs(3600));

        let outgoing_channels = self.db.read().await.get_outgoing_channels().await?;

        let to_close = outgoing_channels
            .iter()
            .filter(|channel| {
                matches!(channel.status, ChannelStatus::PendingToClose(ct) if ct > ts_limit)
                    && channel.closure_time_passed(current_time())
            })
            .map(|channel| async {
                let channel_cpy = *channel;
                info!("channel closure finalizer: finalizing closure of {channel_cpy}");
                match self
                    .chain_actions
                    .close_channel(channel_cpy.destination, ChannelDirection::Outgoing, false)
                    .await
                {
                    Ok(_) => {
                        // Currently, we're not interested in awaiting the Close transactions to confirmation
                        debug!("channel closure finalizer: finalizing closure of {channel_cpy}");
                    }
                    Err(e) => error!("channel closure finalizer: failed to finalize closure of {channel_cpy}: {e}"),
                }
            })
            .collect::<FuturesUnordered<_>>()
            .count()
            .await;

        #[cfg(all(feature = "prometheus", not(test)))]
        METRIC_COUNT_CLOSURE_FINALIZATIONS.increment_by(to_close as u64);

        debug!("channel closure finalizer: initiated closure finalization of {to_close} channels");
        Ok(())
    }
}

>>>>>>> ae84ef92
/// Configuration options for the `MultiStrategy` chain.
/// If `fail_on_continue` is set, the `MultiStrategy` sequence behaves as logical AND chain,
/// otherwise it behaves like a logical OR chain.
#[derive(Debug, Clone, PartialEq, smart_default::SmartDefault, Validate, Serialize, Deserialize)]
#[serde(deny_unknown_fields)]
pub struct MultiStrategyConfig {
    /// Determines if the strategy should continue executing the next strategy if the current one failed.
    /// If set to `true`, the strategy behaves like a logical AND chain of `SingularStrategies`
    /// Otherwise, it behaves like a logical OR chain of `SingularStrategies`.
    ///
    /// Default is true.
    #[default = true]
    pub on_fail_continue: bool,

    /// Indicate whether the `MultiStrategy` can contain another `MultiStrategy`.
    ///
    /// Default is true.
    #[default = true]
    pub allow_recursive: bool,

    /// Configuration of individual sub-strategies.
    ///
    /// Default is empty, which makes the `MultiStrategy` behave as passive.
    #[default(_code = "vec![]")]
    pub strategies: Vec<Strategy>,
}

/// Defines an execution chain of `SingularStrategies`.
/// The `MultiStrategy` itself also implements the `SingularStrategy` trait,
/// which makes it possible (along with different `on_fail_continue` policies) to construct
/// various logical strategy chains.
pub struct MultiStrategy {
    strategies: Vec<Box<dyn SingularStrategy + Send + Sync>>,
    cfg: MultiStrategyConfig,
}

impl MultiStrategy {
    /// Constructs new `MultiStrategy`.
    /// The strategy can contain another `MultiStrategy` if `allow_recursive` is set.
    pub fn new<Db, Net>(
        cfg: MultiStrategyConfig,
        db: Arc<RwLock<Db>>,
        network: Arc<Network<Net>>,
        chain_actions: ChainActions<Db>,
        ticket_aggregator: BasicTicketAggregationActions<std::result::Result<Ticket, String>>,
    ) -> Self
    where
        Db: HoprCoreEthereumDbActions + Clone + Send + Sync + std::fmt::Debug + 'static,
        Net: NetworkExternalActions + Send + Sync + 'static,
    {
        let mut strategies = Vec::<Box<dyn SingularStrategy + Send + Sync>>::new();

        #[cfg(all(feature = "prometheus", not(test)))]
        Strategy::VARIANTS
            .iter()
            .for_each(|s| METRIC_ENABLED_STRATEGIES.set(&[*s], 0_f64));

        for strategy in cfg.strategies.iter() {
            match strategy {
                Strategy::Promiscuous(sub_cfg) => strategies.push(Box::new(PromiscuousStrategy::new(
                    sub_cfg.clone(),
                    db.clone(),
                    network.clone(),
                    chain_actions.clone(),
                ))),
                Strategy::Aggregating(sub_cfg) => strategies.push(Box::new(AggregatingStrategy::new(
                    *sub_cfg,
                    db.clone(),
                    chain_actions.clone(),
                    ticket_aggregator.clone(),
                ))),
                Strategy::AutoRedeeming(sub_cfg) => strategies.push(Box::new(AutoRedeemingStrategy::new(
                    *sub_cfg,
                    db.clone(),
                    chain_actions.clone(),
                ))),
                Strategy::AutoFunding(sub_cfg) => {
                    strategies.push(Box::new(AutoFundingStrategy::new(*sub_cfg, chain_actions.clone())))
                }
                Strategy::ClosureFinalizer(sub_cfg) => strategies.push(Box::new(ClosureFinalizerStrategy::new(
                    *sub_cfg,
                    db.clone(),
                    chain_actions.clone(),
                ))),
                Strategy::Multi(sub_cfg) => {
                    if cfg.allow_recursive {
                        let mut cfg_clone = sub_cfg.clone();
                        cfg_clone.allow_recursive = false; // Do not allow more levels of recursion

                        strategies.push(Box::new(Self::new(
                            cfg_clone,
                            db.clone(),
                            network.clone(),
                            chain_actions.clone(),
                            ticket_aggregator.clone(),
                        )))
                    } else {
                        error!("recursive multi-strategy not allowed and skipped")
                    }
                }

                // Passive strategy = empty MultiStrategy
                Strategy::Passive => strategies.push(Box::new(Self {
                    cfg: Default::default(),
                    strategies: Vec::new(),
                })),
            }

            #[cfg(all(feature = "prometheus", not(test)))]
            METRIC_ENABLED_STRATEGIES.set(&[&strategy.to_string()], 1_f64);
        }

        Self { strategies, cfg }
    }
}

impl Debug for MultiStrategy {
    fn fmt(&self, f: &mut Formatter<'_>) -> std::fmt::Result {
        write!(f, "{:?}", Strategy::Multi(self.cfg.clone()))
    }
}

impl Display for MultiStrategy {
    fn fmt(&self, f: &mut Formatter<'_>) -> std::fmt::Result {
        write!(f, "{}", Strategy::Multi(self.cfg.clone()))
    }
}

#[async_trait]
impl SingularStrategy for MultiStrategy {
    async fn on_tick(&self) -> Result<()> {
        for strategy in self.strategies.iter() {
            if let Err(e) = strategy.on_tick().await {
                if !self.cfg.on_fail_continue {
                    warn!("{self} on_tick chain stopped at {strategy}");
                    return Err(e);
                }
            }
        }
        Ok(())
    }

    async fn on_acknowledged_winning_ticket(&self, ack: &AcknowledgedTicket) -> Result<()> {
        for strategy in self.strategies.iter() {
            if let Err(e) = strategy.on_acknowledged_winning_ticket(ack).await {
                if !self.cfg.on_fail_continue {
                    warn!("{self} on_acknowledged_ticket chain stopped at {strategy}");
                    return Err(e);
                }
            }
        }
        Ok(())
    }

    async fn on_own_channel_changed(
        &self,
        channel: &ChannelEntry,
        direction: ChannelDirection,
        change: ChannelChange,
    ) -> Result<()> {
        for strategy in self.strategies.iter() {
            if let Err(e) = strategy.on_own_channel_changed(channel, direction, change).await {
                if !self.cfg.on_fail_continue {
                    warn!("{self} on_channel_state_changed chain stopped at {strategy}");
                    return Err(e);
                }
            }
        }
        Ok(())
    }
}

#[cfg(test)]
impl Display for MockSingularStrategy {
    fn fmt(&self, f: &mut Formatter<'_>) -> std::fmt::Result {
        write!(f, "mock")
    }
}

#[cfg(test)]
mod tests {
    use crate::errors::StrategyError::Other;
    use crate::strategy::{MockSingularStrategy, MultiStrategy, MultiStrategyConfig, SingularStrategy};
    use mockall::Sequence;

    #[async_std::test]
    async fn test_multi_strategy_logical_or_flow() {
        let mut seq = Sequence::new();

        let mut s1 = MockSingularStrategy::new();
        s1.expect_on_tick()
            .times(1)
            .in_sequence(&mut seq)
            .returning(|| Err(Other("error".into())));

        let mut s2 = MockSingularStrategy::new();
        s2.expect_on_tick().times(1).in_sequence(&mut seq).returning(|| Ok(()));

        let cfg = MultiStrategyConfig {
            on_fail_continue: true,
            allow_recursive: true,
            strategies: Vec::new(),
        };

        let ms = MultiStrategy {
            strategies: vec![Box::new(s1), Box::new(s2)],
            cfg,
        };
        ms.on_tick().await.expect("on_tick should not fail");
    }

    #[async_std::test]
    async fn test_multi_strategy_logical_and_flow() {
        let mut seq = Sequence::new();

        let mut s1 = MockSingularStrategy::new();
        s1.expect_on_tick()
            .times(1)
            .in_sequence(&mut seq)
            .returning(|| Err(Other("error".into())));

        let mut s2 = MockSingularStrategy::new();
        s2.expect_on_tick().never().in_sequence(&mut seq).returning(|| Ok(()));

        let cfg = MultiStrategyConfig {
            on_fail_continue: false,
            allow_recursive: true,
            strategies: Vec::new(),
        };

        let ms = MultiStrategy {
            strategies: vec![Box::new(s1), Box::new(s2)],
            cfg,
        };
        ms.on_tick().await.expect_err("on_tick should fail");
    }
}<|MERGE_RESOLUTION|>--- conflicted
+++ resolved
@@ -72,33 +72,32 @@
     }
 }
 
-<<<<<<< HEAD
-=======
 /// Internal strategy which runs per tick and finalizes `PendingToClose` channels
 /// which have elapsed the grace period.
 /// This is enabled in a [MultiStrategy] when [configured](MultiStrategyConfig) with the `finalize_channel_closure` set.
-struct ChannelCloseFinalizer<Db: HoprCoreEthereumDbActions + Clone + Send + Sync + std::fmt::Debug> {
+struct ChannelCloseFinalizer<Db: HoprCoreEthereumDbActions + Clone + Send + Sync> {
     db: Arc<RwLock<Db>>,
     chain_actions: ChainActions<Db>,
 }
 
-impl<Db: HoprCoreEthereumDbActions + Clone + Send + Sync + std::fmt::Debug> Display for ChannelCloseFinalizer<Db> {
+impl<Db: HoprCoreEthereumDbActions + Clone + Send + Sync> Display for ChannelCloseFinalizer<Db> {
     fn fmt(&self, f: &mut Formatter<'_>) -> std::fmt::Result {
         write!(f, "channel_closure_finalizer")
     }
 }
 
 #[async_trait]
-impl<Db: HoprCoreEthereumDbActions + Clone + Send + Sync + std::fmt::Debug> SingularStrategy
-    for ChannelCloseFinalizer<Db>
-{
+impl<Db: HoprCoreEthereumDbActions + Clone + Send + Sync> SingularStrategy for ChannelCloseFinalizer<Db> {
     async fn on_tick(&self) -> Result<()> {
         // Do not attempt to finalize closure of channels that have been overdue for closure for more than an hour
         let ts_limit = current_time().sub(Duration::from_secs(3600));
 
-        let outgoing_channels = self.db.read().await.get_outgoing_channels().await?;
-
-        let to_close = outgoing_channels
+        let to_close = self
+            .db
+            .read()
+            .await
+            .get_outgoing_channels()
+            .await?
             .iter()
             .filter(|channel| {
                 matches!(channel.status, ChannelStatus::PendingToClose(ct) if ct > ts_limit)
@@ -120,8 +119,9 @@
                 }
             })
             .collect::<FuturesUnordered<_>>()
-            .count()
-            .await;
+            .collect::<Vec<_>>()
+            .await
+            .len();
 
         #[cfg(all(feature = "prometheus", not(test)))]
         METRIC_COUNT_CLOSURE_FINALIZATIONS.increment_by(to_close as u64);
@@ -131,7 +131,6 @@
     }
 }
 
->>>>>>> ae84ef92
 /// Configuration options for the `MultiStrategy` chain.
 /// If `fail_on_continue` is set, the `MultiStrategy` sequence behaves as logical AND chain,
 /// otherwise it behaves like a logical OR chain.
