//! ## Multi Strategy
//!
//! This strategy can stack multiple above strategies (called sub-strategies in this context) into one.
//! Once a strategy event is triggered, it is executed sequentially on the sub-strategies one by one.
//! The strategy can be configured to not call the next sub-strategy event if the sub-strategy currently being executed failed,
//! which is done by setting the `on_fail_continue` flag.
//!
//! Hence, the sub-strategy chain then can behave as a logical AND (`on_fail_continue` = `false`) execution chain
//! or logical OR (`on_fail_continue` = `true`) execution chain.
//!
//! A Multi Strategy can also contain another Multi Strategy as a sub-strategy if `allow_recursive` flag is set.
//! However, this recursion is always allowed up to 2 levels only.
//! Along with the `on_fail_continue` value, the recursive feature allows constructing more complex logical strategy chains.
//!
//! The MultiStrategy can also observe channels being `PendingToClose` and running out of closure grace period,
//! and if this happens, it will issue automatically the final close transaction, which transitions the state to `Closed`.
//! This can be controlled by the `finalize_channel_closure` parameter.
//!
//! For details on default parameters see [MultiStrategyConfig].
use async_lock::RwLock;
use async_trait::async_trait;
use chain_actions::ChainActions;
use chain_db::traits::HoprCoreEthereumDbActions;
use core_network::network::{Network, NetworkExternalActions};
use core_protocol::ticket_aggregation::processor::BasicTicketAggregationActions;
use hopr_internal_types::prelude::*;
use serde::{Deserialize, Serialize};
use std::fmt::{Debug, Display, Formatter};
use std::sync::Arc;
use tracing::{error, warn};
use validator::Validate;

use crate::aggregating::AggregatingStrategy;
use crate::auto_funding::AutoFundingStrategy;
use crate::auto_redeeming::AutoRedeemingStrategy;
use crate::channel_finalizer::ClosureFinalizerStrategy;
use crate::errors::Result;
use crate::promiscuous::PromiscuousStrategy;
use crate::Strategy;

#[cfg(all(feature = "prometheus", not(test)))]
use {hopr_metrics::metrics::MultiGauge, strum::VariantNames};

#[cfg(all(feature = "prometheus", not(test)))]
lazy_static::lazy_static! {
    static ref METRIC_ENABLED_STRATEGIES: MultiGauge =
        MultiGauge::new("hopr_strategy_enabled_strategies", "List of enabled strategies", &["strategy"]).unwrap();
}

/// Basic single strategy.
#[cfg_attr(test, mockall::automock)]
#[async_trait]
pub trait SingularStrategy: Display {
    /// Strategy event raised at period intervals (typically each 1 minute).
    async fn on_tick(&self) -> Result<()> {
        Ok(())
    }

    /// Strategy event raised when a new **winning** acknowledged ticket is received in a channel
    async fn on_acknowledged_winning_ticket(&self, _ack: &AcknowledgedTicket) -> Result<()> {
        Ok(())
    }

    /// Strategy event raised whenever the Indexer registers a change on node's own channel.
    async fn on_own_channel_changed(
        &self,
        _channel: &ChannelEntry,
        _direction: ChannelDirection,
        _change: ChannelChange,
    ) -> Result<()> {
        Ok(())
    }
}

<<<<<<< HEAD
=======
/// Internal strategy which runs per tick and finalizes `PendingToClose` channels
/// which have elapsed the grace period.
/// This is enabled in a [MultiStrategy] when [configured](MultiStrategyConfig) with the `finalize_channel_closure` set.
struct ChannelCloseFinalizer<Db: HoprCoreEthereumDbActions + Clone + Send + Sync + std::fmt::Debug> {
    db: Arc<RwLock<Db>>,
    chain_actions: ChainActions<Db>,
}

impl<Db: HoprCoreEthereumDbActions + Clone + Send + Sync + std::fmt::Debug> Display for ChannelCloseFinalizer<Db> {
    fn fmt(&self, f: &mut Formatter<'_>) -> std::fmt::Result {
        write!(f, "channel_closure_finalizer")
    }
}

#[async_trait]
impl<Db: HoprCoreEthereumDbActions + Clone + Send + Sync + std::fmt::Debug> SingularStrategy
    for ChannelCloseFinalizer<Db>
{
    async fn on_tick(&self) -> Result<()> {
        // Do not attempt to finalize closure of channels that have been overdue for closure for more than an hour
        let ts_limit = current_time().sub(Duration::from_secs(3600));

        let outgoing_channels = self.db.read().await.get_outgoing_channels().await?;

        let to_close = outgoing_channels
            .iter()
            .filter(|channel| {
                matches!(channel.status, ChannelStatus::PendingToClose(ct) if ct > ts_limit)
                    && channel.closure_time_passed(current_time())
            })
            .map(|channel| async {
                let channel_cpy = *channel;
                info!("channel closure finalizer: finalizing closure of {channel_cpy}");
                match self
                    .chain_actions
                    .close_channel(channel_cpy.destination, ChannelDirection::Outgoing, false)
                    .await
                {
                    Ok(_) => {
                        // Currently, we're not interested in awaiting the Close transactions to confirmation
                        debug!("channel closure finalizer: finalizing closure of {channel_cpy}");
                    }
                    Err(e) => error!("channel closure finalizer: failed to finalize closure of {channel_cpy}: {e}"),
                }
            })
            .collect::<FuturesUnordered<_>>()
            .count()
            .await;

        #[cfg(all(feature = "prometheus", not(test)))]
        METRIC_COUNT_CLOSURE_FINALIZATIONS.increment_by(to_close as u64);

        debug!("channel closure finalizer: initiated closure finalization of {to_close} channels");
        Ok(())
    }
}

#[inline]
fn just_true() -> bool {
    true
}

#[inline]
fn empty_vector() -> Vec<Strategy> {
    vec![]
}

>>>>>>> 580d1122
/// Configuration options for the `MultiStrategy` chain.
/// If `fail_on_continue` is set, the `MultiStrategy` sequence behaves as logical AND chain,
/// otherwise it behaves like a logical OR chain.
#[derive(Debug, Clone, PartialEq, smart_default::SmartDefault, Validate, Serialize, Deserialize)]
#[serde(deny_unknown_fields)]
pub struct MultiStrategyConfig {
    /// Determines if the strategy should continue executing the next strategy if the current one failed.
    /// If set to `true`, the strategy behaves like a logical AND chain of `SingularStrategies`
    /// Otherwise, it behaves like a logical OR chain of `SingularStrategies`.
    ///
    /// Default is true.
    #[default = true]
    #[serde(default = "just_true")]
    pub on_fail_continue: bool,

    /// Indicate whether the `MultiStrategy` can contain another `MultiStrategy`.
    ///
    /// Default is true.
    #[default = true]
    #[serde(default = "just_true")]
    pub allow_recursive: bool,

<<<<<<< HEAD
=======
    /// Indicates if the strategy should check for `PendingToClose` channels which have
    /// elapsed the closure grace period, to issue another channel closing transaction to close them.
    /// If not set, the user has to trigger the channel closure manually once again after the grace period
    /// is over.
    ///
    /// Default is false.
    #[default = false]
    #[serde(default)]
    pub finalize_channel_closure: bool,

>>>>>>> 580d1122
    /// Configuration of individual sub-strategies.
    ///
    /// Default is empty, which makes the `MultiStrategy` behave as passive.
    #[default(_code = "vec![]")]
    #[serde(default = "empty_vector")]
    pub strategies: Vec<Strategy>,
}

/// Defines an execution chain of `SingularStrategies`.
/// The `MultiStrategy` itself also implements the `SingularStrategy` trait,
/// which makes it possible (along with different `on_fail_continue` policies) to construct
/// various logical strategy chains.
pub struct MultiStrategy {
    strategies: Vec<Box<dyn SingularStrategy + Send + Sync>>,
    cfg: MultiStrategyConfig,
}

impl MultiStrategy {
    /// Constructs new `MultiStrategy`.
    /// The strategy can contain another `MultiStrategy` if `allow_recursive` is set.
    pub fn new<Db, Net>(
        cfg: MultiStrategyConfig,
        db: Arc<RwLock<Db>>,
        network: Arc<Network<Net>>,
        chain_actions: ChainActions<Db>,
        ticket_aggregator: BasicTicketAggregationActions<std::result::Result<Ticket, String>>,
    ) -> Self
    where
        Db: HoprCoreEthereumDbActions + Clone + Send + Sync + std::fmt::Debug + 'static,
        Net: NetworkExternalActions + Send + Sync + 'static,
    {
        let mut strategies = Vec::<Box<dyn SingularStrategy + Send + Sync>>::new();

        #[cfg(all(feature = "prometheus", not(test)))]
        Strategy::VARIANTS
            .iter()
            .for_each(|s| METRIC_ENABLED_STRATEGIES.set(&[*s], 0_f64));

        for strategy in cfg.strategies.iter() {
            match strategy {
                Strategy::Promiscuous(sub_cfg) => strategies.push(Box::new(PromiscuousStrategy::new(
                    sub_cfg.clone(),
                    db.clone(),
                    network.clone(),
                    chain_actions.clone(),
                ))),
                Strategy::Aggregating(sub_cfg) => strategies.push(Box::new(AggregatingStrategy::new(
                    *sub_cfg,
                    db.clone(),
                    chain_actions.clone(),
                    ticket_aggregator.clone(),
                ))),
                Strategy::AutoRedeeming(sub_cfg) => strategies.push(Box::new(AutoRedeemingStrategy::new(
                    *sub_cfg,
                    db.clone(),
                    chain_actions.clone(),
                ))),
                Strategy::AutoFunding(sub_cfg) => {
                    strategies.push(Box::new(AutoFundingStrategy::new(*sub_cfg, chain_actions.clone())))
                }
                Strategy::ClosureFinalizer(sub_cfg) => strategies.push(Box::new(ClosureFinalizerStrategy::new(
                    *sub_cfg,
                    db.clone(),
                    chain_actions.clone(),
                ))),
                Strategy::Multi(sub_cfg) => {
                    if cfg.allow_recursive {
                        let mut cfg_clone = sub_cfg.clone();
                        cfg_clone.allow_recursive = false; // Do not allow more levels of recursion

                        strategies.push(Box::new(Self::new(
                            cfg_clone,
                            db.clone(),
                            network.clone(),
                            chain_actions.clone(),
                            ticket_aggregator.clone(),
                        )))
                    } else {
                        error!("recursive multi-strategy not allowed and skipped")
                    }
                }

                // Passive strategy = empty MultiStrategy
                Strategy::Passive => strategies.push(Box::new(Self {
                    cfg: Default::default(),
                    strategies: Vec::new(),
                })),
            }

            #[cfg(all(feature = "prometheus", not(test)))]
            METRIC_ENABLED_STRATEGIES.set(&[&strategy.to_string()], 1_f64);
        }

        Self { strategies, cfg }
    }
}

impl Debug for MultiStrategy {
    fn fmt(&self, f: &mut Formatter<'_>) -> std::fmt::Result {
        write!(f, "{:?}", Strategy::Multi(self.cfg.clone()))
    }
}

impl Display for MultiStrategy {
    fn fmt(&self, f: &mut Formatter<'_>) -> std::fmt::Result {
        write!(f, "{}", Strategy::Multi(self.cfg.clone()))
    }
}

#[async_trait]
impl SingularStrategy for MultiStrategy {
    async fn on_tick(&self) -> Result<()> {
        for strategy in self.strategies.iter() {
            if let Err(e) = strategy.on_tick().await {
                if !self.cfg.on_fail_continue {
                    warn!("{self} on_tick chain stopped at {strategy}");
                    return Err(e);
                }
            }
        }
        Ok(())
    }

    async fn on_acknowledged_winning_ticket(&self, ack: &AcknowledgedTicket) -> Result<()> {
        for strategy in self.strategies.iter() {
            if let Err(e) = strategy.on_acknowledged_winning_ticket(ack).await {
                if !self.cfg.on_fail_continue {
                    warn!("{self} on_acknowledged_ticket chain stopped at {strategy}");
                    return Err(e);
                }
            }
        }
        Ok(())
    }

    async fn on_own_channel_changed(
        &self,
        channel: &ChannelEntry,
        direction: ChannelDirection,
        change: ChannelChange,
    ) -> Result<()> {
        for strategy in self.strategies.iter() {
            if let Err(e) = strategy.on_own_channel_changed(channel, direction, change).await {
                if !self.cfg.on_fail_continue {
                    warn!("{self} on_channel_state_changed chain stopped at {strategy}");
                    return Err(e);
                }
            }
        }
        Ok(())
    }
}

#[cfg(test)]
impl Display for MockSingularStrategy {
    fn fmt(&self, f: &mut Formatter<'_>) -> std::fmt::Result {
        write!(f, "mock")
    }
}

#[cfg(test)]
mod tests {
    use crate::errors::StrategyError::Other;
    use crate::strategy::{MockSingularStrategy, MultiStrategy, MultiStrategyConfig, SingularStrategy};
    use mockall::Sequence;

    #[async_std::test]
    async fn test_multi_strategy_logical_or_flow() {
        let mut seq = Sequence::new();

        let mut s1 = MockSingularStrategy::new();
        s1.expect_on_tick()
            .times(1)
            .in_sequence(&mut seq)
            .returning(|| Err(Other("error".into())));

        let mut s2 = MockSingularStrategy::new();
        s2.expect_on_tick().times(1).in_sequence(&mut seq).returning(|| Ok(()));

        let cfg = MultiStrategyConfig {
            on_fail_continue: true,
            allow_recursive: true,
            strategies: Vec::new(),
        };

        let ms = MultiStrategy {
            strategies: vec![Box::new(s1), Box::new(s2)],
            cfg,
        };
        ms.on_tick().await.expect("on_tick should not fail");
    }

    #[async_std::test]
    async fn test_multi_strategy_logical_and_flow() {
        let mut seq = Sequence::new();

        let mut s1 = MockSingularStrategy::new();
        s1.expect_on_tick()
            .times(1)
            .in_sequence(&mut seq)
            .returning(|| Err(Other("error".into())));

        let mut s2 = MockSingularStrategy::new();
        s2.expect_on_tick().never().in_sequence(&mut seq).returning(|| Ok(()));

        let cfg = MultiStrategyConfig {
            on_fail_continue: false,
            allow_recursive: true,
            strategies: Vec::new(),
        };

        let ms = MultiStrategy {
            strategies: vec![Box::new(s1), Box::new(s2)],
            cfg,
        };
        ms.on_tick().await.expect_err("on_tick should fail");
    }
}<|MERGE_RESOLUTION|>--- conflicted
+++ resolved
@@ -72,65 +72,6 @@
     }
 }
 
-<<<<<<< HEAD
-=======
-/// Internal strategy which runs per tick and finalizes `PendingToClose` channels
-/// which have elapsed the grace period.
-/// This is enabled in a [MultiStrategy] when [configured](MultiStrategyConfig) with the `finalize_channel_closure` set.
-struct ChannelCloseFinalizer<Db: HoprCoreEthereumDbActions + Clone + Send + Sync + std::fmt::Debug> {
-    db: Arc<RwLock<Db>>,
-    chain_actions: ChainActions<Db>,
-}
-
-impl<Db: HoprCoreEthereumDbActions + Clone + Send + Sync + std::fmt::Debug> Display for ChannelCloseFinalizer<Db> {
-    fn fmt(&self, f: &mut Formatter<'_>) -> std::fmt::Result {
-        write!(f, "channel_closure_finalizer")
-    }
-}
-
-#[async_trait]
-impl<Db: HoprCoreEthereumDbActions + Clone + Send + Sync + std::fmt::Debug> SingularStrategy
-    for ChannelCloseFinalizer<Db>
-{
-    async fn on_tick(&self) -> Result<()> {
-        // Do not attempt to finalize closure of channels that have been overdue for closure for more than an hour
-        let ts_limit = current_time().sub(Duration::from_secs(3600));
-
-        let outgoing_channels = self.db.read().await.get_outgoing_channels().await?;
-
-        let to_close = outgoing_channels
-            .iter()
-            .filter(|channel| {
-                matches!(channel.status, ChannelStatus::PendingToClose(ct) if ct > ts_limit)
-                    && channel.closure_time_passed(current_time())
-            })
-            .map(|channel| async {
-                let channel_cpy = *channel;
-                info!("channel closure finalizer: finalizing closure of {channel_cpy}");
-                match self
-                    .chain_actions
-                    .close_channel(channel_cpy.destination, ChannelDirection::Outgoing, false)
-                    .await
-                {
-                    Ok(_) => {
-                        // Currently, we're not interested in awaiting the Close transactions to confirmation
-                        debug!("channel closure finalizer: finalizing closure of {channel_cpy}");
-                    }
-                    Err(e) => error!("channel closure finalizer: failed to finalize closure of {channel_cpy}: {e}"),
-                }
-            })
-            .collect::<FuturesUnordered<_>>()
-            .count()
-            .await;
-
-        #[cfg(all(feature = "prometheus", not(test)))]
-        METRIC_COUNT_CLOSURE_FINALIZATIONS.increment_by(to_close as u64);
-
-        debug!("channel closure finalizer: initiated closure finalization of {to_close} channels");
-        Ok(())
-    }
-}
-
 #[inline]
 fn just_true() -> bool {
     true
@@ -141,7 +82,6 @@
     vec![]
 }
 
->>>>>>> 580d1122
 /// Configuration options for the `MultiStrategy` chain.
 /// If `fail_on_continue` is set, the `MultiStrategy` sequence behaves as logical AND chain,
 /// otherwise it behaves like a logical OR chain.
@@ -164,19 +104,6 @@
     #[serde(default = "just_true")]
     pub allow_recursive: bool,
 
-<<<<<<< HEAD
-=======
-    /// Indicates if the strategy should check for `PendingToClose` channels which have
-    /// elapsed the closure grace period, to issue another channel closing transaction to close them.
-    /// If not set, the user has to trigger the channel closure manually once again after the grace period
-    /// is over.
-    ///
-    /// Default is false.
-    #[default = false]
-    #[serde(default)]
-    pub finalize_channel_closure: bool,
-
->>>>>>> 580d1122
     /// Configuration of individual sub-strategies.
     ///
     /// Default is empty, which makes the `MultiStrategy` behave as passive.
