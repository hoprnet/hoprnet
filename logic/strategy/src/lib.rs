--- conflicted
+++ resolved
@@ -37,11 +37,7 @@
 use futures::{StreamExt, pin_mut};
 use futures_concurrency::stream::Merge;
 use hopr_lib::{
-<<<<<<< HEAD
-    Address, ChannelChange, ChannelStatus, HoprBalance, VerifiedTicket,
-=======
     Address, ChannelChange, ChannelStatus, HoprBalance, RedeemableTicket, VerifiedTicket,
->>>>>>> 291ed3bd
     exports::api::chain::ChainEvent,
 };
 use serde::{Deserialize, Serialize};
@@ -98,11 +94,7 @@
 enum StrategyEvent {
     Tick,
     ChainEvent(ChainEvent),
-<<<<<<< HEAD
-    NewTicket(VerifiedTicket),
-=======
     Ticket(VerifiedTicket),
->>>>>>> 291ed3bd
 }
 
 /// Streams [`ChainEvents`](ChainEvent), [`VerifiedTickets`](VerifiedTicket) and `tick` at regular time
@@ -116,20 +108,12 @@
 ) -> hopr_async_runtime::AbortHandle
 where
     C: futures::stream::Stream<Item = ChainEvent> + Send + 'static,
-<<<<<<< HEAD
-    T: futures::stream::Stream<Item = VerifiedTicket> + Send + 'static,
-=======
     T: futures::stream::Stream<Item = RedeemableTicket> + Send + 'static,
->>>>>>> 291ed3bd
     S: SingularStrategy + Send + Sync + 'static,
 {
     let tick_stream = futures_time::stream::interval(tick.into()).map(|_| StrategyEvent::Tick);
     let chain_stream = chain_events.map(StrategyEvent::ChainEvent).fuse();
-<<<<<<< HEAD
-    let ticket_stream = ticket_events.map(StrategyEvent::NewTicket).fuse();
-=======
     let ticket_stream = ticket_events.map(|t| StrategyEvent::Ticket(t.ticket)).fuse();
->>>>>>> 291ed3bd
 
     let (stream, abort_handle) = futures::stream::abortable((tick_stream, chain_stream, ticket_stream).merge());
     hopr_async_runtime::prelude::spawn(async move {
@@ -234,11 +218,7 @@
                         _ => {}
                     }
                 }
-<<<<<<< HEAD
-                StrategyEvent::NewTicket(ack_ticket) => {
-=======
                 StrategyEvent::Ticket(ack_ticket) => {
->>>>>>> 291ed3bd
                     if let Err(error) = strategy.on_acknowledged_winning_ticket(&ack_ticket).await {
                         tracing::error!(%error, "error while notifying new winning ticket to strategy");
                     }
