--- conflicted
+++ resolved
@@ -1,10 +1,6 @@
 [package]
 name = "hopr-strategy"
-<<<<<<< HEAD
-version = "0.12.1"
-=======
 version = "0.13.3"
->>>>>>> 52b3a45e
 authors = ["HOPR Association <tech@hoprnet.org>"]
 description = "Contains implementations of different HOPR strategies"
 edition = "2021"
