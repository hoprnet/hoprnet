--- conflicted
+++ resolved
@@ -24,12 +24,7 @@
 thiserror = { workspace = true }
 validator = { workspace = true }
 
-<<<<<<< HEAD
-core-types = { workspace = true }
 hopr-crypto-types = { workspace = true }
-=======
-hopr-crypto = { workspace = true }
->>>>>>> 34678740
 core-network = { workspace = true }
 core-protocol = { workspace = true }
 chain-db = { workspace = true }
