use crate::channel_graph::{ChannelEdge, ChannelGraph};
use crate::errors::{PathError, Result};
use crate::path::ChannelPath;
use crate::selectors::{EdgeWeighting, PathSelector};
use hopr_crypto_random::random_float;
use hopr_internal_types::channels::ChannelEntry;
use hopr_internal_types::protocol::INTERMEDIATE_HOPS;
use hopr_primitive_types::prelude::*;
use petgraph::visit::EdgeRef;
use std::cmp::{max, Ordering};
use std::collections::BinaryHeap;
use std::marker::PhantomData;
<<<<<<< HEAD
use utils_types::errors::GeneralError::InvalidInput;
use utils_types::primitives::{Address, U256};
=======
use std::ops::Add;
>>>>>>> fa27a11c

/// Holds a weighted channel path and auxiliary information for graph traversal.
#[derive(Clone, Debug, PartialEq, Eq)]
struct WeightedChannelPath {
    path: Vec<Address>,
    weight: U256,
    fully_explored: bool,
}

impl PartialOrd for WeightedChannelPath {
    fn partial_cmp(&self, other: &Self) -> Option<Ordering> {
        Some(self.cmp(other))
    }
}

impl Ord for WeightedChannelPath {
    /// Favors not expored paths over fully explored paths,
    /// there could be better ones.
    ///
    /// Favors longer paths over shorter paths, longer path
    /// means more privacy.
    ///
    /// If both parts are of the same length, favors paths
    /// with higher weights.
    fn cmp(&self, other: &Self) -> Ordering {
        if other.fully_explored == self.fully_explored {
            match self.path.len().cmp(&other.path.len()) {
                Ordering::Equal => self.weight.cmp(&other.weight),
                Ordering::Greater => Ordering::Greater,
                Ordering::Less => Ordering::Less,
            }
        } else if other.fully_explored && !self.fully_explored {
            Ordering::Less
        } else {
            Ordering::Greater
        }
    }
}

/// Assigns each channel a weight.
/// The weight is randomized such that not always the same
/// nodes get selected. This is necessary to achieve privacy.
/// It also favors nodes with higher stake.
pub struct RandomizedEdgeWeighting;

impl EdgeWeighting<U256> for RandomizedEdgeWeighting {
    /// Multiply all channel stake with a random float in the interval (0,1].
    /// Given that the floats are uniform, nodes with higher stake have a higher
    /// probability of reaching a higher value.
    ///
    /// Sorting the list of weights thus moves nodes with higher stakes more
    /// often to the front.
    fn calculate_weight(channel: &ChannelEntry) -> U256 {
<<<<<<< HEAD
        max(
            U256::one(),
            channel
                .balance
                .value()
                .multiply_f64(random_float())
                .expect("Could not multiply edge weight with float"),
        )
=======
        const PATH_RANDOMNESS: f64 = 0.1;

        let r = random_float() * PATH_RANDOMNESS;
        let base = channel.balance.amount() + 1;

        base.add(base.mul_f64(r).unwrap())
>>>>>>> fa27a11c
    }
}

/// Legacy path selector using depth-first search of the channel graph.
#[derive(Clone, Debug)]
pub struct DfsPathSelector<CW>
where
    CW: EdgeWeighting<U256>,
{
    /// Maximum number of iterations before a path selection fails
    /// Default is 100
    pub max_iterations: usize,
    /// Peer quality threshold for a channel to be taken into account.
    /// Default is 0.5
    pub quality_threshold: f64,
    cw: PhantomData<CW>,
}

impl<CW> Default for DfsPathSelector<CW>
where
    CW: EdgeWeighting<U256>,
{
    fn default() -> Self {
        Self {
            max_iterations: 100,
            quality_threshold: 0.5_f64,
            cw: PhantomData,
        }
    }
}

impl<CW> DfsPathSelector<CW>
where
    CW: EdgeWeighting<U256>,
{
    /// Determines whether a node is considered "interesting".
    ///
    /// To achieve privacy, we need at least one honest node along
    /// the path. Each additional node decreases the probability of
    /// having only malicious nodes, so we can sort out many nodes.
    /// Nodes that have shown to be unreliable are of no use, so
    /// drop them.
    fn filter_channel(
        &self,
        channel: &ChannelEdge,
        source: &Address,
        destination: &Address,
        current_path: &[Address],
    ) -> bool {
        if source.eq(&channel.channel.destination) {
            // looping back to self does not give any privacy
            return false;
        }

        if destination.eq(&channel.channel.destination) {
            // We cannot use destination as last intermediate hop as
            // this would be a loopback which does not give any privacy
            return false;
        }

        // Check node reliability, new nodes are considered reliable
        // unless the opposite has been observed
        if channel.quality.unwrap_or(1.0f64) < self.quality_threshold {
            // Only use nodes that have shown to be somewhat reliable
            return false;
        }

        if current_path.contains(&channel.channel.destination) {
            // At the moment, we do not allow circles because they
            // do not give additional privacy
            return false;
        }

        if U256::zero().eq(channel.channel.balance.value()) {
            // We cannot use channels with zero stake
            return false;
        }

        true
    }
}

impl<CW> PathSelector<CW> for DfsPathSelector<CW>
where
    CW: EdgeWeighting<U256>,
{
    /// Attempts to find a path with at least `min_hops` hops and at most `max_hops` hops
    /// that goes from `source` to `destination`. There does not need to be a
    /// a payment channel to to `destination`, so the path only includes intermediate hops.
    ///
    /// Implements a randomized best-first search through the path space. The graph
    /// traversal is bounded by `self.max_iterations` to prevent from long-running path
    /// selection runs.
    fn select_path(
        &self,
        graph: &ChannelGraph,
        source: Address,
        destination: Address,
        min_hops: usize,
        max_hops: usize,
    ) -> Result<ChannelPath> {
        if !(1..=INTERMEDIATE_HOPS).contains(&max_hops) {
            return Err(GeneralError::InvalidInput.into());
        }

        let mut queue = BinaryHeap::new();

        queue.extend(graph.open_channels_from(source).filter_map(|channel| {
            let w = channel.weight();
            self.filter_channel(w, &source, &destination, &[])
                .then(|| WeightedChannelPath {
                    path: vec![w.channel.destination],
                    weight: CW::calculate_weight(&w.channel),
                    fully_explored: false,
                })
        }));

        let mut iters = 0;
        while let Some(mut current_path) = queue.pop() {
            if iters > self.max_iterations {
                break;
            }

            let current_path_len = current_path.path.len();

            if current_path_len >= max_hops {
                return Ok(ChannelPath::new_valid(current_path.path));
            }

            if current_path.fully_explored {
                if current_path_len >= min_hops {
                    return Ok(ChannelPath::new_valid(current_path.path));
                } else {
                    return Err(PathError::PathNotFound(
                        max_hops,
                        source.to_string(),
                        destination.to_string(),
                    ));
                }
            }

            let last_peer = *current_path.path.last().unwrap();
            let mut new_channels = graph
                .open_channels_from(last_peer)
                .filter(|channel| self.filter_channel(channel.weight(), &source, &destination, &current_path.path))
                .peekable();

            if new_channels.peek().is_some() {
                queue.extend(new_channels.map(|new_channel| {
                    let mut next_path_variant = WeightedChannelPath {
                        path: Vec::with_capacity(current_path_len + 1),
                        weight: current_path.weight + CW::calculate_weight(&new_channel.weight().channel),
                        fully_explored: false,
                    };
                    next_path_variant.path.extend(&current_path.path);
                    next_path_variant.path.push(new_channel.weight().channel.destination);

                    next_path_variant
                }));
            } else {
                current_path.fully_explored = true;
                // Keep the current path in case we do not find anything better
                queue.push(current_path);
            }

            iters += 1;
        }

        Err(PathError::PathNotFound(
            max_hops,
            source.to_string(),
            destination.to_string(),
        ))
    }
}

/// Legacy DFS path selector with channel weighting function
/// that uses randomized channel stakes as edge weights.
pub type LegacyPathSelector = DfsPathSelector<RandomizedEdgeWeighting>;

#[cfg(test)]
mod tests {
    use crate::channel_graph::ChannelGraph;
    use crate::path::{ChannelPath, Path};
    use crate::selectors::legacy::DfsPathSelector;
    use crate::selectors::legacy::RandomizedEdgeWeighting;
    use crate::selectors::{EdgeWeighting, PathSelector};
<<<<<<< HEAD
    use core::panic;
    use core_types::channels::{ChannelEntry, ChannelStatus};
=======
    use hopr_internal_types::prelude::*;
    use hopr_primitive_types::prelude::*;
>>>>>>> fa27a11c
    use lazy_static::lazy_static;
    use regex::Regex;
    use std::str::FromStr;

    lazy_static! {
        static ref ADDRESSES: [Address; 6] = [
            Address::from_str("0xafe8c178cf70d966be0a798e666ce2782c7b2288").unwrap(),
            Address::from_str("0x1223d5786d9e6799b3297da1ad55605b91e2c882").unwrap(),
            Address::from_str("0x0e3e60ddced1e33c9647a71f4fc2cf4ed33e4a9d").unwrap(),
            Address::from_str("0x27644105095c8c10f804109b4d1199a9ac40ed46").unwrap(),
            Address::from_str("0x4701a288c38fa8a0f4b79127747257af4a03a623").unwrap(),
            Address::from_str("0xfddd2f462ec709cf181bbe44a7e952487bd4591d").unwrap(),
        ];
    }

    fn create_channel(src: Address, dst: Address, status: ChannelStatus, stake: Balance) -> ChannelEntry {
        ChannelEntry::new(src, dst, stake, U256::zero(), status, U256::zero(), U256::zero())
    }

    fn check_path(path: &ChannelPath, graph: &ChannelGraph, dst: Address) {
        let other = ChannelPath::new(path.hops().into(), graph).expect("path must be valid");
        assert_eq!(other, path.clone(), "valid paths must be equal");
        assert!(!path.contains_cycle(), "path must not be cyclic");
        assert!(!path.hops().contains(&dst), "path must not contain destination");
    }

    /// Quickly define a graph with edge weight.
    /// Syntax:
    /// `0 [1] -> 1` => edge from `0` to `1` with edge weight `1`
    /// `0 <- [1] 1` => edge from `1` to `0` with edge weight `1`
    /// `0 [1] <-> [2] 1` => edge from `0` to `1` with edge weight `1` and edge from `1` to `0` with edge weight `2`
    /// ```
    /// let star = define_graph(
    ///     "0 [1] <-> [2] 1, 0 [1] <-> [3] 2, 0 [1] <-> [4] 3, 0 [1] <-> [5] 4",
    ///     ADDRESSES[1],
    ///     |_, _| 1_f64,
    /// );
    /// ```
    fn define_graph<Q>(def: &str, me: Address, quality: Q) -> ChannelGraph
    where
        Q: Fn(Address, Address) -> f64,
    {
        let mut graph = ChannelGraph::new(me);

        if def.is_empty() {
            return graph;
        }

        let re: Regex = Regex::new(r"^\s*(\d+)\s*(\[\d+\])?\s*(<?->?)\s*(\[\d+\])?\s*(\d+)\s*$").unwrap();
        let re_stake = Regex::new(r"^\[(\d+)\]$").unwrap();

        let mut match_stake_and_update_channel = |src: Address, dest: Address, stake_str: &str| {
            let stake_caps = re_stake.captures(stake_str).unwrap();

            if stake_caps.get(0).is_none() {
                panic!("no matching stake. got {}", stake_str);
            }
            graph.update_channel(create_channel(
                src,
                dest,
                ChannelStatus::Open,
                Balance::new(U256::new(stake_caps.get(1).unwrap().as_str()), BalanceType::HOPR),
            ));

            graph.update_channel_quality(src, dest, quality(src, dest));
        };

        for edge in def.split(",") {
            let caps = re.captures(edge).unwrap();

            if caps.get(0).is_none() {
                panic!("no matching edge. got `{}`", edge);
            }

            let addr_a = ADDRESSES[usize::from_str(caps.get(1).unwrap().as_str()).unwrap()];
            let addr_b = ADDRESSES[usize::from_str(caps.get(5).unwrap().as_str()).unwrap()];

            let dir = caps.get(3).unwrap().as_str();

            match dir {
                "->" => {
                    if let Some(stake_b) = caps.get(4) {
                        panic!(
                            "Cannot assign stake for counterparty because channel is unidirectional. Got `{}`",
                            stake_b.as_str()
                        );
                    }

                    let stake_opt_a = caps.get(2).ok_or("missing stake for initiator").unwrap();

                    match_stake_and_update_channel(addr_a, addr_b, stake_opt_a.as_str());
                }
                "<-" => {
                    if let Some(stake_a) = caps.get(2) {
                        panic!(
                            "Cannot assign stake for counterparty because channel is unidirectional. Got `{}`",
                            stake_a.as_str()
                        );
                    }

                    let stake_opt_b = caps.get(4).ok_or("missing stake for counterparty").unwrap();

                    match_stake_and_update_channel(addr_b, addr_a, stake_opt_b.as_str());
                }
                "<->" => {
                    let stake_opt_a = caps.get(2).ok_or("missing stake for initiator").unwrap();

                    match_stake_and_update_channel(addr_a, addr_b, stake_opt_a.as_str());

                    let stake_opt_b = caps.get(4).ok_or("missing stake for counterparty").unwrap();

                    match_stake_and_update_channel(addr_b, addr_a, stake_opt_b.as_str());
                }
                _ => panic!("unknown direction infix"),
            };
        }

        graph
    }

    pub struct TestWeights;
    impl EdgeWeighting<U256> for TestWeights {
        fn calculate_weight(channel: &ChannelEntry) -> U256 {
            channel.balance.amount() + 1u32
        }
    }

    #[test]
<<<<<<< HEAD
    fn test_should_not_find_path_if_isolated() {
        let isolated = define_graph("", ADDRESSES[0], |_, _| 1_f64);

=======
    fn test_dfs_should_find_path_in_reliable_star() {
        let star = initialize_star_graph(
            ADDRESSES[1],
            |_, _| Balance::new(1_u32, BalanceType::HOPR),
            |_, _| 1_f64,
        );
>>>>>>> fa27a11c
        let selector = DfsPathSelector::<TestWeights>::default();

        selector
            .select_path(&isolated, ADDRESSES[0], ADDRESSES[5], 1, 2)
            .expect_err("should not find a path");
    }

    #[test]
    fn test_should_not_find_zero_path() {
        let isolated = define_graph("0 [0] -> 1", ADDRESSES[0], |_, _| 1_f64);

        let selector = DfsPathSelector::<TestWeights>::default();

        selector
            .select_path(&isolated, ADDRESSES[0], ADDRESSES[5], 1, 1)
            .expect_err("should not find a path");
    }

    #[test]
    fn test_should_not_find_unreliable_path() {
        let isolated = define_graph("0 [1] -> 1", ADDRESSES[0], |_, _| 0_f64);

        let selector = DfsPathSelector::<TestWeights>::default();

        selector
            .select_path(&isolated, ADDRESSES[0], ADDRESSES[5], 1, 1)
            .expect_err("should not find a path");
    }

    #[test]
    fn test_should_not_find_loopback_path() {
        let isolated = define_graph("0 [1] <-> [1] 1", ADDRESSES[0], |_, _| 1_f64);

        let selector = DfsPathSelector::<TestWeights>::default();

        selector
            .select_path(&isolated, ADDRESSES[0], ADDRESSES[5], 2, 2)
            .expect_err("should not find a path");
    }

    #[test]
    fn test_should_not_include_destination_in_path() {
        let isolated = define_graph("0 [1] -> 1", ADDRESSES[0], |_, _| 1_f64);

        let selector = DfsPathSelector::<TestWeights>::default();

        selector
            .select_path(&isolated, ADDRESSES[0], ADDRESSES[1], 1, 1)
            .expect_err("should not find a path");
    }

    #[test]
    fn test_dfs_should_find_path_in_reliable_star() {
        let star = define_graph(
            "0 [1] <-> [2] 1, 0 [1] <-> [3] 2, 0 [1] <-> [4] 3, 0 [1] <-> [5] 4",
            ADDRESSES[1],
<<<<<<< HEAD
=======
            |_, b| {
                Balance::new(
                    (ADDRESSES.iter().position(|a| b.eq(a)).unwrap() as u32 + 1),
                    BalanceType::HOPR,
                )
            },
>>>>>>> fa27a11c
            |_, _| 1_f64,
        );

        let selector = DfsPathSelector::<TestWeights>::default();
        let path = selector
            .select_path(&star, ADDRESSES[1], ADDRESSES[5], 1, 2)
            .expect("should find a path");

        check_path(&path, &star, ADDRESSES[5]);
        assert_eq!(2, path.length(), "should have 2 hops");
    }

    #[test]
<<<<<<< HEAD
    fn test_dfs_should_find_path_in_reliable_arrow_with_lower_weight() {
        let arrow = define_graph(
            "0 [1] -> 1, 1 [1] -> 2, 2 [1] -> 3, 1 [1] -> 3",
            ADDRESSES[0],
=======
    fn test_dfs_should_not_find_path_when_does_not_exist() {
        let star = initialize_star_graph(
            ADDRESSES[1],
            |_, _| Balance::new(1_u32, BalanceType::HOPR),
>>>>>>> fa27a11c
            |_, _| 1_f64,
        );
        let selector = DfsPathSelector::<TestWeights>::default();

        let path = selector
            .select_path(&arrow, ADDRESSES[0], ADDRESSES[5], 3, 3)
            .expect("should find a path");
        check_path(&path, &arrow, ADDRESSES[5]);
        assert_eq!(3, path.length(), "should have 3 hops");
    }

    #[test]
    fn test_dfs_should_find_path_in_reliable_arrow_with_higher_weight() {
        let arrow = define_graph(
            "0 [1] -> 1, 1 [2] -> 2, 2 [3] -> 3, 1 [2] -> 3",
            ADDRESSES[0],
<<<<<<< HEAD
=======
            |_, _| Balance::new(1_u32, BalanceType::HOPR),
>>>>>>> fa27a11c
            |_, _| 1_f64,
        );
        let selector = DfsPathSelector::<TestWeights>::default();

        let path = selector
            .select_path(&arrow, ADDRESSES[0], ADDRESSES[5], 3, 3)
            .expect("should find a path");
        check_path(&path, &arrow, ADDRESSES[5]);
        assert_eq!(3, path.length(), "should have 3 hops");
    }

    #[test]
    fn test_dfs_should_find_path_in_reliable_arrow_with_random_weight() {
        let arrow = define_graph(
            "0 [29] -> 1, 1 [5] -> 2, 2 [31] -> 3, 1 [2] -> 3",
            ADDRESSES[0],
<<<<<<< HEAD
            |_, _| 1_f64,
        );
        let selector = DfsPathSelector::<RandomizedEdgeWeighting>::default();
=======
            |_, _| Balance::new(1_u32, BalanceType::HOPR),
            |_, dst| if dst == ADDRESSES[3] { 0.1_f64 } else { 1_f64 },
        ); // node 3 is unreliable
>>>>>>> fa27a11c

        let path = selector
            .select_path(&arrow, ADDRESSES[0], ADDRESSES[5], 3, 3)
            .expect("should find a path");
        check_path(&path, &arrow, ADDRESSES[5]);
        assert_eq!(3, path.length(), "should have 3 hops");
    }
}<|MERGE_RESOLUTION|>--- conflicted
+++ resolved
@@ -10,12 +10,8 @@
 use std::cmp::{max, Ordering};
 use std::collections::BinaryHeap;
 use std::marker::PhantomData;
-<<<<<<< HEAD
 use utils_types::errors::GeneralError::InvalidInput;
 use utils_types::primitives::{Address, U256};
-=======
-use std::ops::Add;
->>>>>>> fa27a11c
 
 /// Holds a weighted channel path and auxiliary information for graph traversal.
 #[derive(Clone, Debug, PartialEq, Eq)]
@@ -69,7 +65,6 @@
     /// Sorting the list of weights thus moves nodes with higher stakes more
     /// often to the front.
     fn calculate_weight(channel: &ChannelEntry) -> U256 {
-<<<<<<< HEAD
         max(
             U256::one(),
             channel
@@ -78,14 +73,6 @@
                 .multiply_f64(random_float())
                 .expect("Could not multiply edge weight with float"),
         )
-=======
-        const PATH_RANDOMNESS: f64 = 0.1;
-
-        let r = random_float() * PATH_RANDOMNESS;
-        let base = channel.balance.amount() + 1;
-
-        base.add(base.mul_f64(r).unwrap())
->>>>>>> fa27a11c
     }
 }
 
@@ -273,13 +260,9 @@
     use crate::selectors::legacy::DfsPathSelector;
     use crate::selectors::legacy::RandomizedEdgeWeighting;
     use crate::selectors::{EdgeWeighting, PathSelector};
-<<<<<<< HEAD
     use core::panic;
-    use core_types::channels::{ChannelEntry, ChannelStatus};
-=======
     use hopr_internal_types::prelude::*;
     use hopr_primitive_types::prelude::*;
->>>>>>> fa27a11c
     use lazy_static::lazy_static;
     use regex::Regex;
     use std::str::FromStr;
@@ -408,18 +391,9 @@
     }
 
     #[test]
-<<<<<<< HEAD
     fn test_should_not_find_path_if_isolated() {
         let isolated = define_graph("", ADDRESSES[0], |_, _| 1_f64);
 
-=======
-    fn test_dfs_should_find_path_in_reliable_star() {
-        let star = initialize_star_graph(
-            ADDRESSES[1],
-            |_, _| Balance::new(1_u32, BalanceType::HOPR),
-            |_, _| 1_f64,
-        );
->>>>>>> fa27a11c
         let selector = DfsPathSelector::<TestWeights>::default();
 
         selector
@@ -476,15 +450,6 @@
         let star = define_graph(
             "0 [1] <-> [2] 1, 0 [1] <-> [3] 2, 0 [1] <-> [4] 3, 0 [1] <-> [5] 4",
             ADDRESSES[1],
-<<<<<<< HEAD
-=======
-            |_, b| {
-                Balance::new(
-                    (ADDRESSES.iter().position(|a| b.eq(a)).unwrap() as u32 + 1),
-                    BalanceType::HOPR,
-                )
-            },
->>>>>>> fa27a11c
             |_, _| 1_f64,
         );
 
@@ -498,17 +463,10 @@
     }
 
     #[test]
-<<<<<<< HEAD
     fn test_dfs_should_find_path_in_reliable_arrow_with_lower_weight() {
         let arrow = define_graph(
             "0 [1] -> 1, 1 [1] -> 2, 2 [1] -> 3, 1 [1] -> 3",
             ADDRESSES[0],
-=======
-    fn test_dfs_should_not_find_path_when_does_not_exist() {
-        let star = initialize_star_graph(
-            ADDRESSES[1],
-            |_, _| Balance::new(1_u32, BalanceType::HOPR),
->>>>>>> fa27a11c
             |_, _| 1_f64,
         );
         let selector = DfsPathSelector::<TestWeights>::default();
@@ -525,10 +483,6 @@
         let arrow = define_graph(
             "0 [1] -> 1, 1 [2] -> 2, 2 [3] -> 3, 1 [2] -> 3",
             ADDRESSES[0],
-<<<<<<< HEAD
-=======
-            |_, _| Balance::new(1_u32, BalanceType::HOPR),
->>>>>>> fa27a11c
             |_, _| 1_f64,
         );
         let selector = DfsPathSelector::<TestWeights>::default();
@@ -545,15 +499,9 @@
         let arrow = define_graph(
             "0 [29] -> 1, 1 [5] -> 2, 2 [31] -> 3, 1 [2] -> 3",
             ADDRESSES[0],
-<<<<<<< HEAD
             |_, _| 1_f64,
         );
         let selector = DfsPathSelector::<RandomizedEdgeWeighting>::default();
-=======
-            |_, _| Balance::new(1_u32, BalanceType::HOPR),
-            |_, dst| if dst == ADDRESSES[3] { 0.1_f64 } else { 1_f64 },
-        ); // node 3 is unreliable
->>>>>>> fa27a11c
 
         let path = selector
             .select_path(&arrow, ADDRESSES[0], ADDRESSES[5], 3, 3)
