--- conflicted
+++ resolved
@@ -459,15 +459,6 @@
         let star = define_graph(
             "0 [1] <-> [2] 1, 0 [1] <-> [3] 2, 0 [1] <-> [4] 3, 0 [1] <-> [5] 4",
             ADDRESSES[1],
-<<<<<<< HEAD
-            |_, b| {
-                Balance::new(
-                    ADDRESSES.iter().position(|a| b.eq(a)).unwrap() as u32 + 1,
-                    BalanceType::HOPR,
-                )
-            },
-=======
->>>>>>> 4c73ce53
             |_, _| 1_f64,
         );
 
