--- conflicted
+++ resolved
@@ -32,11 +32,7 @@
 
 [dev-dependencies]
 async-std = { version = "1.12.0", features = ["unstable", "attributes"] }
-<<<<<<< HEAD
 regex = { version = "1.9.3" }
-mockall = "0.11.4"
-=======
->>>>>>> fa27a11c
 lazy_static = "1.4.0"
 hex-literal = "0.4"
 
