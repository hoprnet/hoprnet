[package]
name = "core-path"
version = "0.2.0"
authors = ["HOPR Association <tech@hoprnet.org>"]
edition = "2021"
description = "Contains mixnet path construction and path selection logic"
homepage = "https://hoprnet.org/"
repository = "https://github.com/hoprnet/hoprnet"
license = "GPL-3.0-only"

[lib]
crate-type = ["rlib"]

[dependencies]
async-lock = { workspace = true }
async-trait = { workspace = true }
async-std = { workspace = true }
futures = { workspace = true }
lazy_static = { workspace = true }
libp2p-identity = { workspace = true }
petgraph = {version = "0.6.4", features = ["serde-1"] }
serde = { workspace = true }
thiserror = { workspace = true }

chain-db = { workspace = true }
<<<<<<< HEAD
hopr-crypto-random = { workspace = true }
hopr-crypto-types = { workspace = true }
core-types = { workspace = true }
platform = { workspace = true }
=======
hopr-crypto = { workspace = true }
>>>>>>> 34678740
log = { workspace = true }
utils-db = { workspace = true }
hopr-metrics = { workspace = true, optional = true }
hopr-internal-types = { workspace = true }
hopr-primitive-types = { workspace = true }

[dev-dependencies]
async-std = { version = "1.12.0", features = ["unstable", "attributes"] }
mockall = "0.11.4"
lazy_static = "1.4.0"
hex-literal = "0.4"
tempfile = "3"

[features]
default = ["prometheus"]
<<<<<<< HEAD
wasm = [ "chain-db/wasm", "core-types/wasm", "utils-db/wasm", "metrics?/wasm", "platform/wasm-bindgen", "utils-types/wasm" ]
prometheus = ["dep:metrics" ]
=======
prometheus = ["dep:hopr-metrics" ]
>>>>>>> 34678740
<|MERGE_RESOLUTION|>--- conflicted
+++ resolved
@@ -23,14 +23,8 @@
 thiserror = { workspace = true }
 
 chain-db = { workspace = true }
-<<<<<<< HEAD
 hopr-crypto-random = { workspace = true }
 hopr-crypto-types = { workspace = true }
-core-types = { workspace = true }
-platform = { workspace = true }
-=======
-hopr-crypto = { workspace = true }
->>>>>>> 34678740
 log = { workspace = true }
 utils-db = { workspace = true }
 hopr-metrics = { workspace = true, optional = true }
@@ -46,9 +40,4 @@
 
 [features]
 default = ["prometheus"]
-<<<<<<< HEAD
-wasm = [ "chain-db/wasm", "core-types/wasm", "utils-db/wasm", "metrics?/wasm", "platform/wasm-bindgen", "utils-types/wasm" ]
-prometheus = ["dep:metrics" ]
-=======
 prometheus = ["dep:hopr-metrics" ]
->>>>>>> 34678740
