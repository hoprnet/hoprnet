--- conflicted
+++ resolved
@@ -13,13 +13,9 @@
 
 [features]
 default = []
-<<<<<<< HEAD
 runtime-async-std = ["hopr-db-sql/runtime-async-std"]
 runtime-tokio = ["hopr-db-sql/runtime-tokio"]
 prometheus = ["dep:hopr-metrics", "hopr-db-sql/prometheus"]
-=======
-prometheus = ["dep:hopr-metrics"]
->>>>>>> 3e82b8d0
 
 [dependencies]
 async-trait = { workspace = true }
