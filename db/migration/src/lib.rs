pub use sea_orm_migration::prelude::*;

mod m20240226_000001_create_channel;
mod m20240226_000002_create_ticket;
mod m20240226_000003_create_account;
mod m20240226_000004_create_network_registry;
mod m20240226_000005_create_node_info;
mod m20240226_000006_create_peer_store;
mod m20240226_000007_create_chain_info;
mod m20240226_000008_create_stats;
mod m20240301_000009_create_network_eligibility;
<<<<<<< HEAD
mod m20240301_000011_initial_seed;
mod m20240301_000010_create_settings;
=======
mod m20240301_000010_create_settings;
mod m20240301_000011_initial_seed;
>>>>>>> 7fd618dd

pub struct Migrator;

#[async_trait::async_trait]
impl MigratorTrait for Migrator {
    fn migrations() -> Vec<Box<dyn MigrationTrait>> {
        vec![
            Box::new(m20240226_000001_create_channel::Migration),
            Box::new(m20240226_000002_create_ticket::Migration),
            Box::new(m20240226_000003_create_account::Migration),
            Box::new(m20240226_000004_create_network_registry::Migration),
            Box::new(m20240226_000005_create_node_info::Migration),
            Box::new(m20240226_000006_create_peer_store::Migration),
            Box::new(m20240226_000007_create_chain_info::Migration),
            Box::new(m20240226_000008_create_stats::Migration),
            Box::new(m20240301_000009_create_network_eligibility::Migration),
            Box::new(m20240301_000010_create_settings::Migration),
            Box::new(m20240301_000011_initial_seed::Migration),
<<<<<<< HEAD

=======
>>>>>>> 7fd618dd
        ]
    }
}<|MERGE_RESOLUTION|>--- conflicted
+++ resolved
@@ -9,13 +9,8 @@
 mod m20240226_000007_create_chain_info;
 mod m20240226_000008_create_stats;
 mod m20240301_000009_create_network_eligibility;
-<<<<<<< HEAD
-mod m20240301_000011_initial_seed;
-mod m20240301_000010_create_settings;
-=======
 mod m20240301_000010_create_settings;
 mod m20240301_000011_initial_seed;
->>>>>>> 7fd618dd
 
 pub struct Migrator;
 
@@ -34,10 +29,6 @@
             Box::new(m20240301_000009_create_network_eligibility::Migration),
             Box::new(m20240301_000010_create_settings::Migration),
             Box::new(m20240301_000011_initial_seed::Migration),
-<<<<<<< HEAD
-
-=======
->>>>>>> 7fd618dd
         ]
     }
 }