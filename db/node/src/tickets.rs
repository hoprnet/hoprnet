--- conflicted
+++ resolved
@@ -554,48 +554,6 @@
         Ok(old_value)
     }
 
-<<<<<<< HEAD
-    async fn get_outgoing_ticket_index(&self, channel_id: &ChannelId) -> Result<Arc<AtomicU64>, NodeDbError> {
-        let tkt_manager = self.ticket_manager.clone();
-        let channel_id = *channel_id;
-
-        Ok(self
-            .caches
-            .ticket_index
-            .try_get_with(channel_id, async move {
-                let maybe_index = outgoing_ticket_index::Entity::find()
-                    .filter(outgoing_ticket_index::Column::ChannelId.eq(channel_id.to_hex()))
-                    .one(&tkt_manager.tickets_db)
-                    .await?;
-
-                Ok(Arc::new(AtomicU64::new(match maybe_index {
-                    Some(model) => U256::from_be_bytes(model.index).as_u64(),
-                    None => {
-                        tkt_manager
-                            .write_transaction(|tx| {
-                                Box::pin(async move {
-                                    outgoing_ticket_index::ActiveModel {
-                                        channel_id: Set(channel_id.to_hex()),
-                                        ..Default::default()
-                                    }
-                                    .insert(tx)
-                                    .await?;
-                                    Ok::<_, sea_orm::DbErr>(())
-                                })
-                            })
-                            .await?;
-                        0_u64
-                    }
-                })))
-            })
-            .await
-            .map_err(|e: Arc<NodeDbError>| {
-                NodeDbError::LogicalError(format!("failed to retrieve ticket index: {e}"))
-            })?)
-    }
-
-=======
->>>>>>> 291ed3bd
     async fn persist_outgoing_ticket_indices(&self) -> Result<usize, NodeDbError> {
         let outgoing_indices = outgoing_ticket_index::Entity::find().all(&self.tickets_db).await?;
 
