[package]
<<<<<<< HEAD
name = "hopr-db-node"
version = "0.2.0"
=======
name = "hopr-utils-db-node"
version = "0.1.0"
>>>>>>> 3f2d1944
edition = "2021"
description = "Contains SQL Node DB functionality implementing the DB API traits"
homepage = "https://hoprnet.org/"
repository = "https://github.com/hoprnet/hoprnet"
license = "GPL-3.0-only"

[features]
default = ["traits", "sqlite"]
traits = []
runtime-tokio = [
  "hopr-async-runtime/runtime-tokio",
  "hopr-db-entity/runtime-tokio",
  "sea-orm/runtime-tokio",
  "sea-orm/runtime-tokio-rustls",
  "sqlx/runtime-tokio-rustls",
  "sqlx/runtime-tokio",
]
prometheus = ["dep:lazy_static", "dep:hopr-metrics"]
sqlite = ["sea-query/backend-sqlite"]

[dependencies]
anyhow = { workspace = true }
async-lock = { workspace = true }
async-stream = { workspace = true }
async-trait = { workspace = true }
bincode = { workspace = true }
chrono = { workspace = true }
futures = { workspace = true }
hex = { workspace = true }
lazy_static = { workspace = true, optional = true }
moka = { workspace = true, features = ["sync"] }
parking_lot = { workspace = true }
ringbuffer = { workspace = true }
sea-orm = { workspace = true }
sea-query = { workspace = true, default-features = false, features = [
  "with-chrono",
  "derive",
  "attr",
] }
smart-default = { workspace = true }
sqlx = { workspace = true }
tracing = { workspace = true }
thiserror = { workspace = true }
validator = { workspace = true }

hopr-api = { workspace = true }
hopr-crypto-packet = { workspace = true }
hopr-crypto-types = { workspace = true }
hopr-db-entity = { workspace = true }
hopr-db-migration = { workspace = true }
hopr-async-runtime = { workspace = true }
hopr-internal-types = { workspace = true }
hopr-metrics = { workspace = true, optional = true }
hopr-network-types = { workspace = true }
hopr-parallelize = { workspace = true, features = ["rayon"] }
hopr-platform = { workspace = true }
hopr-primitive-types = { workspace = true }

[dev-dependencies]
anyhow = { workspace = true }
hex-literal = { workspace = true }
lazy_static = { workspace = true }
rand = { workspace = true }
sea-orm = { workspace = true }
sqlx = { workspace = true, features = ["runtime-tokio"] }
tokio = { workspace = true }

hopr-async-runtime = { workspace = true, features = ["runtime-tokio"] }
hopr-crypto-random = { workspace = true }

[package.metadata.cargo-machete]
ignored = ["hopr-db-migration"]<|MERGE_RESOLUTION|>--- conflicted
+++ resolved
@@ -1,11 +1,6 @@
 [package]
-<<<<<<< HEAD
-name = "hopr-db-node"
+name = "hopr-utils-db-node"
 version = "0.2.0"
-=======
-name = "hopr-utils-db-node"
-version = "0.1.0"
->>>>>>> 3f2d1944
 edition = "2021"
 description = "Contains SQL Node DB functionality implementing the DB API traits"
 homepage = "https://hoprnet.org/"
