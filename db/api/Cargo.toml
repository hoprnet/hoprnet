[package]
name = "hopr-db-api"
<<<<<<< HEAD
version = "0.7.0"
=======
version = "0.8.0"
>>>>>>> 30291e0c
edition = "2021"
description = "API interface specifying the desired implementation details of the HOPR database."
homepage = "https://hoprnet.org/"
repository = "https://github.com/hoprnet/hoprnet"
license = "GPL-3.0-only"

[features]
default = []

[dependencies]
async-trait = { workspace = true }
futures = { workspace = true }
libp2p-identity = { workspace = true }
multiaddr = { workspace = true }
num_enum = { workspace = true }
strum = { workspace = true }
thiserror = { workspace = true }
tracing = { workspace = true }

hopr-crypto-packet = { workspace = true }
hopr-crypto-types = { workspace = true }
hopr-network-types = { workspace = true }
hopr-path = { workspace = true }
hopr-primitive-types = { workspace = true }
hopr-internal-types = { workspace = true }

[dev-dependencies]
tracing-test = { workspace = true }<|MERGE_RESOLUTION|>--- conflicted
+++ resolved
@@ -1,10 +1,6 @@
 [package]
 name = "hopr-db-api"
-<<<<<<< HEAD
-version = "0.7.0"
-=======
-version = "0.8.0"
->>>>>>> 30291e0c
+version = "0.9.0"
 edition = "2021"
 description = "API interface specifying the desired implementation details of the HOPR database."
 homepage = "https://hoprnet.org/"
