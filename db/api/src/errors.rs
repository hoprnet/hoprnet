--- conflicted
+++ resolved
@@ -13,14 +13,12 @@
 
     #[error(transparent)]
     BackendError(#[from] sea_orm::DbErr),
-<<<<<<< HEAD
 
     #[error(transparent)]
     CoreTypesError(#[from] CoreTypesError),
-=======
+
     #[error(transparent)]
     NonSpecificError(#[from] hopr_primitive_types::errors::GeneralError),
->>>>>>> 53d5e36f
 }
 
 impl<E: std::error::Error> From<TransactionError<E>> for DbError {
