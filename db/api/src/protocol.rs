use async_trait::async_trait;
use hopr_crypto_types::prelude::*;
use hopr_internal_types::prelude::*;
use hopr_network_types::prelude::ResolvedTransportRouting;
use hopr_primitive_types::prelude::Balance;

use crate::errors::Result;

/// Trait defining all DB functionality needed by packet/acknowledgement processing pipeline.
#[async_trait]
pub trait HoprDbProtocolOperations {
    /// Processes the acknowledgements for the pending tickets
    ///
    /// There are three cases:
    /// 1. There is an unacknowledged ticket and we are awaiting a half key.
    /// 2. We were the creator of the packet, hence we do not wait for any half key
    /// 3. The acknowledgement is unexpected and stems from a protocol bug or an attacker
    async fn handle_acknowledgement(&self, ack: Acknowledgement) -> Result<()>;

    /// Loads (presumably cached) value of the network's minimum winning probability from the DB.
<<<<<<< HEAD
    async fn get_network_winning_probability(&self) -> crate::errors::Result<WinningProbability>;
=======
    async fn get_network_winning_probability(&self) -> Result<f64>;
>>>>>>> 30291e0c

    /// Loads (presumably cached) value of the network's minimum ticket price from the DB.
    async fn get_network_ticket_price(&self) -> Result<Balance>;

    /// Process the data into an outgoing packet that is not going to be acknowledged.
    async fn to_send_no_ack(&self, data: Box<[u8]>, destination: OffchainPublicKey) -> Result<OutgoingPacket>;

    /// Process the data into an outgoing packet
    async fn to_send(
        &self,
        data: Box<[u8]>,
<<<<<<< HEAD
        me: ChainKeypair,
        path: Vec<OffchainPublicKey>,
        outgoing_ticket_win_prob: WinningProbability,
=======
        routing: ResolvedTransportRouting,
        outgoing_ticket_win_prob: f64,
>>>>>>> 30291e0c
        outgoing_ticket_price: Balance,
    ) -> Result<OutgoingPacket>;

    /// Process the incoming packet into data
    #[allow(clippy::wrong_self_convention)]
    async fn from_recv(
        &self,
        data: Box<[u8]>,
        pkt_keypair: &OffchainKeypair,
        sender: OffchainPublicKey,
        outgoing_ticket_win_prob: WinningProbability,
        outgoing_ticket_price: Balance,
    ) -> Result<Option<IncomingPacket>>;
}

#[allow(clippy::large_enum_variant)] // TODO: Uses too large objects
pub enum IncomingPacket {
    /// Packet is intended for us
    Final {
        packet_tag: PacketTag,
        previous_hop: OffchainPublicKey,
        plain_text: Box<[u8]>,
        ack_key: HalfKey,
    },
    /// Packet must be forwarded
    Forwarded {
        packet_tag: PacketTag,
        previous_hop: OffchainPublicKey,
        next_hop: OffchainPublicKey,
        data: Box<[u8]>,
        ack: Acknowledgement,
    },
}

/// Packet that is being sent out by us
pub struct OutgoingPacket {
    pub next_hop: OffchainPublicKey,
    pub ack_challenge: HalfKeyChallenge,
    pub data: Box<[u8]>,
}

#[allow(clippy::large_enum_variant)] // TODO: Uses too large objects
pub enum ResolvedAcknowledgement {
    Sending(Acknowledgement),
    RelayingWin(AcknowledgedTicket),
    RelayingLoss(Hash),
}<|MERGE_RESOLUTION|>--- conflicted
+++ resolved
@@ -18,11 +18,7 @@
     async fn handle_acknowledgement(&self, ack: Acknowledgement) -> Result<()>;
 
     /// Loads (presumably cached) value of the network's minimum winning probability from the DB.
-<<<<<<< HEAD
-    async fn get_network_winning_probability(&self) -> crate::errors::Result<WinningProbability>;
-=======
-    async fn get_network_winning_probability(&self) -> Result<f64>;
->>>>>>> 30291e0c
+    async fn get_network_winning_probability(&self) -> Result<WinningProbability>;
 
     /// Loads (presumably cached) value of the network's minimum ticket price from the DB.
     async fn get_network_ticket_price(&self) -> Result<Balance>;
@@ -34,14 +30,8 @@
     async fn to_send(
         &self,
         data: Box<[u8]>,
-<<<<<<< HEAD
-        me: ChainKeypair,
-        path: Vec<OffchainPublicKey>,
+        routing: ResolvedTransportRouting,
         outgoing_ticket_win_prob: WinningProbability,
-=======
-        routing: ResolvedTransportRouting,
-        outgoing_ticket_win_prob: f64,
->>>>>>> 30291e0c
         outgoing_ticket_price: Balance,
     ) -> Result<OutgoingPacket>;
 
