--- conflicted
+++ resolved
@@ -93,12 +93,8 @@
         previous_hop: OffchainPublicKey,
         next_hop: OffchainPublicKey,
         data: Box<[u8]>,
-<<<<<<< HEAD
         /// Acknowledgement payload to be sent to the previous hop
         ack_key: HalfKey,
-=======
-        ack: VerifiedAcknowledgement,
->>>>>>> 20133f67
     },
     /// The packet contains an acknowledgement of a delivered packet.
     Acknowledgement {
