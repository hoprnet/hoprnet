use async_trait::async_trait;
use hopr_crypto_types::prelude::*;
use hopr_db_entity::channel;
use hopr_db_entity::prelude::Channel;
use hopr_internal_types::prelude::*;
use hopr_primitive_types::prelude::*;
use sea_orm::{ColumnTrait, EntityTrait, QueryFilter, Set};
use std::str::FromStr;

use crate::db::HoprDb;
use crate::errors::{DbError, Result};
use crate::DbTimestamp;

/// Updates given active model of a channel with the given status.
pub fn channel_status_to_model(model: &mut channel::ActiveModel, new_status: ChannelStatus) {
    model.status = Set(u8::from(new_status) as i32);
    if let ChannelStatus::PendingToClose(t) = new_status {
        model.closure_time = Set(Some(DbTimestamp::from(t).to_rfc3339()))
    }
}

/// Converts status of the channel DB model to [ChannelStatus] enum.
pub fn model_to_channel_status(model: &channel::Model) -> Result<ChannelStatus> {
    match model.status {
        0 => Ok(ChannelStatus::Closed),
        1 => Ok(ChannelStatus::Open),
        2 => {
            if let Some(ct) = &model.closure_time {
<<<<<<< HEAD
                let time = DbTimestamp::from_str(&ct).map_err(|_| DbError::CorruptedData)?;
=======
                let time = DbTimestamp::from_str(ct).map_err(|_| DbError::CorruptedData)?;
>>>>>>> 950c3743
                Ok(ChannelStatus::PendingToClose(time.into()))
            } else {
                Err(DbError::CorruptedData)
            }
        }
        _ => Err(DbError::CorruptedData),
    }
}

/// Converts channel DB model to [ChannelEntry].
pub fn model_to_channel_entry(model: &channel::Model) -> Result<ChannelEntry> {
    Ok(ChannelEntry::new(
        model.source.parse()?,
        model.destination.parse()?,
        BalanceType::HOPR.balance_bytes(&model.balance),
        U256::from_be_bytes(&model.ticket_index),
        model_to_channel_status(model)?,
        U256::from_be_bytes(&model.epoch),
    ))
}

/// Converts [ChannelEntry] into the DB active model.
pub fn channel_entry_to_model(channel: ChannelEntry) -> channel::ActiveModel {
    let mut r = channel::ActiveModel {
        channel_id: Set(channel.get_id().to_hex()),
        source: Set(channel.source.to_hex()),
        destination: Set(channel.destination.to_hex()),
        balance: Set(channel.balance.amount().to_be_bytes().into()),
        epoch: Set(channel.channel_epoch.to_be_bytes().into()),
        ticket_index: Set(channel.ticket_index.to_be_bytes().into()),
        ..Default::default()
    };
    channel_status_to_model(&mut r, channel.status);
    r
}

#[async_trait]
pub trait HoprDbChannelOperations {
    async fn get_channel_by_id(&self, id: &Hash) -> Result<ChannelEntry>;
}

#[async_trait]
impl HoprDbChannelOperations for HoprDb {
    async fn get_channel_by_id(&self, id: &Hash) -> Result<ChannelEntry> {
        let channel: channel::Model = Channel::find()
            .filter(channel::Column::ChannelId.eq(id.to_string()))
            .one(&self.db)
            .await?
            .ok_or(DbError::NotFound)?;

        model_to_channel_entry(&channel)
    }
}<|MERGE_RESOLUTION|>--- conflicted
+++ resolved
@@ -26,11 +26,7 @@
         1 => Ok(ChannelStatus::Open),
         2 => {
             if let Some(ct) = &model.closure_time {
-<<<<<<< HEAD
-                let time = DbTimestamp::from_str(&ct).map_err(|_| DbError::CorruptedData)?;
-=======
                 let time = DbTimestamp::from_str(ct).map_err(|_| DbError::CorruptedData)?;
->>>>>>> 950c3743
                 Ok(ChannelStatus::PendingToClose(time.into()))
             } else {
                 Err(DbError::CorruptedData)
