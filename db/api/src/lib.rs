pub mod channels;
pub mod db;
pub mod errors;

#[cfg(feature = "peers")]
pub mod peers;

#[cfg(feature = "ticket")]
pub mod tickets;

#[cfg(feature = "accounts")]
pub mod accounts;

#[cfg(feature = "registry")]
pub mod registry;

pub use sea_orm::DatabaseConnection;
pub use sea_orm::DatabaseTransaction;

use async_trait::async_trait;
use futures::future::BoxFuture;
use sea_orm::TransactionTrait;

use crate::db::HoprDb;
use crate::errors::Result;

pub type DbTimestamp = chrono::DateTime<chrono::Utc>;

<<<<<<< HEAD
pub struct TXC {

}
=======
pub struct TXC {}
>>>>>>> ee50aba9

#[async_trait]
pub trait HoprDbGeneralModelOperations {
    fn conn(&self) -> &DatabaseConnection;

    async fn begin_transaction(&self) -> Result<DatabaseTransaction>;

    async fn transaction<F, T, E>(&self, callback: F) -> Result<T>
    where
        F: for<'a> FnOnce(&'a DatabaseTransaction) -> BoxFuture<'a, std::result::Result<T, E>> + Send,
        T: Send,
        E: std::error::Error + Send;
}

#[async_trait]
impl HoprDbGeneralModelOperations for HoprDb {
    fn conn(&self) -> &DatabaseConnection {
        &self.db
    }

    async fn begin_transaction(&self) -> Result<DatabaseTransaction> {
        Ok(self.db.begin_with_config(None, None).await?)
    }

    async fn transaction<F, T, E>(&self, callback: F) -> Result<T>
    where
        F: for<'a> FnOnce(&'a DatabaseTransaction) -> BoxFuture<'a, std::result::Result<T, E>> + Send,
        T: Send,
        E: std::error::Error + Send,
    {
        Ok(self.db.transaction_with_config(callback, None, None).await?)
    }
}<|MERGE_RESOLUTION|>--- conflicted
+++ resolved
@@ -25,14 +25,6 @@
 use crate::errors::Result;
 
 pub type DbTimestamp = chrono::DateTime<chrono::Utc>;
-
-<<<<<<< HEAD
-pub struct TXC {
-
-}
-=======
-pub struct TXC {}
->>>>>>> ee50aba9
 
 #[async_trait]
 pub trait HoprDbGeneralModelOperations {
