--- conflicted
+++ resolved
@@ -7,12 +7,8 @@
 use hopr_internal_types::prelude::*;
 use hopr_primitive_types::prelude::*;
 use sea_orm::{
-<<<<<<< HEAD
     ActiveModelTrait, ColumnTrait, ConnectionTrait, EntityTrait, IntoActiveModel, QueryFilter, QueryOrder, QuerySelect,
     Set, StreamTrait,
-=======
-    ColumnTrait, ConnectionTrait, EntityTrait, IntoActiveModel, QueryFilter, QueryOrder, QuerySelect, Set, StreamTrait,
->>>>>>> 950c3743
 };
 use std::str::FromStr;
 use std::time::SystemTime;
