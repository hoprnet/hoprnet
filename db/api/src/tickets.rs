--- conflicted
+++ resolved
@@ -1,10 +1,19 @@
 use async_trait::async_trait;
-<<<<<<< HEAD
+use futures::TryStreamExt;
 use hopr_crypto_types::prelude::*;
+use hopr_db_entity::prelude::{Ticket, TicketStatistics};
 use hopr_db_entity::ticket;
+use hopr_db_entity::ticket_statistics;
 use hopr_internal_types::prelude::*;
 use hopr_primitive_types::prelude::*;
 use sea_orm::{ColumnTrait, EntityTrait, QueryFilter};
+use sea_orm::{EntityTrait, QueryOrder, QuerySelect};
+use std::ops::Add;
+use std::str::FromStr;
+use std::time::SystemTime;
+
+use crate::db::HoprDb;
+use crate::errors::{DbError, Result};
 
 use crate::db::HoprDb;
 use crate::errors::Result;
@@ -33,21 +42,7 @@
     // async fn compact_tickets(compacted_ticket: AcknowledgedTicket);
 
     // async fn get_ticket_stats(channel_id: &Hash, epoch: u32);
-=======
-use futures::TryStreamExt;
-use hopr_db_entity::prelude::{Ticket, TicketStatistics};
-use hopr_db_entity::ticket_statistics;
-use hopr_primitive_types::prelude::{Balance, BalanceType, U256};
-use sea_orm::{EntityTrait, QueryOrder, QuerySelect};
-use std::ops::Add;
-use std::str::FromStr;
-use std::time::SystemTime;
 
-use crate::db::HoprDb;
-use crate::errors::{DbError, Result};
-
-#[async_trait]
-pub trait HoprDbTicketOperations {
     async fn get_ticket_statistics(&self) -> Result<AllTicketStatistics>;
 }
 
@@ -63,12 +58,10 @@
     pub unredeemed_value: Balance,
     pub rejected_tickets: u64,
     pub rejected_value: Balance,
->>>>>>> 53d5e36f
 }
 
 #[async_trait]
 impl HoprDbTicketOperations for HoprDb {
-<<<<<<< HEAD
     async fn get_ticket(
         &self,
         channel_id: &Hash,
@@ -115,13 +108,9 @@
         // Ok(())
         todo!()
     }
-}
 
-#[cfg(test)]
-mod tests {}
-=======
     async fn get_ticket_statistics(&self) -> Result<AllTicketStatistics> {
-        let stats: ticket_statistics::Model = TicketStatistics::find()
+        let stats = TicketStatistics::find()
             .order_by_desc(ticket_statistics::Column::LastUpdated)
             .limit(1)
             .one(&self.db)
@@ -158,4 +147,6 @@
         })
     }
 }
->>>>>>> 53d5e36f
+
+#[cfg(test)]
+mod tests {}