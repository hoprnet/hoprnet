--- conflicted
+++ resolved
@@ -172,7 +172,6 @@
 
     async fn mark_tickets_neglected(&self, selector: TicketSelector) -> Result<usize>;
 
-<<<<<<< HEAD
     async fn update_ticket_states_and_fetch<'a>(
         &'a self,
         selector: TicketSelector,
@@ -180,15 +179,6 @@
     ) -> Result<BoxStream<'a, AcknowledgedTicket>>;
 
     async fn update_ticket_states(&self, selector: TicketSelector, new_state: AcknowledgedTicketStatus) -> Result<()>;
-=======
-    // Remove ChainKeypair once https://github.com/hoprnet/hoprnet/pull/6018 is merged
-    async fn update_ticket_states<'a>(
-        &'a self,
-        selector: TicketSelector,
-        new_state: AcknowledgedTicketStatus,
-        chain_keypair: &'a ChainKeypair,
-    ) -> Result<BoxStream<'a, AcknowledgedTicket>>;
->>>>>>> 2dac8e3e
 
     async fn get_ticket_statistics<'a>(&'a self, tx: OptTx<'a>) -> Result<AllTicketStatistics>;
 
@@ -243,21 +233,7 @@
 
 #[async_trait]
 impl HoprDbTicketOperations for HoprDb {
-<<<<<<< HEAD
     async fn get_tickets<'a>(&'a self, tx: OptTx<'a>, selector: TicketSelector) -> Result<Vec<AcknowledgedTicket>> {
-=======
-    async fn get_ticket<'a>(
-        &'a self,
-        tx: OptTx<'a>,
-        selector: TicketSelector,
-        chain_keypair: &ChainKeypair,
-    ) -> Result<Option<AcknowledgedTicket>> {
-        assert!(
-            selector.index.is_some(),
-            "ticket index must be specified in the selector to fetch a single ticket"
-        );
-
->>>>>>> 2dac8e3e
         let channel_dst = self
             .get_chain_data(tx)
             .await?
@@ -370,22 +346,14 @@
             .await
     }
 
-<<<<<<< HEAD
+    async fn aggregate_tickets_in_channel(&self, channel: &Hash) -> Result<Option<RunningAggregation>> {
+        Ok(None)
+    }
+
     async fn update_ticket_states_and_fetch<'a>(
         &'a self,
         selector: TicketSelector,
         new_state: AcknowledgedTicketStatus,
-=======
-    async fn aggregate_tickets_in_channel(&self, channel: &Hash) -> Result<Option<RunningAggregation>> {
-        Ok(None)
-    }
-
-    async fn update_ticket_states<'a>(
-        &'a self,
-        selector: TicketSelector,
-        new_state: AcknowledgedTicketStatus,
-        chain_keypair: &'a ChainKeypair,
->>>>>>> 2dac8e3e
     ) -> Result<BoxStream<'a, AcknowledgedTicket>> {
         let channel_dst = self
             .get_chain_data(None)
@@ -1052,11 +1020,7 @@
 
     #[async_std::test]
     async fn test_insert_get_ticket() {
-<<<<<<< HEAD
         let db = HoprDb::new_in_memory(ALICE.clone()).await;
-=======
-        let db = HoprDb::new_in_memory().await;
->>>>>>> 2dac8e3e
         db.set_domain_separator(None, DomainSeparator::Channel, Hash::default())
             .await
             .unwrap();
@@ -1072,11 +1036,7 @@
         );
 
         let db_ticket = db
-<<<<<<< HEAD
             .get_tickets(None, (&ack_ticket).into())
-=======
-            .get_ticket(None, (&ack_ticket).into(), &ALICE)
->>>>>>> 2dac8e3e
             .await
             .expect("should get ticket")
             .first()
@@ -1223,13 +1183,8 @@
     }
 
     #[async_std::test]
-<<<<<<< HEAD
     async fn test_update_tickets_states_and_fetch() {
         let db = HoprDb::new_in_memory(ALICE.clone()).await;
-=======
-    async fn test_update_tickets_state() {
-        let db = HoprDb::new_in_memory().await;
->>>>>>> 2dac8e3e
         db.set_domain_separator(None, DomainSeparator::Channel, Default::default())
             .await
             .unwrap();
@@ -1239,11 +1194,7 @@
         let selector = TicketSelector::from(&channel).with_index(5);
 
         let v: Vec<AcknowledgedTicket> = db
-<<<<<<< HEAD
             .update_ticket_states_and_fetch(selector, AcknowledgedTicketStatus::BeingRedeemed)
-=======
-            .update_ticket_states(selector, AcknowledgedTicketStatus::BeingRedeemed, &ALICE)
->>>>>>> 2dac8e3e
             .await
             .expect("must create stream")
             .collect()
@@ -1259,11 +1210,7 @@
         let selector = TicketSelector::from(&channel).with_state(AcknowledgedTicketStatus::Untouched);
 
         let v: Vec<AcknowledgedTicket> = db
-<<<<<<< HEAD
             .update_ticket_states_and_fetch(selector, AcknowledgedTicketStatus::BeingRedeemed)
-=======
-            .update_ticket_states(selector, AcknowledgedTicketStatus::BeingRedeemed, &ALICE)
->>>>>>> 2dac8e3e
             .await
             .expect("must create stream")
             .collect()
@@ -1278,7 +1225,6 @@
             v.iter().all(|t| t.status == AcknowledgedTicketStatus::BeingRedeemed),
             "tickets must have updated state"
         );
-<<<<<<< HEAD
     }
 
     #[async_std::test]
@@ -1303,8 +1249,6 @@
             .await;
 
         assert!(v.is_empty(), "must not update if already updated");
-=======
->>>>>>> 2dac8e3e
     }
 
     #[async_std::test]
