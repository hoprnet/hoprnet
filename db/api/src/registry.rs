use async_trait::async_trait;
use hopr_db_entity::{network_eligibility, network_registry};
use hopr_primitive_types::prelude::{Address, ToHex};
use sea_orm::{ColumnTrait, DbErr, EntityTrait, QueryFilter, Set};
use sea_query::OnConflict;
<<<<<<< HEAD
use hopr_db_entity::{network_eligibility, network_registry};
use hopr_primitive_types::prelude::{Address, ToHex};
=======
>>>>>>> 7fd618dd

use crate::db::HoprDb;
use crate::errors::{DbError, Result};
use crate::{HoprDbGeneralModelOperations, OptTx};

#[async_trait]
pub trait HoprDbRegistryOperations {
    async fn set_access_in_network_registry<'a>(&'a self, tx: OptTx<'a>, address: Address, allowed: bool)
        -> Result<()>;

    async fn is_allowed_in_network_registry<'a>(&'a self, tx: OptTx<'a>, address: Address) -> Result<bool>;

<<<<<<< HEAD
    async fn deny_in_network_registry<'a>(&'a self, tx: OptTx<'a>, address: Address) -> Result<()>;

=======
>>>>>>> 7fd618dd
    async fn set_safe_eligibility<'a>(&'a self, tx: OptTx<'a>, address: Address, eligible: bool) -> Result<()>;

    async fn is_safe_eligible<'a>(&'a self, tx: OptTx<'a>, address: Address) -> Result<bool>;
}

#[async_trait]
impl HoprDbRegistryOperations for HoprDb {
    async fn set_access_in_network_registry<'a>(
        &'a self,
        tx: OptTx<'a>,
        address: Address,
        allowed: bool,
    ) -> Result<()> {
        self.nest_transaction(tx)
            .await?
            .perform(|tx| {
                Box::pin(async move {
                    if allowed {
                        let entry = network_registry::ActiveModel {
                            chain_address: Set(address.to_hex()),
                            ..Default::default()
                        };

                        match network_registry::Entity::insert(entry)
                            .on_conflict(
                                OnConflict::column(network_registry::Column::ChainAddress)
                                    .do_nothing()
                                    .to_owned(),
                            )
                            .exec(tx.as_ref())
                            .await
                        {
                            Ok(_) | Err(DbErr::RecordNotInserted) => Ok::<_, DbError>(()),
                            Err(e) => Err(e.into()),
                        }
                    } else {
                        network_registry::Entity::delete_many()
                            .filter(network_registry::Column::ChainAddress.eq(address.to_hex()))
                            .exec(tx.as_ref())
                            .await?;
                        Ok::<_, DbError>(())
                    }
                })
            })
            .await
    }

    async fn is_allowed_in_network_registry<'a>(&'a self, tx: OptTx<'a>, address: Address) -> Result<bool> {
        self.nest_transaction(tx)
            .await?
            .perform(|tx| {
                Box::pin(async move {
                    Ok::<_, DbError>(
                        network_registry::Entity::find()
                            .filter(network_registry::Column::ChainAddress.eq(address.to_hex()))
                            .one(tx.as_ref())
                            .await?
                            .is_some(),
                    )
                })
            })
            .await
    }

    async fn set_safe_eligibility<'a>(&'a self, tx: OptTx<'a>, address: Address, eligible: bool) -> Result<()> {
        self.nest_transaction(tx)
            .await?
            .perform(|tx| {
                Box::pin(async move {
                    if eligible {
                        let new_entry = network_eligibility::ActiveModel {
                            safe_address: Set(address.to_hex()),
                            ..Default::default()
                        };

                        match network_eligibility::Entity::insert(new_entry)
                            .on_conflict(
                                OnConflict::column(network_eligibility::Column::SafeAddress)
                                    .do_nothing()
                                    .to_owned(),
                            )
                            .exec(tx.as_ref())
                            .await
                        {
                            Ok(_) | Err(DbErr::RecordNotInserted) => Ok::<_, DbError>(()),
                            Err(e) => Err(e.into()),
                        }
                    } else {
                        network_eligibility::Entity::delete_many()
                            .filter(network_eligibility::Column::SafeAddress.eq(address.to_hex()))
                            .exec(tx.as_ref())
                            .await?;
                        Ok::<_, DbError>(())
                    }
                })
            })
            .await
    }

    async fn is_safe_eligible<'a>(&'a self, tx: OptTx<'a>, address: Address) -> Result<bool> {
        self.nest_transaction(tx)
            .await?
            .perform(|tx| {
                Box::pin(async move {
                    Ok::<_, DbError>(
                        network_eligibility::Entity::find()
                            .filter(network_eligibility::Column::SafeAddress.eq(address.to_hex()))
                            .one(tx.as_ref())
                            .await?
                            .is_some(),
                    )
                })
            })
            .await
    }

    async fn set_safe_eligibility<'a>(&'a self, tx: OptTx<'a>, address: Address, eligible: bool) -> Result<()> {
        self.nest_transaction(tx)
            .await?
            .perform(|tx| Box::pin(async move {
                if eligible {
                    let new_entry = network_eligibility::ActiveModel {
                        safe_address: Set(address.to_hex()),
                        ..Default::default()
                    };

                    match network_eligibility::Entity::insert(new_entry)
                        .on_conflict(
                            OnConflict::column(network_eligibility::Column::SafeAddress)
                                .do_nothing()
                                .to_owned(),
                        )
                        .exec(tx.as_ref())
                        .await {
                        Ok(_) | Err(DbErr::RecordNotInserted) => Ok::<_, DbError>(()),
                        Err(e) => Err(e.into())
                    }
                } else {
                    network_eligibility::Entity::delete_many()
                        .filter(network_eligibility::Column::SafeAddress.eq(address.to_hex()))
                        .exec(tx.as_ref())
                        .await?;
                    Ok::<_, DbError>(())
                }
            }))
            .await
    }

    async fn is_safe_eligible<'a>(&'a self, tx: OptTx<'a>, address: Address) -> Result<bool> {
        self.nest_transaction(tx)
            .await?
            .perform(|tx| Box::pin(async move {
                Ok::<_, DbError>(network_eligibility::Entity::find()
                    .filter(network_eligibility::Column::SafeAddress.eq(address.to_hex()))
                    .one(tx.as_ref())
                    .await?
                    .is_some())
            }))
            .await
    }
}

#[cfg(test)]
mod tests {
    use crate::db::HoprDb;
    use crate::registry::HoprDbRegistryOperations;
    use hopr_primitive_types::prelude::Address;
    use lazy_static::lazy_static;

    lazy_static! {
        static ref ADDR_1: Address = "4331eaa9542b6b034c43090d9ec1c2198758dbc3".parse().unwrap();
        static ref ADDR_2: Address = "47d1677e018e79dcdd8a9c554466cb1556fa5007".parse().unwrap();
    }

    #[async_std::test]
    async fn test_network_registry_db() {
        let db = HoprDb::new_in_memory().await;

        assert!(!db
            .is_allowed_in_network_registry(None, *ADDR_1)
            .await
            .expect("should not fail"));
        assert!(!db
            .is_allowed_in_network_registry(None, *ADDR_2)
            .await
            .expect("should not fail"));

        db.allow_in_network_registry(None, *ADDR_1)
            .await
            .expect("should not fail to allow in nr");

        assert!(db
            .is_allowed_in_network_registry(None, *ADDR_1)
            .await
            .expect("should not fail"));
        assert!(!db
            .is_allowed_in_network_registry(None, *ADDR_2)
            .await
            .expect("should not fail"));

        db.allow_in_network_registry(None, *ADDR_1)
            .await
            .expect("should not fail to allow in nr when allowed");

        assert!(db
            .is_allowed_in_network_registry(None, *ADDR_1)
            .await
            .expect("should not fail"));
        assert!(!db
            .is_allowed_in_network_registry(None, *ADDR_2)
            .await
            .expect("should not fail"));

        db.deny_in_network_registry(None, *ADDR_1)
            .await
            .expect("should fail to deny in nr");

        assert!(!db
            .is_allowed_in_network_registry(None, *ADDR_1)
            .await
            .expect("should not fail"));
        assert!(!db
            .is_allowed_in_network_registry(None, *ADDR_2)
            .await
            .expect("should not fail"));

        db.deny_in_network_registry(None, *ADDR_1)
            .await
            .expect("should fail to deny in nr when denied");

        assert!(!db
            .is_allowed_in_network_registry(None, *ADDR_1)
            .await
            .expect("should not fail"));
        assert!(!db
            .is_allowed_in_network_registry(None, *ADDR_2)
            .await
            .expect("should not fail"));
    }

    #[async_std::test]
    async fn test_network_eligiblity_db() {
        let db = HoprDb::new_in_memory().await;

        assert!(!db.is_safe_eligible(None, *ADDR_1).await.expect("should not fail"));
        assert!(!db.is_safe_eligible(None, *ADDR_2).await.expect("should not fail"));

<<<<<<< HEAD
        db.set_safe_eligibility(None, *ADDR_1, true).await.expect("should not fail to allow in nr");
=======
        db.set_safe_eligibility(None, *ADDR_1, true)
            .await
            .expect("should not fail to allow in nr");
>>>>>>> 7fd618dd

        assert!(db.is_safe_eligible(None, *ADDR_1).await.expect("should not fail"));
        assert!(!db.is_safe_eligible(None, *ADDR_2).await.expect("should not fail"));

<<<<<<< HEAD
        db.set_safe_eligibility(None, *ADDR_1, true).await.expect("should not fail to allow in nr when allowed");
=======
        db.set_safe_eligibility(None, *ADDR_1, true)
            .await
            .expect("should not fail to allow in nr when allowed");
>>>>>>> 7fd618dd

        assert!(db.is_safe_eligible(None, *ADDR_1).await.expect("should not fail"));
        assert!(!db.is_safe_eligible(None, *ADDR_2).await.expect("should not fail"));

<<<<<<< HEAD
        db.set_safe_eligibility(None, *ADDR_1, false).await.expect("should fail to deny in nr");
=======
        db.set_safe_eligibility(None, *ADDR_1, false)
            .await
            .expect("should fail to deny in nr");
>>>>>>> 7fd618dd

        assert!(!db.is_safe_eligible(None, *ADDR_1).await.expect("should not fail"));
        assert!(!db.is_safe_eligible(None, *ADDR_2).await.expect("should not fail"));

<<<<<<< HEAD
        db.set_safe_eligibility(None, *ADDR_1, false).await.expect("should fail to deny in nr when denied");
=======
        db.set_safe_eligibility(None, *ADDR_1, false)
            .await
            .expect("should fail to deny in nr when denied");
>>>>>>> 7fd618dd

        assert!(!db.is_safe_eligible(None, *ADDR_1).await.expect("should not fail"));
        assert!(!db.is_safe_eligible(None, *ADDR_2).await.expect("should not fail"));
    }
<<<<<<< HEAD

=======
>>>>>>> 7fd618dd
}<|MERGE_RESOLUTION|>--- conflicted
+++ resolved
@@ -3,11 +3,6 @@
 use hopr_primitive_types::prelude::{Address, ToHex};
 use sea_orm::{ColumnTrait, DbErr, EntityTrait, QueryFilter, Set};
 use sea_query::OnConflict;
-<<<<<<< HEAD
-use hopr_db_entity::{network_eligibility, network_registry};
-use hopr_primitive_types::prelude::{Address, ToHex};
-=======
->>>>>>> 7fd618dd
 
 use crate::db::HoprDb;
 use crate::errors::{DbError, Result};
@@ -20,11 +15,6 @@
 
     async fn is_allowed_in_network_registry<'a>(&'a self, tx: OptTx<'a>, address: Address) -> Result<bool>;
 
-<<<<<<< HEAD
-    async fn deny_in_network_registry<'a>(&'a self, tx: OptTx<'a>, address: Address) -> Result<()>;
-
-=======
->>>>>>> 7fd618dd
     async fn set_safe_eligibility<'a>(&'a self, tx: OptTx<'a>, address: Address, eligible: bool) -> Result<()>;
 
     async fn is_safe_eligible<'a>(&'a self, tx: OptTx<'a>, address: Address) -> Result<bool>;
@@ -140,51 +130,6 @@
             })
             .await
     }
-
-    async fn set_safe_eligibility<'a>(&'a self, tx: OptTx<'a>, address: Address, eligible: bool) -> Result<()> {
-        self.nest_transaction(tx)
-            .await?
-            .perform(|tx| Box::pin(async move {
-                if eligible {
-                    let new_entry = network_eligibility::ActiveModel {
-                        safe_address: Set(address.to_hex()),
-                        ..Default::default()
-                    };
-
-                    match network_eligibility::Entity::insert(new_entry)
-                        .on_conflict(
-                            OnConflict::column(network_eligibility::Column::SafeAddress)
-                                .do_nothing()
-                                .to_owned(),
-                        )
-                        .exec(tx.as_ref())
-                        .await {
-                        Ok(_) | Err(DbErr::RecordNotInserted) => Ok::<_, DbError>(()),
-                        Err(e) => Err(e.into())
-                    }
-                } else {
-                    network_eligibility::Entity::delete_many()
-                        .filter(network_eligibility::Column::SafeAddress.eq(address.to_hex()))
-                        .exec(tx.as_ref())
-                        .await?;
-                    Ok::<_, DbError>(())
-                }
-            }))
-            .await
-    }
-
-    async fn is_safe_eligible<'a>(&'a self, tx: OptTx<'a>, address: Address) -> Result<bool> {
-        self.nest_transaction(tx)
-            .await?
-            .perform(|tx| Box::pin(async move {
-                Ok::<_, DbError>(network_eligibility::Entity::find()
-                    .filter(network_eligibility::Column::SafeAddress.eq(address.to_hex()))
-                    .one(tx.as_ref())
-                    .await?
-                    .is_some())
-            }))
-            .await
-    }
 }
 
 #[cfg(test)]
@@ -272,52 +217,32 @@
         assert!(!db.is_safe_eligible(None, *ADDR_1).await.expect("should not fail"));
         assert!(!db.is_safe_eligible(None, *ADDR_2).await.expect("should not fail"));
 
-<<<<<<< HEAD
-        db.set_safe_eligibility(None, *ADDR_1, true).await.expect("should not fail to allow in nr");
-=======
         db.set_safe_eligibility(None, *ADDR_1, true)
             .await
             .expect("should not fail to allow in nr");
->>>>>>> 7fd618dd
 
         assert!(db.is_safe_eligible(None, *ADDR_1).await.expect("should not fail"));
         assert!(!db.is_safe_eligible(None, *ADDR_2).await.expect("should not fail"));
 
-<<<<<<< HEAD
-        db.set_safe_eligibility(None, *ADDR_1, true).await.expect("should not fail to allow in nr when allowed");
-=======
         db.set_safe_eligibility(None, *ADDR_1, true)
             .await
             .expect("should not fail to allow in nr when allowed");
->>>>>>> 7fd618dd
 
         assert!(db.is_safe_eligible(None, *ADDR_1).await.expect("should not fail"));
         assert!(!db.is_safe_eligible(None, *ADDR_2).await.expect("should not fail"));
 
-<<<<<<< HEAD
-        db.set_safe_eligibility(None, *ADDR_1, false).await.expect("should fail to deny in nr");
-=======
         db.set_safe_eligibility(None, *ADDR_1, false)
             .await
             .expect("should fail to deny in nr");
->>>>>>> 7fd618dd
 
         assert!(!db.is_safe_eligible(None, *ADDR_1).await.expect("should not fail"));
         assert!(!db.is_safe_eligible(None, *ADDR_2).await.expect("should not fail"));
 
-<<<<<<< HEAD
-        db.set_safe_eligibility(None, *ADDR_1, false).await.expect("should fail to deny in nr when denied");
-=======
         db.set_safe_eligibility(None, *ADDR_1, false)
             .await
             .expect("should fail to deny in nr when denied");
->>>>>>> 7fd618dd
 
         assert!(!db.is_safe_eligible(None, *ADDR_1).await.expect("should not fail"));
         assert!(!db.is_safe_eligible(None, *ADDR_2).await.expect("should not fail"));
     }
-<<<<<<< HEAD
-
-=======
->>>>>>> 7fd618dd
 }