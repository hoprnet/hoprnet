use async_trait::async_trait;
use hopr_crypto_types::prelude::OffchainPublicKey;
use hopr_internal_types::prelude::AccountEntry;
use multiaddr::Multiaddr;
use sea_orm::sea_query::Expr;
use sea_orm::{ActiveModelTrait, ColumnTrait, DbErr, EntityTrait, QueryFilter, QueryOrder, Set};
use sea_query::OnConflict;

use hopr_db_entity::prelude::{Account, Announcement};
use hopr_db_entity::{account, announcement};
use hopr_internal_types::account::AccountType;
use hopr_internal_types::ChainOrPacketKey;
use hopr_primitive_types::prelude::{Address, ToHex};

use crate::db::HoprDb;
use crate::errors::DbError::MissingAccount;
use crate::errors::{DbError, Result};
use crate::{HoprDbGeneralModelOperations, OptTx};
use crate::errors::DbError::MissingAccount;

#[async_trait]
pub trait HoprDbAccountOperations {
    async fn get_account<'a, T>(&'a self, tx: OptTx<'a>, key: T) -> Result<Option<AccountEntry>>
    where
        T: Into<ChainOrPacketKey> + Send + Sync;

    async fn get_accounts<'a>(&'a self, tx: OptTx<'a>, public_only: bool) -> Result<Vec<AccountEntry>>;

    async fn insert_account<'a>(&'a self, tx: OptTx<'a>, account: AccountEntry) -> Result<()>;

    async fn insert_announcement<'a, T>(
        &'a self,
        tx: OptTx<'a>,
        key: T,
        multiaddr: Multiaddr,
        at_block: u32,
    ) -> Result<AccountEntry>
    where
        T: Into<ChainOrPacketKey> + Send + Sync;

    async fn translate_key<'a, T>(&'a self, tx: OptTx<'a>, key: T) -> Result<Option<ChainOrPacketKey>>
    where
        T: Into<ChainOrPacketKey> + Send + Sync;
}

// NOTE: this currently function assumes `announcements` are sorted from latest to earliest
fn model_to_account_entry(account: account::Model, announcements: Vec<announcement::Model>) -> Result<AccountEntry> {
    // Currently we always take only the most recent announcement
    let announcement = announcements.first();

    Ok(AccountEntry::new(
        OffchainPublicKey::from_hex(&account.packet_key)?,
        account.chain_key.parse()?,
        match announcement {
            None => AccountType::NotAnnounced,
            Some(a) => AccountType::Announced {
                multiaddr: a.multiaddress.parse().map_err(|_| DbError::DecodingError)?,
                updated_block: a.at_block as u32,
            },
        },
    ))
}

#[async_trait]
impl HoprDbAccountOperations for HoprDb {
    async fn get_account<'a, T: Into<ChainOrPacketKey> + Send + Sync>(
        &'a self,
        tx: OptTx<'a>,
        key: T,
    ) -> Result<Option<AccountEntry>> {
        let cpk = key.into();
        self.nest_transaction(tx)
            .await?
            .perform(|tx| {
                Box::pin(async move {
                    let maybe_model = Account::find()
                        .find_with_related(Announcement)
                        .filter(match cpk {
                            ChainOrPacketKey::ChainKey(chain_key) => {
                                account::Column::ChainKey.eq(chain_key.to_string())
                            }
                            ChainOrPacketKey::PacketKey(packet_key) => {
                                account::Column::PacketKey.eq(packet_key.to_string())
                            }
                        })
                        .all(tx.as_ref())
                        .await?
                        .pop();

                    Ok::<Option<AccountEntry>, DbError>(if let Some((account, announcements)) = maybe_model {
                        Some(model_to_account_entry(account, announcements)?)
                    } else {
                        None
                    })
                })
            })
            .await
    }

    async fn get_accounts<'a>(&'a self, tx: OptTx<'a>, public_only: bool) -> Result<Vec<AccountEntry>> {
        self.nest_transaction(tx)
            .await?
            .perform(|tx| {
                Box::pin(async move {
                    Account::find()
                        .find_with_related(Announcement)
                        .filter(if public_only {
                            announcement::Column::Multiaddress.ne("")
                        } else {
                            Expr::value(1)
                        })
                        .order_by_desc(announcement::Column::AtBlock)
                        .all(tx.as_ref())
                        .await?
                        .into_iter()
                        .map(|(a, b)| model_to_account_entry(a, b))
                        .collect()
                })
            })
            .await
    }

    async fn insert_account<'a>(&'a self, tx: OptTx<'a>, account: AccountEntry) -> Result<()> {
        self.nest_transaction(tx)
            .await?
            .perform(|tx| {
                Box::pin(async move {
                    let new_account = account::ActiveModel {
                        chain_key: Set(account.chain_addr.to_hex()),
                        packet_key: Set(account.public_key.to_hex()),
                        ..Default::default()
                    }
                    .insert(tx.as_ref())
                    .await?;

                    if let AccountType::Announced {
                        multiaddr,
                        updated_block,
                    } = account.entry_type
                    {
                        announcement::ActiveModel {
                            account_id: Set(new_account.id),
                            multiaddress: Set(multiaddr.to_string()),
                            at_block: Set(updated_block as i32),
                            ..Default::default()
                        }
                        .insert(tx.as_ref())
                        .await?;
                    }

                    Ok::<(), DbError>(())
                })
            })
            .await
    }

    async fn insert_announcement<'a, T>(
        &'a self,
        tx: OptTx<'a>,
        key: T,
        multiaddr: Multiaddr,
        at_block: u32,
    ) -> Result<AccountEntry>
    where
        T: Into<ChainOrPacketKey> + Send + Sync,
    {
        let cpk = key.into();
        self.nest_transaction(tx)
            .await?
            .perform(|tx| {
                Box::pin(async move {
                    let (existing_account, mut existing_announcements) = account::Entity::find()
                        .find_with_related(announcement::Entity)
                        .filter(match cpk {
                            ChainOrPacketKey::ChainKey(chain_key) => account::Column::ChainKey.eq(chain_key.to_hex()),
                            ChainOrPacketKey::PacketKey(packet_key) => {
                                account::Column::PacketKey.eq(packet_key.to_hex())
                            }
                        })
                        .all(tx.as_ref())
                        .await?
                        .pop()
                        .ok_or(MissingAccount)?;

                    let new_announcement = announcement::ActiveModel {
                        account_id: Set(existing_account.id),
                        multiaddress: Set(multiaddr.to_string()),
                        at_block: Set(at_block as i32),
                        ..Default::default()
                    };

                    match announcement::Entity::insert(new_announcement)
                        .on_conflict(
                            OnConflict::columns([announcement::Column::AccountId, announcement::Column::Multiaddress])
                                .update_column(announcement::Column::AtBlock)
                                .to_owned(),
                        )
                        .exec(tx.as_ref())
                        .await
                    {
                        Ok(m) => {
                            let new_announcement = announcement::Entity::find_by_id(m.last_insert_id)
                                .one(tx.as_ref())
                                .await?
                                .ok_or(DbError::LogicalError("failed to fetch inserted announcement".into()))?;

                            // Insert at the first position, since this is the latest announcement
                            existing_announcements.insert(0, new_announcement);
                            Ok::<_, DbError>(model_to_account_entry(existing_account, existing_announcements)?)
                        }
<<<<<<< HEAD
                        Err(DbErr::RecordNotInserted) => Ok::<_, DbError>(model_to_account_entry(existing_account, existing_announcements)?),
=======
                        Err(DbErr::RecordNotInserted) => {
                            Ok::<_, DbError>(model_to_account_entry(existing_account, existing_announcements)?)
                        }
>>>>>>> 67b09fa4
                        Err(e) => Err(e.into()),
                    }
                })
            })
            .await
    }

    async fn translate_key<'a, T: Into<ChainOrPacketKey> + Send + Sync>(
        &'a self,
        tx: OptTx<'a>,
        key: T,
    ) -> Result<Option<ChainOrPacketKey>> {
        let cpk = key.into();
        self.nest_transaction(tx)
            .await?
            .perform(|tx| {
                Box::pin(async move {
                    Ok::<_, DbError>(match cpk {
                        ChainOrPacketKey::ChainKey(chain_key) => {
                            let maybe_model = Account::find()
                                .filter(account::Column::ChainKey.eq(chain_key.to_string()))
                                .one(tx.as_ref())
                                .await?;
                            if let Some(m) = maybe_model {
                                Some(OffchainPublicKey::from_hex(&m.packet_key)?.into())
                            } else {
                                None
                            }
                        }
                        ChainOrPacketKey::PacketKey(packet_key) => {
                            let maybe_model = Account::find()
                                .filter(account::Column::PacketKey.eq(packet_key.to_string()))
                                .one(tx.as_ref())
                                .await?;
                            if let Some(m) = maybe_model {
                                Some(Address::from_hex(&m.chain_key)?.into())
                            } else {
                                None
                            }
                        }
                    })
                })
            })
            .await
    }
}

#[cfg(test)]
mod tests {
    use super::*;
    use crate::errors::DbError;
    use crate::errors::DbError::DecodingError;
    use crate::HoprDbGeneralModelOperations;
    use hopr_crypto_types::prelude::{ChainKeypair, Keypair, OffchainKeypair};

    #[async_std::test]
    async fn test_insert_account_announcement() {
        let db = HoprDb::new_in_memory().await;

        let chain_1 = ChainKeypair::random().public().to_address();
        let packet_1 = OffchainKeypair::random().public().clone();

        db.insert_account(None, AccountEntry::new(packet_1, chain_1, AccountType::NotAnnounced))
            .await
            .unwrap();

        let acc = db
            .get_account(None, chain_1)
            .await
            .unwrap()
            .expect("should contain account");
        assert_eq!(packet_1, acc.public_key, "pub keys must match");
        assert_eq!(AccountType::NotAnnounced, acc.entry_type.clone());

        let maddr: Multiaddr = "/ip4/1.2.3.4/tcp/8000".parse().unwrap();
        let block = 100;

<<<<<<< HEAD
        let db_acc = db.insert_announcement(None, chain_1, maddr.clone(), block)
=======
        let db_acc = db
            .insert_announcement(None, chain_1, maddr.clone(), block)
>>>>>>> 67b09fa4
            .await
            .expect("should insert announcement");

        let acc = db
            .get_account(None, chain_1)
            .await
            .unwrap()
            .expect("should contain account");
        assert_eq!(Some(maddr.clone()), acc.get_multiaddr(), "multiaddress must match");
        assert_eq!(Some(block), acc.updated_at());
        assert_eq!(acc, db_acc);

        let block = 200;
<<<<<<< HEAD
        let db_acc = db.insert_announcement(None, chain_1, maddr.clone(), block)
=======
        let db_acc = db
            .insert_announcement(None, chain_1, maddr.clone(), block)
>>>>>>> 67b09fa4
            .await
            .expect("should insert duplicate announcement");

        let acc = db
            .get_account(None, chain_1)
            .await
            .unwrap()
            .expect("should contain account");
        assert_eq!(Some(maddr), acc.get_multiaddr(), "multiaddress must match");
        assert_eq!(Some(block), acc.updated_at());
        assert_eq!(acc, db_acc);
    }

    #[async_std::test]
    async fn test_should_not_insert_account_announcement_to_nonexisting_account() {
        let db = HoprDb::new_in_memory().await;

        let chain_1 = ChainKeypair::random().public().to_address();

        let maddr: Multiaddr = "/ip4/1.2.3.4/tcp/8000".parse().unwrap();
        let block = 100;

        let r = db.insert_announcement(None, chain_1, maddr.clone(), block).await;
<<<<<<< HEAD
        assert!(matches!(
            r,
            Err(MissingAccount)),
            "should not insert announcement to non-existing account"
        )

=======
        assert!(
            matches!(r, Err(MissingAccount)),
            "should not insert announcement to non-existing account"
        )
>>>>>>> 67b09fa4
    }

    #[async_std::test]
    async fn test_should_allow_duplicate_announcement_per_different_accounts() {
        let db = HoprDb::new_in_memory().await;

        let chain_1 = ChainKeypair::random().public().to_address();
        let packet_1 = OffchainKeypair::random().public().clone();

        db.insert_account(None, AccountEntry::new(packet_1, chain_1, AccountType::NotAnnounced))
            .await
            .unwrap();

        let chain_2 = ChainKeypair::random().public().to_address();
        let packet_2 = OffchainKeypair::random().public().clone();

        db.insert_account(None, AccountEntry::new(packet_2, chain_2, AccountType::NotAnnounced))
            .await
            .unwrap();

        let maddr: Multiaddr = "/ip4/1.2.3.4/tcp/8000".parse().unwrap();
        let block = 100;

<<<<<<< HEAD
        let db_acc_1 = db.insert_announcement(None, chain_1, maddr.clone(), block)
            .await
            .expect("should insert announcement");
        let db_acc_2 = db.insert_announcement(None, chain_2, maddr.clone(), block)
=======
        let db_acc_1 = db
            .insert_announcement(None, chain_1, maddr.clone(), block)
            .await
            .expect("should insert announcement");
        let db_acc_2 = db
            .insert_announcement(None, chain_2, maddr.clone(), block)
>>>>>>> 67b09fa4
            .await
            .expect("should insert announcement");

        let acc = db
            .get_account(None, chain_1)
            .await
            .unwrap()
            .expect("should contain account");
        assert_eq!(Some(maddr.clone()), acc.get_multiaddr(), "multiaddress must match");
        assert_eq!(Some(block), acc.updated_at());
        assert_eq!(acc, db_acc_1);

        let acc = db
            .get_account(None, chain_2)
            .await
            .unwrap()
            .expect("should contain account");
        assert_eq!(Some(maddr.clone()), acc.get_multiaddr(), "multiaddress must match");
        assert_eq!(Some(block), acc.updated_at());
        assert_eq!(acc, db_acc_2);
    }

    #[async_std::test]
    async fn test_translate_key() {
        let db = HoprDb::new_in_memory().await;

        let chain_1 = ChainKeypair::random().public().to_address();
        let packet_1 = OffchainKeypair::random().public().clone();

        let chain_2 = ChainKeypair::random().public().to_address();
        let packet_2 = OffchainKeypair::random().public().clone();

        let db_clone = db.clone();
        db.begin_transaction()
            .await
            .unwrap()
            .perform(|tx| {
                Box::pin(async move {
                    db_clone
                        .insert_account(
                            Some(tx),
                            AccountEntry::new(packet_1, chain_1, AccountType::NotAnnounced),
                        )
                        .await?;
                    db_clone
                        .insert_account(
                            Some(tx),
                            AccountEntry::new(packet_2, chain_2, AccountType::NotAnnounced),
                        )
                        .await?;
                    Ok::<(), DbError>(())
                })
            })
            .await
            .expect("tx should not fail");

        let a: Address = db
            .translate_key(None, packet_1)
            .await
            .expect("must translate")
            .expect("must contain key")
            .try_into()
            .expect("must be chain key");

        let b: OffchainPublicKey = db
            .translate_key(None, chain_2)
            .await
            .expect("must translate")
            .expect("must contain key")
            .try_into()
            .expect("must be chain key");

        assert_eq!(chain_1, a, "chain keys must match");
        assert_eq!(packet_2, b, "chain keys must match");
    }

    #[async_std::test]
    async fn test_get_accounts() {
        let db = HoprDb::new_in_memory().await;

        let chain_1 = ChainKeypair::random().public().to_address();
        let chain_2 = ChainKeypair::random().public().to_address();
        let chain_3 = ChainKeypair::random().public().to_address();

        let db_clone = db.clone();
        db.begin_transaction()
            .await
            .unwrap()
            .perform(|tx| {
                Box::pin(async move {
                    db_clone
                        .insert_account(
                            Some(tx),
                            AccountEntry::new(*OffchainKeypair::random().public(), chain_1, AccountType::NotAnnounced),
                        )
                        .await?;
                    db_clone
                        .insert_account(
                            Some(tx),
                            AccountEntry::new(
                                *OffchainKeypair::random().public(),
                                chain_2,
                                AccountType::Announced {
                                    multiaddr: "/ip4/10.10.10.10/tcp/1234".parse().map_err(|_| DecodingError)?,
                                    updated_block: 10,
                                },
                            ),
                        )
                        .await?;
                    db_clone
                        .insert_account(
                            Some(tx),
                            AccountEntry::new(*OffchainKeypair::random().public(), chain_3, AccountType::NotAnnounced),
                        )
                        .await?;

                    db_clone
                        .insert_announcement(Some(tx), chain_3, "/ip4/1.2.3.4/tcp/1234".parse().unwrap(), 12)
                        .await?;
                    db_clone
                        .insert_announcement(Some(tx), chain_3, "/ip4/8.8.1.1/tcp/1234".parse().unwrap(), 15)
                        .await?;
                    db_clone
                        .insert_announcement(Some(tx), chain_3, "/ip4/1.2.3.0/tcp/234".parse().unwrap(), 14)
                        .await
                })
            })
            .await
            .expect("must insert announcements");

        let all_accounts = db.get_accounts(None, false).await.expect("must get all");
        let public_only = db.get_accounts(None, true).await.expect("must get public");

        assert_eq!(3, all_accounts.len());

        assert_eq!(2, public_only.len());
        let acc_1 = public_only
            .iter()
            .find(|a| a.chain_addr.eq(&chain_2))
            .expect("should contain 1");

        let acc_2 = public_only
            .iter()
            .find(|a| a.chain_addr.eq(&chain_3))
            .expect("should contain 2");

        assert_eq!("/ip4/10.10.10.10/tcp/1234", acc_1.get_multiaddr().unwrap().to_string());
        assert_eq!("/ip4/8.8.1.1/tcp/1234", acc_2.get_multiaddr().unwrap().to_string());
    }
}<|MERGE_RESOLUTION|>--- conflicted
+++ resolved
@@ -16,7 +16,6 @@
 use crate::errors::DbError::MissingAccount;
 use crate::errors::{DbError, Result};
 use crate::{HoprDbGeneralModelOperations, OptTx};
-use crate::errors::DbError::MissingAccount;
 
 #[async_trait]
 pub trait HoprDbAccountOperations {
@@ -208,13 +207,9 @@
                             existing_announcements.insert(0, new_announcement);
                             Ok::<_, DbError>(model_to_account_entry(existing_account, existing_announcements)?)
                         }
-<<<<<<< HEAD
-                        Err(DbErr::RecordNotInserted) => Ok::<_, DbError>(model_to_account_entry(existing_account, existing_announcements)?),
-=======
                         Err(DbErr::RecordNotInserted) => {
                             Ok::<_, DbError>(model_to_account_entry(existing_account, existing_announcements)?)
                         }
->>>>>>> 67b09fa4
                         Err(e) => Err(e.into()),
                     }
                 })
@@ -292,12 +287,8 @@
         let maddr: Multiaddr = "/ip4/1.2.3.4/tcp/8000".parse().unwrap();
         let block = 100;
 
-<<<<<<< HEAD
-        let db_acc = db.insert_announcement(None, chain_1, maddr.clone(), block)
-=======
         let db_acc = db
             .insert_announcement(None, chain_1, maddr.clone(), block)
->>>>>>> 67b09fa4
             .await
             .expect("should insert announcement");
 
@@ -311,12 +302,8 @@
         assert_eq!(acc, db_acc);
 
         let block = 200;
-<<<<<<< HEAD
-        let db_acc = db.insert_announcement(None, chain_1, maddr.clone(), block)
-=======
         let db_acc = db
             .insert_announcement(None, chain_1, maddr.clone(), block)
->>>>>>> 67b09fa4
             .await
             .expect("should insert duplicate announcement");
 
@@ -340,19 +327,10 @@
         let block = 100;
 
         let r = db.insert_announcement(None, chain_1, maddr.clone(), block).await;
-<<<<<<< HEAD
-        assert!(matches!(
-            r,
-            Err(MissingAccount)),
-            "should not insert announcement to non-existing account"
-        )
-
-=======
         assert!(
             matches!(r, Err(MissingAccount)),
             "should not insert announcement to non-existing account"
         )
->>>>>>> 67b09fa4
     }
 
     #[async_std::test]
@@ -376,19 +354,12 @@
         let maddr: Multiaddr = "/ip4/1.2.3.4/tcp/8000".parse().unwrap();
         let block = 100;
 
-<<<<<<< HEAD
-        let db_acc_1 = db.insert_announcement(None, chain_1, maddr.clone(), block)
-            .await
-            .expect("should insert announcement");
-        let db_acc_2 = db.insert_announcement(None, chain_2, maddr.clone(), block)
-=======
         let db_acc_1 = db
             .insert_announcement(None, chain_1, maddr.clone(), block)
             .await
             .expect("should insert announcement");
         let db_acc_2 = db
             .insert_announcement(None, chain_2, maddr.clone(), block)
->>>>>>> 67b09fa4
             .await
             .expect("should insert announcement");
 
