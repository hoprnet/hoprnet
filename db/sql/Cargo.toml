[package]
name = "hopr-db-sql"
version = "0.3.2"
edition = "2021"
description = "Contains SQL DB functionality implementing the DB API traits to be used by other crates in the code base"
homepage = "https://hoprnet.org/"
repository = "https://github.com/hoprnet/hoprnet"
license = "GPL-3.0-only"

[features]
default = ["traits"]
traits = []
runtime-async-std = [
<<<<<<< HEAD
  "async-std",
=======
  "hopr-async-runtime/runtime-async-std",
>>>>>>> 3e82b8d0
  "sea-orm/runtime-async-std",
  "sea-query-binder/runtime-async-std-rustls",
  "sqlx/runtime-async-std-rustls",
]
runtime-tokio = [
<<<<<<< HEAD
  "tokio",
=======
  "hopr-async-runtime/runtime-tokio",
>>>>>>> 3e82b8d0
  "sea-orm/runtime-tokio",
  "sea-query-binder/runtime-tokio-rustls",
  "sqlx/runtime-tokio-rustls",
]
prometheus = ["dep:lazy_static", "dep:hopr-metrics"]

[dependencies]
async-lock = { workspace = true }
async-stream = { workspace = true }
async-trait = { workspace = true }
chrono = { workspace = true }
bincode = { workspace = true }
futures = { workspace = true }
lazy_static = { workspace = true, optional = true }
libp2p-identity = { workspace = true }
moka = { workspace = true }
multiaddr = { workspace = true }
sea-orm = { workspace = true }
sea-query = { version = "0.30.7", default-features = false, features = [
  "with-chrono",
  "derive",
  "backend-sqlite",
  "attr",
] }
smart-default = { workspace = true }
sqlx = { workspace = true }
strum = { workspace = true }
thiserror = { workspace = true }
tracing = { workspace = true }

hopr-crypto-packet = { workspace = true }
hopr-crypto-types = { workspace = true }
hopr-db-api = { workspace = true }
hopr-db-entity = { workspace = true }
hopr-db-migration = { workspace = true }
hopr-async-runtime = { workspace = true }
hopr-internal-types = { workspace = true }
hopr-metrics = { workspace = true, optional = true }
hopr-parallelize = { workspace = true, features = ["rayon"] }
hopr-primitive-types = { workspace = true }

[dev-dependencies]
async-std = { workspace = true }
rand = { workspace = true }
sea-orm = { workspace = true, features = ["runtime-async-std-rustls"] }
sea-query-binder = { version = "0.5.0", default-features = false, features = [
  "with-chrono",
  "sqlx-sqlite",
  "runtime-async-std-rustls",
] }
sqlx = { workspace = true, features = ["runtime-async-std-rustls"] }
lazy_static = { workspace = true }
hopr-crypto-random = { workspace = true }
hex-literal = { workspace = true }
tracing-test = { workspace = true }<|MERGE_RESOLUTION|>--- conflicted
+++ resolved
@@ -11,21 +11,13 @@
 default = ["traits"]
 traits = []
 runtime-async-std = [
-<<<<<<< HEAD
-  "async-std",
-=======
   "hopr-async-runtime/runtime-async-std",
->>>>>>> 3e82b8d0
   "sea-orm/runtime-async-std",
   "sea-query-binder/runtime-async-std-rustls",
   "sqlx/runtime-async-std-rustls",
 ]
 runtime-tokio = [
-<<<<<<< HEAD
-  "tokio",
-=======
   "hopr-async-runtime/runtime-tokio",
->>>>>>> 3e82b8d0
   "sea-orm/runtime-tokio",
   "sea-query-binder/runtime-tokio-rustls",
   "sqlx/runtime-tokio-rustls",
