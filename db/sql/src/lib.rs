//! Crate for accessing database(s) of a HOPR node.
//! Functionality defined here is meant to be used mostly by other higher-level crates.

pub mod accounts;
mod cache;
pub mod channels;
pub mod db;
pub mod errors;
pub mod info;
pub mod peers;
pub mod protocol;
pub mod registry;
pub mod resolver;
mod ticket_manager;
pub mod tickets;

pub use hopr_db_api as api;

pub use sea_orm::DatabaseConnection;
pub use sea_orm::DatabaseTransaction;

use crate::accounts::HoprDbAccountOperations;
use crate::channels::HoprDbChannelOperations;
use async_trait::async_trait;
use futures::future::BoxFuture;
use sea_orm::TransactionTrait;

use crate::db::HoprDb;
use crate::errors::{DbSqlError, Result};
use crate::info::HoprDbInfoOperations;
use crate::registry::HoprDbRegistryOperations;
use hopr_db_api::peers::HoprDbPeersOperations;
use hopr_db_api::protocol::HoprDbProtocolOperations;
use hopr_db_api::resolver::HoprDbResolverOperations;
use hopr_db_api::tickets::HoprDbTicketOperations;

<<<<<<< HEAD
pub(crate) mod executor {
    #[cfg(any(test, feature = "runtime-async-std"))]
    pub(crate) use async_std::task::spawn;

    #[cfg(all(not(test), feature = "runtime-tokio", not(feature = "runtime-async-std")))]
    pub(crate) use tokio::task::spawn;
}

=======
>>>>>>> 3e82b8d0
/// Primary key used in tables that contain only a single row.
pub const SINGULAR_TABLE_FIXED_ID: i32 = 1;

/// Shorthand for the `chrono` based timestamp type used in the database.
pub type DbTimestamp = chrono::DateTime<chrono::Utc>;

/// Represents an already opened transaction.
/// This is a thin wrapper over [DatabaseTransaction].
/// The wrapping behavior is needed to allow transaction agnostic functionalities
/// of the DB traits.
#[derive(Debug)]
pub struct OpenTransaction(DatabaseTransaction, TargetDb);

impl OpenTransaction {
    /// Executes the given `callback` inside the transaction
    /// and commits the transaction if it succeeds or rollbacks otherwise.
    pub async fn perform<F, T, E>(self, callback: F) -> std::result::Result<T, E>
    where
        F: for<'c> FnOnce(&'c OpenTransaction) -> BoxFuture<'c, std::result::Result<T, E>> + Send,
        T: Send,
        E: std::error::Error + From<DbSqlError>,
    {
        let res = callback(&self).await;

        if res.is_ok() {
            self.commit().await?;
        } else {
            self.rollback().await?;
        }
        res
    }

    /// Commits the transaction.
    pub async fn commit(self) -> Result<()> {
        Ok(self.0.commit().await?)
    }

    /// Rollbacks the transaction.
    pub async fn rollback(self) -> Result<()> {
        Ok(self.0.rollback().await?)
    }
}

impl AsRef<DatabaseTransaction> for OpenTransaction {
    fn as_ref(&self) -> &DatabaseTransaction {
        &self.0
    }
}

impl From<OpenTransaction> for DatabaseTransaction {
    fn from(value: OpenTransaction) -> Self {
        value.0
    }
}

/// Shorthand for optional transaction.
/// Useful for transaction nesting (see [`HoprDbGeneralModelOperations::nest_transaction`]).
pub type OptTx<'a> = Option<&'a OpenTransaction>;

/// When Sqlite is used as a backend, model needs to be split
/// into 3 different databases to avoid locking the database.
/// On Postgres backend, these should actually point to the same database.
#[derive(Copy, Clone, Debug, PartialEq, Eq, Default)]
pub enum TargetDb {
    #[default]
    /// Indexer database.
    Index,
    /// Acknowledged winning ticket database.
    Tickets,
    /// Network peers database
    Peers,
}

#[async_trait]
pub trait HoprDbGeneralModelOperations {
    /// Returns reference to the database connection.
    /// Can be used in case transaction is not needed, but
    /// users should aim to use [`HoprDbGeneralModelOperations::begin_transaction`]
    /// and [`HoprDbGeneralModelOperations::nest_transaction`] as much as possible.
    fn conn(&self, target_db: TargetDb) -> &DatabaseConnection;

    /// Creates a new transaction.
    async fn begin_transaction_in_db(&self, target: TargetDb) -> Result<OpenTransaction>;

    /// Same as [`HoprDbGeneralModelOperations::begin_transaction_in_db`] with default [TargetDb].
    async fn begin_transaction(&self) -> Result<OpenTransaction> {
        self.begin_transaction_in_db(Default::default()).await
    }

    /// Creates a nested transaction inside the given transaction.
    ///
    /// If `None` is given, behaves exactly as [`HoprDbGeneralModelOperations::begin_transaction`].
    ///
    /// This method is useful for creating APIs that should be agnostic whether they are being
    /// run from an existing transaction or without it (via [OptTx]).
    ///
    /// If `tx` is `Some`, the `target_db` must match with the one in `tx`. In other words,
    /// nesting across different databases is forbidden and the method will panic.
    async fn nest_transaction_in_db(&self, tx: OptTx<'_>, target_db: TargetDb) -> Result<OpenTransaction> {
        if let Some(t) = tx {
            assert_eq!(t.1, target_db, "attempt to create nest into tx from a different db");
            Ok(OpenTransaction(t.as_ref().begin().await?, target_db))
        } else {
            self.begin_transaction_in_db(target_db).await
        }
    }

    /// Same as [`HoprDbGeneralModelOperations::nest_transaction_in_db`] with default [TargetDb].
    async fn nest_transaction(&self, tx: OptTx<'_>) -> Result<OpenTransaction> {
        self.nest_transaction_in_db(tx, Default::default()).await
    }
}

#[async_trait]
impl HoprDbGeneralModelOperations for HoprDb {
    /// Retrieves raw database connection to the given [DB](TargetDb).
    fn conn(&self, target_db: TargetDb) -> &DatabaseConnection {
        match target_db {
            TargetDb::Index => &self.db,
            TargetDb::Tickets => &self.tickets_db,
            TargetDb::Peers => &self.peers_db,
        }
    }

    /// Starts a new transaction in the given [DB](TargetDb).
    async fn begin_transaction_in_db(&self, target_db: TargetDb) -> Result<OpenTransaction> {
        match target_db {
            TargetDb::Index => Ok(OpenTransaction(self.db.begin_with_config(None, None).await?, target_db)),
            // TODO: when adding Postgres support, redirect `Tickets` and `Peers` into `self.db`
            TargetDb::Tickets => Ok(OpenTransaction(
                self.tickets_db.begin_with_config(None, None).await?,
                target_db,
            )),
            TargetDb::Peers => Ok(OpenTransaction(
                self.peers_db.begin_with_config(None, None).await?,
                target_db,
            )),
        }
    }
}

/// Convenience trait that contain all HOPR DB operations crates.
pub trait HoprDbAllOperations:
    HoprDbGeneralModelOperations
    + HoprDbAccountOperations
    + HoprDbChannelOperations
    + HoprDbInfoOperations
    + HoprDbRegistryOperations
    + HoprDbTicketOperations
    + HoprDbPeersOperations
    + HoprDbResolverOperations
    + HoprDbProtocolOperations
{
}

#[doc(hidden)]
pub mod prelude {
    pub use super::*;
    pub use crate::accounts::*;
    pub use crate::channels::*;
    pub use crate::db::*;
    pub use crate::errors::*;
    pub use crate::info::*;
    pub use crate::registry::*;
    pub use hopr_db_api::peers::*;
    pub use hopr_db_api::protocol::*;
    pub use hopr_db_api::resolver::*;
    pub use hopr_db_api::tickets::*;
}<|MERGE_RESOLUTION|>--- conflicted
+++ resolved
@@ -34,17 +34,6 @@
 use hopr_db_api::resolver::HoprDbResolverOperations;
 use hopr_db_api::tickets::HoprDbTicketOperations;
 
-<<<<<<< HEAD
-pub(crate) mod executor {
-    #[cfg(any(test, feature = "runtime-async-std"))]
-    pub(crate) use async_std::task::spawn;
-
-    #[cfg(all(not(test), feature = "runtime-tokio", not(feature = "runtime-async-std")))]
-    pub(crate) use tokio::task::spawn;
-}
-
-=======
->>>>>>> 3e82b8d0
 /// Primary key used in tables that contain only a single row.
 pub const SINGULAR_TABLE_FIXED_ID: i32 = 1;
 
