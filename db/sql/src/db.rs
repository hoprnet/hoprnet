use std::{
    fs,
    path::{Path, PathBuf},
    sync::Arc,
    time::Duration,
};

use futures::channel::mpsc::UnboundedSender;
use hopr_crypto_types::{keypairs::Keypair, prelude::ChainKeypair};
use hopr_db_entity::{
    prelude::{Account, Announcement},
    ticket,
};
use hopr_internal_types::prelude::{AcknowledgedTicket, AcknowledgedTicketStatus};
use hopr_primitive_types::primitives::Address;
use migration::{MigratorChainLogs, MigratorIndex, MigratorPeers, MigratorTickets, MigratorTrait};
use sea_orm::{ColumnTrait, EntityTrait, QueryFilter, SqlxSqliteConnector};
use sea_query::Expr;
use sqlx::{
    ConnectOptions, SqlitePool,
    pool::PoolOptions,
    sqlite::{SqliteAutoVacuum, SqliteConnectOptions, SqliteJournalMode, SqliteSynchronous},
};
use tracing::{debug, log::LevelFilter};

use crate::{
    HoprDbAllOperations,
    accounts::model_to_account_entry,
    cache::HoprDbCaches,
    errors::{DbSqlError, Result},
    ticket_manager::TicketManager,
};

pub const HOPR_INTERNAL_DB_PEERS_PERSISTENCE_AFTER_RESTART_IN_SECONDS: u64 = 5 * 60; // 5 minutes

#[derive(Debug, Clone, PartialEq, Eq, smart_default::SmartDefault)]
pub struct HoprDbConfig {
    #[default(true)]
    pub create_if_missing: bool,
    #[default(false)]
    pub force_create: bool,
    #[default(Duration::from_secs(5))]
    pub log_slow_queries: Duration,
    #[default(10_000)]
    pub surb_ring_buffer_size: usize,
}

#[cfg(feature = "sqlite")]
#[derive(Debug, Clone)]
pub(crate) struct DbConnection {
    ro: sea_orm::DatabaseConnection,
    rw: sea_orm::DatabaseConnection,
}

#[cfg(feature = "sqlite")]
impl DbConnection {
    pub fn read_only(&self) -> &sea_orm::DatabaseConnection {
        &self.ro
    }

    pub fn read_write(&self) -> &sea_orm::DatabaseConnection {
        &self.rw
    }
}

/// Main database handle for HOPR node operations.
///
/// Manages multiple SQLite databases for different data domains to avoid
/// locking conflicts and improve performance:
///
/// - **Index DB**: Blockchain indexing and contract data
/// - **Tickets DB**: Payment tickets and acknowledgments
/// - **Peers DB**: Network peer information and metadata
/// - **Logs DB**: Blockchain logs and processing status
///
/// Supports database snapshot imports for fast synchronization via
/// [`HoprDbGeneralModelOperations::import_logs_db`].
#[derive(Debug, Clone)]
pub struct HoprDb {
    pub(crate) index_db: DbConnection,
    pub(crate) tickets_db: sea_orm::DatabaseConnection,
    pub(crate) peers_db: sea_orm::DatabaseConnection,
    pub(crate) logs_db: sea_orm::DatabaseConnection,

    pub(crate) caches: Arc<HoprDbCaches>,
    pub(crate) chain_key: ChainKeypair,
    pub(crate) me_onchain: Address,
    pub(crate) ticket_manager: Arc<TicketManager>,
    pub(crate) cfg: HoprDbConfig,
}

/// Filename for the blockchain indexing database.
pub const SQL_DB_INDEX_FILE_NAME: &str = "hopr_index.db";
/// Filename for the network peers database.
pub const SQL_DB_PEERS_FILE_NAME: &str = "hopr_peers.db";
/// Filename for the payment tickets database.
pub const SQL_DB_TICKETS_FILE_NAME: &str = "hopr_tickets.db";
/// Filename for the blockchain logs database (used in snapshots).
pub const SQL_DB_LOGS_FILE_NAME: &str = "hopr_logs.db";

impl HoprDb {
    pub async fn new(directory: &Path, chain_key: ChainKeypair, cfg: HoprDbConfig) -> Result<Self> {
        #[cfg(all(feature = "prometheus", not(test)))]
        {
            lazy_static::initialize(&crate::protocol::METRIC_RECEIVED_ACKS);
            lazy_static::initialize(&crate::protocol::METRIC_SENT_ACKS);
            lazy_static::initialize(&crate::protocol::METRIC_TICKETS_COUNT);
        }

        fs::create_dir_all(directory)
            .map_err(|_e| DbSqlError::Construction(format!("cannot create main database directory {directory:?}")))?;

        let index = Self::create_pool(
            cfg.clone(),
            directory.to_path_buf(),
            PoolOptions::new(),
            Some(0),
            Some(1),
            false,
            SQL_DB_INDEX_FILE_NAME,
        )
        .await?;

        #[cfg(feature = "sqlite")]
        let index_ro = Self::create_pool(
            cfg.clone(),
            directory.to_path_buf(),
            PoolOptions::new(),
            Some(0),
            Some(30),
            true,
            SQL_DB_INDEX_FILE_NAME,
        )
        .await?;

        let peers_options = PoolOptions::new()
            .acquire_timeout(Duration::from_secs(60)) // Default is 30
            .idle_timeout(Some(Duration::from_secs(10 * 60))) // This is the default
            .max_lifetime(Some(Duration::from_secs(30 * 60))); // This is the default

        let peers = Self::create_pool(
            cfg.clone(),
            directory.to_path_buf(),
            peers_options,
            Some(0),
            Some(300),
            false,
            SQL_DB_PEERS_FILE_NAME,
        )
        .await?;

        let tickets = Self::create_pool(
            cfg.clone(),
            directory.to_path_buf(),
            PoolOptions::new(),
            Some(0),
            Some(50),
            false,
            SQL_DB_TICKETS_FILE_NAME,
        )
        .await?;

        let logs = Self::create_pool(
            cfg.clone(),
            directory.to_path_buf(),
            PoolOptions::new(),
            Some(0),
            None,
            false,
            SQL_DB_LOGS_FILE_NAME,
        )
        .await?;

<<<<<<< HEAD
        Self::new_sqlx_sqlite(chain_key, index, peers, tickets, logs, cfg).await
=======
        #[cfg(feature = "sqlite")]
        Self::new_sqlx_sqlite(chain_key, index, index_ro, peers, tickets, logs).await
>>>>>>> 09d90c3b
    }

    #[cfg(feature = "sqlite")]
    pub async fn new_in_memory(chain_key: ChainKeypair) -> Result<Self> {
        let index_db = SqlitePool::connect(":memory:")
            .await
            .map_err(|e| DbSqlError::Construction(e.to_string()))?;

        Self::new_sqlx_sqlite(
            chain_key,
            index_db.clone(),
            index_db,
            SqlitePool::connect(":memory:")
                .await
                .map_err(|e| DbSqlError::Construction(e.to_string()))?,
            SqlitePool::connect(":memory:")
                .await
                .map_err(|e| DbSqlError::Construction(e.to_string()))?,
            SqlitePool::connect(":memory:")
                .await
                .map_err(|e| DbSqlError::Construction(e.to_string()))?,
            Default::default(),
        )
        .await
    }

    #[cfg(feature = "sqlite")]
    async fn new_sqlx_sqlite(
        chain_key: ChainKeypair,
        index_db_pool: SqlitePool,
        index_db_ro_pool: SqlitePool,
        peers_db_pool: SqlitePool,
        tickets_db_pool: SqlitePool,
        logs_db_pool: SqlitePool,
        cfg: HoprDbConfig,
    ) -> Result<Self> {
        let index_db_rw = SqlxSqliteConnector::from_sqlx_sqlite_pool(index_db_pool);
        let index_db_ro = SqlxSqliteConnector::from_sqlx_sqlite_pool(index_db_ro_pool);

        MigratorIndex::up(&index_db_rw, None)
            .await
            .map_err(|e| DbSqlError::Construction(format!("cannot apply database migration: {e}")))?;

        let tickets_db = SqlxSqliteConnector::from_sqlx_sqlite_pool(tickets_db_pool);

        MigratorTickets::up(&tickets_db, None)
            .await
            .map_err(|e| DbSqlError::Construction(format!("cannot apply database migration: {e}")))?;

        let peers_db = SqlxSqliteConnector::from_sqlx_sqlite_pool(peers_db_pool);

        MigratorPeers::up(&peers_db, None)
            .await
            .map_err(|e| DbSqlError::Construction(format!("cannot apply database migration: {e}")))?;

        let logs_db = SqlxSqliteConnector::from_sqlx_sqlite_pool(logs_db_pool.clone());

        MigratorChainLogs::up(&logs_db, None)
            .await
            .map_err(|e| DbSqlError::Construction(format!("cannot apply database migration: {e}")))?;

        // Reset the peer network information
        let res = hopr_db_entity::network_peer::Entity::delete_many()
            .filter(
                sea_orm::Condition::all().add(
                    hopr_db_entity::network_peer::Column::LastSeen.lt(chrono::DateTime::<chrono::Utc>::from(
                        hopr_platform::time::native::current_time()
                            .checked_sub(std::time::Duration::from_secs(
                                std::env::var("HOPR_INTERNAL_DB_PEERS_PERSISTENCE_AFTER_RESTART_IN_SECONDS")
                                    .unwrap_or_else(|_| {
                                        HOPR_INTERNAL_DB_PEERS_PERSISTENCE_AFTER_RESTART_IN_SECONDS.to_string()
                                    })
                                    .parse::<u64>()
                                    .unwrap_or(HOPR_INTERNAL_DB_PEERS_PERSISTENCE_AFTER_RESTART_IN_SECONDS),
                            ))
                            .unwrap_or_else(hopr_platform::time::native::current_time),
                    )),
                ),
            )
            .exec(&peers_db)
            .await
            .map_err(|e| DbSqlError::Construction(format!("must reset peers on init: {e}")))?;
        debug!(rows = res.rows_affected, "Cleaned up rows from the 'peers' table");

        // Reset all BeingAggregated ticket states to Untouched
        ticket::Entity::update_many()
            .filter(ticket::Column::State.eq(AcknowledgedTicketStatus::BeingAggregated as u8))
            .col_expr(
                ticket::Column::State,
                Expr::value(AcknowledgedTicketStatus::Untouched as u8),
            )
            .exec(&tickets_db)
            .await?;

        let caches = Arc::new(HoprDbCaches::default());
        caches.invalidate_all();

        // Initialize KeyId mapping for accounts
        Account::find()
            .find_with_related(Announcement)
            .all(&index_db_rw)
            .await?
            .into_iter()
            .try_for_each(|(a, b)| match model_to_account_entry(a, b) {
                Ok(account) => caches.key_id_mapper.update_key_id_binding(&account),
                Err(error) => {
                    // Undecodeable accounts are skipped and will be unreachable
                    tracing::error!(%error, "undecodeable account");
                    Ok(())
                }
            })?;

        Ok(Self {
            me_onchain: chain_key.public().to_address(),
            chain_key,
            ticket_manager: Arc::new(TicketManager::new(tickets_db.clone(), caches.clone())),
            caches,

            index_db: DbConnection {
                ro: index_db_ro,
                rw: index_db_rw,
            },
            tickets_db,
            peers_db,
            logs_db,
            cfg,
        })
    }

    /// Starts ticket processing by the `TicketManager` with an optional new ticket notifier.
    /// Without calling this method, tickets will not be persisted into the DB.
    ///
    /// If the notifier is given, it will receive notifications once new ticket has been
    /// persisted into the Tickets DB.
    pub fn start_ticket_processing(&self, ticket_notifier: Option<UnboundedSender<AcknowledgedTicket>>) -> Result<()> {
        if let Some(notifier) = ticket_notifier {
            self.ticket_manager.start_ticket_processing(notifier)
        } else {
            self.ticket_manager.start_ticket_processing(futures::sink::drain())
        }
    }

    /// Default SQLite config values for all DBs with RW  (read-write) access.
    fn common_connection_cfg_rw(cfg: HoprDbConfig) -> SqliteConnectOptions {
        SqliteConnectOptions::default()
            .create_if_missing(cfg.create_if_missing)
            .log_slow_statements(LevelFilter::Warn, cfg.log_slow_queries)
            .log_statements(LevelFilter::Debug)
            .journal_mode(SqliteJournalMode::Wal)
            .synchronous(SqliteSynchronous::Normal)
            .auto_vacuum(SqliteAutoVacuum::Full)
            //.optimize_on_close(true, None) // Removed, because it causes optimization on each connection, due to min_connections being set to 0
            .page_size(4096)
            .pragma("cache_size", "-30000") // 32M
            .pragma("busy_timeout", "1000") // 1000ms
    }

    /// Default SQLite config values for all DBs with RO (read-only) access.
    fn common_connection_cfg_ro(cfg: HoprDbConfig) -> SqliteConnectOptions {
        SqliteConnectOptions::default()
            .create_if_missing(cfg.create_if_missing)
            .log_slow_statements(LevelFilter::Warn, cfg.log_slow_queries)
            .log_statements(LevelFilter::Debug)
            //.optimize_on_close(true, None) // Removed, because it causes optimization on each connection, due to min_connections being set to 0
            .page_size(4096)
            .pragma("cache_size", "-30000") // 32M
            .pragma("busy_timeout", "1000") // 1000ms
            .read_only(true)
    }

    pub async fn create_pool(
        cfg: HoprDbConfig,
        directory: PathBuf,
        mut options: PoolOptions<sqlx::Sqlite>,
        min_conn: Option<u32>,
        max_conn: Option<u32>,
        read_only: bool,
        path: &str,
    ) -> Result<SqlitePool> {
        if let Some(min_conn) = min_conn {
            options = options.min_connections(min_conn);
        }
        if let Some(max_conn) = max_conn {
            options = options.max_connections(max_conn);
        }

        let cfg = if read_only {
            Self::common_connection_cfg_ro(cfg)
        } else {
            Self::common_connection_cfg_rw(cfg)
        };

        let pool = options
            .connect_with(cfg.filename(directory.join(path)))
            .await
            .map_err(|e| DbSqlError::Construction(format!("failed to create {path} database: {e}")))?;

        Ok(pool)
    }
}

impl HoprDbAllOperations for HoprDb {}

#[cfg(test)]
mod tests {
    use hopr_crypto_types::{
        keypairs::{ChainKeypair, OffchainKeypair},
        prelude::Keypair,
    };
    use hopr_db_api::peers::{HoprDbPeersOperations, PeerOrigin};
    use hopr_primitive_types::sma::SingleSumSMA;
    use libp2p_identity::PeerId;
    use migration::{MigratorChainLogs, MigratorIndex, MigratorPeers, MigratorTickets, MigratorTrait};
    use multiaddr::Multiaddr;
    use rand::{Rng, distributions::Alphanumeric};

    use crate::{HoprDbGeneralModelOperations, TargetDb, db::HoprDb}; // 0.8

    #[tokio::test]
    async fn test_basic_db_init() -> anyhow::Result<()> {
        let db = HoprDb::new_in_memory(ChainKeypair::random()).await?;

        // NOTE: cfg-if this on Postgres to do only `Migrator::status(db.conn(Default::default)).await.expect("status
        // must be ok");`
        MigratorIndex::status(db.conn(TargetDb::Index)).await?;
        MigratorTickets::status(db.conn(TargetDb::Tickets)).await?;
        MigratorPeers::status(db.conn(TargetDb::Peers)).await?;
        MigratorChainLogs::status(db.conn(TargetDb::Logs)).await?;

        Ok(())
    }

    #[tokio::test]
    async fn peers_without_any_recent_updates_should_be_discarded_on_restarts() -> anyhow::Result<()> {
        let random_filename: String = rand::thread_rng()
            .sample_iter(&Alphanumeric)
            .take(15)
            .map(char::from)
            .collect();
        let random_tmp_file = format!("/tmp/{random_filename}.sqlite");

        let peer_id: PeerId = OffchainKeypair::random().public().into();
        let ma_1: Multiaddr = format!("/ip4/127.0.0.1/tcp/10000/p2p/{peer_id}").parse()?;
        let ma_2: Multiaddr = format!("/ip4/127.0.0.1/tcp/10002/p2p/{peer_id}").parse()?;

        let path = std::path::Path::new(&random_tmp_file);

        {
            let db = HoprDb::new(path, ChainKeypair::random(), crate::db::HoprDbConfig::default()).await?;

            db.add_network_peer(
                &peer_id,
                PeerOrigin::IncomingConnection,
                vec![ma_1.clone(), ma_2.clone()],
                0.0,
                25,
            )
            .await?;
        }

        {
            let db = HoprDb::new(path, ChainKeypair::random(), crate::db::HoprDbConfig::default()).await?;

            let not_found_peer = db.get_network_peer(&peer_id).await?;

            assert_eq!(not_found_peer, None);
        }

        Ok(())
    }

    #[tokio::test]
    async fn peers_with_a_recent_update_should_be_retained_in_the_database() -> anyhow::Result<()> {
        let random_filename: String = rand::thread_rng()
            .sample_iter(&Alphanumeric)
            .take(15)
            .map(char::from)
            .collect();
        let random_tmp_file = format!("/tmp/{random_filename}.sqlite");

        let ofk = OffchainKeypair::random();
        let peer_id: PeerId = (*ofk.public()).into();
        let ma_1: Multiaddr = format!("/ip4/127.0.0.1/tcp/10000/p2p/{peer_id}").parse()?;
        let ma_2: Multiaddr = format!("/ip4/127.0.0.1/tcp/10002/p2p/{peer_id}").parse()?;

        let path = std::path::Path::new(&random_tmp_file);

        {
            let db = HoprDb::new(path, ChainKeypair::random(), crate::db::HoprDbConfig::default()).await?;

            db.add_network_peer(
                &peer_id,
                PeerOrigin::IncomingConnection,
                vec![ma_1.clone(), ma_2.clone()],
                0.0,
                25,
            )
            .await?;

            let ten_seconds_ago = std::time::SystemTime::now() - std::time::Duration::from_secs(10);

            db.update_network_peer(hopr_db_api::peers::PeerStatus {
                id: (*ofk.public(), peer_id),
                origin: PeerOrigin::Initialization,
                last_seen: ten_seconds_ago,
                last_seen_latency: std::time::Duration::from_millis(10),
                heartbeats_sent: 1,
                heartbeats_succeeded: 1,
                backoff: 1.0,
                ignored_until: None,
                multiaddresses: vec![ma_1.clone(), ma_2.clone()],
                quality: 1.0,
                quality_avg: SingleSumSMA::new(2),
            })
            .await?;
        }
        {
            let db = HoprDb::new(path, ChainKeypair::random(), crate::db::HoprDbConfig::default()).await?;

            let found_peer = db.get_network_peer(&peer_id).await?.map(|p| p.id.1);

            assert_eq!(found_peer, Some(peer_id));
        }

        Ok(())
    }
}<|MERGE_RESOLUTION|>--- conflicted
+++ resolved
@@ -171,12 +171,8 @@
         )
         .await?;
 
-<<<<<<< HEAD
-        Self::new_sqlx_sqlite(chain_key, index, peers, tickets, logs, cfg).await
-=======
         #[cfg(feature = "sqlite")]
-        Self::new_sqlx_sqlite(chain_key, index, index_ro, peers, tickets, logs).await
->>>>>>> 09d90c3b
+        Self::new_sqlx_sqlite(chain_key, index, index_ro, peers, tickets, logs, cfg).await
     }
 
     #[cfg(feature = "sqlite")]
