--- conflicted
+++ resolved
@@ -358,14 +358,8 @@
     async fn to_send(
         &self,
         data: Box<[u8]>,
-<<<<<<< HEAD
-        me: ChainKeypair,
-        path: Vec<OffchainPublicKey>,
+        routing: ResolvedTransportRouting,
         outgoing_ticket_win_prob: WinningProbability,
-=======
-        routing: ResolvedTransportRouting,
-        outgoing_ticket_win_prob: f64,
->>>>>>> 30291e0c
         outgoing_ticket_price: Balance,
     ) -> Result<OutgoingPacket> {
         // Get necessary packet routing values
@@ -517,114 +511,6 @@
                         .value()
                         .push(incoming.surbs)?;
 
-<<<<<<< HEAD
-                let next_hop_addr = myself.resolve_chain_key(&next_hop).await?.ok_or_else(|| {
-                    DbSqlError::LogicalError(format!(
-                        "failed to find channel key for packet key {} on next hop",
-                        next_hop.to_peerid_str()
-                    ))
-                })?;
-
-                let verified_ticket = match self
-                    .begin_transaction()
-                    .await?
-                    .perform(|tx| {
-                        Box::pin(async move {
-                            let chain_data = myself.get_indexer_data(Some(tx)).await?;
-
-                            let channel = myself
-                                .get_channel_by_parties(Some(tx), &previous_hop_addr, &myself.me_onchain, true)
-                                .await?
-                                .ok_or_else(|| {
-                                    DbSqlError::LogicalError(format!(
-                                        "no channel found for previous hop address '{previous_hop_addr}'"
-                                    ))
-                                })?;
-
-                            let remaining_balance = channel
-                                .balance
-                                .sub(myself.ticket_manager.unrealized_value((&channel).into()).await?);
-
-                            let domain_separator = chain_data.channels_dst.ok_or_else(|| {
-                                DbSqlError::LogicalError("failed to fetch the domain separator".into())
-                            })?;
-
-                            // The ticket price from the oracle times my node's position on the
-                            // path is the acceptable minimum
-                            let minimum_ticket_price = chain_data
-                                .ticket_price
-                                .ok_or_else(|| DbSqlError::LogicalError("failed to fetch the ticket price".into()))?
-                                .mul(U256::from(path_pos));
-
-                            #[cfg(all(feature = "prometheus", not(test)))]
-                            METRIC_INCOMING_WIN_PROB.observe(ticket.win_prob().as_f64());
-
-                            // Here also the signature on the ticket gets validated,
-                            // so afterward we are sure the source of the `channel`
-                            // (which is equal to `previous_hop_addr`) has issued this
-                            // ticket.
-                            let ticket = spawn_fifo_blocking(move || {
-                                validate_unacknowledged_ticket(
-                                    ticket,
-                                    &channel,
-                                    minimum_ticket_price,
-                                    chain_data.minimum_incoming_ticket_winning_prob,
-                                    remaining_balance,
-                                    &domain_separator,
-                                )
-                            })
-                            .await?;
-
-                            myself.increment_outgoing_ticket_index(channel.get_id()).await?;
-
-                            myself
-                                .caches
-                                .unacked_tickets
-                                .insert(
-                                    ack_challenge,
-                                    PendingAcknowledgement::WaitingAsRelayer(
-                                        ticket.clone().into_unacknowledged(own_key),
-                                    ),
-                                )
-                                .await;
-
-                            // NOTE: that the path position according to the ticket value
-                            // may no longer match the path position from the packet header,
-                            // because the price of the ticket may be set higher be the ticket
-                            // issuer.
-
-                            // Create the next ticket for the packet
-                            let ticket_builder = if path_pos == 1 {
-                                TicketBuilder::zero_hop().direction(&myself.me_onchain, &next_hop_addr)
-                            } else {
-                                // We currently take the maximum of the win prob on the ticket
-                                // and the one configured on this node.
-                                // Therefore, the winning probability can only increase on the path.
-                                myself
-                                    .create_multihop_ticket(
-                                        Some(tx),
-                                        myself.me_onchain,
-                                        next_hop_addr,
-                                        path_pos,
-                                        outgoing_ticket_win_prob.max(ticket.win_prob()),
-                                        outgoing_ticket_price,
-                                    )
-                                    .await?
-                            };
-
-                            // TODO: benchmark this to confirm, offload a CPU intensive task off the async executor onto a parallelized thread pool
-                            let ticket = spawn_fifo_blocking(move || {
-                                ticket_builder
-                                    .challenge(next_challenge.to_ethereum_challenge())
-                                    .build_signed(&me, &domain_separator)
-                            })
-                            .await?;
-
-                            // forward packet
-                            Ok(ticket)
-                        })
-                    })
-=======
                     tracing::trace!(pseudonym = %incoming.sender, num_surbs, "stored incoming surbs for pseudonym");
                 }
 
@@ -657,7 +543,6 @@
             HoprPacket::Forwarded(fwd) => {
                 match self
                     .validate_and_replace_ticket(*fwd, &self.chain_key, outgoing_ticket_win_prob, outgoing_ticket_price)
->>>>>>> 30291e0c
                     .await
                 {
                     Ok(fwd) => {
